{
  "$schema": "https://json.schemastore.org/tsconfig",
  "compilerOptions": {
    "alwaysStrict": true,
<<<<<<< HEAD
=======
    "composite": true,
    "esModuleInterop": true,
    "ignoreDeprecations": "5.0",
>>>>>>> 79a38174
    "importsNotUsedAsValues": "preserve",
    "isolatedModules": true,
    "module": "ES2020",
    "moduleResolution": "Node16",
    "noEmit": true,
    "noUnusedLocals": true,
    "noUnusedParameters": true,
    "pretty": true,
    "strict": true,
    "target": "es2020"
  },
  "exclude": [
    "build",
    "dist",
    "jest.config.js",
    "node_modules"
  ]
}<|MERGE_RESOLUTION|>--- conflicted
+++ resolved
@@ -2,12 +2,9 @@
   "$schema": "https://json.schemastore.org/tsconfig",
   "compilerOptions": {
     "alwaysStrict": true,
-<<<<<<< HEAD
-=======
     "composite": true,
     "esModuleInterop": true,
     "ignoreDeprecations": "5.0",
->>>>>>> 79a38174
     "importsNotUsedAsValues": "preserve",
     "isolatedModules": true,
     "module": "ES2020",
