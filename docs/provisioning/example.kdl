--- conflicted
+++ resolved
@@ -21,21 +21,13 @@
         user "facility-b@tamanu.io"
         password "facility-b"
     }
-<<<<<<< HEAD
-=======
   }
 
   referenceData {
     - file="2023-07-03-demo-like.xlsx"
->>>>>>> ad69f725
   }
+}
 
-<<<<<<< HEAD
-  referenceData {
-    - file="2023-07-03-demo-like.xlsx"
-  }
-=======
 programs {
   - file "vitals.xlsx"
->>>>>>> ad69f725
 }