# Importers for data definition documents

# Just edit the file paths inside each request to point to a file on
# your local FS - unfortunately REST client doesn't support making variable
# paths to attachments yet.

<<<<<<< HEAD
# Note that these are designed to be sent to a LAN server, acting as a
# go-between for a sync server, rather than directly to the sync server.

@token=
@lanserver=http://localhost:4000
=======
@syncserver=http://localhost:3000
>>>>>>> 4f919986
@token=fake-token

# a boundary can be any string that doesn't appear in the body of the upload data
@boundary=TamanuMultipartBoundary08078136519445114555

##-------
### Obtain a token
POST {{syncserver}}/v1/login
Content-Type: application/json

{
    "email": "admin@tamanu.io",
    "password": "password",
}


##--------------------------------------------
### Import a survey definition
POST {{syncserver}}/v1/admin/importProgram
Content-Type: multipart/form-data; boundary={{boundary}}
Authorization: Bearer {{token}}

--{{boundary}}
Content-Type: application/json
Content-Disposition: form-data; name="jsonData"

{
  "whitelist": [

  ],
  "showRecords": false,
  "dryRun": true
}

--{{boundary}}
Content-Disposition: form-data; name="file"; filename="import.xlsx"
Content-Type: application/vnd.ms-excel

< C:\path\to\my\surveysDefinition.xlsx
--{{boundary}}--

##--------------------------------------------
### Import a data definition document
POST {{syncserver}}/v1/admin/importData
Content-Type: multipart/form-data; boundary={{boundary}}
Authorization: Bearer {{token}}

--{{boundary}}
Content-Disposition: form-data; name="jsonData"
Content-Type: application/json

{
  "dryRun": true,
  "allowErrors": false,
  "whitelist": [
    "facilities",
    "villages",
    "drugs",
    "allergies",
    "departments",
    "locations",
    "diagnoses",
    "triageReasons",
    "imagingTypes",
    "procedures",
    "careplans",
    "ethnicities",
    "nationalities",
    "divisions",
    "subdivisions",
    "medicalareas",
    "nursingzones",
    "settlements",
    "occupations",
    "religions",
    "countries",
    "labTestCategories",
    "patientBillingType",
    "labTestPriorities",
    "labTestLaboratory",
    "labTestMethods",
    "additionalInvoiceLines",
    "users",
    "patients",
    "labTestTypes",
    "vaccineSchedules",
    "invoiceLineTypes",
    "invoicePriceChangeTypes"
  ]
}

--{{boundary}}
Content-Disposition: form-data; name="file"; filename="import.xlsx"
Content-Type: application/vnd.ms-excel

< C:\path\to\my\dataDefinition.xlsx
# < /mnt/c/Users/path/to/dataDefinition.xlsx
--{{boundary}}--<|MERGE_RESOLUTION|>--- conflicted
+++ resolved
@@ -4,15 +4,7 @@
 # your local FS - unfortunately REST client doesn't support making variable
 # paths to attachments yet.
 
-<<<<<<< HEAD
-# Note that these are designed to be sent to a LAN server, acting as a
-# go-between for a sync server, rather than directly to the sync server.
-
-@token=
-@lanserver=http://localhost:4000
-=======
 @syncserver=http://localhost:3000
->>>>>>> 4f919986
 @token=fake-token
 
 # a boundary can be any string that doesn't appear in the body of the upload data
