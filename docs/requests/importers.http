# Importers for data definition documents

# Just edit the file paths inside each request to point to a file on
# your local FS - unfortunately REST client doesn't support making variable
# paths to attachments yet.

# Note that these are designed to be sent to a LAN server, acting as a
# go-between for a sync server, rather than directly to the sync server.

@lanserver=http://localhost:4000

# a boundary can be any string that doesn't appear in the body of the upload data
@boundary=TamanuMultipartBoundary08078136519445114555

##--------------------------------------------
### Import a survey definition
POST {{lanserver}}/v1/admin/importProgram
Content-Type: multipart/form-data; boundary={{boundary}}

--{{boundary}}
Content-Type: application/json
Content-Disposition: form-data; name="jsonData"

{
<<<<<<< HEAD
  "whitelist": [

  ],
  "showRecords": false,
=======
  "surveyName": "Refer to Another Service",
  "surveyCode": "iraqrefertoanotherservice",
  "programName": "Assistive Technology Project",
  "programCode": "assistivetechnologyproject",
  "referralType": "referral",
  "allowErrors": false,
>>>>>>> f433f173
  "dryRun": true
}

--{{boundary}}
Content-Disposition: form-data; name="file"; filename="import.xlsx"
Content-Type: application/vnd.ms-excel

<<<<<<< HEAD
< M:\beyond\documents\imports\(PNG) Assistive Technology Project.xlsx
=======
< M:\beyond\documents\imports\(Iraq) Refer to Another Service.xlsx
>>>>>>> f433f173
--{{boundary}}--

##--------------------------------------------
### Import a data definition document
POST {{lanserver}}/v1/admin/importData
Content-Type: multipart/form-data; boundary={{boundary}}

--{{boundary}}
Content-Disposition: form-data; name="jsonData"
Content-Type: application/json

{
  "dryRun": true,
  "allowErrors": false,
  "whitelist": [
    "labTestTypes"
  ]
}

--{{boundary}}
Content-Disposition: form-data; name="file"; filename="import.xlsx"
Content-Type: application/vnd.ms-excel

< M:\beyond\documents\imports\Tamanu Iraq - Reference Data Workbook.xlsx
--{{boundary}}--<|MERGE_RESOLUTION|>--- conflicted
+++ resolved
@@ -22,19 +22,10 @@
 Content-Disposition: form-data; name="jsonData"
 
 {
-<<<<<<< HEAD
   "whitelist": [
 
   ],
   "showRecords": false,
-=======
-  "surveyName": "Refer to Another Service",
-  "surveyCode": "iraqrefertoanotherservice",
-  "programName": "Assistive Technology Project",
-  "programCode": "assistivetechnologyproject",
-  "referralType": "referral",
-  "allowErrors": false,
->>>>>>> f433f173
   "dryRun": true
 }
 
@@ -42,11 +33,7 @@
 Content-Disposition: form-data; name="file"; filename="import.xlsx"
 Content-Type: application/vnd.ms-excel
 
-<<<<<<< HEAD
 < M:\beyond\documents\imports\(PNG) Assistive Technology Project.xlsx
-=======
-< M:\beyond\documents\imports\(Iraq) Refer to Another Service.xlsx
->>>>>>> f433f173
 --{{boundary}}--
 
 ##--------------------------------------------
