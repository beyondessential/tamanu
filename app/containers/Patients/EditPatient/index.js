--- conflicted
+++ resolved
@@ -1,12 +1,7 @@
 import React, { Component } from 'react';
 import { connect } from 'react-redux';
-<<<<<<< HEAD
-import moment from 'moment';
 
 import { BackButton } from '../../../components/Button';
-=======
-import { Link } from 'react-router-dom';
->>>>>>> 27571f81
 
 import { Preloader } from '../../../components';
 import actions from '../../../actions/patients';
