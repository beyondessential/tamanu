import React, { Component } from 'react';
import { connect } from 'react-redux';
import { Link } from 'react-router-dom';
import { isEmpty, has, head, last } from 'lodash';
import BigCalendar from 'react-big-calendar';
import moment from 'moment';
import Button from '@material-ui/core/Button';
import Icon from '@material-ui/core/Icon';
import actions from '../../actions/scheduling';
import FiltersForm from './components/FiltersForm';
import { dbViews } from '../../constants';

import { ClearButton, FilterButton } from '../../components/Button';

BigCalendar.momentLocalizer(moment);

class AppointmentsCalendar extends Component {
  constructor(props) {
    super(props);
    this.setFilters = this.setFilters.bind(this);
    this.viewAppointment = this.viewAppointment.bind(this);
  }

  state = {
    appointments: [{}],
    loading: true,
    filtersOn: false,
    startDate: moment().startOf('month').subtract(2, 'weeks'),
    endDate: moment().endOf('month').add(2, 'weeks'),
    status: '',
    type: '',
    location: '',
    practitioner: '',
  }

  componentDidMount() {
    this.fetchData();
  }

  componentWillReceiveProps(newProps) {
    this.handleChange(newProps);
  }

  handleChange(props = this.props) {
    const { appointments, loading } = props;
    if (!loading) this.setState({ appointments, loading });
  }

  viewAppointment = ({ _id }) => {
    const { theatre } = this.props;
    this.props.history.push(`/appointments/${!theatre ? 'appointment' : 'surgery'}/${_id}`);
  }

  setDates = dates => {
    let startDate;
    let endDate;
    if (has(dates, 'start') && has(dates, 'end')) {
      startDate = moment(dates.start).startOf('day').toISOString();
      endDate = moment(dates.end).endOf('day').toISOString();
    } else if (!isEmpty(dates)) {
      startDate = moment(head(dates)).startOf('day').toISOString();
      endDate = moment(last(dates)).endOf('day').toISOString();
    }

    this.setState({ startDate, endDate }, this.fetchData);
  }

  setFilters = ({ status, type, practitioner, location }) => {
    this.setState({ status, type, practitioner, location }, this.fetchData);
  }

  fetchData = () => {
    const { theatre } = this.props;
    const {
      startDate,
      endDate,
      status,
      type,
      location,
      practitioner,
    } = this.state;
    let keys = [];
    let view = '';

    if (theatre) {
      keys = [ startDate, endDate, status, type, practitioner, location];
      view = dbViews.appointmentsSurgerySearch;
    } else {
      keys = [ startDate, endDate, status, practitioner, location];
      view = dbViews.appointmentsSearch;
    }

    this.props.fetchCalender({
      view, keys
    });
  }

  render() {
    const { theatre } = this.props;
    const {
      appointments,
      loading,
      filtersOn,
    } = this.state;

    return (
      <div className="create-content">
        <div className="create-top-bar">
          <span>
            {!theatre ? 'Appointments Calendar': 'Theatre Schedule'}
          </span>
          <div className="view-action-buttons p-t-10">
            <Button
              color="primary"
              variant='outlined'
              className="m-r-5"
              component={props => <Link to={`/appointments/${!theatre ? 'appointment' : 'surgery'}/new`} {...props} />}
            >
              <Icon className="fa fa-plus m-r-5" fontSize="inherit" /> New Appointment
            </Button>
            <Button
              color="primary"
              variant={filtersOn ? 'contained' : 'outlined'}
              onClick={() => this.setState({ filtersOn: !filtersOn })}
            >
              <Icon className="fa fa-filter m-r-5" fontSize="inherit" /> Filter
            </Button>
          </div>
        </div>
<<<<<<< HEAD
        <form
          className="create-container"
          onSubmit={(e) => {
            e.preventDefault();
            const medication = Serializer.serialize(e.target, { hash: true });
            if (medication.patient && medication.visit && medication.medication && medication.prescription) {
              this.props.createMedication(medication);
            } else {
              // this.setState({ formError: true });
            }
          }}
        >
          <div className="form">
            <div className="columns">
              <div className="column is-3">
                <div className="column">
                  <span className="header">
                    Status
                  </span>
                  <Select
                    id="state-select"
                    ref={(ref) => { this.select = ref; }}
                    onBlurResetsInput={false}
                    onSelectResetsInput={false}
                    options={visitOptions}
                    simpleValue
                    clearable
                    name="selected-state"
                    disabled={this.state.disabled}
                    value={this.state.selectValue}
                    onChange={this.updateValue}
                    rtl={this.state.rtl}
                    searchable={this.state.searchable}
                  />
                </div>
              </div>
              <div className="column is-3">
                <div className="column">
                  <span className="header">
                    Type
                  </span>
                  <Select
                    id="state-select"
                    ref={(ref) => { this.select = ref; }}
                    onBlurResetsInput={false}
                    onSelectResetsInput={false}
                    options={visitOptions}
                    simpleValue
                    clearable
                    name="selected-state"
                    disabled={this.state.disabled}
                    value={this.state.selectValue}
                    onChange={this.updateValue}
                    rtl={this.state.rtl}
                    searchable={this.state.searchable}
                  />
                </div>
              </div>
              <div className="column is-3">
                <div className="column">
                  <span className="header">
                    With
                  </span>
                  <Select
                    id="state-select"
                    ref={(ref) => { this.select = ref; }}
                    onBlurResetsInput={false}
                    onSelectResetsInput={false}
                    options={visitOptions}
                    simpleValue
                    clearable
                    name="selected-state"
                    disabled={this.state.disabled}
                    value={this.state.selectValue}
                    onChange={this.updateValue}
                    rtl={this.state.rtl}
                    searchable={this.state.searchable}
                  />
                </div>
              </div>
              <div className="column is-3">
                <div className="column">
                  <span className="header">
                    Location
                  </span>
                  <Select
                    id="state-select"
                    ref={(ref) => { this.select = ref; }}
                    onBlurResetsInput={false}
                    onSelectResetsInput={false}
                    options={visitOptions}
                    simpleValue
                    clearable
                    name="selected-state"
                    disabled={this.state.disabled}
                    value={this.state.selectValue}
                    onChange={this.updateValue}
                    rtl={this.state.rtl}
                    searchable={this.state.searchable}
                  />
                </div>
              </div>
            </div>
            <div className="columns">
              <div className="column">
                <div className="column has-text-right">
                  <ClearButton />
                  <FilterButton />
                </div>
              </div>
            </div>
=======
        <div className="create-container" >
          <div className="form with-padding">
            <FiltersForm
              theatre={theatre}
              loading={loading}
              collapse={filtersOn}
              onSubmit={this.setFilters}
            />
>>>>>>> 5f41c514
            <div className="columns">
              <div className="column">
                <div className="column calendar-height">
                  <BigCalendar
                    events={appointments}
                    onRangeChange={this.setDates}
                    onSelectEvent={this.viewAppointment}
                  />
                </div>
              </div>
            </div>
          </div>
        </div>
      </div>
    );
  }
}

function mapStateToProps(state) {
  const { appointments, loading, error } = state.scheduling;
  return { appointments, loading, error };
}

const { appointments: appointmentsActions } = actions;
const { fetchCalender } = appointmentsActions;
const mapDispatchToProps = dispatch => ({
  fetchCalender: (props) => dispatch(fetchCalender(props)),
});

export default connect(mapStateToProps, mapDispatchToProps)(AppointmentsCalendar);<|MERGE_RESOLUTION|>--- conflicted
+++ resolved
@@ -127,119 +127,6 @@
             </Button>
           </div>
         </div>
-<<<<<<< HEAD
-        <form
-          className="create-container"
-          onSubmit={(e) => {
-            e.preventDefault();
-            const medication = Serializer.serialize(e.target, { hash: true });
-            if (medication.patient && medication.visit && medication.medication && medication.prescription) {
-              this.props.createMedication(medication);
-            } else {
-              // this.setState({ formError: true });
-            }
-          }}
-        >
-          <div className="form">
-            <div className="columns">
-              <div className="column is-3">
-                <div className="column">
-                  <span className="header">
-                    Status
-                  </span>
-                  <Select
-                    id="state-select"
-                    ref={(ref) => { this.select = ref; }}
-                    onBlurResetsInput={false}
-                    onSelectResetsInput={false}
-                    options={visitOptions}
-                    simpleValue
-                    clearable
-                    name="selected-state"
-                    disabled={this.state.disabled}
-                    value={this.state.selectValue}
-                    onChange={this.updateValue}
-                    rtl={this.state.rtl}
-                    searchable={this.state.searchable}
-                  />
-                </div>
-              </div>
-              <div className="column is-3">
-                <div className="column">
-                  <span className="header">
-                    Type
-                  </span>
-                  <Select
-                    id="state-select"
-                    ref={(ref) => { this.select = ref; }}
-                    onBlurResetsInput={false}
-                    onSelectResetsInput={false}
-                    options={visitOptions}
-                    simpleValue
-                    clearable
-                    name="selected-state"
-                    disabled={this.state.disabled}
-                    value={this.state.selectValue}
-                    onChange={this.updateValue}
-                    rtl={this.state.rtl}
-                    searchable={this.state.searchable}
-                  />
-                </div>
-              </div>
-              <div className="column is-3">
-                <div className="column">
-                  <span className="header">
-                    With
-                  </span>
-                  <Select
-                    id="state-select"
-                    ref={(ref) => { this.select = ref; }}
-                    onBlurResetsInput={false}
-                    onSelectResetsInput={false}
-                    options={visitOptions}
-                    simpleValue
-                    clearable
-                    name="selected-state"
-                    disabled={this.state.disabled}
-                    value={this.state.selectValue}
-                    onChange={this.updateValue}
-                    rtl={this.state.rtl}
-                    searchable={this.state.searchable}
-                  />
-                </div>
-              </div>
-              <div className="column is-3">
-                <div className="column">
-                  <span className="header">
-                    Location
-                  </span>
-                  <Select
-                    id="state-select"
-                    ref={(ref) => { this.select = ref; }}
-                    onBlurResetsInput={false}
-                    onSelectResetsInput={false}
-                    options={visitOptions}
-                    simpleValue
-                    clearable
-                    name="selected-state"
-                    disabled={this.state.disabled}
-                    value={this.state.selectValue}
-                    onChange={this.updateValue}
-                    rtl={this.state.rtl}
-                    searchable={this.state.searchable}
-                  />
-                </div>
-              </div>
-            </div>
-            <div className="columns">
-              <div className="column">
-                <div className="column has-text-right">
-                  <ClearButton />
-                  <FilterButton />
-                </div>
-              </div>
-            </div>
-=======
         <div className="create-container" >
           <div className="form with-padding">
             <FiltersForm
@@ -248,7 +135,6 @@
               collapse={filtersOn}
               onSubmit={this.setFilters}
             />
->>>>>>> 5f41c514
             <div className="columns">
               <div className="column">
                 <div className="column calendar-height">
