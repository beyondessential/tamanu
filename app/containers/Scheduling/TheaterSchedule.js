--- conflicted
+++ resolved
@@ -1,149 +1,5 @@
 import React from 'react';
 import AppointmentsCalendar from './AppointmentsCalendar';
 
-<<<<<<< HEAD
-import { ClearButton, FilterButton } from '../../components/Button';
-
-BigCalendar.momentLocalizer(moment);
-
-class TheaterSchedule extends Component {
-  state = {
-    selectValue: '',
-  }
-
-  updateValue = (newValue) => {
-    this.setState({
-      selectValue: newValue,
-    });
-  }
-
-  render() {
-    return (
-      <div className="create-content">
-        <div className="create-top-bar">
-          <span>
-            Theater Schedule
-          </span>
-          <div className="view-action-buttons">
-            <button>
-              + Schedule Surgery
-            </button>
-          </div>
-        </div>
-        <form
-          className="create-container"
-          onSubmit={(e) => {
-            e.preventDefault();
-            const medication = Serializer.serialize(e.target, { hash: true });
-            if (medication.patient && medication.visit && medication.medication && medication.prescription) {
-              this.props.createMedication(medication);
-            } else {
-              // this.setState({ formError: true });
-            }
-          }}
-        >
-          <div className="form">
-            <div className="columns">
-              <div className="column is-3">
-                <div className="column">
-                  <span className="header">
-                    Status
-                  </span>
-                  <Select
-                    id="state-select"
-                    ref={(ref) => { this.select = ref; }}
-                    onBlurResetsInput={false}
-                    onSelectResetsInput={false}
-                    options={visitOptions}
-                    simpleValue
-                    clearable
-                    name="selected-state"
-                    disabled={this.state.disabled}
-                    value={this.state.selectValue}
-                    onChange={this.updateValue}
-                    rtl={this.state.rtl}
-                    searchable={this.state.searchable}
-                  />
-                </div>
-              </div>
-              <div className="column is-3">
-                <div className="column">
-                  <span className="header">
-                    With
-                  </span>
-                  <Select
-                    id="state-select"
-                    ref={(ref) => { this.select = ref; }}
-                    onBlurResetsInput={false}
-                    onSelectResetsInput={false}
-                    options={visitOptions}
-                    simpleValue
-                    clearable
-                    name="selected-state"
-                    disabled={this.state.disabled}
-                    value={this.state.selectValue}
-                    onChange={this.updateValue}
-                    rtl={this.state.rtl}
-                    searchable={this.state.searchable}
-                  />
-                </div>
-              </div>
-              <div className="column is-3">
-                <div className="column">
-                  <span className="header">
-                    Location
-                  </span>
-                  <Select
-                    id="state-select"
-                    ref={(ref) => { this.select = ref; }}
-                    onBlurResetsInput={false}
-                    onSelectResetsInput={false}
-                    options={visitOptions}
-                    simpleValue
-                    clearable
-                    name="selected-state"
-                    disabled={this.state.disabled}
-                    value={this.state.selectValue}
-                    onChange={this.updateValue}
-                    rtl={this.state.rtl}
-                    searchable={this.state.searchable}
-                  />
-                </div>
-              </div>
-            </div>
-            <div className="columns">
-              <div className="column">
-                <div className="column has-text-right">
-                  <ClearButton />
-                  <FilterButton />
-                </div>
-              </div>
-            </div>
-            <div className="columns">
-              <div className="column">
-                <div className="column calendar-height">
-                  <BigCalendar
-                    events={appointments}
-                    startAccessor="start"
-                    endAccessor="end"
-                    defaultDate={new Date()}
-                  />
-                </div>
-              </div>
-            </div>
-          </div>
-        </form>
-      </div>
-    );
-  }
-}
-
-const mapDispatchToProps = dispatch => ({
-  createMedication: medication => dispatch(createMedication(medication)),
-});
-
-export default connect(undefined, mapDispatchToProps)(TheaterSchedule);
-=======
 const TheaterSchedule = props => <AppointmentsCalendar theatre {...props} />
 export default TheaterSchedule;
->>>>>>> 5f41c514
