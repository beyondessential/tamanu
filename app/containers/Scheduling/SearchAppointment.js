import React, { Component } from 'react';
import { connect } from 'react-redux';
import { Link } from 'react-router-dom';
import { isEmpty } from 'lodash';
import moment from 'moment';
<<<<<<< HEAD
import BootstrapTable from 'react-bootstrap-table-next';
import Serializer from '../../utils/form-serialize';
import CustomDateInput from '../../components/CustomDateInput';
import { createMedication } from '../../actions/medications';
import { visitOptions, medicationColumns } from '../../constants';

import { SearchButton } from '../../components/Button';

const medications = [];
=======
import SearchForm from './components/SearchForm';
import actions from '../../actions/scheduling';
import AppointmentsTable from './components/AppointmentsTable';
>>>>>>> 5f41c514

class SearchAppointment extends Component {
  constructor(props) {
    super(props);
    this.submitForm = this.submitForm.bind(this);
  }

  state = {
    keys: [],
    loading: false,
  }

  submitForm(form) {
    const keys = [moment(form.startDate).startOf('day'), moment().add(100, 'years'), form.status, form.type, form.practitioner];
    this.setState({ keys });
  }

  onLoading(loading) {
    this.setState({ loading });
  }

  render() {
    const {
      keys,
      loading,
    } = this.state;

    return (
      <div className="create-content">
        <div className="create-top-bar">
          <span>
            Search Appointments
          </span>
          <div className="view-action-buttons">
            <Link to="/appointments/appointment/new">
              <i className="fa fa-plus" /> New Appointment
            </Link>
          </div>
        </div>
        <div className="create-container">
          <div className="form with-padding">
            <SearchForm
              loading={loading}
              onSubmit={this.submitForm}
            />
            <div className="columns">
              <div className="column">
<<<<<<< HEAD
                <div className="column has-text-right">
                  <SearchButton type="submit" />
                </div>
              </div>
            </div>
            <div className="columns">
              <div className="column">
                <BootstrapTable
                  keyField="id"
                  data={medications}
                  columns={medicationColumns}
                  defaultSortDirection="asc"
                />
=======
                  <AppointmentsTable
                    keys={keys}
                    history={this.props.history}
                    onLoading={this.onLoading.bind(this)}
                    reFetch
                  />
>>>>>>> 5f41c514
              </div>
            </div>
          </div>
        </div>
      </div>
    );
  }
}

function mapStateToProps(state) {
  const { appointments, totalPages, loading, error } = state.scheduling;
  return { appointments, totalPages, loading, error };
}

const { appointments: appointmentsActions } = actions;
const { fetchAppointments } = appointmentsActions;
const mapDispatchToProps = dispatch => ({
  fetchAppointments: (props) => dispatch(fetchAppointments(props)),
});

export default connect(mapStateToProps, mapDispatchToProps)(SearchAppointment);<|MERGE_RESOLUTION|>--- conflicted
+++ resolved
@@ -3,21 +3,9 @@
 import { Link } from 'react-router-dom';
 import { isEmpty } from 'lodash';
 import moment from 'moment';
-<<<<<<< HEAD
-import BootstrapTable from 'react-bootstrap-table-next';
-import Serializer from '../../utils/form-serialize';
-import CustomDateInput from '../../components/CustomDateInput';
-import { createMedication } from '../../actions/medications';
-import { visitOptions, medicationColumns } from '../../constants';
-
-import { SearchButton } from '../../components/Button';
-
-const medications = [];
-=======
 import SearchForm from './components/SearchForm';
 import actions from '../../actions/scheduling';
 import AppointmentsTable from './components/AppointmentsTable';
->>>>>>> 5f41c514
 
 class SearchAppointment extends Component {
   constructor(props) {
@@ -65,28 +53,12 @@
             />
             <div className="columns">
               <div className="column">
-<<<<<<< HEAD
-                <div className="column has-text-right">
-                  <SearchButton type="submit" />
-                </div>
-              </div>
-            </div>
-            <div className="columns">
-              <div className="column">
-                <BootstrapTable
-                  keyField="id"
-                  data={medications}
-                  columns={medicationColumns}
-                  defaultSortDirection="asc"
-                />
-=======
                   <AppointmentsTable
                     keys={keys}
                     history={this.props.history}
                     onLoading={this.onLoading.bind(this)}
                     reFetch
                   />
->>>>>>> 5f41c514
               </div>
             </div>
           </div>
