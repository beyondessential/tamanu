{
  "name": "@tamanu/upgrade",
<<<<<<< HEAD
  "version": "2.37.1",
=======
  "version": "2.39.0",
>>>>>>> 33710245
  "private": true,
  "description": "Tamanu upgrade files",
  "main": "dist/cjs/index.js",
  "types": "dist/esm/index.d.ts",
  "exports": {
    ".": {
      "require": "./dist/cjs/index.js",
      "import": "./dist/esm/index.js",
      "types": "./dist/esm/index.d.ts"
    }
  },
  "homepage": "https://github.com/beyondessential/tamanu.git#readme",
  "repository": "git@github.com:beyondessential/tamanu.git",
  "author": "Beyond Essential Systems Pty. Ltd.",
  "license": "GPL-3.0-or-later",
  "scripts": {
    "build": "npm run clean && npm run build:esm && npm run build:cjs && npm run build:types",
    "build:dev:watch": "npm run clean && concurrently \"npm run build:esm -- --watch\" \"npm run build:cjs -- --watch\" \"npm run build:types:esm -- --watch\" \"npm run build:types:cjs -- --watch\"",
    "build:esm": "swc --out-dir dist/esm --copy-files --source-maps true src",
    "build:cjs": "npm run build:esm -- --out-dir dist/cjs --config module.type=commonjs",
    "build:types": "npm run build:types:esm && npm run build:types:cjs",
    "build:types:esm": "tsc --declaration --declarationMap --emitDeclarationOnly --noEmit false --outDir dist/esm",
    "build:types:cjs": "npm run build:types:esm -- --outDir dist/cjs",
    "build-watch": "npm run build:dev:watch",
    "clean": "rimraf dist *.tsbuildInfo",
    "clean:deps": "rimraf node_modules",
    "test": "vitest run --no-file-parallelism",
    "test:watch": "vitest watch"
  },
  "devDependencies": {
    "@types/node": "^20.9.0",
    "@types/toposort": "^2.0.7",
    "rimraf": "^6.0.1",
    "type-fest": "^4.31.0",
    "vitest": "^2.1.9"
  },
  "dependencies": {
    "@tamanu/constants": "*",
    "@tamanu/database": "*",
    "@tamanu/settings": "*",
    "@tamanu/shared": "*",
    "config": "^3.3.9",
    "csv-parse": "^5.6.0",
    "sequelize": "^6.21.3",
    "toposort": "^2.0.2"
  }
}<|MERGE_RESOLUTION|>--- conflicted
+++ resolved
@@ -1,10 +1,6 @@
 {
   "name": "@tamanu/upgrade",
-<<<<<<< HEAD
-  "version": "2.37.1",
-=======
   "version": "2.39.0",
->>>>>>> 33710245
   "private": true,
   "description": "Tamanu upgrade files",
   "main": "dist/cjs/index.js",
