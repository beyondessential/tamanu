--- conflicted
+++ resolved
@@ -1,10 +1,6 @@
 {
   "name": "@tamanu/upgrade",
-<<<<<<< HEAD
-  "version": "2.44.1",
-=======
   "version": "2.45.0",
->>>>>>> 9603050c
   "private": true,
   "description": "Tamanu upgrade files",
   "main": "dist/cjs/index.js",
