<<<<<<< HEAD
=======
import { FACT_CURRENT_VERSION, FACT_DEVICE_ID } from '@tamanu/constants';
>>>>>>> ec5078fa
import { DataTypes, QueryInterface, Sequelize } from 'sequelize';

const TABLE = { schema: 'logs', tableName: 'changes' };

export async function up(query: QueryInterface): Promise<void> {
<<<<<<< HEAD
  await query.createTable(
    TABLE,
    {
      id: {
        type: DataTypes.UUID,
        allowNull: false,
        primaryKey: true,
        defaultValue: Sequelize.fn('gen_random_uuid'),
      },
      table_oid: {
        type: DataTypes.INTEGER,
        allowNull: false,
      },
      table_schema: {
        type: DataTypes.TEXT,
        allowNull: false,
      },
      table_name: {
        type: DataTypes.TEXT,
        allowNull: false,
      },
      logged_at: {
        type: DataTypes.DATE,
        allowNull: false,
      },
      created_at: {
        type: DataTypes.DATE,
        allowNull: false,
      },
      updated_at: {
        type: DataTypes.DATE,
        allowNull: false,
      },
      deleted_at: {
        type: DataTypes.DATE,
        allowNull: true,
      },
      updated_at_sync_tick: {
        type: DataTypes.BIGINT,
        allowNull: false,
      },
      updated_by_user_id: {
        type: DataTypes.TEXT,
        allowNull: false,
        references: {
          model: { schema: 'public', tableName: 'users' },
          key: 'id',
        },
      },
      record_id: {
        type: DataTypes.TEXT,
        allowNull: false,
      },
      record_update: {
        type: DataTypes.BOOLEAN,
        allowNull: false,
      },
      record_data: {
        type: DataTypes.JSONB,
        allowNull: false,
=======
  await query.createTable(TABLE, {
    id: {
      type: DataTypes.UUID,
      allowNull: false,
      primaryKey: true,
      defaultValue: Sequelize.fn('gen_random_uuid'),
    },
    table_oid: {
      type: DataTypes.INTEGER,
      allowNull: false,
    },
    table_schema: {
      type: DataTypes.TEXT,
      allowNull: false,
    },
    table_name: {
      type: DataTypes.TEXT,
      allowNull: false,
    },
    logged_at: {
      type: DataTypes.DATE,
      allowNull: false,
      defaultValue: Sequelize.fn('adjusted_timestamp'),
    },
    created_at: {
      type: DataTypes.DATE,
      allowNull: false,
      defaultValue: Sequelize.fn('now'),
    },
    updated_at: {
      type: DataTypes.DATE,
      allowNull: false,
      defaultValue: Sequelize.fn('now'),
    },
    deleted_at: {
      type: DataTypes.DATE,
      allowNull: true,
    },
    updated_by_user_id: {
      type: DataTypes.TEXT,
      allowNull: false,
      references: {
        model: { schema: 'public', tableName: 'users' },
        key: 'id',
>>>>>>> ec5078fa
      },
    },
    device_id: {
      type: DataTypes.TEXT,
      allowNull: false,
      defaultValue: Sequelize.fn('local_system_fact', FACT_DEVICE_ID, 'unknown'),
    },
    version: {
      type: DataTypes.TEXT,
      allowNull: false,
      defaultValue: Sequelize.fn('local_system_fact', FACT_CURRENT_VERSION, 'unknown'),
    },
    record_id: {
      type: DataTypes.TEXT,
      allowNull: false,
    },
    record_update: {
      type: DataTypes.BOOLEAN,
      allowNull: false,
    },
    record_created_at: {
      type: DataTypes.DATE,
      allowNull: false,
    },
    record_updated_at: {
      type: DataTypes.DATE,
      allowNull: false,
    },
    record_deleted_at: {
      type: DataTypes.DATE,
      allowNull: true,
    },
    record_sync_tick: {
      type: DataTypes.BIGINT,
      allowNull: false,
    },
    record_data: {
      type: DataTypes.JSONB,
      allowNull: false,
    },
  });

  await query.addIndex(TABLE, ['table_oid'], { using: 'hash' });
  await query.addIndex(TABLE, ['record_id'], { using: 'hash' });
  await query.addIndex(TABLE, ['device_id'], { using: 'hash' });
  await query.addIndex(TABLE, ['updated_by_user_id'], { using: 'hash' });

  await query.addIndex(TABLE, ['logged_at'], { using: 'btree' });
  await query.addIndex(TABLE, ['version'], { using: 'btree' });
  await query.addIndex(TABLE, ['record_created_at'], { using: 'btree' });
  await query.addIndex(TABLE, ['record_updated_at'], { using: 'btree' });
  await query.addIndex(TABLE, ['record_deleted_at'], { using: 'btree' });
  await query.addIndex(TABLE, ['record_sync_tick'], { using: 'btree' });

  await query.addIndex(TABLE, ['record_data'], { using: 'gin' });

  await query.sequelize.query(
    `CREATE INDEX changes_table_name ON logs.changes USING HASH ((table_schema || '.' || table_name))`,
  );
}

export async function down(query: QueryInterface): Promise<void> {
  await query.dropTable(TABLE);
}<|MERGE_RESOLUTION|>--- conflicted
+++ resolved
@@ -1,74 +1,9 @@
-<<<<<<< HEAD
-=======
 import { FACT_CURRENT_VERSION, FACT_DEVICE_ID } from '@tamanu/constants';
->>>>>>> ec5078fa
 import { DataTypes, QueryInterface, Sequelize } from 'sequelize';
 
 const TABLE = { schema: 'logs', tableName: 'changes' };
 
 export async function up(query: QueryInterface): Promise<void> {
-<<<<<<< HEAD
-  await query.createTable(
-    TABLE,
-    {
-      id: {
-        type: DataTypes.UUID,
-        allowNull: false,
-        primaryKey: true,
-        defaultValue: Sequelize.fn('gen_random_uuid'),
-      },
-      table_oid: {
-        type: DataTypes.INTEGER,
-        allowNull: false,
-      },
-      table_schema: {
-        type: DataTypes.TEXT,
-        allowNull: false,
-      },
-      table_name: {
-        type: DataTypes.TEXT,
-        allowNull: false,
-      },
-      logged_at: {
-        type: DataTypes.DATE,
-        allowNull: false,
-      },
-      created_at: {
-        type: DataTypes.DATE,
-        allowNull: false,
-      },
-      updated_at: {
-        type: DataTypes.DATE,
-        allowNull: false,
-      },
-      deleted_at: {
-        type: DataTypes.DATE,
-        allowNull: true,
-      },
-      updated_at_sync_tick: {
-        type: DataTypes.BIGINT,
-        allowNull: false,
-      },
-      updated_by_user_id: {
-        type: DataTypes.TEXT,
-        allowNull: false,
-        references: {
-          model: { schema: 'public', tableName: 'users' },
-          key: 'id',
-        },
-      },
-      record_id: {
-        type: DataTypes.TEXT,
-        allowNull: false,
-      },
-      record_update: {
-        type: DataTypes.BOOLEAN,
-        allowNull: false,
-      },
-      record_data: {
-        type: DataTypes.JSONB,
-        allowNull: false,
-=======
   await query.createTable(TABLE, {
     id: {
       type: DataTypes.UUID,
@@ -113,7 +48,6 @@
       references: {
         model: { schema: 'public', tableName: 'users' },
         key: 'id',
->>>>>>> ec5078fa
       },
     },
     device_id: {
