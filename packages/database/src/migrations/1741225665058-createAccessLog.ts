import { DataTypes, Sequelize, QueryInterface } from 'sequelize';

const TABLE = { tableName: 'accesses', schema: 'logs' };

export async function up(query: QueryInterface) {
  await query.createTable(TABLE, {
    id: {
      type: DataTypes.UUID,
      allowNull: false,
      primaryKey: true,
      defaultValue: Sequelize.fn('gen_random_uuid'),
    },
    created_at: {
      type: DataTypes.DATE,
      allowNull: false,
    },
    updated_at: {
      type: DataTypes.DATE,
      allowNull: false,
    },
    deleted_at: {
      type: DataTypes.DATE,
      allowNull: true,
<<<<<<< HEAD
    },
    created_at: {
      type: DataTypes.DATE,
      allowNull: false,
    },
    updated_at: {
      type: DataTypes.DATE,
      allowNull: false,
    },
    deleted_at: {
      type: DataTypes.DATE,
      allowNull: true,
=======
>>>>>>> e0b24e0f
    },
    user_id: {
      type: DataTypes.TEXT,
      allowNull: false,
      references: {
        model: { tableName: 'users', schema: 'public' },
        key: 'id',
      },
    },
    record_id: {
      type: DataTypes.TEXT,
      allowNull: false,
    },
    record_type: {
      type: DataTypes.TEXT,
      allowNull: false,
    },
    facility_id: {
      type: DataTypes.TEXT,
      allowNull: true,
      references: {
        model: { tableName: 'facilities', schema: 'public' },
        key: 'id',
      },
    },
    session_id: {
      type: DataTypes.TEXT,
      allowNull: false,
    },
    device_id: {
      type: DataTypes.TEXT,
      allowNull: false,
    },
    logged_at: {
      type: DataTypes.DATE,
      allowNull: false,
    },
    front_end_context: {
      type: DataTypes.JSONB,
      allowNull: false,
    },
    back_end_context: {
      type: DataTypes.JSONB,
      allowNull: false,
    },
    is_mobile: {
      type: DataTypes.BOOLEAN,
      allowNull: false,
    },
    version: {
      type: DataTypes.TEXT,
      allowNull: false,
    },
  });
}

export async function down(query: QueryInterface) {
  await query.dropTable(TABLE);
}<|MERGE_RESOLUTION|>--- conflicted
+++ resolved
@@ -21,21 +21,6 @@
     deleted_at: {
       type: DataTypes.DATE,
       allowNull: true,
-<<<<<<< HEAD
-    },
-    created_at: {
-      type: DataTypes.DATE,
-      allowNull: false,
-    },
-    updated_at: {
-      type: DataTypes.DATE,
-      allowNull: false,
-    },
-    deleted_at: {
-      type: DataTypes.DATE,
-      allowNull: true,
-=======
->>>>>>> e0b24e0f
     },
     user_id: {
       type: DataTypes.TEXT,
