--- conflicted
+++ resolved
@@ -27,8 +27,6 @@
   declare assistantAnaesthetistId?: string;
   declare timeIn?: string;
   declare timeOut?: string;
-<<<<<<< HEAD
-=======
 
   declare encounter?: Encounter;
   declare Location?: Location;
@@ -36,7 +34,6 @@
   declare LeadClinician?: User;
   declare Anaesthetist?: User;
   declare AssistantAnaesthetist?: User;
->>>>>>> 250bff3a
 
   static initModel({ primaryKey, ...options }: InitOptions) {
     super.init(
@@ -59,7 +56,6 @@
   }
 
   static getListReferenceAssociations() {
-<<<<<<< HEAD
     return [
       'Location',
       'ProcedureType',
@@ -68,9 +64,6 @@
       'AssistantClinicians',
       'SurveyResponses',
     ];
-=======
-    return ['Location', 'ProcedureType', 'Anaesthetic', 'Department', 'AssistantClinicians'];
->>>>>>> 250bff3a
   }
 
   static initRelations(models: Models) {
@@ -106,23 +99,16 @@
       foreignKey: 'assistantAnaesthetistId',
       as: 'AssistantAnaesthetist',
     });
-<<<<<<< HEAD
-=======
-
->>>>>>> 250bff3a
     this.belongsToMany(models.User, {
       through: 'ProcedureAssistantClinician',
       as: 'AssistantClinicians',
       foreignKey: 'procedureId',
     });
-<<<<<<< HEAD
     this.belongsToMany(models.SurveyResponse, {
       through: 'ProcedureSurveyResponse',
       as: 'SurveyResponses',
       foreignKey: 'procedureId',
     });
-=======
->>>>>>> 250bff3a
   }
 
   forResponse() {
