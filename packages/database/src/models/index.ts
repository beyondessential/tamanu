--- conflicted
+++ resolved
@@ -110,21 +110,6 @@
 export * from './Role';
 
 export * from './Invoice';
-<<<<<<< HEAD
-export * from './InvoiceProduct';
-export * from './InvoiceDiscount';
-export * from './InvoicesInvoiceInsuranceContract';
-export * from './InvoiceItem';
-export * from './InvoiceItemDiscount';
-export * from './InvoicePayment';
-export * from './InvoicePatientPayment';
-export * from './InvoiceInsurerPayment';
-export * from './InvoicePriceList';
-export * from './InvoicePriceListItem';
-export * from './InvoiceInsuranceContract';
-export * from './InvoiceInsuranceContractItem';
-=======
->>>>>>> 57693ea7
 
 export * from './ReferenceDrug';
 export * from './MedicationAdministrationRecord';
