--- conflicted
+++ resolved
@@ -156,11 +156,8 @@
 
 export * from './AccessLog';
 export * from './ChangeLog';
-<<<<<<< HEAD
 export * from './UserLeave';
 
 export * from './LocationAssignmentTemplate';
 export * from './LocationAssignment';
-=======
-export * from './DHIS2PushLog';
->>>>>>> 0879a1bc
+export * from './DHIS2PushLog';