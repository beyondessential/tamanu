--- conflicted
+++ resolved
@@ -8,11 +8,7 @@
 // export * from './PatientCondition';
 // export * from './PatientAllergy';
 // export * from './PatientIssue';
-<<<<<<< HEAD
 export * from './PatientAdditionalData';
-=======
-// export * from './PatientAdditionalData';
->>>>>>> 52f9bff7
 // export * from './PatientVRSData';
 // export * from './PatientSecondaryId';
 // export * from './PatientFacility';
@@ -23,26 +19,15 @@
 // export * from './PatientFieldValue';
 
 // export * from './PatientDeathData';
-<<<<<<< HEAD
 export * from './PatientBirthData';
-=======
-// export * from './PatientBirthData';
->>>>>>> 52f9bff7
 // export * from './ContributingDeathCause';
 // export * from './DeathRevertLog';
 
 export * from './Encounter';
-<<<<<<< HEAD
 export * from './EncounterHistory';
 
 export * from './Discharge';
 export * from './Triage';
-=======
-// export * from './EncounterHistory';
-
-// export * from './Discharge';
-// export * from './Triage';
->>>>>>> 52f9bff7
 
 export * from './ReferenceData';
 // export * from './ReferenceDataRelation';
@@ -50,13 +35,8 @@
 // export * from './VitalLog';
 // export * from './Vitals';
 export * from './Procedure';
-<<<<<<< HEAD
 export * from './EncounterDiagnosis';
 export * from './EncounterMedication';
-=======
-// export * from './EncounterDiagnosis';
-// export * from './EncounterMedication';
->>>>>>> 52f9bff7
 // export * from './EncounterDiet';
 export * from './LabRequest';
 export * from './LabRequestAttachment';
@@ -65,19 +45,11 @@
 export * from './LabTestType';
 export * from './LabTestPanel';
 export * from './LabTestPanelRequest';
-<<<<<<< HEAD
-// export * from './LabTestPanelLabTestTypes';
+export * from './LabTestPanelLabTestTypes';
 export * from './ImagingRequest';
 export * from './ImagingRequestArea';
 export * from './ImagingAreaExternalCode';
 export * from './ImagingResult';
-=======
-export * from './LabTestPanelLabTestTypes';
-export * from './ImagingRequest';
-// export * from './ImagingRequestArea';
-// export * from './ImagingAreaExternalCode';
-// export * from './ImagingResult';
->>>>>>> 52f9bff7
 
 // export * from './Program';
 // export * from './ProgramRegistry';
@@ -109,11 +81,7 @@
 export * from './Location';
 export * from './LocationGroup';
 // export * from './UserFacility';
-<<<<<<< HEAD
 export * from './Attachment';
-=======
-// export * from './Attachment';
->>>>>>> 52f9bff7
 // export * from './UserLocalisationCache';
 // export * from './Asset';
 export * from './Appointment';
@@ -139,22 +107,14 @@
 
 // export * from './Signer';
 
-<<<<<<< HEAD
-// export * from './CertificateNotification';
-=======
 export * from './CertificateNotification';
->>>>>>> 52f9bff7
 
 export * from './Note';
 
 export * from './SyncSession';
 // export * from './SyncQueuedDevice';
 
-<<<<<<< HEAD
 export * from './fhir';
-=======
-// export * from './fhir';
->>>>>>> 52f9bff7
 
 // export * from './TranslatedString';
 
