--- conflicted
+++ resolved
@@ -18,12 +18,9 @@
   declare recordUpdatedAt: Date;
   declare recordDeletedAt: Date | null;
   declare recordData: string;
-<<<<<<< HEAD
   declare migrationContext: string | null;
-=======
   declare deviceId: string;
   declare version: string;
->>>>>>> c7f3d8f3
 
   static initModel({ primaryKey, ...options }: InitOptions) {
     super.init(
@@ -69,11 +66,10 @@
           type: DataTypes.JSONB,
           allowNull: false,
         },
-<<<<<<< HEAD
         migrationContext: {
           type: DataTypes.TEXT,
           allowNull: true,
-=======
+        },
         deviceId: {
           type: DataTypes.TEXT,
           allowNull: false,
@@ -81,7 +77,6 @@
         version: {
           type: DataTypes.TEXT,
           allowNull: false,
->>>>>>> c7f3d8f3
         },
       },
 
