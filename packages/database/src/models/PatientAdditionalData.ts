--- conflicted
+++ resolved
@@ -147,11 +147,7 @@
   }
 
   static getFullReferenceAssociations() {
-<<<<<<< HEAD
-    return ['countryOfBirth', 'nationality', 'ethnicity', 'insurer', 'country'];
-=======
     return ['countryOfBirth', 'country', 'nationality', 'ethnicity', 'insurer'];
->>>>>>> 3bbbf2a3
   }
 
   static buildSyncLookupQueryDetails() {
