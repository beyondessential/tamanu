import { DataTypes, Sequelize } from 'sequelize';
import {
  IMAGING_REQUEST_STATUS_TYPES,
  IMAGING_TYPES_VALUES,
  NOTE_TYPES,
  NOTIFICATION_TYPES,
  SYNC_DIRECTIONS,
  VISIBILITY_STATUSES,
} from '@tamanu/constants';
import { getNoteWithType } from '@tamanu/shared/utils/notes';
import { InvalidOperationError } from '@tamanu/shared/errors';
import { getCurrentDateTimeString } from '@tamanu/utils/dateTime';

import { Model } from './Model';
import { buildEncounterLinkedSyncFilter } from '../sync/buildEncounterLinkedSyncFilter';
import { buildEncounterLinkedLookupFilter } from '../sync/buildEncounterLinkedLookupFilter';
import { dateTimeType, type InitOptions, type Models } from '../types/model';
import type { ImagingRequestArea } from './ImagingRequestArea';
import type { Encounter } from './Encounter';
import type { User } from './User';
import type { Note } from './Note';
import type { Location } from './Location';
import type { LocationGroup } from './LocationGroup';

const ALL_IMAGING_REQUEST_STATUS_TYPES = Object.values(IMAGING_REQUEST_STATUS_TYPES);

export class ImagingRequest extends Model {
  declare id: string;
  declare displayId: string;
  declare imagingType: (typeof IMAGING_TYPES_VALUES)[number];
  declare reasonForCancellation?: string;
  declare status: (typeof ALL_IMAGING_REQUEST_STATUS_TYPES)[number];
  declare requestedDate: string;
  declare legacyResults: string;
  declare priority?: string;
  declare encounterId?: string;
  declare requestedById: string;
  declare completedById?: string;
  declare locationGroupId?: string;
  declare locationId?: string;

  declare areas: ImagingRequestArea[];
  declare encounter?: Encounter;
  declare requestedBy?: User;
  declare notes: Note[];
  declare location?: Location;
  declare locationGroup?: LocationGroup;

  static initModel(options: InitOptions, models: Models) {
    super.init(
      {
        id: {
          type: DataTypes.STRING,
          allowNull: false,
          defaultValue: Sequelize.fn('gen_random_uuid'),
          primaryKey: true,
        },
        displayId: {
          type: DataTypes.STRING,
          defaultValue: Sequelize.fn('gen_random_uuid'),
          allowNull: false,
        },

        imagingType: {
          type: DataTypes.ENUM(...IMAGING_TYPES_VALUES),
          allowNull: false,
        },
        reasonForCancellation: {
          type: DataTypes.STRING,
        },
        status: {
          type: DataTypes.ENUM(...ALL_IMAGING_REQUEST_STATUS_TYPES),
          allowNull: false,
          defaultValue: IMAGING_REQUEST_STATUS_TYPES.PENDING,
        },
        requestedDate: dateTimeType('requestedDate', {
          allowNull: false,
          defaultValue: getCurrentDateTimeString,
        }),
        // moved into ImagingResults.description
        legacyResults: {
          type: DataTypes.TEXT,
          defaultValue: '',
        },
        priority: {
          type: DataTypes.STRING,
        },
      },
      {
        ...options,
        syncDirection: SYNC_DIRECTIONS.BIDIRECTIONAL,
        validate: {
          mustHaveValidRequestStatusType() {
            if (!ALL_IMAGING_REQUEST_STATUS_TYPES.includes(this.status as string)) {
              throw new InvalidOperationError('An imaging request must have a valid status.');
            }
          },
          mustHaveValidRequester() {
            if (!this.requestedById) {
              throw new InvalidOperationError('An imaging request must have a valid requester.');
            }
          },
        },
        hooks: {
          afterUpdate: async (imagingRequest: ImagingRequest, options) => {
            const shouldPushNotification = [IMAGING_REQUEST_STATUS_TYPES.COMPLETED].includes(
              imagingRequest.status,
            );

            if (
              shouldPushNotification &&
              imagingRequest.status !== imagingRequest.previous('status')
            ) {
              await models.Notification.pushNotification(
                NOTIFICATION_TYPES.IMAGING_REQUEST,
<<<<<<< HEAD
                imagingRequest,
                { transaction: options.transaction },
=======
                imagingRequest.dataValues,
>>>>>>> fb5b1c3a
              );
            }

            const shouldDeleteNotification = [
              IMAGING_REQUEST_STATUS_TYPES.DELETED,
              IMAGING_REQUEST_STATUS_TYPES.ENTERED_IN_ERROR,
            ].includes(imagingRequest.status);

            if (
              shouldDeleteNotification &&
              imagingRequest.status !== imagingRequest.previous('status')
            ) {
              await models.Notification.destroy({
                where: {
                  metadata: {
                    id: imagingRequest.id,
                  },
                },
                transaction: options.transaction,
              });
            }
          },
        },
      },
    );
  }

  async extractNotes() {
    const notes =
      this.notes ||
      (await (this as any).getNotes({
        where: { visibilityStatus: VISIBILITY_STATUSES.CURRENT },
      }));
    const extractWithType = async (type: string) => {
      const note = getNoteWithType(notes, type);
      return note?.content || '';
    };
    return {
      note: await extractWithType(NOTE_TYPES.OTHER),
      areaNote: await extractWithType(NOTE_TYPES.AREA_TO_BE_IMAGED),
      notes,
    };
  }

  static getListReferenceAssociations() {
    return ['requestedBy', 'areas', 'results'];
  }

  static initRelations(models: Models) {
    this.belongsTo(models.Encounter, {
      foreignKey: 'encounterId',
      as: 'encounter',
    });

    this.belongsTo(models.User, {
      foreignKey: 'requestedById',
      as: 'requestedBy',
    });

    this.belongsTo(models.User, {
      foreignKey: 'completedById',
      as: 'completedBy',
    });

    this.belongsTo(models.LocationGroup, {
      as: 'locationGroup',
      foreignKey: 'locationGroupId',
    });

    // Imaging Requests are assigned a Location Group but the Location relation exists for legacy data
    this.belongsTo(models.Location, {
      foreignKey: 'locationId',
      as: 'location',
    });

    this.belongsToMany(models.ReferenceData, {
      through: models.ImagingRequestArea,
      as: 'areas',
      foreignKey: 'imagingRequestId',
    });

    // Used to be able to explicitly include these (hence no alias)
    this.hasMany(models.ImagingRequestArea, {
      foreignKey: 'imagingRequestId',
    });

    this.hasMany(models.Note, {
      foreignKey: 'recordId',
      as: 'notes',
      constraints: false,
      scope: {
        recordType: this.name,
      },
    });

    this.hasMany(models.ImagingResult, {
      foreignKey: 'imagingRequestId',
      as: 'results',
    });
  }

  static buildPatientSyncFilter(patientCount: number, markedForSyncPatientsTable: string) {
    if (patientCount === 0) {
      return null;
    }
    return buildEncounterLinkedSyncFilter(
      [this.tableName, 'encounters'],
      markedForSyncPatientsTable,
    );
  }

  static buildSyncLookupQueryDetails() {
    return buildEncounterLinkedLookupFilter(this);
  }
}<|MERGE_RESOLUTION|>--- conflicted
+++ resolved
@@ -113,12 +113,8 @@
             ) {
               await models.Notification.pushNotification(
                 NOTIFICATION_TYPES.IMAGING_REQUEST,
-<<<<<<< HEAD
-                imagingRequest,
+                imagingRequest.dataValues,
                 { transaction: options.transaction },
-=======
-                imagingRequest.dataValues,
->>>>>>> fb5b1c3a
               );
             }
 
