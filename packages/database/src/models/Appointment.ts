--- conflicted
+++ resolved
@@ -1,8 +1,4 @@
-<<<<<<< HEAD
 import { DataTypes, type BelongsToGetAssociationMixin } from 'sequelize';
-=======
-import { DataTypes } from 'sequelize';
->>>>>>> 819e1661
 import { omit } from 'lodash';
 
 import { APPOINTMENT_STATUSES, SYNC_DIRECTIONS } from '@tamanu/constants';
@@ -10,25 +6,13 @@
 
 import { Model } from './Model';
 import { buildSyncLookupSelect } from '../sync/buildSyncLookupSelect';
-<<<<<<< HEAD
 import { AppointmentSchedule, type AppointmentScheduleCreateData } from './AppointmentSchedule';
 import { dateTimeType, type InitOptions, type Models } from '../types/model';
 
-interface CreateNewScheduleFromAppointmentParams {
+interface CreateWithScheduleParams {
+  appointmentData: AppointmentCreateData;
   settings: ReadSettings;
   scheduleData: AppointmentScheduleCreateData;
-}
-interface CreateWithScheduleParams extends CreateNewScheduleFromAppointmentParams {
-  appointmentData: AppointmentCreateData;
-=======
-import { type AppointmentScheduleCreateData } from './AppointmentSchedule';
-import { dateTimeType, type InitOptions, type Models } from '../types/model';
-
-interface CreateWithScheduleParams {
-  settings: ReadSettings;
-  appointmentData: AppointmentCreateData;
-  scheduleData: AppointmentScheduleCreateData;
->>>>>>> 819e1661
 }
 
 export type AppointmentCreateData = Omit<Appointment, 'id' | 'createdAt' | 'deletedAt'>;
@@ -169,14 +153,8 @@
     appointmentData,
     scheduleData,
   }: CreateWithScheduleParams) {
-<<<<<<< HEAD
-    const { AppointmentSchedule } = this.sequelize.models;
-    return this.sequelize.transaction(async () => {
-      const schedule = await AppointmentSchedule.create(scheduleData);
-=======
     return this.sequelize.transaction(async () => {
       const schedule = await this.sequelize.models.AppointmentSchedule.create(scheduleData);
->>>>>>> 819e1661
       return schedule.generateRepeatingAppointment(settings, appointmentData);
     });
   }
