import { isNumber } from 'lodash';
import { DataTypes, type HasManyGetAssociationsMixin } from 'sequelize';
import { parseISO, add, set, isAfter, endOfDay } from 'date-fns';

import {
  DAYS_OF_WEEK,
  REPEAT_FREQUENCY,
  REPEAT_FREQUENCY_UNIT_PLURAL_LABELS,
  REPEAT_FREQUENCY_VALUES,
  SYNC_DIRECTIONS,
} from '@tamanu/constants';
import { InvalidOperationError } from '@tamanu/shared/errors';
import { toDateTimeString } from '@tamanu/utils/dateTime';
import { weekdayAtOrdinalPosition } from '@tamanu/utils/appointmentScheduling';
import type { ReadSettings } from '@tamanu/settings';

import { Model } from './Model';
import { buildSyncLookupSelect } from '../sync/buildSyncLookupSelect';
import type { Appointment, AppointmentCreateData } from './Appointment';
import { dateType } from './../types/model';
import type { InitOptions, Models } from '../types/model';

export type AppointmentScheduleCreateData = Omit<
  AppointmentSchedule,
  'id' | 'createdAt' | 'deletedAt'
>;

export type WeeklySchedule = AppointmentSchedule & {
  frequency: typeof REPEAT_FREQUENCY.WEEKLY;
  daysOfWeek: [string];
};

export type MonthlySchedule = AppointmentSchedule & {
  frequency: typeof REPEAT_FREQUENCY.MONTHLY;
  daysOfWeek: [string];
  nthWeekday: number;
};

export type WeeklyOrMonthlySchedule = WeeklySchedule | MonthlySchedule;

/**
 * Schema to follow iCalendar standard for recurring events.
 * @see https://icalendar.org/iCalendar-RFC-5545/3-3-10-recurrence-rule.html
 */
export class AppointmentSchedule extends Model {
  declare id: string;
  declare untilDate?: string;
  declare interval: number;
  declare frequency: keyof typeof REPEAT_FREQUENCY;
  declare daysOfWeek?: [string];
  declare nthWeekday?: number;
  declare occurrenceCount?: number;
  declare isFullyGenerated: boolean;

  declare getAppointments: HasManyGetAssociationsMixin<Appointment>;

  static initModel({ primaryKey, ...options }: InitOptions) {
    super.init(
      {
        id: primaryKey,
        untilDate: dateType('untilDate', { allowNull: true }),
        interval: { type: DataTypes.INTEGER, allowNull: false },
        frequency: {
          type: DataTypes.ENUM(...REPEAT_FREQUENCY_VALUES),
          allowNull: false,
        },
        daysOfWeek: {
          type: DataTypes.ARRAY(DataTypes.STRING),
          allowNull: true,
        },
        nthWeekday: {
          type: DataTypes.INTEGER,
          allowNull: true,
        },
        occurrenceCount: {
          type: DataTypes.INTEGER,
          allowNull: true,
        },
        isFullyGenerated: {
          type: DataTypes.BOOLEAN,
          allowNull: false,
          defaultValue: false,
        },
      },
      {
        ...options,
        syncDirection: SYNC_DIRECTIONS.BIDIRECTIONAL,
        validate: {
          mustHaveEitherUntilDateOrOccurrenceCount() {
            if (!this.untilDate && !this.occurrenceCount) {
              throw new InvalidOperationError(
                'AppointmentSchedule must have either untilDate or occurrenceCount',
              );
            }
          },
          // Currently all implemented frequencies require a single weekday, multiple weekdays are currently not supported
          mustHaveOneWeekday() {
            const daysOfWeek = this.daysOfWeek as string[];
            if (
              daysOfWeek.length !== 1 ||
              (daysOfWeek[0] && !DAYS_OF_WEEK.includes(daysOfWeek[0]))
            ) {
              throw new InvalidOperationError('AppointmentSchedule must have exactly one weekday');
            }
          },
          mustHaveNthWeekdayForMonthly() {
            if (this.frequency === REPEAT_FREQUENCY.MONTHLY && !isNumber(this.nthWeekday)) {
              throw new InvalidOperationError(
                'AppointmentSchedule must have nthWeekday for MONTHLY frequency',
              );
            }
          },
        },
      },
    );
  }

  static initRelations(models: Models) {
    this.hasMany(models.Appointment, {
      as: 'appointments',
      foreignKey: 'scheduleId',
    });
  }

  static buildPatientSyncFilter(patientCount: number, markedForSyncPatientsTable: string) {
    if (patientCount === 0) {
      return null;
    }
    return `
      JOIN
        appointments
      ON
        appointments.schedule_id = appointment_schedules.id
      LEFT JOIN
        location_groups
      ON
        appointments.location_group_id = location_groups.id
      LEFT JOIN
        locations
      ON
        appointments.location_id = locations.id
      WHERE
        appointments.patient_id IN (SELECT patient_id FROM ${markedForSyncPatientsTable})
      AND
        COALESCE(location_groups.facility_id, locations.facility_id) in (:facilityIds)
      AND
        appointment_schedules.updated_at_sync_tick > :since
    `;
  }

  static buildSyncLookupQueryDetails() {
    return {
      select: buildSyncLookupSelect(this, {
        patientId: 'appointments.patient_id',
        facilityId: 'COALESCE(location_groups.facility_id, locations.facility_id)',
      }),
      joins: `
        JOIN (
          SELECT DISTINCT ON (schedule_id) *
          FROM appointments
        ) appointments ON appointments.schedule_id = ${this.tableName}.id
        LEFT JOIN location_groups ON appointments.location_group_id = location_groups.id
        LEFT JOIN locations ON appointments.location_id = locations.id
      `,
    };
  }

  /**
   * Generate repeating appointments based on the schedule parameters and the initial appointment data.
   * When the generation is complete, the schedule is marked as fully generated.
   * Otherwise the schedule continues to generate via the scheduled task GenerateRepeatingAppointments
   * @param settings
   * @param initialAppointmentData Optional initial appointment data to start the generation
   */
  async generateRepeatingAppointment(
    settings: ReadSettings,
    initialAppointmentData?: AppointmentCreateData,
  ) {
<<<<<<< HEAD
    const maxRepeatingAppointmentsPerGeneration = await settings.get<number>(
      'appointments.maxRepeatingAppointmentsPerGeneration',
    );

=======
    // throw error if not in a transaction
    if (!this.sequelize.isInsideTransaction()) {
      throw new Error(
        'AppointmentSchedule.generateRepeatingAppointment must always run inside a transaction',
      );
    }
    const maxRepeatingAppointmentsPerGeneration = await settings.get<number>(
      'appointments.maxRepeatingAppointmentsPerGeneration',
    );
>>>>>>> 185ba9cc
    const { Appointment } = this.sequelize.models;
    const existingAppointments = await this.getAppointments({
      order: [['startTime', 'DESC']],
    });
    const latestExistingAppointment = existingAppointments[0];

    if (!(initialAppointmentData || latestExistingAppointment)) {
      throw new Error(
        'Cannot generate repeating appointments without initial appointment data or existing appointments within the schedule',
      );
    }

    const { interval, frequency, untilDate, occurrenceCount, daysOfWeek, nthWeekday } =
      this as WeeklyOrMonthlySchedule;
    const parsedUntilDate = untilDate && endOfDay(parseISO(untilDate));

    const appointments: AppointmentCreateData[] = [];

    if (initialAppointmentData) {
      // Add the initial appointment data to the list of appointments to generate and to act
      // as a reference for incremented appointments
      appointments.push({ ...initialAppointmentData, scheduleId: this.id });
    }

    const adjustDateForFrequency = (date: Date) => {
      if (frequency === REPEAT_FREQUENCY.MONTHLY) {
        // Set the date to the nth weekday of the month i.e 3rd Monday
        const weekdayDate = weekdayAtOrdinalPosition(date, daysOfWeek[0], nthWeekday);
        if (!weekdayDate) throw new Error('No weekday date found');
        return set(date, {
          date: weekdayDate.getDate(),
        });
      }
      return date;
    };

    const incrementDateString = (date: string) => {
      const incrementedDate = add(parseISO(date), {
        [REPEAT_FREQUENCY_UNIT_PLURAL_LABELS[frequency]]: interval,
      });
      return toDateTimeString(adjustDateForFrequency(incrementedDate)) as string;
    };

    const pushNextAppointment = () => {
      // Get the most recent appointment or start off where the last generation left off
      const lastAppointment = appointments.at(-1) || latestExistingAppointment!.toCreateData();
      appointments.push({
        ...lastAppointment,
        startTime: incrementDateString(lastAppointment.startTime),
        endTime: lastAppointment.endTime && incrementDateString(lastAppointment.endTime),
      });
    };

    const checkComplete = () => {
      // Generation is considered complete if the next appointments startTime falls after the untilDate
      const nextAppointmentAfterUntilDate =
        parsedUntilDate &&
        isAfter(parseISO(incrementDateString(appointments.at(-1)!.startTime)), parsedUntilDate);
      // Or if the occurrenceCount is reached
      const hasReachedOccurrenceCount =
        occurrenceCount && appointments.length + existingAppointments.length === occurrenceCount;
      return nextAppointmentAfterUntilDate || hasReachedOccurrenceCount;
    };

    let isFullyGenerated = false;
    for (let i = 0; i + 1 < maxRepeatingAppointmentsPerGeneration; i++) {
      pushNextAppointment();
      if (checkComplete()) {
        isFullyGenerated = true;
        break;
      }
    }

    const appointmentData = await Appointment.bulkCreate(appointments);
    if (isFullyGenerated) {
      await this.update({ isFullyGenerated });
    }
    return appointmentData;
  }
}<|MERGE_RESOLUTION|>--- conflicted
+++ resolved
@@ -176,13 +176,6 @@
     settings: ReadSettings,
     initialAppointmentData?: AppointmentCreateData,
   ) {
-<<<<<<< HEAD
-    const maxRepeatingAppointmentsPerGeneration = await settings.get<number>(
-      'appointments.maxRepeatingAppointmentsPerGeneration',
-    );
-
-=======
-    // throw error if not in a transaction
     if (!this.sequelize.isInsideTransaction()) {
       throw new Error(
         'AppointmentSchedule.generateRepeatingAppointment must always run inside a transaction',
@@ -191,7 +184,6 @@
     const maxRepeatingAppointmentsPerGeneration = await settings.get<number>(
       'appointments.maxRepeatingAppointmentsPerGeneration',
     );
->>>>>>> 185ba9cc
     const { Appointment } = this.sequelize.models;
     const existingAppointments = await this.getAppointments({
       order: [['startTime', 'DESC']],
