--- conflicted
+++ resolved
@@ -57,18 +57,12 @@
       as: 'labTestType',
       constraints: false,
     });
-<<<<<<< HEAD
-=======
     // Has many in the context of importing and storing data
->>>>>>> c52a446d
     this.hasMany(models.InvoicePriceListItem, {
       foreignKey: 'invoiceProductId',
       as: 'invoicePriceListItems',
     });
-<<<<<<< HEAD
-=======
     // Has one in the context of fetching data from the api
->>>>>>> c52a446d
     this.hasOne(models.InvoicePriceListItem, {
       foreignKey: 'invoiceProductId',
       as: 'invoicePriceListItem',
