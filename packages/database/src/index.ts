--- conflicted
+++ resolved
@@ -1,18 +1,14 @@
 export * from './models';
 export * from './utils';
 export * from './sync';
-<<<<<<< HEAD
-export * from './types';
-=======
 
 export type Models = typeof import('./models');
 import * as sequelize from 'sequelize';
 export interface Sequelize extends sequelize.Sequelize {
-  models: Models,
+  models: Models;
   isInsideTransaction(): boolean;
   migrate: (
     // eslint-disable-next-line no-unused-vars
     direction: 'up' | 'down' | 'downToLastReversibleMigration' | 'redoLatest',
   ) => Promise<void>;
-}
->>>>>>> 98ccd262
+}