{
  "name": "@tamanu/database",
<<<<<<< HEAD
  "version": "2.36.5",
=======
  "version": "2.37.0",
>>>>>>> 9a55a62e
  "private": true,
  "description": "BES - Database",
  "main": "dist/cjs/index.js",
  "types": "dist/esm/index.d.ts",
  "exports": {
    ".": {
      "require": "./dist/cjs/index.js",
      "import": "./dist/esm/index.js",
      "types": "./dist/esm/index.d.ts"
    },
    "./*": {
      "require": "./dist/cjs/*.js",
      "import": "./dist/esm/*.js",
      "types": "./dist/esm/*.d.ts"
    },
    "./demoData": {
      "require": "./dist/cjs/demoData/index.js",
      "import": "./dist/esm/demoData/index.js",
      "types": "./dist/esm/demoData/index.d.ts"
    },
    "./demoData/*": {
      "require": "./dist/cjs/demoData/*.js",
      "import": "./dist/esm/demoData/*.js",
      "types": "./dist/esm/demoData/*.d.ts"
    },
    "./dataMigrations": {
      "require": "./dist/cjs/dataMigrations/index.js",
      "import": "./dist/esm/dataMigrations/index.js",
      "types": "./dist/esm/dataMigrations/index.d.ts"
    },
    "./dataMigrations/*": {
      "require": "./dist/cjs/dataMigrations/*.js",
      "import": "./dist/esm/dataMigrations/*.js",
      "types": "./dist/esm/dataMigrations/*.d.ts"
    },
    "./services/migrations": {
      "require": "./dist/cjs/services/migrations/index.js",
      "import": "./dist/esm/services/migrations/index.js",
      "types": "./dist/esm/services/migrations/index.d.ts"
    },
    "./services/migrations/*": {
      "require": "./dist/cjs/services/migrations/*.js",
      "import": "./dist/esm/services/migrations/*.js",
      "types": "./dist/esm/services/migrations/*.d.ts"
    },
    "./services/database": {
      "require": "./dist/cjs/services/database.js",
      "import": "./dist/esm/services/database.js",
      "types": "./dist/esm/services/database.d.ts"
    },
    "./sync": {
      "require": "./dist/cjs/sync/index.js",
      "import": "./dist/esm/sync/index.js",
      "types": "./dist/esm/sync/index.d.ts"
    },
    "./utils/fhir": {
      "require": "./dist/cjs/utils/fhir/index.js",
      "import": "./dist/esm/utils/fhir/index.js",
      "types": "./dist/esm/utils/fhir/index.d.ts"
    },
    "./utils/audit": {
      "require": "./dist/cjs/utils/audit/index.js",
      "import": "./dist/esm/utils/audit/index.js",
      "types": "./dist/esm/utils/audit/index.d.ts"
    }
  },
  "homepage": "https://github.com/beyondessential/tamanu.git#readme",
  "repository": "git@github.com:beyondessential/tamanu.git",
  "author": "Beyond Essential Systems Pty. Ltd.",
  "license": "GPL-3.0-or-later AND BUSL-1.1",
  "scripts": {
    "build": "npm run clean && npm run build:esm && npm run build:cjs && npm run build:types",
    "build:dev:watch": "npm run clean && concurrently \"npm run build:esm -- --watch\" \"npm run build:cjs -- --watch\" \"npm run build:types:esm -- --watch\" \"npm run build:types:cjs -- --watch\"",
    "build:esm": "swc --out-dir dist/esm --copy-files --source-maps true src",
    "build:cjs": "npm run build:esm -- --out-dir dist/cjs --config module.type=commonjs",
    "build:types": "npm run build:types:esm && npm run build:types:cjs",
    "build:types:esm": "tsc --declaration --declarationMap --emitDeclarationOnly --noEmit false --outDir dist/esm",
    "build:types:cjs": "npm run build:types:esm -- --outDir dist/cjs",
    "build-watch": "npm run build:dev:watch",
    "clean": "rimraf dist *.tsbuildInfo",
    "clean:deps": "rimraf node_modules",
    "test": "vitest run --no-file-parallelism",
    "test:watch": "vitest watch"
  },
  "devDependencies": {
    "@types/bcrypt": "^5.0.2",
    "@types/express": "^4.17.13",
    "@types/jsonpath": "^0.2.4",
    "@types/node": "^20.9.0",
    "@types/tiny-async-pool": "^2.0.3",
    "rimraf": "^6.0.1",
    "vitest": "^2.1.9",
    "type-fest": "^4.31.0",
    "@casl/ability": "^6.7.1"
  },
  "dependencies": {
    "@tamanu/constants": "*",
    "@tamanu/settings": "*",
    "@tamanu/shared": "*",
    "@tamanu/utils": "*",
    "bcrypt": "^5.1.1",
    "config": "^3.3.9",
    "date-fns": "^2.19.0",
    "jsonpath": "^1.1.1",
    "lodash": "^4.17.11",
    "ms": "^2.1.3",
    "mushi": "^0.0.12",
    "sequelize": "^6.21.3",
    "tiny-async-pool": "^1.2.0",
    "umzug": "^2.3.0",
    "uuid": "^11.0.3"
  }
}<|MERGE_RESOLUTION|>--- conflicted
+++ resolved
@@ -1,10 +1,6 @@
 {
   "name": "@tamanu/database",
-<<<<<<< HEAD
-  "version": "2.36.5",
-=======
   "version": "2.37.0",
->>>>>>> 9a55a62e
   "private": true,
   "description": "BES - Database",
   "main": "dist/cjs/index.js",
