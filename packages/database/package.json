{
  "name": "@tamanu/database",
<<<<<<< HEAD
  "version": "2.24.1",
=======
  "version": "2.25.0",
>>>>>>> 9a309755
  "private": true,
  "description": "BES - Database",
  "main": "dist/cjs/index.js",
  "types": "dist/esm/index.d.ts",
  "exports": {
    ".": {
      "require": "./dist/cjs/index.js",
      "import": "./dist/esm/index.js",
      "types": "./dist/esm/index.d.ts"
    },
    "./*": {
      "require": "./dist/cjs/*.js",
      "import": "./dist/esm/*.js",
      "types": "./dist/esm/*.d.ts"
    },
    "./demoData": {
      "require": "./dist/cjs/demoData/index.js",
      "import": "./dist/esm/demoData/index.js",
      "types": "./dist/esm/demoData/index.d.ts"
    },
    "./demoData/*": {
      "require": "./dist/cjs/demoData/*.js",
      "import": "./dist/esm/demoData/*.js",
      "types": "./dist/esm/demoData/*.d.ts"
    },
    "./dataMigrations": {
      "require": "./dist/cjs/dataMigrations/index.js",
      "import": "./dist/esm/dataMigrations/index.js",
      "types": "./dist/esm/dataMigrations/index.d.ts"
    },
    "./dataMigrations/*": {
      "require": "./dist/cjs/dataMigrations/*.js",
      "import": "./dist/esm/dataMigrations/*.js",
      "types": "./dist/esm/dataMigrations/*.d.ts"
    },
    "./services/migrations": {
      "require": "./dist/cjs/services/migrations/index.js",
      "import": "./dist/esm/services/migrations/index.js",
      "types": "./dist/esm/services/migrations/index.d.ts"
    },
    "./services/migrations/*": {
      "require": "./dist/cjs/services/migrations/*.js",
      "import": "./dist/esm/services/migrations/*.js",
      "types": "./dist/esm/services/migrations/*.d.ts"
    },
    "./services/database": {
      "require": "./dist/cjs/services/database.js",
      "import": "./dist/esm/services/database.js",
      "types": "./dist/esm/services/database.d.ts"
    },
    "./sync": {
      "require": "./dist/cjs/sync/index.js",
      "import": "./dist/esm/sync/index.js",
      "types": "./dist/esm/sync/index.d.ts"
    },
    "./utils/fhir": {
      "require": "./dist/cjs/utils/fhir/index.js",
      "import": "./dist/esm/utils/fhir/index.js",
      "types": "./dist/esm/utils/fhir/index.d.ts"
    }
  },
  "homepage": "https://github.com/beyondessential/tamanu.git#readme",
  "repository": "git@github.com:beyondessential/tamanu.git",
  "author": "Beyond Essential Systems Pty. Ltd.",
  "license": "GPL-3.0-or-later AND BUSL-1.1",
  "scripts": {
    "build": "npm run clean && npm run build:esm && npm run build:cjs && npm run build:types",
    "build:dev:watch": "npm run clean && concurrently \"npm run build:esm -- --watch\" \"npm run build:cjs -- --watch\" \"npm run build:types:esm -- --watch\" \"npm run build:types:cjs -- --watch\"",
    "build:esm": "swc --out-dir dist/esm --copy-files --source-maps true src",
    "build:cjs": "npm run build:esm -- --out-dir dist/cjs --config module.type=commonjs",
    "build:types": "npm run build:types:esm && npm run build:types:cjs",
    "build:types:esm": "tsc --declaration --declarationMap --emitDeclarationOnly --noEmit false --outDir dist/esm",
    "build:types:cjs": "npm run build:types:esm -- --outDir dist/cjs",
    "build-watch": "npm run build:dev:watch",
    "clean": "rimraf dist *.tsbuildInfo",
    "clean:deps": "rimraf node_modules",
    "test": "vitest run --no-file-parallelism",
    "test:watch": "vitest watch"
  },
  "devDependencies": {
    "@types/bcrypt": "^5.0.2",
    "@types/express": "^4.17.13",
    "@types/jsonpath": "^0.2.4",
    "@types/node": "^20.9.0",
    "@types/tiny-async-pool": "^2.0.3",
    "rimraf": "^6.0.1",
    "vitest": "^2.1.8",
    "type-fest": "^4.31.0",
    "@casl/ability": "^6.7.1"
  },
  "dependencies": {
    "@tamanu/constants": "*",
    "@tamanu/settings": "*",
    "@tamanu/shared": "*",
    "@tamanu/utils": "*",
    "bcrypt": "^5.1.1",
    "config": "^3.3.9",
    "date-fns": "^2.19.0",
    "jsonpath": "^1.1.1",
    "lodash": "^4.17.11",
    "ms": "^2.1.3",
    "sequelize": "^6.21.3",
    "tiny-async-pool": "^1.2.0",
    "uuid": "^11.0.3"
  }
}<|MERGE_RESOLUTION|>--- conflicted
+++ resolved
@@ -1,10 +1,6 @@
 {
   "name": "@tamanu/database",
-<<<<<<< HEAD
-  "version": "2.24.1",
-=======
   "version": "2.25.0",
->>>>>>> 9a309755
   "private": true,
   "description": "BES - Database",
   "main": "dist/cjs/index.js",
