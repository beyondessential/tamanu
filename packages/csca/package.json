{
  "name": "csca",
<<<<<<< HEAD
  "version": "1.21.5",
=======
  "version": "1.22.0",
>>>>>>> 5608d7b0
  "description": "CSCA tooling for Tamanu desktop app",
  "homepage": "https://github.com/beyondessential/tamanu.git#readme",
  "repository": "git@github.com:beyondessential/tamanu.git",
  "author": "Beyond Essential Systems Pty. Ltd.",
  "license": "SEE LICENSE IN license",
  "main": "src/index.js",
  "scripts": {
    "build": "rm -rf build; tsc --build tsconfig.json",
    "test": "yarn build",
    "cli": "yarn build && node build",
    "lint": "eslint src/**/*.ts",
    "lint-stats": "eslint --format ../scripts/eslint-stats.js src/**/*.ts"
  },
  "devDependencies": {
    "@beyondessential/eslint-config-beyondessential": "^2.6.0",
    "@types/archiver": "^5.3.1",
    "@types/node": "^14.0.4",
    "@types/prompts": "^2.0.14",
    "@typescript-eslint/eslint-plugin": "^2.14.0",
    "@typescript-eslint/parser": "^2.14.0",
    "eslint": "^7.14.0",
    "typescript": "^3.9.2"
  },
  "dependencies": {
    "@aws-sdk/client-s3": "^3.74.0",
    "@peculiar/asn1-schema": "^2.1.0",
    "@peculiar/asn1-x509": "^2.1.0",
    "@peculiar/webcrypto": "^1.3.3",
    "@peculiar/x509": "^1.6.1",
    "archiver": "^5.3.1",
    "chrono-node": "^2.3.8",
    "commander": "^9.0.0",
    "date-fns": "^2.19.0",
    "prompts": "^2.0.0",
    "world-countries": "^4.0.0",
    "yup": "^0.32.11"
  }
}<|MERGE_RESOLUTION|>--- conflicted
+++ resolved
@@ -1,10 +1,6 @@
 {
   "name": "csca",
-<<<<<<< HEAD
-  "version": "1.21.5",
-=======
   "version": "1.22.0",
->>>>>>> 5608d7b0
   "description": "CSCA tooling for Tamanu desktop app",
   "homepage": "https://github.com/beyondessential/tamanu.git#readme",
   "repository": "git@github.com:beyondessential/tamanu.git",
