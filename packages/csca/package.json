--- conflicted
+++ resolved
@@ -1,10 +1,6 @@
 {
   "name": "csca",
-<<<<<<< HEAD
-  "version": "1.28.5",
-=======
   "version": "1.29.0",
->>>>>>> 97601c8e
   "private": true,
   "description": "CSCA tooling for Tamanu desktop app",
   "homepage": "https://github.com/beyondessential/tamanu.git#readme",
