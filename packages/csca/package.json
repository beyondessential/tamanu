--- conflicted
+++ resolved
@@ -1,10 +1,6 @@
 {
   "name": "csca",
-<<<<<<< HEAD
-  "version": "2.15.1",
-=======
   "version": "2.16.0",
->>>>>>> 32260871
   "private": true,
   "description": "CSCA tooling for Tamanu",
   "homepage": "https://github.com/beyondessential/tamanu.git#readme",
