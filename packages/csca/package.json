{
  "name": "csca",
<<<<<<< HEAD
  "version": "2.19.5",
=======
  "version": "2.21.0",
>>>>>>> 669f91e3
  "private": true,
  "description": "CSCA tooling for Tamanu",
  "homepage": "https://github.com/beyondessential/tamanu.git#readme",
  "repository": "git@github.com:beyondessential/tamanu.git",
  "author": "Beyond Essential Systems Pty. Ltd.",
  "license": "GPL-3.0-or-later",
  "main": "src/index.js",
  "scripts": {
    "build": "swc --delete-dir-on-start --out-dir build --copy-files --source-maps true src",
    "cli": "npm run build && node build"
  },
  "devDependencies": {
    "@tamanu/build-tooling": "*",
    "@types/archiver": "^5.3.1",
    "@types/node": "^14.0.4",
    "@types/prompts": "^2.0.14"
  },
  "dependencies": {
    "@aws-sdk/client-s3": "^3.74.0",
    "@peculiar/asn1-schema": "^2.1.0",
    "@peculiar/asn1-x509": "^2.1.0",
    "@peculiar/webcrypto": "^1.3.3",
    "@peculiar/x509": "^1.6.1",
    "archiver": "^5.3.1",
    "chrono-node": "^2.3.8",
    "commander": "^9.0.0",
    "date-fns": "^2.19.0",
    "prompts": "^2.0.0",
    "world-countries": "^4.0.0",
    "yup": "^0.32.11"
  }
}<|MERGE_RESOLUTION|>--- conflicted
+++ resolved
@@ -1,10 +1,6 @@
 {
   "name": "csca",
-<<<<<<< HEAD
-  "version": "2.19.5",
-=======
   "version": "2.21.0",
->>>>>>> 669f91e3
   "private": true,
   "description": "CSCA tooling for Tamanu",
   "homepage": "https://github.com/beyondessential/tamanu.git#readme",
