--- conflicted
+++ resolved
@@ -1,10 +1,6 @@
 {
   "name": "csca",
-<<<<<<< HEAD
-  "version": "2.10.1",
-=======
   "version": "2.11.0",
->>>>>>> 02b37d38
   "private": true,
   "description": "CSCA tooling for Tamanu",
   "homepage": "https://github.com/beyondessential/tamanu.git#readme",
