--- conflicted
+++ resolved
@@ -1,10 +1,6 @@
 {
   "name": "csca",
-<<<<<<< HEAD
-  "version": "1.34.4",
-=======
   "version": "1.38.0",
->>>>>>> b064c264
   "private": true,
   "description": "CSCA tooling for Tamanu desktop app",
   "homepage": "https://github.com/beyondessential/tamanu.git#readme",
