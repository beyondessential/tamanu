{
  "name": "csca",
<<<<<<< HEAD
  "version": "1.22.0",
=======
  "version": "1.21.1",
>>>>>>> 4b9cf0bd
  "description": "CSCA tooling for Tamanu desktop app",
  "homepage": "https://github.com/beyondessential/tamanu.git#readme",
  "repository": "git@github.com:beyondessential/tamanu.git",
  "author": "Beyond Essential Systems Pty. Ltd.",
  "license": "SEE LICENSE IN license",
  "main": "src/index.js",
  "scripts": {
    "build": "rm -rf build; tsc --build tsconfig.json",
    "test": "yarn build",
    "cli": "yarn build && node build",
    "lint": "eslint src/**/*.ts",
    "lint-stats": "eslint --format ../scripts/eslint-stats.js src/**/*.ts"
  },
  "devDependencies": {
    "@beyondessential/eslint-config-beyondessential": "^2.6.0",
    "@types/archiver": "^5.3.1",
    "@types/node": "^14.0.4",
    "@types/prompts": "^2.0.14",
    "@typescript-eslint/eslint-plugin": "^2.14.0",
    "@typescript-eslint/parser": "^2.14.0",
    "eslint": "^7.14.0",
    "typescript": "^3.9.2"
  },
  "dependencies": {
    "@aws-sdk/client-s3": "^3.74.0",
    "@peculiar/asn1-schema": "^2.1.0",
    "@peculiar/asn1-x509": "^2.1.0",
    "@peculiar/webcrypto": "^1.3.3",
    "@peculiar/x509": "^1.6.1",
    "archiver": "^5.3.1",
    "chrono-node": "^2.3.8",
    "commander": "^9.0.0",
    "date-fns": "^2.19.0",
    "prompts": "^2.0.0",
    "world-countries": "^4.0.0",
    "yup": "^0.32.11"
  }
}<|MERGE_RESOLUTION|>--- conflicted
+++ resolved
@@ -1,10 +1,6 @@
 {
   "name": "csca",
-<<<<<<< HEAD
-  "version": "1.22.0",
-=======
   "version": "1.21.1",
->>>>>>> 4b9cf0bd
   "description": "CSCA tooling for Tamanu desktop app",
   "homepage": "https://github.com/beyondessential/tamanu.git#readme",
   "repository": "git@github.com:beyondessential/tamanu.git",
