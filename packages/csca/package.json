--- conflicted
+++ resolved
@@ -1,10 +1,6 @@
 {
   "name": "csca",
-<<<<<<< HEAD
-  "version": "1.28.2",
-=======
   "version": "1.30.0",
->>>>>>> f3ebc310
   "private": true,
   "description": "CSCA tooling for Tamanu desktop app",
   "homepage": "https://github.com/beyondessential/tamanu.git#readme",
