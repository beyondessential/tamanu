{
  "name": "csca",
<<<<<<< HEAD
  "version": "2.16.14",
=======
  "version": "2.17.5",
>>>>>>> 8d0419e3
  "private": true,
  "description": "CSCA tooling for Tamanu",
  "homepage": "https://github.com/beyondessential/tamanu.git#readme",
  "repository": "git@github.com:beyondessential/tamanu.git",
  "author": "Beyond Essential Systems Pty. Ltd.",
  "license": "GPL-3.0-or-later",
  "main": "src/index.js",
  "scripts": {
    "build": "swc --delete-dir-on-start --out-dir build --copy-files --source-maps true src",
    "cli": "yarn build && node build"
  },
  "devDependencies": {
    "@tamanu/build-tooling": "*",
    "@types/archiver": "^5.3.1",
    "@types/node": "^14.0.4",
    "@types/prompts": "^2.0.14"
  },
  "dependencies": {
    "@aws-sdk/client-s3": "^3.74.0",
    "@peculiar/asn1-schema": "^2.1.0",
    "@peculiar/asn1-x509": "^2.1.0",
    "@peculiar/webcrypto": "^1.3.3",
    "@peculiar/x509": "^1.6.1",
    "archiver": "^5.3.1",
    "chrono-node": "^2.3.8",
    "commander": "^9.0.0",
    "date-fns": "^2.19.0",
    "prompts": "^2.0.0",
    "world-countries": "^4.0.0",
    "yup": "^0.32.11"
  }
}<|MERGE_RESOLUTION|>--- conflicted
+++ resolved
@@ -1,10 +1,6 @@
 {
   "name": "csca",
-<<<<<<< HEAD
-  "version": "2.16.14",
-=======
   "version": "2.17.5",
->>>>>>> 8d0419e3
   "private": true,
   "description": "CSCA tooling for Tamanu",
   "homepage": "https://github.com/beyondessential/tamanu.git#readme",
