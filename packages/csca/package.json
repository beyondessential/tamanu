--- conflicted
+++ resolved
@@ -1,10 +1,6 @@
 {
   "name": "csca",
-<<<<<<< HEAD
-  "version": "1.36.1",
-=======
   "version": "1.37.0",
->>>>>>> bb00eee2
   "private": true,
   "description": "CSCA tooling for Tamanu desktop app",
   "homepage": "https://github.com/beyondessential/tamanu.git#readme",
