const { REPORT_STATUSES, NOTE_RECORD_TYPES, REPORT_DB_SCHEMAS } = require('@tamanu/constants');
const { fake } = require('@tamanu/shared/test-helpers/fake');
const { initDatabase } = require('@tamanu/shared/services/database');
const config = require('config');

// generate fake data enough to test recent migrations
async function generateData(models) {
  const {
    Department,
    Discharge,
    Encounter,
    Facility,
    Location,
    LocationGroup,
    EncounterHistory,
    Patient,
    User,
    Note,
    PatientBirthData,
    Survey,
    SurveyScreenComponent,
    ReferenceData,
    ReferenceDataRelation,
    ReportDefinition,
    ReportDefinitionVersion,
    LabRequestLog,
    LabRequest,
    UserPreference,
    ProgramDataElement,
    Program,
    ProgramRegistry,
    ProgramRegistryCondition,
    ProgramRegistryClinicalStatus,
    PatientProgramRegistration,
    PatientProgramRegistrationCondition,
    PatientAllergy,
    PatientCommunication,
    PatientAdditionalData,
    PatientDeathData,
    CertificateNotification,
    LabTest,
    LabTestType,
    ScheduledVaccine,
    AdministeredVaccine,
<<<<<<< HEAD
    EncounterDiagnosis,
=======
    Invoice,
    InvoiceDiscount,
    InvoiceInsurer,
    InvoicePayment,
    InvoiceInsurerPayment,
    InvoicePatientPayment,
    InvoiceItem,
    InvoiceItemDiscount,
    InvoiceProduct,
>>>>>>> 64f4f2e8
  } = models;

  const examiner = await User.create(fake(User));
  const patient = await Patient.create(fake(Patient));
  const facility = await Facility.create(fake(Facility));
  const department = await Department.create(
    fake(Department, {
      facilityId: facility.id,
    }),
  );
  const locationGroup = await LocationGroup.create(
    fake(LocationGroup, {
      facilityId: facility.id,
    }),
  );
  const location = await Location.create(
    fake(Location, {
      facilityId: facility.id,
      locationGroupId: locationGroup.id,
    }),
  );
  const encounter = await Encounter.create(
    fake(Encounter, {
      patientId: patient.id,
      departmentId: department.id,
      locationId: location.id,
      examinerId: examiner.id,
      startDate: '2023-12-21T04:59:51.851Z',
    }),
  );
  await Discharge.create(
    fake(Discharge, {
      encounterId: encounter.id,
      dischargerId: examiner.id,
    }),
  );
  await EncounterHistory.create(
    fake(EncounterHistory, {
      examinerId: examiner.id,
      encounterId: encounter.id,
      departmentId: department.id,
      locationId: location.id,
    }),
  );
  await Note.create(
    fake(Note, {
      recordType: NOTE_RECORD_TYPES.ENCOUNTER,
      recordId: encounter.id,
      authorId: examiner.id,
    }),
  );
  await PatientBirthData.create(
    fake(PatientBirthData, {
      patientId: patient.id,
      facilityId: facility.id,
    }),
  );
  const survey = await Survey.create(fake(Survey));
  await SurveyScreenComponent.create(
    fake(SurveyScreenComponent, {
      surveyId: survey.id,
      option: '{"foo":"bar"}',
      config: '{"source": "ReferenceData", "where": {"type": "facility"}}',
    }),
  );
  const reportDefinition = await ReportDefinition.create(
    fake(ReportDefinition, {
      dbSchema: REPORT_DB_SCHEMAS.REPORTING,
    }),
  );
  await ReportDefinitionVersion.create(
    fake(ReportDefinitionVersion, {
      status: REPORT_STATUSES.DRAFT,
      queryOptions: `{"parameters": [], "defaultDateRange": "allTime"}`,
      reportDefinitionId: reportDefinition.id,
      userId: examiner.id,
    }),
  );
  const labRequest = await LabRequest.create(
    fake(LabRequest, {
      departmentId: department.id,
      collectedById: examiner.id,
      encounter: encounter.id,
    }),
  );
  await LabRequestLog.create(
    fake(LabRequestLog, {
      status: 'reception_pending',
      labRequestId: labRequest.id,
    }),
  );
  await UserPreference.create(
    fake(UserPreference, {
      userId: examiner.id,
    }),
  );
  await ProgramDataElement.create(fake(ProgramDataElement));
  const program = await Program.create(fake(Program));
  const programRegistry = await ProgramRegistry.create(
    fake(ProgramRegistry, {
      programId: program.id,
    }),
  );
  await ProgramRegistryCondition.create(
    fake(ProgramRegistryCondition, {
      programRegistryId: programRegistry.id,
    }),
  );
  await ProgramRegistryClinicalStatus.create(
    fake(ProgramRegistryClinicalStatus, {
      programRegistryId: programRegistry.id,
    }),
  );
  await PatientProgramRegistration.create(
    fake(PatientProgramRegistration, {
      clinicianId: examiner.id,
      patientId: patient.id,
      programRegistryId: programRegistry.id,
    }),
  );
  await PatientProgramRegistrationCondition.create(
    fake(PatientProgramRegistrationCondition, {
      patientId: patient.id,
      programRegistryId: programRegistry.id,
    }),
  );

  await PatientAllergy.create(
    fake(PatientAllergy, {
      patientId: patient.id,
    }),
  );

  await PatientAdditionalData.create(
    fake(PatientAdditionalData, {
      patientId: patient.id,
    }),
  );

  await PatientDeathData.create(
    fake(PatientDeathData, {
      patientId: patient.id,
      clinicianId: examiner.id,
    }),
  );

  const referenceData = await ReferenceData.create(fake(ReferenceData));
  await ReferenceDataRelation.create(fake(ReferenceDataRelation));
  await PatientCommunication.create(
    fake(PatientCommunication, {
      patientId: patient.id,
    }),
  );

  const labTestType = await LabTestType.create(
    fake(LabTestType, {
      labTestCategoryId: referenceData.id,
    }),
  );
  const labTest = await LabTest.create(
    fake(LabTest, {
      labRequestId: labRequest.id,
      categoryId: referenceData.id,
      labTestMethodId: referenceData.id,
      labTestTypeId: labTestType.id,
    }),
  );
  await CertificateNotification.create(
    fake(CertificateNotification, {
      patientId: patient.id,
      labTestId: labTest.id,
      labRequestId: labRequest.id,
    }),
  );

  const scheduledVaccine = await models.ScheduledVaccine.create(
    fake(ScheduledVaccine, {
      vaccineId: referenceData.id,
    }),
  );
  await models.AdministeredVaccine.create(
    fake(AdministeredVaccine, {
      scheduledVaccineId: scheduledVaccine.id,
      encounterId: encounter.id,
    }),
  );

<<<<<<< HEAD
  await EncounterDiagnosis.create(
    fake(EncounterDiagnosis, {
      diagnosisId: referenceData.id,
      encounterId: encounter.id,
    }),
  );
=======
  const invoice = await Invoice.create(
    fake(Invoice, {
      encounterId: encounter.id,
    }),
  );
  await InvoiceDiscount.create(
    fake(InvoiceDiscount, {
      invoiceId: invoice.id,
      appliedByUserId: examiner.id,
    }),
  );
  await InvoiceInsurer.create(
    fake(InvoiceInsurer, {
      invoiceId: invoice.id,
      insurerId: referenceData.id,
    }),
  );
  const invoicePayment = await InvoicePayment.create(
    fake(InvoicePayment, {
      invoiceId: invoice.id,
    }),
  );
  await InvoiceInsurerPayment.create(
    fake(InvoiceInsurerPayment, {
      invoicePaymentId: invoicePayment.id,
      insurerId: referenceData.id,
    }),
  );
  await InvoicePatientPayment.create(
    fake(InvoicePatientPayment, {
      invoicePaymentId: invoicePayment.id,
      methodId: referenceData.id,
    }),
  );
  const invoiceProduct = await InvoiceProduct.create(
    fake(InvoiceProduct, {
      id: referenceData.id,
    }),
  );
  const invoiceItem = await InvoiceItem.create(
    fake(InvoiceItem, {
      invoiceId: invoice.id,
      productId: invoiceProduct.id,
      orderedByUserId: examiner.id,
    }),
  );
  await InvoiceItemDiscount.create(
    fake(InvoiceItemDiscount, {
      invoiceItemId: invoiceItem.id,
    }),
  );
>>>>>>> 64f4f2e8
}

async function generateFake() {
  const store = await initDatabase({ testMode: false, ...config.db });
  if (config.db.migrateOnStartup) await store.sequelize.migrate('up');
  await generateData(store.sequelize.models);
  await store.sequelize.close();
}

generateFake();<|MERGE_RESOLUTION|>--- conflicted
+++ resolved
@@ -42,9 +42,7 @@
     LabTestType,
     ScheduledVaccine,
     AdministeredVaccine,
-<<<<<<< HEAD
     EncounterDiagnosis,
-=======
     Invoice,
     InvoiceDiscount,
     InvoiceInsurer,
@@ -54,7 +52,6 @@
     InvoiceItem,
     InvoiceItemDiscount,
     InvoiceProduct,
->>>>>>> 64f4f2e8
   } = models;
 
   const examiner = await User.create(fake(User));
@@ -242,14 +239,12 @@
     }),
   );
 
-<<<<<<< HEAD
   await EncounterDiagnosis.create(
     fake(EncounterDiagnosis, {
       diagnosisId: referenceData.id,
       encounterId: encounter.id,
     }),
   );
-=======
   const invoice = await Invoice.create(
     fake(Invoice, {
       encounterId: encounter.id,
@@ -301,7 +296,6 @@
       invoiceItemId: invoiceItem.id,
     }),
   );
->>>>>>> 64f4f2e8
 }
 
 async function generateFake() {
