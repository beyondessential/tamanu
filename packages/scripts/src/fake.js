--- conflicted
+++ resolved
@@ -313,13 +313,14 @@
       invoiceItemId: invoiceItem.id,
     }),
   );
-<<<<<<< HEAD
+
   await Appointment.create(
     fake(Appointment, {
       patientId: patient.id,
       clinicianId: examiner.id,
       locationGroupId: locationGroup.id,
-=======
+    }),
+  );
 
   const task = await Task.create(
     fake(Task, {
@@ -352,7 +353,6 @@
     fake(UserDesignation, {
       userId: examiner.id,
       designationId: referenceData.id,
->>>>>>> c8115e73
     }),
   );
 }
