--- conflicted
+++ resolved
@@ -63,16 +63,13 @@
     InvoiceItemDiscount,
     InvoiceProduct,
     SurveyResponse,
-<<<<<<< HEAD
     ImagingRequest,
     ImagingResult,
-=======
     Task,
     TaskDesignation,
     TaskTemplate,
     TaskTemplateDesignation,
     UserDesignation,
->>>>>>> 34613993
   } = models;
 
   const examiner = await User.create(fake(User));
@@ -324,7 +321,6 @@
     }),
   );
 
-<<<<<<< HEAD
   const imagingRequest = await ImagingRequest.create(
     fake(ImagingRequest, {
       requestedById: examiner.id,
@@ -344,7 +340,9 @@
       completedById: examiner.id,
       description: 'This is a test result',
       completedAt: '2022-03-04 15:30:00',
-=======
+    }),
+  );
+
   const task = await Task.create(
     fake(Task, {
       encounterId: encounter.id,
@@ -376,7 +374,6 @@
     fake(UserDesignation, {
       userId: examiner.id,
       designationId: referenceData.id,
->>>>>>> 34613993
     }),
   );
 }
