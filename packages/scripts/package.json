--- conflicted
+++ resolved
@@ -1,10 +1,6 @@
 {
   "name": "scripts",
-<<<<<<< HEAD
-  "version": "2.16.10",
-=======
   "version": "2.18.0",
->>>>>>> a15b3429
   "main": "index.js",
   "license": "GPL-3.0-or-later",
   "scripts": {
