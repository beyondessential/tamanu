{
  "name": "scripts",
<<<<<<< HEAD
  "version": "2.41.1",
=======
  "version": "2.42.0",
>>>>>>> 4ebaf41b
  "license": "GPL-3.0-or-later",
  "scripts": {
    "build": "swc --out-dir dist --copy-files --source-maps true src",
    "clean": "rimraf dist *.tsbuildInfo",
    "clean:deps": "rimraf node_modules",
    "test": "npm run build && tape 'tests/**/*.test.*js'",
    "test-determinism": "npm run build && node dist/testDeterminism.js"
  },
  "dependencies": {
    "@tamanu/database": "*",
    "@tamanu/fake-data": "*",
    "commander": "^9.0.0",
    "config": "^3.3.9",
    "inflection": "^1.13.4",
    "lodash": "^4.17.21",
    "pg": "^8.5.1",
    "pgsql-ast-parser": "^11.1.0",
    "rimraf": "^6.0.1",
    "yaml": "^2.2.1"
  },
  "devDependencies": {
    "@types/node": "^20.9.0",
    "@types/umzug": "^2.3.9",
    "tape": "^5.7.5"
  }
}<|MERGE_RESOLUTION|>--- conflicted
+++ resolved
@@ -1,10 +1,6 @@
 {
   "name": "scripts",
-<<<<<<< HEAD
-  "version": "2.41.1",
-=======
   "version": "2.42.0",
->>>>>>> 4ebaf41b
   "license": "GPL-3.0-or-later",
   "scripts": {
     "build": "swc --out-dir dist --copy-files --source-maps true src",
