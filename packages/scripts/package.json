--- conflicted
+++ resolved
@@ -1,10 +1,6 @@
 {
   "name": "scripts",
-<<<<<<< HEAD
-  "version": "1.23.1",
-=======
   "version": "1.24.0",
->>>>>>> 2e4b006e
   "main": "index.js",
   "license": "SEE LICENSE IN license",
   "scripts": {
