--- conflicted
+++ resolved
@@ -1,10 +1,6 @@
 {
   "name": "scripts",
-<<<<<<< HEAD
-  "version": "1.26.1",
-=======
   "version": "1.27.0",
->>>>>>> 71b194ec
   "main": "index.js",
   "license": "SEE LICENSE IN license",
   "scripts": {
