--- conflicted
+++ resolved
@@ -1,10 +1,6 @@
 {
   "name": "scripts",
-<<<<<<< HEAD
-  "version": "1.35.1",
-=======
   "version": "1.36.0",
->>>>>>> 49cbab26
   "main": "index.js",
   "license": "SEE LICENSE IN license",
   "scripts": {
