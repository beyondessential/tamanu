{
  "name": "scripts",
<<<<<<< HEAD
  "version": "2.18.0",
=======
  "version": "2.17.0",
>>>>>>> f4569e61
  "main": "index.js",
  "license": "GPL-3.0-or-later",
  "scripts": {
    "test": "tape 'tests/**/*.test.*js'",
    "download-translations": "node src/downloadTranslations.js ../web/resources/strings",
    "generate-fake-db": "node src/fake.js",
    "test-determinism": "node src/testDeterminism.js"
  },
  "dependencies": {
    "google-spreadsheet": "^2.0.7",
    "commander": "^9.0.0",
    "object-hash": "^3.0.0",
    "pgsql-ast-parser": "^11.1.0"
  },
  "devDependencies": {
    "tape": "^5.7.5"
  }
}<|MERGE_RESOLUTION|>--- conflicted
+++ resolved
@@ -1,10 +1,6 @@
 {
   "name": "scripts",
-<<<<<<< HEAD
-  "version": "2.18.0",
-=======
   "version": "2.17.0",
->>>>>>> f4569e61
   "main": "index.js",
   "license": "GPL-3.0-or-later",
   "scripts": {
