--- conflicted
+++ resolved
@@ -1,10 +1,6 @@
 {
   "name": "scripts",
-<<<<<<< HEAD
-  "version": "2.20.2",
-=======
   "version": "2.21.0",
->>>>>>> 9f677208
   "main": "index.js",
   "license": "GPL-3.0-or-later",
   "scripts": {
