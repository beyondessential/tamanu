--- conflicted
+++ resolved
@@ -1,10 +1,6 @@
 {
   "name": "scripts",
-<<<<<<< HEAD
-  "version": "1.22.2",
-=======
   "version": "1.23.0",
->>>>>>> 2766854c
   "main": "index.js",
   "license": "SEE LICENSE IN license",
   "scripts": {
