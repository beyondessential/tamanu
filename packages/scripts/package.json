{
  "name": "scripts",
<<<<<<< HEAD
  "version": "1.20.1",
=======
  "version": "1.21.0",
>>>>>>> 9cd3cdbc
  "main": "index.js",
  "license": "SEE LICENSE IN license",
  "scripts": {
    "test": "echo 'No tests on scripts'",
    "download-translations": "node src/downloadTranslations.js ../desktop/resources/strings"
  },
  "dependencies": {
    "google-spreadsheet": "^2.0.7"
  }
}<|MERGE_RESOLUTION|>--- conflicted
+++ resolved
@@ -1,10 +1,6 @@
 {
   "name": "scripts",
-<<<<<<< HEAD
-  "version": "1.20.1",
-=======
   "version": "1.21.0",
->>>>>>> 9cd3cdbc
   "main": "index.js",
   "license": "SEE LICENSE IN license",
   "scripts": {
