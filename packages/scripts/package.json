--- conflicted
+++ resolved
@@ -1,10 +1,6 @@
 {
   "name": "scripts",
-<<<<<<< HEAD
-  "version": "1.28.5",
-=======
   "version": "1.29.0",
->>>>>>> 97601c8e
   "main": "index.js",
   "license": "SEE LICENSE IN license",
   "scripts": {
