{
  "name": "scripts",
<<<<<<< HEAD
  "version": "1.34.4",
=======
  "version": "1.38.0",
>>>>>>> b064c264
  "main": "index.js",
  "license": "SEE LICENSE IN license",
  "scripts": {
    "test": "echo 'No tests on scripts'",
    "download-translations": "node src/downloadTranslations.js ../desktop/resources/strings"
  },
  "dependencies": {
    "google-spreadsheet": "^2.0.7"
  }
}<|MERGE_RESOLUTION|>--- conflicted
+++ resolved
@@ -1,10 +1,6 @@
 {
   "name": "scripts",
-<<<<<<< HEAD
-  "version": "1.34.4",
-=======
   "version": "1.38.0",
->>>>>>> b064c264
   "main": "index.js",
   "license": "SEE LICENSE IN license",
   "scripts": {
