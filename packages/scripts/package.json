{
  "name": "scripts",
<<<<<<< HEAD
  "version": "1.22.0",
=======
  "version": "1.21.1",
>>>>>>> 4b9cf0bd
  "main": "index.js",
  "license": "SEE LICENSE IN license",
  "scripts": {
    "test": "echo 'No tests on scripts'",
    "download-translations": "node src/downloadTranslations.js ../desktop/resources/strings"
  },
  "dependencies": {
    "google-spreadsheet": "^2.0.7"
  }
}<|MERGE_RESOLUTION|>--- conflicted
+++ resolved
@@ -1,10 +1,6 @@
 {
   "name": "scripts",
-<<<<<<< HEAD
-  "version": "1.22.0",
-=======
   "version": "1.21.1",
->>>>>>> 4b9cf0bd
   "main": "index.js",
   "license": "SEE LICENSE IN license",
   "scripts": {
