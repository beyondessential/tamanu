{
  "name": "scripts",
<<<<<<< HEAD
  "version": "1.21.5",
=======
  "version": "1.22.0",
>>>>>>> 5608d7b0
  "main": "index.js",
  "license": "SEE LICENSE IN license",
  "scripts": {
    "test": "echo 'No tests on scripts'",
    "download-translations": "node src/downloadTranslations.js ../desktop/resources/strings"
  },
  "dependencies": {
    "google-spreadsheet": "^2.0.7"
  }
}<|MERGE_RESOLUTION|>--- conflicted
+++ resolved
@@ -1,10 +1,6 @@
 {
   "name": "scripts",
-<<<<<<< HEAD
-  "version": "1.21.5",
-=======
   "version": "1.22.0",
->>>>>>> 5608d7b0
   "main": "index.js",
   "license": "SEE LICENSE IN license",
   "scripts": {
