--- conflicted
+++ resolved
@@ -1,10 +1,6 @@
 {
   "name": "scripts",
-<<<<<<< HEAD
-  "version": "1.28.2",
-=======
   "version": "1.30.0",
->>>>>>> f3ebc310
   "main": "index.js",
   "license": "SEE LICENSE IN license",
   "scripts": {
