--- conflicted
+++ resolved
@@ -1,10 +1,6 @@
 {
   "name": "scripts",
-<<<<<<< HEAD
-  "version": "2.29.1",
-=======
   "version": "2.30.0",
->>>>>>> 5f2cd418
   "license": "GPL-3.0-or-later",
   "scripts": {
     "build": "swc --out-dir dist --copy-files --source-maps true src",
