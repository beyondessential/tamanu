{
  "name": "scripts",
<<<<<<< HEAD
  "version": "2.30.3",
=======
  "version": "2.32.0",
>>>>>>> e2133098
  "license": "GPL-3.0-or-later",
  "scripts": {
    "build": "swc --out-dir dist --copy-files --source-maps true src",
    "clean": "rimraf dist *.tsbuildInfo",
    "clean:deps": "rimraf node_modules",
    "test": "npm run build && tape 'tests/**/*.test.*js'",
    "download-translations": "npm run build && node dist/downloadTranslations.js ../web/resources/strings",
    "test-determinism": "npm run build && node dist/testDeterminism.js"
  },
  "dependencies": {
    "@tamanu/database": "*",
    "@tamanu/fake-data": "*",
    "commander": "^9.0.0",
    "config": "^3.3.9",
    "google-spreadsheet": "^2.0.7",
    "inflection": "^1.13.4",
    "lodash": "^4.17.5",
    "pg": "^8.5.1",
    "pgsql-ast-parser": "^11.1.0",
    "rimraf": "^6.0.1",
    "yaml": "^2.2.1"
  },
  "devDependencies": {
    "@types/node": "^20.9.0",
    "@types/umzug": "^2.3.9",
    "tape": "^5.7.5"
  }
}<|MERGE_RESOLUTION|>--- conflicted
+++ resolved
@@ -1,10 +1,6 @@
 {
   "name": "scripts",
-<<<<<<< HEAD
-  "version": "2.30.3",
-=======
   "version": "2.32.0",
->>>>>>> e2133098
   "license": "GPL-3.0-or-later",
   "scripts": {
     "build": "swc --out-dir dist --copy-files --source-maps true src",
