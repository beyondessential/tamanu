--- conflicted
+++ resolved
@@ -1,10 +1,6 @@
 {
   "name": "scripts",
-<<<<<<< HEAD
-  "version": "1.28.8",
-=======
   "version": "1.29.2",
->>>>>>> 1aa4b5d8
   "main": "index.js",
   "license": "SEE LICENSE IN license",
   "scripts": {
