{
  "name": "scripts",
<<<<<<< HEAD
  "version": "2.16.11",
=======
  "version": "2.17.0",
>>>>>>> c988d93b
  "main": "index.js",
  "license": "GPL-3.0-or-later",
  "scripts": {
    "test": "tape 'tests/**/*.test.*js'",
    "download-translations": "node src/downloadTranslations.js ../web/resources/strings",
    "generate-fake-db": "node src/fake.js",
    "test-determinism": "node src/testDeterminism.js"
  },
  "dependencies": {
    "google-spreadsheet": "^2.0.7",
    "commander": "^9.0.0",
    "object-hash": "^3.0.0",
    "pgsql-ast-parser": "^11.1.0"
  },
  "devDependencies": {
    "tape": "^5.7.5"
  }
}<|MERGE_RESOLUTION|>--- conflicted
+++ resolved
@@ -1,10 +1,6 @@
 {
   "name": "scripts",
-<<<<<<< HEAD
-  "version": "2.16.11",
-=======
   "version": "2.17.0",
->>>>>>> c988d93b
   "main": "index.js",
   "license": "GPL-3.0-or-later",
   "scripts": {
