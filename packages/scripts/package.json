{
  "name": "scripts",
<<<<<<< HEAD
  "version": "1.24.2",
=======
  "version": "1.25.0",
>>>>>>> 74bb2723
  "main": "index.js",
  "license": "SEE LICENSE IN license",
  "scripts": {
    "test": "echo 'No tests on scripts'",
    "download-translations": "node src/downloadTranslations.js ../desktop/resources/strings"
  },
  "dependencies": {
    "google-spreadsheet": "^2.0.7"
  }
}<|MERGE_RESOLUTION|>--- conflicted
+++ resolved
@@ -1,10 +1,6 @@
 {
   "name": "scripts",
-<<<<<<< HEAD
-  "version": "1.24.2",
-=======
   "version": "1.25.0",
->>>>>>> 74bb2723
   "main": "index.js",
   "license": "SEE LICENSE IN license",
   "scripts": {
