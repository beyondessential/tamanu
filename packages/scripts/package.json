--- conflicted
+++ resolved
@@ -1,10 +1,6 @@
 {
   "name": "scripts",
-<<<<<<< HEAD
-  "version": "2.24.1",
-=======
   "version": "2.25.0",
->>>>>>> 9a309755
   "main": "index.js",
   "license": "GPL-3.0-or-later",
   "scripts": {
