{
  "name": "scripts",
<<<<<<< HEAD
  "version": "1.28.3",
=======
  "version": "1.29.0",
>>>>>>> 3ddf58fc
  "main": "index.js",
  "license": "SEE LICENSE IN license",
  "scripts": {
    "test": "echo 'No tests on scripts'",
    "download-translations": "node src/downloadTranslations.js ../desktop/resources/strings"
  },
  "dependencies": {
    "google-spreadsheet": "^2.0.7"
  }
}<|MERGE_RESOLUTION|>--- conflicted
+++ resolved
@@ -1,10 +1,6 @@
 {
   "name": "scripts",
-<<<<<<< HEAD
-  "version": "1.28.3",
-=======
   "version": "1.29.0",
->>>>>>> 3ddf58fc
   "main": "index.js",
   "license": "SEE LICENSE IN license",
   "scripts": {
