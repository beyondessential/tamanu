{
  "name": "scripts",
<<<<<<< HEAD
  "version": "1.28.6",
=======
  "version": "1.29.1",
>>>>>>> d08ea926
  "main": "index.js",
  "license": "SEE LICENSE IN license",
  "scripts": {
    "test": "echo 'No tests on scripts'",
    "download-translations": "node src/downloadTranslations.js ../desktop/resources/strings"
  },
  "dependencies": {
    "google-spreadsheet": "^2.0.7"
  }
}<|MERGE_RESOLUTION|>--- conflicted
+++ resolved
@@ -1,10 +1,6 @@
 {
   "name": "scripts",
-<<<<<<< HEAD
-  "version": "1.28.6",
-=======
   "version": "1.29.1",
->>>>>>> d08ea926
   "main": "index.js",
   "license": "SEE LICENSE IN license",
   "scripts": {
