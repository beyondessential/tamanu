--- conflicted
+++ resolved
@@ -1,10 +1,6 @@
 {
   "name": "@tamanu/errors",
-<<<<<<< HEAD
-  "version": "2.41.1",
-=======
   "version": "2.42.0",
->>>>>>> 4ebaf41b
   "private": true,
   "description": "API errors",
   "main": "dist/cjs/index.js",
