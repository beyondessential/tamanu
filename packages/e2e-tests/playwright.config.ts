--- conflicted
+++ resolved
@@ -43,11 +43,7 @@
     },
     {
       name: 'chromium',
-<<<<<<< HEAD
-      use: { ...devices['Desktop Chrome'], storageState: '.auth/user.json' },
-=======
       use: { ...devices['Desktop Chrome'], storageState: resolve(__dirname, '.auth/user.json') },
->>>>>>> 00ca5eee
       dependencies: ['setup'],
     },
 
