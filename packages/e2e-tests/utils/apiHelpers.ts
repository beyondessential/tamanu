--- conflicted
+++ resolved
@@ -165,11 +165,7 @@
     departmentId: testData.departmentId,
     encounterType: 'clinic',
     examinerId: user.id,
-<<<<<<< HEAD
     locationId: testData.locationId,
-=======
-    locationId: 'location-EDBed1-tamanu',
->>>>>>> a2c32695
     patientId,
     startDate: new Date().toISOString().replace('T', ' ').substring(0, 19),
     ...overrides,
