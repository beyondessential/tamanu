--- conflicted
+++ resolved
@@ -1,17 +1,7 @@
 import { noteContent } from './noteContent';
 
 export const testData = {
-<<<<<<< HEAD
-  village: 'Dama',
-  villageId: 'village-Dama',
-  department: 'Cardiology',
-  departmentId: 'department-Cardiology-tamanu',
-  encounterType: 'admission',
-  locationId: 'location-EDBed1-tamanu',
-  patientBillingTypeId: 'patientType-Private',
-  patientId: undefined,
   noteContent,
-=======
   village: "Dama",
   villageId: "village-Dama",
   department: "Cardiology",
@@ -24,6 +14,5 @@
   dietName:"Carbohydrate controlled",
   dietName2:"Citrus free",
   dietSearchResult1:"CarbControlled",
-  dietSearchResult2:"Citrusfree",
->>>>>>> e45d1cf6
+  dietSearchResult2:"Citrusfree"
 };