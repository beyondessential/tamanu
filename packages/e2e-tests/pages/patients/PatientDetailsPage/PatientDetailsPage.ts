import { Locator, Page, expect } from '@playwright/test';
import { Patient } from '@tamanu/database';
import { constructFacilityUrl } from '@utils/navigation';
import { routes } from '@config/routes';
import { BasePatientPage } from '../BasePatientPage';
import { PatientVaccinePane } from './panes/PatientVaccinePane';
import { CarePlanModal } from './modals/CarePlanModal';
import { LabRequestPane } from '../LabRequestPage/panes/LabRequestPane';
import { ProcedurePane } from '../ProcedurePage/Panes/ProcedurePane';
import { format } from 'date-fns';
import { NotesPane } from '../NotesPage/panes/notesPane';
import { PrepareDischargeModal } from './modals/PrepareDischargeModal';
import { CreateEncounterModal } from './modals/CreateEncounterModal';
import { EmergencyTriageModal } from './modals/EmergencyTriageModal';
import { PatientDetailsTabPage } from './panes/PatientDetailsTabPage';
import { AllPatientsPage } from '../AllPatientsPage';
import { EncounterMedicationPane } from '../MedicationsPage/panes/EncounterMedicationPane';


export class PatientDetailsPage extends BasePatientPage {
  readonly prepareDischargeButton: Locator;
  readonly vaccineTab: Locator;
  readonly procedureTab: Locator;
  readonly healthIdText: Locator;
  patientVaccinePane?: PatientVaccinePane;
  patientProcedurePane?: ProcedurePane;
  carePlanModal?: CarePlanModal;
  prepareDischargeModal?: PrepareDischargeModal;
  createEncounterModal?: CreateEncounterModal;
  emergencyTriageModal?: EmergencyTriageModal;
  notesPane?: NotesPane;
  patientDetailsTabPage?: PatientDetailsTabPage;
  encounterMedicationPane?: EncounterMedicationPane;
  readonly encounterMedicationTab: Locator;
  readonly initiateNewOngoingConditionAddButton: Locator;
  readonly ongoingConditionNameField: Locator;
  readonly ongoingConditionNameWrapper: Locator;
  readonly ongoingConditionDateRecordedField: Locator;
  readonly ongoingConditionClinicianField: Locator;
  readonly savedOnGoingConditionName: Locator;
  readonly ongoingConditionNotes: Locator;
  readonly savedOnGoingConditionDate: Locator;
  readonly savedOnGoingConditionClinician: Locator;
  readonly savedOnGoingConditionNote: Locator;
  readonly submitNewOngoingConditionAddButton: Locator;
  readonly initiateNewAllergyAddButton: Locator;
  readonly allergyNameField: Locator;
  readonly savedAllergyName: Locator;
  readonly savedAllergyNote: Locator;
  readonly savedAllergyDate: Locator;
  readonly submitNewAllergyAddButton: Locator;
  readonly initiateNewFamilyHistoryAddButton: Locator;
  readonly familyHistoryDiagnosisField: Locator;
  readonly familyHistoryDateRecordedField: Locator;
  readonly familyHistoryRelationshipField: Locator;
  readonly familyHistoryClinicianField: Locator;
  readonly familyHistoryNotes: Locator;
  readonly submitNewFamilyHistoryAddButton: Locator;
  readonly savedFamilyHistoryDateRecorded: Locator;
  readonly savedFamilyHistoryRelationship: Locator;
  readonly savedFamilyClinician: Locator;
  readonly savedFamilyHistoryNote: Locator;
  readonly initiateNewOtherPatientIssuesAddButton: Locator;
  readonly defaultNewIssue: Locator;
  readonly savedIssueType: Locator;
  readonly savedOtherPatientIssueNote: Locator;
  readonly savedOtherPatientIssueDate: Locator;
  readonly otherPatientIssueNote: Locator;
  readonly submitNewOtherPatientIssuesAddButton: Locator;
  readonly initiateNewCarePlanAddButton: Locator;
  readonly dropdownMenuItem: Locator;
  readonly firstListItem: Locator;
  readonly patientNHN: Locator;
  readonly firstCarePlanListItem: Locator;
  readonly warningModalTitle: Locator;
  readonly warningModalContent: Locator;
  readonly warningModalDismissButton: Locator;
  readonly warningModalOkayButton: Locator;
  readonly resolvedCheckbox: Locator;
  readonly resolvedClinician: Locator;
  readonly resolvedNote: Locator;
  readonly savedFamilyHistoryName: Locator;
  readonly submitEditsButton: Locator;
  readonly labsTab: Locator;
  readonly notesTab: Locator;
<<<<<<< HEAD
  readonly vitalsTab: Locator;
  readonly imagingTab: Locator;
  readonly encountersList: Locator; 
=======
  readonly encountersList: Locator;
>>>>>>> 77f4d0cd
  readonly departmentLabel: Locator;
  readonly admitOrCheckinButton: Locator;
  readonly patientDetailsTab: Locator;


  labRequestPane?: LabRequestPane;
  constructor(page: Page) {
    super(page);
    this.prepareDischargeButton= this.page.getByTestId('mainbuttoncomponent-06gp');
    this.vaccineTab = this.page.getByTestId('tab-vaccines');
    this.procedureTab = this.page.getByTestId('styledtab-ccs8-procedures');
    this.healthIdText = this.page.getByTestId('healthidtext-fqvn');
    this.initiateNewOngoingConditionAddButton = this.page
      .getByTestId('listssection-1frw')
      .locator('div')
      .filter({ hasText: 'Ongoing conditionsAdd' })
      .getByTestId('addbutton-b0ln');
    this.ongoingConditionNameField = this.page
      .getByTestId('field-j30y-input')
      .getByRole('textbox', { name: 'Search...' });
    this.ongoingConditionDateRecordedField = this.page
      .getByTestId('field-2775-input')
      .getByRole('textbox');
    this.ongoingConditionClinicianField = this.page.getByTestId('field-9miu-input');
    this.ongoingConditionNotes = this.page.getByTestId('field-e52k-input');
    this.savedOnGoingConditionName = this.page
      .getByTestId('collapse-0a33')
      .getByTestId('field-j30y-input')
      .getByRole('textbox');
    this.savedOnGoingConditionDate = this.page
      .getByTestId('collapse-0a33')
      .getByTestId('field-2775-input')
      .getByRole('textbox');
    this.savedOnGoingConditionClinician = this.page
      .getByTestId('collapse-0a33')
      .getByTestId('field-9miu-input')
      .getByRole('textbox');
    this.savedOnGoingConditionNote = this.page
      .getByTestId('collapse-0a33')
      .getByTestId('field-e52k-input');
    this.ongoingConditionNameWrapper = this.page.getByTestId('field-j30y-input-outerlabelfieldwrapper');
    this.submitNewOngoingConditionAddButton = this.page
      .getByTestId('formsubmitcancelrow-2r80-confirmButton')
      .first();
    this.initiateNewAllergyAddButton = this.page
      .getByTestId('listssection-1frw')
      .locator('div')
      .filter({ hasText: 'AllergiesAdd' })
      .getByTestId('addbutton-b0ln');
    this.allergyNameField = this.page
      .getByTestId('field-hwfk-input')
      .getByRole('textbox', { name: 'Search...' });
    this.savedAllergyName = this.page
      .getByTestId('collapse-0a33')
      .getByTestId('field-hwfk-input')
      .getByRole('textbox');
    this.savedAllergyDate = this.page
      .getByTestId('collapse-0a33')
      .getByTestId('field-gmf8-input')
      .getByRole('textbox');
    this.savedAllergyNote = this.page.getByTestId('collapse-0a33').getByTestId('field-dayn-input');
    this.submitNewAllergyAddButton = this.page
      .getByTestId('formsubmitcancelrow-nx2z-confirmButton')
      .first();
    this.initiateNewFamilyHistoryAddButton = this.page
      .getByTestId('listssection-1frw')
      .locator('div')
      .filter({ hasText: 'Family historyAdd' })
      .getByTestId('addbutton-b0ln');
    this.familyHistoryDiagnosisField = this.page
      .getByTestId('field-3b4u-input')
      .getByRole('textbox', { name: 'Search...' });
    this.familyHistoryDateRecordedField = this.page
      .getByTestId('field-wrp3-input')
      .getByRole('textbox');
    this.familyHistoryRelationshipField = this.page.getByTestId('field-t0k5-input');
    this.familyHistoryClinicianField = this.page.getByTestId('field-kbwi-input');
    this.familyHistoryNotes = this.page.getByTestId('field-mgiu-input');
    this.submitNewFamilyHistoryAddButton = this.page
      .getByTestId('formsubmitcancelrow-rz1i-confirmButton')
      .first();

    this.savedFamilyHistoryDateRecorded = this.page
      .getByTestId('collapse-0a33')
      .getByTestId('field-wrp3-input')
      .getByRole('textbox');
    this.savedFamilyHistoryRelationship = this.page
      .getByTestId('collapse-0a33')
      .getByTestId('field-t0k5-input');
    this.savedFamilyClinician = this.page
      .getByTestId('collapse-0a33')
      .getByTestId('field-kbwi-input')
      .getByRole('textbox');
    this.savedFamilyHistoryNote = this.page
      .getByTestId('collapse-0a33')
      .getByTestId('field-mgiu-input');
    this.initiateNewOtherPatientIssuesAddButton = this.page
      .getByTestId('listssection-1frw')
      .locator('div')
      .filter({ hasText: 'Other patient issuesAdd' })
      .getByTestId('addbutton-b0ln');
    this.defaultNewIssue = this.page.getByTestId('formgrid-vv7x').getByText('Issue');
    this.savedIssueType = this.page.getByTestId('collapse-0a33').getByText('Type*Issue');
    this.otherPatientIssueNote = this.page.getByTestId('field-nj3s-input');
    this.savedOtherPatientIssueDate = this.page
      .getByTestId('collapse-0a33')
      .getByTestId('field-urg2-input')
      .getByRole('textbox');
    this.savedOtherPatientIssueNote = this.page
      .getByTestId('collapse-0a33')
      .getByTestId('field-nj3s-input');
    this.submitNewOtherPatientIssuesAddButton = this.page
      .getByTestId('formsubmitcancelrow-x2a0-confirmButton')
      .first();
    this.initiateNewCarePlanAddButton = this.page
      .getByTestId('listssection-1frw')
      .locator('div')
      .filter({ hasText: 'Care plansAdd' })
      .getByTestId('addbutton-b0ln');
    this.dropdownMenuItem = this.page.getByTestId('typography-qxy3');
    this.firstListItem = this.page.getByTestId('listitem-adip-0');
    this.patientNHN = this.page.getByTestId('healthidtext-fqvn');
    this.firstCarePlanListItem = this.page.getByTestId('listitem-fx300');
    this.warningModalTitle = this.page.getByTestId('modaltitle-ojhf');
    this.warningModalContent = this.page.getByTestId('modalcontent-bk4w');
    this.warningModalDismissButton = this.page.getByTestId('button-ui1m');
    this.warningModalOkayButton = this.page.getByTestId('button-3i9s');
    this.resolvedCheckbox = this.page
      .getByTestId('collapse-0a33')
      .getByTestId('field-c7nr-controlcheck')
      .first();
    this.resolvedClinician = this.page
      .getByRole('combobox')
      .filter({ hasText: 'Clinician confirming' })
      .getByPlaceholder('Search...');
    this.resolvedNote = this.page.getByTestId('field-4g2s-input').first();
    this.savedFamilyHistoryName = this.page
      .getByTestId('collapse-0a33')
      .getByTestId('field-3b4u-input')
      .getByRole('textbox');
    this.submitEditsButton = this.page
      .getByTestId('collapse-0a33')
      .getByTestId('formsubmitcancelrow-rz1i-confirmButton')
      .first();
    this.labsTab = this.page.getByTestId('styledtab-ccs8-labs');
    this.notesTab = this.page.getByTestId('styledtab-ccs8-notes');
    this.vitalsTab = this.page.getByTestId('styledtab-ccs8-vitals');
    this.imagingTab = this.page.getByTestId('styledtab-ccs8-imaging');
    this.encounterMedicationTab = this.page.getByTestId('styledtab-ccs8-medication');
    this.encountersList=this.page.getByTestId('styledtablebody-a0jz').locator('tr');
    this.departmentLabel=this.page.getByTestId('cardlabel-0v8z').filter({ hasText: 'Department' }).locator('..').getByTestId('cardvalue-1v8z');
    this.admitOrCheckinButton=this.page.getByTestId('component-enxe');
    this.patientDetailsTab=this.page.getByTestId('tab-details');

  }

  async navigateToVaccineTab(): Promise<PatientVaccinePane> {
    await this.vaccineTab.click();
    if (!this.patientVaccinePane) {
      this.patientVaccinePane = new PatientVaccinePane(this.page);
    }
    return this.patientVaccinePane;
  }

  async navigateToProcedureTab(): Promise<ProcedurePane> {
    await this.encountersList.first().waitFor({ state: 'visible' });
    await this.encountersList.first().filter({ hasText: 'Hospital admission' }).click();
    await this.procedureTab.click();
    if (!this.patientProcedurePane) {
      this.patientProcedurePane = new ProcedurePane(this.page);
    }
    return this.patientProcedurePane;
  }



    async navigateToLabsTab(): Promise<LabRequestPane> {
    // Navigate to the top encounter
    await this.encountersList.first().waitFor({ state: 'visible' });
    await this.encountersList.first().filter({ hasText: 'Hospital admission' }).click();
    await this.labsTab.click();
    if (!this.labRequestPane) {
      this.labRequestPane = new LabRequestPane(this.page);
    }
    return this.labRequestPane;
  }
  async navigateToNotesTab(): Promise<NotesPane> {
    // Navigate to the top encounter
    await this.encountersList.first().waitFor({ state: 'visible' });
    await this.encountersList.first().filter({ hasText: 'Hospital admission' }).click();
    await this.notesTab.click();
    if (!this.notesPane) {
      this.notesPane = new NotesPane(this.page);
    }
    return this.notesPane;
  }

  async navigateToVitalsTab(): Promise<void> {
    await this.vitalsTab.click();
  }

  async navigateToImagingRequestTab(): Promise<void> {
    await this.encountersList.first().waitFor({ state: 'visible' });
    await this.encountersList.first().click();
    await this.imagingTab.click();
  }

  async navigateToPatientDetailsTab(): Promise<PatientDetailsTabPage> {
    await this.patientDetailsTab.click();
    if (!this.patientDetailsTabPage) {
      this.patientDetailsTabPage = new PatientDetailsTabPage(this.page);
    }
    return this.patientDetailsTabPage;
  }

  async navigateToAllPatientsPage(): Promise<AllPatientsPage> {
    await this.page.goto(constructFacilityUrl(`${routes.patients.all}`));
    return new AllPatientsPage(this.page);
  }

  async navigateToMedicationTab(): Promise<EncounterMedicationPane> {
    await this.encountersList.first().waitFor({ state: 'visible' });
    await this.encountersList.first().click();
    await this.encounterMedicationTab.click();
    if (!this.encounterMedicationPane) {
      this.encounterMedicationPane = new EncounterMedicationPane(this.page);
    }
    await this.encounterMedicationPane.waitForPaneToLoad();
    return this.encounterMedicationPane;
  }


  async goToPatient(patient: Patient) {
    await this.page.goto(constructFacilityUrl(`/#/patients/all/${patient.id}`));
  }

  async addNewOngoingConditionWithJustRequiredFields(conditionName: string) {
    await this.initiateNewOngoingConditionAddButton.click();
    await this.ongoingConditionNameField.fill(conditionName);
    await this.page.getByRole('menuitem', { name: conditionName, exact: true }).click();
    await this.clickAddButtonToConfirm(this.submitNewOngoingConditionAddButton);
  }

  async addNewOngoingConditionWithAllFields(
    conditionName: string,
    dateRecorded: string,
    clinicianName: string,
    notes: string,
  ) {
    await this.initiateNewOngoingConditionAddButton.click();
    await this.ongoingConditionNameField.fill(conditionName);
    await this.page.getByRole('menuitem', { name: conditionName, exact: true }).click();
    await this.ongoingConditionDateRecordedField.fill(dateRecorded);
    await this.ongoingConditionClinicianField.click();
    await this.page.getByRole('menuitem', { name: clinicianName, exact: true }).click();
    await this.ongoingConditionNotes.fill(notes);
    await this.clickAddButtonToConfirm(this.submitNewOngoingConditionAddButton);
  }

  async addNewAllergyWithJustRequiredFields(allergyName: string) {
    await this.initiateNewAllergyAddButton.click();
    await this.allergyNameField.fill(allergyName);
    await this.page.getByRole('menuitem', { name: allergyName, exact: true }).click();
    await this.clickAddButtonToConfirm(this.submitNewAllergyAddButton);
  }

  async searchNewAllergyNotInDropdown(allergyName: string) {
    await this.initiateNewAllergyAddButton.click();
    await this.allergyNameField.fill(allergyName);
  }

  async addNewAllergyNotInDropdown(allergyName: string) {
    await this.page.getByRole('menuitem', { name: allergyName }).click();
    await this.dropdownMenuItem.waitFor({ state: 'hidden' });
    await expect(this.allergyNameField).toHaveValue(allergyName);
    await this.clickAddButtonToConfirm(this.submitNewAllergyAddButton);
  }

  async addNewFamilyHistoryWithJustRequiredFields(familyHistoryCondition: string) {
    await this.initiateNewFamilyHistoryAddButton.click();
    await this.familyHistoryDiagnosisField.fill(familyHistoryCondition);
    await this.page.getByRole('menuitem', { name: familyHistoryCondition, exact: true }).click();
    await this.clickAddButtonToConfirm(this.submitNewFamilyHistoryAddButton);
  }

  async addNewFamilyHistoryWithAllFields(
    familyHistoryCondition: string,
    dateRecorded: string,
    relationship: string,
    clinicianName: string,
    notes: string,
  ) {
    await this.initiateNewFamilyHistoryAddButton.click();
    await this.familyHistoryDiagnosisField.fill(familyHistoryCondition);
    await this.page.getByRole('menuitem', { name: familyHistoryCondition, exact: true }).click();
    await this.familyHistoryDateRecordedField.fill(dateRecorded);
    await this.familyHistoryRelationshipField.fill(relationship);
    await this.familyHistoryClinicianField.click();
    await this.page.getByRole('menuitem', { name: clinicianName, exact: true }).click();
    await this.familyHistoryNotes.fill(notes);
    await this.clickAddButtonToConfirm(this.submitNewFamilyHistoryAddButton);
  }

  async addNewOtherPatientIssueNote(otherPatientIssueNote: string) {
    await this.otherPatientIssueNote.fill(otherPatientIssueNote);
    await this.clickAddButtonToConfirm(this.submitNewOtherPatientIssuesAddButton);
  }

  async addNewOtherPatientIssueWarning(otherPatientIssueWarning: string) {
    await this.initiateNewOtherPatientIssuesAddButton.click();
    await this.defaultNewIssue.click();
    await this.page.getByText('Warning').click();
    await this.otherPatientIssueNote.fill(otherPatientIssueWarning);
    await this.clickAddButtonToConfirm(this.submitNewOtherPatientIssuesAddButton);
  }

  async addNewCarePlan() {
    await this.initiateNewCarePlanAddButton.click();
    if (!this.carePlanModal) {
      this.carePlanModal = new CarePlanModal(this.page);
    }
    return this.carePlanModal;
  }

  async navigateToCarePlan(carePlanName: string): Promise<CarePlanModal> {
    await this.completedCarePlan(carePlanName).click();
    if (!this.carePlanModal) {
      this.carePlanModal = new CarePlanModal(this.page);
    }
    return this.carePlanModal;
  }

  /**
   * Helper method to check that entire patient details page has loaded before any other actions happen
   */
  async confirmPatientDetailsPageHasLoaded() {
    await expect(this.vaccineTab).toBeVisible();
  }

  /**
   * Helper method for clicking add button with waitForLoadStates on either side to avoid flakiness
   */
  async clickAddButtonToConfirm(buttonLocator: Locator) {
    await this.page.waitForLoadState('networkidle');
    await buttonLocator.click();
    await this.page.waitForLoadState('networkidle');
  }

  generateNewAllergy(nhn: string) {
    return `Unique ${nhn} allergy`;
  }

  completedCarePlan(carePlanName: string) {
    return this.firstCarePlanListItem.filter({ hasText: carePlanName });
  }

  async resolveOngoingCondition(clinicianName: string, note: string) {
    await this.resolvedCheckbox.check();
    await this.resolvedClinician.click();
    await this.page.getByRole('menuitem', { name: clinicianName }).click();
    await this.resolvedNote.fill(note);
    await this.page.getByRole('button', { name: 'Save' }).click();
  }

  /**
   * Gets current browser date in the YYYY-MM-DD format in the browser timezone
   */
  getCurrentBrowserDateISOFormat() {
    return format(new Date(), 'yyyy-MM-dd');
  }

  // Helper methods for handling multiple buttons with the same test ID
  getSubmitEditsButton() {
    // Generic method - should be used with specific context
    return this.page
      .getByTestId('collapse-0a33')
      .getByTestId('formsubmitcancelrow-rz1i-confirmButton')
      .first();
  }

  getOngoingConditionEditSubmitButton() {
    return this.page
      .getByTestId('collapse-0a33')
      .getByTestId('formgrid-lqds')
      .getByRole('button', { name: 'Save' });
  }

  getAllergyEditSubmitButton() {
    return this.page
      .getByTestId('collapse-0a33')
      .getByTestId('formsubmitcancelrow-nx2z-confirmButton')
      .first();
  }

  getFamilyHistoryEditSubmitButton() {
    return this.page
      .getByTestId('collapse-0a33')
      .getByTestId('formsubmitcancelrow-rz1i-confirmButton')
      .first();
  }

  getOtherPatientIssuesEditSubmitButton() {
    return this.page
      .getByTestId('collapse-0a33')
      .getByTestId('formsubmitcancelrow-x2a0-confirmButton')
      .first();
  }

  getPrepareDischargeModal(): PrepareDischargeModal {
    if (!this.prepareDischargeModal) {
      this.prepareDischargeModal = new PrepareDischargeModal(this.page);
    }
    return this.prepareDischargeModal;
  }

  getCreateEncounterModal(): CreateEncounterModal {
    if (!this.createEncounterModal) {
      this.createEncounterModal = new CreateEncounterModal(this.page);
    }
    return this.createEncounterModal;
  }

  getEmergencyTriageModal(): EmergencyTriageModal {
    if (!this.emergencyTriageModal) {
      this.emergencyTriageModal = new EmergencyTriageModal(this.page);
    }
    return this.emergencyTriageModal;
  }
}<|MERGE_RESOLUTION|>--- conflicted
+++ resolved
@@ -83,13 +83,9 @@
   readonly submitEditsButton: Locator;
   readonly labsTab: Locator;
   readonly notesTab: Locator;
-<<<<<<< HEAD
   readonly vitalsTab: Locator;
   readonly imagingTab: Locator;
   readonly encountersList: Locator; 
-=======
-  readonly encountersList: Locator;
->>>>>>> 77f4d0cd
   readonly departmentLabel: Locator;
   readonly admitOrCheckinButton: Locator;
   readonly patientDetailsTab: Locator;
