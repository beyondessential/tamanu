<<<<<<< HEAD
import { Locator, Page } from '@playwright/test';
import { Patient } from '@tamanu/database';

import { constructFacilityUrl } from '@utils/navigation';
=======
import { Locator, Page, expect } from '@playwright/test';
>>>>>>> b10c8de5
import { BasePatientPage } from '../BasePatientPage';
import { PatientVaccinePane } from './panes/PatientVaccinePane';
import { CarePlanModal } from './modals/CarePlanModal';
export class PatientDetailsPage extends BasePatientPage {
  readonly vaccineTab: Locator;
  patientVaccinePane?: PatientVaccinePane;
  carePlanModal?: CarePlanModal;
  readonly initiateNewOngoingConditionAddButton: Locator;
  readonly ongoingConditionNameField: Locator;
  readonly ongoingConditionDateRecordedField: Locator;
  readonly ongoingConditionClinicianField: Locator;
  readonly savedOnGoingConditionName: Locator;
  readonly ongoingConditionNotes: Locator;
  readonly savedOnGoingConditionDate: Locator;
  readonly savedOnGoingConditionClinician: Locator;
  readonly savedOnGoingConditionNote: Locator;
  readonly onGoingConditionForm: Locator;
  readonly submitEditsButton: Locator;
  readonly submitNewOngoingConditionAddButton: Locator;
  readonly initiateNewAllergyAddButton: Locator;
  readonly allergyNameField: Locator;
  readonly savedAllergyName: Locator;
  readonly savedAllergyNote: Locator;
  readonly savedAllergyDate: Locator;
  readonly submitNewAllergyAddButton: Locator;
  readonly initiateNewFamilyHistoryAddButton: Locator;
  readonly familyHistoryDiagnosisField: Locator;
  readonly familyHistoryDateRecordedField: Locator;
  readonly familyHistoryRelationshipField: Locator;
  readonly familyHistoryClinicianField: Locator;
  readonly familyHistoryNotes: Locator;
  readonly submitNewFamilyHistoryAddButton: Locator;
  readonly savedFamilyHistoryDateRecorded: Locator;
  readonly savedFamilyHistoryRelationship: Locator;
  readonly savedFamilyClinician: Locator;
  readonly savedFamilyHistoryNote: Locator;
  readonly initiateNewOtherPatientIssuesAddButton: Locator;
  readonly defaultNewIssue: Locator;
  readonly savedIssueType: Locator;
  readonly savedOtherPatientIssueNote: Locator;
  readonly savedOtherPatientIssueDate: Locator;
  readonly otherPatientIssueNote: Locator;
  readonly submitNewOtherPatientIssuesAddButton: Locator;
  readonly initiateNewCarePlanAddButton: Locator;
  readonly dropdownMenuItem: Locator;
  readonly firstListItem: Locator;
  readonly patientNHN: Locator;
  readonly firstCarePlanListItem: Locator;
  readonly warningModalTitle: Locator;
  readonly warningModalContent: Locator;
  readonly warningModalDismissButton: Locator;
  readonly warningModalOkayButton: Locator;
  readonly resolvedCheckbox: Locator;
  readonly resolvedClinician: Locator;
  readonly resolvedNote: Locator;
  readonly savedFamilyHistoryName: Locator;
  constructor(page: Page) {
    super(page);

    this.vaccineTab = this.page.getByTestId('tab-vaccines');
    this.initiateNewOngoingConditionAddButton = this.page
      .getByTestId('listssection-1frw')
      .locator('div')
      .filter({ hasText: 'Ongoing conditionsAdd' })
      .getByTestId('addbutton-b0ln');
    this.ongoingConditionNameField = this.page
      .getByTestId('field-j30y-input')
      .getByRole('textbox', { name: 'Search...' });
    this.ongoingConditionDateRecordedField = this.page
      .getByTestId('field-2775-input')
      .getByRole('textbox');
    this.ongoingConditionClinicianField = this.page.getByTestId('field-9miu-input');
    this.ongoingConditionNotes = this.page.getByTestId('field-e52k-input');
    this.savedOnGoingConditionName = this.page
      .getByTestId('collapse-0a33')
      .getByTestId('field-j30y-input')
      .getByRole('textbox');
    this.savedOnGoingConditionDate = this.page
      .getByTestId('collapse-0a33')
      .getByTestId('field-2775-input')
      .getByRole('textbox');
    this.savedOnGoingConditionClinician = this.page
      .getByTestId('collapse-0a33')
      .getByTestId('field-9miu-input')
      .getByRole('textbox');
    this.savedOnGoingConditionNote = this.page
      .getByTestId('collapse-0a33')
      .getByTestId('field-e52k-input');
    this.onGoingConditionForm = this.page.getByTestId('listssection-1frw');
    this.submitEditsButton = this.page
      .getByTestId('collapse-0a33')
      .getByTestId('formsubmitbutton-ygc6');
    this.submitNewOngoingConditionAddButton = this.page
      .getByTestId('formgrid-lqds')
      .getByTestId('formsubmitbutton-ygc6');
    this.initiateNewAllergyAddButton = this.page
      .getByTestId('listssection-1frw')
      .locator('div')
      .filter({ hasText: 'AllergiesAdd' })
      .getByTestId('addbutton-b0ln');
    this.allergyNameField = this.page
      .getByTestId('field-hwfk-input')
      .getByRole('textbox', { name: 'Search...' });
    this.savedAllergyName = this.page
      .getByTestId('collapse-0a33')
      .getByTestId('field-hwfk-input')
      .getByRole('textbox');
    this.savedAllergyDate = this.page
      .getByTestId('collapse-0a33')
      .getByTestId('field-gmf8-input')
      .getByRole('textbox');
    this.savedAllergyNote = this.page.getByTestId('collapse-0a33').getByTestId('field-dayn-input');
    this.submitNewAllergyAddButton = this.page
      .getByTestId('formgrid-p12d')
      .getByTestId('formsubmitbutton-ygc6');
    this.initiateNewFamilyHistoryAddButton = this.page
      .getByTestId('listssection-1frw')
      .locator('div')
      .filter({ hasText: 'Family historyAdd' })
      .getByTestId('addbutton-b0ln');
    this.familyHistoryDiagnosisField = this.page
      .getByTestId('field-3b4u-input')
      .getByRole('textbox', { name: 'Search...' });
    this.familyHistoryDateRecordedField = this.page
      .getByTestId('field-wrp3-input')
      .getByRole('textbox');
    this.familyHistoryRelationshipField = this.page.getByTestId('field-t0k5-input');
    this.familyHistoryClinicianField = this.page.getByTestId('field-kbwi-input');
    this.familyHistoryNotes = this.page.getByTestId('field-mgiu-input');
    this.submitNewFamilyHistoryAddButton = this.page
      .getByTestId('formgrid-kjns')
      .getByTestId('formsubmitbutton-ygc6');
    this.savedFamilyHistoryDateRecorded = this.page
      .getByTestId('collapse-0a33')
      .getByTestId('field-wrp3-input')
      .getByRole('textbox');
    this.savedFamilyHistoryRelationship = this.page
      .getByTestId('collapse-0a33')
      .getByTestId('field-t0k5-input');
    this.savedFamilyClinician = this.page
      .getByTestId('collapse-0a33')
      .getByTestId('field-kbwi-input')
      .getByRole('textbox');
    this.savedFamilyHistoryNote = this.page
      .getByTestId('collapse-0a33')
      .getByTestId('field-mgiu-input');
    this.initiateNewOtherPatientIssuesAddButton = this.page
      .getByTestId('listssection-1frw')
      .locator('div')
      .filter({ hasText: 'Other patient issuesAdd' })
      .getByTestId('addbutton-b0ln');
    this.defaultNewIssue = this.page.getByTestId('formgrid-vv7x').getByText('Issue');
    this.savedIssueType = this.page.getByTestId('collapse-0a33').getByText('Type*Issue');
    this.otherPatientIssueNote = this.page.getByTestId('field-nj3s-input');
    this.savedOtherPatientIssueDate = this.page
      .getByTestId('collapse-0a33')
      .getByTestId('field-urg2-input')
      .getByRole('textbox');
    this.savedOtherPatientIssueNote = this.page
      .getByTestId('collapse-0a33')
      .getByTestId('field-nj3s-input');
    this.submitNewOtherPatientIssuesAddButton = this.page
      .getByTestId('formgrid-vv7x')
      .getByTestId('formsubmitbutton-ygc6');
    this.initiateNewCarePlanAddButton = this.page
      .getByTestId('listssection-1frw')
      .locator('div')
      .filter({ hasText: 'Care plansAdd' })
      .getByTestId('addbutton-b0ln');
    this.dropdownMenuItem = this.page.getByTestId('typography-qxy3');
    this.firstListItem = this.page.getByTestId('listitem-adip-0');
    this.patientNHN = this.page.getByTestId('healthidtext-fqvn');
    this.firstCarePlanListItem = this.page.getByTestId('listitem-fx300');
    this.warningModalTitle = this.page.getByTestId('modaltitle-ojhf');
    this.warningModalContent = this.page.getByTestId('modalcontent-bk4w');
    this.warningModalDismissButton = this.page.getByTestId('button-ui1m');
    this.warningModalOkayButton = this.page.getByTestId('button-3i9s');
    this.resolvedCheckbox = this.page
      .getByTestId('collapse-0a33')
      .getByTestId('checkinput-x2e3-controlcheck');
    this.resolvedClinician = this.page
      .getByRole('combobox')
      .filter({ hasText: 'Clinician confirming' })
      .getByPlaceholder('Search...');
    this.resolvedNote = this.page.getByTestId('field-4g2s-input').first();
    this.savedFamilyHistoryName = this.page
      .getByTestId('collapse-0a33')
      .getByTestId('field-3b4u-input')
      .getByRole('textbox');
  }

  async navigateToVaccineTab(): Promise<PatientVaccinePane> {
    await this.vaccineTab.click();
    if (!this.patientVaccinePane) {
      this.patientVaccinePane = new PatientVaccinePane(this.page);
    }
    return this.patientVaccinePane;
  }

<<<<<<< HEAD
  async goToPatient(patient: Patient) {
    console.log('going to');
    await this.page.goto(constructFacilityUrl(`/#/patients/all/${patient.id}`));
=======
  async addNewOngoingConditionWithJustRequiredFields(conditionName: string) {
    await this.initiateNewOngoingConditionAddButton.click();
    await this.ongoingConditionNameField.fill(conditionName);
    await this.page.getByRole('menuitem', { name: conditionName, exact: true }).click();
    await this.clickAddButtonToConfirm(this.submitNewOngoingConditionAddButton);
  }

  async addNewOngoingConditionWithAllFields(
    conditionName: string,
    dateRecorded: string,
    clinicianName: string,
    notes: string,
  ) {
    await this.initiateNewOngoingConditionAddButton.click();
    await this.ongoingConditionNameField.fill(conditionName);
    await this.page.getByRole('menuitem', { name: conditionName, exact: true }).click();
    await this.ongoingConditionDateRecordedField.fill(dateRecorded);
    await this.ongoingConditionClinicianField.click();
    await this.page.getByRole('menuitem', { name: clinicianName, exact: true }).click();
    await this.ongoingConditionNotes.fill(notes);
    await this.clickAddButtonToConfirm(this.submitNewOngoingConditionAddButton);
  }

  async addNewAllergyWithJustRequiredFields(allergyName: string) {
    await this.initiateNewAllergyAddButton.click();
    await this.allergyNameField.fill(allergyName);
    await this.page.getByRole('menuitem', { name: allergyName, exact: true }).click();
    await this.clickAddButtonToConfirm(this.submitNewAllergyAddButton);
  }

  async searchNewAllergyNotInDropdown(allergyName: string) {
    await this.initiateNewAllergyAddButton.click();
    await this.allergyNameField.fill(allergyName);
  }

  async addNewAllergyNotInDropdown(allergyName: string) {
    await this.page.getByRole('menuitem', { name: allergyName }).click();
    await this.dropdownMenuItem.waitFor({ state: 'hidden' });
    await this.clickAddButtonToConfirm(this.submitNewAllergyAddButton);
  }

  async addNewFamilyHistoryWithJustRequiredFields(familyHistoryCondition: string) {
    await this.initiateNewFamilyHistoryAddButton.click();
    await this.familyHistoryDiagnosisField.fill(familyHistoryCondition);
    await this.page.getByRole('menuitem', { name: familyHistoryCondition, exact: true }).click();
    await this.clickAddButtonToConfirm(this.submitNewFamilyHistoryAddButton);
  }

  async addNewFamilyHistoryWithAllFields(
    familyHistoryCondition: string,
    dateRecorded: string,
    relationship: string,
    clinicianName: string,
    notes: string,
  ) {
    await this.initiateNewFamilyHistoryAddButton.click();
    await this.familyHistoryDiagnosisField.fill(familyHistoryCondition);
    await this.page.getByRole('menuitem', { name: familyHistoryCondition, exact: true }).click();
    await this.familyHistoryDateRecordedField.fill(dateRecorded);
    await this.familyHistoryRelationshipField.fill(relationship);
    await this.familyHistoryClinicianField.click();
    await this.page.getByRole('menuitem', { name: clinicianName, exact: true }).click();
    await this.familyHistoryNotes.fill(notes);
    await this.clickAddButtonToConfirm(this.submitNewFamilyHistoryAddButton);
  }

  async addNewOtherPatientIssueNote(otherPatientIssueNote: string) {
    await this.otherPatientIssueNote.fill(otherPatientIssueNote);
    await this.clickAddButtonToConfirm(this.submitNewOtherPatientIssuesAddButton);
  }

  async addNewOtherPatientIssueWarning(otherPatientIssueWarning: string) {
    await this.initiateNewOtherPatientIssuesAddButton.click();
    await this.defaultNewIssue.click();
    await this.page.getByText('Warning').click();
    await this.otherPatientIssueNote.fill(otherPatientIssueWarning);
    await this.clickAddButtonToConfirm(this.submitNewOtherPatientIssuesAddButton);
  }

  async addNewCarePlan() {
    await this.initiateNewCarePlanAddButton.click();
    if (!this.carePlanModal) {
      this.carePlanModal = new CarePlanModal(this.page);
    }
    return this.carePlanModal;
  }

  async navigateToCarePlan(carePlanName: string): Promise<CarePlanModal> {
    await this.completedCarePlan(carePlanName).click();
    if (!this.carePlanModal) {
      this.carePlanModal = new CarePlanModal(this.page);
    }
    return this.carePlanModal;
  }

  /**
   * Helper method to check that entire patient details page has loaded before any other actions happen
   */
  async confirmPatientDetailsPageHasLoaded() {
    await expect(this.vaccineTab).toBeVisible();
  }

  /**
   * Helper method for clicking add button with waitForLoadStates on either side to avoid flakiness
   */
  async clickAddButtonToConfirm(buttonLocator: Locator) {
    await this.page.waitForLoadState('networkidle');
    await buttonLocator.click();
    await this.page.waitForLoadState('networkidle');
  }

  generateNewAllergy(nhn: string) {
    return `Unique ${nhn} allergy`;
  }

  completedCarePlan(carePlanName: string) {
    return this.firstCarePlanListItem.filter({ hasText: carePlanName });
  }

  async resolveOngoingCondition(clinicianName: string, note: string) {
    await this.resolvedCheckbox.check();
    await this.resolvedClinician.click();
    await this.page.getByRole('menuitem', { name: clinicianName }).click();
    await this.resolvedNote.fill(note);
    await this.page.getByRole('button', { name: 'Save' }).click();
  }

  async getCurrentBrowserDateISOFormat() {
    const browserDate = await this.page.evaluate(() => {
      const today = new Date();
      const yyyy = today.getFullYear();
      const mm = String(today.getMonth() + 1).padStart(2, '0');
      const dd = String(today.getDate()).padStart(2, '0');
      return `${yyyy}-${mm}-${dd}`;
    });
    return browserDate;
>>>>>>> b10c8de5
  }
}<|MERGE_RESOLUTION|>--- conflicted
+++ resolved
@@ -1,11 +1,6 @@
-<<<<<<< HEAD
-import { Locator, Page } from '@playwright/test';
+import { Locator, Page, expect } from '@playwright/test';
 import { Patient } from '@tamanu/database';
-
 import { constructFacilityUrl } from '@utils/navigation';
-=======
-import { Locator, Page, expect } from '@playwright/test';
->>>>>>> b10c8de5
 import { BasePatientPage } from '../BasePatientPage';
 import { PatientVaccinePane } from './panes/PatientVaccinePane';
 import { CarePlanModal } from './modals/CarePlanModal';
@@ -205,11 +200,11 @@
     return this.patientVaccinePane;
   }
 
-<<<<<<< HEAD
   async goToPatient(patient: Patient) {
     console.log('going to');
     await this.page.goto(constructFacilityUrl(`/#/patients/all/${patient.id}`));
-=======
+  }
+
   async addNewOngoingConditionWithJustRequiredFields(conditionName: string) {
     await this.initiateNewOngoingConditionAddButton.click();
     await this.ongoingConditionNameField.fill(conditionName);
@@ -346,6 +341,5 @@
       return `${yyyy}-${mm}-${dd}`;
     });
     return browserDate;
->>>>>>> b10c8de5
   }
 }