--- conflicted
+++ resolved
@@ -60,14 +60,10 @@
   readonly resolvedNote: Locator;
   readonly savedFamilyHistoryName: Locator;
   readonly submitEditsButton: Locator;
-<<<<<<< HEAD
-
-=======
   readonly labsTab: Locator;
   readonly encountersList: Locator;
   readonly departmentLabel: Locator;
   labRequestPane?: LabRequestPane;
->>>>>>> f419e495
   constructor(page: Page) {
     super(page);
 
