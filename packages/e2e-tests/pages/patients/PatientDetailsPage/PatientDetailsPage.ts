--- conflicted
+++ resolved
@@ -337,7 +337,6 @@
     await this.page.getByRole('button', { name: 'Save' }).click();
   }
 
-<<<<<<< HEAD
   /**
    * Gets current browser date in the YYYY-MM-DD format in the browser timezone
    */
@@ -349,19 +348,6 @@
 
     return `${year}-${month}-${day}`;
   }
-=======
-/**
-  * Gets current browser date in the YYYY-MM-DD format in the browser timezone
-  */
-async getCurrentBrowserDateISOFormat() {
-  const currentDate = new Date();
-  const year = currentDate.getFullYear();
-  const month = String(currentDate.getMonth() + 1).padStart(2, '0');
-  const day = String(currentDate.getDate()).padStart(2, '0');
-
-  return `${year}-${month}-${day}`;
-}
->>>>>>> 955e39fa
 
   // Helper methods for handling multiple buttons with the same test ID
   getSubmitEditsButton() {
