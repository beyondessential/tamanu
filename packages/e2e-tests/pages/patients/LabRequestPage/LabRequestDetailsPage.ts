--- conflicted
+++ resolved
@@ -292,11 +292,7 @@
     await this.enterResultsModal.selectResult(result);
     await this.enterResultsModal.selectLabTestMethod(labTestMethod);
     await this.enterResultsModal.verificationFirstRow.fill(verification);
-<<<<<<< HEAD
-    const dateToUse = completedDate || new Date().toISOString().slice(0, 16);
-=======
     const dateToUse = completedDate || format(new Date(), "yyyy-MM-dd'T'HH:mm");
->>>>>>> c9aa1752
     await this.enterResultsModal.completedDateFirstRow.fill(dateToUse);
     await this.enterResultsModal.confirmButton.click();
   }
