import { Locator, Page } from '@playwright/test';
import { routes } from '../../config/routes';
import { BasePage } from '../BasePage';
import { expect } from '../../fixtures/baseFixture';
<<<<<<< HEAD
import { SelectingFromSearchBox, convertDateFormat } from '../../utils/testHelper';

=======
import { PatientTable } from './PatientTable';
>>>>>>> 2b9112e0

export class AllPatientsPage extends BasePage {
  readonly patientTable: PatientTable;
  readonly addNewPatientBtn: Locator;
  readonly NewPatientFirstName: Locator;
  readonly NewPatientLastName: Locator;
  readonly NewPatientDOBtxt: Locator;
  readonly NewPatientMaleChk: Locator;
  readonly NewPatientFemaleChk: Locator;
  readonly NewPatientNHN: Locator;
  readonly NewPatientConfirmBtn: Locator;
  readonly nhnSearchInput: Locator;
  readonly patientSearchButton: Locator;
  readonly patientListingsHeader: Locator;
  readonly searchResultsPagination: Locator;
  readonly searchResultsPaginationOneOfOne: Locator;
  readonly newPatientVillageSearchBox: Locator;
  _patientData?: {
    id: string;
    firstName: string;
    lastName: string;
    gender: string;
    formattedDOB: string;
    nhn: string;
    village: string,
    culturalName: string
<<<<<<< HEAD
    };
  readonly nhnSearchInput: Locator;
  readonly patientSearchButton: Locator;
  readonly patientListingsHeader: Locator;
  readonly searchResultsPagination: Locator;
  readonly searchResultsPaginationOneOfOne: Locator;
  readonly nhnResultCell: Locator;
  readonly secondNHNResultCell: Locator;
  readonly NHNTxt: Locator;
  readonly firstNameTxt: Locator;
  readonly lastNameTxt: Locator;
  readonly DOBTxt: Locator;
  readonly CulturalNameTxt: Locator;
  readonly villageSearchBox: Locator;
  readonly newPatientVillageSearchBox: Locator;
  readonly includeDeceasedChk: Locator;
  readonly advanceSearchIcon: Locator;
  readonly searchBtn: Locator;
  readonly tableRows: Locator;
  readonly villageSuggestionList: Locator;
  readonly sexDropDownIcon: Locator;
  readonly sexDropDownCrossIcon: Locator;
  readonly DOBFromTxt: Locator;
  readonly DOBToTxt: Locator;
  readonly clearSearchBtn: Locator;
  readonly downloadBtn: Locator;
  readonly pageRecordCountDropDown: Locator;
  readonly patientPageRecordCount25: Locator;
  readonly patientPageRecordCount50: Locator;
  readonly patientPage2:Locator;
  readonly pageRecordCount:Locator;
  readonly firstNameSortButton: Locator;
  readonly lastNameSortButton: Locator;
  readonly culturalNameSortButton: Locator;
  readonly villageSortButton: Locator;
  readonly dobSortButton: Locator;
=======
  };

>>>>>>> 2b9112e0
  constructor(page: Page) {
    super(page, routes.patients.all);
    this.patientTable = new PatientTable(page);
    this.addNewPatientBtn = page.getByTestId('component-enxe');
    this.NewPatientFirstName = page.getByTestId('localisedfield-cqua-input');
    this.NewPatientLastName = page.getByTestId('localisedfield-41un-input');
    this.NewPatientDOBtxt = page.getByTestId('localisedfield-oafl-input').getByRole('textbox');
    this.NewPatientMaleChk = page.getByTestId('controllabel-kkx2-male');
    this.NewPatientFemaleChk = page.getByTestId('controllabel-kkx2-female');
    this.NewPatientNHN = page.getByTestId('id-8niy');
    this.NewPatientConfirmBtn = page.getByTestId('formsubmitbutton-ygc6');
    this.nhnSearchInput = page.getByRole('textbox', { name: 'NHN' });
    this.patientSearchButton = page.getByRole('button', { name: 'Search', exact: true });
    this.patientListingsHeader = page.getByRole('heading', { name: 'Patient listing' });
    this.searchResultsPagination = page.getByTestId('pagerecordcount-m8ne');
    this.searchResultsPaginationOneOfOne = page
      .getByTestId('pagerecordcount-m8ne')
      .filter({ hasText: '1–1 of 1' });
<<<<<<< HEAD
    this.nhnResultCell = page.getByTestId('styledtablecell-2gyy-0-displayId');
    this.secondNHNResultCell = page.getByTestId('styledtablecell-2gyy-1-displayId');
    this.NHNTxt = page.getByTestId('localisedfield-dzml-input');
    this.firstNameTxt = page.getByTestId('localisedfield-i9br-input');
    this.lastNameTxt = page.getByTestId('localisedfield-ngsn-input');
    this.DOBTxt = page.getByTestId('field-qk60-input').locator('input[type="date"]');
    this.CulturalNameTxt = page.getByTestId('localisedfield-epbq-input');
    this.villageSearchBox = page.getByTestId('villagelocalisedfield-mcri-input').locator('input');
    this.newPatientVillageSearchBox = page.getByTestId('localisedfield-rpma-input').locator('input');
    this.includeDeceasedChk = page.getByTestId('checkinput-x2e3-controlcheck');
    this.advanceSearchIcon = page.getByTestId('iconbutton-zrkv');
    this.searchBtn = page.getByTestId('searchbutton-nt24');
    this.tableRows = page.getByTestId('styledtablebody-a0jz').locator('tr');
    this.villageSuggestionList = page.getByTestId('villagelocalisedfield-mcri-suggestionslist').locator('ul').locator('li');
    this.sexDropDownIcon = page.getByTestId('sexlocalisedfield-7lm9-expandmoreicon-h115');
    this.sexDropDownCrossIcon = page.getByTestId('stylediconbutton-6vh3');
    this.DOBFromTxt = page.getByTestId('joinedfield-swzm-input').locator('input[type="date"]');
    this.DOBToTxt = page.getByTestId('field-aax5-input').locator('input[type="date"]');
    this.clearSearchBtn = page.getByTestId('clearbutton-z9x3');
    this.downloadBtn = page.getByTestId('download-data-button');
    this.pageRecordCountDropDown= page.getByTestId('styledselectfield-lunn').locator('div');
    this.patientPageRecordCount25 = page.getByTestId('styledmenuitem-fkrw-undefined').getByText('25');
    this.patientPageRecordCount50 = page.getByTestId('styledmenuitem-fkrw-undefined').getByText('50');
    this.patientPage2=page.getByTestId('paginationitem-c5vg').getByText('2');
    this.pageRecordCount=page.getByTestId('pagerecordcount-m8ne');
    this.firstNameSortButton=page.getByTestId('tablesortlabel-0qxx-firstName').locator('svg');
    this.lastNameSortButton=page.getByTestId('tablesortlabel-0qxx-lastName').locator('svg');
    this.culturalNameSortButton=page.getByTestId('tablesortlabel-0qxx-culturalName').locator('svg');
    this.villageSortButton=page.getByTestId('tablesortlabel-0qxx-villageName').locator('svg');
    this.dobSortButton=page.getByTestId('tablesortlabel-0qxx-dateOfBirth').locator('svg');
  }
   setPatientData(data: {
=======
    this.newPatientVillageSearchBox = page.getByTestId('localisedfield-rpma-input').locator('input');
  }

  setPatientData(data: {
>>>>>>> 2b9112e0
    id: string;
    firstName: string;
    lastName: string;
    gender: string;
    formattedDOB: string;
    nhn: string;
    culturalName: string;
    village: string;
  }) {
    this._patientData = data;
  }

  getPatientData() {
    if (!this._patientData) throw new Error('Patient data has not been set');
    return this._patientData;
  }

<<<<<<< HEAD
  async waitForTableToLoad() {
    try {
      await this.page.waitForLoadState('networkidle', { timeout: 10000 });
      await this.allPatientsTableLoadingCell.waitFor({ state: 'hidden' });      
    } catch (error) {
      throw new Error(`Failed to wait for table to load: ${error.message}`);
    }
  }

  /**
   * Waits for the table to have a specific number of rows
   * @param expectedRowCount The number of rows to wait for
   * @param timeout Optional timeout in milliseconds (default: 10000)
   * @throws Error if the expected row count is not reached within the timeout
   */
  async waitForTableRowCount(expectedRowCount: number, timeout: number = 10000) {
    try {
      await this.page.waitForFunction(
        (count) => {
          const table = document.querySelector('table');
          if (!table) return false;
          const rows = table.querySelectorAll('tbody tr');
          return rows.length === count;
        },
        expectedRowCount,
        { timeout }
      );
    } catch (error) {
      throw new Error(
        `Table did not reach expected row count of ${expectedRowCount} within ${timeout}ms. ${error.message}`
      );
    }
  }

  async clickOnFirstRow() {
    await this.waitForTableToLoad();
    await this.allPatientsTable.locator('tbody tr').first().click();
    await this.page.waitForURL('**/#/patients/all/*');
  }

  async clickOnSearchResult(nhn: string) {
    //this has a short timeout to account for flakiness, in searchForAndSelectPatientByNHN it will try again if it timesout
    await this.nhnResultCell.filter({ hasText: nhn }).click({ timeout: 5000 });
    await this.page.waitForURL('**/#/patients/all/*');
  }

=======
  async navigateToPatientDetailsPage(nhn: string) {
    await this.goto();
    await expect(this.patientListingsHeader).toBeVisible();
    await this.searchForAndSelectPatientByNHN(nhn);
  }
>>>>>>> 2b9112e0

  async fillNewPatientDetails(firstName: string, lastName: string, dob: string, gender: string) {
    await this.NewPatientFirstName.fill(firstName);
    await this.NewPatientLastName.fill(lastName);

    await this.NewPatientDOBtxt.click();
    await this.NewPatientDOBtxt.fill(dob);

    if (gender === 'female') {
      await this.NewPatientFemaleChk.check();
    } else {
      await this.NewPatientMaleChk.check();
    }
  }
   //Generic method to search with different field combinations
   async searchTable(searchCriteria: {
    NHN?: string;
    firstName?: string;
    lastName?: string;
    DOB?: string;
    culturalName?: string;
    DOBFrom?: string;
    DOBTo?: string;
    sex?: string;
    village?: string;
    deceased?: boolean;
    advancedSearch: boolean;
  }) {
    if (searchCriteria.advancedSearch) {
      await this.advanceSearchIcon.click();
    }
    // Fill search fields if provided
    if (searchCriteria.NHN) {
      await this.NHNTxt.fill(searchCriteria.NHN);
    }
    if (searchCriteria.firstName) {
      await this.firstNameTxt.fill(searchCriteria.firstName);
    }
    if (searchCriteria.lastName) {
      await this.lastNameTxt.fill(searchCriteria.lastName);
    }
    if (searchCriteria.DOB) {
      await this.DOBTxt.fill(searchCriteria.DOB);
    }
    if (searchCriteria.culturalName) {
      await this.CulturalNameTxt.fill(searchCriteria.culturalName);
    }
    if (searchCriteria.village) {
      await SelectingFromSearchBox(
        this.villageSearchBox,
        this.villageSuggestionList,
        searchCriteria.village
      );
    }
    if (searchCriteria.sex) {
      await this.sexDropDownIcon.click();
      await this.page.getByTestId('twocolumnsfield-wg4x').getByText(new RegExp(`^${searchCriteria.sex}$`, 'i')).click();
    }
    if (searchCriteria.deceased) {
      await this.includeDeceasedChk.check();
    }
    if (searchCriteria.DOBFrom) {
      await this.DOBFromTxt.fill(searchCriteria.DOBFrom);
    }
    if (searchCriteria.DOBTo) {
      await this.DOBToTxt.fill(searchCriteria.DOBTo);
    }
    
    await this.searchBtn.click();
  }
  async navigateToPatientDetailsPage(nhn: string) {
    await this.goto();
    await expect(this.patientListingsHeader).toBeVisible();
    await this.searchForAndSelectPatientByNHN(nhn);
  }
  async clearSearch() {
    await this.clearSearchBtn.click();
  }
   // Validate that at least one row is displayed after search
   async validateAtLeastOneSearchResult() {
    const rowCount = await this.tableRows.count();
    await expect(rowCount).toBeGreaterThan(0);
  }
  async validateAllFieldsAreEmpty() {
    await expect(this.NHNTxt).toHaveValue('');
    await expect(this.firstNameTxt).toHaveValue('');
    await expect(this.lastNameTxt).toHaveValue('');
    await expect(this.DOBTxt).toHaveValue('');
    await expect(this.CulturalNameTxt).toHaveValue('');
    await expect(this.villageSearchBox).toHaveValue('');
    await expect(this.sexDropDownCrossIcon).not.toBeVisible();
    await expect(this.DOBFromTxt).toHaveValue('');
    await expect(this.DOBToTxt).toHaveValue('');
  }
  async validateAllRowsContain(expectedText: string, columnName: string) {
    const rowCount = await this.tableRows.count();
    const lowerExpectedText = expectedText.toLowerCase();
    for (let i = 0; i < rowCount; i++) {
      const row = this.tableRows.nth(i);
      const locatorText = "styledtablecell-2gyy-" + i + "-" + columnName;
      const cellLocator = row.locator(`[data-testid="${locatorText}"]`);
      const cellText = await cellLocator.textContent();
      const actualText = cellText || '';
      await expect(actualText.toLowerCase()).toContain(lowerExpectedText);
    }
  }

  async validateNumberOfPatients(expectedCount: number) {
    const rowCount = await this.tableRows.count();
    await expect(rowCount).toBe(expectedCount);
  }

  async validateRowColorIsRed(rowIndex: number = 0) {
    const row = this.tableRows.nth(rowIndex);
    const cells = row.locator('td');
    const cellCount = await cells.count();
    
    for (let i = 1; i < cellCount; i++) {
      const cell = cells.nth(i);
      await expect(cell).toHaveCSS('color', 'rgb(237, 51, 58)');
    }
  }
  // Validate date in all rows for a specific column
  async validateAllRowsDateMatches(expectedDate: string, columnName: string) {
    const rowCount = await this.tableRows.count();
    const convertedExpectedDate = await convertDateFormat(expectedDate);
    
    for (let i = 0; i < rowCount; i++) {
      const row = await this.tableRows.nth(i);
      const locatorText = "styledtablecell-2gyy-" + i + "-" + columnName;
      const cellLocator = row.locator(`[data-testid="${locatorText}"]`);
      await expect(cellLocator).toHaveText(convertedExpectedDate);
    }
  }
 // Validate that a specific row appears
 async validateFirstRowContainsNHN(expectedText: string) {
  const firstRowNHN = this.page.locator('[data-testid="styledtablecell-2gyy-0-displayId"]');
  await expect(firstRowNHN).toHaveText(expectedText);
}
    // Validate that there is only one row displayed after search
    async validateOneSearchResult() {
      const rowCount = await this.tableRows.count();
      await expect(rowCount).toBe(1);
    }

  async validateSortOrder(isAscending: boolean, columnName: string) {
    const rowCount = await this.tableRows.count();
    const Values: string[] = [];
    
    for (let i = 0; i < rowCount; i++) {
      const row = this.tableRows.nth(i);
      const locatorText = "styledtablecell-2gyy-" + i + "-"+columnName;
      const cellLocator = row.locator(`[data-testid="${locatorText}"]`);
      const cellText = await cellLocator.textContent();
      if (cellText) Values.push(cellText);
    }

    const sortedValues = [...Values].sort((a, b) => {
      return isAscending ? a.localeCompare(b) : b.localeCompare(a);
    });

    expect(Values).toEqual(sortedValues);
  }

  async validateDateSortOrder(isAscending: boolean) {
    const rowCount = await this.tableRows.count();
    const dateValues: string[] = [];
    
    for (let i = 0; i < rowCount; i++) {
      const row = this.tableRows.nth(i);
      const locatorText = "styledtablecell-2gyy-" + i + "-dateOfBirth";
      const cellLocator = row.locator(`[data-testid="${locatorText}"]`);
      const cellText = await cellLocator.textContent();
      if (cellText) dateValues.push(cellText);
    }

    const sortedValues = [...dateValues].sort((a, b) => {
      // Convert MM/DD/YYYY to YYYY-MM-DD for proper date comparison
      const dateA = a.split('/').reverse().join('-');
      const dateB = b.split('/').reverse().join('-');
      return isAscending 
        ? new Date(dateA).getTime() - new Date(dateB).getTime()
        : new Date(dateB).getTime() - new Date(dateA).getTime();
    });
    expect(dateValues).toEqual(sortedValues);
  }


  async searchForAndSelectPatientByNHN(nhn: string, maxAttempts = 100) {
    let attempts = 0;
    while (attempts < maxAttempts) {
      try {
        await this.nhnSearchInput.fill(nhn);
        await this.patientSearchButton.click();
        await this.patientTable.waitForTableToLoad();

        //the below if statement is to handle flakiness where sometimes a patient isn't immediately searchable after being created
        if (await this.page.getByRole('cell', { name: 'No patients found' }).isVisible()) {
          attempts++;
          continue;
        }

        //the below if statement is required because sometimes the search results load all results instead of the specific result
        if (await this.patientTable.secondNHNResultCell.isVisible()) {
          await this.page.reload();
          await this.page.waitForTimeout(3000);
          attempts++;
          continue;
        }

        await this.patientTable.clickOnSearchResult(nhn);
        return;
      } catch (error) {
        attempts++;
        if (attempts === maxAttempts) {
          throw error;
        }
        await this.page.waitForTimeout(1000);
      }
    }
  }
}<|MERGE_RESOLUTION|>--- conflicted
+++ resolved
@@ -2,12 +2,7 @@
 import { routes } from '../../config/routes';
 import { BasePage } from '../BasePage';
 import { expect } from '../../fixtures/baseFixture';
-<<<<<<< HEAD
-import { SelectingFromSearchBox, convertDateFormat } from '../../utils/testHelper';
-
-=======
 import { PatientTable } from './PatientTable';
->>>>>>> 2b9112e0
 
 export class AllPatientsPage extends BasePage {
   readonly patientTable: PatientTable;
@@ -19,12 +14,6 @@
   readonly NewPatientFemaleChk: Locator;
   readonly NewPatientNHN: Locator;
   readonly NewPatientConfirmBtn: Locator;
-  readonly nhnSearchInput: Locator;
-  readonly patientSearchButton: Locator;
-  readonly patientListingsHeader: Locator;
-  readonly searchResultsPagination: Locator;
-  readonly searchResultsPaginationOneOfOne: Locator;
-  readonly newPatientVillageSearchBox: Locator;
   _patientData?: {
     id: string;
     firstName: string;
@@ -34,47 +23,14 @@
     nhn: string;
     village: string,
     culturalName: string
-<<<<<<< HEAD
     };
   readonly nhnSearchInput: Locator;
   readonly patientSearchButton: Locator;
   readonly patientListingsHeader: Locator;
   readonly searchResultsPagination: Locator;
   readonly searchResultsPaginationOneOfOne: Locator;
-  readonly nhnResultCell: Locator;
-  readonly secondNHNResultCell: Locator;
-  readonly NHNTxt: Locator;
-  readonly firstNameTxt: Locator;
-  readonly lastNameTxt: Locator;
-  readonly DOBTxt: Locator;
-  readonly CulturalNameTxt: Locator;
-  readonly villageSearchBox: Locator;
   readonly newPatientVillageSearchBox: Locator;
-  readonly includeDeceasedChk: Locator;
-  readonly advanceSearchIcon: Locator;
-  readonly searchBtn: Locator;
-  readonly tableRows: Locator;
-  readonly villageSuggestionList: Locator;
-  readonly sexDropDownIcon: Locator;
-  readonly sexDropDownCrossIcon: Locator;
-  readonly DOBFromTxt: Locator;
-  readonly DOBToTxt: Locator;
-  readonly clearSearchBtn: Locator;
-  readonly downloadBtn: Locator;
-  readonly pageRecordCountDropDown: Locator;
-  readonly patientPageRecordCount25: Locator;
-  readonly patientPageRecordCount50: Locator;
-  readonly patientPage2:Locator;
-  readonly pageRecordCount:Locator;
-  readonly firstNameSortButton: Locator;
-  readonly lastNameSortButton: Locator;
-  readonly culturalNameSortButton: Locator;
-  readonly villageSortButton: Locator;
-  readonly dobSortButton: Locator;
-=======
-  };
 
->>>>>>> 2b9112e0
   constructor(page: Page) {
     super(page, routes.patients.all);
     this.patientTable = new PatientTable(page);
@@ -93,45 +49,10 @@
     this.searchResultsPaginationOneOfOne = page
       .getByTestId('pagerecordcount-m8ne')
       .filter({ hasText: '1–1 of 1' });
-<<<<<<< HEAD
-    this.nhnResultCell = page.getByTestId('styledtablecell-2gyy-0-displayId');
-    this.secondNHNResultCell = page.getByTestId('styledtablecell-2gyy-1-displayId');
-    this.NHNTxt = page.getByTestId('localisedfield-dzml-input');
-    this.firstNameTxt = page.getByTestId('localisedfield-i9br-input');
-    this.lastNameTxt = page.getByTestId('localisedfield-ngsn-input');
-    this.DOBTxt = page.getByTestId('field-qk60-input').locator('input[type="date"]');
-    this.CulturalNameTxt = page.getByTestId('localisedfield-epbq-input');
-    this.villageSearchBox = page.getByTestId('villagelocalisedfield-mcri-input').locator('input');
-    this.newPatientVillageSearchBox = page.getByTestId('localisedfield-rpma-input').locator('input');
-    this.includeDeceasedChk = page.getByTestId('checkinput-x2e3-controlcheck');
-    this.advanceSearchIcon = page.getByTestId('iconbutton-zrkv');
-    this.searchBtn = page.getByTestId('searchbutton-nt24');
-    this.tableRows = page.getByTestId('styledtablebody-a0jz').locator('tr');
-    this.villageSuggestionList = page.getByTestId('villagelocalisedfield-mcri-suggestionslist').locator('ul').locator('li');
-    this.sexDropDownIcon = page.getByTestId('sexlocalisedfield-7lm9-expandmoreicon-h115');
-    this.sexDropDownCrossIcon = page.getByTestId('stylediconbutton-6vh3');
-    this.DOBFromTxt = page.getByTestId('joinedfield-swzm-input').locator('input[type="date"]');
-    this.DOBToTxt = page.getByTestId('field-aax5-input').locator('input[type="date"]');
-    this.clearSearchBtn = page.getByTestId('clearbutton-z9x3');
-    this.downloadBtn = page.getByTestId('download-data-button');
-    this.pageRecordCountDropDown= page.getByTestId('styledselectfield-lunn').locator('div');
-    this.patientPageRecordCount25 = page.getByTestId('styledmenuitem-fkrw-undefined').getByText('25');
-    this.patientPageRecordCount50 = page.getByTestId('styledmenuitem-fkrw-undefined').getByText('50');
-    this.patientPage2=page.getByTestId('paginationitem-c5vg').getByText('2');
-    this.pageRecordCount=page.getByTestId('pagerecordcount-m8ne');
-    this.firstNameSortButton=page.getByTestId('tablesortlabel-0qxx-firstName').locator('svg');
-    this.lastNameSortButton=page.getByTestId('tablesortlabel-0qxx-lastName').locator('svg');
-    this.culturalNameSortButton=page.getByTestId('tablesortlabel-0qxx-culturalName').locator('svg');
-    this.villageSortButton=page.getByTestId('tablesortlabel-0qxx-villageName').locator('svg');
-    this.dobSortButton=page.getByTestId('tablesortlabel-0qxx-dateOfBirth').locator('svg');
-  }
-   setPatientData(data: {
-=======
     this.newPatientVillageSearchBox = page.getByTestId('localisedfield-rpma-input').locator('input');
   }
 
   setPatientData(data: {
->>>>>>> 2b9112e0
     id: string;
     firstName: string;
     lastName: string;
@@ -149,61 +70,6 @@
     return this._patientData;
   }
 
-<<<<<<< HEAD
-  async waitForTableToLoad() {
-    try {
-      await this.page.waitForLoadState('networkidle', { timeout: 10000 });
-      await this.allPatientsTableLoadingCell.waitFor({ state: 'hidden' });      
-    } catch (error) {
-      throw new Error(`Failed to wait for table to load: ${error.message}`);
-    }
-  }
-
-  /**
-   * Waits for the table to have a specific number of rows
-   * @param expectedRowCount The number of rows to wait for
-   * @param timeout Optional timeout in milliseconds (default: 10000)
-   * @throws Error if the expected row count is not reached within the timeout
-   */
-  async waitForTableRowCount(expectedRowCount: number, timeout: number = 10000) {
-    try {
-      await this.page.waitForFunction(
-        (count) => {
-          const table = document.querySelector('table');
-          if (!table) return false;
-          const rows = table.querySelectorAll('tbody tr');
-          return rows.length === count;
-        },
-        expectedRowCount,
-        { timeout }
-      );
-    } catch (error) {
-      throw new Error(
-        `Table did not reach expected row count of ${expectedRowCount} within ${timeout}ms. ${error.message}`
-      );
-    }
-  }
-
-  async clickOnFirstRow() {
-    await this.waitForTableToLoad();
-    await this.allPatientsTable.locator('tbody tr').first().click();
-    await this.page.waitForURL('**/#/patients/all/*');
-  }
-
-  async clickOnSearchResult(nhn: string) {
-    //this has a short timeout to account for flakiness, in searchForAndSelectPatientByNHN it will try again if it timesout
-    await this.nhnResultCell.filter({ hasText: nhn }).click({ timeout: 5000 });
-    await this.page.waitForURL('**/#/patients/all/*');
-  }
-
-=======
-  async navigateToPatientDetailsPage(nhn: string) {
-    await this.goto();
-    await expect(this.patientListingsHeader).toBeVisible();
-    await this.searchForAndSelectPatientByNHN(nhn);
-  }
->>>>>>> 2b9112e0
-
   async fillNewPatientDetails(firstName: string, lastName: string, dob: string, gender: string) {
     await this.NewPatientFirstName.fill(firstName);
     await this.NewPatientLastName.fill(lastName);
@@ -217,179 +83,12 @@
       await this.NewPatientMaleChk.check();
     }
   }
-   //Generic method to search with different field combinations
-   async searchTable(searchCriteria: {
-    NHN?: string;
-    firstName?: string;
-    lastName?: string;
-    DOB?: string;
-    culturalName?: string;
-    DOBFrom?: string;
-    DOBTo?: string;
-    sex?: string;
-    village?: string;
-    deceased?: boolean;
-    advancedSearch: boolean;
-  }) {
-    if (searchCriteria.advancedSearch) {
-      await this.advanceSearchIcon.click();
-    }
-    // Fill search fields if provided
-    if (searchCriteria.NHN) {
-      await this.NHNTxt.fill(searchCriteria.NHN);
-    }
-    if (searchCriteria.firstName) {
-      await this.firstNameTxt.fill(searchCriteria.firstName);
-    }
-    if (searchCriteria.lastName) {
-      await this.lastNameTxt.fill(searchCriteria.lastName);
-    }
-    if (searchCriteria.DOB) {
-      await this.DOBTxt.fill(searchCriteria.DOB);
-    }
-    if (searchCriteria.culturalName) {
-      await this.CulturalNameTxt.fill(searchCriteria.culturalName);
-    }
-    if (searchCriteria.village) {
-      await SelectingFromSearchBox(
-        this.villageSearchBox,
-        this.villageSuggestionList,
-        searchCriteria.village
-      );
-    }
-    if (searchCriteria.sex) {
-      await this.sexDropDownIcon.click();
-      await this.page.getByTestId('twocolumnsfield-wg4x').getByText(new RegExp(`^${searchCriteria.sex}$`, 'i')).click();
-    }
-    if (searchCriteria.deceased) {
-      await this.includeDeceasedChk.check();
-    }
-    if (searchCriteria.DOBFrom) {
-      await this.DOBFromTxt.fill(searchCriteria.DOBFrom);
-    }
-    if (searchCriteria.DOBTo) {
-      await this.DOBToTxt.fill(searchCriteria.DOBTo);
-    }
-    
-    await this.searchBtn.click();
-  }
+ 
   async navigateToPatientDetailsPage(nhn: string) {
     await this.goto();
     await expect(this.patientListingsHeader).toBeVisible();
     await this.searchForAndSelectPatientByNHN(nhn);
   }
-  async clearSearch() {
-    await this.clearSearchBtn.click();
-  }
-   // Validate that at least one row is displayed after search
-   async validateAtLeastOneSearchResult() {
-    const rowCount = await this.tableRows.count();
-    await expect(rowCount).toBeGreaterThan(0);
-  }
-  async validateAllFieldsAreEmpty() {
-    await expect(this.NHNTxt).toHaveValue('');
-    await expect(this.firstNameTxt).toHaveValue('');
-    await expect(this.lastNameTxt).toHaveValue('');
-    await expect(this.DOBTxt).toHaveValue('');
-    await expect(this.CulturalNameTxt).toHaveValue('');
-    await expect(this.villageSearchBox).toHaveValue('');
-    await expect(this.sexDropDownCrossIcon).not.toBeVisible();
-    await expect(this.DOBFromTxt).toHaveValue('');
-    await expect(this.DOBToTxt).toHaveValue('');
-  }
-  async validateAllRowsContain(expectedText: string, columnName: string) {
-    const rowCount = await this.tableRows.count();
-    const lowerExpectedText = expectedText.toLowerCase();
-    for (let i = 0; i < rowCount; i++) {
-      const row = this.tableRows.nth(i);
-      const locatorText = "styledtablecell-2gyy-" + i + "-" + columnName;
-      const cellLocator = row.locator(`[data-testid="${locatorText}"]`);
-      const cellText = await cellLocator.textContent();
-      const actualText = cellText || '';
-      await expect(actualText.toLowerCase()).toContain(lowerExpectedText);
-    }
-  }
-
-  async validateNumberOfPatients(expectedCount: number) {
-    const rowCount = await this.tableRows.count();
-    await expect(rowCount).toBe(expectedCount);
-  }
-
-  async validateRowColorIsRed(rowIndex: number = 0) {
-    const row = this.tableRows.nth(rowIndex);
-    const cells = row.locator('td');
-    const cellCount = await cells.count();
-    
-    for (let i = 1; i < cellCount; i++) {
-      const cell = cells.nth(i);
-      await expect(cell).toHaveCSS('color', 'rgb(237, 51, 58)');
-    }
-  }
-  // Validate date in all rows for a specific column
-  async validateAllRowsDateMatches(expectedDate: string, columnName: string) {
-    const rowCount = await this.tableRows.count();
-    const convertedExpectedDate = await convertDateFormat(expectedDate);
-    
-    for (let i = 0; i < rowCount; i++) {
-      const row = await this.tableRows.nth(i);
-      const locatorText = "styledtablecell-2gyy-" + i + "-" + columnName;
-      const cellLocator = row.locator(`[data-testid="${locatorText}"]`);
-      await expect(cellLocator).toHaveText(convertedExpectedDate);
-    }
-  }
- // Validate that a specific row appears
- async validateFirstRowContainsNHN(expectedText: string) {
-  const firstRowNHN = this.page.locator('[data-testid="styledtablecell-2gyy-0-displayId"]');
-  await expect(firstRowNHN).toHaveText(expectedText);
-}
-    // Validate that there is only one row displayed after search
-    async validateOneSearchResult() {
-      const rowCount = await this.tableRows.count();
-      await expect(rowCount).toBe(1);
-    }
-
-  async validateSortOrder(isAscending: boolean, columnName: string) {
-    const rowCount = await this.tableRows.count();
-    const Values: string[] = [];
-    
-    for (let i = 0; i < rowCount; i++) {
-      const row = this.tableRows.nth(i);
-      const locatorText = "styledtablecell-2gyy-" + i + "-"+columnName;
-      const cellLocator = row.locator(`[data-testid="${locatorText}"]`);
-      const cellText = await cellLocator.textContent();
-      if (cellText) Values.push(cellText);
-    }
-
-    const sortedValues = [...Values].sort((a, b) => {
-      return isAscending ? a.localeCompare(b) : b.localeCompare(a);
-    });
-
-    expect(Values).toEqual(sortedValues);
-  }
-
-  async validateDateSortOrder(isAscending: boolean) {
-    const rowCount = await this.tableRows.count();
-    const dateValues: string[] = [];
-    
-    for (let i = 0; i < rowCount; i++) {
-      const row = this.tableRows.nth(i);
-      const locatorText = "styledtablecell-2gyy-" + i + "-dateOfBirth";
-      const cellLocator = row.locator(`[data-testid="${locatorText}"]`);
-      const cellText = await cellLocator.textContent();
-      if (cellText) dateValues.push(cellText);
-    }
-
-    const sortedValues = [...dateValues].sort((a, b) => {
-      // Convert MM/DD/YYYY to YYYY-MM-DD for proper date comparison
-      const dateA = a.split('/').reverse().join('-');
-      const dateB = b.split('/').reverse().join('-');
-      return isAscending 
-        ? new Date(dateA).getTime() - new Date(dateB).getTime()
-        : new Date(dateB).getTime() - new Date(dateA).getTime();
-    });
-    expect(dateValues).toEqual(sortedValues);
-  }
-
 
   async searchForAndSelectPatientByNHN(nhn: string, maxAttempts = 100) {
     let attempts = 0;
