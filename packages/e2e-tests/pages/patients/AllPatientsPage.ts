--- conflicted
+++ resolved
@@ -229,7 +229,6 @@
     await expect(this.DOBToTxt).toHaveValue('');
   }
 
-<<<<<<< HEAD
   async validateAllRowsContain(expectedText: string, columnName: string) {
     const rowCount = await this.tableRows.count();
     const lowerExpectedText = expectedText.toLowerCase();
@@ -327,10 +326,6 @@
     });
     expect(dateValues).toEqual(sortedValues);
   }
-
-=======
-  // AllPatients-specific search method
->>>>>>> e45d1cf6
   async searchForAndSelectPatientByNHN(nhn: string, maxAttempts = 100) {
     let attempts = 0;
     while (attempts < maxAttempts) {
