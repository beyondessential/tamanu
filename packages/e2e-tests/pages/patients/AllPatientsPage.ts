--- conflicted
+++ resolved
@@ -2,11 +2,8 @@
 import { routes } from '../../config/routes';
 import { BasePage } from '../BasePage';
 import { expect } from '../../fixtures/baseFixture';
-<<<<<<< HEAD
 import { SelectingFromSearchBox, convertDateFormat } from '../../utils/testHelper';
 
-=======
->>>>>>> b10c8de5
 
 export class AllPatientsPage extends BasePage {
   readonly allPatientsTable: Locator;
@@ -20,22 +17,15 @@
   readonly NewPatientNHN: Locator;
   readonly NewPatientConfirmBtn: Locator;
   _patientData?: {
-<<<<<<< HEAD
     id: string;
-=======
->>>>>>> b10c8de5
     firstName: string;
     lastName: string;
     gender: string;
     formattedDOB: string;
     nhn: string;
-<<<<<<< HEAD
     village: string,
     culturalName: string
     };
-=======
-  };
->>>>>>> b10c8de5
   readonly nhnSearchInput: Locator;
   readonly patientSearchButton: Locator;
   readonly patientListingsHeader: Locator;
@@ -43,7 +33,6 @@
   readonly searchResultsPaginationOneOfOne: Locator;
   readonly nhnResultCell: Locator;
   readonly secondNHNResultCell: Locator;
-<<<<<<< HEAD
   readonly NHNTxt: Locator;
   readonly firstNameTxt: Locator;
   readonly lastNameTxt: Locator;
@@ -72,9 +61,6 @@
   readonly culturalNameSortButton: Locator;
   readonly villageSortButton: Locator;
   readonly dobSortButton: Locator;
-=======
-
->>>>>>> b10c8de5
   constructor(page: Page) {
     super(page, routes.patients.all);
 
@@ -99,7 +85,6 @@
       .filter({ hasText: '1–1 of 1' });
     this.nhnResultCell = page.getByTestId('styledtablecell-2gyy-0-displayId');
     this.secondNHNResultCell = page.getByTestId('styledtablecell-2gyy-1-displayId');
-<<<<<<< HEAD
     this.NHNTxt = page.getByTestId('localisedfield-dzml-input');
     this.firstNameTxt = page.getByTestId('localisedfield-i9br-input');
     this.lastNameTxt = page.getByTestId('localisedfield-ngsn-input');
@@ -131,20 +116,13 @@
   }
    setPatientData(data: {
     id: string;
-=======
-  }
-  setPatientData(data: {
->>>>>>> b10c8de5
     firstName: string;
     lastName: string;
     gender: string;
     formattedDOB: string;
     nhn: string;
-<<<<<<< HEAD
     culturalName: string;
     village: string;
-=======
->>>>>>> b10c8de5
   }) {
     this._patientData = data;
   }
@@ -155,7 +133,6 @@
   }
 
   async waitForTableToLoad() {
-<<<<<<< HEAD
     try {
       await this.page.waitForLoadState('networkidle', { timeout: 10000 });
       await this.allPatientsTableLoadingCell.waitFor({ state: 'hidden' });      
@@ -187,9 +164,6 @@
         `Table did not reach expected row count of ${expectedRowCount} within ${timeout}ms. ${error.message}`
       );
     }
-=======
-    await this.allPatientsTableLoadingCell.waitFor({ state: 'hidden' });
->>>>>>> b10c8de5
   }
 
   async clickOnFirstRow() {
@@ -204,15 +178,12 @@
     await this.page.waitForURL('**/#/patients/all/*');
   }
 
-<<<<<<< HEAD
-=======
   async navigateToPatientDetailsPage(nhn: string) {
     await this.goto();
     await expect(this.patientListingsHeader).toBeVisible();
     await this.searchForAndSelectPatientByNHN(nhn);
   }
 
->>>>>>> b10c8de5
   async fillNewPatientDetails(firstName: string, lastName: string, dob: string, gender: string) {
     await this.NewPatientFirstName.fill(firstName);
     await this.NewPatientLastName.fill(lastName);
@@ -226,7 +197,6 @@
       await this.NewPatientMaleChk.check();
     }
   }
-<<<<<<< HEAD
    //Generic method to search with different field combinations
    async searchTable(searchCriteria: {
     NHN?: string;
@@ -395,7 +365,6 @@
     expect(dateValues).toEqual(sortedValues);
   }
 
-=======
 
   async searchForAndSelectPatientByNHN(nhn: string, maxAttempts = 100) {
     let attempts = 0;
@@ -430,5 +399,4 @@
       }
     }
   }
->>>>>>> b10c8de5
 }