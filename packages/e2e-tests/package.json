{
  "name": "@tamanu/e2e-tests",
  "version": "2.33.0",
  "private": true,
  "type": "module",
  "scripts": {
    "test": "playwright test",
    "test:ui": "playwright test --ui",
    "test:headed": "playwright test --headed",
    "show-report": "playwright show-report"
  },
  "devDependencies": {
    "@faker-js/faker": "^9.8.0",
    "@playwright/test": "^1.42.1",
    "@types/node": "^20.9.0",
<<<<<<< HEAD
    "typescript": "^5.3.3"
  },
  "dependencies": {
    "@tamanu/fake-data": "*",
    "@tamanu/database": "*",
    "@tamanu/constants": "*"
=======
    "typescript": "^5.3.3",
    "@faker-js/faker": "^9.6.0"
>>>>>>> b10c8de5
  }
}<|MERGE_RESOLUTION|>--- conflicted
+++ resolved
@@ -12,17 +12,13 @@
   "devDependencies": {
     "@faker-js/faker": "^9.8.0",
     "@playwright/test": "^1.42.1",
-    "@types/node": "^20.9.0",
-<<<<<<< HEAD
-    "typescript": "^5.3.3"
+    "@types/node": "^20.9.0"
   },
   "dependencies": {
     "@tamanu/fake-data": "*",
     "@tamanu/database": "*",
-    "@tamanu/constants": "*"
-=======
+    "@tamanu/constants": "*",
     "typescript": "^5.3.3",
     "@faker-js/faker": "^9.6.0"
->>>>>>> b10c8de5
   }
 }