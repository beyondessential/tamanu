--- conflicted
+++ resolved
@@ -1,10 +1,6 @@
 {
   "name": "@tamanu/e2e-tests",
-<<<<<<< HEAD
-  "version": "2.42.1",
-=======
   "version": "2.43.0",
->>>>>>> 496a5d9a
   "private": true,
   "scripts": {
     "test": "playwright test",
