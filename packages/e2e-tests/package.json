--- conflicted
+++ resolved
@@ -1,10 +1,6 @@
 {
   "name": "@tamanu/e2e-tests",
-<<<<<<< HEAD
-  "version": "2.28.1",
-=======
   "version": "2.29.0",
->>>>>>> 3cc846ab
   "private": true,
   "type": "module",
   "scripts": {
