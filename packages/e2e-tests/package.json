--- conflicted
+++ resolved
@@ -1,10 +1,6 @@
 {
   "name": "@tamanu/e2e-tests",
-<<<<<<< HEAD
-  "version": "2.30.3",
-=======
   "version": "2.32.0",
->>>>>>> e2133098
   "private": true,
   "type": "module",
   "scripts": {
