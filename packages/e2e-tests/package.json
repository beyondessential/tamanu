--- conflicted
+++ resolved
@@ -1,10 +1,6 @@
 {
   "name": "@tamanu/e2e-tests",
-<<<<<<< HEAD
-  "version": "2.44.1",
-=======
   "version": "2.45.0",
->>>>>>> 9603050c
   "private": true,
   "scripts": {
     "test": "playwright test",
