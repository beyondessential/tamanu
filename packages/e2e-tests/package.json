{
  "name": "@tamanu/e2e-tests",
<<<<<<< HEAD
  "version": "2.35.11",
=======
  "version": "2.39.0",
>>>>>>> 17d93e85
  "private": true,
  "scripts": {
    "test": "playwright test",
    "test:ui": "playwright test --ui",
    "test:headed": "playwright test --headed",
    "show-report": "playwright show-report"
  },
  "dependencies": {
    "@tamanu/constants": "*",
    "@tamanu/fake-data": "*"
  },
  "devDependencies": {
    "@faker-js/faker": "^9.8.0",
    "@playwright/test": "^1.42.1",
    "@types/node": "^20.9.0"
  },
  "dependencies": {
    "date-fns": "^4.1.0"
  }
}<|MERGE_RESOLUTION|>--- conflicted
+++ resolved
@@ -1,10 +1,6 @@
 {
   "name": "@tamanu/e2e-tests",
-<<<<<<< HEAD
-  "version": "2.35.11",
-=======
   "version": "2.39.0",
->>>>>>> 17d93e85
   "private": true,
   "scripts": {
     "test": "playwright test",
