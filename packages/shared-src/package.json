{
  "name": "shared-src",
<<<<<<< HEAD
  "version": "1.10.1",
=======
  "version": "1.11.0",
>>>>>>> 23711386
  "description": "Common code across Tamanu packages",
  "main": "index.js",
  "homepage": "https://github.com/beyondessential/tamanu.git#readme",
  "repository": "git@github.com:beyondessential/tamanu.git",
  "author": "Beyond Essential Systems Pty. Ltd.",
  "license": "SEE LICENSE IN license",
  "scripts": {
    "build": "yarn run babel --root-mode upward --out-dir ../shared src",
    "build-watch": "yarn run build --watch",
    "test": "NODE_ENV=test jest",
    "test-coverage": "yarn test --coverage"
  },
  "private": true,
  "devDependencies": {
    "@babel/cli": "^7.8.4",
    "@babel/core": "^7.9.6",
    "@babel/preset-env": "^7.3.4",
    "sinon": "^11.1.2"
  },
  "dependencies": {
    "@beyondessential/eslint-config-beyondessential": "2.3.0",
    "@casl/ability": "^3.0.0",
    "@tupaia/api-client": "2.1.1",
    "await-to-js": "^2.0.1",
    "babel-jest": "^24.5.0",
    "bcrypt": "^3.0.1",
    "chance": "^1.0.18",
    "config": "3.0.1",
    "date-fns": "^2.19.0",
    "eslint": "^5.15.2",
    "jest": "^24.5.0",
    "jsonwebtoken": "^8.4.0",
    "lodash": "^4.17.11",
    "node-schedule": "^2.0.0",
    "semver-compare": "^1.0.0",
    "semver-diff": "^3.1.1",
    "shortid": "^2.2.14"
  }
}<|MERGE_RESOLUTION|>--- conflicted
+++ resolved
@@ -1,10 +1,6 @@
 {
   "name": "shared-src",
-<<<<<<< HEAD
-  "version": "1.10.1",
-=======
   "version": "1.11.0",
->>>>>>> 23711386
   "description": "Common code across Tamanu packages",
   "main": "index.js",
   "homepage": "https://github.com/beyondessential/tamanu.git#readme",
