{
  "name": "shared",
<<<<<<< HEAD
  "version": "1.15.3",
  "description": "Generated package for shared-src"
=======
  "version": "1.16.0",
  "description": "Common code across Tamanu packages (generated)",
  "main": "index.js",
  "types": "types/",
  "homepage": "https://github.com/beyondessential/tamanu.git#readme",
  "repository": "git@github.com:beyondessential/tamanu.git",
  "author": "Beyond Essential Systems Pty. Ltd.",
  "license": "SEE LICENSE IN license",
  "private": true
>>>>>>> 98c428c8
}<|MERGE_RESOLUTION|>--- conflicted
+++ resolved
@@ -1,9 +1,5 @@
 {
   "name": "shared",
-<<<<<<< HEAD
-  "version": "1.15.3",
-  "description": "Generated package for shared-src"
-=======
   "version": "1.16.0",
   "description": "Common code across Tamanu packages (generated)",
   "main": "index.js",
@@ -13,5 +9,4 @@
   "author": "Beyond Essential Systems Pty. Ltd.",
   "license": "SEE LICENSE IN license",
   "private": true
->>>>>>> 98c428c8
 }