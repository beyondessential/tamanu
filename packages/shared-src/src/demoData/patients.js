--- conflicted
+++ resolved
@@ -9,8 +9,6 @@
 
 const chance = new Chance();
 
-<<<<<<< HEAD
-=======
 export function randomDate(minDaysAgo = 1, maxDaysAgo = 365) {
   const ago = chance.natural({ min: DAY * minDaysAgo, max: DAY * maxDaysAgo });
   return new Date(Date.now() - ago);
@@ -20,7 +18,6 @@
   return new Date(chance.natural({ min: start.getTime(), max: end.getTime() }));
 }
 
->>>>>>> 2a829ec0
 export async function randomUser(models) {
   return randomRecordId(models, 'User');
 }
