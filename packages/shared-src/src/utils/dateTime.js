--- conflicted
+++ resolved
@@ -1,28 +1,11 @@
-<<<<<<< HEAD
 import { isValid, formatISO9075, differenceInMonths, differenceInYears } from 'date-fns';
 
 export function toDateTimeString(date) {
   if (date === null) return null;
-=======
-import { isValid, format, formatISO9075, differenceInMonths, differenceInYears } from 'date-fns';
-
-export function toDateTimeString(date) {
-  if (date === null || date === undefined) return null;
 
   const dateObj = new Date(date);
   if (!isValid(dateObj)) throw new Error('Not a valid date');
 
-  return formatISO9075(dateObj, { representation: 'complete' });
-}
-
-export function toDateString(date) {
-  if (date === null || date === undefined) return null;
->>>>>>> bc345d6a
-
-  const dateObj = new Date(date);
-  if (!isValid(dateObj)) throw new Error('Not a valid date');
-
-<<<<<<< HEAD
   return formatISO9075(dateObj, { representation: 'complete' });
 }
 
@@ -32,8 +15,6 @@
   const dateObj = new Date(date);
   if (!isValid(dateObj)) throw new Error('Not a valid date');
 
-=======
->>>>>>> bc345d6a
   return formatISO9075(dateObj, { representation: 'date' });
 }
 
@@ -45,13 +26,6 @@
   return formatISO9075(new Date(), { representation: 'date' });
 }
 
-<<<<<<< HEAD
-=======
-export function convertISO9075toRFC3339(dateString) {
-  return format(new Date(dateString), "yyyy-MM-dd'T'HH:mm:ss.SSS'Z'");
-}
-
->>>>>>> bc345d6a
 export function ageInMonths(dob) {
   return differenceInMonths(new Date(), new Date(dob));
 }
@@ -64,4 +38,8 @@
 // parsing strings to dates.
 export function parseISO9075(date) {
   return new Date(date.replace(' ', 'T'));
+}
+
+export function convertISO9075toRFC3339(dateString) {
+  return format(new Date(dateString), "yyyy-MM-dd'T'HH:mm:ss.SSS'Z'");
 }