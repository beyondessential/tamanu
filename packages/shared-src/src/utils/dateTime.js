<<<<<<< HEAD
import { isValid, formatISO9075, format } from 'date-fns';
=======
import { isValid, format, formatISO9075, differenceInMonths, differenceInYears } from 'date-fns';
>>>>>>> f8fa4ff0

export function toDateTimeString(date) {
  if (date === null || date === undefined) return null;

  const dateObj = new Date(date);
  if (!isValid(dateObj)) throw new Error('Not a valid date');

  return formatISO9075(dateObj, { representation: 'complete' });
}

export function toDateString(date) {
  if (date === null || date === undefined) return null;

  const dateObj = new Date(date);
  if (!isValid(dateObj)) throw new Error('Not a valid date');

  return formatISO9075(dateObj, { representation: 'date' });
}

export function getCurrentDateTimeString() {
  return formatISO9075(new Date());
}

export function getCurrentDateString() {
  return formatISO9075(new Date(), { representation: 'date' });
}

export function convertISO9075toRFC3339(dateString) {
  return format(new Date(dateString), "yyyy-MM-dd'T'HH:mm:ss.SSS'Z'");
<<<<<<< HEAD
=======
}

export function ageInMonths(dob) {
  return differenceInMonths(new Date(), new Date(dob));
}

export function ageInYears(dob) {
  return differenceInYears(new Date(), new Date(dob));
}

// It seems that some JS implementations have problems
// parsing strings to dates.
export function parseISO9075(date) {
  return new Date(date.replace(' ', 'T'));
>>>>>>> f8fa4ff0
}<|MERGE_RESOLUTION|>--- conflicted
+++ resolved
@@ -1,8 +1,4 @@
-<<<<<<< HEAD
-import { isValid, formatISO9075, format } from 'date-fns';
-=======
 import { isValid, format, formatISO9075, differenceInMonths, differenceInYears } from 'date-fns';
->>>>>>> f8fa4ff0
 
 export function toDateTimeString(date) {
   if (date === null || date === undefined) return null;
@@ -32,8 +28,6 @@
 
 export function convertISO9075toRFC3339(dateString) {
   return format(new Date(dateString), "yyyy-MM-dd'T'HH:mm:ss.SSS'Z'");
-<<<<<<< HEAD
-=======
 }
 
 export function ageInMonths(dob) {
@@ -48,5 +42,4 @@
 // parsing strings to dates.
 export function parseISO9075(date) {
   return new Date(date.replace(' ', 'T'));
->>>>>>> f8fa4ff0
 }