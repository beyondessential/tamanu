import {
  isValid,
  formatISO9075,
  differenceInMonths,
  differenceInYears,
  compareDesc,
  format as dateFnsFormat,
  differenceInMilliseconds as dateFnsDifferenceInMilliseconds,
  parseISO,
  isMatch,
} from 'date-fns';
import { formatInTimeZone } from 'date-fns-tz';
import config from 'config';

const ISO9075_DATE_FORMAT = 'yyyy-MM-dd';
const ISO9075_DATETIME_FORMAT = 'yyyy-MM-dd HH:mm:ss';
const ISO8061_WITH_TIMEZONE = "yyyy-MM-dd'T'HH:mm:ssXXX";

export const isISOString = dateString =>
  isMatch(dateString, ISO9075_DATETIME_FORMAT) || isMatch(dateString, ISO9075_DATE_FORMAT);

/**
 *
 * @param date - usually we are working with a ISO9075 date_time_string or date_string but could
 * also be a ISO8061 date string or a date object so we need to gracefully handle all of them.
 * If you know you are working with an ISO9075 date_time_string or date_string, just use parseIso
 * from date-fns
 * @returns {null|Date} Outputs a Date object
 */
export const parseDate = date => {
  if (date === null || date === undefined) {
    return null;
  }
  let dateObj = date;

  if (isISOString(date)) {
    dateObj = parseISO(date);
  } else if (typeof date === 'string') {
    // It seems that some JS implementations have problems parsing strings to dates.
    dateObj = new Date(date.replace(' ', 'T'));
  }

  if (!isValid(dateObj)) {
    throw new Error('Not a valid date');
  }

  return dateObj;
};

export function toDateTimeString(date) {
  if (date === null || date === undefined) {
    return null;
  }
  const dateObj = parseDate(date);
  return formatISO9075(dateObj, { representation: 'complete' });
}

export function toDateString(date) {
  if (date === null || date === undefined) {
    return null;
  }
  const dateObj = parseDate(date);
  return formatISO9075(dateObj, { representation: 'date' });
}

// CountryDateTime functions are server only
// Servers require a specific reference to timeZone since most of our servers are in UTC
export function toCountryDateTimeString(date) {
  if (date === null || date === undefined) {
    return null;
  }

  return formatInTimeZone(date, config?.countryTimeZone, ISO9075_DATETIME_FORMAT);
}

export function toCountryDateString(date) {
  if (date === null || date === undefined) {
    return null;
  }

  return formatInTimeZone(date, config?.countryTimeZone, ISO9075_DATE_FORMAT);
}

<<<<<<< HEAD
export function dateTimeStringIntoCountryTimezone(date) {
  if (date === null || date === undefined) {
    return null;
  }

  return parseISO(formatInTimeZone(date, config?.countryTimeZone, ISO8061_WITH_TIMEZONE));
=======
export function getCurrentCountryTimeZoneDateTimeString() {
  // Use the countryTimeZone if set, other wise fallback to the server time zone
  if (config?.countryTimeZone) {
    return formatInTimeZone(new Date(), config.countryTimeZone, ISO9075_DATETIME_FORMAT);
  }
  return formatISO9075(new Date());
}

export function getCurrentCountryTimeZoneDateString() {
  // Use the countryTimeZone if set, other wise fallback to the server time zone
  if (config?.countryTimeZone) {
    return formatInTimeZone(new Date(), config.countryTimeZone, ISO9075_DATE_FORMAT);
  }
  return formatISO9075(new Date(), { representation: 'date' });
>>>>>>> 65af05da
}

export function getCurrentDateTimeString() {
  return formatISO9075(new Date());
}

export function getCurrentDateString() {
  return formatISO9075(new Date(), { representation: 'date' });
}

export function convertISO9075toRFC3339(dateString) {
  return dateFnsFormat(new Date(dateString), "yyyy-MM-dd'T'HH:mm:ss.SSS'Z'");
}

export function ageInMonths(dob) {
  return differenceInMonths(new Date(), new Date(dob));
}

export function ageInYears(dob) {
  return differenceInYears(new Date(), new Date(dob));
}

export function latestDateTime(...args) {
  const times = args.filter(x => x);
  times.sort(compareDesc);
  return times[0];
}

/*
 * date-fns wrappers
 * Wrapper functions around date-fns functions that parse date_string and date_time_string types
 * For date-fns docs @see https://date-fns.org
 */

export const format = (date, f) => {
  if (date === null || date === undefined) {
    return null;
  }
  const dateObj = parseDate(date);
  return dateFnsFormat(dateObj, f);
};

export const differenceInMilliseconds = (a, b) =>
  dateFnsDifferenceInMilliseconds(new Date(a), new Date(b));<|MERGE_RESOLUTION|>--- conflicted
+++ resolved
@@ -81,14 +81,14 @@
   return formatInTimeZone(date, config?.countryTimeZone, ISO9075_DATE_FORMAT);
 }
 
-<<<<<<< HEAD
 export function dateTimeStringIntoCountryTimezone(date) {
   if (date === null || date === undefined) {
     return null;
   }
 
   return parseISO(formatInTimeZone(date, config?.countryTimeZone, ISO8061_WITH_TIMEZONE));
-=======
+}
+
 export function getCurrentCountryTimeZoneDateTimeString() {
   // Use the countryTimeZone if set, other wise fallback to the server time zone
   if (config?.countryTimeZone) {
@@ -103,7 +103,6 @@
     return formatInTimeZone(new Date(), config.countryTimeZone, ISO9075_DATE_FORMAT);
   }
   return formatISO9075(new Date(), { representation: 'date' });
->>>>>>> 65af05da
 }
 
 export function getCurrentDateTimeString() {
