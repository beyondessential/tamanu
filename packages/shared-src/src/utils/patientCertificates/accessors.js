import { formatISO9075 } from 'date-fns';
import { getDisplayDate } from './getDisplayDate';

export const getCompletedDate = ({ completedDate }, getLocalisation) =>
  completedDate ? getDisplayDate(completedDate, 'do MMM yyyy', getLocalisation) : 'Unknown';

<<<<<<< HEAD
export const getDateOfSwab = ({ sampleTime }, getLocalisation) =>
  sampleTime ? getDisplayDate(sampleTime, 'do MMM yyyy', getLocalisation) : 'Unknown';
=======
export const getDateOfSwab = ({ sampleTime }) =>
  sampleTime ? formatISO9075(new Date(sampleTime), { representation: 'date' }) : 'Unknown';
>>>>>>> e7c7409d

export const getTimeOfSwab = ({ sampleTime }) => {
  return sampleTime ? formatISO9075(new Date(sampleTime), { representation: 'time' }) : 'Unknown';
};

export const getDOB = ({ dateOfBirth }, getLocalisation) =>
  dateOfBirth ? getDisplayDate(dateOfBirth, 'do MMM yyyy', getLocalisation) : 'Unknown';

export const getLaboratory = ({ laboratory }, getLocalisation) =>
  laboratory?.name || getLocalisation('templates.covidTestCertificate.laboratoryName');

export const getLabMethod = ({ labTestMethod }) => labTestMethod?.name || 'Unknown';

export const getRequestId = ({ displayId }) => displayId || 'Unknown';

export const getPlaceOfBirth = ({ additionalData }) => additionalData?.placeOfBirth;

export const getNationality = ({ additionalData }) => additionalData?.nationality?.name;

export const getPassportNumber = ({ additionalData }) => additionalData?.passport;<|MERGE_RESOLUTION|>--- conflicted
+++ resolved
@@ -4,13 +4,8 @@
 export const getCompletedDate = ({ completedDate }, getLocalisation) =>
   completedDate ? getDisplayDate(completedDate, 'do MMM yyyy', getLocalisation) : 'Unknown';
 
-<<<<<<< HEAD
-export const getDateOfSwab = ({ sampleTime }, getLocalisation) =>
-  sampleTime ? getDisplayDate(sampleTime, 'do MMM yyyy', getLocalisation) : 'Unknown';
-=======
 export const getDateOfSwab = ({ sampleTime }) =>
   sampleTime ? formatISO9075(new Date(sampleTime), { representation: 'date' }) : 'Unknown';
->>>>>>> e7c7409d
 
 export const getTimeOfSwab = ({ sampleTime }) => {
   return sampleTime ? formatISO9075(new Date(sampleTime), { representation: 'time' }) : 'Unknown';
