--- conflicted
+++ resolved
@@ -91,13 +91,6 @@
 /* react-pdf doesn't yet support svg images in the Image component so this will need to be either a
 png or jpg src image
 @see https://github.com/diegomura/react-pdf/issues/1250 */
-<<<<<<< HEAD
-export const Logo = ({ logoSrc }) => {
-  console.log('logoSrc', logoSrc);
-  return <Image src={logoSrc} style={styles.logo} cache={false} />;
-};
-=======
 export const Logo = ({ logoSrc }) => <Image src={logoSrc} style={styles.logo} cache={false} />;
->>>>>>> 753e01f9
 
 export const VDSImage = ({ src }) => <Image src={src} style={styles.vds} />;