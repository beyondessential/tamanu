import { random, sample } from 'lodash';
import { v4 as uuidv4 } from 'uuid';
import Chance from 'chance';
import {
  DIAGNOSIS_CERTAINTY_VALUES,
  ENCOUNTER_TYPE_VALUES,
  PROGRAM_DATA_ELEMENT_TYPE_VALUES,
  REFERENCE_TYPE_VALUES,
  VISIBILITY_STATUSES,
} from 'shared/constants';
import { toDateTimeString, toDateString } from '../utils/dateTime';

const chance = new Chance();

export function fakeStringFields(prefix, fields) {
  return fields.reduce(
    (obj, field) => ({
      ...obj,
      [field]: prefix + field,
    }),
    {},
  );
}

export function fakeScheduledVaccine(prefix = 'test-') {
  const id = uuidv4();
  return {
    weeksFromBirthDue: random(0, 1000),
    weeksFromLastVaccinationDue: null,
    index: random(0, 50),
    vaccineId: null,
    visibilityStatus: VISIBILITY_STATUSES.CURRENT,
    ...fakeStringFields(`${prefix}scheduledVaccine_${id}_`, [
      'id',
      'category',
      'label',
      'schedule',
    ]),
  };
}

export function fakeSurvey(prefix = 'test-') {
  const id = uuidv4();
  return {
    programId: null,
    surveyType: 'programs',
    isSensitive: false,
    ...fakeStringFields(`${prefix}survey_${id}_`, ['id', 'code', 'name']),
  };
}

export function fakeSurveyScreenComponent(prefix = 'test-') {
  const id = uuidv4();
  return {
    surveyId: null,
    dataElementId: null,
    screenIndex: random(0, 100),
    componentIndex: random(0, 100),
    options: '{"foo":"bar"}',
    calculation: '',
    ...fakeStringFields(`${prefix}surveyScreenComponent_${id}_`, [
      'id',
      'text',
      'visibilityCriteria',
      'validationCriteria',
      'detail',
      'config',
    ]),
  };
}

export function fakeProgramDataElement(prefix = 'test-') {
  const id = uuidv4();
  return {
    type: sample(PROGRAM_DATA_ELEMENT_TYPE_VALUES),
    ...fakeStringFields(`${prefix}programDataElement_${id}_`, [
      'id',
      'code',
      'name',
      'indicator',
      'defaultText',
      'defaultOptions',
    ]),
  };
}

export function fakeReferenceData(prefix = 'test-') {
  const id = uuidv4();
  return {
    type: sample(REFERENCE_TYPE_VALUES),
    visibilityStatus: VISIBILITY_STATUSES.CURRENT,
    ...fakeStringFields(`${prefix}referenceData_${id}_`, ['id', 'name', 'code']),
  };
}

export function fakeUser(prefix = 'test-') {
  const id = uuidv4();
  return fakeStringFields(`${prefix}user_${id}_`, ['id', 'email', 'displayName', 'role']);
}

export function fakeProgram(prefix = 'test-') {
  const id = uuidv4();
  return fakeStringFields(`${prefix}program_${id})_`, ['id', 'name', 'code']);
}

export function fakeAdministeredVaccine(prefix = 'test-', scheduledVaccineId) {
  const id = uuidv4();
  return {
    encounterId: null,
    scheduledVaccineId,
    date: new Date(random(0, Date.now())),
    ...fakeStringFields(`${prefix}administeredVaccine_${id}_`, ['id', 'batch', 'status', 'reason']),
  };
}

export function fakeEncounter(prefix = 'test-') {
  const id = uuidv4();
  return {
    deviceId: null,
    surveyResponses: [],
    administeredVaccines: [],
    encounterType: sample(ENCOUNTER_TYPE_VALUES),
    startDate: new Date(random(0, Date.now())),
    endDate: new Date(random(0, Date.now())),
    ...fakeStringFields(`${prefix}encounter_${id}_`, ['id', 'reasonForEncounter']),
  };
}

export function fakeSurveyResponse(prefix = 'test-') {
  const id = uuidv4();
  return {
    answers: [],
    encounterId: null,
    surveyId: null,
    startTime: new Date(random(0, Date.now())),
    endTime: new Date(random(0, Date.now())),
    result: Math.random() * 100,
    ...fakeStringFields(`${prefix}surveyResponse_${id}_`, ['id']),
  };
}

export function fakeSurveyResponseAnswer(prefix = 'test-') {
  const id = uuidv4();
  return {
    dataElementId: null,
    responseId: null,
    ...fakeStringFields(`${prefix}surveyResponseAnswer_${id}_`, ['id', 'name', 'body']),
  };
}

export function fakeEncounterDiagnosis(prefix = 'test-') {
  const id = uuidv4();
  return {
    certainty: sample(DIAGNOSIS_CERTAINTY_VALUES),
    date: new Date(random(0, Date.now())),
    isPrimary: sample([true, false]),
    encounterId: null,
    diagnosisId: null,
    ...fakeStringFields(`${prefix}encounterDiagnosis_${id}_`, ['id']),
  };
}

export function fakeEncounterMedication(prefix = 'test-') {
  const id = uuidv4();
  return {
    date: new Date(random(0, Date.now())),
    endDate: new Date(random(0, Date.now())),
    qtyMorning: random(0, 10),
    qtyLunch: random(0, 10),
    qtyEvening: random(0, 10),
    qtyNight: random(0, 10),
    ...fakeStringFields(`${prefix}encounterMedication_${id}_`, [
      'id',
      'prescription',
      'note',
      'indication',
      'route',
    ]),
  };
}

const fakeDate = () => new Date(random(0, Date.now()));
const fakeString = (model, { fieldName }, id) => `${model.name}.${fieldName}.${id}`;
const fakeDateTimeString = () => toDateTimeString(fakeDate());
const fakeDateString = () => toDateString(fakeDate());
const fakeInt = () => random(0, 10);
const fakeFloat = () => Math.random() * 1000;
const fakeBool = () => sample([true, false]);
const FIELD_HANDLERS = {
  'TIMESTAMP WITH TIME ZONE': fakeDate,
  DATETIME: fakeDate,
<<<<<<< HEAD
  'CHAR(19)': fakeDateTimeString, // used for datetime string storage
  'CHAR(10)': fakeDateString, // used for date string storage
=======
  date_time_string: fakeDateTimeString, // custom type used for datetime string storage
  date_string: fakeDateString, // custom type used for date string storage
  'VARCHAR(19)': fakeDateString, // VARCHAR(19) are used for date string storage
>>>>>>> bc345d6a
  'VARCHAR(255)': fakeString,
  'VARCHAR(31)': (...args) => fakeString(...args).slice(0, 31),
  TEXT: fakeString,
  INTEGER: fakeInt,
  FLOAT: fakeFloat,
  'TINYINT(1)': fakeBool,
  BOOLEAN: fakeBool,
  ENUM: (model, { type }) => sample(type.values),
};

const IGNORED_FIELDS = [
  'createdAt',
  'updatedAt',
  'deletedAt',
  'pushedAt',
  'pulledAt',
  'markedForPush',
  'markedForSync',
  'isPushing',
];

const MODEL_SPECIFIC_OVERRIDES = {
  Facility: () => ({
    email: chance.email(),
    contactNumber: chance.phone(),
    streetAddress: `${chance.natural({ max: 999 })} ${chance.street()}`,
    cityTown: chance.city(),
    division: chance.province({ full: true }),
    type: chance.pickone(['hospital', 'clinic']),
    visibilityStatus: VISIBILITY_STATUSES.CURRENT,
  }),
  Patient: () => {
    const sex = chance.pickone(['male', 'female', 'other']);
    let nameGender;
    if (sex === 'male' || sex === 'female') {
      nameGender = sex;
    }
    return {
      displayId: chance.hash({ length: 8 }),
      sex,
      firstName: chance.first({ gender: nameGender }),
      middleName: chance.first({ gender: nameGender }),
      lastName: chance.last(),
      culturalName: chance.first({ gender: nameGender }),
      dateOfDeath: null,
      email: chance.email(),
    };
  },
  PatientAdditionalData: () => ({
    placeOfBirth: chance.city(),
    bloodType: chance.pickone(['O', 'A', 'B', 'AB']) + chance.pickone(['+', '-']),
    primaryContactNumber: chance.phone(),
    secondaryContactNumber: chance.phone(),
    maritalStatus: chance.pickone([
      'Single',
      'Married',
      'Widowed',
      'Divorced',
      'Separated',
      'De Facto',
    ]),
    cityTown: chance.city(),
    streetVillage: chance.street(),
    educationalLevel: chance.pickone([
      'None',
      'Primary',
      'High School',
      'Bachelors',
      'Masters',
      'PhD.',
    ]),
    socialMedia: `@${chance.word()}`,
    title: chance.prefix(),
    birthCertificate: `BC${chance.natural({ min: 1000000, max: 9999999 })}`,
    drivingLicense: `L${chance.natural({ min: 100000, max: 999999 })}`,
    passport: chance.character() + chance.natural({ min: 10000000, max: 99999999 }).toString(),
    emergencyContactName: chance.name(),
    emergencyContactNumber: chance.phone(),
  }),
  User: () => ({
    email: chance.email(),
    displayName: chance.name(),
    role: 'practitioner',
  }),
  Survey: () => ({
    isSensitive: false,
  }),
  Encounter: () => ({
    encounterType: sample(ENCOUNTER_TYPE_VALUES),
  }),
};

export const fake = (model, passedOverrides = {}) => {
  const id = uuidv4();
  const record = {};
  const modelOverridesFn = MODEL_SPECIFIC_OVERRIDES[model.name];
  const modelOverrides = modelOverridesFn ? modelOverridesFn() : {};
  const overrides = { ...modelOverrides, ...passedOverrides };
  const overrideFields = Object.keys(overrides);

  for (const [name, attribute] of Object.entries(model.tableAttributes)) {
    const { type, fieldName } = attribute;

    if (overrideFields.includes(fieldName)) {
      record[name] = overrides[fieldName];
    } else if (attribute.references) {
      // null out id fields
      record[name] = null;
    } else if (IGNORED_FIELDS.includes(fieldName)) {
      // ignore metadata fields
    } else if (FIELD_HANDLERS[type]) {
      record[name] = FIELD_HANDLERS[type](model, attribute, id);
    } else {
      // if you hit this error, you probably need to add a new field handler or a model-specific override
      throw new Error(`Could not fake field ${model.name}.${name} of type ${type}`);
    }
  }
  return record;
};<|MERGE_RESOLUTION|>--- conflicted
+++ resolved
@@ -189,14 +189,9 @@
 const FIELD_HANDLERS = {
   'TIMESTAMP WITH TIME ZONE': fakeDate,
   DATETIME: fakeDate,
-<<<<<<< HEAD
-  'CHAR(19)': fakeDateTimeString, // used for datetime string storage
-  'CHAR(10)': fakeDateString, // used for date string storage
-=======
   date_time_string: fakeDateTimeString, // custom type used for datetime string storage
   date_string: fakeDateString, // custom type used for date string storage
   'VARCHAR(19)': fakeDateString, // VARCHAR(19) are used for date string storage
->>>>>>> bc345d6a
   'VARCHAR(255)': fakeString,
   'VARCHAR(31)': (...args) => fakeString(...args).slice(0, 31),
   TEXT: fakeString,
