import config from 'config';
import { Op, DataTypes } from 'sequelize';
import { toDateTimeString, toDateString } from '../utils/dateTime';

const { readOnly } = config.sync;

const COLUMNS_EXCLUDED_FROM_SYNC = ['createdAt', 'updatedAt', 'markedForSync'];

const formatValue = (columnType, value) => {
  if (columnType instanceof DataTypes.DATE) {
    return value?.toISOString();
  }
  if (columnType instanceof DataTypes.DATETIMESTRING) {
    return toDateTimeString(value) ?? undefined;
  }
  if (columnType instanceof DataTypes.DATESTRING) {
    return toDateString(value) ?? undefined;
  }
  return value;
};

<<<<<<< HEAD
const snapshotChangesForModel = async (model, fromSessionIndex, patientIds) => {
  const shouldFilterByPatient = !!model.buildSyncFilter && patientIds;
  if (shouldFilterByPatient && patientIds.length === 0) {
    return [];
  }
  const patientFilter = shouldFilterByPatient && model.buildSyncFilter(patientIds);

  const baseFilter = {
    where: { updatedAtSyncIndex: { [Op.gte]: fromSessionIndex } },
  };

  const recordsChanged = await model.findAll(
    patientFilter
      ? {
          ...patientFilter,
          where: { ...baseFilter.where, ...patientFilter.where },
        }
      : baseFilter,
  );
=======
const snapshotChangesForModel = async (model, since) => {
  const recordsChanged = await model.findAll({
    where: { updatedAtSyncTick: { [Op.gt]: since } },
  });
>>>>>>> 92e31fc2

  const sanitizeRecord = record =>
    Object.fromEntries(
      Object.keys(model.tableAttributes)
        // don't sync metadata columns like updatedAt
        .filter(c => !COLUMNS_EXCLUDED_FROM_SYNC.includes(c))
        // sanitize values, e.g. dates to iso strings
        .map(name => {
          const columnType = model.tableAttributes[name].type;
          const value = formatValue(columnType, record[name]);
          return [name, value];
        }),
    );

  return recordsChanged.map(r => ({
    isDeleted: !!r.deletedAt,
    recordType: model.tableName,
    data: sanitizeRecord(r),
  }));
};

<<<<<<< HEAD
export const snapshotOutgoingChanges = async (models, fromSessionIndex, patientIds) => {
=======
export const snapshotOutgoingChanges = async (models, since) => {
>>>>>>> 92e31fc2
  if (readOnly) {
    return [];
  }

  const outgoingChanges = [];
  for (const model of Object.values(models)) {
<<<<<<< HEAD
    const changesForModel = await snapshotChangesForModel(model, fromSessionIndex, patientIds);
=======
    const changesForModel = await snapshotChangesForModel(model, since);
>>>>>>> 92e31fc2
    outgoingChanges.push(...changesForModel);
  }
  return outgoingChanges;
};<|MERGE_RESOLUTION|>--- conflicted
+++ resolved
@@ -19,8 +19,7 @@
   return value;
 };
 
-<<<<<<< HEAD
-const snapshotChangesForModel = async (model, fromSessionIndex, patientIds) => {
+const snapshotChangesForModel = async (model, since, patientIds) => {
   const shouldFilterByPatient = !!model.buildSyncFilter && patientIds;
   if (shouldFilterByPatient && patientIds.length === 0) {
     return [];
@@ -28,7 +27,7 @@
   const patientFilter = shouldFilterByPatient && model.buildSyncFilter(patientIds);
 
   const baseFilter = {
-    where: { updatedAtSyncIndex: { [Op.gte]: fromSessionIndex } },
+    where: { updatedAtSyncIndex: { [Op.gt]: since } },
   };
 
   const recordsChanged = await model.findAll(
@@ -39,12 +38,6 @@
         }
       : baseFilter,
   );
-=======
-const snapshotChangesForModel = async (model, since) => {
-  const recordsChanged = await model.findAll({
-    where: { updatedAtSyncTick: { [Op.gt]: since } },
-  });
->>>>>>> 92e31fc2
 
   const sanitizeRecord = record =>
     Object.fromEntries(
@@ -66,22 +59,14 @@
   }));
 };
 
-<<<<<<< HEAD
-export const snapshotOutgoingChanges = async (models, fromSessionIndex, patientIds) => {
-=======
-export const snapshotOutgoingChanges = async (models, since) => {
->>>>>>> 92e31fc2
+export const snapshotOutgoingChanges = async (models, since, patientIds) => {
   if (readOnly) {
     return [];
   }
 
   const outgoingChanges = [];
   for (const model of Object.values(models)) {
-<<<<<<< HEAD
-    const changesForModel = await snapshotChangesForModel(model, fromSessionIndex, patientIds);
-=======
-    const changesForModel = await snapshotChangesForModel(model, since);
->>>>>>> 92e31fc2
+    const changesForModel = await snapshotChangesForModel(model, since, patientIds);
     outgoingChanges.push(...changesForModel);
   }
   return outgoingChanges;
