import config from 'config';
import { Op, DataTypes } from 'sequelize';
import { toDateTimeString, toDateString } from '../utils/dateTime';

const { readOnly } = config.sync;

const COLUMNS_EXCLUDED_FROM_SYNC = ['createdAt', 'updatedAt', 'markedForSync'];

const formatValue = (columnType, value) => {
  if (columnType instanceof DataTypes.DATE) {
    return value?.toISOString();
  }
  if (columnType instanceof DataTypes.DATETIMESTRING) {
    return toDateTimeString(value) ?? undefined;
  }
  if (columnType instanceof DataTypes.DATESTRING) {
    return toDateString(value) ?? undefined;
  }
  return value;
};

<<<<<<< HEAD
const snapshotChangesForModel = async (model, fromSessionIndex, patientIds, facilitySettings) => {
=======
const snapshotChangesForModel = async (model, since, patientIds) => {
>>>>>>> da21eb0a
  const shouldFilterByPatient = !!model.buildSyncFilter && patientIds;
  if (shouldFilterByPatient && patientIds.length === 0) {
    return [];
  }

  const patientFilter =
    shouldFilterByPatient && model.buildSyncFilter(patientIds, facilitySettings);

  const baseFilter = {
    where: { updatedAtSyncTick: { [Op.gt]: since } },
  };

  const recordsChanged = await model.findAll(
    patientFilter
      ? {
          ...patientFilter,
          where: { ...baseFilter.where, ...patientFilter.where },
        }
      : baseFilter,
  );

  const sanitizeRecord = record =>
    Object.fromEntries(
      Object.keys(model.tableAttributes)
        // don't sync metadata columns like updatedAt
        .filter(c => !COLUMNS_EXCLUDED_FROM_SYNC.includes(c))
        // sanitize values, e.g. dates to iso strings
        .map(name => {
          const columnType = model.tableAttributes[name].type;
          const value = formatValue(columnType, record[name]);
          return [name, value];
        }),
    );

  return recordsChanged.map(r => ({
    isDeleted: !!r.deletedAt,
    recordType: model.tableName,
    data: sanitizeRecord(r),
  }));
};

<<<<<<< HEAD
export const snapshotOutgoingChanges = async (
  models,
  fromSessionIndex,
  patientIds,
  facilitySettings,
) => {
=======
export const snapshotOutgoingChanges = async (models, since, patientIds) => {
>>>>>>> da21eb0a
  if (readOnly) {
    return [];
  }

  const outgoingChanges = [];
  for (const model of Object.values(models)) {
<<<<<<< HEAD
    const changesForModel = await snapshotChangesForModel(
      model,
      fromSessionIndex,
      patientIds,
      facilitySettings,
    );
=======
    const changesForModel = await snapshotChangesForModel(model, since, patientIds);
>>>>>>> da21eb0a
    outgoingChanges.push(...changesForModel);
  }
  return outgoingChanges;
};<|MERGE_RESOLUTION|>--- conflicted
+++ resolved
@@ -19,11 +19,7 @@
   return value;
 };
 
-<<<<<<< HEAD
-const snapshotChangesForModel = async (model, fromSessionIndex, patientIds, facilitySettings) => {
-=======
-const snapshotChangesForModel = async (model, since, patientIds) => {
->>>>>>> da21eb0a
+const snapshotChangesForModel = async (model, since, patientIds, facilitySettings) => {
   const shouldFilterByPatient = !!model.buildSyncFilter && patientIds;
   if (shouldFilterByPatient && patientIds.length === 0) {
     return [];
@@ -65,32 +61,19 @@
   }));
 };
 
-<<<<<<< HEAD
-export const snapshotOutgoingChanges = async (
-  models,
-  fromSessionIndex,
-  patientIds,
-  facilitySettings,
-) => {
-=======
-export const snapshotOutgoingChanges = async (models, since, patientIds) => {
->>>>>>> da21eb0a
+export const snapshotOutgoingChanges = async (models, since, patientIds, facilitySettings) => {
   if (readOnly) {
     return [];
   }
 
   const outgoingChanges = [];
   for (const model of Object.values(models)) {
-<<<<<<< HEAD
     const changesForModel = await snapshotChangesForModel(
       model,
-      fromSessionIndex,
+      since,
       patientIds,
       facilitySettings,
     );
-=======
-    const changesForModel = await snapshotChangesForModel(model, since, patientIds);
->>>>>>> da21eb0a
     outgoingChanges.push(...changesForModel);
   }
   return outgoingChanges;
