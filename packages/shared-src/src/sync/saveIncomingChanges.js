--- conflicted
+++ resolved
@@ -32,25 +32,15 @@
   // split changes into create, update, delete
   const idsForDelete = changes.filter(c => c.isDeleted).map(c => c.data.id);
   const idsForUpsert = changes.filter(c => !c.isDeleted && c.data.id).map(c => c.data.id);
-<<<<<<< HEAD
-  const existingRecords = await model.findByIds(idsForUpsert);
-  const idToExistingRecord = Object.fromEntries(existingRecords.map(e => [e.id, e]));
-  const recordsForCreate = changes
-    .filter(c => !c.isDeleted && idToExistingRecord[c.data.id] === undefined)
-=======
   const existing = await model.findByIds(idsForUpsert);
   const idToUpdatedAtTick = Object.fromEntries(existing.map(e => [e.id, e.updatedAtSyncTick]));
   const recordsForCreate = changes
     .filter(c => !c.isDeleted && idToUpdatedAtTick[c.data.id] === undefined)
->>>>>>> cc67c832
     .map(({ data }) => {
       // validateRecord(data, null); TODO add in validation
       return sanitizeData(data);
     });
   const recordsForUpdate = changes
-<<<<<<< HEAD
-    .filter(r => !r.isDeleted && !!idToExistingRecord[r.data.id])
-=======
     .filter(
       r =>
         !r.isDeleted &&
@@ -59,7 +49,6 @@
         // system-wide logical sync clock
         r.data.updatedAtSyncTick > idToUpdatedAtTick[r.data.id],
     )
->>>>>>> cc67c832
     .map(({ data }) => {
       // validateRecord(data, null); TODO add in validation
       return sanitizeData(data);
