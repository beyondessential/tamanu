import * as yup from 'yup';

import { FhirBaseType } from './baseType';
// eslint-disable-next-line import/no-cycle
import { FhirIdentifier } from './identifier';

export class FhirReference extends FhirBaseType {
  static SCHEMA() {
    return yup
      .object({
        reference: yup
          .string()
          .nullable()
          .default(null),

        // In spec's schema, this is of type "uri", but it is later
        // mentioned that it can be `"Patient"` as a shorthand, so
        // it can't be the `url()` type in yup.
        type: yup
          .string()
          .nullable()
          .default(null),

        identifier: FhirIdentifier.asYup()
          .nullable()
          .default(null),
        display: yup
          .string()
          .nullable()
          .default(null),
      })
      .noUnknown();
  }

  static fake(model, { fieldName }, id) {
    return new this({
      type: model,
      display: `${fieldName}.${id}`,
    });
  }
<<<<<<< HEAD

  fhirTypeAndId() {
    const TYPE_ID_URL_REGEX = /\/?(?<type>\w+)\/(?<id>[0-9a-f-]+)$/i;

    const { reference } = this.params;
    if (!reference) return null;

    const match = TYPE_ID_URL_REGEX.exec(reference);
    if (match) {
      return {
        type: match.groups.type,
        id: match.groups.id,
      };
    }

    return null;
  }
}
=======
>>>>>>> 11b0d6e3

  fhirTypeAndId() {
    const TYPE_ID_URL_REGEX = /\/?(?<type>\w+)\/(?<id>[0-9a-f-]+)$/i;

    const { reference } = this;
    if (!reference) return null;

    const match = TYPE_ID_URL_REGEX.exec(reference);
    if (match) {
      return {
        type: match.groups.type,
        id: match.groups.id,
      };
    }

    return null;
  }
}<|MERGE_RESOLUTION|>--- conflicted
+++ resolved
@@ -38,27 +38,6 @@
       display: `${fieldName}.${id}`,
     });
   }
-<<<<<<< HEAD
-
-  fhirTypeAndId() {
-    const TYPE_ID_URL_REGEX = /\/?(?<type>\w+)\/(?<id>[0-9a-f-]+)$/i;
-
-    const { reference } = this.params;
-    if (!reference) return null;
-
-    const match = TYPE_ID_URL_REGEX.exec(reference);
-    if (match) {
-      return {
-        type: match.groups.type,
-        id: match.groups.id,
-      };
-    }
-
-    return null;
-  }
-}
-=======
->>>>>>> 11b0d6e3
 
   fhirTypeAndId() {
     const TYPE_ID_URL_REGEX = /\/?(?<type>\w+)\/(?<id>[0-9a-f-]+)$/i;
