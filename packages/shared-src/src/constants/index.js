--- conflicted
+++ resolved
@@ -160,7 +160,6 @@
 
 export const DIAGNOSIS_CERTAINTY_VALUES = Object.values(DIAGNOSIS_CERTAINTY);
 
-<<<<<<< HEAD
 export const PATIENT_COMMUNICATION_CHANNELS = {
   EMAIL: 'Email',
   SMS: 'Sms',
@@ -184,11 +183,10 @@
 };
 
 export const COMMUNICATION_STATUSES_VALUES = Object.values(COMMUNICATION_STATUSES);
-=======
+
 export const SYNC_DIRECTIONS = {
   DO_NOT_SYNC: 'do_not_sync',
   PUSH_ONLY: 'push_only',
   PULL_ONLY: 'pull_only',
   BIDIRECTIONAL: 'bidirectional',
-};
->>>>>>> e43f32f0
+};