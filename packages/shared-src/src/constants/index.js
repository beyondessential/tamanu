export const HTTP_METHOD_TO_ACTION = {
  GET: 'read',
  POST: 'create',
  PUT: 'update',
  PATCH: 'update',
  DELETE: 'delete',
};

export const SYNC_ACTIONS = {
  SAVE: 'save',
  REMOVE: 'remove',
  WIPE: 'wipe',
};

export const SYNC_MODES = {
  ON: true,
  OFF: false,
  REMOTE_TO_LOCAL: 'remote_to_local',
  LOCAL_TO_REMOTE: 'local_to_remote',
};

export const DISPLAY_ID_PLACEHOLDER = '-TMP-';

export const ENVIRONMENT_TYPE = {
  SERVER: 'server',
  LAN: 'lan',
  DESKTOP: 'desktop',
};

export const LAB_REQUEST_STATUSES = {
  RECEPTION_PENDING: 'reception_pending',
  RESULTS_PENDING: 'results_pending',
  TO_BE_VERIFIED: 'to_be_verified',
  VERIFIED: 'verified',
  PUBLISHED: 'published',
  DELETED: 'deleted',
};

export const LAB_REQUEST_STATUS_LABELS = {
  [LAB_REQUEST_STATUSES.RECEPTION_PENDING]: 'Reception pending',
  [LAB_REQUEST_STATUSES.RESULTS_PENDING]: 'Results pending',
  [LAB_REQUEST_STATUSES.TO_BE_VERIFIED]: 'To be verified',
  [LAB_REQUEST_STATUSES.VERIFIED]: 'Verified',
  [LAB_REQUEST_STATUSES.PUBLISHED]: 'Published',
};

export const LAB_TEST_STATUSES = LAB_REQUEST_STATUSES;

export const NOTE_TYPES = {
  SYSTEM: 'system',
  OTHER: 'other',
  TREATMENT_PLAN: 'treatmentPlan',
  AREA_TO_BE_IMAGED: 'areaToBeImaged',
  RESULT_DESCRIPTION: 'resultDescription',
};

export const PATIENT_ISSUE_TYPES = {
  ISSUE: 'issue',
  WARNING: 'warning',
};

export const ENCOUNTER_TYPES = {
  ADMISSION: 'admission',
  CLINIC: 'clinic',
  IMAGING: 'imaging',
  EMERGENCY: 'emergency',
  OBSERVATION: 'observation',
  TRIAGE: 'triage',
  SURVEY_RESPONSE: 'surveyResponse',
};

export const ENCOUNTER_TYPE_VALUES = Object.values(ENCOUNTER_TYPES);

export const MEDICATION_STATUSES = {
  COMPLETED: 'Completed',
  FULFILLED: 'Fulfilled',
  REQUESTED: 'Requested',
};

export const OPERATION_PLAN_STATUSES = {
  PLANNED: 'Planned',
  DROPPED: 'Dropped',
  COMPLETED: 'Completed',
};

export const IMAGING_REQUEST_STATUS_TYPES = {
  PENDING: 'pending',
  IN_PROGRESS: 'in_progress',
  COMPLETED: 'completed',
};

export const AVPU_OPTIONS = [
  { value: 'alert', label: 'Alert' },
  { value: 'verbal', label: 'Verbal' },
  { value: 'pain', label: 'Pain' },
  { value: 'unresponsive', label: 'Unresponsive' },
];

export const REFERENCE_TYPES = {
  ICD10: 'icd10',
  ALLERGY: 'allergy',
  CONDITION: 'condition',
  DRUG: 'drug',
  TRIAGE_REASON: 'triageReason',
  PROCEDURE_TYPE: 'procedureType',
  IMAGING_TYPE: 'imagingType',
  LAB_TEST_CATEGORY: 'labTestCategory',
  LAB_TEST_TYPE: 'labTestType',
  LAB_TEST_PRIORITY: 'labTestPriority',
  LAB_TEST_LABORATORY: 'labTestLaboratory',
  LAB_TEST_METHOD: 'labTestMethod',
  VACCINE: 'vaccine',
  VILLAGE: 'village',
  CARE_PLAN: 'carePlan',
  ETHNICITY: 'ethnicity',
  NATIONALITY: 'nationality',
  COUNTRY: 'country',
  DIVISION: 'division',
  SUBDIVISION: 'subdivision',
  MEDICAL_AREA: 'medicalArea',
  NURSING_ZONE: 'nursingZone',
  SETTLEMENT: 'settlement',
  OCCUPATION: 'occupation',
  SEX: 'sex',
  PLACE_OF_BIRTH: 'placeOfBirth',
  MARITAL_STATUS: 'maritalStatus',
  RELIGION: 'religion',
  FAMILY_RELATION: 'familyRelation',
  PATIENT_TYPE: 'patientType',
  BLOOD_TYPE: 'bloodType',
  SOCIAL_MEDIA_PLATFORM: 'socialMediaPlatform',
  PATIENT_BILLING_TYPE: 'patientBillingType',
};

export const REFERENCE_TYPE_VALUES = Object.values(REFERENCE_TYPES);

// for explanation of types, see
// https://docs.google.com/spreadsheets/d/1qwfw1AOED7WiElOCJwt_VHo_JaDhr6ZIiJMqjRCXajQ/edit#gid=1797422705
export const PROGRAM_DATA_ELEMENT_TYPES = {
  TEXT: 'FreeText',
  MULTILINE: 'Multiline',
  RADIO: 'Radio',
  SELECT: 'Select',
  MULTI_SELECT: 'MultiSelect',
  AUTOCOMPLETE: 'Autocomplete',
  DATE: 'Date',
  SUBMISSION_DATE: 'SubmissionDate',
  INSTRUCTION: 'Instruction',
  NUMBER: 'Number',
  BINARY: 'Binary',
  CHECKBOX: 'Checkbox',
  CALCULATED: 'CalculatedQuestion',
  CONDITION: 'ConditionQuestion',
  RESULT: 'Result',
  SURVEY_ANSWER: 'SurveyAnswer',
  SURVEY_RESULT: 'SurveyResult',
  SURVEY_LINK: 'SurveyLink',
  PHOTO: 'Photo',
  PATIENT_DATA: 'PatientData',
  USER_DATA: 'UserData',
  PATIENT_ISSUE: 'PatientIssue',
};
export const PROGRAM_DATA_ELEMENT_TYPE_VALUES = Object.values(PROGRAM_DATA_ELEMENT_TYPES);

export const REPORT_REQUEST_STATUSES = {
  RECEIVED: 'Received',
  PROCESSING: 'Processing',
  PROCESSED: 'Processed',
  ERROR: 'Error',
};

export const REPORT_REQUEST_STATUS_VALUES = Object.values(REPORT_REQUEST_STATUSES);

export const DIAGNOSIS_CERTAINTY = {
  SUSPECTED: 'suspected',
  CONFIRMED: 'confirmed',
  EMERGENCY: 'emergency',
  DISPROVEN: 'disproven',
  ERROR: 'error',
};

export const DIAGNOSIS_CERTAINTY_VALUES = Object.values(DIAGNOSIS_CERTAINTY);

export const PATIENT_COMMUNICATION_CHANNELS = {
  EMAIL: 'Email',
  SMS: 'Sms',
  WHATSAPP: 'WhatsApp',
};

export const PATIENT_COMMUNICATION_CHANNELS_VALUES = Object.values(PATIENT_COMMUNICATION_CHANNELS);

export const PATIENT_COMMUNICATION_TYPES = {
  REFERRAL_CREATED: 'Referral created',
  CERTIFICATE: 'Certificate',
};

export const PATIENT_COMMUNICATION_TYPES_VALUES = Object.values(PATIENT_COMMUNICATION_TYPES);

export const SURVEY_TYPES = {
  PROGRAMS: 'programs',
  REFERRAL: 'referral',
  OBSOLETE: 'obsolete',
};

export const COMMUNICATION_STATUSES = {
  QUEUED: 'Queued',
  PROCESSED: 'Processed',
  SENT: 'Sent',
  ERROR: 'Error',
  DELIVERED: 'Delivered',
  BAD_FORMAT: 'Bad Format',
};

export const COMMUNICATION_STATUSES_VALUES = Object.values(COMMUNICATION_STATUSES);

export const SYNC_DIRECTIONS = {
  DO_NOT_SYNC: 'do_not_sync',
  PUSH_ONLY: 'push_only',
  PULL_ONLY: 'pull_only',
  BIDIRECTIONAL: 'bidirectional',
};

export const SYNC_DIRECTIONS_VALUES = Object.values(SYNC_DIRECTIONS);

// these are arbitrary, the only thing that matters is they are shared between desktop and lan
export const DISCOVERY_PORT = 53391;
export const DISCOVERY_MAGIC_STRING = 'ee671721-9d4d-4e0e-b231-81872206a735';

export const VERSION_COMPATIBILITY_ERRORS = {
  LOW: 'Client version too low',
  HIGH: 'Client version too high',
};

export const VACCINE_CATEGORIES = {
  ROUTINE: 'Routine',
  CATCHUP: 'Catchup',
  CAMPAIGN: 'Campaign',
};

export const VACCINE_CATEGORIES_VALUES = Object.values(VACCINE_CATEGORIES);

export const INJECTION_SITE_OPTIONS = {
  LEFT_ARM: 'Left arm',
  RIGHT_ARM: 'Right arm',
  LEFT_THIGH: 'Left thigh',
  RIGHT_THIGH: 'Right thigh',
  ORAL: 'Oral',
  OTHER: 'Other',
};

export const APPOINTMENT_TYPES = {
  STANDARD: 'Standard',
  EMERGENCY: 'Emergency',
  SPECIALIST: 'Specialist',
  OTHER: 'Other',
};

export const APPOINTMENT_STATUSES = {
  CONFIRMED: 'Confirmed',
  ARRIVED: 'Arrived',
  NO_SHOW: 'No-show',
  CANCELLED: 'Cancelled',
};

export const REFERRAL_STATUSES = {
  PENDING: 'pending',
  CANCELLED: 'cancelled',
  COMPLETED: 'completed',
};

// Size in bytes
export const DOCUMENT_SIZE_LIMIT = 10000000;

<<<<<<< HEAD
export const ICAO_DOCUMENT_TYPES = {
  PROOF_OF_TESTING: 'icao.test',
  PROOF_OF_VACCINATION: 'icao.vacc',
};

export const X502_OIDS = {
  COMMON_NAME: '2.5.4.3',
  COUNTRY_NAME: '2.5.4.6',
=======
export const INVOICE_STATUS_TYPES = {
  CANCELLED: 'cancelled',
  IN_PROGRESS: 'in_progress',
  FINALISED: 'finalised',
};

export const INVOICE_PAYMENT_STATUS_TYPES = {
  UNPAID: 'unpaid',
  PAID: 'paid',
};

export const INVOICE_LINE_TYPES = {
  PROCEDURE_TYPE: 'procedureType',
  IMAGING_TYPE: 'imagingType',
  LAB_TEST_TYPE: 'labTestType',
  ADDITIONAL: 'additionalInvoiceLine',
};

export const INVOICE_LINE_TYPE_LABELS = {
  [INVOICE_LINE_TYPES.PROCEDURE_TYPE]: 'Procedure',
  [INVOICE_LINE_TYPES.IMAGING_TYPE]: 'Imaging',
  [INVOICE_LINE_TYPES.LAB_TEST_TYPE]: 'Lab test',
  [INVOICE_LINE_TYPES.ADDITIONAL]: 'Additional',
};

export const INVOICE_PRICE_CHANGE_TYPES = {
  PATIENT_BILLING_TYPE: 'patientBillingType',
};

export const INVOICE_PRICE_CHANGE_TYPE_LABELS = {
  [INVOICE_PRICE_CHANGE_TYPES.PATIENT_BILLING_TYPE]: 'Patient Type',
>>>>>>> ad2f72e9
};<|MERGE_RESOLUTION|>--- conflicted
+++ resolved
@@ -271,7 +271,6 @@
 // Size in bytes
 export const DOCUMENT_SIZE_LIMIT = 10000000;
 
-<<<<<<< HEAD
 export const ICAO_DOCUMENT_TYPES = {
   PROOF_OF_TESTING: 'icao.test',
   PROOF_OF_VACCINATION: 'icao.vacc',
@@ -280,7 +279,8 @@
 export const X502_OIDS = {
   COMMON_NAME: '2.5.4.3',
   COUNTRY_NAME: '2.5.4.6',
-=======
+};
+
 export const INVOICE_STATUS_TYPES = {
   CANCELLED: 'cancelled',
   IN_PROGRESS: 'in_progress',
@@ -312,5 +312,4 @@
 
 export const INVOICE_PRICE_CHANGE_TYPE_LABELS = {
   [INVOICE_PRICE_CHANGE_TYPES.PATIENT_BILLING_TYPE]: 'Patient Type',
->>>>>>> ad2f72e9
 };