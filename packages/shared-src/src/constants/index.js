--- conflicted
+++ resolved
@@ -476,7 +476,6 @@
   PLURAL: 'plural',
 };
 
-<<<<<<< HEAD
 export const PLACE_OF_BIRTH_TYPES = {
   HEALTH_FACILITY: 'health_facility',
   HOME: 'home',
@@ -491,9 +490,5 @@
   OTHER: 'other',
 };
 
-export const ISO9075_FORMAT = 'YYYY-MM-DD HH:mm:ss';
-export const ISO9075_FORMAT_LENGTH = ISO9075_FORMAT.length;
-=======
 export const ISO9075_DATETIME_FORMAT = 'YYYY-MM-DD HH:mm:ss';
-export const ISO9075_DATE_FORMAT = 'YYYY-MM-DD';
->>>>>>> 705a3908
+export const ISO9075_DATE_FORMAT = 'YYYY-MM-DD';