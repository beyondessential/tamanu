export const HTTP_METHOD_TO_ACTION = {
  GET: 'read',
  POST: 'create',
  PUT: 'update',
  PATCH: 'update',
  DELETE: 'delete',
};

export const SYNC_ACTIONS = {
  SAVE: 'save',
  REMOVE: 'remove',
  WIPE: 'wipe',
};

export const SYNC_MODES = {
  ON: true,
  OFF: false,
  REMOTE_TO_LOCAL: 'remote_to_local',
  LOCAL_TO_REMOTE: 'local_to_remote',
};

export const DISPLAY_ID_PLACEHOLDER = '-TMP-';

export const ENVIRONMENT_TYPE = {
  SERVER: 'server',
  LAN: 'lan',
  DESKTOP: 'desktop',
};

export const LAB_REQUEST_STATUSES = {
  RECEPTION_PENDING: 'reception_pending',
  RESULTS_PENDING: 'results_pending',
  TO_BE_VERIFIED: 'to_be_verified',
  VERIFIED: 'verified',
  PUBLISHED: 'published',
};

export const LAB_REQUEST_STATUS_LABELS = {
  [LAB_REQUEST_STATUSES.RECEPTION_PENDING]: 'Reception pending',
  [LAB_REQUEST_STATUSES.RESULTS_PENDING]: 'Results pending',
  [LAB_REQUEST_STATUSES.TO_BE_VERIFIED]: 'To be verified',
  [LAB_REQUEST_STATUSES.VERIFIED]: 'Verified',
  [LAB_REQUEST_STATUSES.PUBLISHED]: 'Published',
};

export const LAB_TEST_STATUSES = LAB_REQUEST_STATUSES;

export const NOTE_TYPES = {
  SYSTEM: 'system',
  OTHER: 'other',
  TREATMENT_PLAN: 'treatmentPlan',
};

export const PATIENT_ISSUE_TYPES = {
  ISSUE: 'issue',
  WARNING: 'warning',
};

export const ENCOUNTER_TYPES = {
  ADMISSION: 'admission',
  CLINIC: 'clinic',
  IMAGING: 'imaging',
  EMERGENCY: 'emergency',
  OBSERVATION: 'observation',
  TRIAGE: 'triage',
  SURVEY_RESPONSE: 'surveyResponse',
};

export const ENCOUNTER_TYPE_VALUES = Object.values(ENCOUNTER_TYPES);

export const MEDICATION_STATUSES = {
  COMPLETED: 'Completed',
  FULFILLED: 'Fulfilled',
  REQUESTED: 'Requested',
};

export const OPERATION_PLAN_STATUSES = {
  PLANNED: 'Planned',
  DROPPED: 'Dropped',
  COMPLETED: 'Completed',
};

export const IMAGING_REQUEST_STATUS_TYPES = {
  PENDING: 'pending',
  COMPLETED: 'completed',
};

export const AVPU_OPTIONS = [
  { value: 'alert', label: 'Alert' },
  { value: 'verbal', label: 'Verbal' },
  { value: 'pain', label: 'Pain' },
  { value: 'unresponsive', label: 'Unresponsive' },
];

export const REFERENCE_TYPES = {
  ICD10: 'icd10',
  ALLERGY: 'allergy',
  CONDITION: 'condition',
  DRUG: 'drug',
  TRIAGE_REASON: 'triageReason',
  PROCEDURE_TYPE: 'procedureType',
  IMAGING_TYPE: 'imagingType',
  LAB_TEST_CATEGORY: 'labTestCategory',
  LAB_TEST_TYPE: 'labTestType',
<<<<<<< HEAD
=======
  LAB_TEST_PRIORITY: 'labTestPriority',
  LAB_TEST_LABORATORY: 'labTestLaboratory',
  LAB_TEST_METHOD: 'labTestMethod',
  FACILITY: 'facility',
  LOCATION: 'location',
  DEPARTMENT: 'department',
>>>>>>> 99718f47
  VACCINE: 'vaccine',
  VILLAGE: 'village',
  CARE_PLAN: 'carePlan',
  ETHNICITY: 'ethnicity',
  NATIONALITY: 'nationality',
  COUNTRY: 'country',
  DIVISION: 'division',
  SUBDIVISION: 'subdivision',
  MEDICAL_AREA: 'medicalArea',
  NURSING_ZONE: 'nursingZone',
  SETTLEMENT: 'settlement',
  OCCUPATION: 'occupation',
  SEX: 'sex',
  PLACE_OF_BIRTH: 'placeOfBirth',
  MARITAL_STATUS: 'maritalStatus',
  RELIGION: 'religion',
  FAMILY_RELATION: 'familyRelation',
  PATIENT_TYPE: 'patientType',
  BLOOD_TYPE: 'bloodType',
  SOCIAL_MEDIA_PLATFORM: 'socialMediaPlatform',
  PATIENT_BILLING_TYPE: 'patientBillingType',
};

export const REFERENCE_TYPE_VALUES = Object.values(REFERENCE_TYPES);

// for explanation of types, see
// https://docs.google.com/spreadsheets/d/1qwfw1AOED7WiElOCJwt_VHo_JaDhr6ZIiJMqjRCXajQ/edit#gid=1797422705
export const PROGRAM_DATA_ELEMENT_TYPES = {
  TEXT: 'FreeText',
  MULTILINE: 'Multiline',
  RADIO: 'Radio',
  SELECT: 'Select',
  MULTI_SELECT: 'MultiSelect',
  AUTOCOMPLETE: 'Autocomplete',
  DATE: 'Date',
  SUBMISSION_DATE: 'SubmissionDate',
  INSTRUCTION: 'Instruction',
  NUMBER: 'Number',
  BINARY: 'Binary',
  CHECKBOX: 'Checkbox',
  CALCULATED: 'CalculatedQuestion',
  CONDITION: 'ConditionQuestion',
  RESULT: 'Result',
  SURVEY_ANSWER: 'SurveyAnswer',
  SURVEY_RESULT: 'SurveyResult',
  SURVEY_LINK: 'SurveyLink',
  PHOTO: 'Photo',
  PATIENT_DATA: 'PatientData',
  USER_DATA: 'UserData',
  PATIENT_ISSUE: 'PatientIssue',
};
export const PROGRAM_DATA_ELEMENT_TYPE_VALUES = Object.values(PROGRAM_DATA_ELEMENT_TYPES);

export const REPORT_REQUEST_STATUSES = {
  RECEIVED: 'Received',
  PROCESSED: 'Processed',
  ERROR: 'Error',
};

export const REPORT_REQUEST_STATUS_VALUES = Object.values(REPORT_REQUEST_STATUSES);

export const DIAGNOSIS_CERTAINTY = {
  SUSPECTED: 'suspected',
  CONFIRMED: 'confirmed',
  EMERGENCY: 'emergency',
  DISPROVEN: 'disproven',
  ERROR: 'error',
};

export const DIAGNOSIS_CERTAINTY_VALUES = Object.values(DIAGNOSIS_CERTAINTY);

export const PATIENT_COMMUNICATION_CHANNELS = {
  EMAIL: 'Email',
  SMS: 'Sms',
  WHATSAPP: 'WhatsApp',
};

export const PATIENT_COMMUNICATION_CHANNELS_VALUES = Object.values(PATIENT_COMMUNICATION_CHANNELS);

export const PATIENT_COMMUNICATION_TYPES = {
  REFERRAL_CREATED: 'Referral created',
};

export const PATIENT_COMMUNICATION_TYPES_VALUES = Object.values(PATIENT_COMMUNICATION_TYPES);

export const SURVEY_TYPES = {
  PROGRAMS: 'programs',
  REFERRAL: 'referral',
  OBSOLETE: 'obsolete',
};

export const COMMUNICATION_STATUSES = {
  QUEUED: 'Queued',
  PROCESSED: 'Processed',
  SENT: 'Sent',
  ERROR: 'Error',
  DELIVERED: 'Delivered',
  BAD_FORMAT: 'Bad Format',
};

export const COMMUNICATION_STATUSES_VALUES = Object.values(COMMUNICATION_STATUSES);

export const SYNC_DIRECTIONS = {
  DO_NOT_SYNC: 'do_not_sync',
  PUSH_ONLY: 'push_only',
  PULL_ONLY: 'pull_only',
  BIDIRECTIONAL: 'bidirectional',
};

export const SYNC_DIRECTIONS_VALUES = Object.values(SYNC_DIRECTIONS);

// these are arbitrary, the only thing that matters is they are shared between desktop and lan
export const DISCOVERY_PORT = 53391;
export const DISCOVERY_MAGIC_STRING = 'ee671721-9d4d-4e0e-b231-81872206a735';

export const VERSION_COMPATIBILITY_ERRORS = {
  LOW: 'Client version too low',
  HIGH: 'Client version too high',
};

export const VACCINE_CATEGORIES = {
  ROUTINE: 'Routine',
  CATCHUP: 'Catchup',
  CAMPAIGN: 'Campaign',
};

export const VACCINE_CATEGORIES_VALUES = Object.values(VACCINE_CATEGORIES);

export const INJECTION_SITE_OPTIONS = {
  LEFT_ARM: 'Left arm',
  RIGHT_ARM: 'Right arm',
  LEFT_THIGH: 'Left thigh',
  RIGHT_THIGH: 'Right thigh',
  ORAL: 'Oral',
  OTHER: 'Other',
};

export const APPOINTMENT_TYPES = {
  STANDARD: 'Standard',
  EMERGENCY: 'Emergency',
  SPECIALIST: 'Specialist',
  OTHER: 'Other',
};

export const APPOINTMENT_STATUSES = {
  CONFIRMED: 'Confirmed',
  ARRIVED: 'Arrived',
  NO_SHOW: 'No-show',
  CANCELLED: 'Cancelled',
};<|MERGE_RESOLUTION|>--- conflicted
+++ resolved
@@ -102,15 +102,9 @@
   IMAGING_TYPE: 'imagingType',
   LAB_TEST_CATEGORY: 'labTestCategory',
   LAB_TEST_TYPE: 'labTestType',
-<<<<<<< HEAD
-=======
   LAB_TEST_PRIORITY: 'labTestPriority',
   LAB_TEST_LABORATORY: 'labTestLaboratory',
   LAB_TEST_METHOD: 'labTestMethod',
-  FACILITY: 'facility',
-  LOCATION: 'location',
-  DEPARTMENT: 'department',
->>>>>>> 99718f47
   VACCINE: 'vaccine',
   VILLAGE: 'village',
   CARE_PLAN: 'carePlan',
