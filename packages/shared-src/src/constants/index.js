--- conflicted
+++ resolved
@@ -1,578 +1,3 @@
-<<<<<<< HEAD
-export const HTTP_METHOD_TO_ACTION = {
-  GET: 'read',
-  POST: 'create',
-  PUT: 'update',
-  PATCH: 'update',
-  DELETE: 'delete',
-};
-
-export const SYNC_ACTIONS = {
-  SAVE: 'save',
-  REMOVE: 'remove',
-  WIPE: 'wipe',
-};
-
-export const SYNC_MODES = {
-  ON: true,
-  OFF: false,
-  REMOTE_TO_LOCAL: 'remote_to_local',
-  LOCAL_TO_REMOTE: 'local_to_remote',
-};
-
-export const DISPLAY_ID_PLACEHOLDER = '-TMP-';
-
-export const ENVIRONMENT_TYPE = {
-  SERVER: 'server',
-  LAN: 'lan',
-  DESKTOP: 'desktop',
-};
-
-export const LAB_REQUEST_STATUSES = {
-  RECEPTION_PENDING: 'reception_pending',
-  RESULTS_PENDING: 'results_pending',
-  TO_BE_VERIFIED: 'to_be_verified',
-  VERIFIED: 'verified',
-  PUBLISHED: 'published',
-  DELETED: 'deleted',
-};
-
-export const LAB_REQUEST_STATUS_LABELS = {
-  [LAB_REQUEST_STATUSES.RECEPTION_PENDING]: 'Reception pending',
-  [LAB_REQUEST_STATUSES.RESULTS_PENDING]: 'Results pending',
-  [LAB_REQUEST_STATUSES.TO_BE_VERIFIED]: 'To be verified',
-  [LAB_REQUEST_STATUSES.VERIFIED]: 'Verified',
-  [LAB_REQUEST_STATUSES.PUBLISHED]: 'Published',
-};
-
-// Leave out deleted status from options
-export const LAB_REQUEST_STATUS_OPTIONS = Object.values(LAB_REQUEST_STATUSES)
-  .filter(status => status !== LAB_REQUEST_STATUSES.DELETED)
-  .map(s => ({
-    label: LAB_REQUEST_STATUS_LABELS[s],
-    value: s,
-  }));
-
-export const LAB_TEST_STATUSES = LAB_REQUEST_STATUSES;
-
-export const NOTE_RECORD_TYPES = {
-  ENCOUNTER: 'Encounter',
-  PATIENT: 'Patient',
-  TRIAGE: 'Triage',
-  PATIENT_CARE_PLAN: 'PatientCarePlan',
-  LAB_REQUEST: 'LabRequest',
-  IMAGING_REQUEST: 'ImagingRequest',
-};
-
-export const NOTE_TYPES = {
-  TREATMENT_PLAN: 'treatmentPlan',
-  MEDICAL: 'medical',
-  SURGICAL: 'surgical',
-  NURSING: 'nursing',
-  DIETARY: 'dietary',
-  PHARMACY: 'pharmacy',
-  PHYSIOTHERAPY: 'physiotherapy',
-  SOCIAL: 'social',
-  DISCHARGE: 'discharge',
-  AREA_TO_BE_IMAGED: 'areaToBeImaged',
-  RESULT_DESCRIPTION: 'resultDescription',
-  SYSTEM: 'system',
-  OTHER: 'other',
-};
-
-export const NOTE_RECORD_TYPE_VALUES = Object.values(NOTE_RECORD_TYPES);
-export const NOTE_TYPE_VALUES = Object.values(NOTE_TYPES);
-
-export const PATIENT_ISSUE_TYPES = {
-  ISSUE: 'issue',
-  WARNING: 'warning',
-};
-
-export const ENCOUNTER_TYPES = {
-  ADMISSION: 'admission',
-  CLINIC: 'clinic',
-  IMAGING: 'imaging',
-  EMERGENCY: 'emergency',
-  OBSERVATION: 'observation',
-  TRIAGE: 'triage',
-  SURVEY_RESPONSE: 'surveyResponse',
-};
-
-export const ENCOUNTER_TYPE_VALUES = Object.values(ENCOUNTER_TYPES);
-
-export const MEDICATION_STATUSES = {
-  COMPLETED: 'Completed',
-  FULFILLED: 'Fulfilled',
-  REQUESTED: 'Requested',
-};
-
-export const OPERATION_PLAN_STATUSES = {
-  PLANNED: 'Planned',
-  DROPPED: 'Dropped',
-  COMPLETED: 'Completed',
-};
-
-export const IMAGING_REQUEST_STATUS_TYPES = {
-  PENDING: 'pending',
-  IN_PROGRESS: 'in_progress',
-  COMPLETED: 'completed',
-};
-
-export const IMAGING_REQUEST_STATUS_LABELS = {
-  [IMAGING_REQUEST_STATUS_TYPES.PENDING]: 'Pending',
-  [IMAGING_REQUEST_STATUS_TYPES.COMPLETED]: 'Completed',
-  [IMAGING_REQUEST_STATUS_TYPES.IN_PROGRESS]: 'In progress',
-};
-
-export const IMAGING_REQUEST_STATUS_OPTIONS = Object.values(IMAGING_REQUEST_STATUS_TYPES).map(
-  s => ({
-    label: IMAGING_REQUEST_STATUS_LABELS[s],
-    value: s,
-  }),
-);
-
-export const AVPU_OPTIONS = [
-  { value: 'alert', label: 'Alert' },
-  { value: 'verbal', label: 'Verbal' },
-  { value: 'pain', label: 'Pain' },
-  { value: 'unresponsive', label: 'Unresponsive' },
-];
-
-export const IMAGING_AREA_TYPES = {
-  X_RAY_IMAGING_AREA: 'xRayImagingArea',
-  ULTRASOUND_IMAGING_AREA: 'ultrasoundImagingArea',
-  CT_SCAN_IMAGING_AREA: 'ctScanImagingArea',
-  ECHOCARDIOGRAM_IMAGING_AREA: 'echocardiogramImagingArea',
-  MRI_IMAGING_AREA: 'mriImagingArea',
-  MAMMOGRAM_IMAGING_AREA: 'mammogramImagingArea',
-  ECG_IMAGING_AREA: 'ecgImagingArea',
-  HOLTER_MONITOR_IMAGING_AREA: 'holterMonitorImagingArea',
-  ENDOSCOPY_IMAGING_AREA: 'endoscopyImagingArea',
-  FLUROSCOPY_IMAGING_AREA: 'fluroscopyImagingArea',
-  ANGIOGRAM_IMAGING_AREA: 'angiogramImagingArea',
-  COLONOSCOPY_IMAGING_AREA: 'colonoscopyImagingArea',
-  VASCULAR_STUDY_IMAGING_AREA: 'vascularStudyImagingArea',
-  STRESS_TEST_IMAGING_AREA: 'stressTestImagingArea',
-};
-
-export const REFERENCE_TYPES = {
-  ICD10: 'icd10',
-  ALLERGY: 'allergy',
-  CONDITION: 'condition',
-  DRUG: 'drug',
-  TRIAGE_REASON: 'triageReason',
-  PROCEDURE_TYPE: 'procedureType',
-  IMAGING_TYPE: 'imagingType',
-  LAB_TEST_CATEGORY: 'labTestCategory',
-  LAB_TEST_TYPE: 'labTestType',
-  LAB_TEST_PRIORITY: 'labTestPriority',
-  LAB_TEST_LABORATORY: 'labTestLaboratory',
-  LAB_TEST_METHOD: 'labTestMethod',
-  VACCINE: 'vaccine',
-  VILLAGE: 'village',
-  CARE_PLAN: 'carePlan',
-  ETHNICITY: 'ethnicity',
-  NATIONALITY: 'nationality',
-  COUNTRY: 'country',
-  DIVISION: 'division',
-  SUBDIVISION: 'subdivision',
-  MEDICAL_AREA: 'medicalArea',
-  NURSING_ZONE: 'nursingZone',
-  SETTLEMENT: 'settlement',
-  OCCUPATION: 'occupation',
-  SEX: 'sex',
-  PLACE_OF_BIRTH: 'placeOfBirth',
-  MARITAL_STATUS: 'maritalStatus',
-  RELIGION: 'religion',
-  FAMILY_RELATION: 'familyRelation',
-  PATIENT_TYPE: 'patientType',
-  BLOOD_TYPE: 'bloodType',
-  SOCIAL_MEDIA_PLATFORM: 'socialMediaPlatform',
-  PATIENT_BILLING_TYPE: 'patientBillingType',
-  MANUFACTURER: 'manufacturer',
-  SECONDARY_ID_TYPE: 'secondaryIdType',
-  DISCHARGE_DISPOSITION: 'dischargeDisposition',
-  ...IMAGING_AREA_TYPES,
-};
-
-export const REFERENCE_TYPE_VALUES = Object.values(REFERENCE_TYPES);
-
-// for explanation of types, see
-// https://docs.google.com/spreadsheets/d/1qwfw1AOED7WiElOCJwt_VHo_JaDhr6ZIiJMqjRCXajQ/edit#gid=1797422705
-export const PROGRAM_DATA_ELEMENT_TYPES = {
-  TEXT: 'FreeText',
-  MULTILINE: 'Multiline',
-  RADIO: 'Radio',
-  SELECT: 'Select',
-  MULTI_SELECT: 'MultiSelect',
-  AUTOCOMPLETE: 'Autocomplete',
-  DATE: 'Date',
-  SUBMISSION_DATE: 'SubmissionDate',
-  INSTRUCTION: 'Instruction',
-  NUMBER: 'Number',
-  BINARY: 'Binary',
-  CHECKBOX: 'Checkbox',
-  CALCULATED: 'CalculatedQuestion',
-  CONDITION: 'ConditionQuestion',
-  RESULT: 'Result',
-  SURVEY_ANSWER: 'SurveyAnswer',
-  SURVEY_RESULT: 'SurveyResult',
-  SURVEY_LINK: 'SurveyLink',
-  PHOTO: 'Photo',
-  PATIENT_DATA: 'PatientData',
-  USER_DATA: 'UserData',
-  PATIENT_ISSUE: 'PatientIssue',
-};
-export const PROGRAM_DATA_ELEMENT_TYPE_VALUES = Object.values(PROGRAM_DATA_ELEMENT_TYPES);
-
-export const NON_ANSWERABLE_DATA_ELEMENT_TYPES = [
-  PROGRAM_DATA_ELEMENT_TYPES.INSTRUCTION,
-  PROGRAM_DATA_ELEMENT_TYPES.RESULT,
-];
-
-export const ACTION_DATA_ELEMENT_TYPES = [
-  PROGRAM_DATA_ELEMENT_TYPES.PATIENT_ISSUE,
-  PROGRAM_DATA_ELEMENT_TYPES.PATIENT_DATA,
-];
-
-export const LAB_TEST_RESULT_TYPES = {
-  FREE_TEXT: 'FreeText',
-  NUMBER: 'Number',
-  SELECT: 'Select',
-};
-
-export const REPORT_REQUEST_STATUSES = {
-  RECEIVED: 'Received',
-  PROCESSING: 'Processing',
-  PROCESSED: 'Processed',
-  ERROR: 'Error',
-};
-
-export const REPORT_REQUEST_STATUS_VALUES = Object.values(REPORT_REQUEST_STATUSES);
-
-export const REPORT_STATUSES = { DRAFT: 'draft', PUBLISHED: 'published' };
-
-export const REPORT_STATUSES_VALUES = Object.values(REPORT_STATUSES);
-
-export const REPORT_DATA_SOURCES = {
-  THIS_FACILITY: 'thisFacility',
-  ALL_FACILITIES: 'allFacilities',
-};
-
-export const REPORT_DATA_SOURCE_VALUES = Object.values(REPORT_DATA_SOURCES);
-
-export const DIAGNOSIS_CERTAINTY = {
-  SUSPECTED: 'suspected',
-  CONFIRMED: 'confirmed',
-  EMERGENCY: 'emergency',
-  DISPROVEN: 'disproven',
-  ERROR: 'error',
-};
-
-export const DIAGNOSIS_CERTAINTY_VALUES = Object.values(DIAGNOSIS_CERTAINTY);
-
-export const PATIENT_COMMUNICATION_CHANNELS = {
-  EMAIL: 'Email',
-  SMS: 'Sms',
-  WHATSAPP: 'WhatsApp',
-};
-
-export const PATIENT_COMMUNICATION_CHANNELS_VALUES = Object.values(PATIENT_COMMUNICATION_CHANNELS);
-
-export const PATIENT_COMMUNICATION_TYPES = {
-  REFERRAL_CREATED: 'Referral created',
-  CERTIFICATE: 'Certificate',
-};
-
-export const PATIENT_COMMUNICATION_TYPES_VALUES = Object.values(PATIENT_COMMUNICATION_TYPES);
-
-export const SURVEY_TYPES = {
-  PROGRAMS: 'programs',
-  REFERRAL: 'referral',
-  OBSOLETE: 'obsolete',
-};
-
-export const COMMUNICATION_STATUSES = {
-  QUEUED: 'Queued',
-  PROCESSED: 'Processed',
-  SENT: 'Sent',
-  ERROR: 'Error',
-  DELIVERED: 'Delivered',
-  BAD_FORMAT: 'Bad Format',
-};
-
-export const COMMUNICATION_STATUSES_VALUES = Object.values(COMMUNICATION_STATUSES);
-
-export const SYNC_DIRECTIONS = {
-  DO_NOT_SYNC: 'do_not_sync',
-  PUSH_ONLY: 'push_only',
-  PULL_ONLY: 'pull_only',
-  BIDIRECTIONAL: 'bidirectional',
-};
-
-export const SYNC_DIRECTIONS_VALUES = Object.values(SYNC_DIRECTIONS);
-
-// these are arbitrary, the only thing that matters is they are shared between desktop and lan
-export const DISCOVERY_PORT = 53391;
-export const DISCOVERY_MAGIC_STRING = 'ee671721-9d4d-4e0e-b231-81872206a735';
-
-export const VERSION_COMPATIBILITY_ERRORS = {
-  LOW: 'Client version too low',
-  HIGH: 'Client version too high',
-};
-
-export const VACCINE_CATEGORIES = {
-  ROUTINE: 'Routine',
-  CATCHUP: 'Catchup',
-  CAMPAIGN: 'Campaign',
-};
-
-export const VACCINE_CATEGORIES_VALUES = Object.values(VACCINE_CATEGORIES);
-
-export const INJECTION_SITE_OPTIONS = {
-  LEFT_ARM: 'Left arm',
-  RIGHT_ARM: 'Right arm',
-  LEFT_THIGH: 'Left thigh',
-  RIGHT_THIGH: 'Right thigh',
-  ORAL: 'Oral',
-  OTHER: 'Other',
-};
-
-export const APPOINTMENT_TYPES = {
-  STANDARD: 'Standard',
-  EMERGENCY: 'Emergency',
-  SPECIALIST: 'Specialist',
-  OTHER: 'Other',
-};
-
-export const APPOINTMENT_STATUSES = {
-  CONFIRMED: 'Confirmed',
-  ARRIVED: 'Arrived',
-  NO_SHOW: 'No-show',
-  CANCELLED: 'Cancelled',
-};
-
-export const REFERRAL_STATUSES = {
-  PENDING: 'pending',
-  CANCELLED: 'cancelled',
-  COMPLETED: 'completed',
-};
-
-// Size in bytes
-export const DOCUMENT_SIZE_LIMIT = 10000000;
-
-export const ICAO_DOCUMENT_TYPES = {
-  PROOF_OF_TESTING: {
-    DOCTYPE: 'NT',
-    JSON: 'icao.test',
-  },
-  PROOF_OF_VACCINATION: {
-    DOCTYPE: 'NV',
-    JSON: 'icao.vacc',
-  },
-};
-
-export const COVID_19_CLEARANCE_CERTIFICATE = 'covid_19_clearance';
-
-export const EUDCC_CERTIFICATE_TYPES = {
-  VACCINATION: 'v',
-  TEST: 't',
-  RECOVERY: 'r',
-};
-
-export const EUDCC_SCHEMA_VERSION = '1.3.0';
-
-export const X502_OIDS = {
-  COMMON_NAME: '2.5.4.3',
-  COUNTRY_NAME: '2.5.4.6',
-  BASIC_CONSTRAINTS: '2.5.29.19',
-  KEY_USAGE: '2.5.29.15',
-  PRIVATE_KEY_USAGE_PERIOD: '2.5.29.16', // "PKUP"
-  EXTENDED_KEY_USAGE: '2.5.29.37', // "EKU"
-  KEY_IDENTIFIER: '2.5.29.14', // "SKI"
-  AUTHORITY_KEY_IDENTIFIER: '2.5.29.35', // "AKI"
-  DOCUMENT_TYPE: '2.23.136.1.1.6.2',
-  EKU_VDS_NC: '2.23.136.1.1.14.2',
-  EKU_EU_DCC_TEST: '1.3.6.1.4.1.1847.2021.1.1',
-  EKU_EU_DCC_VACCINATION: '1.3.6.1.4.1.1847.2021.1.2',
-  EKU_EU_DCC_RECOVERY: '1.3.6.1.4.1.1847.2021.1.3',
-};
-
-export const INVOICE_STATUSES = {
-  CANCELLED: 'cancelled',
-  IN_PROGRESS: 'in_progress',
-  FINALISED: 'finalised',
-};
-
-export const INVOICE_PAYMENT_STATUSES = {
-  UNPAID: 'unpaid',
-  PAID: 'paid',
-};
-
-export const INVOICE_LINE_TYPES = {
-  PROCEDURE_TYPE: 'procedureType',
-  IMAGING_TYPE: 'imagingType',
-  LAB_TEST_TYPE: 'labTestType',
-  ADDITIONAL: 'additionalInvoiceLine',
-};
-
-export const INVOICE_LINE_TYPE_LABELS = {
-  [INVOICE_LINE_TYPES.PROCEDURE_TYPE]: 'Procedure',
-  [INVOICE_LINE_TYPES.IMAGING_TYPE]: 'Imaging',
-  [INVOICE_LINE_TYPES.LAB_TEST_TYPE]: 'Lab test',
-  [INVOICE_LINE_TYPES.ADDITIONAL]: 'Additional',
-};
-
-export const INVOICE_LINE_ITEM_STATUSES = {
-  ACTIVE: 'active',
-  DELETED: 'deleted',
-};
-
-export const IMAGING_TYPES = {
-  X_RAY: 'xRay',
-  CT_SCAN: 'ctScan',
-  ULTRASOUND: 'ultrasound',
-  MRI: 'mri',
-  ECG: 'ecg',
-  HOLTER_MONITOR: 'holterMonitor',
-  ECHOCARDIOGRAM: 'echocardiogram',
-  MAMMOGRAM: 'mammogram',
-  ENDOSCOPY: 'endoscopy',
-  FLUROSCOPY: 'fluroscopy',
-  ANGIOGRAM: 'angiogram',
-  COLONOSCOPY: 'colonoscopy',
-  VASCULAR_STUDY: 'vascularStudy',
-  STRESS_TEST: 'stressTest',
-};
-
-export const AREA_TYPE_TO_IMAGING_TYPE = {
-  [IMAGING_AREA_TYPES.X_RAY_IMAGING_AREA]: IMAGING_TYPES.X_RAY,
-  [IMAGING_AREA_TYPES.CT_SCAN_IMAGING_AREA]: IMAGING_TYPES.CT_SCAN,
-  [IMAGING_AREA_TYPES.ULTRASOUND_IMAGING_AREA]: IMAGING_TYPES.ULTRASOUND,
-  [IMAGING_AREA_TYPES.MRI_IMAGING_AREA]: IMAGING_TYPES.MRI,
-  [IMAGING_AREA_TYPES.ECG_IMAGING_AREA]: IMAGING_TYPES.ECG,
-  [IMAGING_AREA_TYPES.HOLTER_MONITOR_IMAGING_AREA]: IMAGING_TYPES.HOLTER_MONITOR,
-  [IMAGING_AREA_TYPES.ECHOCARDIOGRAM_IMAGING_AREA]: IMAGING_TYPES.ECHOCARDIOGRAM,
-  [IMAGING_AREA_TYPES.MAMMOGRAM_IMAGING_AREA]: IMAGING_TYPES.MAMMOGRAM,
-  [IMAGING_AREA_TYPES.ENDOSCOPY_IMAGING_AREA]: IMAGING_TYPES.ENDOSCOPY,
-  [IMAGING_AREA_TYPES.FLUROSCOPY_IMAGING_AREA]: IMAGING_TYPES.FLUROSCOPY,
-  [IMAGING_AREA_TYPES.ANGIOGRAM_IMAGING_AREA]: IMAGING_TYPES.ANGIOGRAM,
-  [IMAGING_AREA_TYPES.COLONOSCOPY_IMAGING_AREA]: IMAGING_TYPES.COLONOSCOPY,
-  [IMAGING_AREA_TYPES.VASCULAR_STUDY_IMAGING_AREA]: IMAGING_TYPES.VASCULAR_STUDY,
-  [IMAGING_AREA_TYPES.STRESS_TEST_IMAGING_AREA]: IMAGING_TYPES.STRESS_TEST,
-};
-
-export const INVOICE_PRICE_CHANGE_TYPES = {
-  PATIENT_BILLING_TYPE: 'patientBillingType',
-};
-
-export const INVOICE_PRICE_CHANGE_TYPE_LABELS = {
-  [INVOICE_PRICE_CHANGE_TYPES.PATIENT_BILLING_TYPE]: 'Patient Type',
-};
-
-export const INVOICE_PRICE_CHANGE_ITEM_STATUSES = {
-  ACTIVE: 'active',
-  DELETED: 'deleted',
-};
-
-export const CERTIFICATE_NOTIFICATION_STATUSES = {
-  QUEUED: 'Queued',
-  PROCESSED: 'Processed',
-  ERROR: 'Error',
-  IGNORE: 'Ignore',
-};
-
-export const VACCINE_STATUS = {
-  UNKNOWN: 'UNKNOWN',
-  GIVEN: 'GIVEN',
-  NOT_GIVEN: 'NOT_GIVEN',
-  SCHEDULED: 'SCHEDULED',
-  MISSED: 'MISSED',
-  DUE: 'DUE',
-  UPCOMING: 'UPCOMING',
-  OVERDUE: 'OVERDUE',
-  RECORDED_IN_ERROR: 'RECORDED_IN_ERROR',
-};
-
-export const SERVER_TYPES = {
-  LAN: 'Tamanu LAN Server',
-  META: 'Tamanu Metadata Server',
-  SYNC: 'Tamanu Sync Server',
-};
-
-export const VISIBILITY_STATUSES = {
-  CURRENT: 'current',
-  HISTORICAL: 'historical',
-  MERGED: 'merged',
-};
-
-export const PATIENT_REGISTRY_TYPES = {
-  NEW_PATIENT: 'new_patient',
-  BIRTH_REGISTRY: 'birth_registry',
-};
-
-export const BIRTH_DELIVERY_TYPES = {
-  NORMAL_VAGINAL_DELIVERY: 'normal_vaginal_delivery',
-  BREECH: 'breech',
-  EMERGENCY_C_SECTION: 'emergency_c_section',
-  ELECTIVE_C_SECTION: 'elective_c_section',
-  VACUUM_EXTRACTION: 'vacuum_extraction',
-  FORCEPS: 'forceps',
-  OTHER: 'other',
-};
-
-export const BIRTH_TYPES = {
-  SINGLE: 'single',
-  PLURAL: 'plural',
-};
-
-export const PLACE_OF_BIRTH_TYPES = {
-  HEALTH_FACILITY: 'health_facility',
-  HOME: 'home',
-  OTHER: 'other',
-};
-
-export const ATTENDANT_OF_BIRTH_TYPES = {
-  DOCTOR: 'doctor',
-  MIDWIFE: 'midwife',
-  NURSE: 'nurse',
-  TRADITIONAL_BIRTH_ATTENDANT: 'traditional_birth_attentdant',
-  OTHER: 'other',
-};
-
-export const ISO9075_DATETIME_FORMAT = 'YYYY-MM-DD HH:mm:ss';
-export const ISO9075_DATE_FORMAT = 'YYYY-MM-DD';
-
-export const MANNER_OF_DEATHS = [
-  'Disease',
-  'Assault',
-  'Accident',
-  'Legal Intervention',
-  'Pending Investigation',
-  'Intentional Self Harm',
-  'War',
-  'Unknown/Could not be determined',
-];
-
-export const MANNER_OF_DEATH_OPTIONS = Object.values(MANNER_OF_DEATHS).map(type => ({
-  label: type,
-  value: type,
-}));
-
-export const TIME_UNIT_OPTIONS = [
-  { unit: 'minutes', minutes: 1 },
-  { unit: 'hours', minutes: 60 },
-  { unit: 'days', minutes: 60 * 24 },
-  { unit: 'weeks', minutes: 60 * 24 * 7 },
-  { unit: 'months', minutes: 60 * 24 * 30 },
-  { unit: 'years', minutes: 60 * 24 * 365 },
-];
-
-export const REPORT_EXPORT_FORMATS = {
-  XLSX: 'xlsx',
-  CSV: 'csv',
-};
-=======
 export * from './births';
 export * from './comms';
 export * from './datetimes';
@@ -591,5 +16,4 @@
 export * from './sync';
 export * from './vaccines';
 
-export const DISPLAY_ID_PLACEHOLDER = '-TMP-';
->>>>>>> 5d50ab46
+export const DISPLAY_ID_PLACEHOLDER = '-TMP-';