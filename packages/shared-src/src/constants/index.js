--- conflicted
+++ resolved
@@ -469,13 +469,6 @@
   HISTORICAL: 'historical',
 };
 
-<<<<<<< HEAD
-export const ISO9075_DATETIME_FORMAT = 'YYYY-MM-DD HH:mm:ss';
-export const ISO9075_DATETIME_FORMAT_LENGTH = ISO9075_DATETIME_FORMAT.length;
-
-export const ISO9075_DATE_FORMAT = 'YYYY-MM-DD';
-export const ISO9075_DATE_FORMAT_LENGTH = ISO9075_DATE_FORMAT.length;
-=======
 export const PATIENT_REGISTRY_TYPES = {
   NEW_PATIENT: 'new_patient',
   BIRTH_REGISTRY: 'birth_registry',
@@ -511,5 +504,4 @@
 };
 
 export const ISO9075_DATETIME_FORMAT = 'YYYY-MM-DD HH:mm:ss';
-export const ISO9075_DATE_FORMAT = 'YYYY-MM-DD';
->>>>>>> bc345d6a
+export const ISO9075_DATE_FORMAT = 'YYYY-MM-DD';