export const HTTP_METHOD_TO_ACTION = {
  GET: 'read',
  POST: 'create',
  PUT: 'update',
  PATCH: 'update',
  DELETE: 'delete',
};

export const SYNC_ACTIONS = {
  SAVE: 'save',
  REMOVE: 'remove',
  WIPE: 'wipe',
};

export const SYNC_MODES = {
  ON: true,
  OFF: false,
  REMOTE_TO_LOCAL: 'remote_to_local',
  LOCAL_TO_REMOTE: 'local_to_remote',
};

export const DISPLAY_ID_PLACEHOLDER = '-TMP-';

export const ENVIRONMENT_TYPE = {
  SERVER: 'server',
  LAN: 'lan',
  DESKTOP: 'desktop',
};

export const LAB_REQUEST_STATUSES = {
  RECEPTION_PENDING: 'reception_pending',
  RESULTS_PENDING: 'results_pending',
  TO_BE_VERIFIED: 'to_be_verified',
  VERIFIED: 'verified',
  PUBLISHED: 'published',
  DELETED: 'deleted',
};

export const LAB_REQUEST_STATUS_LABELS = {
  [LAB_REQUEST_STATUSES.RECEPTION_PENDING]: 'Reception pending',
  [LAB_REQUEST_STATUSES.RESULTS_PENDING]: 'Results pending',
  [LAB_REQUEST_STATUSES.TO_BE_VERIFIED]: 'To be verified',
  [LAB_REQUEST_STATUSES.VERIFIED]: 'Verified',
  [LAB_REQUEST_STATUSES.PUBLISHED]: 'Published',
};

export const LAB_TEST_STATUSES = LAB_REQUEST_STATUSES;

export const NOTE_TYPES = {
  SYSTEM: 'system',
  OTHER: 'other',
  TREATMENT_PLAN: 'treatmentPlan',
  AREA_TO_BE_IMAGED: 'areaToBeImaged',
  RESULT_DESCRIPTION: 'resultDescription',
};

export const PATIENT_ISSUE_TYPES = {
  ISSUE: 'issue',
  WARNING: 'warning',
};

export const ENCOUNTER_TYPES = {
  ADMISSION: 'admission',
  CLINIC: 'clinic',
  IMAGING: 'imaging',
  EMERGENCY: 'emergency',
  OBSERVATION: 'observation',
  TRIAGE: 'triage',
  SURVEY_RESPONSE: 'surveyResponse',
};

export const ENCOUNTER_TYPE_VALUES = Object.values(ENCOUNTER_TYPES);

export const MEDICATION_STATUSES = {
  COMPLETED: 'Completed',
  FULFILLED: 'Fulfilled',
  REQUESTED: 'Requested',
};

export const OPERATION_PLAN_STATUSES = {
  PLANNED: 'Planned',
  DROPPED: 'Dropped',
  COMPLETED: 'Completed',
};

export const IMAGING_REQUEST_STATUS_TYPES = {
  PENDING: 'pending',
  IN_PROGRESS: 'in_progress',
  COMPLETED: 'completed',
};

export const IMAGING_REQUEST_STATUS_LABELS = {
  [IMAGING_REQUEST_STATUS_TYPES.PENDING]: 'Pending',
  [IMAGING_REQUEST_STATUS_TYPES.COMPLETED]: 'Completed',
  [IMAGING_REQUEST_STATUS_TYPES.IN_PROGRESS]: 'In progress',
};

export const IMAGING_REQUEST_STATUS_OPTIONS = Object.values(IMAGING_REQUEST_STATUS_TYPES).map(
  s => ({
    label: IMAGING_REQUEST_STATUS_LABELS[s],
    value: s,
  }),
);

export const AVPU_OPTIONS = [
  { value: 'alert', label: 'Alert' },
  { value: 'verbal', label: 'Verbal' },
  { value: 'pain', label: 'Pain' },
  { value: 'unresponsive', label: 'Unresponsive' },
];

export const IMAGING_AREA_TYPES = {
  X_RAY_IMAGING_AREA: 'xRayImagingArea',
  ULTRASOUND_IMAGING_AREA: 'ultrasoundImagingArea',
  CT_SCAN_IMAGING_AREA: 'ctScanImagingArea',
  ECHOCARDIOGRAM_IMAGING_AREA: 'echocardiogramImagingArea',
  MRI_IMAGING_AREA: 'mriImagingArea',
  MAMMOGRAM_IMAGING_AREA: 'mammogramImagingArea',
  ECG_IMAGING_AREA: 'ecgImagingArea',
  HOLTER_MONITOR_IMAGING_AREA: 'holterMonitorImagingArea',
  ENDOSCOPY_IMAGING_AREA: 'endoscopyImagingArea',
  FLUROSCOPY_IMAGING_AREA: 'fluroscopyImagingArea',
  ANGIOGRAM_IMAGING_AREA: 'angiogramImagingArea',
  COLONOSCOPY_IMAGING_AREA: 'colonoscopyImagingArea',
  VASCULAR_STUDY_IMAGING_AREA: 'vascularStudyImagingArea',
  STRESS_TEST_IMAGING_AREA: 'stressTestImagingArea',
};

export const REFERENCE_TYPES = {
  ICD10: 'icd10',
  ALLERGY: 'allergy',
  CONDITION: 'condition',
  DRUG: 'drug',
  TRIAGE_REASON: 'triageReason',
  PROCEDURE_TYPE: 'procedureType',
  IMAGING_TYPE: 'imagingType',
  LAB_TEST_CATEGORY: 'labTestCategory',
  LAB_TEST_TYPE: 'labTestType',
  LAB_TEST_PRIORITY: 'labTestPriority',
  LAB_TEST_LABORATORY: 'labTestLaboratory',
  LAB_TEST_METHOD: 'labTestMethod',
  VACCINE: 'vaccine',
  VILLAGE: 'village',
  CARE_PLAN: 'carePlan',
  ETHNICITY: 'ethnicity',
  NATIONALITY: 'nationality',
  COUNTRY: 'country',
  DIVISION: 'division',
  SUBDIVISION: 'subdivision',
  MEDICAL_AREA: 'medicalArea',
  NURSING_ZONE: 'nursingZone',
  SETTLEMENT: 'settlement',
  OCCUPATION: 'occupation',
  SEX: 'sex',
  PLACE_OF_BIRTH: 'placeOfBirth',
  MARITAL_STATUS: 'maritalStatus',
  RELIGION: 'religion',
  FAMILY_RELATION: 'familyRelation',
  PATIENT_TYPE: 'patientType',
  BLOOD_TYPE: 'bloodType',
  SOCIAL_MEDIA_PLATFORM: 'socialMediaPlatform',
  PATIENT_BILLING_TYPE: 'patientBillingType',
  MANUFACTURER: 'manufacturer',
  SECONDARY_ID_TYPE: 'secondaryIdType',
  ...IMAGING_AREA_TYPES,
};

export const REFERENCE_TYPE_VALUES = Object.values(REFERENCE_TYPES);

// for explanation of types, see
// https://docs.google.com/spreadsheets/d/1qwfw1AOED7WiElOCJwt_VHo_JaDhr6ZIiJMqjRCXajQ/edit#gid=1797422705
export const PROGRAM_DATA_ELEMENT_TYPES = {
  TEXT: 'FreeText',
  MULTILINE: 'Multiline',
  RADIO: 'Radio',
  SELECT: 'Select',
  MULTI_SELECT: 'MultiSelect',
  AUTOCOMPLETE: 'Autocomplete',
  DATE: 'Date',
  SUBMISSION_DATE: 'SubmissionDate',
  INSTRUCTION: 'Instruction',
  NUMBER: 'Number',
  BINARY: 'Binary',
  CHECKBOX: 'Checkbox',
  CALCULATED: 'CalculatedQuestion',
  CONDITION: 'ConditionQuestion',
  RESULT: 'Result',
  SURVEY_ANSWER: 'SurveyAnswer',
  SURVEY_RESULT: 'SurveyResult',
  SURVEY_LINK: 'SurveyLink',
  PHOTO: 'Photo',
  PATIENT_DATA: 'PatientData',
  USER_DATA: 'UserData',
  PATIENT_ISSUE: 'PatientIssue',
};
export const PROGRAM_DATA_ELEMENT_TYPE_VALUES = Object.values(PROGRAM_DATA_ELEMENT_TYPES);

export const NON_ANSWERABLE_DATA_ELEMENT_TYPES = [
  PROGRAM_DATA_ELEMENT_TYPES.INSTRUCTION,
  PROGRAM_DATA_ELEMENT_TYPES.RESULT,
];

export const ACTION_DATA_ELEMENT_TYPES = [
  PROGRAM_DATA_ELEMENT_TYPES.PATIENT_ISSUE,
  PROGRAM_DATA_ELEMENT_TYPES.PATIENT_DATA,
];

export const LAB_TEST_RESULT_TYPES = {
  FREE_TEXT: 'FreeText',
  NUMBER: 'Number',
  SELECT: 'Select',
};

export const REPORT_REQUEST_STATUSES = {
  RECEIVED: 'Received',
  PROCESSING: 'Processing',
  PROCESSED: 'Processed',
  ERROR: 'Error',
};

export const REPORT_REQUEST_STATUS_VALUES = Object.values(REPORT_REQUEST_STATUSES);

export const REPORT_DATA_SOURCES = {
  THIS_FACILITY: 'thisFacility',
  ALL_FACILITIES: 'allFacilities',
};

export const REPORT_DATA_SOURCE_VALUES = Object.values(REPORT_DATA_SOURCES);

export const DIAGNOSIS_CERTAINTY = {
  SUSPECTED: 'suspected',
  CONFIRMED: 'confirmed',
  EMERGENCY: 'emergency',
  DISPROVEN: 'disproven',
  ERROR: 'error',
};

export const DIAGNOSIS_CERTAINTY_VALUES = Object.values(DIAGNOSIS_CERTAINTY);

export const PATIENT_COMMUNICATION_CHANNELS = {
  EMAIL: 'Email',
  SMS: 'Sms',
  WHATSAPP: 'WhatsApp',
};

export const PATIENT_COMMUNICATION_CHANNELS_VALUES = Object.values(PATIENT_COMMUNICATION_CHANNELS);

export const PATIENT_COMMUNICATION_TYPES = {
  REFERRAL_CREATED: 'Referral created',
  CERTIFICATE: 'Certificate',
};

export const PATIENT_COMMUNICATION_TYPES_VALUES = Object.values(PATIENT_COMMUNICATION_TYPES);

export const SURVEY_TYPES = {
  PROGRAMS: 'programs',
  REFERRAL: 'referral',
  OBSOLETE: 'obsolete',
};

export const COMMUNICATION_STATUSES = {
  QUEUED: 'Queued',
  PROCESSED: 'Processed',
  SENT: 'Sent',
  ERROR: 'Error',
  DELIVERED: 'Delivered',
  BAD_FORMAT: 'Bad Format',
};

export const COMMUNICATION_STATUSES_VALUES = Object.values(COMMUNICATION_STATUSES);

export const SYNC_DIRECTIONS = {
  DO_NOT_SYNC: 'do_not_sync',
  PUSH_ONLY: 'push_only',
  PULL_ONLY: 'pull_only',
  BIDIRECTIONAL: 'bidirectional',
};

export const SYNC_DIRECTIONS_VALUES = Object.values(SYNC_DIRECTIONS);

// these are arbitrary, the only thing that matters is they are shared between desktop and lan
export const DISCOVERY_PORT = 53391;
export const DISCOVERY_MAGIC_STRING = 'ee671721-9d4d-4e0e-b231-81872206a735';

export const VERSION_COMPATIBILITY_ERRORS = {
  LOW: 'Client version too low',
  HIGH: 'Client version too high',
};

export const VACCINE_CATEGORIES = {
  ROUTINE: 'Routine',
  CATCHUP: 'Catchup',
  CAMPAIGN: 'Campaign',
};

export const VACCINE_CATEGORIES_VALUES = Object.values(VACCINE_CATEGORIES);

export const INJECTION_SITE_OPTIONS = {
  LEFT_ARM: 'Left arm',
  RIGHT_ARM: 'Right arm',
  LEFT_THIGH: 'Left thigh',
  RIGHT_THIGH: 'Right thigh',
  ORAL: 'Oral',
  OTHER: 'Other',
};

export const APPOINTMENT_TYPES = {
  STANDARD: 'Standard',
  EMERGENCY: 'Emergency',
  SPECIALIST: 'Specialist',
  OTHER: 'Other',
};

export const APPOINTMENT_STATUSES = {
  CONFIRMED: 'Confirmed',
  ARRIVED: 'Arrived',
  NO_SHOW: 'No-show',
  CANCELLED: 'Cancelled',
};

export const REFERRAL_STATUSES = {
  PENDING: 'pending',
  CANCELLED: 'cancelled',
  COMPLETED: 'completed',
};

// Size in bytes
export const DOCUMENT_SIZE_LIMIT = 10000000;

export const ICAO_DOCUMENT_TYPES = {
  PROOF_OF_TESTING: {
    DOCTYPE: 'NT',
    JSON: 'icao.test',
  },
  PROOF_OF_VACCINATION: {
    DOCTYPE: 'NV',
    JSON: 'icao.vacc',
  },
};

export const EUDCC_CERTIFICATE_TYPES = {
  VACCINATION: 'v',
  TEST: 't',
  RECOVERY: 'r',
};

export const EUDCC_SCHEMA_VERSION = '1.3.0';

export const X502_OIDS = {
  COMMON_NAME: '2.5.4.3',
  COUNTRY_NAME: '2.5.4.6',
  BASIC_CONSTRAINTS: '2.5.29.19',
  KEY_USAGE: '2.5.29.15',
  PRIVATE_KEY_USAGE_PERIOD: '2.5.29.16', // "PKUP"
  EXTENDED_KEY_USAGE: '2.5.29.37', // "EKU"
  KEY_IDENTIFIER: '2.5.29.14', // "SKI"
  AUTHORITY_KEY_IDENTIFIER: '2.5.29.35', // "AKI"
  DOCUMENT_TYPE: '2.23.136.1.1.6.2',
  EKU_VDS_NC: '2.23.136.1.1.14.2',
  EKU_EU_DCC_TEST: '1.3.6.1.4.1.1847.2021.1.1',
  EKU_EU_DCC_VACCINATION: '1.3.6.1.4.1.1847.2021.1.2',
  EKU_EU_DCC_RECOVERY: '1.3.6.1.4.1.1847.2021.1.3',
};

export const INVOICE_STATUSES = {
  CANCELLED: 'cancelled',
  IN_PROGRESS: 'in_progress',
  FINALISED: 'finalised',
};

export const INVOICE_PAYMENT_STATUSES = {
  UNPAID: 'unpaid',
  PAID: 'paid',
};

export const INVOICE_LINE_TYPES = {
  PROCEDURE_TYPE: 'procedureType',
  IMAGING_TYPE: 'imagingType',
  LAB_TEST_TYPE: 'labTestType',
  ADDITIONAL: 'additionalInvoiceLine',
};

export const INVOICE_LINE_TYPE_LABELS = {
  [INVOICE_LINE_TYPES.PROCEDURE_TYPE]: 'Procedure',
  [INVOICE_LINE_TYPES.IMAGING_TYPE]: 'Imaging',
  [INVOICE_LINE_TYPES.LAB_TEST_TYPE]: 'Lab test',
  [INVOICE_LINE_TYPES.ADDITIONAL]: 'Additional',
};

export const INVOICE_LINE_ITEM_STATUSES = {
  ACTIVE: 'active',
  DELETED: 'deleted',
};

export const IMAGING_TYPES = {
  X_RAY: 'xRay',
  CT_SCAN: 'ctScan',
  ULTRASOUND: 'ultrasound',
  MRI: 'mri',
  ECG: 'ecg',
  HOLTER_MONITOR: 'holterMonitor',
  ECHOCARDIOGRAM: 'echocardiogram',
  MAMMOGRAM: 'mammogram',
  ENDOSCOPY: 'endoscopy',
  FLUROSCOPY: 'fluroscopy',
  ANGIOGRAM: 'angiogram',
  COLONOSCOPY: 'colonoscopy',
  VASCULAR_STUDY: 'vascularStudy',
  STRESS_TEST: 'stressTest',
};

export const AREA_TYPE_TO_IMAGING_TYPE = {
  [IMAGING_AREA_TYPES.X_RAY_IMAGING_AREA]: IMAGING_TYPES.X_RAY,
  [IMAGING_AREA_TYPES.CT_SCAN_IMAGING_AREA]: IMAGING_TYPES.CT_SCAN,
  [IMAGING_AREA_TYPES.ULTRASOUND_IMAGING_AREA]: IMAGING_TYPES.ULTRASOUND,
  [IMAGING_AREA_TYPES.MRI_IMAGING_AREA]: IMAGING_TYPES.MRI,
  [IMAGING_AREA_TYPES.ECG_IMAGING_AREA]: IMAGING_TYPES.ECG,
  [IMAGING_AREA_TYPES.HOLTER_MONITOR_IMAGING_AREA]: IMAGING_TYPES.HOLTER_MONITOR,
  [IMAGING_AREA_TYPES.ECHOCARDIOGRAM_IMAGING_AREA]: IMAGING_TYPES.ECHOCARDIOGRAM,
  [IMAGING_AREA_TYPES.MAMMOGRAM_IMAGING_AREA]: IMAGING_TYPES.MAMMOGRAM,
  [IMAGING_AREA_TYPES.ENDOSCOPY_IMAGING_AREA]: IMAGING_TYPES.ENDOSCOPY,
  [IMAGING_AREA_TYPES.FLUROSCOPY_IMAGING_AREA]: IMAGING_TYPES.FLUROSCOPY,
  [IMAGING_AREA_TYPES.ANGIOGRAM_IMAGING_AREA]: IMAGING_TYPES.ANGIOGRAM,
  [IMAGING_AREA_TYPES.COLONOSCOPY_IMAGING_AREA]: IMAGING_TYPES.COLONOSCOPY,
  [IMAGING_AREA_TYPES.VASCULAR_STUDY_IMAGING_AREA]: IMAGING_TYPES.VASCULAR_STUDY,
  [IMAGING_AREA_TYPES.STRESS_TEST_IMAGING_AREA]: IMAGING_TYPES.STRESS_TEST,
};

export const INVOICE_PRICE_CHANGE_TYPES = {
  PATIENT_BILLING_TYPE: 'patientBillingType',
};

export const INVOICE_PRICE_CHANGE_TYPE_LABELS = {
  [INVOICE_PRICE_CHANGE_TYPES.PATIENT_BILLING_TYPE]: 'Patient Type',
};

export const INVOICE_PRICE_CHANGE_ITEM_STATUSES = {
  ACTIVE: 'active',
  DELETED: 'deleted',
};

export const CERTIFICATE_NOTIFICATION_STATUSES = {
  QUEUED: 'Queued',
  PROCESSED: 'Processed',
  ERROR: 'Error',
  IGNORE: 'Ignore',
};

export const VACCINE_STATUS = {
  UNKNOWN: 'UNKNOWN',
  GIVEN: 'GIVEN',
  NOT_GIVEN: 'NOT_GIVEN',
  SCHEDULED: 'SCHEDULED',
  MISSED: 'MISSED',
  DUE: 'DUE',
  UPCOMING: 'UPCOMING',
  OVERDUE: 'OVERDUE',
  RECORDED_IN_ERROR: 'RECORDED_IN_ERROR',
};

export const SERVER_TYPES = {
  LAN: 'Tamanu LAN Server',
  META: 'Tamanu Metadata Server',
  SYNC: 'Tamanu Sync Server',
};

export const VISIBILITY_STATUSES = {
  CURRENT: 'current',
  HISTORICAL: 'historical',
  MERGED: 'merged',
};

export const PATIENT_REGISTRY_TYPES = {
  NEW_PATIENT: 'new_patient',
  BIRTH_REGISTRY: 'birth_registry',
};

export const BIRTH_DELIVERY_TYPES = {
  NORMAL_VAGINAL_DELIVERY: 'normal_vaginal_delivery',
  BREECH: 'breech',
  EMERGENCY_C_SECTION: 'emergency_c_section',
  ELECTIVE_C_SECTION: 'elective_c_section',
  VACUUM_EXTRACTION: 'vacuum_extraction',
  FORCEPS: 'forceps',
  OTHER: 'other',
};

export const BIRTH_TYPES = {
  SINGLE: 'single',
  PLURAL: 'plural',
};

export const PLACE_OF_BIRTH_TYPES = {
  HEALTH_FACILITY: 'health_facility',
  HOME: 'home',
  OTHER: 'other',
};

export const ATTENDANT_OF_BIRTH_TYPES = {
  DOCTOR: 'doctor',
  MIDWIFE: 'midwife',
  NURSE: 'nurse',
  TRADITIONAL_BIRTH_ATTENDANT: 'traditional_birth_attentdant',
  OTHER: 'other',
<<<<<<< HEAD
};

export const ISO9075_DATETIME_FORMAT = 'YYYY-MM-DD HH:mm:ss';
export const ISO9075_DATE_FORMAT = 'YYYY-MM-DD';

export const MANNER_OF_DEATHS = [
  'Disease',
  'Assault',
  'Accident',
  'Legal Intervention',
  'Pending Investigation',
  'Intentional Self Harm',
  'War',
  'Unknown/Could not be determined',
];

export const MANNER_OF_DEATH_OPTIONS = Object.values(MANNER_OF_DEATHS).map(type => ({
  label: type,
  value: type,
}));
=======
};
>>>>>>> 994771db
<|MERGE_RESOLUTION|>--- conflicted
+++ resolved
@@ -502,7 +502,6 @@
   NURSE: 'nurse',
   TRADITIONAL_BIRTH_ATTENDANT: 'traditional_birth_attentdant',
   OTHER: 'other',
-<<<<<<< HEAD
 };
 
 export const ISO9075_DATETIME_FORMAT = 'YYYY-MM-DD HH:mm:ss';
@@ -522,7 +521,4 @@
 export const MANNER_OF_DEATH_OPTIONS = Object.values(MANNER_OF_DEATHS).map(type => ({
   label: type,
   value: type,
-}));
-=======
-};
->>>>>>> 994771db
+}));