--- conflicted
+++ resolved
@@ -332,14 +332,11 @@
   [INVOICE_PRICE_CHANGE_TYPES.PATIENT_BILLING_TYPE]: 'Patient Type',
 };
 
-<<<<<<< HEAD
-=======
 export const INVOICE_PRICE_CHANGE_ITEM_STATUSES = {
   ACTIVE: 'active',
   DELETED: 'deleted',
 };
 
->>>>>>> 9e753e3a
 export const CERTIFICATE_NOTIFICATION_STATUSES = {
   QUEUED: 'Queued',
   PROCESSED: 'Processed',
