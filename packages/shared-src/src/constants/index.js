export const HTTP_METHOD_TO_ACTION = {
  GET: 'read',
  POST: 'create',
  PUT: 'update',
  PATCH: 'update',
  DELETE: 'delete',
};

export const SYNC_ACTIONS = {
  SAVE: 'save',
  REMOVE: 'remove',
  WIPE: 'wipe',
};

export const SYNC_MODES = {
  ON: true,
  OFF: false,
  REMOTE_TO_LOCAL: 'remote_to_local',
  LOCAL_TO_REMOTE: 'local_to_remote',
};

export const DISPLAY_ID_PLACEHOLDER = '-TMP-';

export const ENVIRONMENT_TYPE = {
  SERVER: 'server',
  LAN: 'lan',
  DESKTOP: 'desktop',
};

export const LAB_REQUEST_STATUSES = {
  RECEPTION_PENDING: 'reception_pending',
  RESULTS_PENDING: 'results_pending',
  TO_BE_VERIFIED: 'to_be_verified',
  VERIFIED: 'verified',
  PUBLISHED: 'published',
};

export const LAB_TEST_STATUSES = LAB_REQUEST_STATUSES;

export const NOTE_TYPES = {
  SYSTEM: 'system',
  OTHER: 'other',
  TREATMENT_PLAN: 'treatmentPlan',
};

export const PATIENT_ISSUE_TYPES = {
  ISSUE: 'issue',
  WARNING: 'warning',
};

export const ENCOUNTER_TYPES = {
  ADMISSION: 'admission',
  CLINIC: 'clinic',
  IMAGING: 'imaging',
  EMERGENCY: 'emergency',
  OBSERVATION: 'observation',
  TRIAGE: 'triage',
  SURVEY_RESPONSE: 'surveyResponse',
};

export const ENCOUNTER_TYPE_VALUES = Object.values(ENCOUNTER_TYPES);

export const ENCOUNTER_STATUSES = {
  ADMITTED: 'Admitted',
  DISCHARGED: 'Discharged',
  CHECKED_IN: 'CheckedIn',
  CHECKED_OUT: 'CheckedOut',
};

export const MEDICATION_STATUSES = {
  COMPLETED: 'Completed',
  FULFILLED: 'Fulfilled',
  REQUESTED: 'Requested',
};

export const APPOINTMENT_STATUSES = {
  ATTENDED: 'Attended',
  SCHEDULED: 'Scheduled',
  CANCELED: 'Canceled',
  MISSED: 'Missed',
};

export const OPERATION_PLAN_STATUSES = {
  PLANNED: 'Planned',
  DROPPED: 'Dropped',
  COMPLETED: 'Completed',
};

export const IMAGING_REQUEST_STATUS_TYPES = {
  PENDING: 'pending',
  COMPLETED: 'completed',
};

export const AVPU_OPTIONS = [
  { value: 'alert', label: 'Alert' },
  { value: 'verbal', label: 'Verbal' },
  { value: 'pain', label: 'Pain' },
  { value: 'unresponsive', label: 'Unresponsive' },
];

export const REFERENCE_TYPES = {
  ICD10: 'icd10',
  ALLERGY: 'allergy',
  CONDITION: 'condition',
  DRUG: 'drug',
  TRIAGE_REASON: 'triageReason',
  PROCEDURE_TYPE: 'procedureType',
  IMAGING_TYPE: 'imagingType',
  LAB_TEST_CATEGORY: 'labTestCategory',
  LAB_TEST_TYPE: 'labTestType',
  FACILITY: 'facility',
  LOCATION: 'location',
  DEPARTMENT: 'department',
  VACCINE: 'vaccine',
  VILLAGE: 'village',
  CARE_PLAN: 'carePlan',
};

export const REFERENCE_TYPE_VALUES = Object.values(REFERENCE_TYPES);

// for explanation of types, see
// https://docs.google.com/spreadsheets/d/1qwfw1AOED7WiElOCJwt_VHo_JaDhr6ZIiJMqjRCXajQ/edit#gid=1797422705
export const PROGRAM_DATA_ELEMENT_TYPE_VALUES = [
  'FreeText',
  'Multiline',
  'Radio',
  'Select',
  'Date',
  'SubmissionDate',
  'Instruction',
  'Number',
  'Binary',
  'Checkbox',
  'CalculatedQuestion',
  'ConditionQuestion',
  'Arithmetic',
  'Condition',
  'Result',
  // For later versions
  'Autocomplete',
  'Photo',
  // Meditrak-specific
  'Geolocate',
  'DaysSince',
  'MonthsSince',
  'YearsSince',
  'Entity',
  'PrimaryEntity',
  'CodeGenerator',
];

export const REPORT_REQUEST_STATUSES = { RECEIVED: 'Received', PROCESSED: 'Processed' };

export const REPORT_REQUEST_STATUS_VALUES = Object.values(REPORT_REQUEST_STATUSES);

export const DIAGNOSIS_CERTAINTY = {
  SUSPECTED: 'suspected',
  CONFIRMED: 'confirmed',
};

export const DIAGNOSIS_CERTAINTY_VALUES = Object.values(DIAGNOSIS_CERTAINTY);

export const PATIENT_COMMUNICATION_CHANNELS = {
  EMAIL: 'Email',
  SMS: 'Sms',
  WHATSAPP: 'WhatsApp',
};

export const PATIENT_COMMUNICATION_CHANNELS_VALUES = Object.values(PATIENT_COMMUNICATION_CHANNELS);

export const PATIENT_COMMUNICATION_TYPES = {
  REFERRAL_CREATED: 'Referral created',
};

export const PATIENT_COMMUNICATION_TYPES_VALUES = Object.values(PATIENT_COMMUNICATION_TYPES);

export const COMMUNICATION_STATUSES = {
  QUEUED: 'Queued',
  PROCESSED: 'Processed',
  SENT: 'Sent',
  ERROR: 'Error',
  DELIVERED: 'Delivered',
};

export const COMMUNICATION_STATUSES_VALUES = Object.values(COMMUNICATION_STATUSES);

export const SYNC_DIRECTIONS = {
  DO_NOT_SYNC: 'do_not_sync',
  PUSH_ONLY: 'push_only',
  PULL_ONLY: 'pull_only',
  BIDIRECTIONAL: 'bidirectional',
};

<<<<<<< HEAD
=======
// these are arbitrary, the only thing that matters is they are shared between desktop and lan
export const DISCOVERY_PORT = 53391;
export const DISCOVERY_MAGIC_STRING = 'ee671721-9d4d-4e0e-b231-81872206a735';

>>>>>>> b71af06e
export const VERSION_COMPATIBILITY_ERRORS = {
  LOW: 'Client version too low',
  HIGH: 'Client version too high',
};<|MERGE_RESOLUTION|>--- conflicted
+++ resolved
@@ -191,13 +191,10 @@
   BIDIRECTIONAL: 'bidirectional',
 };
 
-<<<<<<< HEAD
-=======
 // these are arbitrary, the only thing that matters is they are shared between desktop and lan
 export const DISCOVERY_PORT = 53391;
 export const DISCOVERY_MAGIC_STRING = 'ee671721-9d4d-4e0e-b231-81872206a735';
 
->>>>>>> b71af06e
 export const VERSION_COMPATIBILITY_ERRORS = {
   LOW: 'Client version too low',
   HIGH: 'Client version too high',
