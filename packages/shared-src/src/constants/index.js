--- conflicted
+++ resolved
@@ -147,12 +147,9 @@
   SURVEY_ANSWER: 'SurveyAnswer',
   SURVEY_RESULT: 'SurveyResult',
   SURVEY_LINK: 'SurveyLink',
-<<<<<<< HEAD
   PHOTO: 'Photo',
-=======
   PATIENT_DATA: 'PatientData',
   USER_DATA: 'UserData',
->>>>>>> e35e231a
 };
 export const PROGRAM_DATA_ELEMENT_TYPE_VALUES = Object.values(PROGRAM_DATA_ELEMENT_TYPES);
 
