import { NOTE_TYPES } from 'shared/constants';
import { generateReportFromQueryData } from './utilities';

const FIELDS = [
  'Patient ID',
  'First name',
  'Last name',
  'Date of birth',
  'Age',
  'Sex',
  'Patient billing type',
  'Encounter ID',
  'Encounter start date',
  'Encounter end date',
  'Encounter type',
  'Triage category',
  {
    title: 'Time seen following triage/Wait time (hh:mm)',
    accessor: data => data.waitTimeFollowingTriage,
  },
  'Department',
  'Location',
  'Reason for encounter',
  'Diagnosis',
  'Medications',
  'Vaccinations',
  'Procedures',
  'Lab requests',
  'Imaging requests',
  'Notes',
];

const reportColumnTemplate = FIELDS.map(field =>
  typeof field === 'string'
    ? {
        title: field,
        accessor: data => data[field],
      }
    : field,
);

const query = `
with
  notes_info as (
    select
      record_id,
      json_agg(
        json_build_object(
          'Note type', note_type,
          'Content', "content",
          'Note date', to_char("date", 'YYYY-MM-DD HH12' || CHR(58) || 'MI AM')
        )
      ) aggregated_notes
    from notes
    group by record_id
  ),
  lab_test_info as (
    select
      lab_request_id,
      json_agg(
        json_build_object(
          'Name', ltt.name
        )
      ) tests
    from lab_tests lt
    join lab_test_types ltt on ltt.id = lt.lab_test_type_id
    group by lab_request_id
  ),
  lab_request_info as (
    select
      encounter_id,
      json_agg(
        json_build_object(
          'Tests', tests,
          'Notes', to_json(aggregated_notes)
        )) "Lab requests"
    from lab_requests lr
    join lab_test_info lti
    on lti.lab_request_id  = lr.id
    left join notes_info ni on ni.record_id = lr.id
    group by encounter_id
  ),
  procedure_info as (
    select
      encounter_id,
      json_agg(
        json_build_object(
          'Name', proc.name,
          'Code', proc.code,
          'Date', to_char(date, 'yyyy-dd-mm'),
          'Location', loc.name,
          'Notes', p.note,
          'Completed notes', completed_note
        )
      ) "Procedures"
    from "procedures" p
    left join reference_data proc ON proc.id = procedure_type_id
    left join locations loc on loc.id = location_id
    group by encounter_id
  ),
  medications_info as (
    select
      encounter_id,
      json_agg(
        json_build_object(
          'Name', medication.name,
          'Discontinued', coalesce(discontinued, false),
          'Discontinuing reason', discontinuing_reason
        )
      ) "Medications"
    from encounter_medications em
    join reference_data medication on medication.id = em.medication_id
    group by encounter_id
  ),
  diagnosis_info as (
    select
      encounter_id,
      json_agg(
        json_build_object(
          'Name', diagnosis.name,
          'Code', diagnosis.code,
          'Is primary?', case when is_primary then 'primary' else 'secondary' end,
          'Certainty', certainty
        )
      ) "Diagnosis"
    from encounter_diagnoses ed
    join reference_data diagnosis on diagnosis.id = ed.diagnosis_id
    where certainty not in ('disproven', 'error')
    group by encounter_id
  ),
  vaccine_info as (
    select
      encounter_id,
      json_agg(
        json_build_object(
          'Name', drug.name,
          'Label', sv.label,
          'Schedule', sv.schedule
        )
      ) "Vaccinations"
    from administered_vaccines av
    join scheduled_vaccines sv on sv.id = av.scheduled_vaccine_id
    join reference_data drug on drug.id = sv.vaccine_id
    group by encounter_id
  ),
  single_image_info as (
    select
      ir.encounter_id,
      json_build_object(
        'Name', imaging_types.imaging_type_label,
        'Area to be imaged', array_to_string(coalesce(area_names, array[area_notes.aggregated_notes]), ','), 
        'Notes', non_area_notes.aggregated_notes
      ) "data"
    from imaging_requests ir

    inner join (
      select 
        key, trim('"' from value::text) as imaging_type_label from jsonb_each(:imaging_area_labels)) as imaging_types
    on ir.imaging_type = imaging_types.key

    left join (
      select
        record_id,
        json_agg(note) aggregated_notes
      from notes_info
      cross join json_array_elements(aggregated_notes) note
      where note->>'Note type' != '${NOTE_TYPES.AREA_TO_BE_IMAGED}' --cross join ok here as only 1 record will be matched
      group by record_id
    ) non_area_notes
<<<<<<< HEAD
    on non_area_notes.record_id = ir.id
=======
    on non_area_notes.record_id = ir.id 

>>>>>>> bc345d6a
    left join (
      select
        record_id,
        string_agg(note->>'Content', 'ERROR - SHOULD ONLY BE ONE AREA TO BE IMAGED') aggregated_notes
      from notes_info
      cross join json_array_elements(aggregated_notes) note
      where note->>'Note type' = '${NOTE_TYPES.AREA_TO_BE_IMAGED}' --cross join ok here as only 1 record will be matched
      group by record_id
    ) area_notes
    on area_notes.record_id = ir.id
    
    left join (
      select
        imaging_request_id,
        array_agg(reference_data.name) as area_names
      from imaging_request_areas
      inner join reference_data
      on area_id = reference_data.id
      group by imaging_request_id)
    reference_list 
    on reference_list.imaging_request_id = ir.id
  ),

  imaging_info as (
    select
      encounter_id,
      json_agg("data") "Imaging requests"
    from single_image_info
    group by encounter_id
  ),
  encounter_notes_info as (
  -- Note this will include non-encounter notes - but they won't join anywhere because we use uuids
    select
      record_id encounter_id,
      json_agg(
        json_build_object(
          'Note type', note_type,
          'Content', "content",
          'Note date', to_char("date", 'YYYY-MM-DD HH12' || CHR(58) || 'MI AM')
        ) order by "date" desc
      ) "Notes"
    from notes
    where note_type != 'system'
    group by record_id
  ),
  note_history as (
    select
      record_id encounter_id,
      matched_vals[1] place,
      matched_vals[2] "from",
      matched_vals[3] "to",
      date
    from notes n,
      lateral (select regexp_matches("content", 'Changed (.*) from (.*) to (.*)') matched_vals) matched_vals,
      lateral (select matched_vals[1] place) place,
      lateral (select matched_vals[2] "from") "from",
      lateral (select matched_vals[3] "to") "to"
    where note_type = 'system'
    and record_type = 'encounter'
    and "content" ~ 'Changed (.*) from (.*) to (.*)'
  ),
  department_info as (
    select
      e.id encounter_id,
      case when count("from") = 0
        then json_build_array(json_build_object(
          'Department', d.name,
          'Assigned time', to_char(e.start_date, 'YYYY-MM-DD HH12' || CHR(58) || 'MI AM')
        ))
        else json_build_array(
          json_build_object(
            'Department', first_from, --first "from" from note
            'Assigned time', to_char(e.start_date, 'YYYY-MM-DD HH12' || CHR(58) || 'MI AM')
          ),
          json_agg(
            json_build_object(
              'Department', "to",
              'Assigned time', to_char(nh.date, 'YYYY-MM-DD HH12' || CHR(58) || 'MI AM')
            ) ORDER BY nh.date
          )
        )
      end department_history,
      json_agg(d2.id) dept_id_list
    from encounters e
    left join departments d on e.department_id = d.id
    left join note_history nh
    on nh.encounter_id = e.id
    left join (
      select
        nh2.encounter_id enc_id,
        "from" first_from,
        date
      from note_history nh2
      order by date
      limit 1
    ) first_from
    on e.id = first_from.enc_id
    left join departments d2 -- note: this may contain duplicates
    on d2.name = nh."to" or d2.name = nh."from" or d2.id = d.id
    where place = 'department' or place is null
    group by e.id, d.name, e.start_date, first_from
  ),
  location_info as (
    select
      e.id encounter_id,
      case when count("from") = 0
        then json_build_array(json_build_object(
          'Location', l.name,
          'Assigned time', to_char(e.start_date, 'YYYY-MM-DD HH12' || CHR(58) || 'MI AM')
        ))
        else json_build_array(
          json_build_object(
            'Location', first_from, --first "from" from note
            'Assigned time', to_char(e.start_date, 'YYYY-MM-DD HH12' || CHR(58) || 'MI AM')
          ),
          json_agg(
            json_build_object(
              'Location', "to",
              'Assigned time', to_char(nh.date, 'YYYY-MM-DD HH12' || CHR(58) || 'MI AM')
            ) ORDER BY nh.date
          )
        )
      end location_history,
      json_agg(l2.id) loc_id_list
    from encounters e
    left join locations l on e.location_id = l.id
    left join note_history nh
    on nh.encounter_id = e.id
    left join (
      select
        nh2.encounter_id enc_id,
        "from" first_from,
        date
      from note_history nh2
      order by date
      limit 1
    ) first_from
    on e.id = first_from.enc_id
    left join locations l2 -- note: this may contain duplicates
    on l2.name = nh."to" or l2.name = nh."from" or l2.id = l.id
    where place = 'location' or place is null
    group by e.id, l.name, e.start_date, first_from
  ),
  triage_info as (
    select
      encounter_id,
      hours::text || CHR(58) || remaining_minutes::text "waitTimeFollowingTriage"
    from triages t,
    lateral (
      select
        case when t.closed_time is null
          then (extract(EPOCH from now()) - extract(EPOCH from t.triage_time))/60
          else (extract(EPOCH from t.closed_time) - extract(EPOCH from t.triage_time))/60
        end total_minutes
    ) total_minutes,
    lateral (select floor(total_minutes / 60) hours) hours,
    lateral (select floor(total_minutes - hours*60) remaining_minutes) remaining_minutes
  )
select
  p.display_id "Patient ID",
  p.first_name "First name",
  p.last_name "Last name",
  p.date_of_birth "Date of birth",
  extract(year from age(p.date_of_birth::date)) "Age",
  p.sex "Sex",
  billing.name "Patient billing type",
  e.id "Encounter ID",
  to_char(e.start_date, 'YYYY-MM-DD HH12' || CHR(58) || 'MI AM') "Encounter start date",
  to_char(e.end_date, 'YYYY-MM-DD HH12' || CHR(58) || 'MI AM') "Encounter end date",
  case e.encounter_type
    when 'triage' then  'Triage'
    when 'observation' then  'Active ED patient'
    when 'emergency' then  'Emergency short stay'
    when 'admission' then  'Hospital admission'
    when 'clinic' then 'Clinic'
    when 'imaging' then 'Imaging'
    when 'surveyResponse' then 'Survey response'
    else e.encounter_type
  end "Encounter type",
  case t.score
    when '1' then  'Emergency'
    when '2' then  'Priority'
    when '3' then  'Non-urgent'
    else t.score
  end "Triage category",
<<<<<<< HEAD
  case when t.closed_time is null
    then age(t.triage_time)
    else age(t.closed_time, t.triage_time)
  end "Time seen following triage/Wait time",
=======
  ti."waitTimeFollowingTriage",
>>>>>>> bc345d6a
  di2.department_history "Department",
  li.location_history "Location",
  e.reason_for_encounter "Reason for encounter",
  di."Diagnosis",
  mi."Medications",
  vi."Vaccinations",
  pi."Procedures",
  lri."Lab requests",
  ii."Imaging requests",
  ni."Notes"
from patients p
join encounters e on e.patient_id = p.id
left join reference_data billing on billing.id = e.patient_billing_type_id
left join medications_info mi on e.id = mi.encounter_id
left join vaccine_info vi on e.id = vi.encounter_id
left join diagnosis_info di on e.id = di.encounter_id
left join procedure_info pi on e.id = pi.encounter_id
left join lab_request_info lri on lri.encounter_id = e.id
left join imaging_info ii on ii.encounter_id = e.id
left join encounter_notes_info ni on ni.encounter_id = e.id
left join triages t on t.encounter_id = e.id
left join triage_info ti on ti.encounter_id = e.id
left join location_info li on li.encounter_id = e.id
left join department_info di2 on di2.encounter_id = e.id
where e.end_date is not null
and coalesce(billing.id, '-') like coalesce(:billing_type, '%%')
and CASE WHEN :department_id IS NOT NULL THEN dept_id_list::jsonb ? :department_id ELSE true end
and CASE WHEN :location_id IS NOT NULL THEN loc_id_list::jsonb ? :location_id ELSE true end
AND CASE WHEN :from_date IS NOT NULL THEN e.start_date::date >= :from_date::date ELSE true END
AND CASE WHEN :to_date IS NOT NULL THEN e.start_date::date <= :to_date::date ELSE true END
order by e.start_date desc;
`;

const getData = async (sequelize, parameters) => {
  const { fromDate, toDate, patientBillingType, department, location } = parameters;

  return sequelize.query(query, {
    type: sequelize.QueryTypes.SELECT,
    replacements: {
      from_date: fromDate ?? null,
      to_date: toDate ?? null,
      billing_type: patientBillingType ?? null,
      department_id: department ?? null,
      location_id: location ?? null,
      imaging_area_labels: JSON.stringify({
        xRay: 'X-Ray',
        ctScan: 'CT Scan',
        ecg: 'Electrocardiogram (ECG)',
        mri: 'MRI',
        ultrasound: 'Ultrasound',
        holterMonitor: 'Holter Monitor',
        echocardiogram: 'Echocardiogram',
        mammogram: 'Mammogram',
        endoscopy: 'Endoscopy',
        fluroscopy: 'Fluroscopy',
        angiogram: 'Angiogram',
        colonoscopy: 'Colonoscopy',
        vascularStudy: 'Vascular Study',
        stressTest: 'Treadmill',
      }),
    },
  });
};

const formatJsonValue = value => {
  if (Array.isArray(value)) {
    return value.map(formatJsonValue).join('; ');
  }
  if (typeof value === 'object' && !(value instanceof Date) && value !== null) {
    return Object.entries(value)
      .map(([k, v]) => `${k}: ${formatJsonValue(v)}`)
      .join(', ');
  }
  return value;
};

const formatRow = row =>
  Object.entries(row).reduce((acc, [k, v]) => ({ ...acc, [k]: formatJsonValue(v) }), {});

export const dataGenerator = async ({ sequelize }, parameters = {}) => {
  const results = await getData(sequelize, parameters);

  const formattedResults = results.map(formatRow);

  return generateReportFromQueryData(formattedResults, reportColumnTemplate);
};

export const permission = 'Encounter';<|MERGE_RESOLUTION|>--- conflicted
+++ resolved
@@ -49,13 +49,13 @@
           'Note type', note_type,
           'Content', "content",
           'Note date', to_char("date", 'YYYY-MM-DD HH12' || CHR(58) || 'MI AM')
-        )
+        ) 
       ) aggregated_notes
     from notes
     group by record_id
   ),
   lab_test_info as (
-    select
+    select 
       lab_request_id,
       json_agg(
         json_build_object(
@@ -63,11 +63,11 @@
         )
       ) tests
     from lab_tests lt
-    join lab_test_types ltt on ltt.id = lt.lab_test_type_id
-    group by lab_request_id
+    join lab_test_types ltt on ltt.id = lt.lab_test_type_id 
+    group by lab_request_id 
   ),
   lab_request_info as (
-    select
+    select 
       encounter_id,
       json_agg(
         json_build_object(
@@ -91,12 +91,12 @@
           'Location', loc.name,
           'Notes', p.note,
           'Completed notes', completed_note
-        )
+        ) 
       ) "Procedures"
     from "procedures" p
     left join reference_data proc ON proc.id = procedure_type_id
     left join locations loc on loc.id = location_id
-    group by encounter_id
+    group by encounter_id 
   ),
   medications_info as (
     select
@@ -106,7 +106,7 @@
           'Name', medication.name,
           'Discontinued', coalesce(discontinued, false),
           'Discontinuing reason', discontinuing_reason
-        )
+        ) 
       ) "Medications"
     from encounter_medications em
     join reference_data medication on medication.id = em.medication_id
@@ -121,7 +121,7 @@
           'Code', diagnosis.code,
           'Is primary?', case when is_primary then 'primary' else 'secondary' end,
           'Certainty', certainty
-        )
+        ) 
       ) "Diagnosis"
     from encounter_diagnoses ed
     join reference_data diagnosis on diagnosis.id = ed.diagnosis_id
@@ -136,11 +136,11 @@
           'Name', drug.name,
           'Label', sv.label,
           'Schedule', sv.schedule
-        )
+        ) 
       ) "Vaccinations"
     from administered_vaccines av
-    join scheduled_vaccines sv on sv.id = av.scheduled_vaccine_id
-    join reference_data drug on drug.id = sv.vaccine_id
+    join scheduled_vaccines sv on sv.id = av.scheduled_vaccine_id 
+    join reference_data drug on drug.id = sv.vaccine_id 
     group by encounter_id
   ),
   single_image_info as (
@@ -167,12 +167,8 @@
       where note->>'Note type' != '${NOTE_TYPES.AREA_TO_BE_IMAGED}' --cross join ok here as only 1 record will be matched
       group by record_id
     ) non_area_notes
-<<<<<<< HEAD
-    on non_area_notes.record_id = ir.id
-=======
     on non_area_notes.record_id = ir.id 
 
->>>>>>> bc345d6a
     left join (
       select
         record_id,
@@ -358,14 +354,7 @@
     when '3' then  'Non-urgent'
     else t.score
   end "Triage category",
-<<<<<<< HEAD
-  case when t.closed_time is null
-    then age(t.triage_time)
-    else age(t.closed_time, t.triage_time)
-  end "Time seen following triage/Wait time",
-=======
   ti."waitTimeFollowingTriage",
->>>>>>> bc345d6a
   di2.department_history "Department",
   li.location_history "Location",
   e.reason_for_encounter "Reason for encounter",
@@ -392,8 +381,8 @@
 left join department_info di2 on di2.encounter_id = e.id
 where e.end_date is not null
 and coalesce(billing.id, '-') like coalesce(:billing_type, '%%')
-and CASE WHEN :department_id IS NOT NULL THEN dept_id_list::jsonb ? :department_id ELSE true end
-and CASE WHEN :location_id IS NOT NULL THEN loc_id_list::jsonb ? :location_id ELSE true end
+and CASE WHEN :department_id IS NOT NULL THEN dept_id_list::jsonb ? :department_id ELSE true end 
+and CASE WHEN :location_id IS NOT NULL THEN loc_id_list::jsonb ? :location_id ELSE true end 
 AND CASE WHEN :from_date IS NOT NULL THEN e.start_date::date >= :from_date::date ELSE true END
 AND CASE WHEN :to_date IS NOT NULL THEN e.start_date::date <= :to_date::date ELSE true END
 order by e.start_date desc;
