import { keyBy } from 'lodash';
import { Op } from 'sequelize';
import { isAfter, format, differenceInYears, parse } from 'date-fns';
import { REFERRAL_STATUSES } from '../../constants';
import { generateReportFromQueryData, getAnswers } from '../utilities';
import {
  transformAndRemoveDuplicatedAnswersPerDate,
  getPatientById,
  removeDuplicatedReferralsPerDate,
  getSurveyGroupKey,
  getFormDataElements,
  getReferralDataElements,
  getPerPatientPerSurveyPerDatePerElementKey,
  getCachedAnswer,
  parametersToAnswerSqlWhere,
} from './utils';
import { ageInYears } from '../../utils/dateTime';

import {
  REFERRAL_SURVEY_IDS,
  PRIMARY_SCREENING_PENDING_REFERRALS_REPORT_COLUMN_TEMPLATE,
  REFERRAL_NAME_BY_SURVEY_GROUP_KEY,
  ALL_SURVEY_IDS,
} from './constants';

const parametersToReferralSqlWhere = parameters => {
  const where = {
    '$surveyResponse.survey_id$': {
      [Op.in]: REFERRAL_SURVEY_IDS,
    },
    status: [REFERRAL_STATUSES.PENDING], // PENDING referrals
  };

  if (!parameters || !Object.keys(parameters).length) {
    return where;
  }

  if (parameters.fromDate || parameters.toDate) {
    where['$surveyResponse.end_time$'] = {};
  }
  if (parameters.fromDate) {
    where['$surveyResponse.end_time$'][Op.gte] = parameters.fromDate;
  }
  if (parameters.toDate) {
    where['$surveyResponse.end_time$'][Op.lte] = parameters.toDate;
  }
  if (parameters.surveyId) {
    delete where['$surveyResponse.survey_id$'][Op.in];
    where['$surveyResponse.survey_id$'][Op.eq] = parameters.surveyId;
  }

  return where;
};

const getPendingReferrals = async (models, surveyIds, parameters) =>
  models.Referral.findAll({
    where: parametersToReferralSqlWhere(parameters),
    include: [
      {
        model: models.Encounter,
        as: 'initiatingEncounter',
      },
      {
        model: models.SurveyResponse,
        as: 'surveyResponse',
        where: {
          surveyId: { [Op.in]: surveyIds },
        },
      },
    ],
    order: [[{ model: models.SurveyResponse, as: 'surveyResponse' }, 'end_time', 'ASC']],
  });

const sortReferrals = (r1, r2) => {
  const patientId1 = r1.initiatingEncounter?.patientId;
  const patientId2 = r2.initiatingEncounter?.patientId;
  const surveyGroupKey1 = getSurveyGroupKey(r1.surveyResponse?.surveyId);
  const surveyGroupKey2 = getSurveyGroupKey(r2.surveyResponse?.surveyId);
  const responseTime1 = r1.surveyResponse?.endTime;
  const responseTime2 = r2.surveyResponse?.endTime;

  return (
    patientId1.localeCompare(patientId2) ||
    surveyGroupKey1.localeCompare(surveyGroupKey2) ||
    isAfter(responseTime1, responseTime2)
  );
};

export const dataGenerator = async ({ models }, parameters = {}) => {
  const referrals = await getPendingReferrals(models, REFERRAL_SURVEY_IDS, parameters);
  const filteredReferrals = await removeDuplicatedReferralsPerDate(referrals);
  const sortedReferrals = filteredReferrals.sort(sortReferrals);

  const answerWhereClause = parametersToAnswerSqlWhere(parameters);
  const rawAnswers = await getAnswers(models, answerWhereClause);
  const filteredAnswers = await transformAndRemoveDuplicatedAnswersPerDate(
    models,
    rawAnswers,
    ALL_SURVEY_IDS,
  );
  const patientById = await getPatientById(models, rawAnswers);
  const answersByPatientSurveyDataElement = keyBy(filteredAnswers, a => {
    const responseDate = format(a.responseEndTime, 'dd-MM-yyyy');
    const surveyGroupKey = getSurveyGroupKey(a.surveyId);
    return getPerPatientPerSurveyPerDatePerElementKey(
      a.patientId,
      surveyGroupKey,
      responseDate,
      a.dataElementId,
    );
  });
  const reportData = [];

  // Report should create a new line for each patient with the below referrals in a status of pending:
  // CVD Primary Screening Referral
  // Breast Cancer Primary Screening Referral
  // Cervical Cancer Primary Screening Referral
  // If there are multiple referral submission on the same date (with same referral survey), it should take the
  // latest answer for each data element regardless of which referral submission
  // For each referral, pull most recent corresponding screening details (on the same date date)
  for (const referral of sortedReferrals) {
    const referralSurveyResponse = referral.surveyResponse;
    const { patientId } = referral.initiatingEncounter;
    const patient = patientById[patientId];
    const patientAdditionalData = patient.additionalData?.[0];
    const referralDate = format(referralSurveyResponse.endTime, 'dd-MM-yyyy');
    const { surveyId } = referralSurveyResponse;
    const surveyGroupKey = getSurveyGroupKey(surveyId);
<<<<<<< HEAD
    const age = patient.dateOfBirth ? ageInYears(patient.dateOfBirth) : '';
=======
    const age = patient.dateOfBirth ? differenceInYears(new Date(), patient.dateOfBirth) : '';
>>>>>>> ce3ffc5d

    const recordData = {
      firstName: patient.firstName,
      lastName: patient.lastName,
      displayId: patient.displayId,
      age,
      gender: patient.sex,
      ethnicity: patientAdditionalData?.ethnicity?.name,
      contactNumber: patientAdditionalData?.primaryContactNumber,
      village: patient.village?.name,
      medicalArea: patientAdditionalData?.medicalArea?.name,
      nursingZone: patientAdditionalData?.nursingZone?.name,
      referralCreated: REFERRAL_NAME_BY_SURVEY_GROUP_KEY[surveyGroupKey],
    };

    const referralDataElements = getReferralDataElements(surveyGroupKey);
    Object.entries(referralDataElements).forEach(([dataKey, dataElementId]) => {
      recordData[dataKey] = getCachedAnswer(
        answersByPatientSurveyDataElement,
        patientId,
        surveyGroupKey,
        referralDate,
        dataElementId,
      );
    });

    const formDataElements = getFormDataElements(surveyGroupKey);
    Object.entries(formDataElements).forEach(([dataKey, dataElementId]) => {
      recordData[dataKey] = getCachedAnswer(
        answersByPatientSurveyDataElement,
        patientId,
        surveyGroupKey,
        referralDate,
        dataElementId,
      );
    });

    reportData.push(recordData);
  }

  const sortedReportData = reportData.sort(
    ({ dateOfReferral: date1 }, { dateOfReferral: date2 }) => {
      if (date2 && !date1) return 1;
      if (date1 && !date2) return -1;
      if (!date1 && !date2) return 0;

      // Sort oldest to most recent
      return parse(date1, 'dd-MM-yyyy', new Date()) - parse(date2, 'dd-MM-yyyy', new Date());
    },
  );

  return generateReportFromQueryData(
    sortedReportData,
    PRIMARY_SCREENING_PENDING_REFERRALS_REPORT_COLUMN_TEMPLATE,
  );
};

export const permission = 'SurveyResponse';<|MERGE_RESOLUTION|>--- conflicted
+++ resolved
@@ -126,11 +126,7 @@
     const referralDate = format(referralSurveyResponse.endTime, 'dd-MM-yyyy');
     const { surveyId } = referralSurveyResponse;
     const surveyGroupKey = getSurveyGroupKey(surveyId);
-<<<<<<< HEAD
     const age = patient.dateOfBirth ? ageInYears(patient.dateOfBirth) : '';
-=======
-    const age = patient.dateOfBirth ? differenceInYears(new Date(), patient.dateOfBirth) : '';
->>>>>>> ce3ffc5d
 
     const recordData = {
       firstName: patient.firstName,
