import { keyBy, groupBy, uniqWith, isEqual, upperFirst } from 'lodash';
import { Op } from 'sequelize';
import { format, differenceInYears, parse } from 'date-fns';
import { generateReportFromQueryData, getAnswers } from '../utilities';
import {
  transformAndRemoveDuplicatedAnswersPerDate,
  getPatientById,
  removeDuplicatedReferralsPerDate,
  getSurveyGroupKey,
  getFormDataElements,
  getReferralDataElements,
  getPerPatientPerSurveyPerDatePerElementKey,
  getCachedAnswer,
  parametersToAnswerSqlWhere,
} from './utils';
import { ageInYears } from '../../utils/dateTime';

import {
  ALL_SURVEY_IDS,
  FORM_SURVEY_IDS,
  FORM_NAME_BY_SURVEY_GROUP_KEY,
  PRIMARY_SCREENING_REPORT_COLUMN_TEMPLATE,
} from './constants';

const getReferralByResponseIds = async (models, surveyResponseIds) =>
  models.Referral.findAll({
    where: {
      surveyResponseId: { [Op.in]: surveyResponseIds },
    },
    include: [
      {
        model: models.Encounter,
        as: 'initiatingEncounter',
      },
      {
        model: models.SurveyResponse,
        as: 'surveyResponse',
      },
    ],
  });

const getReferralByPatientSurveyAndDate = async (models, transformedAnswers) => {
  const responseIds = uniqWith(
    transformedAnswers.map(a => a.surveyResponseId),
    isEqual,
  );
  const referrals = await getReferralByResponseIds(models, responseIds);
  const finalReferrals = await removeDuplicatedReferralsPerDate(referrals);

  return keyBy(finalReferrals, r => {
    const referralDate = format(r.surveyResponse.endTime, 'dd-MM-yyyy');
    const surveyGroupKey = getSurveyGroupKey(r.surveyResponse.surveyId);
    return `${r.initiatingEncounter.patientId}|${surveyGroupKey}|${referralDate}`;
  });
};

const getPerPatientPerSurveyPerDateKey = (patientId, surveyGroupKey, date) =>
  `${patientId}|${surveyGroupKey}|${date}`;

export const dataGenerator = async ({ models }, parameters = {}) => {
  const answerWhereClause = parametersToAnswerSqlWhere(parameters);
  const rawAnswers = await getAnswers(models, answerWhereClause);
  const filteredAnswers = await transformAndRemoveDuplicatedAnswersPerDate(
    models,
    rawAnswers,
    ALL_SURVEY_IDS,
  );
  const referralByPatientSurveyAndDate = await getReferralByPatientSurveyAndDate(
    models,
    filteredAnswers,
  );
  const patientById = await getPatientById(models, rawAnswers);
  const answersByPatientId = groupBy(filteredAnswers, a => a.patientId);
  const answersByPatientSurveyDataElement = keyBy(filteredAnswers, a => {
    const responseDate = format(a.responseEndTime, 'dd-MM-yyyy');
    const surveyGroupKey = getSurveyGroupKey(a.surveyId);
    return getPerPatientPerSurveyPerDatePerElementKey(
      a.patientId,
      surveyGroupKey,
      responseDate,
      a.dataElementId,
    );
  });
  const reportData = [];

  // Report should create a new line for each patient each time they have one of the below screening forms submitted:
  // CVD Primary Screening Form
  // Breast Cancer Primary Screening Form
  // Cervical Cancer Primary Screening Form
  // If there are multiple survey/referral submission on the same date, pull the latest answer for every data element regardless of which survey response
  // Referral details should be pulled into the report if they are submitted on the same day as the corresponding screening survey
  // Group the records by patient
  for (const [patientId, patientAnswers] of Object.entries(answersByPatientId)) {
    const screeningFormAnswers = patientAnswers.filter(a => FORM_SURVEY_IDS.includes(a.surveyId));
    const groupedScreeningFormAnswers = groupBy(screeningFormAnswers, a => {
      const responseDate = format(a.responseEndTime, 'dd-MM-yyyy');
      return `${getSurveyGroupKey(a.surveyId)}|${responseDate}`;
    });
    const patient = patientById[patientId];
    const patientAdditionalData = patient.additionalData?.[0];

    // Group the answers by survey and date. So for per patient per date, we should 1 row per survey (maximum 3 surveys)
    for (const [key] of Object.entries(groupedScreeningFormAnswers)) {
      const [surveyGroupKey, responseDate] = key.split('|');
<<<<<<< HEAD
      const age = patient.dateOfBirth ? ageInYears(patient.dateOfBirth) : '';
=======
      const age = patient.dateOfBirth ? differenceInYears(new Date(), patient.dateOfBirth) : '';
>>>>>>> ce3ffc5d

      const recordData = {
        firstName: patient.firstName,
        lastName: patient.lastName,
        displayId: patient.displayId,
        age,
        gender: patient.sex,
        ethnicity: patientAdditionalData?.ethnicity?.name,
        contactNumber: patientAdditionalData?.primaryContactNumber,
        village: patient.village?.name,
        medicalArea: patientAdditionalData?.medicalArea?.name,
        nursingZone: patientAdditionalData?.nursingZone?.name,
        screeningCompleted: FORM_NAME_BY_SURVEY_GROUP_KEY[surveyGroupKey],
      };

      const formDataElements = getFormDataElements(surveyGroupKey);
      Object.entries(formDataElements).forEach(([dataKey, dataElementId]) => {
        recordData[dataKey] = getCachedAnswer(
          answersByPatientSurveyDataElement,
          patientId,
          surveyGroupKey,
          responseDate,
          dataElementId,
        );
      });

      const referral =
        referralByPatientSurveyAndDate[
          getPerPatientPerSurveyPerDateKey(patientId, surveyGroupKey, responseDate)
        ];

      recordData.referralCreated = referral ? 'Yes' : 'No';

      // If referral has been created on the same date, populate the referral details
      if (referral) {
        recordData.referralStatus = upperFirst(referral.status);
        const referralDataElements = getReferralDataElements(surveyGroupKey);
        Object.entries(referralDataElements).forEach(([dataKey, dataElementId]) => {
          recordData[dataKey] = getCachedAnswer(
            answersByPatientSurveyDataElement,
            patientId,
            surveyGroupKey,
            responseDate,
            dataElementId,
          );
        });
      }
      reportData.push(recordData);
    }
  }

  const sortedReportData = reportData.sort(
    ({ dateOfScreening: date1 }, { dateOfScreening: date2 }) => {
      if (date2 && !date1) return 1;
      if (date1 && !date2) return -1;
      if (!date1 && !date2) return 0;

      // Sort oldest to most recent
      return parse(date1, 'dd-MM-yyyy', new Date()) - parse(date2, 'dd-MM-yyyy', new Date());
    },
  );

  return generateReportFromQueryData(sortedReportData, PRIMARY_SCREENING_REPORT_COLUMN_TEMPLATE);
};

export const permission = 'SurveyResponse';<|MERGE_RESOLUTION|>--- conflicted
+++ resolved
@@ -102,11 +102,7 @@
     // Group the answers by survey and date. So for per patient per date, we should 1 row per survey (maximum 3 surveys)
     for (const [key] of Object.entries(groupedScreeningFormAnswers)) {
       const [surveyGroupKey, responseDate] = key.split('|');
-<<<<<<< HEAD
       const age = patient.dateOfBirth ? ageInYears(patient.dateOfBirth) : '';
-=======
-      const age = patient.dateOfBirth ? differenceInYears(new Date(), patient.dateOfBirth) : '';
->>>>>>> ce3ffc5d
 
       const recordData = {
         firstName: patient.firstName,
