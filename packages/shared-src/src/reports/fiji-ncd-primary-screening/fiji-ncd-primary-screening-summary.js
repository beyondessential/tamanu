--- conflicted
+++ resolved
@@ -306,18 +306,13 @@
       patientsScreened: parseInt(patientsScreenedByDate[date].patientsScreened, 10),
       ...sumObjectsByKey(resultsForDate.map(({ date: _, ...summableKeys }) => summableKeys)),
     }))
-<<<<<<< HEAD
-    .map(addReferredPercent)
     // Sort oldest to most recent
-    .sort(({ date: date1 }, { date: date2 }) => moment(date1) - moment(date2));
-
-=======
-    .sort(({ date: date1 }, { date: date2 }) => moment(date2) - moment(date1))
+    .sort(({ date: date1 }, { date: date2 }) => moment(date1) - moment(date2))
     .map(({ date, ...otherFields }) => ({
       date: moment(date).format('DD-MM-YYYY'),
       ...otherFields,
     }));
->>>>>>> a59461f6
+
   return generateReportFromQueryData(reportData, reportColumnTemplate);
 };
 
