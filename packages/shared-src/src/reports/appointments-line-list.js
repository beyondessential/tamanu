<<<<<<< HEAD
import { addDays, endOfDay } from 'date-fns';
import { format } from 'shared/utils/dateTime';
=======
import { addDays, endOfDay, format } from 'date-fns';
import { parseISO9075, getCurrentDateTimeString, toDateTimeString } from 'shared/utils/dateTime';
>>>>>>> d7711985
import { generateReportFromQueryData } from './utilities';

const FIELDS = [
  'Patient ID',
  'Patient first name',
  'Patient last name',
  'DOB',
  'Age',
  'Sex',
  'Village',
  'Patient type',
  {
    title: 'Appointment date and time',
    accessor: data => format(data.appointmentDateTime, 'dd/MM/yyyy hh:mm a'),
  },
  'Appointment type',
  'Appointment status',
  'Clinician',
  'Location',
];

const reportColumnTemplate = FIELDS.map(field =>
  typeof field === 'string'
    ? {
        title: field,
        accessor: data => data[field],
      }
    : field,
);

const query = `
with
	billing_type as (
		select 
			patient_id,
			max(billing.name) billing_type_name
		from patient_additional_data
		join reference_data billing on billing.id = patient_billing_type_id
		group by patient_id
	)
select
	p.display_id "Patient ID",
	p.first_name "Patient first name",
	p.last_name "Patient last name",
	to_char(p.date_of_birth::date, 'DD/MM/YYYY') "DOB",
	extract(year from age(p.date_of_birth::date)) "Age",
	p.sex "Sex",
	vil.name "Village",
	bt.billing_type_name "Patient type",
	a.start_time "appointmentDateTime",
	a."type" "Appointment type",
	a.status "Appointment status",
	u.display_name "Clinician",
	l.name "Location"
from appointments a
join patients p on p.id = a.patient_id
left join reference_data vil on vil.id = p.village_id
left join billing_type bt on bt.patient_id = p.id
left join users u on u.id = a.clinician_id
left join locations l on l.id = a.location_id
where case when :location_id is not null then l.id = :location_id else true end 
and case when :from_date is not null then a.start_time::date >= :from_date::date else true end
and case when :to_date is not null then a.start_time::date <= :to_date::date else true end
and case when :appointment_status is not null then a.status = :appointment_status else true end
and case when :clinician_id is not null then u.id = :clinician_id else true end
order by a.start_time;
`;

const getData = async (sequelize, parameters) => {
  const { appointmentStatus, location, clinician } = parameters;

  // Only default if both date parameters are blank
  let { fromDate, toDate } = parameters;
  if (!fromDate && !toDate) {
    fromDate = getCurrentDateTimeString();
    toDate = toDateTimeString(endOfDay(addDays(new Date(), 30)));
  }

  return sequelize.query(query, {
    type: sequelize.QueryTypes.SELECT,
    replacements: {
      from_date: fromDate ?? null,
      to_date: toDate ?? null,
      appointment_status: appointmentStatus ?? null,
      location_id: location ?? null,
      clinician_id: clinician ?? null,
    },
  });
};

export const dataGenerator = async ({ sequelize }, parameters = {}) => {
  const results = await getData(sequelize, parameters);

  return generateReportFromQueryData(results, reportColumnTemplate);
};

export const permission = 'Appointment';<|MERGE_RESOLUTION|>--- conflicted
+++ resolved
@@ -1,10 +1,5 @@
-<<<<<<< HEAD
 import { addDays, endOfDay } from 'date-fns';
-import { format } from 'shared/utils/dateTime';
-=======
-import { addDays, endOfDay, format } from 'date-fns';
-import { parseISO9075, getCurrentDateTimeString, toDateTimeString } from 'shared/utils/dateTime';
->>>>>>> d7711985
+import { getCurrentDateTimeString, toDateTimeString, format } from 'shared/utils/dateTime';
 import { generateReportFromQueryData } from './utilities';
 
 const FIELDS = [
