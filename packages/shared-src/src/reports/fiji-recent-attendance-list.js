import { Op } from 'sequelize';
import moment from 'moment';
import { DIAGNOSIS_CERTAINTY } from 'shared/constants';
import { getAgeFromDate } from 'shared/utils/date';
import { generateReportFromQueryData } from './utilities';

const FIELD_TO_TITLE = {
  firstName: 'First name',
  lastName: 'Last name',
  displayId: 'NHN',
  age: 'Age',
  sex: 'Gender',
  ethnicity: 'Ethnicity',
  contactPhone: 'Contact number',
  subdivision: 'Subdivision',
  clinician: 'Clinician',
  dateOfAttendance: 'Date of attendance',
  department: 'Department',
  location: 'Location',
  reasonForAttendance: 'Reason for attendance',
  primaryDiagnosis: 'Primary diagnosis',
  otherDiagnoses: 'Other diagnoses',
};

const reportColumnTemplate = Object.entries(FIELD_TO_TITLE).map(([key, title]) => ({
  title,
  accessor: data => data[key],
}));

const parametersToEncounterSqlWhere = parameters => {
  return Object.entries(parameters)
    .filter(([, val]) => val)
    .reduce((where, [key, value]) => {
      const newWhere = { ...where };
      switch (key) {
        case 'village':
          newWhere['$patient.village_id$'] = value;
          break;
        case 'diagnosis':
          newWhere['$diagnoses.diagnosis_id$'] = value;
          break;
        case 'fromDate':
          if (!newWhere.startDate) {
            newWhere.startDate = {};
          }
          newWhere.startDate[Op.gte] = moment(value).startOf('day');
          break;
        case 'toDate':
          if (!newWhere.startDate) {
            newWhere.startDate = {};
          }
          newWhere.startDate[Op.lte] = moment(value).endOf('day');
          break;
        default:
          break;
      }
      return newWhere;
    }, {});
};

const getEncounters = async (models, parameters) => {
  return models.Encounter.findAll({
    include: [
      {
        model: models.Patient,
        as: 'patient',
        include: [
          {
            model: models.PatientAdditionalData,
            as: 'additionalData',
            include: ['ethnicity'],
          },
          'village',
        ],
      },
      {
        model: models.EncounterDiagnosis,
        as: 'diagnoses',
        include: ['Diagnosis'],
        where: {
          certainty: {
            [Op.notIn]: [DIAGNOSIS_CERTAINTY.DISPROVEN, DIAGNOSIS_CERTAINTY.ERROR],
          },
        },
        required: false,
      },
      'examiner',
      'department',
      'location',
    ],
    where: parametersToEncounterSqlWhere(parameters),
    order: [['startDate', 'ASC']],
  });
};

const getAllDiagnoses = async (models, encounters) => {
<<<<<<< HEAD
  return Promise.all(
    encounters.map(async encounter => ({
=======
  const newEncounters = [];
  for (const encounter of encounters) {
    newEncounters.push({
>>>>>>> 1260286d
      ...encounter,
      diagnoses: await models.EncounterDiagnosis.findAll({
        include: ['Diagnosis'],
        where: {
          certainty: {
            [Op.notIn]: [DIAGNOSIS_CERTAINTY.DISPROVEN, DIAGNOSIS_CERTAINTY.ERROR],
          },
          encounterId: encounter.id,
        },
      }),
<<<<<<< HEAD
    })),
  );
=======
    });
  }
  return newEncounters;
>>>>>>> 1260286d
};

const stringifyDiagnoses = (diagnoses = []) =>
  diagnoses.map(({ Diagnosis, certainty }) => `${Diagnosis.name}: ${certainty}`).join(', ');

const transformDataPoint = encounter => {
  const { patient, examiner, diagnoses } = encounter;

  const patientAdditionalData = patient.additionalData?.[0];

  const primaryDiagnoses = diagnoses.filter(({ isPrimary }) => isPrimary);
  const otherDiagnoses = diagnoses.filter(({ isPrimary }) => !isPrimary);

  return {
    firstName: patient.firstName,
    lastName: patient.lastName,
    displayId: patient.displayId,
    age: getAgeFromDate(patient.dateOfBirth),
    sex: patient.sex,
    ethnicity: patientAdditionalData?.ethnicity?.name,
    contactPhone: patientAdditionalData?.primaryContactNumber,
    subdivision: patient.village?.name,
    clinician: examiner.displayName,
    dateOfAttendance: moment(encounter.startDate).format('DD-MM-YYYY'),
    department: encounter.department?.name,
    location: encounter.location?.name,
    reasonForAttendance: encounter.reasonForEncounter,
    primaryDiagnosis: stringifyDiagnoses(primaryDiagnoses),
    otherDiagnoses: stringifyDiagnoses(otherDiagnoses),
  };
};

<<<<<<< HEAD
export const dataGenerator = async ({ models }, parameters = {}) => {
=======
export const dataGenerator = async (models, parameters = {}) => {
>>>>>>> 1260286d
  let encounters = await getEncounters(models, parameters);
  if (parameters.diagnosis) {
    encounters = await getAllDiagnoses(models, encounters);
  }

  const reportData = encounters.map(transformDataPoint);
  return generateReportFromQueryData(reportData, reportColumnTemplate);
};

export const permission = 'Encounter';<|MERGE_RESOLUTION|>--- conflicted
+++ resolved
@@ -94,14 +94,9 @@
 };
 
 const getAllDiagnoses = async (models, encounters) => {
-<<<<<<< HEAD
-  return Promise.all(
-    encounters.map(async encounter => ({
-=======
   const newEncounters = [];
   for (const encounter of encounters) {
     newEncounters.push({
->>>>>>> 1260286d
       ...encounter,
       diagnoses: await models.EncounterDiagnosis.findAll({
         include: ['Diagnosis'],
@@ -112,14 +107,9 @@
           encounterId: encounter.id,
         },
       }),
-<<<<<<< HEAD
-    })),
-  );
-=======
     });
   }
   return newEncounters;
->>>>>>> 1260286d
 };
 
 const stringifyDiagnoses = (diagnoses = []) =>
@@ -152,11 +142,7 @@
   };
 };
 
-<<<<<<< HEAD
 export const dataGenerator = async ({ models }, parameters = {}) => {
-=======
-export const dataGenerator = async (models, parameters = {}) => {
->>>>>>> 1260286d
   let encounters = await getEncounters(models, parameters);
   if (parameters.diagnosis) {
     encounters = await getAllDiagnoses(models, encounters);
