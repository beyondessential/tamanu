import { subDays } from 'date-fns';
import { toDateTimeString } from 'shared/utils/dateTime';
import { IMAGING_REQUEST_STATUS_CONFIG } from '../constants';
import { generateReportFromQueryData } from './utilities';

const FIELDS = [
  'Patient ID',
  'Patient first name',
  'Patient last name',
  'DOB',
  'Age',
  'Sex',
  'Village',
  'Facility',
  'Department',
  'Area',
  'Request ID',
  'Request date and time',
  'Supervising clinician',
  'Requesting clinician',
  'Priority',
  'Imaging type',
  'Area to be imaged',
  'Status',
  'Reason for cancellation',
];

// Reason for cancellation is a configurable field but these are the default values
const DEFAULT_REASONS_FOR_CANCELLATION = {
  clinical: 'Clinical reason',
  duplicate: 'Duplicate',
  'entered-in-error': 'Entered in error',
  'patient-discharged': 'Patient discharged',
  'patient-refused': 'Patient refused',
  other: 'Other',
};

const reportColumnTemplate = FIELDS.map(field => {
  if (field === 'Status') {
    return {
      title: field,
      accessor: data =>
        IMAGING_REQUEST_STATUS_CONFIG[data[field]]
          ? IMAGING_REQUEST_STATUS_CONFIG[data[field]].label
          : data[field],
    };
  }

  if (field === 'Reason for cancellation') {
    return {
      title: field,
<<<<<<< HEAD
      accessor: data => {
        return DEFAULT_REASONS_FOR_CANCELLATION[data[field]] ?? data[field];
      },
=======
      accessor: data => DEFAULT_REASONS_FOR_CANCELLATION[data[field]] ?? data[field],
>>>>>>> b84c413b
    };
  }

  return {
    title: field,
    accessor: data => data[field],
  };
});

const query = `
select 
  p.display_id as "Patient ID",
  p.first_name as "Patient first name" ,
  p.last_name as "Patient last name", 
  to_char(p.date_of_birth ::timestamp::date, 'DD/MM/YYYY') as "DOB",
  date_part('year', age(p.date_of_birth::date)) as "Age",
  p.sex as "Sex",
  rdv.name as "Village",
  f.name as "Facility",
  d.name as "Department",
  locationGroup.name as "Area",
  ir.id as "Request ID",
  to_char(ir.requested_date::timestamp, 'DD/MM/YYYY HH12:MI AM') as "Request date and time",
  u_supervising.display_name as "Supervising clinician",
  u_requesting.display_name as "Requesting clinician",
  ir.priority as "Priority",
  ir.imaging_type as "Imaging type",
  case
    when ira.id is not null then rdi.name
    else ni.content
    end as "Area to be imaged",
  ir.status as "Status",
  case
      when ir.status = 'cancelled' then ir.reason_for_cancellation
      else null
      end as "Reason for cancellation"
from
  imaging_requests ir
  left join encounters e on e.id=ir.encounter_id
  left join patients p on p.id=e.patient_id
  left join reference_data rdv on rdv.id=p.village_id
  left join locations l on l.id=e.location_id
  left join location_groups locationGroup on l.location_group_id=locationGroup.id
  left join facilities f on f.id = l.facility_id
  left join departments d on d.id = e.department_id
  left join users u_supervising on u_supervising.id=e.examiner_id
  left join users u_requesting on u_requesting.id=ir.requested_by_id
  left join note_pages np on np.record_id = ir.id and np.note_type = 'areaToBeImaged'
  left join note_items ni on np.id = ni.note_page_id
  left join imaging_request_areas ira on ira.imaging_request_id = ir.id
  left join reference_data rdi on rdi.id = ira.area_id
where
  case when :from_date is not null then ir.requested_date::date >= :from_date::date else true end
  and case when :to_date is not null then ir.requested_date::date <= :to_date::date else true end
  and case when :requested_by_id is not null then ir.requested_by_id = :requested_by_id else true end
  and case when :imaging_type is not null then ir.imaging_type = :imaging_type else true end
  and case when :areStatuses is not null then ir.status IN(:statuses) else true end
order by ir.requested_date;
`;

const getData = async (sequelize, parameters) => {
  const {
    fromDate = toDateTimeString(subDays(new Date(), 30)),
    toDate,
    requestedById,
    imagingType,
    statuses,
  } = parameters;

  const selectedStatuses = statuses?.split(', ') ?? null;

  return sequelize.query(query, {
    type: sequelize.QueryTypes.SELECT,
    replacements: {
      from_date: fromDate ?? null,
      to_date: toDate ?? null,
      requested_by_id: requestedById ?? null,
      imaging_type: imagingType ?? null,
      statuses: selectedStatuses,
      areStatuses: selectedStatuses ? 'true' : null,
    },
  });
};

export const dataGenerator = async ({ sequelize }, parameters = {}) => {
  const results = await getData(sequelize, parameters);

  return generateReportFromQueryData(results, reportColumnTemplate);
};

export const permission = 'ImagingRequest';<|MERGE_RESOLUTION|>--- conflicted
+++ resolved
@@ -49,13 +49,7 @@
   if (field === 'Reason for cancellation') {
     return {
       title: field,
-<<<<<<< HEAD
-      accessor: data => {
-        return DEFAULT_REASONS_FOR_CANCELLATION[data[field]] ?? data[field];
-      },
-=======
       accessor: data => DEFAULT_REASONS_FOR_CANCELLATION[data[field]] ?? data[field],
->>>>>>> b84c413b
     };
   }
 
