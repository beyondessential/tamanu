/* eslint-disable no-param-reassign */

import { Op } from 'sequelize';
import { subDays } from 'date-fns';
import { generateReportFromQueryData } from './utilities';
import { ageInYears } from '../utils/dateTime';

const reportColumnTemplate = [
  { title: 'Date', accessor: data => data.date },
  { title: 'Diagnosis', accessor: data => data.Diagnosis.name },
  { title: 'Patient First Name', accessor: data => data.encounter.patient.firstName },
  { title: 'Patient Last Name', accessor: data => data.encounter.patient.lastName },
  { title: 'National Health Number', accessor: data => data.encounter.patient.displayId },
  {
    title: 'Age',
<<<<<<< HEAD
    accessor: data => differenceInYears(new Date(), data.encounter.patient.dateOfBirth),
=======
    accessor: data => ageInYears(data.Encounter.patient.dateOfBirth),
>>>>>>> 547467fb
  },
  { title: 'Sex', accessor: data => data.encounter.patient.sex },
  {
    title: 'Contact Number',
    accessor: data => {
      const additionalDetails = JSON.parse(data.encounter.patient.additionalDetails || '{}');
      return additionalDetails.primaryContactNumber || additionalDetails.secondaryContactNumber;
    },
  },
  { title: 'Village', accessor: data => data.encounter.patient.ReferenceDatum.name },
  { title: 'Doctor/Nurse', accessor: data => data.encounter.examiner?.displayName || '' },
  { title: 'Department', accessor: data => data.encounter.department?.name || '' },
  { title: 'Certainty', accessor: data => data.certainty },
  { title: 'Is Primary', accessor: data => (data.isPrimary ? 'yes' : 'no') },
];

function parametersToSqlWhere(parameters) {
  // eslint-disable-next-line no-param-reassign
  parameters.fromDate = parameters.fromDate || subDays(new Date(), 30).toISOString();

  const whereClause = Object.entries(parameters)
    .filter(([, val]) => val)
    .reduce(
      (where, [key, value]) => {
        switch (key) {
          case 'village':
            where['$encounter->patient.village_id$'] = value;
            break;
          case 'practitioner':
            where['$encounter.examiner_id$'] = value;
            break;
          case 'fromDate':
            where.date[Op.gte] = value;
            break;
          case 'toDate':
            where.date[Op.lte] = value;
            break;
          default:
            break;
        }

        // account for multiple diagnosis parameters, ie.
        // diagnosis, diagnosis2, diagnosis3...
        if (/^diagnosis[0-9]*$/.test(key)) {
          where.diagnosisId.push(value);
        }
        return where;
      },
      {
        date: {},
        diagnosisId: [],
      },
    );
  return whereClause;
}

async function queryDiagnosesData(models, parameters) {
  const result = await models.EncounterDiagnosis.findAll({
    include: [
      {
        model: models.Encounter,
        as: 'encounter',
        include: [
          {
            model: models.Patient,
            as: 'patient',
            include: [{ model: models.ReferenceData, as: 'village' }],
          },
          { model: models.User, as: 'examiner' },
          { model: models.Department, as: 'department' },
        ],
      },
      { model: models.ReferenceData, as: 'Diagnosis' },
    ],
    where: parametersToSqlWhere(parameters),
  });
  return result;
}

export async function dataGenerator({ models }, parameters) {
  const queryResults = await queryDiagnosesData(models, parameters);
  return generateReportFromQueryData(queryResults, reportColumnTemplate);
}

export const permission = 'EncounterDiagnosis';<|MERGE_RESOLUTION|>--- conflicted
+++ resolved
@@ -13,11 +13,7 @@
   { title: 'National Health Number', accessor: data => data.encounter.patient.displayId },
   {
     title: 'Age',
-<<<<<<< HEAD
-    accessor: data => differenceInYears(new Date(), data.encounter.patient.dateOfBirth),
-=======
-    accessor: data => ageInYears(data.Encounter.patient.dateOfBirth),
->>>>>>> 547467fb
+    accessor: data => ageInYears(data.encounter.patient.dateOfBirth),
   },
   { title: 'Sex', accessor: data => data.encounter.patient.sex },
   {
