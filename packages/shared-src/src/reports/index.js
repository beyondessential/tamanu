import * as admissions from './admissions';
import * as incompleteReferrals from './incomplete-referrals';
import * as recentDiagnoses from './recent-diagnoses';
<<<<<<< HEAD
import * as covidVaccineList from './covid-vaccine-list';
=======
import * as vaccineList from './vaccine-list';
>>>>>>> 3d8c429c
import * as covidVaccineDailySummaryByVillage from './covid-vaccine-daily-summary-village';
import {
  generateCovidVaccineSummaryDose1Report,
  generateCovidVaccineSummaryDose2Report,
  permission as covidVaccineSummaryPermission,
} from './covid-vaccine-summary';
import * as aefi from './aefi';
import * as samoaAefi from './samoa-aefi';
import * as numberPatientsRegisteredByDate from './number-patients-registered-by-date';
import * as registeredPatients from './registered-patients';
import * as covidSwabLabTestList from './covid-swab-lab-test-list';
import * as covidSwabLabTestsSummary from './covid-swab-lab-tests-summary';

export function getReportModule(reportType) {
  switch (reportType) {
    default:
      return null;
    case 'admissions':
      return admissions;
    case 'incomplete-referrals':
      return incompleteReferrals;
    case 'recent-diagnoses':
      return recentDiagnoses;
<<<<<<< HEAD
    case 'covid-vaccine-list':
      return covidVaccineList;
=======
    case 'vaccine-list':
      return vaccineList;
>>>>>>> 3d8c429c
    case 'covid-vaccine-daily-summary-village':
      return covidVaccineDailySummaryByVillage;
    case 'covid-vaccine-summary-dose1':
      return {
        permission: covidVaccineSummaryPermission,
        dataGenerator: generateCovidVaccineSummaryDose1Report,
      };
    case 'covid-vaccine-summary-dose2':
      return {
        permission: covidVaccineSummaryPermission,
        dataGenerator: generateCovidVaccineSummaryDose2Report,
      };
    case 'aefi':
      return aefi;
    case 'samoa-aefi':
      return samoaAefi;
    case 'number-patients-registered-by-date':
      return numberPatientsRegisteredByDate;
    case 'registered-patients':
      return registeredPatients;
    case 'covid-swab-lab-test-list':
      return covidSwabLabTestList;
    case 'covid-swab-lab-tests-summary':
      return covidSwabLabTestsSummary;
  }
}<|MERGE_RESOLUTION|>--- conflicted
+++ resolved
@@ -1,11 +1,7 @@
 import * as admissions from './admissions';
 import * as incompleteReferrals from './incomplete-referrals';
 import * as recentDiagnoses from './recent-diagnoses';
-<<<<<<< HEAD
-import * as covidVaccineList from './covid-vaccine-list';
-=======
 import * as vaccineList from './vaccine-list';
->>>>>>> 3d8c429c
 import * as covidVaccineDailySummaryByVillage from './covid-vaccine-daily-summary-village';
 import {
   generateCovidVaccineSummaryDose1Report,
@@ -29,13 +25,8 @@
       return incompleteReferrals;
     case 'recent-diagnoses':
       return recentDiagnoses;
-<<<<<<< HEAD
-    case 'covid-vaccine-list':
-      return covidVaccineList;
-=======
     case 'vaccine-list':
       return vaccineList;
->>>>>>> 3d8c429c
     case 'covid-vaccine-daily-summary-village':
       return covidVaccineDailySummaryByVillage;
     case 'covid-vaccine-summary-dose1':
