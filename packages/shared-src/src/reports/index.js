import * as admissions from './admissions';
import * as incompleteReferrals from './incomplete-referrals';
import * as recentDiagnoses from './recent-diagnoses';
<<<<<<< HEAD
import * as covidVaccineList from './covid-vaccine-list';
import * as covidVaccineDailySummaryByVillage from './covid-vaccine-daily-summary-village';
=======
import * as vaccineList from './vaccine-list';
>>>>>>> 201b929c
import {
  generateCovidVaccineSummaryDose1Report,
  generateCovidVaccineSummaryDose2Report,
  permission as covidVaccineSummaryPermission,
} from './covid-vaccine-summary';
import * as aefi from './aefi';
import * as samoaAefi from './samoa-aefi';
import * as numberPatientsRegisteredByDate from './number-patients-registered-by-date';
import * as registeredPatients from './registered-patients';
import * as covidSwabLabTestList from './covid-swab-lab-test-list';
import * as covidSwabLabTestsSummary from './covid-swab-lab-tests-summary';

export function getReportModule(reportType) {
  switch (reportType) {
    default:
      return null;
    case 'admissions':
      return admissions;
    case 'incomplete-referrals':
      return incompleteReferrals;
    case 'recent-diagnoses':
      return recentDiagnoses;
<<<<<<< HEAD
    case 'covid-vaccine-list':
      return covidVaccineList;
    case 'covid-vaccine-daily-summary-village':
      return covidVaccineDailySummaryByVillage;
=======
    case 'vaccine-list':
      return vaccineList;
>>>>>>> 201b929c
    case 'covid-vaccine-summary-dose1':
      return {
        permission: covidVaccineSummaryPermission,
        dataGenerator: generateCovidVaccineSummaryDose1Report,
      };
    case 'covid-vaccine-summary-dose2':
      return {
        permission: covidVaccineSummaryPermission,
        dataGenerator: generateCovidVaccineSummaryDose2Report,
      };
    case 'aefi':
      return aefi;
    case 'samoa-aefi':
      return samoaAefi;
    case 'number-patients-registered-by-date':
      return numberPatientsRegisteredByDate;
    case 'registered-patients':
      return registeredPatients;
    case 'covid-swab-lab-test-list':
      return covidSwabLabTestList;
    case 'covid-swab-lab-tests-summary':
      return covidSwabLabTestsSummary;
  }
}<|MERGE_RESOLUTION|>--- conflicted
+++ resolved
@@ -1,12 +1,8 @@
 import * as admissions from './admissions';
 import * as incompleteReferrals from './incomplete-referrals';
 import * as recentDiagnoses from './recent-diagnoses';
-<<<<<<< HEAD
-import * as covidVaccineList from './covid-vaccine-list';
+import * as vaccineList from './vaccine-list';
 import * as covidVaccineDailySummaryByVillage from './covid-vaccine-daily-summary-village';
-=======
-import * as vaccineList from './vaccine-list';
->>>>>>> 201b929c
 import {
   generateCovidVaccineSummaryDose1Report,
   generateCovidVaccineSummaryDose2Report,
@@ -29,15 +25,10 @@
       return incompleteReferrals;
     case 'recent-diagnoses':
       return recentDiagnoses;
-<<<<<<< HEAD
-    case 'covid-vaccine-list':
-      return covidVaccineList;
+    case 'vaccine-list':
+      return vaccineList;
     case 'covid-vaccine-daily-summary-village':
       return covidVaccineDailySummaryByVillage;
-=======
-    case 'vaccine-list':
-      return vaccineList;
->>>>>>> 201b929c
     case 'covid-vaccine-summary-dose1':
       return {
         permission: covidVaccineSummaryPermission,
