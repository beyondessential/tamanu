import * as admissions from './admissions';
import * as incompleteReferrals from './incomplete-referrals';
import * as recentDiagnoses from './recent-diagnoses';
import * as vaccineList from './vaccine-list';
<<<<<<< HEAD
import * as covidVaccineDailySummaryByVillage from './covid-vaccine-daily-summary-village';
=======
import * as covidVaccineList from './covid-vaccine-list';
>>>>>>> 3ea535ff
import {
  generateCovidVaccineSummaryDose1Report,
  generateCovidVaccineSummaryDose2Report,
  permission as covidVaccineSummaryPermission,
} from './covid-vaccine-summary';
import * as aefi from './aefi';
import * as samoaAefi from './samoa-aefi';
import * as numberPatientsRegisteredByDate from './number-patients-registered-by-date';
import * as registeredPatients from './registered-patients';
import * as covidSwabLabTestList from './covid-swab-lab-test-list';
import * as covidSwabLabTestsSummary from './covid-swab-lab-tests-summary';
import * as indiaAssistiveTechnologyDeviceLineList from './india-assistive-technology-device-line-list';
import * as iraqAssistiveTechnologyDeviceLineList from './iraq-assistive-technology-device-line-list';
import * as pngAssistiveTechnologyDeviceLineList from './png-assistive-technology-device-line-list';

export function getReportModule(reportType) {
  switch (reportType) {
    default:
      return null;
    case 'admissions':
      return admissions;
    case 'incomplete-referrals':
      return incompleteReferrals;
    case 'recent-diagnoses':
      return recentDiagnoses;
    case 'vaccine-list':
      return vaccineList;
<<<<<<< HEAD
    case 'covid-vaccine-daily-summary-village':
      return covidVaccineDailySummaryByVillage;
=======
    case 'covid-vaccine-list':
      return covidVaccineList;
>>>>>>> 3ea535ff
    case 'covid-vaccine-summary-dose1':
      return {
        permission: covidVaccineSummaryPermission,
        dataGenerator: generateCovidVaccineSummaryDose1Report,
      };
    case 'covid-vaccine-summary-dose2':
      return {
        permission: covidVaccineSummaryPermission,
        dataGenerator: generateCovidVaccineSummaryDose2Report,
      };
    case 'aefi':
      return aefi;
    case 'samoa-aefi':
      return samoaAefi;
    case 'number-patients-registered-by-date':
      return numberPatientsRegisteredByDate;
    case 'registered-patients':
      return registeredPatients;
    case 'covid-swab-lab-test-list':
      return covidSwabLabTestList;
    case 'covid-swab-lab-tests-summary':
      return covidSwabLabTestsSummary;
    case 'india-assistive-technology-device-line-list':
      return indiaAssistiveTechnologyDeviceLineList;
    case 'iraq-assistive-technology-device-line-list':
      return iraqAssistiveTechnologyDeviceLineList;
    case 'png-assistive-technology-device-line-list':
      return pngAssistiveTechnologyDeviceLineList;
  }
}

export { REPORT_DEFINITIONS } from './reportDefinitions';<|MERGE_RESOLUTION|>--- conflicted
+++ resolved
@@ -2,11 +2,8 @@
 import * as incompleteReferrals from './incomplete-referrals';
 import * as recentDiagnoses from './recent-diagnoses';
 import * as vaccineList from './vaccine-list';
-<<<<<<< HEAD
+import * as covidVaccineList from './covid-vaccine-list';
 import * as covidVaccineDailySummaryByVillage from './covid-vaccine-daily-summary-village';
-=======
-import * as covidVaccineList from './covid-vaccine-list';
->>>>>>> 3ea535ff
 import {
   generateCovidVaccineSummaryDose1Report,
   generateCovidVaccineSummaryDose2Report,
@@ -34,13 +31,10 @@
       return recentDiagnoses;
     case 'vaccine-list':
       return vaccineList;
-<<<<<<< HEAD
+    case 'covid-vaccine-list':
+      return covidVaccineList;
     case 'covid-vaccine-daily-summary-village':
       return covidVaccineDailySummaryByVillage;
-=======
-    case 'covid-vaccine-list':
-      return covidVaccineList;
->>>>>>> 3ea535ff
     case 'covid-vaccine-summary-dose1':
       return {
         permission: covidVaccineSummaryPermission,
