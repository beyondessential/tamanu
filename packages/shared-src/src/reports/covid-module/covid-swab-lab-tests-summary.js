--- conflicted
+++ resolved
@@ -1,10 +1,6 @@
 import { Sequelize, Op } from 'sequelize';
 import { groupBy } from 'lodash';
-<<<<<<< HEAD
-import { format, parseISO } from 'date-fns';
-=======
 import { endOfDay, parseISO, startOfDay, subDays } from 'date-fns';
->>>>>>> 629a01cf
 import { generateReportFromQueryData } from '../utilities';
 import { toDateTimeString, format } from '../../utils/dateTime';
 
@@ -68,11 +64,7 @@
   const reportColumnTemplate = [
     {
       title: 'Date',
-<<<<<<< HEAD
-      accessor: data => format(parseISO(data.testDate), 'yyyy/MM/dd'),
-=======
       accessor: data => format(data.testDate, 'yyyy/MM/dd'),
->>>>>>> 629a01cf
     },
     {
       title: 'Total tests',
