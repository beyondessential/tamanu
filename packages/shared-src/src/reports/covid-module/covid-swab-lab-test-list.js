--- conflicted
+++ resolved
@@ -306,13 +306,9 @@
         submittedDate: formatDate(labTest.date),
         requestedDate: formatDate(labRequest.requestedDate),
         testingDate: formatDate(labTest.completedDate),
-<<<<<<< HEAD
         testingTime: labTest.completedDate
           ? format(parseISO(labTest.completedDate), 'h:mm:ss aa')
           : '',
-=======
-        testingTime: labTest.completedDate ? format(labTest.completedDate, 'h:mm:ss aa') : '',
->>>>>>> 629a01cf
         priority: labRequest?.priority?.name,
         testingLaboratory: labRequest?.laboratory?.name,
         laboratoryOfficer: labTest?.laboratoryOfficer,
