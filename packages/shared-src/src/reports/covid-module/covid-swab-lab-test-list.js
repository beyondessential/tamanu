import {
  isWithinInterval,
  isBefore,
  isAfter,
  startOfDay,
  endOfDay,
  isSameDay,
  parseISO,
  subDays,
} from 'date-fns';
import { differenceInMilliseconds, format } from 'shared/utils/dateTime';
import { groupBy } from 'lodash';
import { Op } from 'sequelize';
import { LAB_REQUEST_STATUSES, LAB_REQUEST_STATUS_LABELS } from '../../constants';
import { generateReportFromQueryData } from '../utilities';
import { parseISO9075 } from '../../utils/dateTime';
import { transformAnswers } from '../utilities/transformAnswers';

const WILLIAM_HOROTO_IDS = [
  'f4a0e3f0-54da-4fc9-a73e-1b72c9ca92a5', // Kiribati
  '4d719b6f-af55-42ac-99b3-5a27cadaab2b', // Palau
  '2d574680-e0fc-4956-a37e-121ccb434995', // Fiji
  'e8a51fc9-28fd-4284-8d00-9ef87bd8d855', // Nauru // TFAI897159
  'c11229a7-b95c-4416-a3ad-560cd75d8f21', // Nauru // RQCO669542
  'cebdd9a4-2744-4ad2-9919-98dc0b15464c', // Dev - for testing purposes
];

const YIELD_EVERY_N_LOOPS = 100;

const yieldControl = () => new Promise(resolve => setTimeout(resolve, 20));

const parametersToLabTestSqlWhere = parameters => {
  const defaultWhereClause = {
    '$labRequest.lab_test_category_id$': ['labTestCategory-COVID', 'labTestCategory-COVIDRAT'],
    '$labRequest.status$': {
      [Op.ne]: LAB_REQUEST_STATUSES.DELETED,
    },
    '$labRequest->encounter->patient.id$': {
      [Op.notIn]: WILLIAM_HOROTO_IDS,
    },
  };

  if (!parameters || !Object.keys(parameters).length) {
    return defaultWhereClause;
  }

  const whereClause = Object.entries(parameters)
    .filter(([, val]) => val)
    .reduce((where, [key, value]) => {
      const newWhere = { ...where };
      switch (key) {
        case 'village':
          newWhere['$labRequest->encounter->patient.village_id$'] = value;
          break;
        case 'labTestLaboratory':
          newWhere['$labRequest.lab_test_laboratory_id$'] = value;
          break;
        default:
          break;
      }
      return newWhere;
    }, defaultWhereClause);

  return whereClause;
};

const parametersToSurveyResponseSqlWhere = (parameters, { surveyId }) => {
  const defaultWhereClause = {
    '$surveyResponse.survey_id$': surveyId,
  };

  if (!parameters || !Object.keys(parameters).length) {
    return defaultWhereClause;
  }

  const whereClause = Object.entries(parameters)
    .filter(([, val]) => val)
    .reduce((where, [key, value]) => {
      const newWhere = { ...where };
      switch (key) {
        case 'village':
          newWhere['$surveyResponse->encounter->patient.village_id$'] = value;
          break;
        default:
          break;
      }
      return newWhere;
    }, defaultWhereClause);

  return whereClause;
};

const getLabTests = async (models, parameters) =>
  models.LabTest.findAll({
    include: [
      {
        model: models.LabRequest,
        as: 'labRequest',
        include: [
          {
            model: models.Encounter,
            as: 'encounter',
            include: [
              {
                model: models.Patient,
                as: 'patient',
                include: [
                  {
                    model: models.PatientAdditionalData,
                    as: 'additionalData',
                    include: ['ethnicity', 'nationality'],
                  },
                  'village',
                ],
              },
              {
                model: models.Location,
                as: 'location',
                include: ['facility'],
              },
            ],
          },
          { model: models.ReferenceData, as: 'category' },
          { model: models.ReferenceData, as: 'priority' },
          { model: models.ReferenceData, as: 'laboratory' },
          { model: models.User, as: 'requestedBy' },
        ],
      },
      {
        model: models.ReferenceData,
        as: 'labTestMethod',
      },
      {
        model: models.LabTestType,
        as: 'labTestType',
      },
    ],
    where: parametersToLabTestSqlWhere(parameters),
    order: [
      // The date column only has daily resolution, so will return in non-deterministic order
      ['date', 'ASC'],
      ['created_at', 'ASC'],
    ],
    raw: true,
    nest: true,
  });

const getFijiCovidAnswers = async (models, parameters, { surveyId, dateFormat }) => {
  // Use the latest survey responses per patient above to get the corresponding answers
  const answers = await models.SurveyResponseAnswer.findAll({
    where: parametersToSurveyResponseSqlWhere(parameters, { surveyId }),
    include: [
      {
        model: models.SurveyResponse,
        as: 'surveyResponse',
        include: [
          {
            model: models.Encounter,
            as: 'encounter',
            // patient is only necessary if a village is specified
            ...(parameters.village
              ? {
                  include: [
                    {
                      model: models.Patient,
                      as: 'patient',
                    },
                  ],
                }
              : {}),
          },
        ],
        order: [['end_time', 'ASC']],
      },
    ],
    raw: true,
    nest: true,
  });

  const components = await models.SurveyScreenComponent.getComponentsForSurvey(surveyId);

  const transformedAnswers = await transformAnswers(models, answers, components, {
    dateFormat,
  });

  return transformedAnswers;
};

// Find latest survey response within date range using the answers.
const getLatestPatientAnswerInDateRange = (
  transformedAnswersByPatientAndDataElement,
  currentlabTestDate,
  nextLabTestDate,
  patientId,
  dataElementId,
) => {
  const patientTransformedAnswers =
    transformedAnswersByPatientAndDataElement[`${patientId}|${dataElementId}`];

  if (!patientTransformedAnswers) {
    return undefined;
  }

  const sortedLatestToOldestAnswers = patientTransformedAnswers.sort((a1, a2) =>
    differenceInMilliseconds(a2.responseEndTime, a1.responseEndTime),
  );

  const latestAnswer = sortedLatestToOldestAnswers.find(a =>
    isWithinInterval(new Date(a.responseEndTime), {
      start: currentlabTestDate,
      end: nextLabTestDate,
    }),
  );

  return latestAnswer?.body;
};

const getLabTestRecords = async (
  labTests,
  transformedAnswers,
  parameters,
  { surveyQuestionCodes, dateFormat, dateFilterBy },
) => {
  const transformedAnswersByPatientAndDataElement = groupBy(
    transformedAnswers,
    a => `${a.patientId}|${a.dataElementId}`,
  );

  // Group the lab tests by patient so that we can determine the correct sample collection form for each lab request
  // For example, If a patient have 3 lab requests (1st on July 1st, 2nd on July 10th and 3rd on July 15th).
  // For the first request, it should pick the latest sample collection form from July 1st - 9th
  // For the second request, it should pick the latest sample collection forms from July 10th - 14th
  // For the third request, it should pick the latest sample collection form from July 15th onwards.
  const labTestsByPatientId = groupBy(
    labTests,
    labTest => labTest?.labRequest?.encounter?.patientId,
  );

  const results = [];
  let totalLoops = 0;

  for (const [patientId, patientLabTests] of Object.entries(labTestsByPatientId)) {
    // lab tests were already sorted by 'date' ASC in the sql.
    for (let i = 0; i < patientLabTests.length; i++) {
      totalLoops++;
      if (totalLoops % YIELD_EVERY_N_LOOPS === 0) {
        await yieldControl();
      }

      const labTest = patientLabTests[i];
<<<<<<< HEAD
      const currentLabTestDate = startOfDay(labTest.date);
      const dateToFilterBy =
        dateFilterBy === 'labRequest.sampleTime'
          ? startOfDay(parseISO9075(labTest.labRequest.sampleTime))
          : currentLabTestDate;

      console.log(
        dateFilterBy,
        dateToFilterBy,
        parameters.fromDate,
        isBefore(dateToFilterBy, startOfDay(new Date(parameters.fromDate))),
        parameters.toDate,
        isAfter(dateToFilterBy, endOfDay(new Date(parameters.toDate))),
      );
      // Get all lab tests regardless and filter fromDate and toDate in memory
      // to ensure that we have the date range from current lab test to the next lab test correctly.
      if (
        parameters.fromDate &&
        isBefore(dateToFilterBy, startOfDay(new Date(parameters.fromDate)))
=======
      const currentLabTestDate = startOfDay(parseISO(labTest.date));

      // Get all lab tests regardless and filter fromDate and toDate in memory
      // to ensure that we have the date range from current lab test to the next lab test correctly.
      if (
        isBefore(
          currentLabTestDate,
          startOfDay(parameters.fromDate ? new Date(parameters.fromDate) : subDays(new Date(), 30)),
        )
>>>>>>> 1b3215e1
      ) {
        continue;
      }

      if (parameters.toDate && isAfter(dateToFilterBy, endOfDay(new Date(parameters.toDate)))) {
        continue;
      }

      const nextLabTest = patientLabTests[i + 1];
      let nextLabTestDate;

      if (nextLabTest) {
        const nextLabTestTimestamp = parseISO(nextLabTest.date);
        // if next lab test not on the same date (next one on a different date,
        // startOf('day') to exclude the next date when comparing range later
        if (!isSameDay(currentLabTestDate, nextLabTestTimestamp)) {
          nextLabTestDate = startOfDay(nextLabTestTimestamp);
        } else {
          // if next lab test on the same date, just use its raw timestamp
          nextLabTestDate = nextLabTestTimestamp;
        }
      } else {
        // use current time if there's no next lab test
        nextLabTestDate = new Date();
      }

      const { labRequest } = labTest;
      const encounter = labRequest?.encounter;
      const patient = encounter?.patient;
      const village = patient?.village?.name;
      const patientAdditionalData = patient?.additionalData?.[0];

      const formatDate = date => (date ? format(date, dateFormat) : '');

      const labTestRecord = {
        firstName: patient?.firstName,
        lastName: patient?.lastName,
        dob: formatDate(patient?.dateOfBirth),
        sex: patient?.sex,
        patientId: patient?.displayId,
        village,
        labRequestId: labRequest?.displayId,
        labRequestType: labRequest?.category?.name,
        labTestType: labTest?.labTestType?.name,
        status: LAB_REQUEST_STATUS_LABELS[labRequest?.status] || labRequest?.status,
        result: labTest.result,
        requestedBy: labRequest?.requestedBy?.displayName,
        submittedDate: formatDate(labTest.date),
        requestedDate: formatDate(labRequest.requestedDate),
        testingDate: formatDate(labTest.completedDate),
        testingTime: labTest.completedDate
          ? format(new Date(labTest.completedDate), 'h:mm:ss aa')
          : '',
        priority: labRequest?.priority?.name,
        testingLaboratory: labRequest?.laboratory?.name,
        laboratoryOfficer: labTest?.laboratoryOfficer,
        labTestMethod: labTest?.labTestMethod?.name,
        additionalDataEthnicity: patientAdditionalData?.ethnicity?.name,
        additionalDataNationality: patientAdditionalData?.nationality?.name,
        additionalDataPassportNumber: patientAdditionalData?.passport,
        sampleTime: labRequest?.sampleTime,
        facilityName: encounter?.location?.facility?.name,
      };
      Object.entries(surveyQuestionCodes).forEach(([key, dataElement]) => {
        labTestRecord[key] = getLatestPatientAnswerInDateRange(
          transformedAnswersByPatientAndDataElement,
          currentLabTestDate,
          nextLabTestDate,
          patientId,
          dataElement,
        );
      });

      results.push(labTestRecord);
    }
  }

  return results;
};

export const baseDataGenerator = async (
  { models },
  parameters = {},
  {
    surveyId,
    reportColumnTemplate,
    surveyQuestionCodes,
    dateFormat = 'yyyy/MM/dd',
    dateFilterBy = 'date',
  },
) => {
  const labTests = await getLabTests(models, parameters);
  const transformedAnswers = await getFijiCovidAnswers(models, parameters, {
    surveyId,
    dateFormat,
  });
  const reportData = await getLabTestRecords(labTests, transformedAnswers, parameters, {
    surveyQuestionCodes,
    dateFormat,
    dateFilterBy,
  });
  return generateReportFromQueryData(reportData, reportColumnTemplate);
};

export const permission = 'LabTest';<|MERGE_RESOLUTION|>--- conflicted
+++ resolved
@@ -248,8 +248,7 @@
       }
 
       const labTest = patientLabTests[i];
-<<<<<<< HEAD
-      const currentLabTestDate = startOfDay(labTest.date);
+      const currentLabTestDate = startOfDay(parseISO(labTest.date));
       const dateToFilterBy =
         dateFilterBy === 'labRequest.sampleTime'
           ? startOfDay(parseISO9075(labTest.labRequest.sampleTime))
@@ -267,18 +266,7 @@
       // to ensure that we have the date range from current lab test to the next lab test correctly.
       if (
         parameters.fromDate &&
-        isBefore(dateToFilterBy, startOfDay(new Date(parameters.fromDate)))
-=======
-      const currentLabTestDate = startOfDay(parseISO(labTest.date));
-
-      // Get all lab tests regardless and filter fromDate and toDate in memory
-      // to ensure that we have the date range from current lab test to the next lab test correctly.
-      if (
-        isBefore(
-          currentLabTestDate,
-          startOfDay(parameters.fromDate ? new Date(parameters.fromDate) : subDays(new Date(), 30)),
-        )
->>>>>>> 1b3215e1
+        isBefore(currentLabTestDate, startOfDay(new Date(parameters.fromDate)))
       ) {
         continue;
       }
