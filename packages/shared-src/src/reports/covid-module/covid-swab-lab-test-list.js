--- conflicted
+++ resolved
@@ -1,19 +1,13 @@
-<<<<<<< HEAD
 import {
-  differenceInMilliseconds,
   isWithinInterval,
   isBefore,
   isAfter,
   startOfDay,
   endOfDay,
-  format,
   isSameDay,
   parseISO,
 } from 'date-fns';
-=======
-import { isBefore, isAfter, isWithinInterval, startOfDay, endOfDay, isSameDay } from 'date-fns';
 import { differenceInMilliseconds, format } from 'shared/utils/dateTime';
->>>>>>> a525731d
 import { groupBy } from 'lodash';
 import { Op } from 'sequelize';
 import { LAB_REQUEST_STATUSES, LAB_REQUEST_STATUS_LABELS } from '../../constants';
@@ -252,11 +246,7 @@
       }
 
       const labTest = patientLabTests[i];
-<<<<<<< HEAD
       const currentLabTestDate = startOfDay(parseISO(labTest.date));
-=======
-      const currentLabTestDate = startOfDay(new Date(labTest.date));
->>>>>>> a525731d
 
       // Get all lab tests regardless and filter fromDate and toDate in memory
       // to ensure that we have the date range from current lab test to the next lab test correctly.
