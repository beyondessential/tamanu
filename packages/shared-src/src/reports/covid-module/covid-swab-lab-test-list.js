--- conflicted
+++ resolved
@@ -258,23 +258,14 @@
       // to ensure that we have the date range from current lab test to the next lab test correctly.
       if (
         isBefore(
-<<<<<<< HEAD
           dateToFilterBy,
-          startOfDay(parameters.fromDate ? new Date(parameters.fromDate) : subDays(new Date(), 30)),
-=======
-          currentLabTestDate,
           startOfDay(parameters.fromDate ? parseISO(parameters.fromDate) : subDays(new Date(), 30)),
->>>>>>> 6c39708b
         )
       ) {
         continue;
       }
 
-<<<<<<< HEAD
-      if (parameters.toDate && isAfter(dateToFilterBy, endOfDay(new Date(parameters.toDate)))) {
-=======
-      if (parameters.toDate && isAfter(currentLabTestDate, endOfDay(parseISO(parameters.toDate)))) {
->>>>>>> 6c39708b
+      if (parameters.toDate && isAfter(dateToFilterBy, endOfDay(parseISO(parameters.toDate)))) {
         continue;
       }
 
