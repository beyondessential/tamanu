/* eslint-disable no-param-reassign */

import { Op } from 'sequelize';
<<<<<<< HEAD
import { subDays } from 'date-fns';
import { format } from 'shared/utils/dateTime';
=======
import { subDays, format } from 'date-fns';
import { parseISO9075, toDateTimeString } from 'shared/utils/dateTime';
>>>>>>> d7711985
import { generateReportFromQueryData } from '../utilities';

const DATE_FORMAT = 'yyyy/MM/dd';

const reportColumnTemplate = [
  {
    title: 'Patient Name',
    accessor: data => data.patientName,
  },
  { title: 'UID', accessor: data => data.uid },
  { title: 'DOB', accessor: data => format(data.dob, DATE_FORMAT) },
  { title: 'Sex', accessor: data => data.sex },
  { title: 'Village', accessor: data => data.village },
  { title: 'First dose given', accessor: data => data.dose1 },
  {
    title: 'First dose date',
    accessor: data => format(parseISO9075(data.dose1Date), DATE_FORMAT),
  },
  { title: 'Second dose given', accessor: data => data.dose2 },
  {
    title: 'Second dose date',
    accessor: data => format(parseISO9075(data.dose2Date), DATE_FORMAT),
  },
  { title: 'Vaccine Name', accessor: data => data.vaccineLabel },
];

function parametersToSqlWhere(parameters) {
  if (!parameters.fromDate) {
    parameters.fromDate = toDateTimeString(subDays(new Date(), 30));
  }

  const whereClause = Object.entries(parameters)
    .filter(([, val]) => val)
    .reduce(
      (where, [key, value]) => {
        switch (key) {
          case 'village':
            where['$encounter->patient.village_id$'] = value;
            break;
          case 'fromDate':
            if (!where.date) {
              where.date = {};
            }
            where.date[Op.gte] = value;
            break;
          case 'toDate':
            if (!where.date) {
              where.date = {};
            }
            where.date[Op.lte] = value;
            break;
          default:
            break;
        }
        return where;
      },
      {
        '$scheduledVaccine.label$': {
          [Op.in]: ['COVID-19 AZ', 'COVID-19 Pfizer'],
        },
      },
    );

  return whereClause;
}

async function queryCovidVaccineListData(models, parameters) {
  const result = await models.AdministeredVaccine.findAll({
    include: [
      {
        model: models.Encounter,
        as: 'encounter',
        include: [
          {
            model: models.Patient,
            as: 'patient',
            include: [{ model: models.ReferenceData, as: 'village' }],
          },
        ],
      },
      {
        model: models.ScheduledVaccine,
        as: 'scheduledVaccine',
      },
    ],
    where: parametersToSqlWhere(parameters),
  });
  const administeredVaccines = result.map(r => r.get({ plain: true }));
  const patients = administeredVaccines.reduce((acc, vaccine) => {
    if (!vaccine.encounter?.patientId) {
      return acc;
    }
    const {
      encounter: {
        patientId,
        patient: { displayId, firstName, lastName, dateOfBirth, village, sex },
      },
      date,
      scheduledVaccine: { schedule, label },
    } = vaccine;
    if (!acc[patientId]) {
      acc[patientId] = {
        patientName: `${firstName} ${lastName}`,
        uid: displayId,
        dob: parseISO9075(dateOfBirth).toLocaleDateString(),
        village: village?.name,
        dose1: 'No',
        dose2: 'No',
        vaccineLabel: label,
        sex,
      };
    }
    if (schedule === 'Dose 1') {
      acc[patientId].dose1 = 'Yes';
      acc[patientId].dose1Date = date.toLocaleDateString();
    }
    if (schedule === 'Dose 2') {
      acc[patientId].dose2 = 'Yes';
      acc[patientId].dose2Date = date.toLocaleDateString();
    }
    return acc;
  }, {});
  return Object.values(patients);
}

export async function dataGenerator({ models }, parameters) {
  const queryResults = await queryCovidVaccineListData(models, parameters);
  return generateReportFromQueryData(queryResults, reportColumnTemplate);
}

export const permission = 'PatientVaccine';<|MERGE_RESOLUTION|>--- conflicted
+++ resolved
@@ -1,13 +1,8 @@
 /* eslint-disable no-param-reassign */
 
 import { Op } from 'sequelize';
-<<<<<<< HEAD
 import { subDays } from 'date-fns';
-import { format } from 'shared/utils/dateTime';
-=======
-import { subDays, format } from 'date-fns';
-import { parseISO9075, toDateTimeString } from 'shared/utils/dateTime';
->>>>>>> d7711985
+import { parseISO9075, toDateTimeString, format } from 'shared/utils/dateTime';
 import { generateReportFromQueryData } from '../utilities';
 
 const DATE_FORMAT = 'yyyy/MM/dd';
