/* eslint-disable import/no-unresolved, import/extensions */

import { subDays, format } from 'date-fns';
import { groupBy } from 'lodash';
import moment from 'moment';
import { Op } from 'sequelize';
import { getAgeFromDate } from '../../../utils/date';
import { generateReportFromQueryData } from '../../utilities';
import { transformAnswers } from '../../utilities/transformAnswers';

const INITIAL_SURVEY_ID = 'program-palaucovid19-palaucovidinitialcasereportform';
const FOLLOW_UP_SURVEY_ID = 'program-palaucovid19-palaucovidfollowupcasereport';

const reportColumnTemplate = [
  { title: 'Case ID', accessor: data => data['pde-PalauCOVCase6'] },
  { title: 'Case investigator', accessor: data => data['pde-PalauCOVCase2'] },
  { title: 'Case investigator (If other)', accessor: data => data['pde-PalauCOVCase2a'] },
  { title: 'EpiWeek', accessor: data => data['pde-PalauCOVCase33'] },
  { title: 'Case report date', accessor: data => data['pde-PalauCOVCase3'] },
  { title: 'Interview date', accessor: data => data['pde-PalauCOVCase4'] },
  { title: 'Hospital No.', accessor: data => data.patient.displayId },
  { title: 'Passport number', accessor: data => data['pde-PalauCOVCase6'] },
  { title: 'Last name', accessor: data => data.patient.lastName },
  { title: 'First name', accessor: data => data.patient.firstName },
  { title: 'Middle name', accessor: data => data.patient.middleName },
  { title: 'DOB', accessor: data => format(data.patient.dateOfBirth, 'yyyy/MM/dd') },
  {
    title: 'Age',
    accessor: data => {
      return data.patient.dateOfBirth ? getAgeFromDate(data.patient.dateOfBirth) : '';
    },
  },
  { title: 'Sex', accessor: data => data.patient.sex },
  { title: 'Nationality', accessor: data => data['pde-PalauCOVCase6a'] },
  { title: 'Street address', accessor: data => data['pde-PalauCOVCase8'] },
  { title: 'City/Hamlet', accessor: data => data['pde-PalauCOVCase9'] },
  { title: 'State', accessor: data => data['pde-PalauCOVCase9a'] },
  { title: 'Phone number 1', accessor: data => data['pde-PalauCOVCase7'] },
  { title: 'Phone number 2', accessor: data => data['pde-PalauCOVCase7a'] },
  { title: 'Healthcare worker', accessor: data => data['pde-PalauCOVCase10'] },
  {
    title: 'If HCW, specify HCF',
    accessor: data => data['pde-PalauCOVCase11'],
  },
  { title: 'Respondant name', accessor: data => data['pde-PalauCOVCase13'] },
  { title: 'Respondant relationship to case', accessor: data => data['pde-PalauCOVCase14'] },
  {
    title: 'Hospitalization required',
    accessor: data => data['pde-PalauCOVCase16'],
  },
  { title: 'Vaccination status', accessor: data => data['pde-PalauCOVCase18'] },
  { title: 'Booster/third dose date', accessor: data => data['pde-PalauCOVCase20'] },
  {
    title: 'Has the case traveled in the past 14 days',
    accessor: data => data['pde-PalauCOVCase27'],
  },
  { title: 'Arrival date in Palau', accessor: data => data['pde-PalauCOVCase28'] },
  { title: 'Risk factors', accessor: data => data['pde-PalauCOVCase31'] },
  { title: 'Day 0 sample collected', accessor: data => data['pde-PalauCOVCase33'] },
  { title: 'Symptomatic on day 0', accessor: data => data['pde-PalauCOVCase36'] },
  { title: 'Reinfection', accessor: data => data['pde-PalauCOVCase37'] },

  // follow up survey
  { title: 'Day 5 sample collected', accessor: data => data['pde-PalauCOVCaseFUp02'] },
  { title: 'Symptomatic on day 5', accessor: data => data['pde-PalauCOVCaseFUp04'] },
  { title: 'Patient outcome', accessor: data => data['pde-PalauCOVCaseFUp06'] },
  { title: 'If recovered, date', accessor: data => data['pde-PalauCOVCaseFUp07'] },
  { title: 'If dead, date', accessor: data => data['pde-PalauCOVCaseFUp08'] },
];

const WILLIAM_HOROTO_IDS = [
  'f4a0e3f0-54da-4fc9-a73e-1b72c9ca92a5', // Kiribati
  '4d719b6f-af55-42ac-99b3-5a27cadaab2b', // Palau
  '2d574680-e0fc-4956-a37e-121ccb434995', // Fiji
  'cebdd9a4-2744-4ad2-9919-98dc0b15464c', // Dev - for testing purposes
];

const parametersToSurveyResponseSqlWhere = (parameters, surveyId) => {
  if (!parameters.fromDate) {
    // eslint-disable-next-line no-param-reassign
    parameters.fromDate = subDays(new Date(), 30).toISOString();
  }

  const defaultWhereClause = {
    surveyId,
    '$encounter->patient.id$': {
      [Op.notIn]: WILLIAM_HOROTO_IDS,
    },
  };

  if (!parameters || !Object.keys(parameters).length) {
    return defaultWhereClause;
  }

  /* eslint-disable no-param-reassign */
  const whereClause = Object.entries(parameters)
    .filter(([, val]) => val)
    .reduce((where, [key, value]) => {
      switch (key) {
        case 'village':
          where['$encounter->patient.village_id$'] = value;
          break;
        case 'fromDate':
          if (!where.endTime) {
            where.endTime = {};
          }
          where.endTime[Op.gte] = value;
          break;
        case 'toDate':
          if (!where.endTime) {
            where.endTime = {};
          }
          where.endTime[Op.lte] = value;
          break;
        default:
          break;
      }
      return where;
    }, defaultWhereClause);
  /* eslint-enable no-param-reassign */

  return whereClause;
};

const getSurveyResponses = async (models, parameters, surveyId) => {
  return models.SurveyResponse.findAll({
    where: parametersToSurveyResponseSqlWhere(parameters, surveyId),
    include: [
      {
        model: models.Encounter,
        as: 'encounter',
        include: [
          {
            model: models.Patient,
            as: 'patient',
            include: [
              {
                model: models.PatientAdditionalData,
                as: 'additionalData',
                include: ['ethnicity', 'nationality'],
              },
              'village',
            ],
          },
        ],
      },
      {
        model: models.SurveyResponseAnswer,
        as: 'answers',
      },
    ],
    order: [['end_time', 'DESC']],
  });
};

export const dataGenerator = async ({ models }, parameters = {}) => {
  const initialSurveyResponses = await getSurveyResponses(models, parameters, INITIAL_SURVEY_ID);

  const initialSurveyResponsesByPatient = groupBy(
    initialSurveyResponses,
    r => r.encounter.patientId,
  );

  const initialSurveyComponents = await models.SurveyScreenComponent.getComponentsForSurvey(
    INITIAL_SURVEY_ID,
  );

  const followUpSurveyComponents = await models.SurveyScreenComponent.getComponentsForSurvey(
    FOLLOW_UP_SURVEY_ID,
  );

  const followupSurveyResponses = await getSurveyResponses(models, parameters, FOLLOW_UP_SURVEY_ID);

  const followUpSurveyResponsesByPatient = groupBy(
    followupSurveyResponses,
    r => r.encounter.patientId,
  );

  const transformedSurveyResponses = await Promise.all(
    Object.entries(initialSurveyResponsesByPatient).map(([patientId, patientSurveyResponses]) => {
      // only take the latest initial survey response
      const surveyResponse = patientSurveyResponses[0];
      // only select follow up surveys after the current initial survey
      const followUpSurveyResponseFromDate = moment(surveyResponse.endTime).startOf('day');
      const followUpSurvey = followUpSurveyResponsesByPatient[patientId]?.find(
        followUpSurveyResponse =>
          !moment(followUpSurveyResponse.endTime).isBefore(followUpSurveyResponseFromDate),
      );
      async function transform() {
        const resultResponse = surveyResponse;
        resultResponse.initialSurveyResponseAnswers = await transformAnswers(
          models,
          surveyResponse.answers.map(a => {
            // eslint-disable-next-line no-param-reassign
            a.surveyResponse = surveyResponse;
            return a;
          }),
          initialSurveyComponents,
          {
<<<<<<< HEAD
            dateFormat: 'DD-MM-YYYY',
=======
            dateFormat: 'YYYY/MM/DD',
>>>>>>> b3b5a103
          },
        );
        if (followUpSurvey) {
          resultResponse.followUpSurveyResponseAnswers = await transformAnswers(
            models,
            followUpSurvey.answers.map(a => {
              // eslint-disable-next-line no-param-reassign
              a.surveyResponse = followUpSurvey;
              return a;
            }),
            followUpSurveyComponents,
            {
<<<<<<< HEAD
              dateFormat: 'DD-MM-YYYY',
=======
              dateFormat: 'YYYY/MM/DD',
>>>>>>> b3b5a103
            },
          );
        }

        return resultResponse;
      }
      return transform();
    }),
  );

  const reportData = transformedSurveyResponses.map(row => {
    const rowData = { patient: row.encounter.patient };
    row.initialSurveyResponseAnswers.reduce((acc, answer) => {
      acc[answer.dataElementId] = answer.body;
      return acc;
    }, rowData);
    if (row.followUpSurveyResponseAnswers) {
      row.followUpSurveyResponseAnswers.reduce((acc, answer) => {
        acc[answer.dataElementId] = answer.body;
        return acc;
      }, rowData);
    }
    return rowData;
  });

  return generateReportFromQueryData(reportData, reportColumnTemplate);
};

export const permission = 'SurveyResponse';<|MERGE_RESOLUTION|>--- conflicted
+++ resolved
@@ -197,11 +197,7 @@
           }),
           initialSurveyComponents,
           {
-<<<<<<< HEAD
-            dateFormat: 'DD-MM-YYYY',
-=======
             dateFormat: 'YYYY/MM/DD',
->>>>>>> b3b5a103
           },
         );
         if (followUpSurvey) {
@@ -214,11 +210,7 @@
             }),
             followUpSurveyComponents,
             {
-<<<<<<< HEAD
-              dateFormat: 'DD-MM-YYYY',
-=======
               dateFormat: 'YYYY/MM/DD',
->>>>>>> b3b5a103
             },
           );
         }
