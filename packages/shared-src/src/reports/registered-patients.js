import { Sequelize, Op } from 'sequelize';
<<<<<<< HEAD
=======
import { format } from 'date-fns';
>>>>>>> ce3ffc5d
import { generateReportFromQueryData } from './utilities';
import { toDateString } from '../utils/dateTime';

export const permission = 'Patient';

const parametersToSqlWhere = parameters => {
  if (!parameters || !Object.keys(parameters).length) {
    return undefined;
  }

  const whereClause = { createdAt: {} };

  if (parameters.fromDate) {
    whereClause.createdAt[Op.gte] = parameters.fromDate;
  }
  if (parameters.toDate) {
    whereClause.createdAt[Op.lte] = parameters.toDate;
  }

  return whereClause;
};

export const dataGenerator = async ({ models }, parameters = {}) => {
  const reportColumnTemplate = [
    { title: 'Date registered', accessor: data => data.dateCreated },
    { title: 'Registered by', accessor: data => data.registeredByName },
    { title: 'First name', accessor: data => data.first_name },
    { title: 'Middle name', accessor: data => data.middle_name },
    { title: 'Last name', accessor: data => data.last_name },
    { title: 'Cultural name', accessor: data => data.cultural_name },
    { title: 'MRID', accessor: data => data.display_id },
    { title: 'Sex', accessor: data => data.sex },
    { title: 'Village', accessor: data => data.villageName },
    { title: 'Date of birth', accessor: data => data.dateOfBirth },
    { title: 'Birth certificate number', accessor: data => data.birthCertificate },
    { title: 'Driving license number', accessor: data => data.drivingLicense },
    { title: 'Passport number', accessor: data => data.passport },
    { title: 'Blood type', accessor: data => data.bloodType },
    { title: 'Title', accessor: data => data.title },
    { title: 'Marital Status', accessor: data => data.maritalStatus },
    { title: 'Primary contact number', accessor: data => data.primaryContactNumber },
    { title: 'Secondary contact number', accessor: data => data.secondaryContactNumber },
    { title: 'Country of birth', accessor: data => data.countryOfBirth },
    { title: 'Nationality', accessor: data => data.nationalityName },
    { title: 'Tribe', accessor: data => data.ethnicityName },
    { title: 'Occupation', accessor: data => data.occupationName },
    { title: 'Religion', accessor: data => data.religionName },
    { title: 'Patient type', accessor: data => data.patientBillingTypeName },
  ];

  const patientsData = await models.Patient.findAll({
    attributes: [
      [Sequelize.literal(`DATE("Patient".created_at)`), 'dateCreated'],
      'date_of_birth',
      'first_name',
      'middle_name',
      'last_name',
      'cultural_name',
      'display_id',
      'sex',
    ],
    include: [
      {
        model: models.ReferenceData,
        attributes: ['name'],
        as: 'village',
      },
      {
        model: models.PatientAdditionalData,
        as: 'additionalData',
        include: [
          {
            model: models.ReferenceData,
            attributes: ['name'],
            as: 'countryOfBirth',
          },
          {
            model: models.ReferenceData,
            attributes: ['name'],
            as: 'nationality',
          },
          {
            model: models.ReferenceData,
            attributes: ['name'],
            as: 'ethnicity',
          },
          {
            model: models.ReferenceData,
            attributes: ['name'],
            as: 'occupation',
          },
          {
            model: models.ReferenceData,
            attributes: ['name'],
            as: 'religion',
          },
          {
            model: models.ReferenceData,
            attributes: ['name'],
            as: 'patientBillingType',
          },
          {
            model: models.User,
            attributes: ['displayName'],
            as: 'registeredBy',
          },
        ],
      },
    ],
    order: [[Sequelize.literal(`"dateCreated"`), 'ASC']],
    where: parametersToSqlWhere(parameters),
  });

  const reportData = patientsData.map(({ dataValues }) => {
<<<<<<< HEAD
    const dateOfBirth = dataValues.date_of_birth ? toDateString(dataValues.date_of_birth) : '';
=======
    const dateOfBirth = dataValues.date_of_birth
      ? format(dataValues.date_of_birth, 'dd-MM-yyyy')
      : '';
>>>>>>> ce3ffc5d

    const villageName = dataValues.village?.dataValues?.name ?? null;

    const additionalData = dataValues.additionalData[0]?.dataValues ?? null;
    const countryOfBirth = additionalData?.countryOfBirth?.dataValues?.name ?? null;
    const nationalityName = additionalData?.nationality?.dataValues?.name ?? null;
    const ethnicityName = additionalData?.ethnicity?.dataValues?.name ?? null;
    const occupationName = additionalData?.occupation?.dataValues?.name ?? null;
    const religionName = additionalData?.religion?.dataValues?.name ?? null;
    const patientBillingTypeName = additionalData?.patientBillingType?.dataValues?.name ?? null;
    const registeredByName = additionalData?.registeredBy?.dataValues?.displayName ?? null;

    return {
      ...dataValues,
      dateOfBirth,
      villageName,
      countryOfBirth,
      nationalityName,
      ethnicityName,
      occupationName,
      religionName,
      patientBillingTypeName,
      registeredByName,
      birthCertificate: additionalData?.birthCertificate,
      drivingLicense: additionalData?.drivingLicense,
      passport: additionalData?.passport,
      bloodType: additionalData?.bloodType,
      title: additionalData?.title,
      maritalStatus: additionalData?.maritalStatus,
      primaryContactNumber: additionalData?.primaryContactNumber,
      secondaryContactNumber: additionalData?.secondaryContactNumber,
    };
  });

  return generateReportFromQueryData(reportData, reportColumnTemplate);
};<|MERGE_RESOLUTION|>--- conflicted
+++ resolved
@@ -1,8 +1,5 @@
 import { Sequelize, Op } from 'sequelize';
-<<<<<<< HEAD
-=======
 import { format } from 'date-fns';
->>>>>>> ce3ffc5d
 import { generateReportFromQueryData } from './utilities';
 import { toDateString } from '../utils/dateTime';
 
@@ -117,13 +114,7 @@
   });
 
   const reportData = patientsData.map(({ dataValues }) => {
-<<<<<<< HEAD
     const dateOfBirth = dataValues.date_of_birth ? toDateString(dataValues.date_of_birth) : '';
-=======
-    const dateOfBirth = dataValues.date_of_birth
-      ? format(dataValues.date_of_birth, 'dd-MM-yyyy')
-      : '';
->>>>>>> ce3ffc5d
 
     const villageName = dataValues.village?.dataValues?.name ?? null;
 
