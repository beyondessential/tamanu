--- conflicted
+++ resolved
@@ -355,62 +355,7 @@
   return results;
 };
 
-<<<<<<< HEAD
-const getRdtPositiveSurveyResponseRecords = async (surveyResponses, transformedAnswers) => {
-  const answersByPatientSurveyResponseDataElement = keyBy(
-    transformedAnswers,
-    a => `${a.patientId}|${a.surveyResponseId}|${a.dataElementId}`, // should be unique
-  );
-
-  const getAnswer = (patientId, surveyResponseId, dataElementId) => {
-    const answer =
-      answersByPatientSurveyResponseDataElement[
-        `${patientId}|${surveyResponseId}|${dataElementId}`
-      ];
-
-    return answer?.body;
-  };
-
-  const results = [];
-
-  // surveyResponses were already sorted by 'date' ASC in the sql.
-  for (let i = 0; i < surveyResponses.length; i++) {
-    const surveyResponse = surveyResponses[i];
-    const patientId = surveyResponse?.encounter?.patientId;
-    const rdtResult = getAnswer(patientId, surveyResponse.id, RDT_RESULT_CODE);
-    if (rdtResult !== 'Positive') {
-      continue;
-    }
-
-    const patientFirstName = surveyResponse?.encounter?.patient?.firstName;
-    const patientLastName = surveyResponse?.encounter?.patient?.lastName;
-    const homeSubDivision = surveyResponse?.encounter?.patient?.village?.name;
-    const dob = surveyResponse?.encounter?.patient?.dateOfBirth;
-    const sex = surveyResponse?.encounter?.patient?.sex;
-    const patientDisplayId = surveyResponse?.encounter?.patient?.displayId;
-    const surveyResponseRecord = {
-      firstName: patientFirstName,
-      lastName: patientLastName,
-      dob: dob ? moment(dob).format('DD-MM-YYYY') : '',
-      sex,
-      patientId: patientDisplayId,
-      homeSubDivision,
-    };
-    Object.entries(SURVEY_QUESTION_CODES).forEach(([key, dataElement]) => {
-      surveyResponseRecord[key] = getAnswer(patientId, surveyResponse.id, dataElement);
-    });
-
-    results.push(surveyResponseRecord);
-    await yieldControl();
-  }
-
-  return results;
-};
-
 export const dataGenerator = async ({ models }, parameters = {}) => {
-=======
-export const dataGenerator = async (models, parameters = {}) => {
->>>>>>> 84e428f3
   const labTests = await getLabTests(models, parameters);
   const answers = await getFijiCovidAnswers(models, parameters);
   const components = await models.SurveyScreenComponent.getComponentsForSurvey(FIJI_SAMP_SURVEY_ID);
