--- conflicted
+++ resolved
@@ -181,13 +181,8 @@
         continue;
       }
 
-<<<<<<< HEAD
       const dateOfBirth = patient.dateOfBirth ? format(parseISO9075(patient.dateOfBirth), 'dd-MM-yyyy') : '';
       const age = patient.dateOfBirth ? ageInYears(patient.dateOfBirth) : '';
-=======
-      const dateOfBirth = patient.dateOfBirth ? format(patient.dateOfBirth, 'dd-MM-yyyy') : '';
-      const age = patient.dateOfBirth ? differenceInYears(new Date(), patient.dateOfBirth) : '';
->>>>>>> ce3ffc5d
       const recordData = {
         clientId: patient.displayId,
         gender: patient.sex,
