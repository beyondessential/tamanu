--- conflicted
+++ resolved
@@ -92,17 +92,15 @@
   allow('write', 'Immunisation');
   allow('create', 'Immunisation');
 
-<<<<<<< HEAD
   allow('list', 'PatientFamilyHistory');
   allow('read', 'PatientFamilyHistory');
   allow('write', 'PatientFamilyHistory');
   allow('create', 'PatientFamilyHistory');
-=======
+
   allow('list', 'PatientAllergy');
   allow('read', 'PatientAllergy');
   allow('write', 'PatientAllergy');
   allow('create', 'PatientAllergy');
->>>>>>> f41b485d
 
   allow('list', 'PatientCondition');
   allow('read', 'PatientCondition');
