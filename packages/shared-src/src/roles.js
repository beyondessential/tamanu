--- conflicted
+++ resolved
@@ -92,12 +92,11 @@
   allow('write', 'Immunisation');
   allow('create', 'Immunisation');
 
-<<<<<<< HEAD
   allow('list', 'PatientIssue');
   allow('read', 'PatientIssue');
   allow('write', 'PatientIssue');
   allow('create', 'PatientIssue');
-=======
+
   allow('list', 'PatientAllergy');
   allow('read', 'PatientAllergy');
   allow('write', 'PatientAllergy');
@@ -107,7 +106,6 @@
   allow('read', 'PatientCondition');
   allow('write', 'PatientCondition');
   allow('create', 'PatientCondition');
->>>>>>> c252afb4
 };
 
 export const admin = (user, allow, forbid) => {
