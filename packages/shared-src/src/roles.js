<<<<<<< HEAD
export const anonymous = () => {};

export const base = (user, allow, forbid) => {
  anonymous(user, allow, forbid);

  allow('read', 'User');
  allow('list', 'User');
  allow('write', 'User', { id: user.id });
};

export const reception = (user, allow, forbid) => {
  base(user, allow, forbid);
};

export const practitioner = (user, allow, forbid) => {
  base(user, allow, forbid);

  allow('list', 'ReferenceData');
  allow('read', 'ReferenceData');

  allow('read', 'Patient');
  allow('create', 'Patient');
  allow('write', 'Patient');
  allow('list', 'Patient');

  allow('list', 'ImagingRequest');
  allow('read', 'ImagingRequest');
  allow('write', 'ImagingRequest');
  allow('create', 'ImagingRequest');

  allow('list', 'LabRequest');
  allow('read', 'LabRequest');
  allow('write', 'LabRequest');
  allow('create', 'LabRequest');

  allow('list', 'LabRequestLog');
  allow('read', 'LabRequestLog');
  allow('write', 'LabRequestLog');
  allow('create', 'LabRequestLog');

  allow('list', 'LabTest');
  allow('read', 'LabTest');
  allow('write', 'LabTest');
  allow('create', 'LabTest');

  allow('read', 'Encounter');
  allow('list', 'Encounter');
  allow('create', 'Encounter');
  allow('write', 'Encounter');

  allow('read', 'Procedure');
  allow('list', 'Procedure');
  allow('create', 'Procedure');
  allow('write', 'Procedure');

  allow('read', 'Discharge');
  allow('list', 'Discharge');
  allow('create', 'Discharge');
  allow('write', 'Discharge');

  allow('read', 'Triage');
  allow('list', 'Triage');
  allow('create', 'Triage');
  allow('write', 'Triage');

  allow('list', 'Vitals');
  allow('read', 'Vitals');
  allow('create', 'Vitals');

  allow('read', 'EncounterDiagnosis');
  allow('write', 'EncounterDiagnosis');
  allow('create', 'EncounterDiagnosis');
  allow('list', 'EncounterDiagnosis');

  allow('read', 'EncounterMedication');
  allow('write', 'EncounterMedication');
  allow('create', 'EncounterMedication');
  allow('list', 'EncounterMedication');

  allow('list', 'Program');
  allow('read', 'Program');
  allow('create', 'Program');
  allow('write', 'Program');

  allow('list', 'Survey');
  allow('read', 'Survey');
  allow('create', 'Survey');
  allow('write', 'Survey');

  allow('create', 'SurveyResponse');
  allow('list', 'SurveyResponse');
  allow('read', 'SurveyResponse');
  allow('write', 'SurveyResponse');

  allow('list', 'Referral');
  allow('read', 'Referral');
  allow('write', 'Referral');
  allow('create', 'Referral');

  allow('list', 'Immunisation');
  allow('read', 'Immunisation');
  allow('write', 'Immunisation');
  allow('create', 'Immunisation');

  allow('list', 'PatientIssue');
  allow('read', 'PatientIssue');
  allow('write', 'PatientIssue');
  allow('create', 'PatientIssue');

  allow('list', 'PatientFamilyHistory');
  allow('read', 'PatientFamilyHistory');
  allow('write', 'PatientFamilyHistory');
  allow('create', 'PatientFamilyHistory');

  allow('list', 'PatientAdditionalData');
  allow('read', 'PatientAdditionalData');
  allow('write', 'PatientAdditionalData');
  allow('create', 'PatientAdditionalData');

  allow('list', 'PatientAllergy');
  allow('read', 'PatientAllergy');
  allow('write', 'PatientAllergy');
  allow('create', 'PatientAllergy');

  allow('list', 'PatientCondition');
  allow('read', 'PatientCondition');
  allow('write', 'PatientCondition');
  allow('create', 'PatientCondition');

  allow('list', 'ReportRequest');
  allow('read', 'ReportRequest');
  allow('write', 'ReportRequest');
  allow('create', 'ReportRequest');

  allow('list', 'PatientCarePlan');
  allow('read', 'PatientCarePlan');
  allow('write', 'PatientCarePlan');
  allow('create', 'PatientCarePlan');

  allow('read', 'Setting');
  allow('list', 'Setting');

  allow('list', 'PatientVaccine');
  allow('read', 'PatientVaccine');
  allow('create', 'PatientVaccine');
  allow('write', 'PatientVaccine');

  allow('list', 'Facility');
  allow('read', 'Facility');
  allow('create', 'Facility');
  allow('write', 'Facility');

  allow('list', 'Department');
  allow('read', 'Department');
  allow('create', 'Department');
  allow('write', 'Department');

  allow('list', 'Location');
  allow('read', 'Location');
  allow('create', 'Location');
  allow('write', 'Location');

  allow('list', 'Attachment');
  allow('read', 'Attachment');

  allow('list', 'DocumentMetadata');
  allow('read', 'DocumentMetadata');
  allow('write', 'DocumentMetadata');
  allow('create', 'DocumentMetadata');

  allow('list', 'Appointment');
  allow('read', 'Appointment');
  allow('write', 'Appointment');
  allow('create', 'Appointment');

  allow('list', 'Invoice');
  allow('read', 'Invoice');
  allow('write', 'Invoice');
  allow('create', 'Invoice');

  allow('list', 'InvoiceLineItem');
  allow('read', 'InvoiceLineItem');
  allow('write', 'InvoiceLineItem');
  allow('create', 'InvoiceLineItem');

  allow('list', 'InvoiceLineType');
  allow('read', 'InvoiceLineType');
  allow('write', 'InvoiceLineType');
  allow('create', 'InvoiceLineType');

  allow('list', 'InvoicePriceChangeItem');
  allow('read', 'InvoicePriceChangeItem');
  allow('write', 'InvoicePriceChangeItem');
  allow('create', 'InvoicePriceChangeItem');

  allow('list', 'InvoicePriceChangeType');
  allow('read', 'InvoicePriceChangeType');
  allow('write', 'InvoicePriceChangeType');
  allow('create', 'InvoicePriceChangeType');

  allow('create', 'CertificateNotification');
};

export const admin = (user, allow, forbid) => {
  practitioner(user, allow, forbid);

  allow('create', 'User');
  allow('write', 'User');

  allow('write', 'ReferenceData');
  allow('create', 'ReferenceData');

  allow('write', 'Setting');
  allow('create', 'Setting');
};
=======
export const base = [
  { verb: 'read', noun: 'User' },
  { verb: 'list', noun: 'User' },
];

export const reception = base;

export const practitioner = [
  ...base,
  { verb: 'list', noun: 'ReferenceData' },
  { verb: 'read', noun: 'ReferenceData' },

  { verb: 'read', noun: 'Patient' },
  { verb: 'create', noun: 'Patient' },
  { verb: 'write', noun: 'Patient' },
  { verb: 'list', noun: 'Patient' },

  { verb: 'list', noun: 'ImagingRequest' },
  { verb: 'read', noun: 'ImagingRequest' },
  { verb: 'write', noun: 'ImagingRequest' },
  { verb: 'create', noun: 'ImagingRequest' },

  { verb: 'list', noun: 'LabRequest' },
  { verb: 'read', noun: 'LabRequest' },
  { verb: 'write', noun: 'LabRequest' },
  { verb: 'create', noun: 'LabRequest' },

  { verb: 'list', noun: 'LabRequestLog' },
  { verb: 'read', noun: 'LabRequestLog' },
  { verb: 'write', noun: 'LabRequestLog' },
  { verb: 'create', noun: 'LabRequestLog' },

  { verb: 'list', noun: 'LabTest' },
  { verb: 'read', noun: 'LabTest' },
  { verb: 'write', noun: 'LabTest' },
  { verb: 'create', noun: 'LabTest' },

  { verb: 'read', noun: 'Encounter' },
  { verb: 'list', noun: 'Encounter' },
  { verb: 'create', noun: 'Encounter' },
  { verb: 'write', noun: 'Encounter' },

  { verb: 'read', noun: 'Procedure' },
  { verb: 'list', noun: 'Procedure' },
  { verb: 'create', noun: 'Procedure' },
  { verb: 'write', noun: 'Procedure' },

  { verb: 'read', noun: 'Discharge' },
  { verb: 'list', noun: 'Discharge' },
  { verb: 'create', noun: 'Discharge' },
  { verb: 'write', noun: 'Discharge' },

  { verb: 'read', noun: 'Triage' },
  { verb: 'list', noun: 'Triage' },
  { verb: 'create', noun: 'Triage' },
  { verb: 'write', noun: 'Triage' },

  { verb: 'list', noun: 'Vitals' },
  { verb: 'read', noun: 'Vitals' },
  { verb: 'create', noun: 'Vitals' },

  { verb: 'read', noun: 'EncounterDiagnosis' },
  { verb: 'write', noun: 'EncounterDiagnosis' },
  { verb: 'create', noun: 'EncounterDiagnosis' },
  { verb: 'list', noun: 'EncounterDiagnosis' },

  { verb: 'read', noun: 'EncounterMedication' },
  { verb: 'write', noun: 'EncounterMedication' },
  { verb: 'create', noun: 'EncounterMedication' },
  { verb: 'list', noun: 'EncounterMedication' },

  { verb: 'list', noun: 'Program' },
  { verb: 'read', noun: 'Program' },
  { verb: 'create', noun: 'Program' },
  { verb: 'write', noun: 'Program' },

  { verb: 'list', noun: 'Survey' },
  { verb: 'read', noun: 'Survey' },
  { verb: 'create', noun: 'Survey' },
  { verb: 'write', noun: 'Survey' },

  { verb: 'create', noun: 'SurveyResponse' },
  { verb: 'list', noun: 'SurveyResponse' },
  { verb: 'read', noun: 'SurveyResponse' },
  { verb: 'write', noun: 'SurveyResponse' },

  { verb: 'list', noun: 'Referral' },
  { verb: 'read', noun: 'Referral' },
  { verb: 'write', noun: 'Referral' },
  { verb: 'create', noun: 'Referral' },

  { verb: 'list', noun: 'Immunisation' },
  { verb: 'read', noun: 'Immunisation' },
  { verb: 'write', noun: 'Immunisation' },
  { verb: 'create', noun: 'Immunisation' },

  { verb: 'list', noun: 'PatientIssue' },
  { verb: 'read', noun: 'PatientIssue' },
  { verb: 'write', noun: 'PatientIssue' },
  { verb: 'create', noun: 'PatientIssue' },

  { verb: 'list', noun: 'PatientFamilyHistory' },
  { verb: 'read', noun: 'PatientFamilyHistory' },
  { verb: 'write', noun: 'PatientFamilyHistory' },
  { verb: 'create', noun: 'PatientFamilyHistory' },

  { verb: 'list', noun: 'PatientAdditionalData' },
  { verb: 'read', noun: 'PatientAdditionalData' },
  { verb: 'write', noun: 'PatientAdditionalData' },
  { verb: 'create', noun: 'PatientAdditionalData' },

  { verb: 'list', noun: 'PatientAllergy' },
  { verb: 'read', noun: 'PatientAllergy' },
  { verb: 'write', noun: 'PatientAllergy' },
  { verb: 'create', noun: 'PatientAllergy' },

  { verb: 'list', noun: 'PatientCondition' },
  { verb: 'read', noun: 'PatientCondition' },
  { verb: 'write', noun: 'PatientCondition' },
  { verb: 'create', noun: 'PatientCondition' },

  { verb: 'list', noun: 'ReportRequest' },
  { verb: 'read', noun: 'ReportRequest' },
  { verb: 'write', noun: 'ReportRequest' },
  { verb: 'create', noun: 'ReportRequest' },

  { verb: 'list', noun: 'PatientCarePlan' },
  { verb: 'read', noun: 'PatientCarePlan' },
  { verb: 'write', noun: 'PatientCarePlan' },
  { verb: 'create', noun: 'PatientCarePlan' },

  { verb: 'read', noun: 'Setting' },
  { verb: 'list', noun: 'Setting' },

  { verb: 'list', noun: 'PatientVaccine' },
  { verb: 'read', noun: 'PatientVaccine' },
  { verb: 'create', noun: 'PatientVaccine' },
  { verb: 'write', noun: 'PatientVaccine' },

  { verb: 'list', noun: 'Facility' },
  { verb: 'read', noun: 'Facility' },
  { verb: 'create', noun: 'Facility' },
  { verb: 'write', noun: 'Facility' },

  { verb: 'list', noun: 'Department' },
  { verb: 'read', noun: 'Department' },
  { verb: 'create', noun: 'Department' },
  { verb: 'write', noun: 'Department' },

  { verb: 'list', noun: 'Location' },
  { verb: 'read', noun: 'Location' },
  { verb: 'create', noun: 'Location' },
  { verb: 'write', noun: 'Location' },

  { verb: 'list', noun: 'Attachment' },
  { verb: 'read', noun: 'Attachment' },

  { verb: 'list', noun: 'DocumentMetadata' },
  { verb: 'read', noun: 'DocumentMetadata' },
  { verb: 'write', noun: 'DocumentMetadata' },
  { verb: 'create', noun: 'DocumentMetadata' },

  { verb: 'list', noun: 'Appointment' },
  { verb: 'read', noun: 'Appointment' },
  { verb: 'write', noun: 'Appointment' },
  { verb: 'create', noun: 'Appointment' },

  { verb: 'list', noun: 'Invoice' },
  { verb: 'read', noun: 'Invoice' },
  { verb: 'write', noun: 'Invoice' },
  { verb: 'create', noun: 'Invoice' },

  { verb: 'list', noun: 'InvoiceLineItem' },
  { verb: 'read', noun: 'InvoiceLineItem' },
  { verb: 'write', noun: 'InvoiceLineItem' },
  { verb: 'create', noun: 'InvoiceLineItem' },

  { verb: 'list', noun: 'InvoiceLineType' },
  { verb: 'read', noun: 'InvoiceLineType' },
  { verb: 'write', noun: 'InvoiceLineType' },
  { verb: 'create', noun: 'InvoiceLineType' },

  { verb: 'list', noun: 'InvoicePriceChangeItem' },
  { verb: 'read', noun: 'InvoicePriceChangeItem' },
  { verb: 'write', noun: 'InvoicePriceChangeItem' },
  { verb: 'create', noun: 'InvoicePriceChangeItem' },

  { verb: 'list', noun: 'InvoicePriceChangeType' },
  { verb: 'read', noun: 'InvoicePriceChangeType' },
  { verb: 'write', noun: 'InvoicePriceChangeType' },
  { verb: 'create', noun: 'InvoicePriceChangeType' },
];

export const admin = [
  ...practitioner,

  { verb: 'create', noun: 'User' },
  { verb: 'write', noun: 'User' },

  { verb: 'write', noun: 'ReferenceData' },
  { verb: 'create', noun: 'ReferenceData' },

  { verb: 'write', noun: 'Setting' },
  { verb: 'create', noun: 'Setting' },
];
>>>>>>> ad2f72e9
<|MERGE_RESOLUTION|>--- conflicted
+++ resolved
@@ -1,220 +1,3 @@
-<<<<<<< HEAD
-export const anonymous = () => {};
-
-export const base = (user, allow, forbid) => {
-  anonymous(user, allow, forbid);
-
-  allow('read', 'User');
-  allow('list', 'User');
-  allow('write', 'User', { id: user.id });
-};
-
-export const reception = (user, allow, forbid) => {
-  base(user, allow, forbid);
-};
-
-export const practitioner = (user, allow, forbid) => {
-  base(user, allow, forbid);
-
-  allow('list', 'ReferenceData');
-  allow('read', 'ReferenceData');
-
-  allow('read', 'Patient');
-  allow('create', 'Patient');
-  allow('write', 'Patient');
-  allow('list', 'Patient');
-
-  allow('list', 'ImagingRequest');
-  allow('read', 'ImagingRequest');
-  allow('write', 'ImagingRequest');
-  allow('create', 'ImagingRequest');
-
-  allow('list', 'LabRequest');
-  allow('read', 'LabRequest');
-  allow('write', 'LabRequest');
-  allow('create', 'LabRequest');
-
-  allow('list', 'LabRequestLog');
-  allow('read', 'LabRequestLog');
-  allow('write', 'LabRequestLog');
-  allow('create', 'LabRequestLog');
-
-  allow('list', 'LabTest');
-  allow('read', 'LabTest');
-  allow('write', 'LabTest');
-  allow('create', 'LabTest');
-
-  allow('read', 'Encounter');
-  allow('list', 'Encounter');
-  allow('create', 'Encounter');
-  allow('write', 'Encounter');
-
-  allow('read', 'Procedure');
-  allow('list', 'Procedure');
-  allow('create', 'Procedure');
-  allow('write', 'Procedure');
-
-  allow('read', 'Discharge');
-  allow('list', 'Discharge');
-  allow('create', 'Discharge');
-  allow('write', 'Discharge');
-
-  allow('read', 'Triage');
-  allow('list', 'Triage');
-  allow('create', 'Triage');
-  allow('write', 'Triage');
-
-  allow('list', 'Vitals');
-  allow('read', 'Vitals');
-  allow('create', 'Vitals');
-
-  allow('read', 'EncounterDiagnosis');
-  allow('write', 'EncounterDiagnosis');
-  allow('create', 'EncounterDiagnosis');
-  allow('list', 'EncounterDiagnosis');
-
-  allow('read', 'EncounterMedication');
-  allow('write', 'EncounterMedication');
-  allow('create', 'EncounterMedication');
-  allow('list', 'EncounterMedication');
-
-  allow('list', 'Program');
-  allow('read', 'Program');
-  allow('create', 'Program');
-  allow('write', 'Program');
-
-  allow('list', 'Survey');
-  allow('read', 'Survey');
-  allow('create', 'Survey');
-  allow('write', 'Survey');
-
-  allow('create', 'SurveyResponse');
-  allow('list', 'SurveyResponse');
-  allow('read', 'SurveyResponse');
-  allow('write', 'SurveyResponse');
-
-  allow('list', 'Referral');
-  allow('read', 'Referral');
-  allow('write', 'Referral');
-  allow('create', 'Referral');
-
-  allow('list', 'Immunisation');
-  allow('read', 'Immunisation');
-  allow('write', 'Immunisation');
-  allow('create', 'Immunisation');
-
-  allow('list', 'PatientIssue');
-  allow('read', 'PatientIssue');
-  allow('write', 'PatientIssue');
-  allow('create', 'PatientIssue');
-
-  allow('list', 'PatientFamilyHistory');
-  allow('read', 'PatientFamilyHistory');
-  allow('write', 'PatientFamilyHistory');
-  allow('create', 'PatientFamilyHistory');
-
-  allow('list', 'PatientAdditionalData');
-  allow('read', 'PatientAdditionalData');
-  allow('write', 'PatientAdditionalData');
-  allow('create', 'PatientAdditionalData');
-
-  allow('list', 'PatientAllergy');
-  allow('read', 'PatientAllergy');
-  allow('write', 'PatientAllergy');
-  allow('create', 'PatientAllergy');
-
-  allow('list', 'PatientCondition');
-  allow('read', 'PatientCondition');
-  allow('write', 'PatientCondition');
-  allow('create', 'PatientCondition');
-
-  allow('list', 'ReportRequest');
-  allow('read', 'ReportRequest');
-  allow('write', 'ReportRequest');
-  allow('create', 'ReportRequest');
-
-  allow('list', 'PatientCarePlan');
-  allow('read', 'PatientCarePlan');
-  allow('write', 'PatientCarePlan');
-  allow('create', 'PatientCarePlan');
-
-  allow('read', 'Setting');
-  allow('list', 'Setting');
-
-  allow('list', 'PatientVaccine');
-  allow('read', 'PatientVaccine');
-  allow('create', 'PatientVaccine');
-  allow('write', 'PatientVaccine');
-
-  allow('list', 'Facility');
-  allow('read', 'Facility');
-  allow('create', 'Facility');
-  allow('write', 'Facility');
-
-  allow('list', 'Department');
-  allow('read', 'Department');
-  allow('create', 'Department');
-  allow('write', 'Department');
-
-  allow('list', 'Location');
-  allow('read', 'Location');
-  allow('create', 'Location');
-  allow('write', 'Location');
-
-  allow('list', 'Attachment');
-  allow('read', 'Attachment');
-
-  allow('list', 'DocumentMetadata');
-  allow('read', 'DocumentMetadata');
-  allow('write', 'DocumentMetadata');
-  allow('create', 'DocumentMetadata');
-
-  allow('list', 'Appointment');
-  allow('read', 'Appointment');
-  allow('write', 'Appointment');
-  allow('create', 'Appointment');
-
-  allow('list', 'Invoice');
-  allow('read', 'Invoice');
-  allow('write', 'Invoice');
-  allow('create', 'Invoice');
-
-  allow('list', 'InvoiceLineItem');
-  allow('read', 'InvoiceLineItem');
-  allow('write', 'InvoiceLineItem');
-  allow('create', 'InvoiceLineItem');
-
-  allow('list', 'InvoiceLineType');
-  allow('read', 'InvoiceLineType');
-  allow('write', 'InvoiceLineType');
-  allow('create', 'InvoiceLineType');
-
-  allow('list', 'InvoicePriceChangeItem');
-  allow('read', 'InvoicePriceChangeItem');
-  allow('write', 'InvoicePriceChangeItem');
-  allow('create', 'InvoicePriceChangeItem');
-
-  allow('list', 'InvoicePriceChangeType');
-  allow('read', 'InvoicePriceChangeType');
-  allow('write', 'InvoicePriceChangeType');
-  allow('create', 'InvoicePriceChangeType');
-
-  allow('create', 'CertificateNotification');
-};
-
-export const admin = (user, allow, forbid) => {
-  practitioner(user, allow, forbid);
-
-  allow('create', 'User');
-  allow('write', 'User');
-
-  allow('write', 'ReferenceData');
-  allow('create', 'ReferenceData');
-
-  allow('write', 'Setting');
-  allow('create', 'Setting');
-};
-=======
 export const base = [
   { verb: 'read', noun: 'User' },
   { verb: 'list', noun: 'User' },
@@ -406,6 +189,8 @@
   { verb: 'read', noun: 'InvoicePriceChangeType' },
   { verb: 'write', noun: 'InvoicePriceChangeType' },
   { verb: 'create', noun: 'InvoicePriceChangeType' },
+
+  { verb: 'create', noun: 'CertificateNotification' },
 ];
 
 export const admin = [
@@ -419,5 +204,4 @@
 
   { verb: 'write', noun: 'Setting' },
   { verb: 'create', noun: 'Setting' },
-];
->>>>>>> ad2f72e9
+];