export const base = [
  { verb: 'read', noun: 'User' },
  { verb: 'list', noun: 'User' },
];

export const reception = base;

export const practitioner = [
  ...base,
  { verb: 'list', noun: 'ReferenceData' },
  { verb: 'read', noun: 'ReferenceData' },

  { verb: 'read', noun: 'Patient' },
  { verb: 'create', noun: 'Patient' },
  { verb: 'write', noun: 'Patient' },
  { verb: 'list', noun: 'Patient' },

  { verb: 'list', noun: 'ImagingRequest' },
  { verb: 'read', noun: 'ImagingRequest' },
  { verb: 'write', noun: 'ImagingRequest' },
  { verb: 'create', noun: 'ImagingRequest' },

  { verb: 'list', noun: 'LabRequest' },
  { verb: 'read', noun: 'LabRequest' },
  { verb: 'write', noun: 'LabRequest' },
  { verb: 'create', noun: 'LabRequest' },

  { verb: 'list', noun: 'LabRequestLog' },
  { verb: 'read', noun: 'LabRequestLog' },
  { verb: 'write', noun: 'LabRequestLog' },
  { verb: 'create', noun: 'LabRequestLog' },

  { verb: 'list', noun: 'LabTest' },
  { verb: 'read', noun: 'LabTest' },
  { verb: 'write', noun: 'LabTest' },
  { verb: 'create', noun: 'LabTest' },

  { verb: 'read', noun: 'Encounter' },
  { verb: 'list', noun: 'Encounter' },
  { verb: 'create', noun: 'Encounter' },
  { verb: 'write', noun: 'Encounter' },

  { verb: 'read', noun: 'Procedure' },
  { verb: 'list', noun: 'Procedure' },
  { verb: 'create', noun: 'Procedure' },
  { verb: 'write', noun: 'Procedure' },

  { verb: 'read', noun: 'Discharge' },
  { verb: 'list', noun: 'Discharge' },
  { verb: 'create', noun: 'Discharge' },
  { verb: 'write', noun: 'Discharge' },

  { verb: 'read', noun: 'Triage' },
  { verb: 'list', noun: 'Triage' },
  { verb: 'create', noun: 'Triage' },
  { verb: 'write', noun: 'Triage' },

  { verb: 'list', noun: 'Vitals' },
  { verb: 'read', noun: 'Vitals' },
  { verb: 'create', noun: 'Vitals' },

  { verb: 'read', noun: 'EncounterDiagnosis' },
  { verb: 'write', noun: 'EncounterDiagnosis' },
  { verb: 'create', noun: 'EncounterDiagnosis' },
  { verb: 'list', noun: 'EncounterDiagnosis' },

  { verb: 'read', noun: 'EncounterMedication' },
  { verb: 'write', noun: 'EncounterMedication' },
  { verb: 'create', noun: 'EncounterMedication' },
  { verb: 'list', noun: 'EncounterMedication' },

  { verb: 'list', noun: 'Program' },
  { verb: 'read', noun: 'Program' },
  { verb: 'create', noun: 'Program' },
  { verb: 'write', noun: 'Program' },

  { verb: 'list', noun: 'Survey' },
  { verb: 'read', noun: 'Survey' },
  { verb: 'create', noun: 'Survey' },
  { verb: 'write', noun: 'Survey' },
  { verb: 'submit', noun: 'Survey' },

  { verb: 'create', noun: 'SurveyResponse' },
  { verb: 'list', noun: 'SurveyResponse' },
  { verb: 'read', noun: 'SurveyResponse' },
  { verb: 'write', noun: 'SurveyResponse' },

  { verb: 'list', noun: 'Referral' },
  { verb: 'read', noun: 'Referral' },
  { verb: 'write', noun: 'Referral' },
  { verb: 'create', noun: 'Referral' },

  { verb: 'list', noun: 'Immunisation' },
  { verb: 'read', noun: 'Immunisation' },
  { verb: 'write', noun: 'Immunisation' },
  { verb: 'create', noun: 'Immunisation' },

  { verb: 'list', noun: 'PatientIssue' },
  { verb: 'read', noun: 'PatientIssue' },
  { verb: 'write', noun: 'PatientIssue' },
  { verb: 'create', noun: 'PatientIssue' },

  { verb: 'list', noun: 'PatientFamilyHistory' },
  { verb: 'read', noun: 'PatientFamilyHistory' },
  { verb: 'write', noun: 'PatientFamilyHistory' },
  { verb: 'create', noun: 'PatientFamilyHistory' },

  { verb: 'list', noun: 'PatientAdditionalData' },
  { verb: 'read', noun: 'PatientAdditionalData' },
  { verb: 'write', noun: 'PatientAdditionalData' },
  { verb: 'create', noun: 'PatientAdditionalData' },

  { verb: 'list', noun: 'PatientAllergy' },
  { verb: 'read', noun: 'PatientAllergy' },
  { verb: 'write', noun: 'PatientAllergy' },
  { verb: 'create', noun: 'PatientAllergy' },

  { verb: 'list', noun: 'PatientCondition' },
  { verb: 'read', noun: 'PatientCondition' },
  { verb: 'write', noun: 'PatientCondition' },
  { verb: 'create', noun: 'PatientCondition' },

  { verb: 'list', noun: 'ReportRequest' },
  { verb: 'read', noun: 'ReportRequest' },
  { verb: 'write', noun: 'ReportRequest' },
  { verb: 'create', noun: 'ReportRequest' },

  { verb: 'list', noun: 'PatientCarePlan' },
  { verb: 'read', noun: 'PatientCarePlan' },
  { verb: 'write', noun: 'PatientCarePlan' },
  { verb: 'create', noun: 'PatientCarePlan' },

  { verb: 'read', noun: 'Setting' },
  { verb: 'list', noun: 'Setting' },

  { verb: 'list', noun: 'PatientVaccine' },
  { verb: 'read', noun: 'PatientVaccine' },
  { verb: 'create', noun: 'PatientVaccine' },
  { verb: 'write', noun: 'PatientVaccine' },

  { verb: 'list', noun: 'Facility' },
  { verb: 'read', noun: 'Facility' },
  { verb: 'create', noun: 'Facility' },
  { verb: 'write', noun: 'Facility' },

  { verb: 'list', noun: 'Department' },
  { verb: 'read', noun: 'Department' },
  { verb: 'create', noun: 'Department' },
  { verb: 'write', noun: 'Department' },

  { verb: 'list', noun: 'Location' },
  { verb: 'read', noun: 'Location' },
  { verb: 'create', noun: 'Location' },
  { verb: 'write', noun: 'Location' },

  { verb: 'list', noun: 'Attachment' },
  { verb: 'read', noun: 'Attachment' },

  { verb: 'list', noun: 'DocumentMetadata' },
  { verb: 'read', noun: 'DocumentMetadata' },
  { verb: 'write', noun: 'DocumentMetadata' },
  { verb: 'create', noun: 'DocumentMetadata' },

  { verb: 'list', noun: 'Appointment' },
  { verb: 'read', noun: 'Appointment' },
  { verb: 'write', noun: 'Appointment' },
  { verb: 'create', noun: 'Appointment' },

  { verb: 'list', noun: 'Invoice' },
  { verb: 'read', noun: 'Invoice' },
  { verb: 'write', noun: 'Invoice' },
  { verb: 'create', noun: 'Invoice' },

  { verb: 'list', noun: 'InvoiceLineItem' },
  { verb: 'read', noun: 'InvoiceLineItem' },
  { verb: 'write', noun: 'InvoiceLineItem' },
  { verb: 'create', noun: 'InvoiceLineItem' },

  { verb: 'list', noun: 'InvoiceLineType' },
  { verb: 'read', noun: 'InvoiceLineType' },
  { verb: 'write', noun: 'InvoiceLineType' },
  { verb: 'create', noun: 'InvoiceLineType' },

  { verb: 'list', noun: 'InvoicePriceChangeItem' },
  { verb: 'read', noun: 'InvoicePriceChangeItem' },
  { verb: 'write', noun: 'InvoicePriceChangeItem' },
  { verb: 'create', noun: 'InvoicePriceChangeItem' },

  { verb: 'list', noun: 'InvoicePriceChangeType' },
  { verb: 'read', noun: 'InvoicePriceChangeType' },
  { verb: 'write', noun: 'InvoicePriceChangeType' },
  { verb: 'create', noun: 'InvoicePriceChangeType' },

  { verb: 'create', noun: 'CertificateNotification' },

  { verb: 'read', noun: 'PatientDeath' },
  { verb: 'create', noun: 'PatientDeath' },

<<<<<<< HEAD
  { verb: 'list', noun: 'PatientSecondaryId' },
  { verb: 'read', noun: 'PatientSecondaryId' },
  { verb: 'write', noun: 'PatientSecondaryId' },
  { verb: 'create', noun: 'PatientSecondaryId' },
=======
  { verb: 'run', noun: 'Report' },
>>>>>>> 1bd536e2
];

// "Manage all" is a special case in CASL for the admin to grant everything
export const admin = [{ verb: 'manage', noun: 'all' }];<|MERGE_RESOLUTION|>--- conflicted
+++ resolved
@@ -196,14 +196,12 @@
   { verb: 'read', noun: 'PatientDeath' },
   { verb: 'create', noun: 'PatientDeath' },
 
-<<<<<<< HEAD
   { verb: 'list', noun: 'PatientSecondaryId' },
   { verb: 'read', noun: 'PatientSecondaryId' },
   { verb: 'write', noun: 'PatientSecondaryId' },
   { verb: 'create', noun: 'PatientSecondaryId' },
-=======
+
   { verb: 'run', noun: 'Report' },
->>>>>>> 1bd536e2
 ];
 
 // "Manage all" is a special case in CASL for the admin to grant everything
