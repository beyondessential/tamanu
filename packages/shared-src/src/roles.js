--- conflicted
+++ resolved
@@ -189,11 +189,7 @@
   { verb: 'read', noun: 'InvoicePriceChangeType' },
   { verb: 'write', noun: 'InvoicePriceChangeType' },
   { verb: 'create', noun: 'InvoicePriceChangeType' },
-<<<<<<< HEAD
-
-=======
   
->>>>>>> bb4dfa3e
   { verb: 'create', noun: 'CertificateNotification' },
 ];
 
