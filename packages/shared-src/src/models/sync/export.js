import { Op, DataTypes } from 'sequelize';
import { without } from 'lodash';
import { propertyPathsToTree } from './metadata';
import { getSyncCursorFromRecord, syncCursorToWhereCondition } from './cursor';
<<<<<<< HEAD
import { ISO9075_DATETIME_FORMAT_LENGTH, ISO9075_DATE_FORMAT_LENGTH } from '../../constants';
=======
>>>>>>> bc345d6a
import { toDateTimeString, toDateString } from '../../utils/dateTime';

export const createExportPlan = (sequelize, channel) =>
  sequelize.channelRouter(channel, (model, params, channelRoute) => {
    const relationTree = propertyPathsToTree(model.syncConfig.includedRelations);
    const { where, include } = channelRoute.queryFromParams(params);
    return createExportPlanInner(model, relationTree, { where, include });
  });

const createExportPlanInner = (model, relationTree, query) => {
  // generate nested association exporters
  const associations = Object.entries(relationTree).reduce((memo, [associationName, subTree]) => {
    const association = model.associations[associationName];
    const { foreignKey } = association;
    return {
      ...memo,
      [associationName]: createExportPlanInner(association.target, subTree, { foreignKey }),
    };
  }, {});

  // generate formatters for columns
  const allColumnNames = Object.keys(model.tableAttributes);
  const columns = without(allColumnNames, ...model.syncConfig.excludedColumns).reduce(
    (memo, columnName) => {
      const columnType = model.tableAttributes[columnName].type;
      let formatter = null; // default to passing the value straight through
<<<<<<< HEAD

      if (columnType instanceof Sequelize.DATE) {
        formatter = date => date?.toISOString();
      } else if (columnType instanceof Sequelize.CHAR) {
        if (columnType.options.length === ISO9075_DATETIME_FORMAT_LENGTH) {
          formatter = date => toDateTimeString(date) ?? undefined;
        } else if (columnType.options.length === ISO9075_DATE_FORMAT_LENGTH) {
          formatter = date => toDateString(date) ?? undefined;
        }
=======
      if (columnType instanceof DataTypes.DATE) {
        formatter = date => date?.toISOString();
      } else if (columnType instanceof DataTypes.DATETIMESTRING) {
        formatter = date => toDateTimeString(date) ?? undefined;
      } else if (columnType instanceof DataTypes.DATESTRING) {
        formatter = date => toDateString(date) ?? undefined;
>>>>>>> bc345d6a
      }
      return { ...memo, [columnName]: formatter };
    },
    {},
  );

  return { model, associations, columns, query };
};

export const executeExportPlan = async (plan, { since, limit = 100 }) => {
  const { syncClientMode } = plan.model;

  // add clauses to where query
  const whereClauses = [];
  if (plan.query.where) {
    whereClauses.push(plan.query.where);
  }
  if (syncClientMode) {
    // only push marked records in server mode
    whereClauses.push({
      // records that were marked by the client (e.g. SyncManager)
      // done to avoid a race condition when setting markedForPush
      isPushing: true,
    });
  }
  if (since) {
    whereClauses.push(syncCursorToWhereCondition(since));
  }

  // build options
  const options = {
    order: [
      // order by clause must remain consistent for the sync cursor to work - don't change!
      ['updated_at', 'ASC'],
      ['id', 'ASC'],
    ],
    where: {
      [Op.and]: whereClauses,
    },
    include: plan.query.include,
  };
  if (!syncClientMode) {
    // load deleted records in server mode
    options.paranoid = false;
  }
  if (limit) {
    options.limit = limit;
  }

  return executeExportPlanInner(plan, options);
};

const executeExportPlanInner = async (plan, options) => {
  const { model, associations, columns } = plan;

  // query records
  const dbRecords = await model.findAll(options);

  const syncRecords = [];
  for (const dbRecord of dbRecords) {
    const syncRecord = { data: {} };

    if (!model.syncClientMode && dbRecord.deletedAt) {
      // don't return any data for tombstones
      syncRecord.data.id = dbRecord.id;
      syncRecord.isDeleted = true;
    } else {
      // pick and format columns
      for (const [columnName, columnFormatter] of Object.entries(columns)) {
        const value = dbRecord[columnName];
        syncRecord.data[columnName] = columnFormatter ? columnFormatter(value) : value;
      }

      // query associations
      for (const [associationName, associationPlan] of Object.entries(associations)) {
        const { foreignKey } = associationPlan.query;
        if (!foreignKey) {
          throw new Error(`executeExportPlanInner: missing foreign key for ${associationName}`);
        }
        const associationOptions = {
          where: {
            [foreignKey]: dbRecord.id,
          },
        };
        const { records: innerRecords } = await executeExportPlanInner(
          associationPlan,
          associationOptions,
        );
        syncRecord.data[associationName] = innerRecords;
      }
    }

    syncRecords.push(syncRecord);
  }

  // records already sorted by updatedAt then id, get the sync cursor from the last item
  const maxRecord = dbRecords[dbRecords.length - 1];
  const cursor = maxRecord && getSyncCursorFromRecord(maxRecord);
  return { records: syncRecords, cursor };
};<|MERGE_RESOLUTION|>--- conflicted
+++ resolved
@@ -2,10 +2,6 @@
 import { without } from 'lodash';
 import { propertyPathsToTree } from './metadata';
 import { getSyncCursorFromRecord, syncCursorToWhereCondition } from './cursor';
-<<<<<<< HEAD
-import { ISO9075_DATETIME_FORMAT_LENGTH, ISO9075_DATE_FORMAT_LENGTH } from '../../constants';
-=======
->>>>>>> bc345d6a
 import { toDateTimeString, toDateString } from '../../utils/dateTime';
 
 export const createExportPlan = (sequelize, channel) =>
@@ -32,24 +28,12 @@
     (memo, columnName) => {
       const columnType = model.tableAttributes[columnName].type;
       let formatter = null; // default to passing the value straight through
-<<<<<<< HEAD
-
-      if (columnType instanceof Sequelize.DATE) {
-        formatter = date => date?.toISOString();
-      } else if (columnType instanceof Sequelize.CHAR) {
-        if (columnType.options.length === ISO9075_DATETIME_FORMAT_LENGTH) {
-          formatter = date => toDateTimeString(date) ?? undefined;
-        } else if (columnType.options.length === ISO9075_DATE_FORMAT_LENGTH) {
-          formatter = date => toDateString(date) ?? undefined;
-        }
-=======
       if (columnType instanceof DataTypes.DATE) {
         formatter = date => date?.toISOString();
       } else if (columnType instanceof DataTypes.DATETIMESTRING) {
         formatter = date => toDateTimeString(date) ?? undefined;
       } else if (columnType instanceof DataTypes.DATESTRING) {
         formatter = date => toDateString(date) ?? undefined;
->>>>>>> bc345d6a
       }
       return { ...memo, [columnName]: formatter };
     },
