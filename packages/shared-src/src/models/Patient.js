import { Sequelize } from 'sequelize';
import { SYNC_DIRECTIONS } from 'shared/constants';
<<<<<<< HEAD
=======
import { Model } from './Model';
import { generateHashFromUUID } from '../utils';
>>>>>>> 86ff4ecc
import { log } from 'shared/services/logging';
import { Model } from './Model';

export class Patient extends Model {
  static init({ primaryKey, ...options }) {
    super.init(
      {
        id: primaryKey,
        displayId: {
          type: Sequelize.STRING,
          unique: true,
          allowNull: false,
        },
        firstName: Sequelize.STRING,
        middleName: Sequelize.STRING,
        lastName: Sequelize.STRING,
        culturalName: Sequelize.STRING,

        dateOfBirth: Sequelize.DATE,
        dateOfDeath: Sequelize.DATE,
        sex: {
          type: Sequelize.ENUM('male', 'female', 'other'),
          allowNull: false,
        },
        email: Sequelize.STRING,
        markedForSync: {
          type: Sequelize.BOOLEAN,
          allowNull: false,
          defaultValue: false,
        },
      },
      {
        ...options,
        syncConfig: { syncDirection: SYNC_DIRECTIONS.BIDIRECTIONAL },
        indexes: [
          { fields: ['date_of_death'] },
          { fields: ['display_id'] },
          { fields: ['last_name'] },
        ],
      },
    );
  }

  static initRelations(models) {
    this.hasMany(models.Encounter, {
      foreignKey: 'patientId',
    });

    // technically this relation is hasOne but this just describes
    // "there is another table referencing this one by id"
    this.hasMany(models.PatientAdditionalData, {
      foreignKey: 'patientId',
      as: 'additionalData',
    });

    this.belongsTo(models.ReferenceData, {
      foreignKey: 'villageId',
      as: 'village',
    });
  }

  static async getSyncIds() {
    const patients = await this.sequelize.models.Patient.findAll({
      where: { markedForSync: true },
      raw: true,
      attributes: ['id'],
    });
    return patients.map(({ id }) => id);
  }

  async getAdministeredVaccines() {
    const { models } = this.sequelize;
    return models.AdministeredVaccine.findAll({
      where: {
        ['$encounter.patient_id$']: this.id,
        status: 'GIVEN',
      },
      order: [['updatedAt', 'DESC']],
      include: [
        {
          model: models.Encounter,
          as: 'encounter',
          include: models.Encounter.getFullReferenceAssociations(),
        },
        {
          model: models.ScheduledVaccine,
          as: 'scheduledVaccine',
          include: models.ScheduledVaccine.getListReferenceAssociations(),
        },
      ],
    });
  }

  async getLabRequests(queryOptions) {
    return this.sequelize.models.LabRequest.findAll({
      raw: true,
      nest: true,
      ...queryOptions,
      include: [
        { association: 'requestedBy' },
        {
          association: 'tests',
          include: [{ association: 'labTestMethod' }, { association: 'labTestType' }],
        },
        { association: 'laboratory' },
        {
          association: 'encounter',
          required: true,
          include: [
            { association: 'examiner' },
            {
              association: 'patient',
              where: { id: this.id },
            },
          ],
        },
      ],
    });
  }
<<<<<<< HEAD
=======

  async getIcaoUVCI() {
    log.debug('Generating UVCI');

    const { models } = this.sequelize;

    const vaccinations = await models.AdministeredVaccine.findAll({
      where: {
        ['$encounter.patient_id$']: this.id,
        status: 'GIVEN',
      },
      order: [['updatedAt', 'DESC']],
      include: [
        {
          model: models.Encounter,
          as: 'encounter',
          include: models.Encounter.getFullReferenceAssociations(),
        },
      ],
    });

    const latestVaccination = vaccinations[0];
    const uuid = latestVaccination.get('id');
    return generateHashFromUUID(uuid);
  }
>>>>>>> 86ff4ecc
}<|MERGE_RESOLUTION|>--- conflicted
+++ resolved
@@ -1,10 +1,6 @@
 import { Sequelize } from 'sequelize';
 import { SYNC_DIRECTIONS } from 'shared/constants';
-<<<<<<< HEAD
-=======
 import { Model } from './Model';
-import { generateHashFromUUID } from '../utils';
->>>>>>> 86ff4ecc
 import { log } from 'shared/services/logging';
 import { Model } from './Model';
 
@@ -124,32 +120,4 @@
       ],
     });
   }
-<<<<<<< HEAD
-=======
-
-  async getIcaoUVCI() {
-    log.debug('Generating UVCI');
-
-    const { models } = this.sequelize;
-
-    const vaccinations = await models.AdministeredVaccine.findAll({
-      where: {
-        ['$encounter.patient_id$']: this.id,
-        status: 'GIVEN',
-      },
-      order: [['updatedAt', 'DESC']],
-      include: [
-        {
-          model: models.Encounter,
-          as: 'encounter',
-          include: models.Encounter.getFullReferenceAssociations(),
-        },
-      ],
-    });
-
-    const latestVaccination = vaccinations[0];
-    const uuid = latestVaccination.get('id');
-    return generateHashFromUUID(uuid);
-  }
->>>>>>> 86ff4ecc
 }