import { Sequelize } from 'sequelize';
import { SYNC_DIRECTIONS } from 'shared/constants';
import { Model } from './Model';
<<<<<<< HEAD
import { generateHashFromUUID } from '../utils';
=======
>>>>>>> 9e753e3a

export class Patient extends Model {
  static init({ primaryKey, ...options }) {
    super.init(
      {
        id: primaryKey,
        displayId: {
          type: Sequelize.STRING,
          unique: true,
          allowNull: false,
        },
        firstName: Sequelize.STRING,
        middleName: Sequelize.STRING,
        lastName: Sequelize.STRING,
        culturalName: Sequelize.STRING,

        dateOfBirth: Sequelize.DATE,
        dateOfDeath: Sequelize.DATE,
        sex: {
          type: Sequelize.ENUM('male', 'female', 'other'),
          allowNull: false,
        },
        email: Sequelize.STRING,
        markedForSync: {
          type: Sequelize.BOOLEAN,
          allowNull: false,
          defaultValue: false,
        },
      },
      {
        ...options,
        syncConfig: { syncDirection: SYNC_DIRECTIONS.BIDIRECTIONAL },
        indexes: [
          { fields: ['date_of_death'] },
          { fields: ['display_id'] },
          { fields: ['last_name'] },
        ],
      },
    );
  }

  static initRelations(models) {
    this.hasMany(models.Encounter, {
      foreignKey: 'patientId',
    });

    // technically this relation is hasOne but this just describes
    // "there is another table referencing this one by id"
    this.hasMany(models.PatientAdditionalData, {
      foreignKey: 'patientId',
      as: 'additionalData',
    });

    this.belongsTo(models.ReferenceData, {
      foreignKey: 'villageId',
      as: 'village',
    });
  }

  static async getSyncIds() {
    const patients = await this.sequelize.models.Patient.findAll({
      where: { markedForSync: true },
      raw: true,
      attributes: ['id'],
    });
    return patients.map(({ id }) => id);
  }

  async getAdministeredVaccines() {
    const { models } = this.sequelize;
    return models.AdministeredVaccine.findAll({
      where: {
        '$encounter.patient_id$': this.id,
        status: 'GIVEN',
      },
      order: [['updatedAt', 'DESC']],
      include: [
        {
          model: models.Encounter,
          as: 'encounter',
          include: models.Encounter.getFullReferenceAssociations(),
        },
        {
          model: models.ScheduledVaccine,
          as: 'scheduledVaccine',
          include: models.ScheduledVaccine.getListReferenceAssociations(),
        },
      ],
    });
  }

  async getLabRequests(queryOptions) {
    return this.sequelize.models.LabRequest.findAll({
      raw: true,
      nest: true,
      ...queryOptions,
      include: [
        { association: 'requestedBy' },
        {
          association: 'tests',
          include: [{ association: 'labTestMethod' }, { association: 'labTestType' }],
        },
        { association: 'laboratory' },
        {
          association: 'encounter',
          required: true,
          include: [
            { association: 'examiner' },
            {
              association: 'patient',
              where: { id: this.id },
            },
          ],
        },
      ],
    });
  }
<<<<<<< HEAD

  async getIcaoUVCI() {
    const { models } = this.sequelize;

    const vaccinations = await models.AdministeredVaccine.findAll({
      where: {
        ['$encounter.patient_id$']: this.id,
        status: 'GIVEN',
      },
      order: [['date', 'DESC']],
      include: [
        {
          model: models.Encounter,
          as: 'encounter',
          include: models.Encounter.getFullReferenceAssociations(),
        },
      ],
    });

    const latestVaccination = vaccinations[0];
    const uuid = latestVaccination.get('id');
    return generateHashFromUUID(uuid);
  }
=======
>>>>>>> 9e753e3a
}<|MERGE_RESOLUTION|>--- conflicted
+++ resolved
@@ -1,10 +1,7 @@
 import { Sequelize } from 'sequelize';
 import { SYNC_DIRECTIONS } from 'shared/constants';
 import { Model } from './Model';
-<<<<<<< HEAD
 import { generateHashFromUUID } from '../utils';
-=======
->>>>>>> 9e753e3a
 
 export class Patient extends Model {
   static init({ primaryKey, ...options }) {
@@ -122,7 +119,6 @@
       ],
     });
   }
-<<<<<<< HEAD
 
   async getIcaoUVCI() {
     const { models } = this.sequelize;
@@ -146,6 +142,4 @@
     const uuid = latestVaccination.get('id');
     return generateHashFromUUID(uuid);
   }
-=======
->>>>>>> 9e753e3a
 }