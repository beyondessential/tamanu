import { Sequelize } from 'sequelize';
import config from 'config';
import { SYNC_DIRECTIONS, LAB_REQUEST_STATUSES } from 'shared/constants';
import { dateTimeType } from './dateTimeTypes';
import { Model } from './Model';

export class Patient extends Model {
  static init({ primaryKey, ...options }) {
    super.init(
      {
        id: primaryKey,
        displayId: {
          type: Sequelize.STRING,
          unique: true,
          allowNull: false,
        },
        firstName: Sequelize.STRING,
        middleName: Sequelize.STRING,
        lastName: Sequelize.STRING,
        culturalName: Sequelize.STRING,

        dateOfBirth: Sequelize.DATE,
        dateOfDeath: dateTimeType('dateOfDeath'),
        sex: {
          type: Sequelize.ENUM('male', 'female', 'other'),
          allowNull: false,
        },
        email: Sequelize.STRING,
        markedForSync: {
          type: Sequelize.BOOLEAN,
          allowNull: false,
          defaultValue: false,
        },
        visibilityStatus: Sequelize.STRING,
      },
      {
        ...options,
        syncConfig: {
          syncDirection: SYNC_DIRECTIONS.BIDIRECTIONAL,
          includedRelations: config.sync?.embedPatientNotes ? ['notes'] : [],
        },
        indexes: [
          { fields: ['date_of_death'] },
          { fields: ['display_id'] },
          { fields: ['last_name'] },
        ],
      },
    );
  }

  static initRelations(models) {
    this.hasMany(models.Encounter, {
      foreignKey: 'patientId',
    });

    // technically these two relations are hasOne but this just describes
    // "there is another table referencing this one by id"
    this.hasMany(models.PatientAdditionalData, {
      foreignKey: 'patientId',
      as: 'additionalData',
    });
    this.hasMany(models.PatientDeathData, {
      foreignKey: 'patientId',
      as: 'deathData',
    });
    
    this.hasMany(models.PatientSecondaryId, {
      foreignKey: 'patientId',
      as: 'secondaryIds',
    });
    this.belongsTo(models.ReferenceData, {
      foreignKey: 'villageId',
      as: 'village',
    });

<<<<<<< HEAD
    this.hasMany(models.NotePage, {
=======
    this.hasMany(models.Patient, {
      foreignKey: 'mergedIntoId',
      as: 'mergedPatients',
    });

    this.hasMany(models.Note, {
>>>>>>> 7b0897f5
      foreignKey: 'recordId',
      as: 'notes',
      constraints: false,
      scope: {
        recordType: this.name,
      },
    });
  }

  static async getSyncIds() {
    const patients = await this.sequelize.models.Patient.findAll({
      where: { markedForSync: true },
      raw: true,
      attributes: ['id'],
    });
    return patients.map(({ id }) => id);
  }

  async getAdministeredVaccines(queryOptions = {}) {
    const { models } = this.sequelize;
    const certifiableVaccineIds = await models.CertifiableVaccine.allVaccineIds();

    const { where: optWhere = {}, include = [], ...optRest } = queryOptions;

    if (include.length === 0) {
      include.push(
        {
          model: models.Encounter,
          as: 'encounter',
          include: models.Encounter.getFullReferenceAssociations(),
        },
        {
          model: models.Location,
          as: 'location',
        },
      );
    }

    if (!include.some(i => i.as === 'scheduledVaccine')) {
      include.push({
        model: models.ScheduledVaccine,
        as: 'scheduledVaccine',
        include: models.ScheduledVaccine.getListReferenceAssociations(),
      });
    }

    const results = await models.AdministeredVaccine.findAll({
      order: [['date', 'DESC']],
      ...optRest,
      include,
      where: {
        ...optWhere,
        '$encounter.patient_id$': this.id,
        status: 'GIVEN',
      },
    });

    for (const result of results) {
      if (certifiableVaccineIds.includes(result.scheduledVaccine.vaccineId)) {
        result.certifiable = true;
      }
    }

    return results;
  }

  async getCovidLabTests(queryOptions) {
    const labRequests = await this.sequelize.models.LabRequest.findAll({
      raw: true,
      nest: true,
      ...queryOptions,
      where: { status: LAB_REQUEST_STATUSES.PUBLISHED },
      include: [
        { association: 'requestedBy' },
        {
          association: 'category',
          where: { name: Sequelize.literal("UPPER(category.name) LIKE ('%COVID%')") },
        },
        {
          association: 'tests',
          include: [{ association: 'labTestMethod' }, { association: 'labTestType' }],
        },
        { association: 'laboratory' },
        {
          association: 'encounter',
          required: true,
          include: [
            { association: 'examiner' },
            {
              association: 'patient',
              where: { id: this.id },
            },
          ],
        },
      ],
    });

    // Place the tests data at the top level of the object as this is a getter for lab tests
    // After the merge, id is the lab test id and labRequestId is the lab request id
    const labTests = labRequests.map(labRequest => {
      const { tests, ...labRequestData } = labRequest;
      return { ...labRequestData, ...tests };
    });

    return labTests.slice().sort((a, b) => Date.parse(b.date) - Date.parse(a.date));
  }
}<|MERGE_RESOLUTION|>--- conflicted
+++ resolved
@@ -73,16 +73,12 @@
       as: 'village',
     });
 
-<<<<<<< HEAD
-    this.hasMany(models.NotePage, {
-=======
     this.hasMany(models.Patient, {
       foreignKey: 'mergedIntoId',
       as: 'mergedPatients',
     });
 
-    this.hasMany(models.Note, {
->>>>>>> 7b0897f5
+    this.hasMany(models.NotePage, {
       foreignKey: 'recordId',
       as: 'notes',
       constraints: false,
