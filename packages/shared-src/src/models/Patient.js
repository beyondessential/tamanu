--- conflicted
+++ resolved
@@ -1,8 +1,4 @@
-<<<<<<< HEAD
 import { Sequelize, Op } from 'sequelize';
-=======
-import { Sequelize } from 'sequelize';
->>>>>>> 96fe2f83
 import { SYNC_DIRECTIONS, LAB_REQUEST_STATUSES } from 'shared/constants';
 import { Model } from './Model';
 import { dateType, dateTimeType } from './dateTimeTypes';
@@ -89,25 +85,17 @@
 
     this.belongsToMany(models.Facility, {
       through: 'PatientFacility',
-<<<<<<< HEAD
       as: 'markedForSyncFacilities',
-=======
-      as: 'patientFacilities',
     });
 
     this.hasMany(models.PatientFieldValue, {
       foreignKey: 'patientId',
       as: 'fieldValues',
->>>>>>> 96fe2f83
     });
   }
 
   static getFullReferenceAssociations() {
-<<<<<<< HEAD
     return ['markedForSyncFacilities'];
-=======
-    return ['patientFacilities'];
->>>>>>> 96fe2f83
   }
 
   async getAdministeredVaccines(queryOptions = {}) {
