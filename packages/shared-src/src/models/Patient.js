import { Sequelize } from 'sequelize';
import config from 'config';
import { SYNC_DIRECTIONS, LAB_REQUEST_STATUSES } from 'shared/constants';
import { dateTimeType } from './dateTimeTypes';
import { Model } from './Model';
import { dateType } from './dateTimeTypes';

export class Patient extends Model {
  static init({ primaryKey, ...options }) {
    super.init(
      {
        id: primaryKey,
        displayId: {
          type: Sequelize.STRING,
          unique: true,
          allowNull: false,
        },
        firstName: Sequelize.STRING,
        middleName: Sequelize.STRING,
        lastName: Sequelize.STRING,
        culturalName: Sequelize.STRING,

<<<<<<< HEAD
        dateOfBirth: dateType('dateOfBirth'),
        dateOfDeath: dateType('dateOfDeath'),

=======
        dateOfBirth: Sequelize.DATE,
        dateOfDeath: dateTimeType('dateOfDeath'),
>>>>>>> 2707abd6
        sex: {
          type: Sequelize.ENUM('male', 'female', 'other'),
          allowNull: false,
        },
        email: Sequelize.STRING,
        markedForSync: {
          type: Sequelize.BOOLEAN,
          allowNull: false,
          defaultValue: false,
        },
      },
      {
        ...options,
        syncConfig: {
          syncDirection: SYNC_DIRECTIONS.BIDIRECTIONAL,
          includedRelations: config.sync?.embedPatientNotes ? ['notes'] : [],
        },
        indexes: [
          { fields: ['date_of_death'] },
          { fields: ['display_id'] },
          { fields: ['last_name'] },
        ],
      },
    );
  }

  static initRelations(models) {
    this.hasMany(models.Encounter, {
      foreignKey: 'patientId',
    });

    // technically these two relations are hasOne but this just describes
    // "there is another table referencing this one by id"
    this.hasMany(models.PatientAdditionalData, {
      foreignKey: 'patientId',
      as: 'additionalData',
    });
    this.hasMany(models.PatientDeathData, {
      foreignKey: 'patientId',
      as: 'deathData',
    });

    // this one is actually a hasMany
    this.hasMany(models.PatientSecondaryId, {
      foreignKey: 'patientId',
      as: 'secondaryIds',
    });
    this.belongsTo(models.ReferenceData, {
      foreignKey: 'villageId',
      as: 'village',
    });

    this.hasMany(models.Note, {
      foreignKey: 'recordId',
      as: 'notes',
      constraints: false,
      scope: {
        recordType: this.name,
      },
    });
  }

  static async getSyncIds() {
    const patients = await this.sequelize.models.Patient.findAll({
      where: { markedForSync: true },
      raw: true,
      attributes: ['id'],
    });
    return patients.map(({ id }) => id);
  }

  async getAdministeredVaccines(queryOptions = {}) {
    const { models } = this.sequelize;
    const certifiableVaccineIds = await models.CertifiableVaccine.allVaccineIds();

    const { where: optWhere = {}, include = [], ...optRest } = queryOptions;

    if (include.length === 0) {
      include.push(
        {
          model: models.Encounter,
          as: 'encounter',
          include: models.Encounter.getFullReferenceAssociations(),
        },
        {
          model: models.Location,
          as: 'location',
        },
      );
    }

    if (!include.some(i => i.as === 'scheduledVaccine')) {
      include.push({
        model: models.ScheduledVaccine,
        as: 'scheduledVaccine',
        include: models.ScheduledVaccine.getListReferenceAssociations(),
      });
    }

    const results = await models.AdministeredVaccine.findAll({
      order: [['date', 'DESC']],
      ...optRest,
      include,
      where: {
        ...optWhere,
        '$encounter.patient_id$': this.id,
        status: 'GIVEN',
      },
    });

    for (const result of results) {
      if (certifiableVaccineIds.includes(result.scheduledVaccine.vaccineId)) {
        result.certifiable = true;
      }
    }

    return results;
  }

  async getCovidLabTests(queryOptions) {
    const labRequests = await this.sequelize.models.LabRequest.findAll({
      raw: true,
      nest: true,
      ...queryOptions,
      where: { status: LAB_REQUEST_STATUSES.PUBLISHED },
      include: [
        { association: 'requestedBy' },
        {
          association: 'category',
          where: { name: Sequelize.literal("UPPER(category.name) LIKE ('%COVID%')") },
        },
        {
          association: 'tests',
          include: [{ association: 'labTestMethod' }, { association: 'labTestType' }],
        },
        { association: 'laboratory' },
        {
          association: 'encounter',
          required: true,
          include: [
            { association: 'examiner' },
            {
              association: 'patient',
              where: { id: this.id },
            },
          ],
        },
      ],
    });

    // Place the tests data at the top level of the object as this is a getter for lab tests
    // After the merge, id is the lab test id and labRequestId is the lab request id
    const labTests = labRequests.map(labRequest => {
      const { tests, ...labRequestData } = labRequest;
      return { ...labRequestData, ...tests };
    });

    return labTests.slice().sort((a, b) => Date.parse(b.date) - Date.parse(a.date));
  }
}<|MERGE_RESOLUTION|>--- conflicted
+++ resolved
@@ -1,9 +1,8 @@
 import { Sequelize } from 'sequelize';
 import config from 'config';
 import { SYNC_DIRECTIONS, LAB_REQUEST_STATUSES } from 'shared/constants';
-import { dateTimeType } from './dateTimeTypes';
 import { Model } from './Model';
-import { dateType } from './dateTimeTypes';
+import { dateType, dateTimeType } from './dateTimeTypes';
 
 export class Patient extends Model {
   static init({ primaryKey, ...options }) {
@@ -20,14 +19,9 @@
         lastName: Sequelize.STRING,
         culturalName: Sequelize.STRING,
 
-<<<<<<< HEAD
         dateOfBirth: dateType('dateOfBirth'),
-        dateOfDeath: dateType('dateOfDeath'),
+        dateOfDeath: dateTimeType('dateOfDeath'),
 
-=======
-        dateOfBirth: Sequelize.DATE,
-        dateOfDeath: dateTimeType('dateOfDeath'),
->>>>>>> 2707abd6
         sex: {
           type: Sequelize.ENUM('male', 'female', 'other'),
           allowNull: false,
