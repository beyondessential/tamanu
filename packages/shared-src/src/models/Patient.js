import { Sequelize, Op } from 'sequelize';
import { SYNC_DIRECTIONS, LAB_REQUEST_STATUSES } from 'shared/constants';
import { getCovidClearanceCertificateFilter, getLabTestsFromLabRequests } from 'shared/utils';
import { Model } from './Model';
import { dateType, dateTimeType } from './dateTimeTypes';
import { onSaveMarkPatientForSync } from './onSaveMarkPatientForSync';
import { VACCINE_STATUS } from '../constants';

export class Patient extends Model {
  static init({ primaryKey, ...options }) {
    super.init(
      {
        id: primaryKey,
        displayId: {
          type: Sequelize.STRING,
          unique: true,
          allowNull: false,
        },
        firstName: Sequelize.STRING,
        middleName: Sequelize.STRING,
        lastName: Sequelize.STRING,
        culturalName: Sequelize.STRING,

        dateOfBirth: dateType('dateOfBirth'),
        dateOfDeath: dateTimeType('dateOfDeath'),

        sex: {
          type: Sequelize.ENUM('male', 'female', 'other'),
          allowNull: false,
        },
        email: Sequelize.STRING,
        visibilityStatus: Sequelize.STRING,
      },
      {
        ...options,
        syncDirection: SYNC_DIRECTIONS.BIDIRECTIONAL,
        indexes: [
          { fields: ['date_of_death'] },
          { fields: ['display_id'] },
          { fields: ['last_name'] },
        ],
      },
    );
    onSaveMarkPatientForSync(this, 'id', 'afterSave');
  }

  static initRelations(models) {
    this.hasMany(models.Encounter, {
      foreignKey: 'patientId',
    });

    // technically these two relations are hasOne but this just describes
    // "there is another table referencing this one by id"
    this.hasMany(models.PatientAdditionalData, {
      foreignKey: 'patientId',
      as: 'additionalData',
    });
    this.hasMany(models.PatientDeathData, {
      foreignKey: 'patientId',
      as: 'deathData',
    });
    this.hasMany(models.PatientBirthData, {
      foreignKey: 'patientId',
      as: 'birthData',
    });

    this.hasMany(models.PatientSecondaryId, {
      foreignKey: 'patientId',
      as: 'secondaryIds',
    });
    this.belongsTo(models.ReferenceData, {
      foreignKey: 'villageId',
      as: 'village',
    });

    this.hasMany(models.Patient, {
      foreignKey: 'mergedIntoId',
      as: 'mergedPatients',
    });

    this.hasMany(models.NotePage, {
      foreignKey: 'recordId',
      as: 'notePages',
      constraints: false,
      scope: {
        recordType: this.name,
      },
    });

    this.belongsToMany(models.Facility, {
      through: 'PatientFacility',
      as: 'markedForSyncFacilities',
    });

    this.hasMany(models.PatientFieldValue, {
      foreignKey: 'patientId',
      as: 'fieldValues',
    });
  }

  static getFullReferenceAssociations() {
    return ['markedForSyncFacilities'];
  }

  async getAdministeredVaccines(queryOptions = {}) {
    const { models } = this.sequelize;
    const certifiableVaccineIds = await models.CertifiableVaccine.allVaccineIds();

    const { where: optWhere = {}, include = [], includeNotGiven = true, ...optRest } = queryOptions;

    if (include.length === 0) {
      include.push(
        {
          model: models.Encounter,
          as: 'encounter',
          include: models.Encounter.getFullReferenceAssociations(),
        },
        {
          model: models.Location,
          as: 'location',
          include: ['locationGroup', 'facility'],
        },
        {
          model: models.Department,
          as: 'department',
        },
        {
          model: models.User,
          as: 'recorder',
        },
        {
          model: models.ReferenceData,
          as: 'notGivenReason',
        },
      );
    }

    if (!include.some(i => i.as === 'scheduledVaccine')) {
      include.push({
        model: models.ScheduledVaccine,
        as: 'scheduledVaccine',
        include: models.ScheduledVaccine.getListReferenceAssociations(),
      });
    }

    const results = await models.AdministeredVaccine.findAll({
      order: [['date', 'DESC']],
      ...optRest,
      include,
      where: {
        '$encounter.patient_id$': this.id,
<<<<<<< HEAD
        status: { [Op.in]: [VACCINE_STATUS.GIVEN] },
=======
        status: JSON.parse(includeNotGiven)
          ? { [Op.in]: [VACCINE_STATUS.GIVEN, VACCINE_STATUS.NOT_GIVEN] }
          : VACCINE_STATUS.GIVEN,
>>>>>>> 2efaf04f
        ...optWhere,
      },
    });

    const data = results.map(x => x.get({ plain: true }));

    for (const record of data) {
      if (certifiableVaccineIds.includes(record.scheduledVaccine.vaccineId)) {
        record.certifiable = true;
      }
    }

    return data;
  }

  async getCovidClearanceLabTests(queryOptions) {
    const labRequests = await this.sequelize.models.LabRequest.findAll({
      raw: true,
      nest: true,
      ...queryOptions,
      where: await getCovidClearanceCertificateFilter(this.sequelize.models),
      include: [
        {
          association: 'category',
        },
        ...this.getLabTestBaseIncludes(),
      ],
    });

    return getLabTestsFromLabRequests(labRequests);
  }

  async getCovidLabTests(queryOptions) {
    const labRequests = await this.sequelize.models.LabRequest.findAll({
      raw: true,
      nest: true,
      ...queryOptions,
      where: { status: LAB_REQUEST_STATUSES.PUBLISHED },
      include: [
        {
          association: 'category',
          where: { name: Sequelize.literal("UPPER(category.name) LIKE ('%COVID%')") },
        },
        ...this.getLabTestBaseIncludes(),
      ],
    });

    return getLabTestsFromLabRequests(labRequests);
  }

  getLabTestBaseIncludes() {
    return [
      { association: 'requestedBy' },
      {
        association: 'tests',
        include: [{ association: 'labTestMethod' }, { association: 'labTestType' }],
      },
      { association: 'laboratory' },
      {
        association: 'encounter',
        required: true,
        include: [
          { association: 'examiner' },
          {
            association: 'patient',
            where: { id: this.id },
          },
        ],
      },
    ];
  }

  /** Patient this one was merged into (end of the chain) */
  async getUltimateMergedInto() {
    return this.constructor.findOne({
      where: {
        [Op.and]: [
          { id: Sequelize.fn('any', Sequelize.fn('patients_merge_chain_up', this.id)) },
          { id: { [Op.ne]: this.id } },
          { mergedIntoId: null },
        ],
      },
    });
  }

  /** Patients this one was merged into */
  async getMergedUp() {
    return this.constructor.findAll({
      where: {
        [Op.and]: [
          { id: Sequelize.fn('any', Sequelize.fn('patients_merge_chain_up', this.id)) },
          { id: { [Op.ne]: this.id } },
        ],
      },
    });
  }

  /** Patients that were merged into this one */
  async getMergedDown() {
    return this.constructor.findAll({
      where: {
        [Op.and]: [
          { id: Sequelize.fn('any', Sequelize.fn('patients_merge_chain_down', this.id)) },
          { id: { [Op.ne]: this.id } },
        ],
      },
    });
  }

  async writeFieldValues(patientFields = {}) {
    const { PatientFieldValue } = this.constructor.sequelize.models;
    for (const [definitionId, value] of Object.entries(patientFields)) {
      // race condition doesn't matter because we take the last value anyway
      const field = await PatientFieldValue.findOne({
        where: {
          definitionId,
          patientId: this.id,
        },
        order: [['updatedAt', 'DESC']],
      });
      if (field) {
        await field.update({ value });
      } else {
        await PatientFieldValue.create({ value, definitionId, patientId: this.id });
      }
    }
  }
}<|MERGE_RESOLUTION|>--- conflicted
+++ resolved
@@ -149,13 +149,9 @@
       include,
       where: {
         '$encounter.patient_id$': this.id,
-<<<<<<< HEAD
-        status: { [Op.in]: [VACCINE_STATUS.GIVEN] },
-=======
         status: JSON.parse(includeNotGiven)
           ? { [Op.in]: [VACCINE_STATUS.GIVEN, VACCINE_STATUS.NOT_GIVEN] }
           : VACCINE_STATUS.GIVEN,
->>>>>>> 2efaf04f
         ...optWhere,
       },
     });
