import { Sequelize, Op } from 'sequelize';
import { SYNC_DIRECTIONS, LAB_REQUEST_STATUSES } from 'shared/constants';
import { getCovidClearanceCertificateFilter, getLabTestsFromLabRequests } from 'shared/utils';
import { Model } from './Model';
import { dateType, dateTimeType } from './dateTimeTypes';
import { onSaveMarkPatientForSync } from './onSaveMarkPatientForSync';
import { VACCINE_STATUS } from '../constants';

export class Patient extends Model {
  static init({ primaryKey, ...options }) {
    super.init(
      {
        id: primaryKey,
        displayId: {
          type: Sequelize.STRING,
          unique: true,
          allowNull: false,
        },
        firstName: Sequelize.STRING,
        middleName: Sequelize.STRING,
        lastName: Sequelize.STRING,
        culturalName: Sequelize.STRING,

        dateOfBirth: dateType('dateOfBirth'),
        dateOfDeath: dateTimeType('dateOfDeath'),

        sex: {
          type: Sequelize.ENUM('male', 'female', 'other'),
          allowNull: false,
        },
        email: Sequelize.STRING,
        visibilityStatus: Sequelize.STRING,
      },
      {
        ...options,
        syncDirection: SYNC_DIRECTIONS.BIDIRECTIONAL,
        indexes: [
          { fields: ['date_of_death'] },
          { fields: ['display_id'] },
          { fields: ['last_name'] },
        ],
      },
    );
    onSaveMarkPatientForSync(this, 'id', 'afterSave');
  }

  static initRelations(models) {
    this.hasMany(models.Encounter, {
      foreignKey: 'patientId',
    });

    // technically these two relations are hasOne but this just describes
    // "there is another table referencing this one by id"
    this.hasMany(models.PatientAdditionalData, {
      foreignKey: 'patientId',
      as: 'additionalData',
    });
    this.hasMany(models.PatientDeathData, {
      foreignKey: 'patientId',
      as: 'deathData',
    });
    this.hasMany(models.PatientBirthData, {
      foreignKey: 'patientId',
      as: 'birthData',
    });

    this.hasMany(models.PatientSecondaryId, {
      foreignKey: 'patientId',
      as: 'secondaryIds',
    });
    this.belongsTo(models.ReferenceData, {
      foreignKey: 'villageId',
      as: 'village',
    });

    this.hasMany(models.Patient, {
      foreignKey: 'mergedIntoId',
      as: 'mergedPatients',
    });

    this.hasMany(models.NotePage, {
      foreignKey: 'recordId',
      as: 'notePages',
      constraints: false,
      scope: {
        recordType: this.name,
      },
    });

    this.belongsToMany(models.Facility, {
      through: 'PatientFacility',
      as: 'markedForSyncFacilities',
    });

    this.hasMany(models.PatientFieldValue, {
      foreignKey: 'patientId',
      as: 'fieldValues',
    });
  }

  static getFullReferenceAssociations() {
    return ['markedForSyncFacilities'];
  }

  async getAdministeredVaccines(queryOptions = {}) {
    const { models } = this.sequelize;
    const certifiableVaccineIds = await models.CertifiableVaccine.allVaccineIds();

    const { where: optWhere = {}, include = [], includeNotGiven = true, ...optRest } = queryOptions;

    if (include.length === 0) {
      include.push(
        {
          model: models.Encounter,
          as: 'encounter',
          include: models.Encounter.getFullReferenceAssociations(),
        },
        {
          model: models.Location,
          as: 'location',
          include: ['locationGroup', 'facility'],
        },
        {
          model: models.Department,
          as: 'department',
        },
        {
          model: models.User,
          as: 'recorder',
        },
        {
          model: models.ReferenceData,
          as: 'notGivenReason',
        },
      );
    }

    if (!include.some(i => i.as === 'scheduledVaccine')) {
      include.push({
        model: models.ScheduledVaccine,
        as: 'scheduledVaccine',
        include: models.ScheduledVaccine.getListReferenceAssociations(),
      });
    }

    const results = await models.AdministeredVaccine.findAll({
      order: [['date', 'DESC']],
      ...optRest,
      include,
      where: {
        '$encounter.patient_id$': this.id,
<<<<<<< HEAD
        status: JSON.parse(includeNotGiven)
          ? { [Op.in]: [VACCINE_STATUS.GIVEN, VACCINE_STATUS.NOT_GIVEN] }
          : VACCINE_STATUS.GIVEN,
=======
        status: { [Op.in]: [VACCINE_STATUS.GIVEN, VACCINE_STATUS.NOT_GIVEN] },
        ...optWhere,
>>>>>>> 59419d7b
      },
    });

    const data = results.map(x => x.get({ plain: true }));

    for (const record of data) {
      if (certifiableVaccineIds.includes(record.scheduledVaccine.vaccineId)) {
        record.certifiable = true;
      }
    }

    return data;
  }

  async getCovidClearanceLabTests(queryOptions) {
    const labRequests = await this.sequelize.models.LabRequest.findAll({
      raw: true,
      nest: true,
      ...queryOptions,
      where: await getCovidClearanceCertificateFilter(this.sequelize.models),
      include: [
        {
          association: 'category',
        },
        ...this.getLabTestBaseIncludes(),
      ],
    });

    return getLabTestsFromLabRequests(labRequests);
  }

  async getCovidLabTests(queryOptions) {
    const labRequests = await this.sequelize.models.LabRequest.findAll({
      raw: true,
      nest: true,
      ...queryOptions,
      where: { status: LAB_REQUEST_STATUSES.PUBLISHED },
      include: [
        {
          association: 'category',
          where: { name: Sequelize.literal("UPPER(category.name) LIKE ('%COVID%')") },
        },
        ...this.getLabTestBaseIncludes(),
      ],
    });

    return getLabTestsFromLabRequests(labRequests);
  }

  getLabTestBaseIncludes() {
    return [
      { association: 'requestedBy' },
      {
        association: 'tests',
        include: [{ association: 'labTestMethod' }, { association: 'labTestType' }],
      },
      { association: 'laboratory' },
      {
        association: 'encounter',
        required: true,
        include: [
          { association: 'examiner' },
          {
            association: 'patient',
            where: { id: this.id },
          },
        ],
      },
    ];
  }

  /** Patient this one was merged into (end of the chain) */
  async getUltimateMergedInto() {
    return this.constructor.findOne({
      where: {
        [Op.and]: [
          { id: Sequelize.fn('any', Sequelize.fn('patients_merge_chain_up', this.id)) },
          { id: { [Op.ne]: this.id } },
          { mergedIntoId: null },
        ],
      },
    });
  }

  /** Patients this one was merged into */
  async getMergedUp() {
    return this.constructor.findAll({
      where: {
        [Op.and]: [
          { id: Sequelize.fn('any', Sequelize.fn('patients_merge_chain_up', this.id)) },
          { id: { [Op.ne]: this.id } },
        ],
      },
    });
  }

  /** Patients that were merged into this one */
  async getMergedDown() {
    return this.constructor.findAll({
      where: {
        [Op.and]: [
          { id: Sequelize.fn('any', Sequelize.fn('patients_merge_chain_down', this.id)) },
          { id: { [Op.ne]: this.id } },
        ],
      },
    });
  }

  async writeFieldValues(patientFields = {}) {
    const { PatientFieldValue } = this.constructor.sequelize.models;
    for (const [definitionId, value] of Object.entries(patientFields)) {
      // race condition doesn't matter because we take the last value anyway
      const field = await PatientFieldValue.findOne({
        where: {
          definitionId,
          patientId: this.id,
        },
        order: [['updatedAt', 'DESC']],
      });
      if (field) {
        await field.update({ value });
      } else {
        await PatientFieldValue.create({ value, definitionId, patientId: this.id });
      }
    }
  }
}<|MERGE_RESOLUTION|>--- conflicted
+++ resolved
@@ -149,14 +149,10 @@
       include,
       where: {
         '$encounter.patient_id$': this.id,
-<<<<<<< HEAD
         status: JSON.parse(includeNotGiven)
           ? { [Op.in]: [VACCINE_STATUS.GIVEN, VACCINE_STATUS.NOT_GIVEN] }
           : VACCINE_STATUS.GIVEN,
-=======
-        status: { [Op.in]: [VACCINE_STATUS.GIVEN, VACCINE_STATUS.NOT_GIVEN] },
         ...optWhere,
->>>>>>> 59419d7b
       },
     });
 
