--- conflicted
+++ resolved
@@ -1,9 +1,4 @@
-<<<<<<< HEAD
 import { Sequelize } from 'sequelize';
-=======
-import { Sequelize, Op } from 'sequelize';
-import config from 'config';
->>>>>>> fa4804ab
 import { SYNC_DIRECTIONS, LAB_REQUEST_STATUSES } from 'shared/constants';
 import { Model } from './Model';
 import { dateType, dateTimeType } from './dateTimeTypes';
@@ -87,19 +82,15 @@
         recordType: this.name,
       },
     });
-<<<<<<< HEAD
-=======
-
-    this.hasMany(models.PatientFieldValue, {
-      foreignKey: 'patientId',
-      as: 'fieldValues',
-    });
-  }
->>>>>>> fa4804ab
 
     this.belongsToMany(models.Facility, {
       through: 'PatientFacility',
       as: 'patientFacilities',
+    });
+
+    this.hasMany(models.PatientFieldValue, {
+      foreignKey: 'patientId',
+      as: 'fieldValues',
     });
   }
 
