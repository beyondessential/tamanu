--- conflicted
+++ resolved
@@ -11,7 +11,6 @@
 import { dateTimeType } from './dateTimeTypes';
 
 import { Model } from './Model';
-import { buildEncounterLinkedSyncFilter } from './buildEncounterLinkedSyncFilter';
 
 export class Encounter extends Model {
   static init({ primaryKey, hackToSkipEncounterValidation, ...options }) {
@@ -189,7 +188,6 @@
     // this.hasMany(models.Report);
   }
 
-<<<<<<< HEAD
   static buildSyncFilter(patientIds, sessionConfig) {
     const { syncAllLabRequests, syncAllEncountersForTheseVaccines } = sessionConfig;
     const joins = [];
@@ -246,10 +244,6 @@
         ${wheres.join('\nOR')}
       )
     `;
-=======
-  static buildSyncFilter(patientIds, facilitySettings) {
-    return buildEncounterLinkedSyncFilter(patientIds, facilitySettings, []);
->>>>>>> 96fe2f83
   }
 
   static checkNeedsAutoDischarge({ encounterType, startDate, endDate }) {
