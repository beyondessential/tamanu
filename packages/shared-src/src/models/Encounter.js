import { Sequelize } from 'sequelize';
import { endOfDay, isBefore, parseISO, startOfToday } from 'date-fns';

import {
  ENCOUNTER_TYPES,
  ENCOUNTER_TYPE_VALUES,
  NOTE_TYPES,
  SYNC_DIRECTIONS,
} from 'shared/constants';
import { InvalidOperationError } from 'shared/errors';
import { dateTimeType } from './dateTimeTypes';

import { Model } from './Model';
import { buildEncounterLinkedSyncFilter } from './buildEncounterLinkedSyncFilter';

export class Encounter extends Model {
  static init({ primaryKey, hackToSkipEncounterValidation, ...options }) {
    let validate = {};
    if (!hackToSkipEncounterValidation) {
      validate = {
        mustHaveValidEncounterType() {
          if (!this.deletedAt && !ENCOUNTER_TYPE_VALUES.includes(this.encounterType)) {
            throw new InvalidOperationError('An encounter must have a valid encounter type.');
          }
        },
        mustHavePatient() {
          if (!this.deletedAt && !this.patientId) {
            throw new InvalidOperationError('An encounter must have a patient.');
          }
        },
        mustHaveDepartment() {
          if (!this.deletedAt && !this.departmentId) {
            throw new InvalidOperationError('An encounter must have a department.');
          }
        },
        mustHaveLocation() {
          if (!this.deletedAt && !this.locationId) {
            throw new InvalidOperationError('An encounter must have a location.');
          }
        },
        mustHaveExaminer() {
          if (!this.deletedAt && !this.examinerId) {
            throw new InvalidOperationError('An encounter must have an examiner.');
          }
        },
      };
    }
    super.init(
      {
        id: primaryKey,
        encounterType: Sequelize.STRING(31),
        startDate: dateTimeType('startDate', {
          allowNull: false,
        }),
        endDate: dateTimeType('endDate'),
        reasonForEncounter: Sequelize.TEXT,
        deviceId: Sequelize.TEXT,
        plannedLocationStartTime: dateTimeType('plannedLocationStartTime'),
      },
      {
        ...options,
        validate,
        syncDirection: SYNC_DIRECTIONS.BIDIRECTIONAL,
      },
    );
  }

  static getFullReferenceAssociations() {
    return [
      'department',
      'examiner',
      {
        association: 'location',
        include: ['facility'],
      },
      {
        association: 'plannedLocation',
        include: ['facility'],
      },
      'referralSource',
    ];
  }

  static initRelations(models) {
    this.hasOne(models.Discharge, {
      foreignKey: 'encounterId',
      as: 'discharge',
    });

    this.hasOne(models.Invoice, {
      foreignKey: 'encounterId',
      as: 'invoice',
    });

    this.belongsTo(models.Patient, {
      foreignKey: 'patientId',
      as: 'patient',
    });

    this.belongsTo(models.User, {
      foreignKey: 'examinerId',
      as: 'examiner',
    });

    this.belongsTo(models.Location, {
      foreignKey: 'locationId',
      as: 'location',
    });

    this.belongsTo(models.Location, {
      foreignKey: 'plannedLocationId',
      as: 'plannedLocation',
    });

    this.belongsTo(models.Department, {
      foreignKey: 'departmentId',
      as: 'department',
    });

    this.hasMany(models.SurveyResponse, {
      foreignKey: 'encounterId',
      as: 'surveyResponses',
    });

    this.hasMany(models.Referral, {
      foreignKey: 'initiatingEncounterId',
      as: 'initiatedReferrals',
    });
    this.hasMany(models.Referral, {
      foreignKey: 'completingEncounterId',
      as: 'completedReferrals',
    });

    this.hasMany(models.AdministeredVaccine, {
      foreignKey: 'encounterId',
      as: 'administeredVaccines',
    });

    this.hasMany(models.EncounterDiagnosis, {
      foreignKey: 'encounterId',
      as: 'diagnoses',
    });

    this.hasMany(models.EncounterMedication, {
      foreignKey: 'encounterId',
      as: 'medications',
    });

    this.hasMany(models.LabRequest, {
      foreignKey: 'encounterId',
      as: 'labRequests',
    });

    this.hasMany(models.ImagingRequest, {
      foreignKey: 'encounterId',
      as: 'imagingRequests',
    });

    this.hasMany(models.Procedure, {
      foreignKey: 'encounterId',
      as: 'procedures',
    });

    this.hasMany(models.Vitals, {
      foreignKey: 'encounterId',
      as: 'vitals',
    });

    this.hasMany(models.Triage, {
      foreignKey: 'encounterId',
      as: 'triages',
    });

    this.hasMany(models.DocumentMetadata, {
      foreignKey: 'encounterId',
      as: 'documents',
    });

    this.belongsTo(models.ReferenceData, {
      foreignKey: 'patientBillingTypeId',
      as: 'patientBillingType',
    });

    this.belongsTo(models.ReferenceData, {
      foreignKey: 'referralSourceId',
      as: 'referralSource',
    });

    this.hasMany(models.NotePage, {
      foreignKey: 'recordId',
      as: 'notePages',
      constraints: false,
      scope: {
        recordType: this.name,
      },
    });

    // this.hasMany(models.Procedure);
    // this.hasMany(models.Report);
  }

<<<<<<< HEAD
  static buildSyncFilter(patientIds, sessionConfig) {
    const { syncAllLabRequests, syncAllEncountersForTheseVaccines } = sessionConfig;
    const joins = [];
    const wheres = [];

    if (patientIds.length > 0) {
      wheres.push('encounters.patient_id IN (:patientIds)');
    }

    // add any encounters with a lab request, if syncing all labs is turned on for facility server
    if (syncAllLabRequests) {
      joins.push(`
        LEFT JOIN (
          SELECT DISTINCT e.id
          FROM encounters e
          INNER JOIN lab_requests lr ON lr.encounter_id = e.id
          WHERE e.updated_at_sync_tick > :since
        ) AS encounters_with_labs ON encounters_with_labs.id = encounters.id
      `);

      wheres.push(`
        encounters_with_labs.id IS NOT NULL
      `);
    }

    // for mobile, add any encounters with a vaccine in the list of scheduled vaccines that sync everywhere
    if (syncAllEncountersForTheseVaccines?.length > 0) {
      const escapedVaccineIds = syncAllEncountersForTheseVaccines
        .map(id => this.sequelize.escape(id))
        .join(',');
      joins.push(`
        LEFT JOIN (
          SELECT DISTINCT e.id
          FROM encounters e
          INNER JOIN administered_vaccines av ON av.encounter_id = e.id
          INNER JOIN scheduled_vaccines sv ON sv.id = av.scheduled_vaccine_id
          WHERE sv.vaccine_id IN (${escapedVaccineIds})
          AND e.updated_at_sync_tick > :since
        ) AS encounters_with_scheduled_vaccines
        ON encounters_with_scheduled_vaccines.id = encounters.id
      `);
      wheres.push(`
        encounters_with_scheduled_vaccines.id IS NOT NULL
      `);
    }

    if (wheres.length === 0) {
      return null;
    }

    return `
      ${joins.join('\n')}
      WHERE (
        ${wheres.join('\nOR')}
      )
    `;
=======
  static buildSyncFilter(patientIds, facilitySettings) {
    return buildEncounterLinkedSyncFilter(patientIds, facilitySettings, []);
>>>>>>> 610bef23
  }

  static checkNeedsAutoDischarge({ encounterType, startDate, endDate }) {
    return (
      encounterType === ENCOUNTER_TYPES.CLINIC &&
      isBefore(parseISO(startDate), startOfToday()) &&
      !endDate
    );
  }

  static getAutoDischargeEndDate({ startDate }) {
    return endOfDay(parseISO(startDate));
  }

  static sanitizeForCentralServer(values) {
    // if the encounter is for an outpatient and started before today, it should be closed
    if (this.checkNeedsAutoDischarge(values)) {
      return { ...values, endDate: this.getAutoDischargeEndDate(values) };
    }
    return values;
  }

  async addSystemNote(content, date) {
    const notePage = await this.createNotePage({
      noteType: NOTE_TYPES.SYSTEM,
      date,
    });
    await notePage.createNoteItem({ content, date });
  }

  async getLinkedTriage() {
    const { Triage } = this.sequelize.models;
    return Triage.findOne({
      where: {
        encounterId: this.id,
      },
    });
  }

  async onDischarge(endDate, submittedTime, note) {
    await this.addSystemNote(note || `Discharged patient.`, submittedTime);
    await this.closeTriage(endDate);
  }

  async onEncounterProgression(newEncounterType, submittedTime) {
    await this.addSystemNote(
      `Changed type from ${this.encounterType} to ${newEncounterType}`,
      submittedTime,
    );
    await this.closeTriage(submittedTime);
  }

  async closeTriage(endDate) {
    const triage = await this.getLinkedTriage();
    if (triage) {
      await triage.update({
        closedTime: endDate,
      });
    }
  }

  async dischargeWithDischarger(discharger, endDate) {
    if (this.endDate) throw new Error(`Encounter ${this.id} already discharged`);

    const { Discharge } = this.sequelize.models;
    await Discharge.create({
      encounterId: this.id,
      dischargerId: discharger.id,
    });
    await this.update({ endDate });
  }

  async updateClinician(data) {
    const { User } = this.sequelize.models;
    const oldClinician = await User.findOne({ where: { id: this.examinerId } });
    const newClinician = await User.findOne({ where: { id: data.examinerId } });

    if (!newClinician) {
      throw new InvalidOperationError('Invalid clinician specified');
    }

    await this.addSystemNote(
      `Changed supervising clinician from ${oldClinician.displayName} to ${newClinician.displayName}`,
      data.submittedTime,
    );
  }

  async update(data) {
    const { Department, Location } = this.sequelize.models;

    const updateEncounter = async () => {
      const additionalChanges = {};
      if (data.endDate && !this.endDate) {
        await this.onDischarge(data.endDate, data.submittedTime, data.dischargeNote);
      }

      if (data.patientId && data.patientId !== this.patientId) {
        throw new InvalidOperationError("An encounter's patient cannot be changed");
      }

      if (data.encounterType && data.encounterType !== this.encounterType) {
        await this.onEncounterProgression(data.encounterType, data.submittedTime);
      }

      if (data.locationId && data.locationId !== this.locationId) {
        const oldLocation = await Location.findOne({ where: { id: this.locationId } });
        const newLocation = await Location.findOne({ where: { id: data.locationId } });
        if (!newLocation) {
          throw new InvalidOperationError('Invalid location specified');
        }
        await this.addSystemNote(
          `Changed location from ${oldLocation.name} to ${newLocation.name}`,
          data.submittedTime,
        );
        // When we move to a new location, clear the planned location move
        additionalChanges.plannedLocationId = null;
        additionalChanges.plannedLocationStartTime = null;
      }

      if (data.plannedLocationId === null) {
        additionalChanges.plannedLocationStartTime = null;
      }

      if (data.plannedLocationId && data.plannedLocationId !== this.plannedLocationId) {
        if (data.plannedLocationId === this.locationId) {
          throw new InvalidOperationError(
            'Planned location cannot be the same as current location',
          );
        }

        const currentLocation = await Location.findOne({ where: { id: this.locationId } });
        const plannedLocation = await Location.findOne({
          where: { id: data.plannedLocationId },
        });

        if (!plannedLocation) {
          throw new InvalidOperationError('Invalid location specified');
        }

        await this.addSystemNote(
          `Added a planned location change from ${currentLocation.name} to ${plannedLocation.name}`,
          data.submittedTime,
        );
        additionalChanges.plannedLocationStartTime = data.submittedTime;
      }

      if (data.departmentId && data.departmentId !== this.departmentId) {
        const oldDepartment = await Department.findOne({ where: { id: this.departmentId } });
        const newDepartment = await Department.findOne({ where: { id: data.departmentId } });
        if (!newDepartment) {
          throw new InvalidOperationError('Invalid department specified');
        }
        await this.addSystemNote(
          `Changed department from ${oldDepartment.name} to ${newDepartment.name}`,
          data.submittedTime,
        );
      }

      if (data.examinerId && data.examinerId !== this.examinerId) {
        await this.updateClinician(data);
      }

      const { submittedTime, ...encounterData } = data;
      return super.update({ ...encounterData, ...additionalChanges });
    };

    if (this.sequelize.isInsideTransaction()) {
      return updateEncounter();
    }

    // If the update is not already in a transaction, wrap it in one
    // Having nested transactions can cause bugs in postgres so only conditionally wrap
    return this.sequelize.transaction(async () => {
      await updateEncounter();
    });
  }
}<|MERGE_RESOLUTION|>--- conflicted
+++ resolved
@@ -11,7 +11,6 @@
 import { dateTimeType } from './dateTimeTypes';
 
 import { Model } from './Model';
-import { buildEncounterLinkedSyncFilter } from './buildEncounterLinkedSyncFilter';
 
 export class Encounter extends Model {
   static init({ primaryKey, hackToSkipEncounterValidation, ...options }) {
@@ -199,7 +198,6 @@
     // this.hasMany(models.Report);
   }
 
-<<<<<<< HEAD
   static buildSyncFilter(patientIds, sessionConfig) {
     const { syncAllLabRequests, syncAllEncountersForTheseVaccines } = sessionConfig;
     const joins = [];
@@ -256,10 +254,6 @@
         ${wheres.join('\nOR')}
       )
     `;
-=======
-  static buildSyncFilter(patientIds, facilitySettings) {
-    return buildEncounterLinkedSyncFilter(patientIds, facilitySettings, []);
->>>>>>> 610bef23
   }
 
   static checkNeedsAutoDischarge({ encounterType, startDate, endDate }) {
