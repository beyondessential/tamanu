import { Sequelize } from 'sequelize';
import moment from 'moment';
import config from 'config';

import { ENCOUNTER_TYPES, ENCOUNTER_TYPE_VALUES, NOTE_TYPES } from 'shared/constants';
import { InvalidOperationError } from 'shared/errors';

import { initSyncForModelNestedUnderPatient } from './sync';
import { Model } from './Model';

export class Encounter extends Model {
  static init({ primaryKey, hackToSkipEncounterValidation, ...options }) {
    let validate = {};
    if (!hackToSkipEncounterValidation) {
      validate = {
        mustHaveValidEncounterType() {
          if (!this.deletedAt && !ENCOUNTER_TYPE_VALUES.includes(this.encounterType)) {
            throw new InvalidOperationError('An encounter must have a valid encounter type.');
          }
        },
        mustHavePatient() {
          if (!this.deletedAt && !this.patientId) {
            throw new InvalidOperationError('An encounter must have a patient.');
          }
        },
        mustHaveDepartment() {
          if (!this.deletedAt && !this.departmentId) {
            throw new InvalidOperationError('An encounter must have a department.');
          }
        },
        mustHaveLocation() {
          if (!this.deletedAt && !this.locationId) {
            throw new InvalidOperationError('An encounter must have a location.');
          }
        },
        mustHaveExaminer() {
          if (!this.deletedAt && !this.examinerId) {
            throw new InvalidOperationError('An encounter must have an examiner.');
          }
        },
      };
    }
    const nestedSyncConfig = initSyncForModelNestedUnderPatient(this, 'encounter');
    const syncConfig = {
      includedRelations: [
        'administeredVaccines',
        'surveyResponses',
        'surveyResponses.answers',
        'diagnoses',
        'medications',
        'labRequests',
        'labRequests.tests',
        'labRequests.notePages',
        'imagingRequests',
        'imagingRequests.notePages',
        'procedures',
        'initiatedReferrals',
        'completedReferrals',
        'vitals',
        'discharge',
        'triages',
        'triages.notePages',
        'invoice',
        'invoice.invoiceLineItems',
        'invoice.invoicePriceChangeItems',
        'documents',
        'notePages',
      ],
      ...nestedSyncConfig,
      channelRoutes: [
        ...nestedSyncConfig.channelRoutes,
        {
          route: 'labRequest/all/encounter',
          mustMatchRecord: false,
          queryFromParams: () => ({
            where: {},
            include: [
              {
                association: 'labRequests',
                required: true,
                duplicating: false,
                attributes: [],
              },
            ],
          }),
        },
        {
          route: 'scheduledVaccine/:scheduledVaccineId/encounter',
          mustMatchRecord: false,
          queryFromParams: ({ scheduledVaccineId }) => {
            if (typeof scheduledVaccineId !== 'string') {
              throw new Error(
                `Encounter queryFromParams: expected scheduledVaccineId to be a string, got ${scheduledVaccineId}`,
              );
            }
            return {
              where: {},
              include: {
                association: 'administeredVaccines',
                required: true,
                duplicating: false,
                attributes: [],
                where: { scheduledVaccineId },
              },
            };
          },
        },
      ],
      getChannels: async patientId => {
        // query patient channels and localisation in parallel
        const [nestedChannels, localisation] = await Promise.all([
          nestedSyncConfig.getChannels(patientId),
          this.sequelize.models.UserLocalisationCache.getLocalisation({
            include: {
              association: 'user',
              required: true,
              where: {
                email: config.sync.email,
              },
            },
          }),
        ]);

        // patient channels
        const channels = [...nestedChannels];

        // lab requests
        if (config.sync.syncAllLabRequests) {
          channels.push('labRequest/all/encounter');
        }

        // scheduled vaccines
        const scheduledVaccineIdsToSync =
          localisation?.sync?.syncAllEncountersForTheseScheduledVaccines || [];
        for (const scheduledVaccineId of scheduledVaccineIdsToSync) {
          channels.push(`scheduledVaccine/${scheduledVaccineId}/encounter`);
        }

        return channels;
      },
    };
    super.init(
      {
        id: primaryKey,
        encounterType: Sequelize.STRING(31),
        startDate: {
          type: Sequelize.DATE,
          allowNull: false,
        },
        endDate: Sequelize.DATE,
        reasonForEncounter: Sequelize.TEXT,
        deviceId: Sequelize.TEXT,
      },
      {
        ...options,
        validate,
        syncConfig,
      },
    );
  }

  static getFullReferenceAssociations() {
    return [
      'vitals',
      'department',
      'examiner',
      {
        association: 'location',
        include: ['facility'],
      },
    ];
  }

  static initRelations(models) {
    this.hasOne(models.Discharge, {
      foreignKey: 'encounterId',
      as: 'discharge',
    });

    this.hasOne(models.Invoice, {
      foreignKey: 'encounterId',
      as: 'invoice',
    });

    this.belongsTo(models.Patient, {
      foreignKey: 'patientId',
      as: 'patient',
    });

    this.belongsTo(models.User, {
      foreignKey: 'examinerId',
      as: 'examiner',
    });

    this.belongsTo(models.Location, {
      foreignKey: 'locationId',
      as: 'location',
    });

    this.belongsTo(models.Department, {
      foreignKey: 'departmentId',
      as: 'department',
    });

    this.hasMany(models.SurveyResponse, {
      foreignKey: 'encounterId',
      as: 'surveyResponses',
    });

    this.hasMany(models.Referral, {
      foreignKey: 'initiatingEncounterId',
      as: 'initiatedReferrals',
    });
    this.hasMany(models.Referral, {
      foreignKey: 'completingEncounterId',
      as: 'completedReferrals',
    });

    this.hasMany(models.AdministeredVaccine, {
      foreignKey: 'encounterId',
      as: 'administeredVaccines',
    });

    this.hasMany(models.EncounterDiagnosis, {
      foreignKey: 'encounterId',
      as: 'diagnoses',
    });

    this.hasMany(models.EncounterMedication, {
      foreignKey: 'encounterId',
      as: 'medications',
    });

    this.hasMany(models.LabRequest, {
      foreignKey: 'encounterId',
      as: 'labRequests',
    });

    this.hasMany(models.ImagingRequest, {
      foreignKey: 'encounterId',
      as: 'imagingRequests',
    });

    this.hasMany(models.Procedure, {
      foreignKey: 'encounterId',
      as: 'procedures',
    });

    this.hasMany(models.Vitals, {
      foreignKey: 'encounterId',
      as: 'vitals',
    });

    this.hasMany(models.Triage, {
      foreignKey: 'encounterId',
      as: 'triages',
    });

    this.hasMany(models.DocumentMetadata, {
      foreignKey: 'encounterId',
      as: 'documents',
    });

    this.belongsTo(models.ReferenceData, {
      foreignKey: 'patientBillingTypeId',
      as: 'patientBillingType',
    });

    this.hasMany(models.NotePage, {
      foreignKey: 'recordId',
      as: 'notePages',
      constraints: false,
      scope: {
        recordType: this.name,
      },
    });

    // this.hasMany(models.Procedure);
    // this.hasMany(models.Report);
  }

  static checkNeedsAutoDischarge({ encounterType, startDate, endDate }) {
    return (
      encounterType === ENCOUNTER_TYPES.CLINIC &&
      moment(startDate).isBefore(new Date(), 'day') &&
      !endDate
    );
  }

  static getAutoDischargeEndDate({ startDate }) {
    return moment(startDate)
      .endOf('day')
      .toDate();
  }

  static sanitizeForSyncServer(values) {
    // if the encounter is for an outpatient and started before today, it should be closed
    if (this.checkNeedsAutoDischarge(values)) {
      return { ...values, endDate: this.getAutoDischargeEndDate(values) };
    }
    return values;
  }

  async addSystemNote(content) {
<<<<<<< HEAD
    const note = await this.createNotePage({
      type: NOTE_TYPES.SYSTEM,
=======
    const note = await this.createNote({
      noteType: NOTE_TYPES.SYSTEM,
>>>>>>> 44ce3b0a
      content,
    });

    return note;
  }

  async getLinkedTriage() {
    const { Triage } = this.sequelize.models;
    return Triage.findOne({
      where: {
        encounterId: this.id,
      },
    });
  }

  async onDischarge(endDate, note) {
    await this.addSystemNote(note || `Discharged patient.`);
    await this.closeTriage(endDate);
  }

  async onEncounterProgression(newEncounterType) {
    await this.addSystemNote(`Changed type from ${this.encounterType} to ${newEncounterType}`);
    await this.closeTriage(new Date());
  }

  async closeTriage(endDate) {
    const triage = await this.getLinkedTriage();
    if (triage) {
      await triage.update({
        closedTime: endDate,
      });
    }
  }

  async dischargeWithDischarger(discharger, endDate) {
    if (this.endDate) throw new Error(`Encounter ${this.id} already discharged`);

    const { Discharge } = this.sequelize.models;
    await Discharge.create({
      encounterId: this.id,
      dischargerId: discharger.id,
    });
    await this.update({ endDate });
  }

  async update(data) {
    const { Department, Location } = this.sequelize.models;

    const updateEncounter = async () => {
      if (data.endDate && !this.endDate) {
        await this.onDischarge(data.endDate, data.dischargeNote);
      }

      if (data.patientId && data.patientId !== this.patientId) {
        throw new InvalidOperationError("An encounter's patient cannot be changed");
      }

      if (data.encounterType && data.encounterType !== this.encounterType) {
        await this.onEncounterProgression(data.encounterType);
      }

      if (data.locationId && data.locationId !== this.locationId) {
        const oldLocation = await Location.findOne({ where: { id: this.locationId } });
        const newLocation = await Location.findOne({ where: { id: data.locationId } });
        if (!newLocation) {
          throw new InvalidOperationError('Invalid location specified');
        }
        await this.addSystemNote(
          `Changed location from ${oldLocation.name} to ${newLocation.name}`,
        );
      }

      if (data.departmentId && data.departmentId !== this.departmentId) {
        const oldDepartment = await Department.findOne({ where: { id: this.departmentId } });
        const newDepartment = await Department.findOne({ where: { id: data.departmentId } });
        if (!newDepartment) {
          throw new InvalidOperationError('Invalid department specified');
        }
        await this.addSystemNote(
          `Changed department from ${oldDepartment.name} to ${newDepartment.name}`,
        );
      }

      return super.update(data);
    };

    if (this.sequelize.isInsideTransaction()) {
      return updateEncounter();
    }

    // If the update is not already in a transaction, wrap it in one
    // Having nested transactions can cause bugs in postgres so only conditionally wrap
    return this.sequelize.transaction(async () => {
      await updateEncounter();
    });
  }
}<|MERGE_RESOLUTION|>--- conflicted
+++ resolved
@@ -302,13 +302,8 @@
   }
 
   async addSystemNote(content) {
-<<<<<<< HEAD
     const note = await this.createNotePage({
-      type: NOTE_TYPES.SYSTEM,
-=======
-    const note = await this.createNote({
       noteType: NOTE_TYPES.SYSTEM,
->>>>>>> 44ce3b0a
       content,
     });
 
