<<<<<<< HEAD
import { DataTypes } from 'sequelize';
import { FhirResource } from './Resource';
import { arrayOf } from './utils';
=======
import config from 'config';
import { DataTypes } from 'sequelize';

import { FhirResource } from './Resource';
import { arrayOf } from './utils';

>>>>>>> 48dc5c0d
import { latestDateTime, dateTimeStringIntoCountryTimezone } from '../../utils/dateTime';
import {
  FhirCodeableConcept,
  FhirCoding,
  FhirIdentifier,
  FhirReference,
} from '../../services/fhirTypes';
import {
<<<<<<< HEAD
  FHIR_INTERACTIONS,
  FHIR_REQUEST_STATUS,
  FHIR_REQUEST_INTENT,
=======
  FHIR_REQUEST_INTENT,
  FHIR_REQUEST_PRIORITY,
  FHIR_REQUEST_STATUS,
>>>>>>> 48dc5c0d
  FHIR_SEARCH_PARAMETERS,
  FHIR_SEARCH_TOKEN_TYPES,
  IMAGING_REQUEST_STATUS_TYPES,
} from '../../constants';
<<<<<<< HEAD
=======
import { Exception } from '../../utils/fhir';
>>>>>>> 48dc5c0d

export class FhirServiceRequest extends FhirResource {
  static init(options, models) {
    super.init(
      {
        identifier: arrayOf('identifier', DataTypes.FHIR_IDENTIFIER),
        status: {
          type: DataTypes.TEXT,
          allowNull: false,
        },
        intent: {
          type: DataTypes.TEXT,
          allowNull: false,
        },
        category: arrayOf('category', DataTypes.FHIR_CODEABLE_CONCEPT),
        priority: DataTypes.TEXT,
        code: DataTypes.FHIR_CODEABLE_CONCEPT,
        orderDetail: arrayOf('orderDetail', DataTypes.FHIR_CODEABLE_CONCEPT),
        subject: {
          type: DataTypes.FHIR_REFERENCE,
          allowNull: false,
        },
        occurrenceDateTime: DataTypes.DATE,
        requester: DataTypes.FHIR_REFERENCE,
        locationCode: arrayOf('locationCode', DataTypes.FHIR_CODEABLE_CONCEPT),
      },
      options,
    );

    this.UpstreamModel = models.ImagingRequest;
  }

<<<<<<< HEAD
  static CAN_DO = new Set([
    FHIR_INTERACTIONS.INSTANCE.READ,
    FHIR_INTERACTIONS.TYPE.SEARCH,
    FHIR_INTERACTIONS.INTERNAL.MATERIALISE,
  ]);

=======
>>>>>>> 48dc5c0d
  async updateMaterialisation() {
    const {
      Encounter,
      Facility,
      ImagingAreaExternalCode,
      Location,
      Patient,
      ReferenceData,
      User,
    } = this.sequelize.models;

    const upstream = await this.getUpstream({
      include: [
        {
          model: User,
          as: 'requestedBy',
        },
        {
          model: Encounter,
          as: 'encounter',
          include: [
            {
              model: Patient,
              as: 'patient',
            },
          ],
        },
        {
          model: ReferenceData,
          as: 'areas',
        },
        {
          model: Location,
          as: 'location',
          include: [
            {
              model: Facility,
              as: 'facility',
            },
          ],
        },
      ],
    });

    const areaExtCodes = new Map(
      (
        await ImagingAreaExternalCode.findAll({
          where: {
            areaId: upstream.areas.map(area => area.id),
          },
        })
      ).map(ext => [
        ext.areaId,
        { code: ext.code, description: ext.description, updatedAt: ext.updatedAt },
      ]),
    );

    this.set({
      lastUpdated: latestDateTime(
        upstream.updatedAt,
        upstream.requestedBy?.updatedAt,
        upstream.encounter?.updatedAt,
        upstream.encounter?.patient?.updatedAt,
        upstream.location?.updatedAt,
        upstream.location?.facility?.updatedAt,
        ...upstream.areas.map(area => area.updatedAt),
        ...[...areaExtCodes.values()].map(ext => ext.updatedAt),
      ),
      identifier: [
        new FhirIdentifier({
<<<<<<< HEAD
          system: 'http://data-dictionary.tamanu-fiji.org/tamanu-mrid-imagingrequest.html',
=======
          system: config.hl7.dataDictionaries.serviceRequestId,
>>>>>>> 48dc5c0d
          value: upstream.id,
        }),
      ],
      status: {
        [IMAGING_REQUEST_STATUS_TYPES.PENDING]: FHIR_REQUEST_STATUS.DRAFT,
        [IMAGING_REQUEST_STATUS_TYPES.IN_PROGRESS]: FHIR_REQUEST_STATUS.ACTIVE,
        [IMAGING_REQUEST_STATUS_TYPES.COMPLETED]: FHIR_REQUEST_STATUS.COMPLETED,
      }[upstream.status],
      intent: FHIR_REQUEST_INTENT.ORDER._,
      category: [
        new FhirCodeableConcept({
          coding: [
            new FhirCoding({
              system: 'http://snomed.info/sct',
              code: '363679005',
            }),
          ],
        }),
      ],
<<<<<<< HEAD
      priority: upstream.priority, // assumes that the values are FHIR compatible
=======
      priority: validatePriority(upstream.priority),
>>>>>>> 48dc5c0d
      code: imagingCode(upstream)
        ? new FhirCodeableConcept({
            text: imagingCode(upstream),
          })
        : null,
      orderDetail: upstream.areas.flatMap(({ id }) =>
        areaExtCodes.has(id)
          ? [
              new FhirCodeableConcept({
                text: areaExtCodes.get(id)?.description,
                coding: [
                  new FhirCoding({
                    code: areaExtCodes.get(id)?.code,
<<<<<<< HEAD
                    system: 'http://data-dictionary.tamanu-fiji.org/rispacs-billing-code.html',
=======
                    system: config.hl7.dataDictionaries.areaExternalCode,
>>>>>>> 48dc5c0d
                  }),
                ],
              }),
            ]
          : [],
      ),
      subject: new FhirReference({
        type: 'upstream://patient',
        reference: upstream.encounter.patient.id,
        display: upstream.encounter.patient.displayId,
      }),
      occurrenceDateTime: dateTimeStringIntoCountryTimezone(upstream.requestedDate),
      requester: new FhirReference({
        display: upstream.requestedBy.displayName,
      }),
      locationCode: upstream.location?.facility?.name
        ? [
            new FhirCodeableConcept({
              text: upstream.location.facility.name,
            }),
          ]
        : [],
    });
  }

  static searchParameters() {
    return {
      ...super.searchParameters(),
      identifier: {
        type: FHIR_SEARCH_PARAMETERS.TOKEN,
        path: [['identifier', '[]']],
        tokenType: FHIR_SEARCH_TOKEN_TYPES.VALUE,
      },
      category: {
        type: FHIR_SEARCH_PARAMETERS.TOKEN,
        path: [['category', '[]']],
        tokenType: FHIR_SEARCH_TOKEN_TYPES.VALUE,
      },
      code: {
        type: FHIR_SEARCH_PARAMETERS.TOKEN,
        path: [['code']],
        tokenType: FHIR_SEARCH_TOKEN_TYPES.VALUE,
      },
      intent: {
        type: FHIR_SEARCH_PARAMETERS.STRING,
        path: [['intent']],
      },
      occurrence: {
        type: FHIR_SEARCH_PARAMETERS.DATE,
        path: [['occurrenceDateTime']],
      },
      priority: {
        type: FHIR_SEARCH_PARAMETERS.STRING,
        path: [['priority']],
      },
      status: {
        type: FHIR_SEARCH_PARAMETERS.STRING,
        path: [['status']],
      },
    };
  }
}

function imagingCode(upstream) {
  for (const { id } of upstream.areas) {
    if (id === 'ctScan') {
      return 'CT Scan';
    }

    if (id.startsWith('xRay')) {
      return 'X-Ray';
    }
  }

  return null;
<<<<<<< HEAD
=======
}

function validatePriority(priority) {
  if (!Object.values(FHIR_REQUEST_PRIORITY).includes(priority)) {
    throw new Exception(`Invalid priority: ${priority}`);
  }

  return priority;
>>>>>>> 48dc5c0d
}<|MERGE_RESOLUTION|>--- conflicted
+++ resolved
@@ -1,15 +1,9 @@
-<<<<<<< HEAD
+import config from 'config';
 import { DataTypes } from 'sequelize';
+
 import { FhirResource } from './Resource';
 import { arrayOf } from './utils';
-=======
-import config from 'config';
-import { DataTypes } from 'sequelize';
-
-import { FhirResource } from './Resource';
-import { arrayOf } from './utils';
-
->>>>>>> 48dc5c0d
+
 import { latestDateTime, dateTimeStringIntoCountryTimezone } from '../../utils/dateTime';
 import {
   FhirCodeableConcept,
@@ -18,23 +12,16 @@
   FhirReference,
 } from '../../services/fhirTypes';
 import {
-<<<<<<< HEAD
   FHIR_INTERACTIONS,
   FHIR_REQUEST_STATUS,
   FHIR_REQUEST_INTENT,
-=======
-  FHIR_REQUEST_INTENT,
   FHIR_REQUEST_PRIORITY,
   FHIR_REQUEST_STATUS,
->>>>>>> 48dc5c0d
   FHIR_SEARCH_PARAMETERS,
   FHIR_SEARCH_TOKEN_TYPES,
   IMAGING_REQUEST_STATUS_TYPES,
 } from '../../constants';
-<<<<<<< HEAD
-=======
 import { Exception } from '../../utils/fhir';
->>>>>>> 48dc5c0d
 
 export class FhirServiceRequest extends FhirResource {
   static init(options, models) {
@@ -67,15 +54,12 @@
     this.UpstreamModel = models.ImagingRequest;
   }
 
-<<<<<<< HEAD
   static CAN_DO = new Set([
     FHIR_INTERACTIONS.INSTANCE.READ,
     FHIR_INTERACTIONS.TYPE.SEARCH,
     FHIR_INTERACTIONS.INTERNAL.MATERIALISE,
   ]);
 
-=======
->>>>>>> 48dc5c0d
   async updateMaterialisation() {
     const {
       Encounter,
@@ -146,11 +130,7 @@
       ),
       identifier: [
         new FhirIdentifier({
-<<<<<<< HEAD
           system: 'http://data-dictionary.tamanu-fiji.org/tamanu-mrid-imagingrequest.html',
-=======
-          system: config.hl7.dataDictionaries.serviceRequestId,
->>>>>>> 48dc5c0d
           value: upstream.id,
         }),
       ],
@@ -170,11 +150,7 @@
           ],
         }),
       ],
-<<<<<<< HEAD
       priority: upstream.priority, // assumes that the values are FHIR compatible
-=======
-      priority: validatePriority(upstream.priority),
->>>>>>> 48dc5c0d
       code: imagingCode(upstream)
         ? new FhirCodeableConcept({
             text: imagingCode(upstream),
@@ -188,11 +164,7 @@
                 coding: [
                   new FhirCoding({
                     code: areaExtCodes.get(id)?.code,
-<<<<<<< HEAD
                     system: 'http://data-dictionary.tamanu-fiji.org/rispacs-billing-code.html',
-=======
-                    system: config.hl7.dataDictionaries.areaExternalCode,
->>>>>>> 48dc5c0d
                   }),
                 ],
               }),
@@ -268,15 +240,4 @@
   }
 
   return null;
-<<<<<<< HEAD
-=======
-}
-
-function validatePriority(priority) {
-  if (!Object.values(FHIR_REQUEST_PRIORITY).includes(priority)) {
-    throw new Exception(`Invalid priority: ${priority}`);
-  }
-
-  return priority;
->>>>>>> 48dc5c0d
 }