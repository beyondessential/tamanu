--- conflicted
+++ resolved
@@ -16,10 +16,7 @@
   FhirContactPoint,
   FhirHumanName,
   FhirIdentifier,
-<<<<<<< HEAD
   FhirPatientLink,
-=======
->>>>>>> 6c39708b
   FhirReference,
 } from '../../services/fhirTypes';
 
@@ -80,16 +77,12 @@
     });
   }
 
-<<<<<<< HEAD
   static async resolveUpstreamLinks() {
     await this.sequelize.query('CALL fhir.patients_resolve_upstream_links()');
   }
 
   asFhir() {
     const resource = super.asFhir();
-    resource.birthDate = formatDateTime(this.birthDate, FHIR_DATETIME_PRECISION.DAYS);
-    resource.deceasedDateTime = formatDateTime(this.deceasedDateTime, FHIR_DATETIME_PRECISION.DAYS);
-
     // Exclude upstream links if they remain in the materialised data.
     // This can occur if there are records in the Tamanu data that have not been
     // materialised into the FHIR data, but are referred to by the patient links.
@@ -99,8 +92,6 @@
     return resource;
   }
 
-=======
->>>>>>> 6c39708b
   static searchParameters() {
     return {
       ...super.searchParameters(),
