import config from 'config';
import { DataTypes } from 'sequelize';
import * as yup from 'yup';

import { FhirResource } from './Resource';

import { FhirAnnotation, FhirIdentifier, FhirReference } from '../../services/fhirTypes';
import { FHIR_INTERACTIONS, FHIR_ISSUE_TYPE, IMAGING_REQUEST_STATUS_TYPES } from '../../constants';
import { Deleted, Invalid } from '../../utils/fhir';
import { getCurrentDateTimeString, toDateTimeString } from '../../utils/dateTime';

export class FhirImagingStudy extends FhirResource {
  static init(options, models) {
    super.init(
      {
        identifier: DataTypes.JSONB,
        basedOn: DataTypes.JSONB,
        started: DataTypes.TEXT,
        status: {
          type: DataTypes.TEXT,
          allowNull: false,
        },
        note: DataTypes.JSONB,
      },
      options,
    );

    // it's not materialised yet. TBD in EPI-224
    this.UpstreamModel = models.ImagingResult;
  }

  static CAN_DO = new Set([FHIR_INTERACTIONS.TYPE.CREATE]);

  static get INTAKE_SCHEMA() {
    return yup.object({
      identifier: yup.array().of(FhirIdentifier.asYup()),
      basedOn: yup.array().of(FhirReference.asYup()),
      started: yup.string().optional(),
      status: yup.string().required(),
      note: yup.array().of(FhirAnnotation.asYup()),
    });
  }

  // This is currently very hardcoded for Aspen's use case.
  // We'll need to make it more generic at some point, but not today!
  async pushUpstream() {
    const { FhirServiceRequest, ImagingRequest, ImagingResult } = this.sequelize.models;

    const results = this.note.map(n => n.text).join('\n\n');

    const imagingAccessCode = this.identifier.find(
<<<<<<< HEAD
      ({ params: i }) => i?.system === config.hl7.dataDictionaries.imagingStudyAccessionId,
    )?.params.value;
=======
      i => i?.system === config.hl7.dataDictionaries.imagingStudyAccessionId,
    )?.value;
>>>>>>> 11b0d6e3
    if (!imagingAccessCode) {
      throw new Invalid('Need to have Accession Number identifier', {
        code: FHIR_ISSUE_TYPE.INVALID.STRUCTURE,
      });
    }

    const serviceRequestFhirId = this.basedOn
      .map(ref => ref.fhirTypeAndId())
      .filter(Boolean)
      .find(({ type }) => type === 'ServiceRequest')?.id;
    const serviceRequestId = this.basedOn.find(
<<<<<<< HEAD
      ({ params: b }) =>
        b?.type === 'ServiceRequest' &&
        b?.identifier?.params.system === config.hl7.dataDictionaries.serviceRequestId,
    )?.params.identifier.params.value;
    const serviceRequestDisplayId = this.basedOn.find(
      ({ params: b }) =>
        b?.type === 'ServiceRequest' &&
        b?.identifier?.params.system === config.hl7.dataDictionaries.serviceRequestDisplayId,
    )?.params.identifier.params.value;
=======
      b =>
        b?.type === 'ServiceRequest' &&
        b?.identifier?.system === config.hl7.dataDictionaries.serviceRequestId,
    )?.identifier.value;
    const serviceRequestDisplayId = this.basedOn.find(
      b =>
        b?.type === 'ServiceRequest' &&
        b?.identifier?.system === config.hl7.dataDictionaries.serviceRequestDisplayId,
    )?.identifier.value;
>>>>>>> 11b0d6e3

    let upstreamRequest;
    if (serviceRequestId) {
      upstreamRequest = await ImagingRequest.findByPk(serviceRequestId);
    } else if (serviceRequestDisplayId) {
      upstreamRequest = await ImagingRequest.findOne({
        where: { displayId: serviceRequestDisplayId },
<<<<<<< HEAD
=======
      });
    }

    let serviceRequest;
    if (upstreamRequest) {
      // serviceRequest will always be searched if the upstream record is found
      serviceRequest = await FhirServiceRequest.findOne({
        where: { upstreamId: upstreamRequest.id },
>>>>>>> 11b0d6e3
      });
    } else if (serviceRequestFhirId) {
      serviceRequest = await FhirServiceRequest.findByPk(serviceRequestFhirId);
    }

<<<<<<< HEAD
    let serviceRequest;
    if (upstreamRequest) {
      // serviceRequest will always be searched if the upstream record is found
      serviceRequest = await FhirServiceRequest.findOne({
        where: { upstreamId: upstreamRequest.id },
      });
    } else if (serviceRequestFhirId) {
      serviceRequest = await FhirServiceRequest.findByPk(serviceRequestFhirId);
    }

=======
>>>>>>> 11b0d6e3
    if (!serviceRequest) {
      const failedId = serviceRequestFhirId || serviceRequestId || serviceRequestDisplayId;
      if (failedId) {
        throw new Invalid(`ServiceRequest ${failedId} does not exist in Tamanu`, {
          code: FHIR_ISSUE_TYPE.INVALID.VALUE,
        });
      }

      throw new Invalid('Need to have basedOn field that includes a Tamanu identifier', {
        code: FHIR_ISSUE_TYPE.INVALID.STRUCTURE,
      });
    }

    if (this.status !== 'final') {
      throw new Invalid(`ImagingStudy status must be 'final'`, {
        code: FHIR_ISSUE_TYPE.INVALID.VALUE,
      });
    }

    const imagingRequest = await ImagingRequest.findByPk(serviceRequest.upstreamId);
    if (!imagingRequest) {
      // this is only a possibility when using a FHIR basedOn reference
      throw new Deleted('ImagingRequest has been deleted in Tamanu');
    }

    let result = await ImagingResult.findOne({
      where: {
        imagingRequestId: imagingRequest.id,
        externalCode: imagingAccessCode,
      },
    });
    if (result) {
      result.set({ description: results });
      await result.save();
    } else {
      result = await ImagingResult.create({
        imagingRequestId: imagingRequest.id,
        description: results,
        externalCode: imagingAccessCode,
        completedAt: this.started ? toDateTimeString(this.started) : getCurrentDateTimeString(),
      });
    }

    imagingRequest.set({ status: IMAGING_REQUEST_STATUS_TYPES.COMPLETED });
    await imagingRequest.save();

    return result;
  }
}<|MERGE_RESOLUTION|>--- conflicted
+++ resolved
@@ -49,13 +49,8 @@
     const results = this.note.map(n => n.text).join('\n\n');
 
     const imagingAccessCode = this.identifier.find(
-<<<<<<< HEAD
-      ({ params: i }) => i?.system === config.hl7.dataDictionaries.imagingStudyAccessionId,
-    )?.params.value;
-=======
       i => i?.system === config.hl7.dataDictionaries.imagingStudyAccessionId,
     )?.value;
->>>>>>> 11b0d6e3
     if (!imagingAccessCode) {
       throw new Invalid('Need to have Accession Number identifier', {
         code: FHIR_ISSUE_TYPE.INVALID.STRUCTURE,
@@ -67,17 +62,6 @@
       .filter(Boolean)
       .find(({ type }) => type === 'ServiceRequest')?.id;
     const serviceRequestId = this.basedOn.find(
-<<<<<<< HEAD
-      ({ params: b }) =>
-        b?.type === 'ServiceRequest' &&
-        b?.identifier?.params.system === config.hl7.dataDictionaries.serviceRequestId,
-    )?.params.identifier.params.value;
-    const serviceRequestDisplayId = this.basedOn.find(
-      ({ params: b }) =>
-        b?.type === 'ServiceRequest' &&
-        b?.identifier?.params.system === config.hl7.dataDictionaries.serviceRequestDisplayId,
-    )?.params.identifier.params.value;
-=======
       b =>
         b?.type === 'ServiceRequest' &&
         b?.identifier?.system === config.hl7.dataDictionaries.serviceRequestId,
@@ -87,7 +71,6 @@
         b?.type === 'ServiceRequest' &&
         b?.identifier?.system === config.hl7.dataDictionaries.serviceRequestDisplayId,
     )?.identifier.value;
->>>>>>> 11b0d6e3
 
     let upstreamRequest;
     if (serviceRequestId) {
@@ -95,23 +78,9 @@
     } else if (serviceRequestDisplayId) {
       upstreamRequest = await ImagingRequest.findOne({
         where: { displayId: serviceRequestDisplayId },
-<<<<<<< HEAD
-=======
       });
     }
 
-    let serviceRequest;
-    if (upstreamRequest) {
-      // serviceRequest will always be searched if the upstream record is found
-      serviceRequest = await FhirServiceRequest.findOne({
-        where: { upstreamId: upstreamRequest.id },
->>>>>>> 11b0d6e3
-      });
-    } else if (serviceRequestFhirId) {
-      serviceRequest = await FhirServiceRequest.findByPk(serviceRequestFhirId);
-    }
-
-<<<<<<< HEAD
     let serviceRequest;
     if (upstreamRequest) {
       // serviceRequest will always be searched if the upstream record is found
@@ -122,8 +91,6 @@
       serviceRequest = await FhirServiceRequest.findByPk(serviceRequestFhirId);
     }
 
-=======
->>>>>>> 11b0d6e3
     if (!serviceRequest) {
       const failedId = serviceRequestFhirId || serviceRequestId || serviceRequestDisplayId;
       if (failedId) {
