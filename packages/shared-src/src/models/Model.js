--- conflicted
+++ resolved
@@ -1,49 +1,22 @@
 import * as sequelize from 'sequelize';
+import { SYNC_DIRECTIONS } from '../constants';
 
 const { Op, Utils, Sequelize } = sequelize;
 
 const firstLetterLowercase = s => (s[0] || '').toLowerCase() + s.slice(1);
 
 export class Model extends sequelize.Model {
-<<<<<<< HEAD
-  static init(attributes, { syncDirection, ...options }) {
+  static init(attributes, { syncDirection, timestamps = true, ...options }) {
     super.init(
       {
         ...attributes,
         updatedAtSyncTick: Sequelize.BIGINT,
       },
-      options,
+      {
+        timestamps,
+        ...options,
+      },
     );
-=======
-  static init(originalAttributes, { syncClientMode, syncConfig, timestamps = true, ...options }) {
-    const attributes = { ...originalAttributes };
-    if (syncClientMode && MARKED_FOR_PUSH_MODELS.includes(this.name)) {
-      if (!timestamps) {
-        throw new Error('DEV: sync cannot work without timestamps');
-      }
-
-      attributes.markedForPush = {
-        type: Sequelize.BOOLEAN,
-        allowNull: false,
-        defaultValue: true,
-      };
-      attributes.isPushing = {
-        type: Sequelize.BOOLEAN,
-        allowNull: false,
-        defaultValue: false,
-      };
-      attributes.deletedAt = Sequelize.DATE;
-      attributes.pushedAt = Sequelize.DATE;
-      attributes.pulledAt = Sequelize.DATE;
-    }
-
-    if (timestamps) {
-      attributes.deletedAt = Sequelize.DATE;
-    }
-
-    super.init(attributes, { timestamps, ...options });
-    this.syncClientMode = syncClientMode;
->>>>>>> 7c8af3f9
     this.defaultIdValue = attributes.id.defaultValue;
     if (!syncDirection) {
       throw new Error(
@@ -51,6 +24,11 @@
       );
     }
     this.syncDirection = syncDirection;
+    if (!timestamps && this.syncDirection !== SYNC_DIRECTIONS.DO_NOT_SYNC) {
+      throw new Error(
+        'DEV: syncing models should all have createdAt, updatedAt, and deletedAt timestamps turned on',
+      );
+    }
   }
 
   static generateId() {
