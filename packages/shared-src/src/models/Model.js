import * as sequelize from 'sequelize';
import { SYNC_DIRECTIONS } from '../constants';

const { Op, Utils, Sequelize } = sequelize;

const firstLetterLowercase = s => (s[0] || '').toLowerCase() + s.slice(1);

<<<<<<< HEAD
=======
// write a migration when adding to this list (e.g. 005_markedForPush.js and 007_pushedAt.js)
const MARKED_FOR_PUSH_MODELS = [
  'Encounter',
  'LabRequestLog',
  'Patient',
  'PatientAdditionalData',
  'PatientAllergy',
  'PatientCarePlan',
  'PatientCondition',
  'PatientFamilyHistory',
  'PatientIssue',
  'PatientSecondaryId',
  'ReportRequest',
  'ReportDefinition',
  'ReportDefinitionVersion',
  'UserFacility',
  'DocumentMetadata',
  'CertificateNotification',
  'PatientDeathData',
  'PatientBirthData',
  'ContributingDeathCause',
  'PatientFieldValue',
];

>>>>>>> fa4804ab
export class Model extends sequelize.Model {
  static init(attributes, { syncDirection, timestamps = true, ...options }) {
    super.init(
      {
        ...attributes,
        updatedAtSyncTick: Sequelize.BIGINT,
      },
      {
        timestamps,
        ...options,
      },
    );
    this.defaultIdValue = attributes.id.defaultValue;
    if (!syncDirection) {
      throw new Error(
        `Every model must specify a sync direction, even if that is "DO_NOT_SYNC". Check the model definition for ${this.name}`,
      );
    }
    this.syncDirection = syncDirection;
    if (!timestamps && this.syncDirection !== SYNC_DIRECTIONS.DO_NOT_SYNC) {
      throw new Error(
        'DEV: syncing models should all have createdAt, updatedAt, and deletedAt timestamps turned on',
      );
    }
  }

  static generateId() {
    return Utils.toDefaultValue(this.defaultIdValue);
  }

  forResponse() {
    // Reassign reference associations to use camelCase & dataValues.
    // That is, it turns
    // { id: 12345, field: 'value', ReferenceObject: [model instance] }
    // into
    // { id: 12345, field: 'value', referenceObject: { id: 23456, name: 'object' } }

    const { models } = this.sequelize;
    const values = Object.entries(this.dataValues)
      .filter(([_key, val]) => val !== null) // eslint-disable-line no-unused-vars
      .reduce(
        (obj, [key, val]) => ({
          ...obj,
          [key]: val,
        }),
        {},
      );

    const references = this.constructor.getListReferenceAssociations(models);

    if (!references) return values;

    // Note that we don't call forResponse on the nested object, this is under the assumption that
    // if the structure of a nested object differs significantly from its database representation,
    // it's probably more correct to implement that as a separate endpoint rather than putting the
    // logic here.
    return references.reduce((allValues, referenceName) => {
      const { [referenceName]: referenceVal, ...otherValues } = allValues;
      if (!referenceVal) return allValues;
      return {
        ...otherValues,
        [firstLetterLowercase(referenceName)]: referenceVal.dataValues,
      };
    }, values);
  }

  toJSON() {
    return this.forResponse();
  }

  getModelName() {
    return this.constructor.name;
  }

  static getListReferenceAssociations() {
    // List of relations to include when fetching this model
    // as part of a list (eg to display in a table)
    //
    // This will get used in an options object passed to a sequelize
    // query, so returning 'undefined' by default here just leaves that key
    // empty (which is the desired behaviour).
    return undefined;
  }

  static getFullReferenceAssociations() {
    // List of relations when fetching just this model
    // (eg to display in a detailed view)
    const { models } = this.sequelize;
    return this.getListReferenceAssociations(models);
  }

  static async findByIds(ids, paranoid = true) {
    if (ids.length === 0) return [];

    return this.findAll({
      where: {
        id: { [Op.in]: ids },
      },
      paranoid,
    });
  }

  static sanitizeForCentralServer(values) {
    // implement on the specific model if needed
    return values;
  }

  static sanitizeForFacilityServer(values) {
    // implement on the specific model if needed
    return values;
  }
}<|MERGE_RESOLUTION|>--- conflicted
+++ resolved
@@ -5,33 +5,6 @@
 
 const firstLetterLowercase = s => (s[0] || '').toLowerCase() + s.slice(1);
 
-<<<<<<< HEAD
-=======
-// write a migration when adding to this list (e.g. 005_markedForPush.js and 007_pushedAt.js)
-const MARKED_FOR_PUSH_MODELS = [
-  'Encounter',
-  'LabRequestLog',
-  'Patient',
-  'PatientAdditionalData',
-  'PatientAllergy',
-  'PatientCarePlan',
-  'PatientCondition',
-  'PatientFamilyHistory',
-  'PatientIssue',
-  'PatientSecondaryId',
-  'ReportRequest',
-  'ReportDefinition',
-  'ReportDefinitionVersion',
-  'UserFacility',
-  'DocumentMetadata',
-  'CertificateNotification',
-  'PatientDeathData',
-  'PatientBirthData',
-  'ContributingDeathCause',
-  'PatientFieldValue',
-];
-
->>>>>>> fa4804ab
 export class Model extends sequelize.Model {
   static init(attributes, { syncDirection, timestamps = true, ...options }) {
     super.init(
@@ -134,6 +107,15 @@
     });
   }
 
+  // list of callbacks to call after model is initialised
+  static afterInitCallbacks = [];
+
+  // adds a function to be called once model is initialised
+  // (useful for hooks and anything else that needs an initialised model)
+  static afterInit(fn) {
+    this.afterInitCallbacks.push(fn);
+  }
+
   static sanitizeForCentralServer(values) {
     // implement on the specific model if needed
     return values;
