--- conflicted
+++ resolved
@@ -1,16 +1,11 @@
 import * as sequelize from 'sequelize';
-<<<<<<< HEAD
 import { SYNC_DIRECTIONS } from 'shared/constants';
-=======
-import { SYNC_DIRECTIONS } from '../constants';
->>>>>>> 96fe2f83
 
 const { Op, Utils, Sequelize } = sequelize;
 
 const firstLetterLowercase = s => (s[0] || '').toLowerCase() + s.slice(1);
 
 export class Model extends sequelize.Model {
-<<<<<<< HEAD
   static init(modelAttributes, { syncDirection, timestamps = true, ...options }) {
     const attributes = {
       ...modelAttributes,
@@ -32,29 +27,6 @@
     if (!timestamps && this.syncDirection !== SYNC_DIRECTIONS.DO_NOT_SYNC) {
       throw new Error(
         'DEV: syncing models should all have createdAt, updatedAt, deletedAt, and updatedAtSyncTick timestamps turned on',
-=======
-  static init(attributes, { syncDirection, timestamps = true, ...options }) {
-    super.init(
-      {
-        ...attributes,
-        updatedAtSyncTick: Sequelize.BIGINT,
-      },
-      {
-        timestamps,
-        ...options,
-      },
-    );
-    this.defaultIdValue = attributes.id.defaultValue;
-    if (!syncDirection) {
-      throw new Error(
-        `Every model must specify a sync direction, even if that is "DO_NOT_SYNC". Check the model definition for ${this.name}`,
-      );
-    }
-    this.syncDirection = syncDirection;
-    if (!timestamps && this.syncDirection !== SYNC_DIRECTIONS.DO_NOT_SYNC) {
-      throw new Error(
-        'DEV: syncing models should all have createdAt, updatedAt, and deletedAt timestamps turned on',
->>>>>>> 96fe2f83
       );
     }
   }
@@ -135,19 +107,20 @@
     });
   }
 
+  // list of callbacks to call after model is initialised
+  static afterInitCallbacks = [];
+
+  // adds a function to be called once model is initialised
+  // (useful for hooks and anything else that needs an initialised model)
+  static afterInit(fn) {
+    this.afterInitCallbacks.push(fn);
+  }
+
   static sanitizeForCentralServer(values) {
     // implement on the specific model if needed
     return values;
   }
 
-<<<<<<< HEAD
-=======
-  static sanitizeForCentralServer(values) {
-    // implement on the specific model if needed
-    return values;
-  }
-
->>>>>>> 96fe2f83
   static sanitizeForFacilityServer(values) {
     // implement on the specific model if needed
     return values;
