import { Sequelize, Op } from 'sequelize';
import { InvalidOperationError } from 'shared/errors';
import { SYNC_DIRECTIONS } from 'shared/constants';
import { Model } from './Model';
import { Encounter } from './Encounter';
import { ScheduledVaccine } from './ScheduledVaccine';
import { dateTimeType } from './dateTimeTypes';

export class AdministeredVaccine extends Model {
  static init({ primaryKey, ...options }) {
    super.init(
      {
        id: primaryKey,
        batch: Sequelize.STRING,
        consent: Sequelize.BOOLEAN,
        status: {
          type: Sequelize.STRING,
          allowNull: false,
        },
        reason: Sequelize.STRING,
        injectionSite: Sequelize.STRING, // conceptually enum(INJECTION_SITE_OPTIONS)
        givenBy: Sequelize.TEXT,
<<<<<<< HEAD
        supervisingClinician: Sequelize.TEXT,
        givenOverseas: Sequelize.BOOLEAN,
=======
>>>>>>> 8ed6aadc
        date: dateTimeType('date', {
          allowNull: false,
        }),
      },
      {
        ...options,
        syncDirection: SYNC_DIRECTIONS.BIDIRECTIONAL,
        validate: {
          mustHaveScheduledVaccine() {
            if (!this.deletedAt && !this.scheduledVaccineId) {
              throw new InvalidOperationError(
                'An administered vaccine must have a scheduled vaccine.',
              );
            }
          },
          mustHaveEncounter() {
            if (!this.deletedAt && !this.encounterId) {
              throw new InvalidOperationError('An administered vaccine must have an encounter.');
            }
          },
        },
      },
    );
  }

  static getListReferenceAssociations() {
    return ['encounter', 'scheduledVaccine'];
  }

  static initRelations(models) {
    this.belongsTo(models.Encounter, {
      foreignKey: 'encounterId',
      as: 'encounter',
    });

    this.belongsTo(models.ScheduledVaccine, {
      foreignKey: 'scheduledVaccineId',
      as: 'scheduledVaccine',
    });

    this.belongsTo(models.User, {
      foreignKey: 'recorderId',
      as: 'recorder',
    });

    this.belongsTo(models.Location, {
      foreignKey: 'locationId',
      as: 'location',
    });

    this.belongsTo(models.Department, {
      foreignKey: 'departmentId',
      as: 'department',
    });

    this.belongsTo(models.ReferenceData, {
      foreignKey: 'notGivenReasonId',
      as: 'notGivenReason',
    });
  }

  static buildSyncFilter(patientIds, { syncAllEncountersForTheseVaccines }) {
    const joins = [];
    const wheres = [];

    if (patientIds.length > 0) {
      joins.push(`
        LEFT JOIN encounters
        ON administered_vaccines.encounter_id = encounters.id
        AND encounters.patient_id IN (:patientIds)
      `);
      wheres.push(`
        encounters.id IS NOT NULL
      `);
    }

    // add any administered vaccines with a vaccine in the list of scheduled vaccines that sync everywhere
    if (syncAllEncountersForTheseVaccines?.length > 0) {
      const escapedVaccineIds = syncAllEncountersForTheseVaccines
        .map(id => this.sequelize.escape(id))
        .join(',');
      joins.push(`
        LEFT JOIN scheduled_vaccines
        ON scheduled_vaccines.id = administered_vaccines.scheduled_vaccine_id
        AND scheduled_vaccines.vaccine_id IN (${escapedVaccineIds})
      `);
      wheres.push(`
        scheduled_vaccines.id IS NOT NULL
      `);
    }

    if (wheres.length === 0) {
      return null;
    }

    return `
      ${joins.join('\n')}
      WHERE (
        ${wheres.join('\nOR')}
      )
      AND ${this.tableName}.updated_at_sync_tick > :since
    `;
  }

  static async lastVaccinationForPatient(patientId, vaccineIds = []) {
    const query = {
      where: {
        '$encounter.patient_id$': patientId,
        status: 'GIVEN',
      },
      order: [['date', 'DESC']],
      include: [
        {
          model: Encounter,
          as: 'encounter',
        },
      ],
    };

    if (vaccineIds.length) {
      query.where['$scheduledVaccine.vaccine_id$'] = {
        [Op.in]: vaccineIds,
      };

      query.include.push({
        model: ScheduledVaccine,
        as: 'scheduledVaccine',
      });
    }

    return AdministeredVaccine.findOne(query);
  }
}<|MERGE_RESOLUTION|>--- conflicted
+++ resolved
@@ -20,11 +20,7 @@
         reason: Sequelize.STRING,
         injectionSite: Sequelize.STRING, // conceptually enum(INJECTION_SITE_OPTIONS)
         givenBy: Sequelize.TEXT,
-<<<<<<< HEAD
-        supervisingClinician: Sequelize.TEXT,
         givenOverseas: Sequelize.BOOLEAN,
-=======
->>>>>>> 8ed6aadc
         date: dateTimeType('date', {
           allowNull: false,
         }),
