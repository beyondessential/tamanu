import { Sequelize, Op } from 'sequelize';
import { InvalidOperationError } from 'shared/errors';
import { Model } from './Model';
import { Encounter } from './Encounter';
import { ScheduledVaccine } from './ScheduledVaccine';
import { buildEncounterLinkedSyncFilter } from './buildEncounterLinkedSyncFilter';

export class AdministeredVaccine extends Model {
  static init({ primaryKey, ...options }) {
    super.init(
      {
        id: primaryKey,
        batch: Sequelize.STRING,
        consent: Sequelize.BOOLEAN,
        status: {
          type: Sequelize.STRING,
          allowNull: false,
        },
        reason: Sequelize.STRING,
        injectionSite: Sequelize.STRING, // conceptually enum(INJECTION_SITE_OPTIONS)
        givenBy: Sequelize.TEXT,
        date: {
          type: Sequelize.DATE,
          allowNull: false,
        },
      },
      {
        ...options,
<<<<<<< HEAD
        syncDirection: SYNC_DIRECTIONS.BIDIRECTIONAL,
=======
>>>>>>> 1f75ccc9
        validate: {
          mustHaveScheduledVaccine() {
            if (!this.deletedAt && !this.scheduledVaccineId) {
              throw new InvalidOperationError(
                'An administered vaccine must have a scheduled vaccine.',
              );
            }
          },
          mustHaveEncounter() {
            if (!this.deletedAt && !this.encounterId) {
              throw new InvalidOperationError('An administered vaccine must have an encounter.');
            }
          },
        },
      },
    );
  }

  static getListReferenceAssociations() {
    return ['encounter', 'scheduledVaccine'];
  }

  static initRelations(models) {
    this.belongsTo(models.Encounter, {
      foreignKey: 'encounterId',
      as: 'encounter',
    });

    this.belongsTo(models.ScheduledVaccine, {
      foreignKey: 'scheduledVaccineId',
      as: 'scheduledVaccine',
    });

    this.belongsTo(models.User, {
      foreignKey: 'recorderId',
      as: 'recorder',
    });

    this.belongsTo(models.Location, {
      foreignKey: 'locationId',
      as: 'location',
    });

    this.belongsTo(models.Department, {
      foreignKey: 'departmentId',
      as: 'department',
    });
  }

  static buildSyncFilter = buildEncounterLinkedSyncFilter;

  static async lastVaccinationForPatient(patientId, vaccineIds = []) {
    const query = {
      where: {
        '$encounter.patient_id$': patientId,
        status: 'GIVEN',
      },
      order: [['date', 'DESC']],
      include: [
        {
          model: Encounter,
          as: 'encounter',
        },
      ],
    };

    if (vaccineIds.length) {
      query.where['$scheduledVaccine.vaccine_id$'] = {
        [Op.in]: vaccineIds,
      };

      query.include.push({
        model: ScheduledVaccine,
        as: 'scheduledVaccine',
      });
    }

    return AdministeredVaccine.findOne(query);
  }
}<|MERGE_RESOLUTION|>--- conflicted
+++ resolved
@@ -26,10 +26,7 @@
       },
       {
         ...options,
-<<<<<<< HEAD
         syncDirection: SYNC_DIRECTIONS.BIDIRECTIONAL,
-=======
->>>>>>> 1f75ccc9
         validate: {
           mustHaveScheduledVaccine() {
             if (!this.deletedAt && !this.scheduledVaccineId) {
