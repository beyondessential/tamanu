--- conflicted
+++ resolved
@@ -1,11 +1,8 @@
 import { Sequelize } from 'sequelize';
 import { SYNC_DIRECTIONS } from 'shared/constants';
 import { Model } from './Model';
-<<<<<<< HEAD
 import { buildEncounterLinkedSyncFilter } from './buildEncounterLinkedSyncFilter';
-=======
 import { dateType } from './dateTimeTypes';
->>>>>>> d74f56cd
 
 export class Invoice extends Model {
   static init({ primaryKey, ...options }) {
