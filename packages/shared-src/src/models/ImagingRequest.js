--- conflicted
+++ resolved
@@ -29,16 +29,16 @@
           type: Sequelize.STRING,
           allowNull: true,
         },
-<<<<<<< HEAD
+        
         results: {
           type: Sequelize.STRING,
           defaultValue: '',
-=======
+
+        },
 
         urgent: {
           type: Sequelize.BOOLEAN,
           defaultValue: false,
->>>>>>> 871e980d
         },
       },
       {
