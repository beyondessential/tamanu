--- conflicted
+++ resolved
@@ -1,11 +1,8 @@
 import { Sequelize } from 'sequelize';
 
 import { InvalidOperationError } from 'shared/errors';
-<<<<<<< HEAD
-import { IMAGING_REQUEST_STATUS_TYPES, SYNC_DIRECTIONS } from 'shared/constants';
-=======
-import { IMAGING_REQUEST_STATUS_TYPES, IMAGING_TYPES } from 'shared/constants';
->>>>>>> e2285505
+
+import { SYNC_DIRECTIONS, IMAGING_REQUEST_STATUS_TYPES, IMAGING_TYPES } from 'shared/constants';
 
 import { Model } from './Model';
 import { buildEncounterLinkedSyncFilter } from './buildEncounterLinkedSyncFilter';
