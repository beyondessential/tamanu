import { Sequelize } from 'sequelize';
import { InvalidOperationError } from 'shared/errors';
<<<<<<< HEAD
import {
  SYNC_DIRECTIONS,
  IMAGING_REQUEST_STATUS_TYPES,
  IMAGING_TYPES,
  NOTE_TYPES,
} from 'shared/constants';
import { getNoteWithType } from 'shared/utils/notePages';

=======
import { SYNC_DIRECTIONS, IMAGING_REQUEST_STATUS_TYPES, IMAGING_TYPES } from 'shared/constants';
>>>>>>> 2ed1bd07
import { Model } from './Model';
import { buildEncounterLinkedSyncFilter } from './buildEncounterLinkedSyncFilter';
import { dateTimeType } from './dateTimeTypes';
import { getCurrentDateTimeString } from '../utils/dateTime';

const ALL_IMAGING_REQUEST_STATUS_TYPES = Object.values(IMAGING_REQUEST_STATUS_TYPES);
const ALL_IMAGING_TYPES = Object.values(IMAGING_TYPES);

export class ImagingRequest extends Model {
  static init({ primaryKey, ...options }) {
    super.init(
      {
        id: primaryKey,

        imagingType: {
          type: Sequelize.ENUM(ALL_IMAGING_TYPES),
          allowNull: false,
        },
        reasonForCancellation: {
          type: Sequelize.STRING,
        },
        status: {
          type: Sequelize.ENUM(ALL_IMAGING_REQUEST_STATUS_TYPES),
          allowNull: false,
          defaultValue: IMAGING_REQUEST_STATUS_TYPES.PENDING,
        },
        requestedDate: dateTimeType('requestedDate', {
          allowNull: false,
          defaultValue: getCurrentDateTimeString,
        }),
        // moved into ImagingResults.description
        legacyResults: {
          type: Sequelize.TEXT,
          defaultValue: '',
        },
        priority: {
          type: Sequelize.STRING,
        },
      },
      {
        ...options,
        syncDirection: SYNC_DIRECTIONS.BIDIRECTIONAL,
        validate: {
          mustHaveValidRequestStatusType() {
            if (!ALL_IMAGING_REQUEST_STATUS_TYPES.includes(this.status)) {
              throw new InvalidOperationError('An imaging request must have a valid status.');
            }
          },
          mustHaveValidRequester() {
            if (!this.requestedById) {
              throw new InvalidOperationError('An imaging request must have a valid requester.');
            }
          },
        },
      },
    );
  }

  async extractNotes() {
    const notePages =
      this.notePages ||
      (await this.getNotePages({
        include: [{ association: 'noteItems' }],
      }));
    const extractWithType = async type => {
      const notePage = getNoteWithType(notePages, type);
      if (!notePage) {
        return '';
      }
      let { noteItems } = notePage;
      if (!Array.isArray(noteItems)) {
        noteItems = await notePage.getNoteItems();
      }
      if (noteItems?.length === 0) {
        return '';
      }
      return noteItems[0].content;
    };
    return {
      note: await extractWithType(NOTE_TYPES.OTHER),
      areaNote: await extractWithType(NOTE_TYPES.AREA_TO_BE_IMAGED),
      notePages,
    };
  }

  static getListReferenceAssociations() {
    return ['requestedBy', 'areas', 'results'];
  }

  static initRelations(models) {
    this.belongsTo(models.Encounter, {
      foreignKey: 'encounterId',
      as: 'encounter',
    });

    this.belongsTo(models.User, {
      foreignKey: 'requestedById',
      as: 'requestedBy',
    });

    this.belongsTo(models.User, {
      foreignKey: 'completedById',
      as: 'completedBy',
    });

    this.belongsTo(models.LocationGroup, {
      as: 'locationGroup',
      foreignKey: 'locationGroupId',
    });

    // Imaging Requests are assigned a Location Group but the Location relation exists for legacy data
    this.belongsTo(models.Location, {
      foreignKey: 'locationId',
      as: 'location',
    });

    this.belongsToMany(models.ReferenceData, {
      through: models.ImagingRequestArea,
      as: 'areas',
      foreignKey: 'imagingRequestId',
    });

    this.hasMany(models.NotePage, {
      foreignKey: 'recordId',
      as: 'notePages',
      constraints: false,
      scope: {
        recordType: this.name,
      },
    });

    this.hasMany(models.ImagingResult, {
      foreignKey: 'imagingRequestId',
      as: 'results',
    });
  }

  static buildSyncFilter(patientIds) {
    if (patientIds.length === 0) {
      return null;
    }
    return buildEncounterLinkedSyncFilter([this.tableName, 'encounters']);
  }
}<|MERGE_RESOLUTION|>--- conflicted
+++ resolved
@@ -1,6 +1,5 @@
 import { Sequelize } from 'sequelize';
 import { InvalidOperationError } from 'shared/errors';
-<<<<<<< HEAD
 import {
   SYNC_DIRECTIONS,
   IMAGING_REQUEST_STATUS_TYPES,
@@ -9,9 +8,6 @@
 } from 'shared/constants';
 import { getNoteWithType } from 'shared/utils/notePages';
 
-=======
-import { SYNC_DIRECTIONS, IMAGING_REQUEST_STATUS_TYPES, IMAGING_TYPES } from 'shared/constants';
->>>>>>> 2ed1bd07
 import { Model } from './Model';
 import { buildEncounterLinkedSyncFilter } from './buildEncounterLinkedSyncFilter';
 import { dateTimeType } from './dateTimeTypes';
