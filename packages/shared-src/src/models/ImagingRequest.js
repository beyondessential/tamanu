import { Sequelize } from 'sequelize';

import { InvalidOperationError } from 'shared/errors';
import { IMAGING_REQUEST_STATUS_TYPES } from 'shared/constants';

import { Model } from './Model';

const ALL_IMAGING_REQUEST_STATUS_TYPES = Object.values(IMAGING_REQUEST_STATUS_TYPES);

export class ImagingRequest extends Model {
  static init({ primaryKey, ...options }) {
    super.init(
      {
        id: primaryKey,

        status: {
          type: Sequelize.ENUM(ALL_IMAGING_REQUEST_STATUS_TYPES),
          allowNull: false,
          defaultValue: IMAGING_REQUEST_STATUS_TYPES.PENDING,
        },

        requestedDate: {
          type: Sequelize.DATE,
          allowNull: false,
          defaultValue: Sequelize.NOW,
        },

<<<<<<< HEAD
=======
        note: {
          type: Sequelize.STRING,
          allowNull: true,
        },
        
        results: {
          type: Sequelize.STRING,
          defaultValue: '',
        },

>>>>>>> 58a6e316
        urgent: {
          type: Sequelize.BOOLEAN,
          defaultValue: false,
        },
      },
      {
        ...options,
        validate: {
          mustHaveValidRequestStatusType() {
            if (!ALL_IMAGING_REQUEST_STATUS_TYPES.includes(this.status)) {
              throw new InvalidOperationError('An imaging request must have a valid status.');
            }
          },
          mustHaveValidImagingType() {
            if (!this.imagingTypeId) {
              throw new InvalidOperationError('An imaging request must have a valid imaging type.');
            }
          },
          mustHaveValidRequester() {
            if (!this.requestedById) {
              throw new InvalidOperationError('An imaging request must have a valid requester.');
            }
          },
        },
      },
    );
  }

  static getListReferenceAssociations() {
    return ['imagingType', 'requestedBy'];
  }

  static initRelations(models) {
    this.belongsTo(models.Encounter, {
      foreignKey: 'encounterId',
      as: 'encounter',
    });

    this.belongsTo(models.User, {
      foreignKey: 'requestedById',
      as: 'requestedBy',
    });

    this.belongsTo(models.ReferenceData, {
      foreignKey: 'imagingTypeId',
      as: 'imagingType',
    });
  }
}<|MERGE_RESOLUTION|>--- conflicted
+++ resolved
@@ -25,19 +25,11 @@
           defaultValue: Sequelize.NOW,
         },
 
-<<<<<<< HEAD
-=======
-        note: {
-          type: Sequelize.STRING,
-          allowNull: true,
-        },
-        
         results: {
           type: Sequelize.STRING,
           defaultValue: '',
         },
 
->>>>>>> 58a6e316
         urgent: {
           type: Sequelize.BOOLEAN,
           defaultValue: false,
