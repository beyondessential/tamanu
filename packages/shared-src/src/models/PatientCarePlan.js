--- conflicted
+++ resolved
@@ -1,9 +1,4 @@
-<<<<<<< HEAD
-import { Sequelize } from 'sequelize';
 import { SYNC_DIRECTIONS } from 'shared/constants';
-=======
-import { initSyncForModelNestedUnderPatient } from './sync';
->>>>>>> 7c8af3f9
 import { Model } from './Model';
 import { dateTimeType } from './dateTimeTypes';
 import { getCurrentDateTimeString } from '../utils/dateTime';
