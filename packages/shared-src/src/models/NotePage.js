import { Sequelize } from 'sequelize';
import { Model } from './Model';
import { NoteItem } from './NoteItem';
import { NOTE_RECORD_TYPE_VALUES, NOTE_TYPE_VALUES } from '../constants';

export class NotePage extends Model {
  static init({ primaryKey, ...options }) {
    super.init(
      {
        id: primaryKey,
        noteType: {
          type: Sequelize.STRING,
          allowNull: false,
        },
        recordType: {
          type: Sequelize.STRING,
          allowNull: false,
        },
        date: {
          type: Sequelize.DATE,
          allowNull: false,
          defaultValue: Sequelize.NOW,
        },
      },
      {
        ...options,
        syncConfig: {
          includedRelations: ['noteItems'],
        },
        validate: {
          mustHaveValidRelationType() {
            if (!NOTE_RECORD_TYPE_VALUES.includes(this.recordType)) {
              throw new Error(
                `NotePage: Must have a valid record type (got ${this.recordType}), id: '${this.id}'`,
              );
            }
          },
          mustHaveValidType() {
<<<<<<< HEAD
            if (!NOTE_TYPE_VALUES.includes(this.type)) {
              throw new Error(
                `NotePage: Must have a valid note type (got ${this.type}), id: '${JSON.stringify(this)}'`,
              );
=======
            if (!NOTE_TYPE_VALUES.includes(this.noteType)) {
              throw new Error(`NotePage: Must have a valid note type (got ${this.noteType})`);
>>>>>>> c0da434b
            }
          },
        },
      },
    );
  }

  static initRelations(models) {
    NOTE_RECORD_TYPE_VALUES.forEach(modelName => {
      this.belongsTo(models[modelName], {
        foreignKey: 'recordId',
        constraints: false,
      });
    });

    this.hasMany(models.NoteItem, {
      foreignKey: 'notePageId',
      as: 'noteItems',
      constraints: false,
    });
  }

  static async createForRecord(recordId, recordType, type, content, authorId) {
    const notePage = await NotePage.create({
      recordId,
      recordType,
      type,
      date: Date.now(),
    });

    return NoteItem.create({
      notePageId: notePage.id,
      content,
      date: Date.now(),
      authorId,
    });
  }

  /**
   * This is a util method that allows finding multiple note pages associated record that
   * should only have 1 single attached note item to the note page.
   * Eg: ImagingRequest
   * @param {*} models
   * @param {*} options
   * @returns
   */
  static async findAllWithSingleNoteItem(models, options = {}) {
    const notePages = await this.findAll({
      include: [
        ...options.includes,
        {
          model: models.NoteItem,
          as: 'noteItems',
          where: {
            revisedById: null,
          },
          limit: 1,
        },
      ],
      ...options,
    });

    return notePages
      .map(notePage => notePage.toJSON())
      .map(notePage => {
        const newNotePage = { ...notePage };
        newNotePage.content = newNotePage.noteItems[0]?.content;
        delete newNotePage.noteItems;
        return newNotePage;
      });
  }

  /**
   * This is a util method that allows finding a single note page associated record that
   * should only have 1 single attached note item to the note page.
   * Eg: ImagingRequest
   * @param {*} models
   * @param {*} options
   * @returns
   */
  static async findOneWithSingleNoteItem(models, options = {}) {
    const notePage = await this.findOne({
      include: [
        ...options.includes,
        {
          model: models.NoteItem,
          as: 'noteItems',
          where: {
            revisedById: null,
          },
          limit: 1,
        },
      ],
      ...options,
    });

    const notePageJSON = notePage.toJSON();
    notePageJSON.content = notePageJSON.noteItems[0]?.content;
    delete notePageJSON.noteItems;

    return notePageJSON;
  }

  async getParentRecord(options) {
    if (!this.recordType) {
      return Promise.resolve(null);
    }
    const parentGetter = `get${this.recordType}`;
    return this[parentGetter](options);
  }
}<|MERGE_RESOLUTION|>--- conflicted
+++ resolved
@@ -36,15 +36,8 @@
             }
           },
           mustHaveValidType() {
-<<<<<<< HEAD
-            if (!NOTE_TYPE_VALUES.includes(this.type)) {
-              throw new Error(
-                `NotePage: Must have a valid note type (got ${this.type}), id: '${JSON.stringify(this)}'`,
-              );
-=======
             if (!NOTE_TYPE_VALUES.includes(this.noteType)) {
               throw new Error(`NotePage: Must have a valid note type (got ${this.noteType})`);
->>>>>>> c0da434b
             }
           },
         },
@@ -112,7 +105,6 @@
       .map(notePage => {
         const newNotePage = { ...notePage };
         newNotePage.content = newNotePage.noteItems[0]?.content;
-        delete newNotePage.noteItems;
         return newNotePage;
       });
   }
@@ -143,7 +135,6 @@
 
     const notePageJSON = notePage.toJSON();
     notePageJSON.content = notePageJSON.noteItems[0]?.content;
-    delete notePageJSON.noteItems;
 
     return notePageJSON;
   }
