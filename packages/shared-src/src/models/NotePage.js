--- conflicted
+++ resolved
@@ -78,15 +78,6 @@
       },
     });
 
-<<<<<<< HEAD
-    return notePages
-      .map(notePage => notePage.toJSON())
-      .map(notePage => {
-        const newNotePage = { ...notePage };
-        newNotePage.content = newNotePage.noteItems[0]?.content;
-        return newNotePage;
-      });
-=======
     return {
       ...noteItem.toJSON(),
       id: this.id,
@@ -94,7 +85,6 @@
       recordId: this.recordId,
       noteType: this.noteType,
     };
->>>>>>> af15c594
   }
 
   static async createForRecord(recordId, recordType, noteType, content, authorId) {
@@ -105,17 +95,12 @@
       date: Date.now(),
     });
 
-<<<<<<< HEAD
-    const notePageJSON = notePage.toJSON();
-    notePageJSON.content = notePageJSON.noteItems[0]?.content;
-=======
     await NoteItem.create({
       notePageId: notePage.id,
       content,
       date: Date.now(),
       authorId,
     });
->>>>>>> af15c594
 
     return notePage;
   }
