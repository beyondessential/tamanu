--- conflicted
+++ resolved
@@ -59,14 +59,11 @@
       as: 'facility',
     });
 
-<<<<<<< HEAD
-=======
     this.belongsTo(models.LocationGroup, {
       foreignKey: 'locationGroupId',
       as: 'locationGroup',
     });
 
->>>>>>> 92b22599
     this.hasMany(models.Encounter, {
       foreignKey: 'plannedLocationId',
       as: 'plannedMoves',
