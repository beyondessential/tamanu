--- conflicted
+++ resolved
@@ -59,12 +59,11 @@
       as: 'facility',
     });
 
-<<<<<<< HEAD
     this.belongsTo(models.LocationGroup, {
       foreignKey: 'locationGroupId',
       as: 'locationGroup',
     });
-=======
+
     this.hasMany(models.Encounter, {
       foreignKey: 'plannedLocationId',
       as: 'plannedMoves',
@@ -88,6 +87,5 @@
       return LOCATION_AVAILABILITY_STATUS.RESERVED;
     }
     return LOCATION_AVAILABILITY_STATUS.AVAILABLE;
->>>>>>> 329d2f7e
   }
 }