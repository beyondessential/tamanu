--- conflicted
+++ resolved
@@ -1,14 +1,11 @@
 import { Sequelize } from 'sequelize';
-<<<<<<< HEAD
-import { AVPU_OPTIONS, SYNC_DIRECTIONS } from 'shared/constants';
-=======
 import {
   AVPU_OPTIONS,
   DETECTED_PRESENCE_OPTIONS,
   URINE_NITRITES_OPTIONS,
   URINE_PROTEIN_OPTIONS,
+  SYNC_DIRECTIONS,
 } from 'shared/constants';
->>>>>>> 4b7817ed
 import { Model } from './Model';
 
 export class Vitals extends Model {
