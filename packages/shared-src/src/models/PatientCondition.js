import { Sequelize } from 'sequelize';
import { SYNC_DIRECTIONS } from 'shared/constants';
import { Model } from './Model';
<<<<<<< HEAD
import { buildPatientLinkedSyncFilter } from './buildPatientLinkedSyncFilter';
=======
import { dateTimeType } from './dateTimeTypes';
import { getCurrentDateTimeString } from '../utils/dateTime';
>>>>>>> 7c8af3f9

export class PatientCondition extends Model {
  static init({ primaryKey, ...options }) {
    super.init(
      {
        id: primaryKey,
        note: Sequelize.STRING,
<<<<<<< HEAD
        recordedDate: {
          type: Sequelize.DATE,
          defaultValue: Sequelize.NOW,
          allowNull: false,
        },
=======
        recordedDate: dateTimeType('recordedDate', {
          defaultValue: getCurrentDateTimeString,
          allowNull: false,
        }),
>>>>>>> 7c8af3f9
        resolved: { type: Sequelize.BOOLEAN, defaultValue: false },
      },
      {
        ...options,
        syncDirection: SYNC_DIRECTIONS.BIDIRECTIONAL,
      },
    );
  }

  static initRelations(models) {
    this.belongsTo(models.Patient, { foreignKey: 'patientId' });
    this.belongsTo(models.ReferenceData, { foreignKey: 'conditionId', as: 'condition' });
    this.belongsTo(models.User, { foreignKey: 'examinerId' });
  }

  static getListReferenceAssociations() {
    return ['condition'];
  }

  static buildSyncFilter = buildPatientLinkedSyncFilter;
}<|MERGE_RESOLUTION|>--- conflicted
+++ resolved
@@ -1,12 +1,9 @@
 import { Sequelize } from 'sequelize';
 import { SYNC_DIRECTIONS } from 'shared/constants';
 import { Model } from './Model';
-<<<<<<< HEAD
 import { buildPatientLinkedSyncFilter } from './buildPatientLinkedSyncFilter';
-=======
 import { dateTimeType } from './dateTimeTypes';
 import { getCurrentDateTimeString } from '../utils/dateTime';
->>>>>>> 7c8af3f9
 
 export class PatientCondition extends Model {
   static init({ primaryKey, ...options }) {
@@ -14,18 +11,10 @@
       {
         id: primaryKey,
         note: Sequelize.STRING,
-<<<<<<< HEAD
-        recordedDate: {
-          type: Sequelize.DATE,
-          defaultValue: Sequelize.NOW,
-          allowNull: false,
-        },
-=======
         recordedDate: dateTimeType('recordedDate', {
           defaultValue: getCurrentDateTimeString,
           allowNull: false,
         }),
->>>>>>> 7c8af3f9
         resolved: { type: Sequelize.BOOLEAN, defaultValue: false },
       },
       {
