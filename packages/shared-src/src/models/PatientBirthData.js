--- conflicted
+++ resolved
@@ -1,10 +1,7 @@
 import Sequelize from 'sequelize';
 import { InvalidOperationError } from 'shared/errors';
-<<<<<<< HEAD
 import { SYNC_DIRECTIONS } from '../constants';
-=======
 import { dateTimeType } from './dateTimeTypes';
->>>>>>> a5535bf2
 
 import { Model } from './Model';
 import { buildPatientLinkedSyncFilter } from './buildPatientLinkedSyncFilter';
