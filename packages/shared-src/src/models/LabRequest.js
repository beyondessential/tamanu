import { Sequelize } from 'sequelize';
import { InvalidOperationError } from 'shared/errors';

import { LAB_REQUEST_STATUSES, NOTE_TYPES, SYNC_DIRECTIONS } from 'shared/constants';
import { Model } from './Model';
<<<<<<< HEAD
import { buildEncounterLinkedSyncFilter } from './buildEncounterLinkedSyncFilter';
import { dateTimeType } from './dateTimeType';
=======
import { dateTimeType } from './dateTimeTypes';
>>>>>>> d74f56cd
import { getCurrentDateTimeString } from '../utils/dateTime';

export class LabRequest extends Model {
  static init({ primaryKey, ...options }) {
    super.init(
      {
        id: primaryKey,
        sampleTime: {
          ...dateTimeType('sampleTime'),
          allowNull: false,
          defaultValue: getCurrentDateTimeString,
        },
        // Legacy column has historical date time data as a backup
        sampleTimeLegacy: {
          type: Sequelize.DATE,
          allowNull: false,
          defaultValue: Sequelize.NOW,
        },
        requestedDate: {
          ...dateTimeType('requestedDate'),
          allowNull: false,
          defaultValue: getCurrentDateTimeString,
        },
        // Legacy column has historical date time data as a backup
        requestedDateLegacy: {
          type: Sequelize.DATE,
          allowNull: false,
          defaultValue: Sequelize.NOW,
        },
        specimenAttached: {
          type: Sequelize.BOOLEAN,
          defaultValue: false,
        },

        urgent: {
          type: Sequelize.BOOLEAN,
          defaultValue: false,
        },

        status: {
          type: Sequelize.STRING,
          defaultValue: LAB_REQUEST_STATUSES.RECEPTION_PENDING,
        },

        senaiteId: {
          type: Sequelize.STRING,
          allowNull: true,
        },
        sampleId: {
          type: Sequelize.STRING,
          allowNull: true,
        },

        displayId: {
          type: Sequelize.STRING,
          allowNull: false,
        },
      },
      { syncDirection: SYNC_DIRECTIONS.BIDIRECTIONAL, ...options },
    );
  }

  static createWithTests(data) {
    return this.sequelize.transaction(async () => {
      const { labTestTypeIds = [] } = data;
      if (!labTestTypeIds.length) {
        throw new InvalidOperationError('A request must have at least one test');
      }

      const base = await this.create(data);

      // then create tests
      const { LabTest } = this.sequelize.models;

      await Promise.all(
        labTestTypeIds.map(t =>
          LabTest.create({
            labTestTypeId: t,
            labRequestId: base.id,
          }),
        ),
      );

      return base;
    });
  }

  async addLabNote(content) {
    await this.createNote({
      noteType: NOTE_TYPES.OTHER,
      content,
    });
  }

  static initRelations(models) {
    this.belongsTo(models.User, {
      foreignKey: 'requestedById',
      as: 'requestedBy',
    });

    this.belongsTo(models.Encounter, {
      foreignKey: 'encounterId',
      as: 'encounter',
    });

    this.belongsTo(models.ReferenceData, {
      foreignKey: 'labTestCategoryId',
      as: 'category',
    });

    this.belongsTo(models.ReferenceData, {
      foreignKey: 'labTestPriorityId',
      as: 'priority',
    });

    this.belongsTo(models.ReferenceData, {
      foreignKey: 'labTestLaboratoryId',
      as: 'laboratory',
    });

    this.hasMany(models.LabTest, {
      foreignKey: 'labRequestId',
      as: 'tests',
    });

    this.hasMany(models.CertificateNotification, {
      foreignKey: 'labRequestId',
      as: 'certificate_notification',
    });

    this.hasMany(models.Note, {
      foreignKey: 'recordId',
      as: 'notes',
      constraints: false,
      scope: {
        recordType: this.name,
      },
    });
  }

  static getListReferenceAssociations() {
    return ['requestedBy', 'category', 'priority', 'laboratory'];
  }

  static buildSyncFilter = buildEncounterLinkedSyncFilter;

  getTests() {
    return this.sequelize.models.LabTest.findAll({
      where: { labRequestId: this.id },
    });
  }
}<|MERGE_RESOLUTION|>--- conflicted
+++ resolved
@@ -3,12 +3,8 @@
 
 import { LAB_REQUEST_STATUSES, NOTE_TYPES, SYNC_DIRECTIONS } from 'shared/constants';
 import { Model } from './Model';
-<<<<<<< HEAD
 import { buildEncounterLinkedSyncFilter } from './buildEncounterLinkedSyncFilter';
-import { dateTimeType } from './dateTimeType';
-=======
 import { dateTimeType } from './dateTimeTypes';
->>>>>>> d74f56cd
 import { getCurrentDateTimeString } from '../utils/dateTime';
 
 export class LabRequest extends Model {
