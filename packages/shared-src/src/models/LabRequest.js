--- conflicted
+++ resolved
@@ -3,12 +3,9 @@
 
 import { LAB_REQUEST_STATUSES, NOTE_TYPES, SYNC_DIRECTIONS } from 'shared/constants';
 import { Model } from './Model';
-<<<<<<< HEAD
 import { buildEncounterLinkedSyncFilter } from './buildEncounterLinkedSyncFilter';
-=======
 import { dateTimeType } from './dateTimeType';
 import { getCurrentDateTimeString } from '../utils/dateTime';
->>>>>>> cea7875a
 
 export class LabRequest extends Model {
   static init({ primaryKey, ...options }) {
