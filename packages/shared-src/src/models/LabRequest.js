import { Sequelize } from 'sequelize';
import { InvalidOperationError } from 'shared/errors';

import { LAB_REQUEST_STATUSES, NOTE_TYPES } from 'shared/constants';
import { Model } from './Model';
import { dateTimeType } from './dateTimeTypes';
import { getCurrentDateTimeString } from '../utils/dateTime';

export class LabRequest extends Model {
  static init({ primaryKey, ...options }) {
    super.init(
      {
        id: primaryKey,
        sampleTime: {
          ...dateTimeType('sampleTime'),
          allowNull: false,
          defaultValue: getCurrentDateTimeString,
        },
        // Legacy column has historical date time data as a backup
        sampleTimeLegacy: {
          type: Sequelize.DATE,
          allowNull: false,
          defaultValue: Sequelize.NOW,
        },
        requestedDate: {
          ...dateTimeType('requestedDate'),
          allowNull: false,
          defaultValue: getCurrentDateTimeString,
        },
        // Legacy column has historical date time data as a backup
        requestedDateLegacy: {
          type: Sequelize.DATE,
          allowNull: false,
          defaultValue: Sequelize.NOW,
        },
        specimenAttached: {
          type: Sequelize.BOOLEAN,
          defaultValue: false,
        },

        urgent: {
          type: Sequelize.BOOLEAN,
          defaultValue: false,
        },

        status: {
          type: Sequelize.STRING,
          defaultValue: LAB_REQUEST_STATUSES.RECEPTION_PENDING,
        },

        senaiteId: {
          type: Sequelize.STRING,
          allowNull: true,
        },
        sampleId: {
          type: Sequelize.STRING,
          allowNull: true,
        },

        displayId: {
          type: Sequelize.STRING,
          allowNull: false,
        },
      },
      options,
    );
  }

  static createWithTests(data) {
    return this.sequelize.transaction(async () => {
      const { labTestTypeIds = [] } = data;
      if (!labTestTypeIds.length) {
        throw new InvalidOperationError('A request must have at least one test');
      }

      const base = await this.create(data);

      // then create tests
      const { LabTest } = this.sequelize.models;

      await Promise.all(
        labTestTypeIds.map(t =>
          LabTest.create({
            labTestTypeId: t,
            labRequestId: base.id,
          }),
        ),
      );

      return base;
    });
  }

  async addLabNote(content) {
<<<<<<< HEAD
    await this.createNotePage({
      type: NOTE_TYPES.OTHER,
=======
    await this.createNote({
      noteType: NOTE_TYPES.OTHER,
>>>>>>> 44ce3b0a
      content,
    });
  }

  static initRelations(models) {
    this.belongsTo(models.User, {
      foreignKey: 'requestedById',
      as: 'requestedBy',
    });

    this.belongsTo(models.Encounter, {
      foreignKey: 'encounterId',
      as: 'encounter',
    });

    this.belongsTo(models.ReferenceData, {
      foreignKey: 'labTestCategoryId',
      as: 'category',
    });

    this.belongsTo(models.ReferenceData, {
      foreignKey: 'labTestPriorityId',
      as: 'priority',
    });

    this.belongsTo(models.ReferenceData, {
      foreignKey: 'labTestLaboratoryId',
      as: 'laboratory',
    });

    this.hasMany(models.LabTest, {
      foreignKey: 'labRequestId',
      as: 'tests',
    });

    this.hasMany(models.CertificateNotification, {
      foreignKey: 'labRequestId',
      as: 'certificate_notification',
    });

    this.hasMany(models.NotePage, {
      foreignKey: 'recordId',
      as: 'notePages',
      constraints: false,
      scope: {
        recordType: this.name,
      },
    });
  }

  static getListReferenceAssociations() {
    return ['requestedBy', 'category', 'priority', 'laboratory'];
  }

  getTests() {
    return this.sequelize.models.LabTest.findAll({
      where: { labRequestId: this.id },
    });
  }
}<|MERGE_RESOLUTION|>--- conflicted
+++ resolved
@@ -92,13 +92,8 @@
   }
 
   async addLabNote(content) {
-<<<<<<< HEAD
     await this.createNotePage({
-      type: NOTE_TYPES.OTHER,
-=======
-    await this.createNote({
       noteType: NOTE_TYPES.OTHER,
->>>>>>> 44ce3b0a
       content,
     });
   }
