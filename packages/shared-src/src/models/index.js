export * from './User';
export * from './SyncMetadata';

export * from './Patient';
export * from './PatientFamilyHistory';
export * from './PatientCondition';
export * from './PatientAllergy';
export * from './PatientIssue';
export * from './PatientAdditionalData';

export * from './Encounter';
export * from './Triage';

export * from './ReferenceData';

export { Note } from './Note';
export * from './Vitals';
export * from './Procedure';
export * from './EncounterDiagnosis';
export * from './EncounterMedication';
export * from './LabRequest';
export * from './LabTest';
export * from './LabTestType';
export * from './ImagingRequest';

export * from './Program';
export * from './Survey';
export * from './SurveyScreenComponent';
export * from './ProgramDataElement';
export * from './SurveyResponse';

export * from './Referral';
export * from './Immunisation';
export * from './ScheduledVaccine';
export * from './AdministeredVaccine';

export * from './ReportRequest';
export * from './PatientCarePlan';

export * from './Setting';
export * from './PatientCommunication';
<<<<<<< HEAD

export * from './Location';
=======
export * from './Location';
export * from './UserFacility';
>>>>>>> 7c34fff8
<|MERGE_RESOLUTION|>--- conflicted
+++ resolved
@@ -39,10 +39,6 @@
 
 export * from './Setting';
 export * from './PatientCommunication';
-<<<<<<< HEAD
 
 export * from './Location';
-=======
-export * from './Location';
-export * from './UserFacility';
->>>>>>> 7c34fff8
+export * from './UserFacility';