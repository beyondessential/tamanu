import { Sequelize } from 'sequelize';
import { REPORT_REQUEST_STATUS_VALUES, SYNC_DIRECTIONS } from 'shared/constants';
import { log } from 'shared/services/logging';
import { InvalidOperationError } from 'shared/errors';
import { Model } from './Model';

export class ReportRequest extends Model {
  static init({ primaryKey, ...options }) {
    super.init(
      {
        id: primaryKey,
        reportType: { type: Sequelize.STRING },
        recipients: { type: Sequelize.TEXT, allowNull: false },
        parameters: Sequelize.TEXT,
        status: { type: Sequelize.ENUM(REPORT_REQUEST_STATUS_VALUES), allowNull: false },
        error: Sequelize.TEXT,
        processStartedTime: Sequelize.DATE,
      },
      {
        ...options,
        validate: {
          // Must have
          hasReportId: () => {
            // No validation on deleted records
            if (!this.deletedAt) return;

            if (!this.versionId && !this.reportType) {
              throw new InvalidOperationError(
                'A report request must have either a reportType or a versionId',
              );
            }
            if (this.versionId && this.reportType) {
              throw new InvalidOperationError(
                'A report request must have either a reportType or a versionId, not both',
              );
            }
          },
        },
        syncConfig: { syncDirection: SYNC_DIRECTIONS.PUSH_ONLY },
      },
    );
  }

  static initRelations(models) {
    this.belongsTo(models.User, {
      foreignKey: { name: 'userId', allowNull: false },
      onDelete: 'CASCADE',
    });
<<<<<<< HEAD
    this.belongsTo(models.Facility, {
      foreignKey: 'facilityId',
      as: 'facility',
    });
    this.belongsTo(models.ReportDefinitionVersion, {
      foreignKey: 'versionId', // Todo: update foreign key to be report_definition_version_id
      as: 'version',
    });
=======
    this.belongsTo(models.Facility);
    this.belongsTo(models.ReportDefinitionVersion);
>>>>>>> 71d80a75
  }

  getReportId() {
    return this.versionId || this.reportType;
  }

  getParameters() {
    try {
      return JSON.parse(this.parameters);
    } catch (e) {
      log.warn(`Failed to parse ReportRequest parameters ${e}`);
      return {};
    }
  }

  getRecipients() {
    try {
      return JSON.parse(this.recipients);
    } catch (e) {
      // Backwards compatibility: support previous syntax of plain string
      return {
        email: this.recipients.split(','),
      };
    }
  }
}<|MERGE_RESOLUTION|>--- conflicted
+++ resolved
@@ -46,19 +46,8 @@
       foreignKey: { name: 'userId', allowNull: false },
       onDelete: 'CASCADE',
     });
-<<<<<<< HEAD
-    this.belongsTo(models.Facility, {
-      foreignKey: 'facilityId',
-      as: 'facility',
-    });
-    this.belongsTo(models.ReportDefinitionVersion, {
-      foreignKey: 'versionId', // Todo: update foreign key to be report_definition_version_id
-      as: 'version',
-    });
-=======
     this.belongsTo(models.Facility);
     this.belongsTo(models.ReportDefinitionVersion);
->>>>>>> 71d80a75
   }
 
   getReportId() {
