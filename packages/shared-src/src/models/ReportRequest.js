import { Sequelize } from 'sequelize';
import { REPORT_REQUEST_STATUS_VALUES, SYNC_DIRECTIONS } from 'shared/constants';
import { log } from 'shared/services/logging';
import { InvalidOperationError } from 'shared/errors';
import { Model } from './Model';

export class ReportRequest extends Model {
  static init({ primaryKey, ...options }) {
    super.init(
      {
        id: primaryKey,
        reportType: { type: Sequelize.STRING },
        recipients: { type: Sequelize.TEXT, allowNull: false },
        parameters: Sequelize.TEXT,
        status: { type: Sequelize.ENUM(REPORT_REQUEST_STATUS_VALUES), allowNull: false },
        error: Sequelize.TEXT,
        processStartedTime: Sequelize.DATE,
      },
      {
        ...options,
        validate: {
          // Must have
          hasReportId: () => {
            // No validation on deleted records
            if (!this.deletedAt) return;

            if (!this.versionId && !this.reportType) {
              throw new InvalidOperationError(
                'A report request must have either a reportType or a versionId',
              );
            }
            if (this.versionId && this.reportType) {
              throw new InvalidOperationError(
                'A report request must have either a reportType or a versionId, not both',
              );
            }
          },
        },
        syncConfig: { syncDirection: SYNC_DIRECTIONS.PUSH_ONLY },
      },
    );
  }

  static initRelations(models) {
    this.belongsTo(models.User, {
      foreignKey: { name: 'userId', allowNull: false },
      onDelete: 'CASCADE',
    });
    this.belongsTo(models.Facility);
    this.belongsTo(models.ReportDefinitionVersion);
<<<<<<< HEAD
  }

  getReportId() {
    return this.versionId || this.reportType;
=======
>>>>>>> 63c95366
  }

  getParameters() {
    try {
      return JSON.parse(this.parameters);
    } catch (e) {
      log.warn(`Failed to parse ReportRequest parameters ${e}`);
      return {};
    }
  }

  getRecipients() {
    try {
      return JSON.parse(this.recipients);
    } catch (e) {
      // Backwards compatibility: support previous syntax of plain string
      return {
        email: this.recipients.split(','),
      };
    }
  }
}<|MERGE_RESOLUTION|>--- conflicted
+++ resolved
@@ -43,18 +43,15 @@
 
   static initRelations(models) {
     this.belongsTo(models.User, {
-      foreignKey: { name: 'userId', allowNull: false },
+      foreignKey: { name: 'requestedByUserId', allowNull: false },
       onDelete: 'CASCADE',
     });
     this.belongsTo(models.Facility);
     this.belongsTo(models.ReportDefinitionVersion);
-<<<<<<< HEAD
   }
 
   getReportId() {
     return this.versionId || this.reportType;
-=======
->>>>>>> 63c95366
   }
 
   getParameters() {
