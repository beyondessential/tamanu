import { Sequelize } from 'sequelize';
import {
  REPORT_REQUEST_STATUS_VALUES,
  SYNC_DIRECTIONS,
  REPORT_EXPORT_FORMATS,
} from 'shared/constants';
import { log } from 'shared/services/logging';
import { InvalidOperationError } from 'shared/errors';
import { Model } from './Model';

export class ReportRequest extends Model {
  static init({ primaryKey, ...options }) {
    super.init(
      {
        id: primaryKey,
        reportType: { type: Sequelize.STRING },
        recipients: { type: Sequelize.TEXT, allowNull: false },
        parameters: Sequelize.TEXT,
        status: { type: Sequelize.ENUM(REPORT_REQUEST_STATUS_VALUES), allowNull: false },
        exportFormat: {
          type: Sequelize.ENUM(Object.values(REPORT_EXPORT_FORMATS)),
          allowNull: false,
          defaultValue: REPORT_EXPORT_FORMATS.XLSX,
        },
        error: Sequelize.TEXT,
        processStartedTime: Sequelize.DATE,
      },
      {
        ...options,
<<<<<<< HEAD
        syncDirection: SYNC_DIRECTIONS.PUSH_TO_CENTRAL,
=======
        validate: {
          // Must have
          hasReportId: () => {
            // No validation on deleted records
            if (!this.deletedAt) return;

            if (!this.reportDefinitionVersionId && !this.reportType) {
              throw new InvalidOperationError(
                'A report request must have either a reportType or a reportDefinitionVersionId',
              );
            }
            if (this.reportDefinitionVersionId && this.reportType) {
              throw new InvalidOperationError(
                'A report request must have either a reportType or a reportDefinitionVersionId, not both',
              );
            }
          },
        },
        syncConfig: { syncDirection: SYNC_DIRECTIONS.PUSH_ONLY },
>>>>>>> 547467fb
      },
    );
  }

  static initRelations(models) {
    this.belongsTo(models.User, {
      foreignKey: { name: 'requestedByUserId', allowNull: false },
      onDelete: 'CASCADE',
    });
    this.belongsTo(models.Facility, {
      foreignKey: 'facilityId',
      as: 'facility',
    });
    this.belongsTo(models.ReportDefinitionVersion, {
      foreignKey: 'reportDefinitionVersionId',
      as: 'reportDefinitionVersion',
    });
  }

  getReportId() {
    return this.reportDefinitionVersionId || this.reportType;
  }

  getParameters() {
    try {
      return JSON.parse(this.parameters);
    } catch (e) {
      log.warn(`Failed to parse ReportRequest parameters ${e}`);
      return {};
    }
  }

  getRecipients() {
    try {
      return JSON.parse(this.recipients);
    } catch (e) {
      // Backwards compatibility: support previous syntax of plain string
      return {
        email: this.recipients.split(','),
      };
    }
  }
}<|MERGE_RESOLUTION|>--- conflicted
+++ resolved
@@ -27,9 +27,6 @@
       },
       {
         ...options,
-<<<<<<< HEAD
-        syncDirection: SYNC_DIRECTIONS.PUSH_TO_CENTRAL,
-=======
         validate: {
           // Must have
           hasReportId: () => {
@@ -48,8 +45,7 @@
             }
           },
         },
-        syncConfig: { syncDirection: SYNC_DIRECTIONS.PUSH_ONLY },
->>>>>>> 547467fb
+        syncDirection: SYNC_DIRECTIONS.PUSH_TO_CENTRAL,
       },
     );
   }
