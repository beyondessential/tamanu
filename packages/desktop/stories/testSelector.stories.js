--- conflicted
+++ resolved
@@ -1,10 +1,6 @@
 import { action } from '@storybook/addon-actions';
 import React from 'react';
-<<<<<<< HEAD
-import { LAB_REQUEST_FORM_TYPES } from '@tamanu/shared/constants/labs';
-=======
 import { LAB_REQUEST_FORM_TYPES } from '@tamanu/constants/labs';
->>>>>>> ad69f725
 import { Box } from '@material-ui/core';
 import { TestSelectorInput } from '../app/views/labRequest/TestSelector';
 import { MockedApi } from './utils/mockedApi';
