--- conflicted
+++ resolved
@@ -105,7 +105,9 @@
 };
 const programRegistries = [programRegistry1.data, programRegistry2.data, programRegistry3.data];
 const patientProgramRegistration = {
+  id: 'program_registry_id',
   date: '2023-08-28T02:40:16.237Z',
+  name: 'Hepatitis B',
   programRegistryClinicalStatusId: '123123',
   programRegistryClinicalStatus: {
     id: '123123',
@@ -350,7 +352,7 @@
     switch (endpoint) {
       case 'programRegistration/program_registry_id/clinicalStatuses':
         return getSortedData(programRegistryStatusHistories, options);
-      case '/patient/patient_id/programRegistration/1/surveyResponses':
+      case 'patient/patient_id/programRegistration/program_registry_id/surveyResponses':
         return getSortedData(programRegistryFormHistory, options);
       case 'suggestions/facility':
         return facilities;
@@ -368,6 +370,8 @@
         return programRegistry3;
       case 'patient/patient_id/program-registry':
         return { data: programRegistriesForInfoPaneList };
+      case 'patient/patient_id/programRegistration/program_registry_id':
+        return patientProgramRegistration;
     }
   },
 };
@@ -509,7 +513,7 @@
         onSubmit={action('submit')}
         onCancel={action('cancel')}
         program={{ id: '3e2r23r23r', programRegistryClinicalStatusId: '1' }}
-        patient={{ id: '3e2r23r23r' }}
+        patient={patient}
       />
     </ApiContext.Provider>
   );
@@ -550,12 +554,4 @@
     <ProgramRegistryView />
   </ApiContext.Provider>
 ));
-<<<<<<< HEAD
-//#endregion
-
-//#region
-storiesOf('Program Registry', module).add('ProgramRegistryView', () => <ProgramRegistryView />);
-//#endregion
-=======
-//#endregion ProgramRegistryView
->>>>>>> 52d70d64
+//#endregion ProgramRegistryView