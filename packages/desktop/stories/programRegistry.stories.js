--- conflicted
+++ resolved
@@ -1,19 +1,6 @@
 import React from 'react';
 import { storiesOf } from '@storybook/react';
 import { action } from '@storybook/addon-actions';
-<<<<<<< HEAD
-import { DeleteProgramRegistry } from '../app/views/programRegistry/DeleteProgramRegistry';
-
-storiesOf('Program Registry', module).add('ProgramRegistry Delete Modal', () => {
-  return (
-    <DeleteProgramRegistry
-      program={{ name: 'Hepatitis B' }}
-      onSubmit={action('submit')}
-      onCancel={action('cancel')}
-    />
-  );
-});
-=======
 import { ChangeStatusFormModal } from '../app/views/programRegistry/ChangeStatusFormModal';
 import { ApiContext } from '../app/api';
 import { MockedApi } from './utils/mockedApi';
@@ -25,6 +12,7 @@
 import { ProgramRegistryFormHistory } from '../app/views/programRegistry/ProgramRegistryFormHistory';
 import { DisplayPatientRegDetails } from '../app/views/programRegistry/DisplayPatientRegDetails';
 import { ProgramRegistryStatusHistory } from '../app/views/programRegistry/ProgramRegistryStatusHistory';
+import { DeleteProgramRegistry } from '../app/views/programRegistry/DeleteProgramRegistry';
 
 //#region InfoPaneList
 const dummyProgramRegistriesForInfoPaneList = [
@@ -546,4 +534,15 @@
 });
 
 //#endregion ChangeStatusFormModal
->>>>>>> 43498258
+
+//#region DeleteProgramRegistry
+storiesOf('Program Registry', module).add('ProgramRegistry Delete Modal', () => {
+  return (
+    <DeleteProgramRegistry
+      program={{ name: 'Hepatitis B' }}
+      onSubmit={action('submit')}
+      onCancel={action('cancel')}
+    />
+  );
+});
+//#endregion DeleteProgramRegistry