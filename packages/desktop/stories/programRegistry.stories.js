--- conflicted
+++ resolved
@@ -1,87 +1,5 @@
 import React from 'react';
 import { storiesOf } from '@storybook/react';
-<<<<<<< HEAD
-import { DisplayPatientRegDetails } from '../app/views/programRegistry/DisplayPatientRegDetails';
-
-storiesOf('Program Registry', module).add('DisplayPatientRegDetails Low risk', () => (
-  <div style={{ width: '797px' }}>
-    <DisplayPatientRegDetails
-      patientProgramRegistration={{
-        date: '2023-08-28T02:40:16.237Z',
-        programRegistryClinicalStatusId: '123123',
-        programRegistryClinicalStatus: {
-          id: '123123',
-          code: 'low_risk',
-          name: 'Low risk',
-          color: 'green',
-        },
-        clinicianId: '213123',
-        clinician: {
-          id: '213123',
-          displayName: 'Alaister',
-        },
-        registrationStatus: 'active',
-      }}
-    />
-  </div>
-));
-
-storiesOf('Program Registry', module).add('DisplayPatientRegDetails Critical', () => (
-  <div style={{ width: '797px' }}>
-    <DisplayPatientRegDetails
-      patientProgramRegistration={{
-        date: '2023-08-28T02:40:16.237Z',
-        programRegistryClinicalStatusId: '123123',
-        programRegistryClinicalStatus: {
-          id: '123123',
-          code: 'critical',
-          name: 'Critical',
-          color: 'red',
-        },
-        clinicianId: '213123',
-        clinician: {
-          id: '213123',
-          displayName: 'Alaister',
-        },
-        removedById: '213123',
-        removedBy: {
-          id: '213123',
-          displayName: 'Alaister',
-        },
-        registrationStatus: 'removed',
-      }}
-    />
-  </div>
-));
-
-storiesOf('Program Registry', module).add('DisplayPatientRegDetails Needs review', () => (
-  <div style={{ width: '797px' }}>
-    <DisplayPatientRegDetails
-      patientProgramRegistration={{
-        date: '2023-08-28T02:40:16.237Z',
-        programRegistryClinicalStatusId: '123123',
-        programRegistryClinicalStatus: {
-          id: '123123',
-          code: 'needs_review',
-          name: 'Needs review',
-          color: 'yellow',
-        },
-        clinicianId: '213123',
-        clinician: {
-          id: '213123',
-          displayName: 'Alaister',
-        },
-        removedById: '213123',
-        removedBy: {
-          id: '213123',
-          displayName: 'Alaister',
-        },
-        registrationStatus: 'removed',
-      }}
-    />
-  </div>
-));
-=======
 import { action } from '@storybook/addon-actions';
 import { ApiContext } from '../app/api';
 import { MockedApi } from './utils/mockedApi';
@@ -90,7 +8,9 @@
 import { ProgramRegistryForm } from '../app/views/programRegistry/ProgramRegistryForm';
 import { ProgramRegistryListItem } from '../app/views/programRegistry/ProgramRegistryListItem';
 import { PROGRAM_REGISTRY } from '../app/components/PatientInfoPane/paneTitles';
-
+import { DisplayPatientRegDetails } from '../app/views/programRegistry/DisplayPatientRegDetails';
+
+//#region ProgramRegistryForm
 const mockProgramRegistrytFormEndpoints = {
   'program/1': () => ({
     data: {
@@ -218,4 +138,86 @@
     </MockedApi>
   );
 });
->>>>>>> c7ae410e
+
+//#endregion
+
+//#region DisplayPatientRegDetails
+storiesOf('Program Registry', module).add('DisplayPatientRegDetails Low risk', () => (
+  <div style={{ width: '797px' }}>
+    <DisplayPatientRegDetails
+      patientProgramRegistration={{
+        date: '2023-08-28T02:40:16.237Z',
+        programRegistryClinicalStatusId: '123123',
+        programRegistryClinicalStatus: {
+          id: '123123',
+          code: 'low_risk',
+          name: 'Low risk',
+          color: 'green',
+        },
+        clinicianId: '213123',
+        clinician: {
+          id: '213123',
+          displayName: 'Alaister',
+        },
+        registrationStatus: 'active',
+      }}
+    />
+  </div>
+));
+
+storiesOf('Program Registry', module).add('DisplayPatientRegDetails Critical', () => (
+  <div style={{ width: '797px' }}>
+    <DisplayPatientRegDetails
+      patientProgramRegistration={{
+        date: '2023-08-28T02:40:16.237Z',
+        programRegistryClinicalStatusId: '123123',
+        programRegistryClinicalStatus: {
+          id: '123123',
+          code: 'critical',
+          name: 'Critical',
+          color: 'red',
+        },
+        clinicianId: '213123',
+        clinician: {
+          id: '213123',
+          displayName: 'Alaister',
+        },
+        removedById: '213123',
+        removedBy: {
+          id: '213123',
+          displayName: 'Alaister',
+        },
+        registrationStatus: 'removed',
+      }}
+    />
+  </div>
+));
+
+storiesOf('Program Registry', module).add('DisplayPatientRegDetails Needs review', () => (
+  <div style={{ width: '797px' }}>
+    <DisplayPatientRegDetails
+      patientProgramRegistration={{
+        date: '2023-08-28T02:40:16.237Z',
+        programRegistryClinicalStatusId: '123123',
+        programRegistryClinicalStatus: {
+          id: '123123',
+          code: 'needs_review',
+          name: 'Needs review',
+          color: 'yellow',
+        },
+        clinicianId: '213123',
+        clinician: {
+          id: '213123',
+          displayName: 'Alaister',
+        },
+        removedById: '213123',
+        removedBy: {
+          id: '213123',
+          displayName: 'Alaister',
+        },
+        registrationStatus: 'removed',
+      }}
+    />
+  </div>
+));
+//#endregion