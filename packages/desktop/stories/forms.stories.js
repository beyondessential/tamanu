--- conflicted
+++ resolved
@@ -121,12 +121,13 @@
   />
 ));
 
-<<<<<<< HEAD
 storiesOf('Forms', module).add('VitalsForm', () => (
   <VitalsForm
     onSubmit={action('submit')}
     onCancel={action('cancel')}
-=======
+  />
+));
+
 storiesOf('Forms', module).add('NewPatientForm', () => (
   <NewPatientForm
     onSubmit={action('submit')}
@@ -134,6 +135,5 @@
     generateId={shortid.generate}
     facilitySuggester={facilitySuggester}
     patientSuggester={patientSuggester}
->>>>>>> d321d707
   />
 ));