--- conflicted
+++ resolved
@@ -47,13 +47,6 @@
 
 export const LabRequestForm = Template.bind({});
 LabRequestForm.args = {
-<<<<<<< HEAD
-  labRequest: {
-    id: '123',
-    status: 'cancelled',
-  },
-=======
   labRequestId: '1234',
   isReadOnly: false,
->>>>>>> 8f5e2c56
 };