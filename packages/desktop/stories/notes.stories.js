--- conflicted
+++ resolved
@@ -1,26 +1,17 @@
 import React from 'react';
-<<<<<<< HEAD
 import { PDFViewer } from '@react-pdf/renderer';
-import { storiesOf } from '@storybook/react';
 import { HandoverNotesPDF } from 'shared/utils/handoverNotes';
 import styled from 'styled-components';
 import { createDummyPatient } from 'shared/demoData';
-import { FormGrid } from '../app/components/FormGrid';
 import { LabRequestNoteForm } from '../app/forms/LabRequestNoteForm';
 import Logo from './assets/tamanu-logo.png';
 import { MockedApi } from './utils/mockedApi';
-=======
-import styled from 'styled-components';
-import { MockedApi } from './utils/mockedApi';
-import { LabRequestNoteForm } from '../app/forms/LabRequestNoteForm';
->>>>>>> 7defea0d
 
 const Container = styled.div`
   width: 600px;
   padding: 1rem;
 `;
 
-<<<<<<< HEAD
 const getLocalisation = key => {
   const config = {
     'templates.letterhead.title': 'TAMANU MINISTRY OF HEALTH & MEDICAL SERVICES',
@@ -35,10 +26,6 @@
   };
   return config[key];
 };
-
-function refreshLabRequest() {
-  console.log('refresh...');
-}
 
 const handoverNotes = [
   {
@@ -69,8 +56,6 @@
   },
 ];
 
-=======
->>>>>>> 7defea0d
 const endpoints = {
   'labRequest/:id/notes': () => {
     return {
@@ -92,31 +77,6 @@
   },
 };
 
-<<<<<<< HEAD
-storiesOf('Notes', module).add('LabRequestNotesForm', () => (
-  <MockedApi endpoints={endpoints}>
-    <Container>
-      <FormGrid columns={3}>
-        <LabRequestNoteForm
-          labRequest={{ id: '123', status: 'cancelled' }}
-          refreshLabRequest={refreshLabRequest}
-        />
-      </FormGrid>
-    </Container>
-  </MockedApi>
-));
-
-storiesOf('Notes', module).add('Handover notes PDF', () => (
-  <PDFViewer width={800} height={1000} showToolbar={false}>
-    <HandoverNotesPDF
-      handoverNotes={handoverNotes}
-      logoSrc={Logo}
-      getLocalisation={getLocalisation}
-      location="Female ward"
-    />
-  </PDFViewer>
-));
-=======
 export default {
   title: 'Notes',
   component: LabRequestNoteForm,
@@ -138,4 +98,21 @@
   labRequestId: '1234',
   isReadOnly: false,
 };
->>>>>>> 7defea0d
+
+const PDFTemplate = args => (
+  <PDFViewer {...args}>
+    <HandoverNotesPDF
+      handoverNotes={handoverNotes}
+      logoSrc={Logo}
+      getLocalisation={getLocalisation}
+      location="Female ward"
+    />
+  </PDFViewer>
+);
+
+export const HandoverNotes = PDFTemplate.bind({});
+HandoverNotes.args = {
+  width: 800,
+  height: 1000,
+  showToolbar: false,
+};