import React, { useEffect, useState } from 'react';
import QRCode from 'qrcode';
import { storiesOf } from '@storybook/react';
import { createDummyPatient, createDummyPatientAdditionalData } from 'shared/demoData';
import { CovidLabCertificate, VaccineCertificate } from 'shared/utils/patientCertificates';
import { PDFViewer } from '@react-pdf/renderer';
import { DeathCertificate } from '../app/components/PatientPrinting/DeathCertificate';
import { LabRequestPrintout } from '../app/components/PatientPrinting/LabRequestPrintout';
import SigningImage from './assets/signing-image.png';
import Watermark from './assets/watermark.png';
import Logo from './assets/tamanu-logo.png';
import { Modal } from '../app/components';

const dummyPatient = createDummyPatient();
const dummyAdditionalData = createDummyPatientAdditionalData();

const patient = {
  ...dummyPatient,
  ...dummyAdditionalData,
};

const labs = [
  {
    sampleTime: '2022-01-26T21:30:46.960Z',
    requestedDate: '2022-01-26T21:30:46.960Z',
    status: 'published',
    displayId: 'TESTID',
    laboratory: {
      name: 'Test Lab 1',
    },
    tests: {
      date: '2022-01-26T21:59:04.885Z',
      status: 'reception_pending',
      result: 'Positive',
      laboratoryOfficer: null,
      completedDate: '2022-01-26T21:59:04.885Z',
      labTestMethod: {
        name: 'Lab Test Method',
      },
    },
  },
  {
    sampleTime: '2022-01-26T21:30:46.960Z',
    requestedDate: '2022-01-26T21:30:46.960Z',
    status: 'published',
    displayId: 'TESTID',
    laboratory: {
      name: 'Test Lab 2',
    },
    tests: {
      date: '2022-01-26T21:59:04.881Z',
      status: 'reception_pending',
      result: 'Positive',
      laboratoryOfficer: null,
      completedDate: '2022-01-26T21:59:04.881Z',
      labTestMethod: {
        name: 'Lab Test Method',
      },
    },
  },
];

const vdsData = {
  hdr: { is: 'UTO', t: 'icao.vacc', v: 1 },
  msg: { uvci: '4ag7mhr81u90', vaxx: 'data' },
  sig: {
    alg: 'ES256',
    cer:
      'MIIBfzCCASSgAwIBAgICA-kwCgYIKoZIzj0EAwIwGzEZMAkGA1UEBhMCVVQwDAYDVQQDDAVVVCBDQTAeFw0yMjAyMjgwNDM4NTlaFw0yMjA2MDEwNTM4NTlaMBgxFjAJBgNVBAYTAlVUMAkGA1UEAxMCVEEwWTATBgcqhkjOPQIBBggqhkjOPQMBBwNCAAQYoJ0WkOC60kG1xS7tGqVGNTmsoURKr2NWzMh6HZv3Zl5nq97-sD8q9_6JM-SyLmDh4b1g_t98aD-L3v5RTlIHo1swWTAnBgNVHSMBAf8EHTAbgBQBov7Y-IocFwj1UlYXU6buFiz3A6EAggEBMBoGB2eBCAEBBgIEDzANAgEAMQgTAk5UEwJOVjASBgNVHSUECzAJBgdngQgBAQ4CMAoGCCqGSM49BAMCA0kAMEYCIQD4qnBz7amUmmg0AgfdlqT0ItnsZ_X8cPYJRqZuBaZG5AIhAKUqdrxDYTKIbZ01ZTFaXGJFXXxaHr5DmuWWoeaUEYkO',
    sigvl:
      'MEUCID6xG4DJpb3wQyHSRwTCVBdUP5YA4noGkTtinl4sSDO6AiEAhQfb36wrFDhVh6uFLph2siKJtothMIz0DebzZIR7nZU',
  },
};

const vds = () => QRCode.toDataURL(vdsData);

const getLocalisation = key => {
  const config = {
    'templates.letterhead.title': 'TAMANU MINISTRY OF HEALTH & MEDICAL SERVICES',
    'templates.letterhead.subTitle': 'PO Box 12345, Melbourne, Australia',
    'templates.vaccineCertificate.emailAddress': 'tamanu@health.govt',
    'templates.vaccineCertificate.contactNumber': '123456',

    'fields.firstName.longLabel': 'First Name',
    'fields.lastName.longLabel': 'Last Name',
    'fields.dateOfBirth.longLabel': 'Date of Birth',
    'fields.sex.longLabel': 'Sex',
  };
  return config[key];
};

const certificateData = {
  title: 'Tamanu Ministry of Health & Medical Services',
  subTitle: 'PS Box 123456, Melbourne, Australia',
  logo: Logo,
  logoType: 'image/png',
  watermark: Watermark,
  watermarkType: 'image/png',
  footerImg: SigningImage,
  footerImgType: 'image/png',
  printedBy: 'Initial Admin',
};

storiesOf('Certificates', module).add('DeathCertificate', () => {
  return (
    <Modal title="Record patient death" open width="md">
      <DeathCertificate
        patientData={{
          ...patient,
          timeOfDeath: new Date(),
<<<<<<< HEAD
          causes: { primary: { condition: { name: 'Diabetes' } } },
=======
          causes: {
            primary: { condition: { name: 'Diabetes' } },
            antecedent1: { condition: { name: 'Eating too much sugar' } },
            antecedent2: { condition: { name: 'Living in a nutritionally poor environment' } },
            contributing: [
              { condition: { name: 'Old age' } },
              { condition: { name: 'Overweight' } },
              { condition: { name: 'Smoking' } },
            ],
          },
>>>>>>> 09fbc90c
        }}
        certificateData={certificateData}
      />
    </Modal>
  );
});

storiesOf('Certificates', module).add('CovidLabCertificate', () => (
  <PDFViewer width={800} height={1000} showToolbar={false}>
    <CovidLabCertificate
      patient={patient}
      createdBy="Initial Admin"
      labs={labs}
      watermarkSrc={Watermark}
      signingSrc={SigningImage}
      logoSrc={Logo}
      vdsSrc={vds}
      getLocalisation={getLocalisation}
      printedBy="Initial Admin"
    />
  </PDFViewer>
));

const vaccinations = [
  {
    id: '2f27fd7a-e954-4d28-82e9-f64d7b0b5978',
    batch: '123',
    status: 'GIVEN',
    injectionSite: 'Left arm',
    date: '2022-02-21T01:05:14.118Z',
    createdAt: '2022-02-21T01:05:29.498Z',
    updatedAt: '2022-02-21T01:06:00.461Z',
    encounterId: 'e498c326-850b-4d14-8716-0e742d5fb379',
    scheduledVaccineId: 'e5813cff-51d2-4ae8-a30e-3c60332880db',
    encounter: {
      id: 'e498c326-850b-4d14-8716-0e742d5fb379',
      encounterType: 'admission',
      startDate: '2022-02-03T02:03:04.750Z',
      endDate: null,
      reasonForEncounter: null,
      deviceId: null,
      markedForPush: false,
      isPushing: false,
      pushedAt: '2022-02-21T01:06:00.372Z',
      pulledAt: '2022-02-21T01:06:00.455Z',
      createdAt: '2022-02-03T02:03:21.849Z',
      updatedAt: '2022-02-21T01:06:00.456Z',
      patientId: 'e0f2557f-254f-4d52-8376-39f2fcacfe52',
      examinerId: '6b1269ff-2443-4381-a532-ddd48fbd5020',
      locationId: 'location-ClinicalTreatmentRoom',
      departmentId: 'ref/department/ANTENATAL',
      vitals: [],
      department: {
        id: 'ref/department/ANTENATAL',
        code: 'ANTENATAL',
        name: 'Antenatal',
        createdAt: '2022-01-20T22:51:24.384Z',
        updatedAt: '2022-01-23T21:54:25.135Z',
        facilityId: 'ref/facility/ba',
      },
      location: {
        id: 'location-ClinicalTreatmentRoom',
        code: 'ClinicalTreatmentRoom',
        name: 'Clinical Treatment Room',
        createdAt: '2022-01-20T22:51:24.738Z',
        updatedAt: '2022-01-23T21:56:27.340Z',
      },
      examiner: {
        id: '6b1269ff-2443-4381-a532-ddd48fbd5020',
        email: 'admin@tamanu.io',
        displayName: 'Initial Admin',
        role: 'admin',
        createdAt: '2022-01-20T22:48:47.375Z',
        updatedAt: '2022-02-21T01:02:40.347Z',
      },
    },
    scheduledVaccine: {
      id: 'e5813cff-51d2-4ae8-a30e-3c60332880db',
      category: 'Campaign',
      label: 'COVID-19 Pfizer',
      schedule: 'Dose 1',
      weeksFromBirthDue: null,
      weeksFromLastVaccinationDue: null,
      index: 1,
      createdAt: '2022-01-20T22:51:25.251Z',
      updatedAt: '2022-01-23T21:56:27.437Z',
      vaccineId: 'drug-COVID-19-Pfizer',
    },
  },
];

storiesOf('Certificates', module).add('VaccineCertificate', () => {
  const [vdsSrc, setVdsSrc] = useState();

  useEffect(() => {
    (async () => {
      const src = await QRCode.toDataURL(JSON.stringify(vdsData));
      setVdsSrc(src);
    })();
  }, []);

  return (
    <PDFViewer width={800} height={1000} showToolbar={false}>
      <VaccineCertificate
        patient={patient}
        vaccinations={vaccinations}
        watermarkSrc={Watermark}
        signingSrc={SigningImage}
        logoSrc={Logo}
        vdsSrc={vdsSrc}
        extraPatientFields={[{ key: 'uvci', label: 'UVCI', accessor: () => 'x1235y12345' }]}
        getLocalisation={getLocalisation}
      />
    </PDFViewer>
  );
});

storiesOf('Certificates', module).add('LabRequestPrintout', () => {
  return (
    <Modal title="Record patient death" open width="md">
      <LabRequestPrintout
        labRequestData={{ displayId: 'ASDF123', requestedDate: '10/10/10' }}
        patientData={{
          ...patient,
          timeOfDeath: new Date(),
          causes: { primary: { condition: { name: 'Diabetes' } } },
        }}
        certificateData={certificateData}
      />
    </Modal>
  );
});<|MERGE_RESOLUTION|>--- conflicted
+++ resolved
@@ -108,9 +108,6 @@
         patientData={{
           ...patient,
           timeOfDeath: new Date(),
-<<<<<<< HEAD
-          causes: { primary: { condition: { name: 'Diabetes' } } },
-=======
           causes: {
             primary: { condition: { name: 'Diabetes' } },
             antecedent1: { condition: { name: 'Eating too much sugar' } },
@@ -121,7 +118,6 @@
               { condition: { name: 'Smoking' } },
             ],
           },
->>>>>>> 09fbc90c
         }}
         certificateData={certificateData}
       />
