--- conflicted
+++ resolved
@@ -11,42 +11,27 @@
 import { Modal } from '../../components/Modal';
 
 export const ActivateProgramRegistryFormModal = React.memo(
-<<<<<<< HEAD
-  ({ onCancel, onSubmit, editedObject, patient, patientProgramRegistration, open }) => {
+  ({ onCancel, onSubmit, editedObject, patientProgramRegistration, open }) => {
     const { currentUser, facility } = useAuth();
     const programRegistryStatusSuggester = useSuggester('programRegistryClinicalStatus', {
       baseQueryParameters: { programId: patientProgramRegistration.id },
-=======
-  ({ onCancel, onSubmit, editedObject, patient, programRegistry, open }) => {
-    const { currentUser, facility } = useAuth();
-    const programRegistryStatusSuggester = useSuggester('programRegistryClinicalStatus', {
-      baseQueryParameters: { programId: programRegistry.id },
->>>>>>> f1afaefc
     });
     const registeredBySuggester = useSuggester('practitioner');
     const registeringFacilitySuggester = useSuggester('facility');
 
     return (
       <Modal
-<<<<<<< HEAD
         title={`Activate ${patientProgramRegistration.name} program registry`}
-=======
-        title={`Activate ${programRegistry.name} program registry`}
->>>>>>> f1afaefc
         open={open}
         onClose={onCancel}
       >
         <Form
           onSubmit={data => {
-<<<<<<< HEAD
             onSubmit({
               ...data,
-              patientId: patient.id,
+              patientId: patientProgramRegistration.patientId,
               programRegistryId: patientProgramRegistration.id,
             });
-=======
-            onSubmit({ ...data, patientId: patient.id, programRegistryId: programRegistry.id });
->>>>>>> f1afaefc
           }}
           render={({ submitForm }) => {
             const handleCancel = () => onCancel && onCancel();
@@ -115,12 +100,7 @@
   onSubmit: PropTypes.func.isRequired,
   onCancel: PropTypes.func.isRequired,
   editedObject: PropTypes.shape({}),
-  patient: PropTypes.shape({}).isRequired,
-<<<<<<< HEAD
   patientProgramRegistration: PropTypes.shape({ id: PropTypes.string }).isRequired,
-=======
-  programRegistry: PropTypes.shape({ id: PropTypes.string }).isRequired,
->>>>>>> f1afaefc
   open: PropTypes.bool.isRequired,
 };
 
