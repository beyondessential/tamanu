<<<<<<< HEAD
=======
// @ts-check
>>>>>>> 29bfca7c
import React, { useState } from 'react';
import styled from 'styled-components';
import { Avatar } from '@material-ui/core';
import { Colors, PROGRAM_REGISTRATION_STATUSES } from '../../constants/index';
import { DateDisplay } from '../../components/DateDisplay';
import { programsIcon } from '../../constants/images';
import { MenuButton } from '../../components/MenuButton';
import { ChangeStatusFormModal } from './ChangeStatusFormModal';
import { ActivatePatientProgramRegistry } from './ActivatePatientProgramRegistry';
import { DeleteProgramRegistryFormModal } from './DeleteProgramRegistryFormModal';
import { RemoveProgramRegistryFormModal } from './RemoveProgramRegistryFormModal';
import { OutlinedButton } from '../../components';
import { ClinicalStatusDisplay } from './ClinicalStatusDisplay';

const DisplayContainer = styled.div`
  display: flex;
  height: 74px;
  width: 100%;
  flex-direction: row;
  justify-content: space-between;
  align-items: center;
  border: 1px solid ${Colors.softOutline};
  font-size: 11px;
  padding: 10px;
  background-color: ${Colors.white};
`;
const LogoContainer = styled.div`
  width: 5%;
  display: flex;
  justify-content: center;
  align-items: center;
  margin-right: 10px;
`;

const DividerVertical = styled.div`
  border-left: 1px solid ${Colors.softOutline};
  height: 44px;
  margin-right: 10px;
`;

const MenuContainer = styled.div`
  width: 10%;
  display: flex;
  flex-direction: row;
  align-items: center;
  justify-content: space-between;
  margin-right: 10px;
  .menu {
    border-radius: 100px;
  }
`;

const TextColumnsContainer = styled.div`
  display: flex;
  flex-direction: row;
  justify-content: flex-start;
  margin-right: 10px;
`;
const TextColumns = styled.div`
  display: flex;
  flex-direction: column;
  justify-content: flex-start;
  margin-right: 5px;
`;

export const DisplayPatientRegDetails = ({ patientProgramRegistration }) => {
  const [openChangeStatusFormModal, setOpenChangeStatusFormModal] = useState(false);
  const [openDeleteProgramRegistryFormModal, setOpenDeleteProgramRegistryFormModal] = useState(
    false,
  );
  const [openActivateProgramRegistryFormModal, setOpenActivateProgramRegistryFormModal] = useState(
    false,
  );
  const [openRemoveProgramRegistryFormModal, setOpenRemoveProgramRegistryFormModal] = useState(
    false,
  );

  const isRemoved =
    patientProgramRegistration.registrationStatus === PROGRAM_REGISTRATION_STATUSES.REMOVED;
  const isDeleted =
    patientProgramRegistration.registrationStatus === PROGRAM_REGISTRATION_STATUSES.DELETED;

  return (
    <DisplayContainer>
      <div
        style={{
          display: 'flex',
          flexDirection: 'row',
          alignItems: 'center',
          justifyContent: 'flex-start',
        }}
      >
        <LogoContainer>
          <Avatar src={programsIcon} style={{ height: '22px', width: '22px', margin: '5px' }} />
        </LogoContainer>
        <TextColumnsContainer>
          <TextColumns>
            <div>Date of registration:</div>
            <div>Registered by:</div>
          </TextColumns>
          <TextColumns style={{ fontWeight: 500 }}>
            <DateDisplay date={patientProgramRegistration.createdAt} />
            <div>{patientProgramRegistration.clinician.displayName}</div>
          </TextColumns>
        </TextColumnsContainer>
        {isRemoved && (
          <>
            <DividerVertical />
            <TextColumnsContainer>
              <TextColumns>
                <div>Date removed:</div>
                <div>Removed by:</div>
              </TextColumns>
              <TextColumns style={{ fontWeight: 500 }}>
                <DateDisplay date={patientProgramRegistration.date} />
                <div>{patientProgramRegistration.clinician.displayName}</div>
              </TextColumns>
            </TextColumnsContainer>
          </>
        )}

        <DividerVertical />
        <ClinicalStatusDisplay clinicalStatus={patientProgramRegistration.clinicalStatus} />
      </div>
      <div
        style={{
          display: 'flex',
          flexDirection: 'row',
          alignItems: 'center',
          justifyContent: 'flex-end',
        }}
      >
        <OutlinedButton
          onClick={() => setOpenChangeStatusFormModal(true)}
          disabled={
            patientProgramRegistration.registrationStatus === PROGRAM_REGISTRATION_STATUSES.REMOVED
          }
        >
          Change Status
        </OutlinedButton>
        <ChangeStatusFormModal
          patientProgramRegistration={patientProgramRegistration}
          open={openChangeStatusFormModal}
          onClose={() => setOpenChangeStatusFormModal(false)}
        />

        <MenuContainer>
          <div className="menu">
            <MenuButton
              actions={
                isRemoved || isDeleted
                  ? {
                      Activate: () => setOpenActivateProgramRegistryFormModal(true),
                      Delete: () => setOpenDeleteProgramRegistryFormModal(true),
                    }
                  : {
                      Remove: () => setOpenRemoveProgramRegistryFormModal(true),
                      Delete: () => setOpenDeleteProgramRegistryFormModal(true),
                    }
              }
            />
          </div>
        </MenuContainer>
      </div>
      <ActivatePatientProgramRegistry
        open={openActivateProgramRegistryFormModal}
        patientProgramRegistration={patientProgramRegistration}
        onClose={() => setOpenActivateProgramRegistryFormModal(false)}
      />
      <RemoveProgramRegistryFormModal
        open={openRemoveProgramRegistryFormModal}
        patientProgramRegistration={patientProgramRegistration}
        onClose={() => setOpenRemoveProgramRegistryFormModal(false)}
      />
      <DeleteProgramRegistryFormModal
        open={openDeleteProgramRegistryFormModal}
        patientProgramRegistration={patientProgramRegistration}
        onClose={() => setOpenDeleteProgramRegistryFormModal(false)}
      />
    </DisplayContainer>
  );
};<|MERGE_RESOLUTION|>--- conflicted
+++ resolved
@@ -1,7 +1,3 @@
-<<<<<<< HEAD
-=======
-// @ts-check
->>>>>>> 29bfca7c
 import React, { useState } from 'react';
 import styled from 'styled-components';
 import { Avatar } from '@material-ui/core';
