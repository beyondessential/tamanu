import React from 'react';
<<<<<<< HEAD
import styled from 'styled-components';
=======
import { useParams } from 'react-router-dom';
import styled from 'styled-components';
import { CircularProgress } from '@material-ui/core';
>>>>>>> 52d70d64
import { Colors } from '../../constants';
import { useUrlQueryParams } from '../../hooks';
import { DisplayPatientRegDetails } from './DisplayPatientRegDetails';
import { ProgramRegistryStatusHistory } from './ProgramRegistryStatusHistory';
<<<<<<< HEAD
=======
import { usePatientProgramRegistry } from '../../api/queries/usePatientProgramRegistry';
>>>>>>> 52d70d64

const ViewHeader = styled.div`
  background-color: ${Colors.white};
  border-bottom: 1px solid ${Colors.softOutline};
  padding: 20px 30px;
  display: flex;
  flex-direction: row;
  justify-content: space-between;
  align-items: center;
  h1 {
    margin: 0px;
    font-weight: 500;
    font-size: 16px;
  }
`;

const Container = styled.div`
  margin: 20px 20px;
  // display: flex;
  // flex-direction: column;
  // justify-content: space-between;
  // align-items: center;
`;
const Row = styled.div`
  margin: 20px 0px;
`;
const StatusDiv = styled.div`
  display: flex;
  flex-direction: row;
  justify-content: start;
  align-items: center;
`;
const StatusActiveDot = styled.div`
  background-color: green;
  height: 10px;
  width: 10px;
  border-radius: 10px;
  margin: 0px 5px;
`;
const StatusInactiveDot = styled.div`
  background-color: lightGray;
  height: 10px;
  width: 10px;
  border-radius: 10px;
  margin: 0px 5px;
`;
export const ProgramRegistryView = () => {
  const queryParams = useUrlQueryParams();
<<<<<<< HEAD
  return (
    <>
      <ViewHeader>
        <h1>{queryParams.get('title')}</h1>
        <StatusDiv>
          <StatusActiveDot />
          <span>Active</span>
        </StatusDiv>
      </ViewHeader>
      <Container>
        <Row>
          <DisplayPatientRegDetails
            patientProgramRegistration={{
              date: '2023-08-28T02:40:16.237Z',
              programRegistryClinicalStatusId: '123123',
              programRegistryClinicalStatus: {
                id: '123123',
                code: 'low_risk',
                name: 'Low risk',
                color: 'green',
              },
              clinicianId: '213123',
              clinician: {
                id: '213123',
                displayName: 'Alaister',
              },
              removedById: '213123',
              removedBy: {
                id: '213123',
                displayName: 'Alaister',
              },
              registrationStatus: 'removed',
            }}
          />
        </Row>
        <Row>
          <ProgramRegistryStatusHistory />
        </Row>
      </Container>
    </>
  );
=======
  const params = useParams();
  const title = queryParams.get('title');
  const programRegistryId = params.id;

  const { data, isLoading, isError } = usePatientProgramRegistry(programRegistryId);

  if (isLoading) return <CircularProgress size="5rem" />;
  else if (isError) return <p>Program registry '{title}' not found.</p>;
  else
    return (
      <>
        <ViewHeader>
          <h1></h1>
          <StatusDiv>
            <StatusActiveDot />
            <span>Active</span>
          </StatusDiv>
        </ViewHeader>
        <Container>
          <Row>
            <DisplayPatientRegDetails
              patientProgramRegistration={{
                date: '2023-08-28T02:40:16.237Z',
                programRegistryClinicalStatusId: '123123',
                programRegistryClinicalStatus: {
                  id: '123123',
                  code: 'low_risk',
                  name: 'Low risk',
                  color: 'green',
                },
                clinicianId: '213123',
                clinician: {
                  id: '213123',
                  displayName: 'Alaister',
                },
                removedById: '213123',
                removedBy: {
                  id: '213123',
                  displayName: 'Alaister',
                },
                registrationStatus: 'removed',
              }}
            />
          </Row>
          <Row>
            <ProgramRegistryStatusHistory />
          </Row>
        </Container>
      </>
    );
>>>>>>> 52d70d64
};<|MERGE_RESOLUTION|>--- conflicted
+++ resolved
@@ -1,19 +1,13 @@
 import React from 'react';
-<<<<<<< HEAD
-import styled from 'styled-components';
-=======
 import { useParams } from 'react-router-dom';
 import styled from 'styled-components';
 import { CircularProgress } from '@material-ui/core';
->>>>>>> 52d70d64
 import { Colors } from '../../constants';
 import { useUrlQueryParams } from '../../hooks';
 import { DisplayPatientRegDetails } from './DisplayPatientRegDetails';
 import { ProgramRegistryStatusHistory } from './ProgramRegistryStatusHistory';
-<<<<<<< HEAD
-=======
 import { usePatientProgramRegistry } from '../../api/queries/usePatientProgramRegistry';
->>>>>>> 52d70d64
+import { ProgramRegistryFormHistory } from './ProgramRegistryFormHistory';
 
 const ViewHeader = styled.div`
   background-color: ${Colors.white};
@@ -60,100 +54,41 @@
   border-radius: 10px;
   margin: 0px 5px;
 `;
+
+const getFirstCharUpperCase = str => str.charAt(0).toUpperCase() + str.slice(1);
+
 export const ProgramRegistryView = () => {
   const queryParams = useUrlQueryParams();
-<<<<<<< HEAD
-  return (
-    <>
-      <ViewHeader>
-        <h1>{queryParams.get('title')}</h1>
-        <StatusDiv>
-          <StatusActiveDot />
-          <span>Active</span>
-        </StatusDiv>
-      </ViewHeader>
-      <Container>
-        <Row>
-          <DisplayPatientRegDetails
-            patientProgramRegistration={{
-              date: '2023-08-28T02:40:16.237Z',
-              programRegistryClinicalStatusId: '123123',
-              programRegistryClinicalStatus: {
-                id: '123123',
-                code: 'low_risk',
-                name: 'Low risk',
-                color: 'green',
-              },
-              clinicianId: '213123',
-              clinician: {
-                id: '213123',
-                displayName: 'Alaister',
-              },
-              removedById: '213123',
-              removedBy: {
-                id: '213123',
-                displayName: 'Alaister',
-              },
-              registrationStatus: 'removed',
-            }}
-          />
-        </Row>
-        <Row>
-          <ProgramRegistryStatusHistory />
-        </Row>
-      </Container>
-    </>
-  );
-=======
   const params = useParams();
   const title = queryParams.get('title');
-  const programRegistryId = params.id;
+  const patientId = params.patiendId || 'patient_id';
+  const programRegistryId = params.programRegistryId || 'program_registry_id';
 
-  const { data, isLoading, isError } = usePatientProgramRegistry(programRegistryId);
+  const { data, isLoading, isError } = usePatientProgramRegistry(patientId, programRegistryId);
 
   if (isLoading) return <CircularProgress size="5rem" />;
-  else if (isError) return <p>Program registry '{title}' not found.</p>;
+  else if (isError) return <p>Program registry '{title || 'Unknown'}' not found.</p>;
   else
     return (
       <>
         <ViewHeader>
-          <h1></h1>
+          <h1>{title || data.name}</h1>
           <StatusDiv>
             <StatusActiveDot />
-            <span>Active</span>
+            <b>{getFirstCharUpperCase(data.registrationStatus)}</b>
           </StatusDiv>
         </ViewHeader>
         <Container>
           <Row>
-            <DisplayPatientRegDetails
-              patientProgramRegistration={{
-                date: '2023-08-28T02:40:16.237Z',
-                programRegistryClinicalStatusId: '123123',
-                programRegistryClinicalStatus: {
-                  id: '123123',
-                  code: 'low_risk',
-                  name: 'Low risk',
-                  color: 'green',
-                },
-                clinicianId: '213123',
-                clinician: {
-                  id: '213123',
-                  displayName: 'Alaister',
-                },
-                removedById: '213123',
-                removedBy: {
-                  id: '213123',
-                  displayName: 'Alaister',
-                },
-                registrationStatus: 'removed',
-              }}
-            />
+            <DisplayPatientRegDetails patientProgramRegistration={data} />
           </Row>
           <Row>
-            <ProgramRegistryStatusHistory />
+            <ProgramRegistryStatusHistory programRegistry={data} />
+          </Row>
+          <Row>
+            <ProgramRegistryFormHistory programRegistry={data} patient={{ id: patientId }} />
           </Row>
         </Container>
       </>
     );
->>>>>>> 52d70d64
 };