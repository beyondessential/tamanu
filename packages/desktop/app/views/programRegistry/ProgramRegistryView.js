import React from 'react';
import { useParams } from 'react-router-dom';
import styled from 'styled-components';
import { Colors, PROGRAM_REGISTRATION_STATUSES } from '../../constants';
import { useUrlQueryParams } from '../../hooks';
import { DisplayPatientRegDetails } from './DisplayPatientRegDetails';
import { ProgramRegistryStatusHistory } from './ProgramRegistryStatusHistory';
import { usePatientProgramRegistration } from '../../api/queries/usePatientProgramRegistration';
<<<<<<< HEAD
import { ProgramRegistryFormHistory } from './ProgramRegistryFormHistory';
import { ConditionSection } from './ConditionSection';
=======
import { PatientProgramRegistryFormHistory } from './PatientProgramRegistryFormHistory';
import { PatientProgramRegistrationSelectSurvey } from './PatientProgramRegistrationSelectSurvey';
import { LoadingIndicator } from '../../components/LoadingIndicator';
>>>>>>> 0583af41

const ViewHeader = styled.div`
  background-color: ${Colors.white};
  border-bottom: 1px solid ${Colors.softOutline};
  padding: 20px 30px;
  display: flex;
  flex-direction: row;
  justify-content: space-between;
  align-items: center;
  h1 {
    margin: 0px;
    font-weight: 500;
    font-size: 16px;
  }
`;

const Container = styled.div`
  margin: 20px 20px;
`;
const Row = styled.div`
  margin: 20px 0px;
`;

const ProgramStatusAndConditionContainer = styled.div`
  margin: 20px 0px;
  display: flex;
  flex-direction: row;
  justify-content: start;
  width: 100%;
  position: relative;
`;
const StatusDiv = styled.div`
  display: flex;
  flex-direction: row;
  justify-content: start;
  align-items: center;
`;
const StatusActiveDot = styled.div`
  background-color: green;
  height: 10px;
  width: 10px;
  border-radius: 10px;
  margin: 0px 5px;
`;
const StatusInactiveDot = styled.div`
  background-color: lightGray;
  height: 10px;
  width: 10px;
  border-radius: 10px;
  margin: 0px 5px;
`;

const getFirstCharUpperCase = str => (str ? str.charAt(0).toUpperCase() + str.slice(1) : str);

export const ProgramRegistryView = () => {
  const queryParams = useUrlQueryParams();
  const title = queryParams.get('title');
  const { patientId, programRegistryId } = useParams();
  const { data, isLoading, isError } = usePatientProgramRegistration(patientId, programRegistryId);

  if (isLoading) return <LoadingIndicator />;
  if (isError) return <p>Program registry &apos;{title || 'Unknown'}&apos; not found.</p>;

  return (
    <>
      <ViewHeader>
        <h1>{data.name}</h1>
        <StatusDiv>
          {data.registrationStatus === PROGRAM_REGISTRATION_STATUSES.ACTIVE ? (
            <StatusActiveDot />
          ) : (
            <StatusInactiveDot />
          )}
          <b>{getFirstCharUpperCase(data.registrationStatus)}</b>
        </StatusDiv>
      </ViewHeader>
      <Container>
        <Row>
          <DisplayPatientRegDetails patientProgramRegistration={data} />
        </Row>
<<<<<<< HEAD
        <ProgramStatusAndConditionContainer>
          <ProgramRegistryStatusHistory programRegistry={data} />
          <ConditionSection patientProgramRegistration={data} />
        </ProgramStatusAndConditionContainer>
=======
        <Row>
          <ProgramRegistryStatusHistory patientProgramRegistration={data} />
        </Row>
        <Row>
          <PatientProgramRegistrationSelectSurvey patientProgramRegistration={data} />
        </Row>
>>>>>>> 0583af41
        <Row>
          <PatientProgramRegistryFormHistory patientProgramRegistration={data} />
        </Row>
      </Container>
    </>
  );
};<|MERGE_RESOLUTION|>--- conflicted
+++ resolved
@@ -6,14 +6,10 @@
 import { DisplayPatientRegDetails } from './DisplayPatientRegDetails';
 import { ProgramRegistryStatusHistory } from './ProgramRegistryStatusHistory';
 import { usePatientProgramRegistration } from '../../api/queries/usePatientProgramRegistration';
-<<<<<<< HEAD
-import { ProgramRegistryFormHistory } from './ProgramRegistryFormHistory';
-import { ConditionSection } from './ConditionSection';
-=======
 import { PatientProgramRegistryFormHistory } from './PatientProgramRegistryFormHistory';
 import { PatientProgramRegistrationSelectSurvey } from './PatientProgramRegistrationSelectSurvey';
 import { LoadingIndicator } from '../../components/LoadingIndicator';
->>>>>>> 0583af41
+import { ConditionSection } from './ConditionSection';
 
 const ViewHeader = styled.div`
   background-color: ${Colors.white};
@@ -94,19 +90,14 @@
         <Row>
           <DisplayPatientRegDetails patientProgramRegistration={data} />
         </Row>
-<<<<<<< HEAD
         <ProgramStatusAndConditionContainer>
-          <ProgramRegistryStatusHistory programRegistry={data} />
+          <ProgramRegistryStatusHistory patientProgramRegistration={data} />
           <ConditionSection patientProgramRegistration={data} />
         </ProgramStatusAndConditionContainer>
-=======
-        <Row>
-          <ProgramRegistryStatusHistory patientProgramRegistration={data} />
-        </Row>
+
         <Row>
           <PatientProgramRegistrationSelectSurvey patientProgramRegistration={data} />
         </Row>
->>>>>>> 0583af41
         <Row>
           <PatientProgramRegistryFormHistory patientProgramRegistration={data} />
         </Row>
