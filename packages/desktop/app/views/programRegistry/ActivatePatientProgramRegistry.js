--- conflicted
+++ resolved
@@ -22,11 +22,7 @@
     const api = useApi();
     const { currentUser, facility } = useAuth();
     const programRegistryStatusSuggester = useSuggester('programRegistryClinicalStatus', {
-<<<<<<< HEAD
-      baseQueryParameters: { programId: patientProgramRegistration.programId },
-=======
       baseQueryParameters: { programRegistryId: patientProgramRegistration.programRegistryId },
->>>>>>> c2c4e726
     });
     const registeredBySuggester = useSuggester('practitioner');
     const registeringFacilitySuggester = useSuggester('facility');
