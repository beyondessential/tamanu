import React, { useCallback } from 'react';
import styled from 'styled-components';
import moment from 'moment';
<<<<<<< HEAD
import Paper from '@material-ui/core/Paper';
import { useDispatch } from 'react-redux';

import { push } from 'connected-react-router';
import { useParams } from 'react-router-dom';
import { reloadPatient } from '../store/patient';
import { TopBar, PageContainer, DataFetchingTable } from '../components';
=======
import { connect } from 'react-redux';
import { viewPatientEncounter } from '../store/patient';
import { TopBar, PageContainer, DataFetchingTable, ContentPane } from '../components';
>>>>>>> ef6dfddf
import { TriageStatisticsCard } from '../components/TriageStatisticsCard';
import { DateDisplay } from '../components/DateDisplay';
import { LiveDurationDisplay } from '../components/LiveDurationDisplay';
import { TRIAGE_COLORS_BY_LEVEL } from '../constants';
import { capitaliseFirstLetter } from '../utils/capitalise';
import { useEncounter } from '../contexts/Encounter';

const PriorityText = styled.span`
  color: white;
  font-weight: bold;
  display: flex;
  flex-direction: column;
  width: 100%;
  text-align: center;
`;

const StatisticsRow = styled.div`
  display: flex;
  margin: 16px 0 30px 0;
  filter: drop-shadow(2px 2px 25px rgba(0, 0, 0, 0.1));
`;

const ADMITTED_PRIORITY = {
  color: '#bdbdbd',
};

const StatusDisplay = React.memo(({ encounterType, startTime }) => {
  switch (encounterType) {
    case 'triage':
      return (
        <>
          <LiveDurationDisplay startTime={startTime} />
          <small>{`Triage at ${moment(startTime).format('h:mma')}`}</small>
        </>
      );
    case 'observation':
      return 'Seen';
    default:
      return 'Admitted';
  }
});

const PriorityDisplay = React.memo(({ startTime, encounterType, closedTime }) => (
  <PriorityText>
    <StatusDisplay encounterType={encounterType} startTime={startTime} closedTime={closedTime} />
  </PriorityText>
));

function getRowColor({ encounterType, score }) {
  switch (encounterType) {
    case 'triage':
      return TRIAGE_COLORS_BY_LEVEL[score];
    default:
      return ADMITTED_PRIORITY.color;
  }
}

const COLUMNS = [
  {
    key: 'score',
    title: 'Wait time',
    cellColor: getRowColor,
    accessor: row => (
      <PriorityDisplay
        score={row.score}
        startTime={row.triageTime}
        closedTime={row.closedTime}
        encounterType={row.encounterType}
      />
    ),
  },
  { key: 'chiefComplaint', title: 'Chief complaint' },
  { key: 'displayId' },
  { key: 'patientName', title: 'Patient', accessor: row => `${row.firstName} ${row.lastName}` },
  { key: 'dateOfBirth', accessor: row => <DateDisplay date={row.dateOfBirth} /> },
  {
    key: 'sex',
    accessor: row => {
      const sex = row.sex || '';
      return capitaliseFirstLetter(sex);
    },
  },
  { key: 'locationName', title: 'Location' },
];

const TriageTable = React.memo(({ onViewEncounter, ...props }) => {
  const params = useParams();
  const dispatch = useDispatch();
  const { loadEncounter } = useEncounter();

  const viewEncounter = useCallback(
    async triage => {
      await loadEncounter(triage.encounterId);
      await dispatch(reloadPatient(triage.patientId));
      dispatch(
        push(`/patients/${params.category}/${triage.patientId}/encounter/${triage.encounterId}`),
      );
    },
    [loadEncounter, dispatch, params.category],
  );

  return (
    <DataFetchingTable
      endpoint="triage"
      columns={COLUMNS}
      noDataMessage="No patients found"
      onRowClick={viewEncounter}
      {...props}
    />
  );
});

export const TriageListingView = React.memo(() => (
  <PageContainer>
    <TopBar title="Emergency department" />
    <ContentPane>
      <StatisticsRow>
        <TriageStatisticsCard priorityLevel={1} />
        <TriageStatisticsCard priorityLevel={2} />
        <TriageStatisticsCard priorityLevel={3} />
      </StatisticsRow>
      <TriageTable />
    </ContentPane>
  </PageContainer>
));<|MERGE_RESOLUTION|>--- conflicted
+++ resolved
@@ -1,25 +1,18 @@
 import React, { useCallback } from 'react';
 import styled from 'styled-components';
 import moment from 'moment';
-<<<<<<< HEAD
-import Paper from '@material-ui/core/Paper';
 import { useDispatch } from 'react-redux';
-
 import { push } from 'connected-react-router';
 import { useParams } from 'react-router-dom';
+import { useEncounter } from '../contexts/Encounter';
+import { capitaliseFirstLetter } from '../utils/capitalise';
 import { reloadPatient } from '../store/patient';
-import { TopBar, PageContainer, DataFetchingTable } from '../components';
-=======
-import { connect } from 'react-redux';
-import { viewPatientEncounter } from '../store/patient';
+import { TRIAGE_COLORS_BY_LEVEL } from '../constants';
+
 import { TopBar, PageContainer, DataFetchingTable, ContentPane } from '../components';
->>>>>>> ef6dfddf
 import { TriageStatisticsCard } from '../components/TriageStatisticsCard';
 import { DateDisplay } from '../components/DateDisplay';
 import { LiveDurationDisplay } from '../components/LiveDurationDisplay';
-import { TRIAGE_COLORS_BY_LEVEL } from '../constants';
-import { capitaliseFirstLetter } from '../utils/capitalise';
-import { useEncounter } from '../contexts/Encounter';
 
 const PriorityText = styled.span`
   color: white;
