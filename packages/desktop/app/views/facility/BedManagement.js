import React from 'react';
import styled from 'styled-components';
import { Typography } from '@material-ui/core';
import { useQuery } from '@tanstack/react-query';
import { useDispatch } from 'react-redux';
import { push } from 'connected-react-router';

import { Colors } from '../../constants';
import { useAuth } from '../../contexts/Auth';
import { useApi } from '../../api';
import { reloadPatient } from '../../store/patient';
import {
  TopBar,
  PageContainer,
  BedManagementSearchBar,
  ContentPane,
  SearchTable,
} from '../../components';
import { LoadingIndicator } from '../../components/LoadingIndicator';
import { usePatientSearch, PatientSearchKeys } from '../../contexts/PatientSearch';
import { columns } from './columns';

const DashboardContainer = styled.div`
  display: flex;
  flex-direction: row;
  align-items: center;
  justify-content: space-between;
`;

const DashboardItemListContainer = styled.div`
  display: flex;
  flex-direction: row;
  align-items: center;
  flex: 4;
`;

const DashboardItemContainer = styled.div`
  height: 120px;
  width: 100%;
  display: flex;
  flex-direction: column;
  justify-content: flex-end;
  padding: 0px 15px 10px 10px;
  margin-left: 1%;
  background-color: ${Colors.white};
  border-radius: 5px;
  border-left: 4px solid ${props => props.color || Colors.primaryDark};
  &:first-child {
    margin-left: 0;
  }
  flex: ${props => props.flex || 'auto'};
`;

const DashboardItemTitle = styled(Typography)`
  font-size: 24px;
  font-weight: 500;
  color: ${props => props.color || Colors.primaryDark};
`;

const DashboardItemDescription = styled(Typography)`
  white-space: pre-wrap;
  font-size: 14px;
  color: ${Colors.midText};
`;

const DetailedDashboardItemContainer = styled(DashboardItemContainer)`
  flex: 1;
  min-width: 220px;
  padding-left: 15px;
`;

const DetailedDashboardItemSection = styled.div`
  margin-left: 10px;
`;

const DetailedDashboardItemTextContainer = styled.div`
  width: 100%;
  display: flex;
  align-items: center;
`;

const DetailedDashboardItemTitle = styled(Typography)`
  font-size: 15px;
  font-weight: 500;
  color: ${props => props.color || Colors.brightBlue};
  line-height: 26px;
`;

const DetailedDashboardItemText = styled(DashboardItemDescription)`
  line-height: 26px;
`;

const DetailedLoadingIndicator = () => (
  <LoadingIndicator backgroundColor="transparent" height="24px" width="20px" size="20px" />
);

const DashboardItem = ({ color, title, loading, description }) => {
  return (
    <DashboardItemContainer color={color}>
      {loading ? (
        <LoadingIndicator backgroundColor="transparent" height="3em" width="2em" size="2em" />
      ) : (
        <DashboardItemTitle color={color}>{title}</DashboardItemTitle>
      )}
      <DashboardItemDescription>{description}</DashboardItemDescription>
    </DashboardItemContainer>
  );
};

const DetailedDashboardItemNumber = ({ loading, value }) => {
  if (loading) return <DetailedLoadingIndicator />;
  return <DetailedDashboardItemTitle>{value || 0}</DetailedDashboardItemTitle>;
};

const DetailedDashboardItem = ({ api }) => {
  const {
    data: {
      data: { availableLocationCount, reservedLocationCount, occupiedLocationCount } = {},
    } = {},
    isLoading: patientLocationsLoading,
  } = useQuery(['patientLocations'], () => api.get('patient/locations/stats'));

  return (
    <DetailedDashboardItemContainer color={Colors.brightBlue}>
      <DetailedDashboardItemTextContainer>
        <div>
          <DetailedDashboardItemNumber
            loading={patientLocationsLoading}
<<<<<<< HEAD
            title={availableLocations || 0}
=======
            value={availableLocationCount}
>>>>>>> b12a0598
          />
          <DetailedDashboardItemNumber
            loading={patientLocationsLoading}
<<<<<<< HEAD
            title={reservedLocations || 0}
=======
            value={reservedLocationCount}
>>>>>>> b12a0598
          />
          <DetailedDashboardItemNumber
            loading={patientLocationsLoading}
<<<<<<< HEAD
            title={occupiedLocations || 0}
=======
            value={occupiedLocationCount}
>>>>>>> b12a0598
          />
        </div>
        <DetailedDashboardItemSection>
          <DetailedDashboardItemText>No. of locations available</DetailedDashboardItemText>
          <DetailedDashboardItemText>No. of locations reserved</DetailedDashboardItemText>
          <DetailedDashboardItemText>No. of locations occupied</DetailedDashboardItemText>
        </DetailedDashboardItemSection>
      </DetailedDashboardItemTextContainer>
    </DetailedDashboardItemContainer>
  );
};

export const BedManagement = () => {
  const api = useApi();
  const dispatch = useDispatch();
  const { facility } = useAuth();

  const { searchParameters, setSearchParameters } = usePatientSearch(
    PatientSearchKeys.BedManagementView,
  );

  const {
    data: { count: totalCurrentPatients } = {},
    isLoading: totalCurrentPatientsLoading,
  } = useQuery(['totalCurrentPatients'], () =>
    api.get('patient', { countOnly: true, currentPatient: true }),
  );

  const {
    data: { count: currentInpatients } = {},
    isLoading: currentInpatientsLoading,
  } = useQuery(['currentInpatients'], () =>
    api.get('patient', { countOnly: true, currentPatient: true, inpatient: true }),
  );

  const { data: { data: currentOccupancy } = {}, isLoading: currentOccupancyLoading } = useQuery(
    ['currentOccupancy'],
    () => api.get('patient/locations/occupancy'),
  );

<<<<<<< HEAD
  const rowStyle = row =>
    (row.location_max_occupancy !== 1 || !row.patient_id) &&
    '&:hover { background-color: transparent; cursor: default; }';

  const handleViewPatient = async row => {
    if (row.location_max_occupancy === 1) {
      const patientId = row.patient_id || row.planned_patient_id || null;
      if (patientId) {
        await dispatch(reloadPatient(patientId));
        dispatch(push(`/patients/all/${patientId}`));
      }
    }
  };
=======
  const { data: { data: alos } = {}, isLoading: alosLoading } = useQuery(['alos'], () =>
    api.get('patient/locations/alos'),
  );
>>>>>>> b12a0598

  return (
    <PageContainer>
      <TopBar title="Bed management" subTitle={facility.name} />
      <ContentPane>
        <DashboardContainer>
          <DashboardItemListContainer>
            <DashboardItem
              title={totalCurrentPatients || 0}
              loading={totalCurrentPatientsLoading}
              description={`Total current\npatients`}
            />
            <DashboardItem
              color={Colors.green}
              title={currentInpatients || 0}
              loading={currentInpatientsLoading}
              description={`Current inpatient\nadmissions`}
            />
            <DashboardItem
              color={Colors.purple}
              title={`${Math.round((alos || 0) * 10) / 10} days`}
              loading={alosLoading}
              description={`Average length of\nstay (last 30 days)`}
            />
            <DashboardItem
              color={Colors.pink}
              title={`${Math.round((currentOccupancy || 0) * 10) / 10}%`}
              loading={currentOccupancyLoading}
              description={`Current\noccupancy`}
            />
            <DashboardItem
              color={Colors.metallicYellow}
              title="-"
              description={`Readmission in\nlast 30 days`}
            />
          </DashboardItemListContainer>
          <DetailedDashboardItem api={api} />
        </DashboardContainer>
      </ContentPane>
      <ContentPane>
        <BedManagementSearchBar
          searchParameters={searchParameters}
          onSearch={setSearchParameters}
        />
        <SearchTable
          columns={columns}
          noDataMessage="No locations found"
          onRowClick={handleViewPatient}
          rowStyle={rowStyle}
          fetchOptions={searchParameters}
          endpoint="patient/locations/bedManagement"
        />
      </ContentPane>
    </PageContainer>
  );
};<|MERGE_RESOLUTION|>--- conflicted
+++ resolved
@@ -126,27 +126,15 @@
         <div>
           <DetailedDashboardItemNumber
             loading={patientLocationsLoading}
-<<<<<<< HEAD
-            title={availableLocations || 0}
-=======
             value={availableLocationCount}
->>>>>>> b12a0598
           />
           <DetailedDashboardItemNumber
             loading={patientLocationsLoading}
-<<<<<<< HEAD
-            title={reservedLocations || 0}
-=======
             value={reservedLocationCount}
->>>>>>> b12a0598
           />
           <DetailedDashboardItemNumber
             loading={patientLocationsLoading}
-<<<<<<< HEAD
-            title={occupiedLocations || 0}
-=======
             value={occupiedLocationCount}
->>>>>>> b12a0598
           />
         </div>
         <DetailedDashboardItemSection>
@@ -187,7 +175,10 @@
     () => api.get('patient/locations/occupancy'),
   );
 
-<<<<<<< HEAD
+  const { data: { data: alos } = {}, isLoading: alosLoading } = useQuery(['alos'], () =>
+    api.get('patient/locations/alos'),
+  );
+  
   const rowStyle = row =>
     (row.location_max_occupancy !== 1 || !row.patient_id) &&
     '&:hover { background-color: transparent; cursor: default; }';
@@ -201,11 +192,6 @@
       }
     }
   };
-=======
-  const { data: { data: alos } = {}, isLoading: alosLoading } = useQuery(['alos'], () =>
-    api.get('patient/locations/alos'),
-  );
->>>>>>> b12a0598
 
   return (
     <PageContainer>
