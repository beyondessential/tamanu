import React from 'react';
import {
  TopBar,
  PageContainer,
  LabRequestsSearchBar,
  ContentPane,
  SearchTableTitle,
} from '../components';
<<<<<<< HEAD
import { LabRequestsTable } from './LabRequestsTable';
=======
import { LabRequestsTable } from '../components/LabRequestsTable';
>>>>>>> ca418cfe

export const LabRequestListingView = React.memo(() => (
  <PageContainer>
    <TopBar title="Lab requests" />
    <ContentPane>
      <SearchTableTitle>Lab request search</SearchTableTitle>
      <LabRequestsSearchBar />
      <LabRequestsTable />
    </ContentPane>
  </PageContainer>
));<|MERGE_RESOLUTION|>--- conflicted
+++ resolved
@@ -6,11 +6,7 @@
   ContentPane,
   SearchTableTitle,
 } from '../components';
-<<<<<<< HEAD
-import { LabRequestsTable } from './LabRequestsTable';
-=======
 import { LabRequestsTable } from '../components/LabRequestsTable';
->>>>>>> ca418cfe
 
 export const LabRequestListingView = React.memo(() => (
   <PageContainer>
