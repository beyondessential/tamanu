import React from 'react';
<<<<<<< HEAD
import { TopBar, PageContainer, LabRequestsSearchBar, ContentPane } from '../components';
=======
import {
  TopBar,
  PageContainer,
  LabRequestsSearchBar,
  ContentPane,
  SearchTableTitle,
} from '../components';
>>>>>>> d07f65cd
import { LabRequestsTable } from './LabRequestsTable';

export const LabRequestListingView = React.memo(() => (
  <PageContainer>
    <TopBar title="Lab requests" />
    <ContentPane>
      <SearchTableTitle>Lab request search</SearchTableTitle>
      <LabRequestsSearchBar />
      <LabRequestsTable />
    </ContentPane>
  </PageContainer>
));<|MERGE_RESOLUTION|>--- conflicted
+++ resolved
@@ -1,7 +1,4 @@
 import React from 'react';
-<<<<<<< HEAD
-import { TopBar, PageContainer, LabRequestsSearchBar, ContentPane } from '../components';
-=======
 import {
   TopBar,
   PageContainer,
@@ -9,7 +6,6 @@
   ContentPane,
   SearchTableTitle,
 } from '../components';
->>>>>>> d07f65cd
 import { LabRequestsTable } from './LabRequestsTable';
 
 export const LabRequestListingView = React.memo(() => (
