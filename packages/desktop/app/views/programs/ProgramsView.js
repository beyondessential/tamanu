--- conflicted
+++ resolved
@@ -1,38 +1,18 @@
 import React, { useState, useEffect, useCallback } from 'react';
 import { useSelector, useDispatch } from 'react-redux';
-<<<<<<< HEAD
-import { SURVEY_TYPES } from 'shared/constants';
+import { useParams } from 'react-router-dom';
+import { getCurrentDateTimeString } from '@tamanu/shared/utils/dateTime';
+import { SURVEY_TYPES } from '@tamanu/shared/constants';
 import { useApi } from '../../api';
-
 import { reloadPatient } from '../../store/patient';
 import { getCurrentUser } from '../../store/auth';
-
 import { SurveyView } from './SurveyView';
 import { SurveySelector } from './SurveySelector';
 import { FormGrid } from '../../components/FormGrid';
 import { SelectInput } from '../../components/Field/SelectField';
 import { ProgramsPane, ProgramsPaneHeader, ProgramsPaneHeading } from './ProgramsPane';
 import { LoadingIndicator } from '../../components/LoadingIndicator';
-import { PatientListingView } from '../patients/PatientListingView';
-=======
-import { useParams } from 'react-router-dom';
-import { useApi } from 'desktop/app/api';
-import { getCurrentDateTimeString } from '@tamanu/shared/utils/dateTime';
-import { SURVEY_TYPES } from '@tamanu/shared/constants';
-import { reloadPatient } from 'desktop/app/store/patient';
-import { getCurrentUser } from 'desktop/app/store/auth';
-import { SurveyView } from 'desktop/app/views/programs/SurveyView';
-import { SurveySelector } from 'desktop/app/views/programs/SurveySelector';
-import { FormGrid } from 'desktop/app/components/FormGrid';
-import { SelectInput } from 'desktop/app/components/Field/SelectField';
-import {
-  ProgramsPane,
-  ProgramsPaneHeader,
-  ProgramsPaneHeading,
-} from 'desktop/app/views/programs/ProgramsPane';
-import { LoadingIndicator } from 'desktop/app/components/LoadingIndicator';
-import { PatientListingView } from 'desktop/app/views';
->>>>>>> 43ca7130
+import { PatientListingView } from '../patients';
 import { getAnswersFromData, getActionsFromData } from '../../utils';
 import { usePatientNavigation } from '../../utils/usePatientNavigation';
 import { useEncounter } from '../../contexts/Encounter';
