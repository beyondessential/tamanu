import React, { useCallback, useState } from 'react';
import styled from 'styled-components';
<<<<<<< HEAD
import Alert from '@material-ui/lab/Alert';
import { Typography } from '@material-ui/core';
import { Form, Field, usePaginatedForm } from 'desktop/app/components/Field';
import { FormGrid } from 'desktop/app/components/FormGrid';
import { Button, OutlinedButton } from 'desktop/app/components/Button';
import { ButtonRow } from 'desktop/app/components/ButtonRow';
import {
  checkVisibility,
  getComponentForQuestionType,
  mapOptionsToValues,
  getFormInitialValues,
  getConfigObject,
  getValidationCriteriaObject,
} from 'desktop/app/utils';
import { runCalculations } from 'shared/utils/calculations';
=======
import { Form } from 'desktop/app/components/Field';
import { checkVisibility, getFormInitialValues } from 'desktop/app/utils';
>>>>>>> 4d340c0f
import { ProgramsPane, ProgramsPaneHeader, ProgramsPaneHeading } from './ProgramsPane';
import { Colors } from '../../constants';
import { SurveyCompletedMessage, SurveyScreenPaginator } from '../../components/Surveys';

export const SurveyPaneHeader = styled(ProgramsPaneHeader)`
  background: ${props => props.theme.palette.primary.main};
  text-align: center;
  border-top-right-radius: 3px;
  border-top-left-radius: 3px;
`;

export const SurveyPaneHeading = styled(ProgramsPaneHeading)`
  color: ${Colors.white};
`;

<<<<<<< HEAD
function validateFromCritera(name, validationCriteria) {
  return value => {
    const { min, max, mandatory } = validationCriteria;
    let error;
    if (mandatory && !value) {
      error = `${name} is a required field`;
    } else if (min && value < min) {
      error = `${name} must be at least ${min}`;
    } else if (max && value > max) {
      error = `${name} can not exceed ${max}`;
    }
    return error;
  };
}

const SurveyQuestion = ({ component, patient }) => {
  const {
    dataElement,
    detail,
    config: componentConfig,
    options: componentOptions,
    text: componentText,
    validationCriteria,
  } = component;
  const { defaultText, type, defaultOptions, id } = dataElement;
  const configObject = getConfigObject(id, componentConfig);
  const text = componentText || defaultText;
  const options = mapOptionsToValues(componentOptions || defaultOptions);
  const FieldComponent = getComponentForQuestionType(type, configObject);
  const validationCriteriaObject = getValidationCriteriaObject(id, validationCriteria);
  const required = validationCriteriaObject?.mandatory || null;
  const validation = validateFromCritera(text, validationCriteriaObject);

  if (!FieldComponent) return <Text>{text}</Text>;

  return (
    <Field
      label={text}
      component={FieldComponent}
      patient={patient}
      name={id}
      options={options}
      config={configObject}
      helperText={detail}
      required={required}
      validate={validation}
    />
  );
};

const StyledButtonRow = styled(ButtonRow)`
  margin-top: 24px;
`;

const SurveyScreen = ({ components, values, onStepForward, onStepBack, patient }) => {
  const questionElements = components
    .filter(c => checkVisibility(c, values, components))
    .map(c => <SurveyQuestion component={c} patient={patient} key={c.id} />);

  return (
    <FormGrid columns={1}>
      {questionElements}
      <StyledButtonRow>
        <OutlinedButton onClick={onStepBack || undefined} disabled={!onStepBack}>
          Prev
        </OutlinedButton>
        <Button color="primary" variant="contained" onClick={onStepForward}>
          Next
        </Button>
      </StyledButtonRow>
    </FormGrid>
  );
};

const COMPLETE_MESSAGE = `
  Press "Complete" to submit your response,
  or use the Back button to review answers.
`;

const SurveySummaryScreen = ({ onStepBack, onSurveyComplete }) => (
  <div>
    <Typography variant="h6" gutterBottom>
      Survey complete
    </Typography>
    <Text>{COMPLETE_MESSAGE}</Text>
    <div>
      <StyledButtonRow>
        <OutlinedButton onClick={onStepBack}>Prev</OutlinedButton>
        <Button color="primary" variant="contained" onClick={onSurveyComplete}>
          Complete
        </Button>
      </StyledButtonRow>
    </div>
  </div>
);

const useCalculatedFormValues = (components, values, setFieldValue) => {
  useEffect(() => {
    // recalculate dynamic fields
    const calculatedValues = runCalculations(components, values);
    // write values that have changed back into answers
    Object.entries(calculatedValues)
      .filter(([k, v]) => values[k] !== v)
      .map(([k, v]) => setFieldValue(k, v));
  }, [components, values, setFieldValue]);
};

export const SurveyScreenPaginator = ({
  survey,
  values,
  onSurveyComplete,
  onCancel,
  setFieldValue,
  patient,
  validateForm,
}) => {
  const { components } = survey;
  const { onStepBack, onStepForward, screenIndex } = usePaginatedForm(components);

  useCalculatedFormValues(components, values, setFieldValue);

  const maxIndex = components
    .map(x => x.screenIndex)
    .reduce((max, current) => Math.max(max, current), 0);

  if (screenIndex <= maxIndex) {
    const screenComponents = components
      .filter(x => x.screenIndex === screenIndex)
      .sort((a, b) => a.componentIndex - b.componentIndex);

    return (
      <SurveyScreen
        values={values}
        patient={patient}
        components={screenComponents}
        onStepForward={async () => {
          const errors = await validateForm();
          // Only move forward if there's no errors
          if (Object.keys(errors).length === 0) {
            onStepForward();
          }
        }}
        onStepBack={screenIndex > 0 ? onStepBack : onCancel}
      />
    );
  }

  return <SurveySummaryScreen onStepBack={onStepBack} onSurveyComplete={onSurveyComplete} />;
};

const StyledAlert = styled(Alert)`
  margin: 15px 0;
`;

const SurveyCompletedMessage = React.memo(({ onResetClicked }) => (
  <div>
    <StyledAlert severity="success">Your response has been successfully submitted.</StyledAlert>
    <StyledButtonRow>
      <Button variant="contained" color="primary" onClick={onResetClicked}>
        New survey
      </Button>
    </StyledButtonRow>
  </div>
));

=======
>>>>>>> 4d340c0f
export const SurveyView = ({ survey, onSubmit, onCancel, patient, currentUser }) => {
  const { components } = survey;
  const initialValues = getFormInitialValues(components, patient, currentUser);

  const [surveyCompleted, setSurveyCompleted] = useState(false);

  const onSubmitSurvey = useCallback(
    async data => {
      await onSubmit(data);
      setSurveyCompleted(true);
    },
    [onSubmit],
  );

  const renderSurvey = props => {
    const { submitForm, values, setFieldValue, setValues, validateForm } = props;

    // 1. get a list of visible fields
    const submitVisibleValues = event => {
      const visibleFields = new Set(
        components.filter(c => checkVisibility(c, values, components)).map(x => x.dataElementId),
      );

      // 2. Filter the form values to only include visible fields
      const visibleValues = Object.fromEntries(
        Object.entries(values).filter(([key]) => visibleFields.has(key)),
      );

      // 3. Set visible values in form state
      setValues(visibleValues);
      submitForm(event);
    };

    return (
      <SurveyScreenPaginator
        survey={survey}
        patient={patient}
        values={values}
        setFieldValue={setFieldValue}
        onSurveyComplete={submitVisibleValues}
        onCancel={onCancel}
        validateForm={validateForm}
      />
    );
  };

  const surveyContents = surveyCompleted ? (
    <SurveyCompletedMessage onResetClicked={onCancel} />
  ) : (
    <Form initialValues={initialValues} onSubmit={onSubmitSurvey} render={renderSurvey} />
  );

  return (
    <ProgramsPane>
      <SurveyPaneHeader>
        <SurveyPaneHeading variant="h6">{survey.name}</SurveyPaneHeading>
      </SurveyPaneHeader>
      {surveyContents}
    </ProgramsPane>
  );
};<|MERGE_RESOLUTION|>--- conflicted
+++ resolved
@@ -1,6 +1,5 @@
 import React, { useCallback, useState } from 'react';
 import styled from 'styled-components';
-<<<<<<< HEAD
 import Alert from '@material-ui/lab/Alert';
 import { Typography } from '@material-ui/core';
 import { Form, Field, usePaginatedForm } from 'desktop/app/components/Field';
@@ -16,10 +15,6 @@
   getValidationCriteriaObject,
 } from 'desktop/app/utils';
 import { runCalculations } from 'shared/utils/calculations';
-=======
-import { Form } from 'desktop/app/components/Field';
-import { checkVisibility, getFormInitialValues } from 'desktop/app/utils';
->>>>>>> 4d340c0f
 import { ProgramsPane, ProgramsPaneHeader, ProgramsPaneHeading } from './ProgramsPane';
 import { Colors } from '../../constants';
 import { SurveyCompletedMessage, SurveyScreenPaginator } from '../../components/Surveys';
@@ -35,7 +30,6 @@
   color: ${Colors.white};
 `;
 
-<<<<<<< HEAD
 function validateFromCritera(name, validationCriteria) {
   return value => {
     const { min, max, mandatory } = validationCriteria;
@@ -201,8 +195,6 @@
   </div>
 ));
 
-=======
->>>>>>> 4d340c0f
 export const SurveyView = ({ survey, onSubmit, onCancel, patient, currentUser }) => {
   const { components } = survey;
   const initialValues = getFormInitialValues(components, patient, currentUser);
