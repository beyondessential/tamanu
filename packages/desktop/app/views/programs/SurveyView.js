import React, { useMemo } from 'react';
import styled from 'styled-components';
<<<<<<< HEAD
import Alert from '@material-ui/lab/Alert';
import { Typography } from '@material-ui/core';
import { runCalculations } from 'shared/utils/calculations';
import { Form, Field, usePaginatedForm } from '../../components/Field';
import { FormGrid } from '../../components/FormGrid';
import { Button, OutlinedButton } from '../../components/Button';
import { ButtonRow } from '../../components/ButtonRow';
import {
  checkVisibility,
  getComponentForQuestionType,
  mapOptionsToValues,
  getFormInitialValues,
  getConfigObject,
} from '../../utils';
=======
import { Form } from 'desktop/app/components/Field';
import { checkVisibility, getFormInitialValues, getValidationSchema } from 'desktop/app/utils';
>>>>>>> 43ca7130
import { ProgramsPane, ProgramsPaneHeader, ProgramsPaneHeading } from './ProgramsPane';
import { Colors } from '../../constants';
import { SurveyScreenPaginator } from '../../components/Surveys';

export const SurveyPaneHeader = styled(ProgramsPaneHeader)`
  background: ${props => props.theme.palette.primary.main};
  text-align: center;
  border-top-right-radius: 3px;
  border-top-left-radius: 3px;
`;

export const SurveyPaneHeading = styled(ProgramsPaneHeading)`
  color: ${Colors.white};
`;

export const SurveyView = ({ survey, onSubmit, onCancel, patient, currentUser }) => {
  const { components } = survey;
  const initialValues = getFormInitialValues(components, patient, currentUser);
  const validationSchema = useMemo(() => getValidationSchema(survey), [survey]);

  const onSubmitSurvey = data => {
    onSubmit(data);
  };

  const renderSurvey = props => {
    const {
      submitForm,
      values,
      setFieldValue,
      setValues,
      validateForm,
      setErrors,
      errors,
      setStatus,
      status,
    } = props;

    // 1. get a list of visible fields
    const submitVisibleValues = event => {
      const visibleFields = new Set(
        components.filter(c => checkVisibility(c, values, components)).map(x => x.dataElementId),
      );

      // 2. Filter the form values to only include visible fields
      const visibleValues = Object.fromEntries(
        Object.entries(values).filter(([key]) => visibleFields.has(key)),
      );

      // 3. Set visible values in form state
      setValues(visibleValues);
      // The third parameter makes sure only visibleFields are validated against
      submitForm(event, null, visibleFields);
    };

    return (
      <SurveyScreenPaginator
        survey={survey}
        patient={patient}
        values={values}
        setFieldValue={setFieldValue}
        onSurveyComplete={submitVisibleValues}
        onCancel={onCancel}
        validateForm={validateForm}
        setErrors={setErrors}
        errors={errors}
        setStatus={setStatus}
        status={status}
      />
    );
  };

  return (
    <ProgramsPane>
      <SurveyPaneHeader>
        <SurveyPaneHeading variant="h6">{survey.name}</SurveyPaneHeading>
      </SurveyPaneHeader>
      <Form
        initialValues={initialValues}
        onSubmit={onSubmitSurvey}
        render={renderSurvey}
        validationSchema={validationSchema}
        validateOnChange
        validateOnBlur
      />
    </ProgramsPane>
  );
};<|MERGE_RESOLUTION|>--- conflicted
+++ resolved
@@ -1,24 +1,7 @@
 import React, { useMemo } from 'react';
 import styled from 'styled-components';
-<<<<<<< HEAD
-import Alert from '@material-ui/lab/Alert';
-import { Typography } from '@material-ui/core';
-import { runCalculations } from 'shared/utils/calculations';
-import { Form, Field, usePaginatedForm } from '../../components/Field';
-import { FormGrid } from '../../components/FormGrid';
-import { Button, OutlinedButton } from '../../components/Button';
-import { ButtonRow } from '../../components/ButtonRow';
-import {
-  checkVisibility,
-  getComponentForQuestionType,
-  mapOptionsToValues,
-  getFormInitialValues,
-  getConfigObject,
-} from '../../utils';
-=======
-import { Form } from 'desktop/app/components/Field';
-import { checkVisibility, getFormInitialValues, getValidationSchema } from 'desktop/app/utils';
->>>>>>> 43ca7130
+import { Form } from '../../components/Field';
+import { checkVisibility, getFormInitialValues, getValidationSchema } from '../../utils';
 import { ProgramsPane, ProgramsPaneHeader, ProgramsPaneHeading } from './ProgramsPane';
 import { Colors } from '../../constants';
 import { SurveyScreenPaginator } from '../../components/Surveys';
