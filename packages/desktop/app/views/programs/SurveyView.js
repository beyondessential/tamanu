--- conflicted
+++ resolved
@@ -53,11 +53,7 @@
   margin-top: 24px;
 `;
 
-<<<<<<< HEAD
-export const SurveyScreen = ({ components, values, onStepForward, onStepBack }) => {
-=======
 const SurveyScreen = ({ components, values, onStepForward, onStepBack, patient }) => {
->>>>>>> ad2f72e9
   const questionElements = components
     .filter(c => checkVisibility(c, values, components))
     .map(c => <SurveyQuestion component={c} patient={patient} key={c.id} />);
@@ -82,7 +78,7 @@
   or use the Back button to review answers.
 `;
 
-export const SurveySummaryScreen = ({ onStepBack, onSurveyComplete }) => (
+const SurveySummaryScreen = ({ onStepBack, onSurveyComplete }) => (
   <div>
     <Typography variant="h6" gutterBottom>
       Survey complete
@@ -99,37 +95,24 @@
   </div>
 );
 
-<<<<<<< HEAD
 const useCalculatedFormValues = (components, values, setFieldValue) => {
-=======
-const SurveyScreenPaginator = ({
+  useEffect(() => {
+    // recalculate dynamic fields
+    const calculatedValues = runCalculations(components, values);
+    // write values that have changed back into answers
+    Object.entries(calculatedValues)
+    .filter(([k, v]) => values[k] !== v)
+    .map(([k, v]) => setFieldValue(k, v));
+  }, [components, values, setFieldValue]);
+};
+
+export const SurveyScreenPaginator = ({
   survey,
   values,
   onSurveyComplete,
   onCancel,
   setFieldValue,
   patient,
-}) => {
-  const { components } = survey;
-  const [screenIndex, setScreenIndex] = useState(0);
-
->>>>>>> ad2f72e9
-  useEffect(() => {
-    // recalculate dynamic fields
-    const calculatedValues = runCalculations(components, values);
-    // write values that have changed back into answers
-    Object.entries(calculatedValues)
-      .filter(([k, v]) => values[k] !== v)
-      .map(([k, v]) => setFieldValue(k, v));
-  }, [components, values, setFieldValue]);
-};
-
-export const SurveyScreenPaginator = ({
-  survey,
-  values,
-  onSurveyComplete,
-  onCancel,
-  setFieldValue,
 }) => {
   const { components } = survey;
   const { onStepBack, onStepForward, screenIndex } = usePaginatedForm(components);
@@ -179,7 +162,7 @@
   const { components } = survey;
   const initialValues = getFormInitialValues(components, patient, currentUser);
 
-  const [surveyCompleted, setSurveyCompleted] = useState(true);
+  const [surveyCompleted, setSurveyCompleted] = useState(false);
 
   const onSubmitSurvey = useCallback(
     async data => {
