--- conflicted
+++ resolved
@@ -148,11 +148,7 @@
   const {
     selectableName,
     label = labelConfig.subheading,
-<<<<<<< HEAD
-    searchFieldPlaceholder = 'search',
-=======
     searchFieldPlaceholder = 'Search',
->>>>>>> 35891455
   } = labelConfig;
   const [searchQuery, setSearchQuery] = useState({
     labTestCategoryId: '',
