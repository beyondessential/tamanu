--- conflicted
+++ resolved
@@ -128,17 +128,6 @@
 };
 
 const queryBySearch = (formType, data, { search, labTestCategoryId }) =>
-<<<<<<< HEAD
-  formType === LAB_REQUEST_FORM_TYPES.PANEL
-    ? data.filter(
-        result => subStrSearch(search, result.name) || subStrSearch(search, result.category.name),
-      )
-    : data.filter(
-        result =>
-          subStrSearch(search, result.name) &&
-          (!labTestCategoryId || result.category.id === labTestCategoryId),
-      );
-=======
   data.filter(result => {
     const nameMatch = subStrSearch(search, result.name);
     if (formType === LAB_REQUEST_FORM_TYPES.PANEL) {
@@ -146,7 +135,6 @@
     }
     return nameMatch && (!labTestCategoryId || result.category.id === labTestCategoryId);
   });
->>>>>>> 3732220a
 
 const sortByCategoryAndName = (a, b) =>
   a.category.name.localeCompare(b.category.name) || a.name.localeCompare(b.name);
