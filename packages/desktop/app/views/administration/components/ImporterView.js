--- conflicted
+++ resolved
@@ -10,31 +10,7 @@
 import { FormGrid } from '../../../components/FormGrid';
 import { ButtonRow } from '../../../components/ButtonRow';
 import { Table } from '../../../components/Table';
-<<<<<<< HEAD
-import { DropdownButton } from '../../../components/DropdownButton';
-=======
 import { LargeButton, LargeOutlineButton } from '../../../components/Button';
-import { LoadingIndicator } from '../../../components/LoadingIndicator';
-
-const OuterContainer = styled.div`
-  position: relative;
-`;
-
-const ContentContainer = styled.div`
-  padding: 20px;
-`;
-
-const LoadingContainer = styled.div`
-  position: absolute;
-  width: 100%;
-  z-index: 9999;
-`;
-
-const Title = styled.h1`
-  padding-bottom: 20px;
-  margin: 0px;
-`;
->>>>>>> 59c75c0f
 
 const ColorText = styled.span`
   color: ${props => props.color};
@@ -213,17 +189,18 @@
   const initialDataTypes = useMemo(() => dataTypes && [...dataTypes], [dataTypes]);
 
   return (
-<<<<<<< HEAD
     <>
       <Form
         key={resetKey}
         onSubmit={onSubmitUpload}
         validationSchema={yup.object().shape({
-          includedDataTypes: yup
-            .array()
-            .of(yup.string())
-            .required()
-            .min(1),
+          includedDataTypes: dataTypesSelectable
+            ? yup
+                .array()
+                .of(yup.string())
+                .required()
+                .min(1)
+            : undefined,
           file: yup.string().required(),
         })}
         initialValues={{
@@ -233,36 +210,5 @@
       />
       <OutcomeDisplay result={result} />
     </>
-=======
-    <OuterContainer>
-      {isLoading && (
-        <LoadingContainer>
-          <LoadingIndicator />
-        </LoadingContainer>
-      )}
-      <ContentContainer>
-        <Title>{title}</Title>
-        <Form
-          key={resetKey}
-          onSubmit={onSubmitUpload}
-          validationSchema={yup.object().shape({
-            includedDataTypes: dataTypesSelectable
-              ? yup
-                  .array()
-                  .of(yup.string())
-                  .required()
-                  .min(1)
-              : undefined,
-            file: yup.string().required(),
-          })}
-          initialValues={{
-            includedDataTypes: initialDataTypes,
-          }}
-          render={renderForm}
-        />
-        <OutcomeDisplay result={result} />
-      </ContentContainer>
-    </OuterContainer>
->>>>>>> 59c75c0f
   );
 });