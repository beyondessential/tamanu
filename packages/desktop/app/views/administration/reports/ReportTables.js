import React from 'react';
import styled from 'styled-components';
import { REPORT_STATUSES } from '@tamanu/constants';
import { DateDisplay, formatTime } from '../../../components';
import { Table } from '../../../components/Table';
import { Colors } from '../../../constants';
import { StatusTag } from '../../../components/Tag';

const STATUS_CONFIG = {
  [REPORT_STATUSES.DRAFT]: {
    background: Colors.background,
    color: Colors.darkGrey,
  },
  [REPORT_STATUSES.PUBLISHED]: {
    color: Colors.green,
    background: '#DEF0EE',
  },
  active: {
    color: Colors.white,
    background: Colors.green,
  },
};

const StyledTable = styled(Table)`
  max-height: 500px;
  max-width: 520px;
  overflow-y: auto;
  table {
    thead {
      position: sticky;
      top: 0;
      z-index: 1;
      background-color: ${Colors.offWhite};
    }
  }
`;

const ReportStatusTag = ({ status }) => {
  const { background, color } = STATUS_CONFIG[status];
  return (
    <StatusTag $background={background} $color={color}>
      {status}
    </StatusTag>
  );
};

const getDateTime = value => {
  if (!value) return '-';

  const date = DateDisplay.stringFormat(value);
  const time = DateDisplay.stringFormat(value, formatTime);
  return `${date} ${time}`;
};

export const ReportTable = React.memo(({ data, selected, onRowClick, loading, error }) => (
  <StyledTable
    onRowClick={onRowClick}
    rowStyle={({ id }) => ({
      backgroundColor: selected === id ? Colors.veryLightBlue : Colors.white,
    })}
    columns={[
      {
        title: 'Name',
        key: 'name',
      },
      {
        title: 'Last updated',
        key: 'lastUpdated',
<<<<<<< HEAD
        accessor: ({ lastUpdated }) =>
          lastUpdated ? `${formatShort(lastUpdated)} ${formatTime(lastUpdated)}` : '-',
=======
        minWidth: 300,
        accessor: ({ lastUpdated }) => getDateTime(lastUpdated),
>>>>>>> 6034a88c
      },
      {
        title: 'Version count',
        key: 'versionCount',
        numeric: true,
        accessor: ({ versionCount }) => versionCount || 0,
      },
    ]}
    data={data}
    isLoading={loading}
    errorMessage={error}
    elevated={false}
    allowExport={false}
  />
));

export const VersionTable = React.memo(({ data, onRowClick, loading, error }) => (
  <StyledTable
    allowExport={false}
    onRowClick={onRowClick}
    columns={[
      {
        title: 'Version',
        key: 'versionNumber',
      },
      {
        title: 'Created time',
        key: 'createdAt',
<<<<<<< HEAD
        accessor: ({ updatedAt }) => `${formatShort(updatedAt)} ${formatTime(updatedAt)}`,
=======
        minWidth: 300,
        accessor: ({ updatedAt }) => getDateTime(updatedAt),
>>>>>>> 6034a88c
      },
      {
        title: 'Status',
        key: 'status',
        accessor: ({ status, active }) => <ReportStatusTag status={active ? 'active' : status} />,
      },
    ]}
    data={data}
    elevated={false}
    isLoading={loading}
    errorMessage={error}
  />
));<|MERGE_RESOLUTION|>--- conflicted
+++ resolved
@@ -66,13 +66,7 @@
       {
         title: 'Last updated',
         key: 'lastUpdated',
-<<<<<<< HEAD
-        accessor: ({ lastUpdated }) =>
-          lastUpdated ? `${formatShort(lastUpdated)} ${formatTime(lastUpdated)}` : '-',
-=======
-        minWidth: 300,
         accessor: ({ lastUpdated }) => getDateTime(lastUpdated),
->>>>>>> 6034a88c
       },
       {
         title: 'Version count',
@@ -101,12 +95,7 @@
       {
         title: 'Created time',
         key: 'createdAt',
-<<<<<<< HEAD
-        accessor: ({ updatedAt }) => `${formatShort(updatedAt)} ${formatTime(updatedAt)}`,
-=======
-        minWidth: 300,
         accessor: ({ updatedAt }) => getDateTime(updatedAt),
->>>>>>> 6034a88c
       },
       {
         title: 'Status',
