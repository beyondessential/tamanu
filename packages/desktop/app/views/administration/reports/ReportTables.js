import React from 'react';
import styled from 'styled-components';
import { REPORT_STATUSES } from '@tamanu/constants';
import { DateDisplay, formatTime } from '../../../components';
import { Table } from '../../../components/Table';
import { Colors } from '../../../constants';
import { StatusTag } from '../../../components/Tag';

const STATUS_CONFIG = {
  [REPORT_STATUSES.DRAFT]: {
    background: Colors.background,
    color: Colors.darkGrey,
  },
  [REPORT_STATUSES.PUBLISHED]: {
    color: Colors.green,
    background: '#DEF0EE',
  },
  active: {
    color: Colors.white,
    background: Colors.green,
  },
};

const StyledTable = styled(Table)`
  max-height: 500px;
  max-width: 520px;
  overflow-y: auto;
  table {
    thead {
      position: sticky;
      top: 0;
      z-index: 1;
      background-color: ${Colors.offWhite};
    }
  }
`;

const ReportStatusTag = ({ status }) => {
  const { background, color } = STATUS_CONFIG[status];
  return (
    <StatusTag $background={background} $color={color}>
      {status}
    </StatusTag>
  );
};

const getDateTime = value => {
  if (!value) return '-';

  const date = DateDisplay.stringFormat(value);
  const time = DateDisplay.stringFormat(value, formatTime);
  return `${date} ${time}`;
};

export const ReportTable = React.memo(({ data, selected, onRowClick, loading, error }) => (
  <StyledTable
    onRowClick={onRowClick}
    rowStyle={({ id }) => ({
      backgroundColor: selected === id ? Colors.veryLightBlue : Colors.white,
    })}
    columns={[
      {
        title: 'Name',
        key: 'name',
      },
      {
        title: 'Last updated',
        key: 'lastUpdated',
<<<<<<< HEAD
        accessor: ({ lastUpdated }) =>
          lastUpdated ? `${formatShort(lastUpdated)} ${formatTime(lastUpdated)}` : '-',
=======
        accessor: ({ lastUpdated }) => getDateTime(lastUpdated),
>>>>>>> 049cfd1d
      },
      {
        title: 'Version count',
        key: 'versionCount',
        numeric: true,
        accessor: ({ versionCount }) => versionCount || 0,
      },
    ]}
    data={data}
    isLoading={loading}
    errorMessage={error}
    elevated={false}
    allowExport={false}
  />
));

export const VersionTable = React.memo(({ data, onRowClick, loading, error }) => (
  <StyledTable
    allowExport={false}
    onRowClick={onRowClick}
    columns={[
      {
        title: 'Version',
        key: 'versionNumber',
      },
      {
        title: 'Created time',
        key: 'createdAt',
<<<<<<< HEAD
        accessor: ({ updatedAt }) => `${formatShort(updatedAt)} ${formatTime(updatedAt)}`,
=======
        accessor: ({ updatedAt }) => getDateTime(updatedAt),
>>>>>>> 049cfd1d
      },
      {
        title: 'Status',
        key: 'status',
        accessor: ({ status, active }) => <ReportStatusTag status={active ? 'active' : status} />,
      },
    ]}
    data={data}
    elevated={false}
    isLoading={loading}
    errorMessage={error}
  />
));<|MERGE_RESOLUTION|>--- conflicted
+++ resolved
@@ -66,12 +66,7 @@
       {
         title: 'Last updated',
         key: 'lastUpdated',
-<<<<<<< HEAD
-        accessor: ({ lastUpdated }) =>
-          lastUpdated ? `${formatShort(lastUpdated)} ${formatTime(lastUpdated)}` : '-',
-=======
         accessor: ({ lastUpdated }) => getDateTime(lastUpdated),
->>>>>>> 049cfd1d
       },
       {
         title: 'Version count',
@@ -100,11 +95,7 @@
       {
         title: 'Created time',
         key: 'createdAt',
-<<<<<<< HEAD
-        accessor: ({ updatedAt }) => `${formatShort(updatedAt)} ${formatTime(updatedAt)}`,
-=======
         accessor: ({ updatedAt }) => getDateTime(updatedAt),
->>>>>>> 049cfd1d
       },
       {
         title: 'Status',
