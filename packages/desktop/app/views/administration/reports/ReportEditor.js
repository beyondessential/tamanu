--- conflicted
+++ resolved
@@ -9,12 +9,8 @@
   REPORT_DATA_SOURCES,
   REPORT_DATA_SOURCE_VALUES,
   REPORT_STATUSES_VALUES,
-<<<<<<< HEAD
-} from '@tamanu/constants';
-=======
   REPORT_DB_SCHEMAS,
 } from '@tamanu/constants/reports';
->>>>>>> bb00eee2
 import {
   Button,
   ButtonRow,
