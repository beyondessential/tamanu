--- conflicted
+++ resolved
@@ -20,15 +20,11 @@
   TextField,
 } from '../../../components';
 import { ParameterList, ParameterItem, SQLQueryEditor } from './components/editing';
-<<<<<<< HEAD
-import { FIELD_TYPES_WITH_SUGGESTERS } from '../../reports/ParameterField';
-import { useAuth } from '../../../contexts/Auth';
-=======
 import {
   FIELD_TYPES_WITH_PREDEFINED_OPTIONS,
   FIELD_TYPES_WITH_SUGGESTERS,
 } from '../../reports/ParameterField';
->>>>>>> 9ec10eb1
+import { useAuth } from '../../../contexts/Auth';
 
 const StyledField = styled(Field)`
   flex-grow: 1;
