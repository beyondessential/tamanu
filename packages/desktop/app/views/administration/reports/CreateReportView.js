import React from 'react';
import { useQueryClient } from '@tanstack/react-query';
import { toast } from 'react-toastify';
import styled from 'styled-components';
import {
  REPORT_STATUSES,
  REPORT_DATA_SOURCES,
  REPORT_DEFAULT_DATE_RANGES,
  REPORT_DB_ROLES,
} from '@tamanu/constants/reports';
import { useDispatch } from 'react-redux';
import { push } from 'connected-react-router';
import { useApi } from '../../../api';
import { ReportEditor } from './ReportEditor';

const Container = styled.div`
  padding: 20px;
`;

export const CreateReportView = () => {
  const api = useApi();
  const dispatch = useDispatch();
  const queryClient = useQueryClient();

<<<<<<< HEAD
  const onSubmit = async ({ name, query, status, dbRole, ...queryOptions }) => {
=======
  const onSubmit = async ({ name, query, status, options, ...queryOptions }) => {
>>>>>>> 9ec10eb1
    const { dataSources } = queryOptions;
    try {
      const { reportDefinitionId, id } = await api.post('admin/reports', {
        name,
        query,
        status,
        dbRole,
        queryOptions: {
          ...queryOptions,
          dataSources: dataSources.split(', '),
        },
      });
      queryClient.invalidateQueries(['reportList']);
      dispatch(push(`/admin/reports/${reportDefinitionId}/versions/${id}/edit`));
      toast.success(`Imported report: ${reportDefinitionId}`);
    } catch (err) {
      toast.error(`Failed to create report: ${err.message}`);
    }
  };

  return (
    <Container>
      <ReportEditor
        initialValues={{
          status: REPORT_STATUSES.PUBLISHED,
          dataSources: REPORT_DATA_SOURCES.ALL_FACILITIES,
          defaultDateRange: REPORT_DEFAULT_DATE_RANGES.THIRTY_DAYS,
          dbRole: REPORT_DB_ROLES.DATASET,
          parameters: [],
        }}
        onSubmit={onSubmit}
      />
    </Container>
  );
};<|MERGE_RESOLUTION|>--- conflicted
+++ resolved
@@ -22,11 +22,7 @@
   const dispatch = useDispatch();
   const queryClient = useQueryClient();
 
-<<<<<<< HEAD
-  const onSubmit = async ({ name, query, status, dbRole, ...queryOptions }) => {
-=======
-  const onSubmit = async ({ name, query, status, options, ...queryOptions }) => {
->>>>>>> 9ec10eb1
+  const onSubmit = async ({ name, query, status, dbRole, options, ...queryOptions }) => {
     const { dataSources } = queryOptions;
     try {
       const { reportDefinitionId, id } = await api.post('admin/reports', {
