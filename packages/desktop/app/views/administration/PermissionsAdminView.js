--- conflicted
+++ resolved
@@ -1,18 +1,11 @@
 import React from 'react';
-<<<<<<< HEAD
+import { PERMISSION_IMPORTABLE_DATA_TYPES } from 'shared/constants/importable';
 import { ImportExportView } from './components/ImportExportView';
 
 export const PermissionsAdminView = () => (
-  <ImportExportView title="Permissions" endpoint="refData" dataTypes={['permissions']} />
-=======
-import { PERMISSION_IMPORTABLE_DATA_TYPES } from 'shared/constants/importable';
-import { ImporterView } from './components/ImporterView';
-
-export const PermissionsAdminView = () => (
-  <ImporterView
+  <ImportExportView
     title="Permissions"
     endpoint="refData"
     dataTypes={PERMISSION_IMPORTABLE_DATA_TYPES}
   />
->>>>>>> 273d6e1e
 );