import React from 'react';
import { ImporterView } from './components/ImporterView';

const ALLOWLIST = [
  'additionalInvoiceLine',
  'administeredVaccine',
  'allergy',
  'careplan',
  'certifiableVaccine',
  'country',
  'department',
  'diagnosis',
  'dischargeDisposition',
  'division',
  'drug',
  'ethnicity',
  'facility',
  'imagingType',
  'invoiceLineType',
  'invoicePriceChangeType',
  'labTestCategory',
  'labTestLaboratory',
  'labTestMethod',
  'labTestPriority',
  'labTestType',
  'location',
  'manufacturer',
  'medicalarea',
  'nationality',
  'nursingzone',
  'occupation',
  'patientBillingType',
  'patient',
  'procedureType',
  'religion',
  'settlement',
  'subdivision',
  'triageReason',
  'user',
  'scheduledVaccine',
  'village',
  'xRayImagingArea',
  'ctScanImagingArea',
  'ultrasoundImagingArea',
  'echocardiogramImagingArea',
  'mriImagingArea',
  'mammogramImagingArea',
  'ecgImagingArea',
  'holterMonitorImagingArea',
  'endoscopyImagingArea',
  'fluroscopyImagingArea',
  'angiogramImagingArea',
  'colonoscopyImagingArea',
  'vascularStudyImagingArea',
  'stressTestImagingArea',
<<<<<<< HEAD
  'arrivalMode',
=======
  'referralSource',
>>>>>>> 8880e04a
];

export const ReferenceDataAdminView = () => (
  <ImporterView
    title="Import reference data"
    endpoint="admin/importRefData"
    whitelist={ALLOWLIST}
  />
);<|MERGE_RESOLUTION|>--- conflicted
+++ resolved
@@ -53,11 +53,8 @@
   'colonoscopyImagingArea',
   'vascularStudyImagingArea',
   'stressTestImagingArea',
-<<<<<<< HEAD
+  'referralSource',
   'arrivalMode',
-=======
-  'referralSource',
->>>>>>> 8880e04a
 ];
 
 export const ReferenceDataAdminView = () => (
