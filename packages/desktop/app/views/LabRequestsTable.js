--- conflicted
+++ resolved
@@ -19,7 +19,6 @@
   ({ status = '', loadEncounter, loadLabRequest, searchParameters }) => {
     const publishedStatus = status === LAB_REQUEST_STATUSES.PUBLISHED;
 
-<<<<<<< HEAD
     const columns = useMemo(() => {
       return [
         {
@@ -36,7 +35,7 @@
         { key: 'requestId', title: 'Test ID', accessor: getRequestId, sortable: false },
         { key: 'labTestPanelName', title: 'Panel' },
         { key: 'testCategory', title: 'Test category', accessor: getRequestType },
-        { key: 'requestedDate', title: 'Requested at time', accessor: getDateTime },
+        { key: 'requestedDate', title: 'Requested at time', accessor: getDateWithTimeTooltip },
         publishedStatus
           ? { key: 'publishedDate', title: 'Completed', accessor: getPublishedDate }
           : { key: 'priority', title: 'Priority', accessor: getPriority },
@@ -50,42 +49,6 @@
       ];
     }, [publishedStatus]);
     const dispatch = useDispatch();
-=======
-  const columns = useMemo(() => {
-    return [
-      {
-        key: 'displayId',
-        accessor: getPatientDisplayId,
-      },
-      {
-        key: 'patientName',
-        title: 'Patient',
-        accessor: getPatientName,
-        maxWidth: 200,
-        sortable: false,
-      },
-      { key: 'requestId', title: 'Test ID', accessor: getRequestId, sortable: false },
-      { key: 'labTestPanelName', title: 'Panel' },
-      { key: 'testCategory', title: 'Test category', accessor: getRequestType },
-      { key: 'requestedDate', title: 'Requested at time', accessor: getDateWithTimeTooltip },
-      publishedStatus
-        ? { key: 'publishedDate', title: 'Completed', accessor: getPublishedDate }
-        : { key: 'priority', title: 'Priority', accessor: getPriority },
-      {
-        key: 'status',
-        title: 'Status',
-        accessor: getStatus,
-        maxWidth: 200,
-        sortable: !publishedStatus,
-      },
-    ];
-  }, [publishedStatus]);
-  const dispatch = useDispatch();
-  const { loadEncounter } = useEncounter();
-  const { loadLabRequest, searchParameters } = useLabRequest(
-    publishedStatus ? LabRequestSearchParamKeys.Published : LabRequestSearchParamKeys.All,
-  );
->>>>>>> 7835c40d
 
     const selectLab = async lab => {
       await loadEncounter(lab.encounterId);
