--- conflicted
+++ resolved
@@ -19,7 +19,6 @@
   ({ status = '', loadEncounter, loadLabRequest, searchParameters }) => {
     const publishedStatus = status === LAB_REQUEST_STATUSES.PUBLISHED;
 
-<<<<<<< HEAD
     const columns = useMemo(() => {
       return [
         {
@@ -31,54 +30,25 @@
           title: 'Patient',
           accessor: getPatientName,
           maxWidth: 200,
+          sortable: false,
         },
-        { key: 'requestId', title: 'Test ID', accessor: getRequestId },
+        { key: 'requestId', title: 'Test ID', accessor: getRequestId, sortable: false },
+        { key: 'labTestPanelName', title: 'Panel' },
         { key: 'testCategory', title: 'Test category', accessor: getRequestType },
-        { key: 'labTestPanelName', title: 'Panel' },
         { key: 'requestedDate', title: 'Requested at time', accessor: getDateTime },
-        { key: 'requestedBy', title: 'Requested by', accessor: getRequestedBy },
         publishedStatus
-          ? { key: 'publishedDate', title: 'Published', accessor: getPublishedDate }
+          ? { key: 'publishedDate', title: 'Completed', accessor: getPublishedDate }
           : { key: 'priority', title: 'Priority', accessor: getPriority },
+        {
+          key: 'status',
+          title: 'Status',
+          accessor: getStatus,
+          maxWidth: 200,
+          sortable: !publishedStatus,
+        },
       ];
     }, [publishedStatus]);
     const dispatch = useDispatch();
-=======
-  const columns = useMemo(() => {
-    return [
-      {
-        key: 'displayId',
-        accessor: getPatientDisplayId,
-      },
-      {
-        key: 'patientName',
-        title: 'Patient',
-        accessor: getPatientName,
-        maxWidth: 200,
-        sortable: false,
-      },
-      { key: 'requestId', title: 'Test ID', accessor: getRequestId, sortable: false },
-      { key: 'labTestPanelName', title: 'Panel' },
-      { key: 'testCategory', title: 'Test category', accessor: getRequestType },
-      { key: 'requestedDate', title: 'Requested at time', accessor: getDateTime },
-      publishedStatus
-        ? { key: 'publishedDate', title: 'Completed', accessor: getPublishedDate }
-        : { key: 'priority', title: 'Priority', accessor: getPriority },
-      {
-        key: 'status',
-        title: 'Status',
-        accessor: getStatus,
-        maxWidth: 200,
-        sortable: !publishedStatus,
-      },
-    ];
-  }, [publishedStatus]);
-  const dispatch = useDispatch();
-  const { loadEncounter } = useEncounter();
-  const { loadLabRequest, searchParameters } = useLabRequest(
-    publishedStatus ? LabRequestSearchParamKeys.Published : LabRequestSearchParamKeys.All,
-  );
->>>>>>> 861f93dd
 
     const selectLab = async lab => {
       await loadEncounter(lab.encounterId);
