import React from 'react';
import { connect, useSelector } from 'react-redux';
import { push } from 'connected-react-router';
import styled from 'styled-components';
import { Divider, Box } from '@material-ui/core';
import { ENCOUNTER_TYPES } from 'shared/constants';
import {
  Button,
  BackButton,
  EncounterTopBar,
  connectRoutedModal,
  ContentPane,
} from '../../components';
import { DiagnosisView } from '../../components/DiagnosisView';
import { DischargeModal } from '../../components/DischargeModal';
import { MoveModal } from '../../components/MoveModal';
import { ChangeEncounterTypeModal } from '../../components/ChangeEncounterTypeModal';
import { ChangeDepartmentModal } from '../../components/ChangeDepartmentModal';
import { LoadingIndicator } from '../../components/LoadingIndicator';
import { PatientInfoPane } from '../../components/PatientInfoPane';
import { TabDisplay } from '../../components/TabDisplay';
import { TwoColumnDisplay } from '../../components/TwoColumnDisplay';
import {
  VitalsPane,
  NotesPane,
  ProcedurePane,
  LabsPane,
  ImagingPane,
  EncounterMedicationPane,
  DocumentsPane,
  ProgramsPane,
  InvoicingPane,
  EncounterInfoPane,
} from './panes';
import { DropdownButton } from '../../components/DropdownButton';
import { Colors, ENCOUNTER_OPTIONS_BY_VALUE } from '../../constants';
import { useEncounter } from '../../contexts/Encounter';
import { useLocalisation } from '../../contexts/Localisation';
import { useAuth } from '../../contexts/Auth';
import { useUrlSearchParams } from '../../utils/useUrlSearchParams';

const getIsTriage = encounter => ENCOUNTER_OPTIONS_BY_VALUE[encounter.encounterType].triageFlowOnly;

export const ENCOUNTER_TAB_NAMES = {
  VITALS: 'vitals',
  NOTES: 'notes',
  PROCEDURES: 'procedures',
  LABS: 'labs',
  IMAGING: 'imaging',
  MEDICATION: 'medication',
  PROGRAMS: 'programs',
};

const TABS = [
  {
    label: 'Vitals',
    key: ENCOUNTER_TAB_NAMES.VITALS,
    render: props => <VitalsPane {...props} />,
  },
  {
    label: 'Notes',
    key: ENCOUNTER_TAB_NAMES.NOTES,
    render: props => <NotesPane {...props} />,
  },
  {
    label: 'Procedures',
    key: ENCOUNTER_TAB_NAMES.PROCEDURES,
    render: props => <ProcedurePane {...props} />,
  },
  {
    label: 'Labs',
    key: ENCOUNTER_TAB_NAMES.LABS,
    render: props => <LabsPane {...props} />,
  },
  {
    label: 'Imaging',
    key: ENCOUNTER_TAB_NAMES.IMAGING,
    render: props => <ImagingPane {...props} />,
  },
  {
    label: 'Medication',
    key: ENCOUNTER_TAB_NAMES.MEDICATION,
    render: props => <EncounterMedicationPane {...props} />,
  },
  {
    label: 'Programs',
    key: ENCOUNTER_TAB_NAMES.PROGRAMS,
    render: ({ encounter, ...props }) => (
      <ProgramsPane endpoint={`encounter/${encounter.Id}/programResponses`} {...props} />
    ),
  },
  {
    label: 'Documents',
    key: 'documents',
    render: props => <DocumentsPane {...props} />,
  },
  {
    label: 'Invoicing',
    key: 'invoicing',
    render: props => <InvoicingPane {...props} />,
    condition: getLocalisation => getLocalisation('features.enableInvoicing'),
  },
];

const RoutedDischargeModal = connectRoutedModal('/patients/encounter', 'discharge')(DischargeModal);
const RoutedChangeEncounterTypeModal = connectRoutedModal(
  '/patients/encounter',
  'changeType',
)(ChangeEncounterTypeModal);
const RoutedChangeDepartmentModal = connectRoutedModal(
  '/patients/encounter',
  'changeDepartment',
)(ChangeDepartmentModal);
const RoutedMoveModal = connectRoutedModal('/patients/encounter', 'move')(MoveModal);

const EncounterActionDropdown = connect(null, dispatch => ({
  onDischargeOpen: () => dispatch(push('/patients/encounter/discharge')),
  onChangeEncounterType: newType => dispatch(push(`/patients/encounter/changeType/${newType}`)),
  onViewSummary: () => dispatch(push('/patients/encounter/summary')),
  onChangeLocation: () => dispatch(push('/patients/encounter/move')),
  onChangeDepartment: () => dispatch(push('/patients/encounter/changeDepartment')),
}))(
  ({
    encounter,
    onDischargeOpen,
    onChangeEncounterType,
    onChangeLocation,
    onCancelLocationChange,
    onFinaliseLocationChange,
    onChangeDepartment,
    onViewSummary,
  }) => {
    if (encounter.endDate) {
      return (
        <Button variant="outlined" color="primary" onClick={onViewSummary}>
          View discharge summary
        </Button>
      );
    }

    const progression = {
      [ENCOUNTER_TYPES.TRIAGE]: 0,
      [ENCOUNTER_TYPES.OBSERVATION]: 1,
      [ENCOUNTER_TYPES.EMERGENCY]: 2,
      [ENCOUNTER_TYPES.ADMISSION]: 3,
    };
    const isProgressionForward = (currentState, nextState) =>
      progression[nextState] > progression[currentState];
    const actions = [
      {
        label: 'Move to active ED care',
        onClick: () => onChangeEncounterType(ENCOUNTER_TYPES.OBSERVATION),
        condition: () => isProgressionForward(encounter.encounterType, ENCOUNTER_TYPES.OBSERVATION),
      },
      {
        label: 'Move to emergency short stay',
        onClick: () => onChangeEncounterType(ENCOUNTER_TYPES.EMERGENCY),
        condition: () => isProgressionForward(encounter.encounterType, ENCOUNTER_TYPES.EMERGENCY),
      },
      {
        label: 'Admit to hospital',
        onClick: () => onChangeEncounterType(ENCOUNTER_TYPES.ADMISSION),
        condition: () => isProgressionForward(encounter.encounterType, ENCOUNTER_TYPES.ADMISSION),
      },
      {
        label: 'Finalise location change',
        condition: () => encounter.plannedLocation,
        onClick: onFinaliseLocationChange,
      },
      {
        label: 'Cancel location change',
        condition: () => encounter.plannedLocation,
        onClick: onCancelLocationChange,
      },
      {
        label: 'Discharge without being seen',
        onClick: onDischargeOpen,
        condition: () => encounter.encounterType === ENCOUNTER_TYPES.TRIAGE,
      },
      {
        label: 'Discharge',
        onClick: onDischargeOpen,
        condition: () => encounter.encounterType !== ENCOUNTER_TYPES.TRIAGE,
      },
      {
        label: 'Change department',
        onClick: onChangeDepartment,
      },
      {
        label: 'Change location',
        condition: () => !encounter.plannedLocation,
        onClick: onChangeLocation,
      },
    ].filter(action => !action.condition || action.condition());

    return <DropdownButton actions={actions} />;
  },
);

const EncounterActions = ({ encounter }) => (
  <>
    <EncounterActionDropdown encounter={encounter} />
    <RoutedDischargeModal encounter={encounter} />
    <RoutedChangeEncounterTypeModal encounter={encounter} />
    <RoutedChangeDepartmentModal encounter={encounter} />
    <RoutedMoveModal encounter={encounter} />
  </>
);

function getHeaderText({ encounterType }) {
  switch (encounterType) {
    case ENCOUNTER_TYPES.TRIAGE:
      return 'Triage';
    case ENCOUNTER_TYPES.OBSERVATION:
      return 'Active ED patient';
    case ENCOUNTER_TYPES.EMERGENCY:
      return 'Emergency Short Stay';
    case ENCOUNTER_TYPES.ADMISSION:
      return 'Hospital Admission';
    case ENCOUNTER_TYPES.CLINIC:
    case ENCOUNTER_TYPES.IMAGING:
    default:
      return 'Patient Encounter';
  }
}

const GridColumnContainer = styled.div`
  // set min-width to 0 to stop the grid column getting bigger than it's parent
  // as grid column children default to min-width: auto @see https://www.w3.org/TR/css3-grid-layout/#min-size-auto
  min-width: 0;
`;

// Todo: Remove when breadcrumbs are added
const BreadcrumbsPlaceholder = styled.div`
  background: white;
  padding: 12px 0 6px 20px;
  border-bottom: 1px solid ${Colors.softOutline};

  .MuiButton-root {
    font-size: 12px;
  }
`;

<<<<<<< HEAD
const StyledTabDisplay = styled(TabDisplay)`
  filter: drop-shadow(2px 2px 25px rgba(0, 0, 0, 0.1));
  border-radius: 5px;
  border: 1px solid ${Colors.outline};
  background: white;

  .MuiTabs-root {
    margin-left: -12px;
  }

  .MuiTabs-scroller {
    border-bottom: 1px solid #ebebeb;
  }
`;

=======
>>>>>>> eb7e3a91
export const EncounterView = () => {
  const query = useUrlSearchParams();
  const { getLocalisation } = useLocalisation();
  const patient = useSelector(state => state.patient);
  const { encounter, isLoadingEncounter } = useEncounter();
  const { facility } = useAuth();
  const [currentTab, setCurrentTab] = React.useState(query.get('tab') || 'vitals');
  const disabled = encounter?.endDate || patient.death;

  if (!encounter || isLoadingEncounter || patient.loading) return <LoadingIndicator />;

  const visibleTabs = TABS.filter(tab => !tab.condition || tab.condition(getLocalisation));

  return (
    <TwoColumnDisplay>
      <PatientInfoPane patient={patient} disabled={disabled} />
      <GridColumnContainer>
        <BreadcrumbsPlaceholder>
          <BackButton to="/patients/view" />
        </BreadcrumbsPlaceholder>
        <EncounterTopBar
          title={getHeaderText(encounter)}
          subTitle={facility?.name}
          encounter={encounter}
        >
          <EncounterActions encounter={encounter} />
        </EncounterTopBar>
        <ContentPane>
          <EncounterInfoPane encounter={encounter} />
          <Box mt={4} mb={4}>
            <Divider />
          </Box>
          <DiagnosisView
            encounter={encounter}
            isTriage={getIsTriage(encounter)}
            disabled={disabled}
          />
        </ContentPane>
        <ContentPane>
<<<<<<< HEAD
          <StyledTabDisplay
=======
          <TabDisplay
>>>>>>> eb7e3a91
            tabs={visibleTabs}
            currentTab={currentTab}
            onTabSelect={setCurrentTab}
            encounter={encounter}
            disabled={disabled}
          />
        </ContentPane>
      </GridColumnContainer>
    </TwoColumnDisplay>
  );
};<|MERGE_RESOLUTION|>--- conflicted
+++ resolved
@@ -241,7 +241,6 @@
   }
 `;
 
-<<<<<<< HEAD
 const StyledTabDisplay = styled(TabDisplay)`
   filter: drop-shadow(2px 2px 25px rgba(0, 0, 0, 0.1));
   border-radius: 5px;
@@ -257,8 +256,6 @@
   }
 `;
 
-=======
->>>>>>> eb7e3a91
 export const EncounterView = () => {
   const query = useUrlSearchParams();
   const { getLocalisation } = useLocalisation();
@@ -298,11 +295,7 @@
           />
         </ContentPane>
         <ContentPane>
-<<<<<<< HEAD
           <StyledTabDisplay
-=======
-          <TabDisplay
->>>>>>> eb7e3a91
             tabs={visibleTabs}
             currentTab={currentTab}
             onTabSelect={setCurrentTab}
