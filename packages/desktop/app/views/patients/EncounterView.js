--- conflicted
+++ resolved
@@ -86,11 +86,7 @@
     label: 'Programs',
     key: ENCOUNTER_TAB_NAMES.PROGRAMS,
     render: ({ encounter, ...props }) => (
-<<<<<<< HEAD
-      <ProgramsPane endpoint={`encounter/${encounter.id}/programResponses`} {...props} />
-=======
       <EncounterProgramsPane endpoint={`encounter/${encounter.id}/programResponses`} {...props} />
->>>>>>> 8d5e3c22
     ),
   },
   {
