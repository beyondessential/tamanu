import React, { useEffect, useState } from 'react';
import { useSelector } from 'react-redux';
import styled from 'styled-components';
import { Divider, Box } from '@material-ui/core';
import { ENCOUNTER_TYPES } from '@tamanu/constants';
import { useEncounter } from '../../contexts/Encounter';
import { useLocalisation } from '../../contexts/Localisation';
import { useUrlSearchParams } from '../../utils/useUrlSearchParams';
import { EncounterTopBar, ContentPane } from '../../components';
import { DiagnosisView } from '../../components/DiagnosisView';
import { LoadingIndicator } from '../../components/LoadingIndicator';
import { TabDisplay } from '../../components/TabDisplay';
import { useApi } from '../../api';
import {
  VitalsPane,
  NotesPane,
  ProcedurePane,
  LabsPane,
  ImagingPane,
  EncounterMedicationPane,
  DocumentsPane,
  EncounterProgramsPane,
  InvoicingPane,
  EncounterInfoPane,
} from './panes';
import { Colors, ENCOUNTER_OPTIONS_BY_VALUE } from '../../constants';
import { ENCOUNTER_TAB_NAMES } from '../../constants/encounterTabNames';
import { EncounterActions } from './components';
import { useReferenceData } from '../../api/queries';
import { useAuth } from '../../contexts/Auth';
import { VitalChartDataProvider } from '../../contexts/VitalChartData';
import { TranslatedText } from '../../components/Translation/TranslatedText';

const getIsTriage = encounter => ENCOUNTER_OPTIONS_BY_VALUE[encounter.encounterType].triageFlowOnly;

const TABS = [
  {
    label: <TranslatedText stringId="encounter.tabs.vitals" fallback="Vitals" />,
    key: ENCOUNTER_TAB_NAMES.VITALS,
    render: props => (
      <VitalChartDataProvider>
        <VitalsPane {...props} />
      </VitalChartDataProvider>
    ),
  },
  {
<<<<<<< HEAD
    label: <TranslatedText stringId="encounter.tabs.notes" fallback="Notes" />,
=======
    label: <TranslatedText stringId="encounter.tab.note" fallback="Notes" />,
>>>>>>> d0ebd6e4
    key: ENCOUNTER_TAB_NAMES.NOTES,
    render: props => <NotesPane {...props} />,
  },
  {
    label: <TranslatedText stringId="encounter.tabs.procedures" fallback="Procedures" />,
    key: ENCOUNTER_TAB_NAMES.PROCEDURES,
    render: props => <ProcedurePane {...props} />,
  },
  {
<<<<<<< HEAD
    label: <TranslatedText stringId="encounter.tabs.labs" fallback="Labs" />,
=======
    label: <TranslatedText stringId="encounter.tab.labs" fallback="Labs" />,
>>>>>>> d0ebd6e4
    key: ENCOUNTER_TAB_NAMES.LABS,
    render: props => <LabsPane {...props} />,
  },
  {
    label: <TranslatedText stringId="encounter.tabs.imaging" fallback="Imaging" />,
    key: ENCOUNTER_TAB_NAMES.IMAGING,
    render: props => <ImagingPane {...props} />,
  },
  {
    label: <TranslatedText stringId="encounter.tabs.medication" fallback="Medication" />,
    key: ENCOUNTER_TAB_NAMES.MEDICATION,
    render: props => <EncounterMedicationPane {...props} />,
  },
  {
    label: <TranslatedText stringId="encounter.tabs.forms" fallback="Forms" />,
    key: ENCOUNTER_TAB_NAMES.FORMS,
    render: props => <EncounterProgramsPane {...props} />,
  },
  {
    label: <TranslatedText stringId="encounter.tabs.documents" fallback="Documents" />,
    key: ENCOUNTER_TAB_NAMES.DOCUMENTS,
    render: props => <DocumentsPane {...props} />,
  },
  {
    label: <TranslatedText stringId="encounter.tabs.invoicing" fallback="Invoicing" />,
    key: ENCOUNTER_TAB_NAMES.INVOICING,
    render: props => <InvoicingPane {...props} />,
    condition: getLocalisation => getLocalisation('features.enableInvoicing'),
  },
];

function getHeaderText({ encounterType }) {
  switch (encounterType) {
    case ENCOUNTER_TYPES.TRIAGE:
<<<<<<< HEAD
      return <TranslatedText stringId="encounter.type.triage" fallback="Triage" />;
    case ENCOUNTER_TYPES.OBSERVATION:
      return <TranslatedText stringId="encounter.type.observation" fallback="Active ED patient" />;
    case ENCOUNTER_TYPES.EMERGENCY:
      return <TranslatedText stringId="encounter.type.emergency" fallback="Emergency short stay" />;
    case ENCOUNTER_TYPES.ADMISSION:
      return <TranslatedText stringId="encounter.type.admission" fallback="Hospital admission" />;
=======
      return <TranslatedText stringId="encounter.header.triage" fallback="Triage" />;
    case ENCOUNTER_TYPES.OBSERVATION:
      return <TranslatedText stringId="encounter.header.edPatient" fallback="Active ED patient" />;
    case ENCOUNTER_TYPES.EMERGENCY:
      return (
        <TranslatedText
          stringId="encounter.header.emergencyShortStay"
          fallback="Emergency Short Stay"
        />
      );
    case ENCOUNTER_TYPES.ADMISSION:
      return (
        <TranslatedText
          stringId="encounter.header.hospitalAdmission"
          fallback="Hospital Admission"
        />
      );
>>>>>>> d0ebd6e4
    case ENCOUNTER_TYPES.CLINIC:
    case ENCOUNTER_TYPES.IMAGING:
    default:
      return (
<<<<<<< HEAD
        <TranslatedText stringId="encounter.type.patientEncounter" fallback="Patient Encounter" />
=======
        <TranslatedText stringId="encounter.header.patientEncounter" fallback="Patient Encounter" />
>>>>>>> d0ebd6e4
      );
  }
}

const GridColumnContainer = styled.div`
  // set min-width to 0 to stop the grid column getting bigger than it's parent
  // as grid column children default to min-width: auto @see https://www.w3.org/TR/css3-grid-layout/#min-size-auto
  min-width: 0;
`;

const StyledTabDisplay = styled(TabDisplay)`
  box-shadow: 2px 2px 25px rgba(0, 0, 0, 0.1);
  border-radius: 5px;
  border: 1px solid ${Colors.outline};
  background: white;

  .MuiTabs-root {
    margin-left: -12px;
  }

  .MuiTabs-scroller {
    border-bottom: 1px solid #ebebeb;
  }
`;

export const EncounterView = () => {
  const api = useApi();
  const query = useUrlSearchParams();
  const { getLocalisation } = useLocalisation();
  const { facility } = useAuth();
  const patient = useSelector(state => state.patient);
  const { encounter, isLoadingEncounter } = useEncounter();
  const { data: patientBillingTypeData } = useReferenceData(encounter?.patientBillingTypeId);
  const [currentTab, setCurrentTab] = useState(query.get('tab') || ENCOUNTER_TAB_NAMES.VITALS);
  const disabled = encounter?.endDate || patient.death;

  useEffect(() => {
    api.post(`user/recently-viewed-patients/${patient.id}`);
  }, [api, patient.id]);

  if (!encounter || isLoadingEncounter || patient.loading) return <LoadingIndicator />;

  const visibleTabs = TABS.filter(tab => !tab.condition || tab.condition(getLocalisation));

  return (
    <GridColumnContainer>
      <EncounterTopBar
        title={getHeaderText(encounter)}
        subTitle={encounter.location?.facility?.name}
        encounter={encounter}
      >
        {(facility.id === encounter.location.facilityId || encounter.endDate) &&
          // Hide all actions if encounter type is Vaccination or Survey Response,
          // as they should only contain 1 survey response or vaccination and discharged automatically,
          // no need to show any summaries or actions
          ![ENCOUNTER_TYPES.VACCINATION, ENCOUNTER_TYPES.SURVEY_RESPONSE].includes(
            encounter.encounterType,
          ) && <EncounterActions encounter={encounter} />}
      </EncounterTopBar>
      <ContentPane>
        <EncounterInfoPane
          encounter={encounter}
          getLocalisation={getLocalisation}
          patientBillingType={patientBillingTypeData?.name}
        />
        <Box mt={4} mb={4}>
          <Divider />
        </Box>
        <DiagnosisView
          encounter={encounter}
          isTriage={getIsTriage(encounter)}
          disabled={disabled}
        />
      </ContentPane>
      <ContentPane>
        <StyledTabDisplay
          tabs={visibleTabs}
          currentTab={currentTab}
          onTabSelect={setCurrentTab}
          encounter={encounter}
          patient={patient}
          disabled={disabled}
        />
      </ContentPane>
    </GridColumnContainer>
  );
};<|MERGE_RESOLUTION|>--- conflicted
+++ resolved
@@ -44,11 +44,7 @@
     ),
   },
   {
-<<<<<<< HEAD
     label: <TranslatedText stringId="encounter.tabs.notes" fallback="Notes" />,
-=======
-    label: <TranslatedText stringId="encounter.tab.note" fallback="Notes" />,
->>>>>>> d0ebd6e4
     key: ENCOUNTER_TAB_NAMES.NOTES,
     render: props => <NotesPane {...props} />,
   },
@@ -58,11 +54,7 @@
     render: props => <ProcedurePane {...props} />,
   },
   {
-<<<<<<< HEAD
     label: <TranslatedText stringId="encounter.tabs.labs" fallback="Labs" />,
-=======
-    label: <TranslatedText stringId="encounter.tab.labs" fallback="Labs" />,
->>>>>>> d0ebd6e4
     key: ENCOUNTER_TAB_NAMES.LABS,
     render: props => <LabsPane {...props} />,
   },
@@ -97,7 +89,6 @@
 function getHeaderText({ encounterType }) {
   switch (encounterType) {
     case ENCOUNTER_TYPES.TRIAGE:
-<<<<<<< HEAD
       return <TranslatedText stringId="encounter.type.triage" fallback="Triage" />;
     case ENCOUNTER_TYPES.OBSERVATION:
       return <TranslatedText stringId="encounter.type.observation" fallback="Active ED patient" />;
@@ -105,34 +96,11 @@
       return <TranslatedText stringId="encounter.type.emergency" fallback="Emergency short stay" />;
     case ENCOUNTER_TYPES.ADMISSION:
       return <TranslatedText stringId="encounter.type.admission" fallback="Hospital admission" />;
-=======
-      return <TranslatedText stringId="encounter.header.triage" fallback="Triage" />;
-    case ENCOUNTER_TYPES.OBSERVATION:
-      return <TranslatedText stringId="encounter.header.edPatient" fallback="Active ED patient" />;
-    case ENCOUNTER_TYPES.EMERGENCY:
-      return (
-        <TranslatedText
-          stringId="encounter.header.emergencyShortStay"
-          fallback="Emergency Short Stay"
-        />
-      );
-    case ENCOUNTER_TYPES.ADMISSION:
-      return (
-        <TranslatedText
-          stringId="encounter.header.hospitalAdmission"
-          fallback="Hospital Admission"
-        />
-      );
->>>>>>> d0ebd6e4
     case ENCOUNTER_TYPES.CLINIC:
     case ENCOUNTER_TYPES.IMAGING:
     default:
       return (
-<<<<<<< HEAD
-        <TranslatedText stringId="encounter.type.patientEncounter" fallback="Patient Encounter" />
-=======
         <TranslatedText stringId="encounter.header.patientEncounter" fallback="Patient Encounter" />
->>>>>>> d0ebd6e4
       );
   }
 }
