--- conflicted
+++ resolved
@@ -318,42 +318,14 @@
         />
       </ContentPane>
       <ContentPane>
-        <TabDisplay
+        <StyledTabDisplay
           tabs={visibleTabs}
           currentTab={currentTab}
           onTabSelect={setCurrentTab}
           encounter={encounter}
-<<<<<<< HEAD
           disabled={disabled}
         />
       </ContentPane>
     </GridColumnContainer>
-=======
-        >
-          <EncounterActions encounter={encounter} />
-        </EncounterTopBar>
-        <ContentPane>
-          <EncounterInfoPane encounter={encounter} />
-          <Box mt={4} mb={4}>
-            <Divider />
-          </Box>
-          <DiagnosisView
-            encounter={encounter}
-            isTriage={getIsTriage(encounter)}
-            disabled={disabled}
-          />
-        </ContentPane>
-        <ContentPane>
-          <StyledTabDisplay
-            tabs={visibleTabs}
-            currentTab={currentTab}
-            onTabSelect={setCurrentTab}
-            encounter={encounter}
-            disabled={disabled}
-          />
-        </ContentPane>
-      </GridColumnContainer>
-    </TwoColumnDisplay>
->>>>>>> ef6dfddf
   );
 };