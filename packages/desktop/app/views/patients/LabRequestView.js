import React, { useState } from 'react';
import { useSelector } from 'react-redux';
import styled from 'styled-components';
import { Box, Divider } from '@material-ui/core';
import { Timelapse, Business, AssignmentLate } from '@material-ui/icons';
import { LAB_REQUEST_STATUSES, LAB_REQUEST_STATUS_CONFIG } from '@tamanu/shared/constants';
import { useAuth } from '../../contexts/Auth';
import BeakerIcon from '../../assets/images/beaker.svg';
import TestCategoryIcon from '../../assets/images/testCategory.svg';
import { usePatientNavigation } from '../../utils/usePatientNavigation';
import { useLabRequest } from '../../contexts/LabRequest';
import {
  Heading2,
  Tile,
  TileContainer,
  MenuButton,
  DateDisplay,
  OutlinedButton,
  TileTag,
  MODAL_TRANSITION_DURATION,
} from '../../components';
import { LoadingIndicator } from '../../components/LoadingIndicator';
import { LabRequestChangeLabModal } from './components/LabRequestChangeLabModal';
import { LabRequestNoteForm } from '../../forms/LabRequestNoteForm';
import { LabRequestChangeStatusModal } from './components/LabRequestChangeStatusModal';
import { LabRequestPrintModal } from './components/LabRequestPrintModal';
import { LabRequestCancelModal } from './components/LabRequestCancelModal';
import { LabRequestResultsTable } from './components/LabRequestResultsTable';
import { LabRequestLogModal } from './components/LabRequestLogModal';
import { LabRequestCard } from './components/LabRequestCard';
import { LabRequestChangePriorityModal } from './components/LabRequestChangePriorityModal';
import { LabRequestRecordSampleModal } from './components/LabRequestRecordSampleModal';
import { useUrlSearchParams } from '../../utils/useUrlSearchParams';
import { LabRequestPrintLabelModal } from '../../components/PatientPrinting/modals/LabRequestPrintLabelModal';
import { LabRequestSampleDetailsModal } from './components/LabRequestSampleDetailsModal';
import { Colors } from '../../constants';

const Container = styled.div`
  padding: 12px 30px;
`;

const Rule = styled(Divider)`
  margin: 0 0 20px 0;
`;

const HIDDEN_STATUSES = [
  LAB_REQUEST_STATUSES.DELETED,
  LAB_REQUEST_STATUSES.CANCELLED,
  LAB_REQUEST_STATUSES.ENTERED_IN_ERROR,
];

const MODAL_IDS = {
  CHANGE_STATUS: 'changeStatus',
  VIEW_STATUS_LOG: 'viewStatusLog',
  RECORD_SAMPLE: 'recordSample',
  SAMPLE_DETAILS: 'sampleDetails',
  PRINT: 'print',
  LABEL_PRINT: 'labelPrint',
  CHANGE_LABORATORY: 'changeLaboratory',
  CHANGE_PRIORITY: 'changePriority',
  CANCEL: 'cancel',
};

const MODALS = {
  [MODAL_IDS.CHANGE_STATUS]: LabRequestChangeStatusModal,
  [MODAL_IDS.VIEW_STATUS_LOG]: LabRequestLogModal,
  [MODAL_IDS.RECORD_SAMPLE]: LabRequestRecordSampleModal,
  [MODAL_IDS.SAMPLE_DETAILS]: LabRequestSampleDetailsModal,
  [MODAL_IDS.PRINT]: LabRequestPrintModal,
  [MODAL_IDS.LABEL_PRINT]: ({ labRequest, ...props }) => (
    <LabRequestPrintLabelModal {...props} labRequests={[labRequest]} />
  ),
  [MODAL_IDS.CHANGE_LABORATORY]: LabRequestChangeLabModal,
  [MODAL_IDS.CHANGE_PRIORITY]: LabRequestChangePriorityModal,
  [MODAL_IDS.CANCEL]: LabRequestCancelModal,
};

const Menu = ({ setModal, status, disabled }) => {
  const menuActions = {
    'Print label': () => {
      setModal(MODAL_IDS.LABEL_PRINT);
    },
  };

  if (status !== LAB_REQUEST_STATUSES.PUBLISHED) {
    menuActions['Cancel request'] = () => {
      setModal(MODAL_IDS.CANCEL);
    };
  }
  return <MenuButton disabled={disabled} status={status} actions={menuActions} />;
};

export const LabRequestView = () => {
  const query = useUrlSearchParams();
  const { ability } = useAuth();
  const [modalId, setModalId] = useState(query.get('modal'));
  const [modalOpen, setModalOpen] = useState(false);
  const { isLoading, labRequest, updateLabRequest } = useLabRequest();
  const { navigateToLabRequest } = usePatientNavigation();

  const closeModal = () => {
    setModalOpen(false);
    /**
     * Wait for close animation to finish this is somewhat of a hack to
     * get around the issue of the modal contents mounting vanishing before
     * the closing animation is complete.
     * @see NASS-745 https://linear.app/bes/issue/NASS-745/contents-of-modals-mount-in-a-weird-way-that-is-causing-issues
     */
    setTimeout(() => {
      setModalId(null);
    }, MODAL_TRANSITION_DURATION);
  };

  const patient = useSelector(state => state.patient);

  const updateLabReq = async data => {
    await updateLabRequest(labRequest.id, data);
    navigateToLabRequest(labRequest.id);
  };

  const handleChangeModalId = id => {
    setModalId(id);
    setModalOpen(true);
  };

  if (isLoading) return <LoadingIndicator />;

  const canWriteLabRequest = ability?.can('write', 'LabRequest');
<<<<<<< HEAD
  const canWriteLabRequestStatus = ability?.can('write', 'LabRequestStatus');

  const canWriteLabTest = ability?.can('write', 'LabTest');
  const canWriteLabTestResult = ability?.can('write', 'LabTestResult');
=======
  const canWriteLabTest = ability?.can('write', 'LabTest');
>>>>>>> 9e952a92

  const isHidden = HIDDEN_STATUSES.includes(labRequest.status);
  const areLabRequestsReadOnly = !canWriteLabRequest || isHidden;
  const areLabTestsReadOnly = !canWriteLabTest || isHidden;
  const areLabTestResultsReadOnly = !canWriteLabTestResult;
  // If the value of status is enteredInError or deleted, it should display to the user as Cancelled
  const displayStatus = areLabRequestsReadOnly ? LAB_REQUEST_STATUSES.CANCELLED : labRequest.status;

  const ActiveModal = MODALS[modalId] || null;
  const actions =
    labRequest.status === LAB_REQUEST_STATUSES.SAMPLE_NOT_COLLECTED
      ? { 'Record sample': () => handleChangeModalId(MODAL_IDS.RECORD_SAMPLE) }
      : {
          Edit: () => handleChangeModalId(MODAL_IDS.RECORD_SAMPLE),
          'View Details': () => handleChangeModalId(MODAL_IDS.SAMPLE_DETAILS),
        };

  return (
    <Container>
      <Heading2 gutterBottom>Labs</Heading2>
      <LabRequestCard
        labRequest={labRequest}
        isReadOnly={areLabRequestsReadOnly}
        actions={
          <Box display="flex" alignItems="center">
            <OutlinedButton
              disabled={isHidden}
              onClick={() => {
                handleChangeModalId(MODAL_IDS.PRINT);
              }}
            >
              Print request
            </OutlinedButton>
            <Menu setModal={handleChangeModalId} status={labRequest.status} disabled={isHidden} />
          </Box>
        }
      />
      <LabRequestNoteForm labRequestId={labRequest.id} isReadOnly={areLabRequestsReadOnly} />
      <TileContainer>
        <Tile
          Icon={() => <img src={TestCategoryIcon} alt="test category" />}
          text="Test Category"
          main={labRequest.category?.name || '-'}
        />
        <Tile
          Icon={Timelapse}
          text="Status"
          main={
            <TileTag $color={LAB_REQUEST_STATUS_CONFIG[labRequest.status]?.color}>
              {LAB_REQUEST_STATUS_CONFIG[displayStatus]?.label || 'Unknown'}
            </TileTag>
          }
          actions={{
            ...(!areLabRequestsReadOnly &&
              canWriteLabRequestStatus && {
                'Change status': () => {
                  handleChangeModalId(MODAL_IDS.CHANGE_STATUS);
                },
              }),
            'View status log': () => {
              handleChangeModalId(MODAL_IDS.VIEW_STATUS_LOG);
            },
          }}
        />
        <Tile
          Icon={() => <img src={BeakerIcon} alt="beaker" />}
          text="Sample collected"
          isReadOnly={areLabRequestsReadOnly}
          main={
            <>
              <DateDisplay
                color={labRequest.sampleTime ? 'unset' : Colors.softText}
                date={labRequest.sampleTime}
                showTime
              />
            </>
          }
          actions={actions}
        />
        <Tile
          Icon={Business}
          text="Laboratory"
          main={labRequest.laboratory?.name || '-'}
          isReadOnly={areLabRequestsReadOnly}
          actions={{
            'Change laboratory': () => {
              handleChangeModalId(MODAL_IDS.CHANGE_LABORATORY);
            },
          }}
        />
        <Tile
          Icon={AssignmentLate}
          text="Priority"
          main={labRequest.priority?.name || '-'}
          isReadOnly={areLabRequestsReadOnly}
          actions={{
            'Change priority': () => {
              handleChangeModalId(MODAL_IDS.CHANGE_PRIORITY);
            },
          }}
        />
      </TileContainer>
      <Rule />

      <LabRequestResultsTable
        labRequest={labRequest}
        patient={patient}
        isReadOnly={areLabTestsReadOnly}
        areLabTestResultsReadOnly={areLabTestResultsReadOnly}
      />
      {modalId && (
        <ActiveModal
          labRequest={labRequest}
          patient={patient}
          updateLabReq={updateLabReq}
          open={modalOpen}
          onClose={closeModal}
        />
      )}
    </Container>
  );
};<|MERGE_RESOLUTION|>--- conflicted
+++ resolved
@@ -126,14 +126,11 @@
   if (isLoading) return <LoadingIndicator />;
 
   const canWriteLabRequest = ability?.can('write', 'LabRequest');
-<<<<<<< HEAD
   const canWriteLabRequestStatus = ability?.can('write', 'LabRequestStatus');
 
   const canWriteLabTest = ability?.can('write', 'LabTest');
   const canWriteLabTestResult = ability?.can('write', 'LabTestResult');
-=======
-  const canWriteLabTest = ability?.can('write', 'LabTest');
->>>>>>> 9e952a92
+
 
   const isHidden = HIDDEN_STATUSES.includes(labRequest.status);
   const areLabRequestsReadOnly = !canWriteLabRequest || isHidden;
