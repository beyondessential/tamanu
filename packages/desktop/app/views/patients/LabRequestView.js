--- conflicted
+++ resolved
@@ -2,44 +2,25 @@
 import { useSelector } from 'react-redux';
 import { useParams } from 'react-router-dom';
 import { LAB_REQUEST_STATUSES, LAB_REQUEST_STATUS_CONFIG, NOTE_TYPES } from 'shared/constants';
-<<<<<<< HEAD
-=======
 import { usePatientNavigation } from '../../utils/usePatientNavigation';
 import { useLabRequest } from '../../contexts/LabRequest';
 import { useApi, useSuggester } from '../../api';
-import { useCertificate } from '../../utils/useCertificate';
-import { ContentPane } from '../../components/ContentPane';
-import { LoadingIndicator } from '../../components/LoadingIndicator';
-import { DataFetchingTable } from '../../components/Table';
-import { ManualLabResultModal } from '../../components/ManualLabResultModal';
-import { FormGrid } from '../../components/FormGrid';
->>>>>>> b84c413b
 import {
   SelectInput,
   DateInput,
   TextInput,
   DateTimeInput,
   AutocompleteField,
-<<<<<<< HEAD
   SimpleTopBar,
   Modal,
   ConfirmCancelRow,
-  DeleteButton,
   ContentPane,
   DataFetchingTable,
   FormGrid,
 } from '../../components';
-import { usePatientNavigation } from '../../utils/usePatientNavigation';
-import { useLabRequest } from '../../contexts/LabRequest';
-import { useApi, useSuggester } from '../../api';
 import { useCertificate } from '../../utils/useCertificate';
+import { LoadingIndicator } from '../../components/LoadingIndicator';
 import { ManualLabResultModal } from '../../components/ManualLabResultModal';
-import { LoadingIndicator } from '../../components/LoadingIndicator';
-import { ConfirmModal } from '../../components/ConfirmModal';
-=======
-} from '../../components/Field';
-import { ConfirmCancelRow } from '../../components/ButtonRow';
->>>>>>> b84c413b
 import { LabRequestPrintout } from '../../components/PatientPrinting/LabRequestPrintout';
 import { DropdownButton } from '../../components/DropdownButton';
 import { LabRequestNoteForm } from '../../forms/LabRequestNoteForm';
