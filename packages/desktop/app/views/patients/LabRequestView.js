import React, { useState, useCallback, useMemo, useEffect } from 'react';
import { useDispatch, useSelector } from 'react-redux';
import { push } from 'connected-react-router';
import { useParams } from 'react-router-dom';

import { Button, DeleteButton } from '../../components/Button';
import { ContentPane } from '../../components/ContentPane';
import { LoadingIndicator } from '../../components/LoadingIndicator';
import { DataFetchingTable } from '../../components/Table';
import { ManualLabResultModal } from '../../components/ManualLabResultModal';

import { TopBar } from '../../components/TopBar';
import { FormGrid } from '../../components/FormGrid';
import {
  SelectInput,
  DateInput,
  TextInput,
  DateTimeInput,
  AutocompleteField,
} from '../../components/Field';
import { ConfirmCancelRow } from '../../components/ButtonRow';
import { ConfirmModal } from '../../components/ConfirmModal';

import { LAB_REQUEST_STATUS_LABELS } from '../../constants';

import { capitaliseFirstLetter } from '../../utils/capitalise';
import { getCompletedDate, getMethod } from '../../utils/lab';
import { Modal } from '../../components/Modal';
import { LabRequestNoteForm } from '../../forms/LabRequestNoteForm';
import { LabRequestAuditPane } from '../../components/LabRequestAuditPane';
import { useLabRequest } from '../../contexts/LabRequest';
import { useApi, useSuggester } from '../../api';

import { LabRequestPrintout } from '../../components/PatientPrinting/LabRequestPrintout';
import { useCertificate } from '../../utils/useCertificate';
import { DropdownButton } from '../../components/DropdownButton';

const makeRangeStringAccessor = sex => ({ labTestType }) => {
  const max = sex === 'male' ? labTestType.maleMax : labTestType.femaleMax;
  const min = sex === 'male' ? labTestType.maleMin : labTestType.femaleMin;
  const hasMax = max || max === 0;
  const hasMin = min || min === 0;

  if (hasMin && hasMax) return `${min} - ${max}`;
  if (hasMin) return `>${min}`;
  if (hasMax) return `<${max}`;
  return 'N/A';
};

const columns = sex => [
  { title: 'Test', key: 'type', accessor: row => row.labTestType.name },
  {
    title: 'Result',
    key: 'result',
    accessor: ({ result }) => (result ? capitaliseFirstLetter(result) : ''),
  },
  { title: 'Clinical range', key: 'reference', accessor: makeRangeStringAccessor(sex) },
  { title: 'Method', key: 'labTestMethod', accessor: getMethod, sortable: false },
  { title: 'Laboratory officer', key: 'laboratoryOfficer' },
  { title: 'Verification', key: 'verification' },
  { title: 'Completed', key: 'completedDate', accessor: getCompletedDate, sortable: false },
];

const ResultsPane = React.memo(({ labRequest, patient }) => {
  const [activeTest, setActiveTest] = useState(null);
  const [isModalOpen, setModalOpen] = useState(false);

  const closeModal = useCallback(() => setModalOpen(false), [setModalOpen]);
  const openModal = useCallback(
    test => {
      setActiveTest(test);
      setModalOpen(true);
    },
    [setActiveTest],
  );

  const sexAppropriateColumns = columns(patient.sex);

  return (
    <>
      <ManualLabResultModal
        open={isModalOpen}
        labRequest={labRequest}
        labTest={activeTest}
        onClose={closeModal}
      />
      <DataFetchingTable
        columns={sexAppropriateColumns}
        endpoint={`labRequest/${labRequest.id}/tests`}
        onRowClick={openModal}
      />
    </>
  );
});

const ChangeLabStatusModal = ({ status: currentStatus, updateLabReq, open, onClose }) => {
  const [status, setStatus] = useState(currentStatus);
  const updateLabStatus = useCallback(async () => {
    await updateLabReq({ status });
    onClose();
  }, [updateLabReq, status, onClose]);
  const labStatuses = useMemo(
    () => [
      { value: 'reception_pending', label: 'Reception pending' },
      { value: 'results_pending', label: 'Results pending' },
      { value: 'to_be_verified', label: 'To be verified' },
      { value: 'verified', label: 'Verified' },
      { value: 'published', label: 'Published' },
    ],
    [],
  );
  return (
    <>
      <Modal open={open} onClose={onClose} title="Change lab request status">
        <FormGrid columns={1}>
          <SelectInput
            label="Status"
            name="status"
            options={labStatuses}
            value={status}
            onChange={({ target: { value } }) => setStatus(value)}
          />
          <ConfirmCancelRow onConfirm={updateLabStatus} confirmText="Save" onCancel={onClose} />
        </FormGrid>
      </Modal>
    </>
  );
};

const ChangeLaboratoryModal = ({ laboratory, updateLabReq, open, onClose }) => {
  const [lab, setLab] = useState(laboratory);
  const laboratorySuggester = useSuggester('labTestLaboratory');
  const updateLab = useCallback(async () => {
    await updateLabReq({
      labTestLaboratoryId: lab,
    });
    onClose();
  }, [updateLabReq, lab, onClose]);
  return (
    <>
      <Modal open={open} onClose={onClose} title="Change lab request laboratory">
        <FormGrid columns={1}>
          <AutocompleteField
            label="Laboratory"
            field={{ name: 'labTestLaboratoryId' }}
            suggester={laboratorySuggester}
            value={lab}
            onChange={({ target: { value } }) => {
              setLab(value);
            }}
          />
          <ConfirmCancelRow onConfirm={updateLab} confirmText="Save" onCancel={onClose} />
        </FormGrid>
      </Modal>
    </>
  );
};

const DeleteRequestModal = ({ updateLabReq, open, onClose }) => {
  const params = useParams();
  const dispatch = useDispatch();
  const deleteLabRequest = useCallback(async () => {
    await updateLabReq({
      status: 'deleted',
    });
    onClose();
    dispatch(
      push(`/patients/${params.category}/${params.patientId}/encounter/${params.encounterId}`),
    );
  }, [updateLabReq, onClose, dispatch, params.category, params.patientId, params.encounterId]);

  return (
    <>
      <ConfirmModal
        title="Delete lab request"
        open={open}
        text="WARNING: This action is irreversible!"
        subText="Are you sure you want to delete this lab request?"
        onCancel={onClose}
        onConfirm={deleteLabRequest}
        ConfirmButton={DeleteButton}
        confirmButtonText="Delete"
      />
    </>
  );
};

const PrintModal = ({ labRequest, patient, open, onClose }) => {
  const api = useApi();
  const certificateData = useCertificate();
  const [notes, setNotes] = useState([]);
  const [tests, setTests] = useState([]);
  const [encounter, setEncounter] = useState({});
  const [notesLoading, setNotesLoading] = useState(false);
  const [testsLoading, setTestsLoading] = useState(false);
  const [encounterLoading, setEncounterLoading] = useState(false);

  useEffect(() => {
    setEncounterLoading(true);
    (async () => {
      const res = await api.get(`encounter/${labRequest.encounterId}`);
      setEncounter(res);
    })();
    setEncounterLoading(false);
  }, [api, labRequest.encounterId]);

  useEffect(() => {
    setTestsLoading(true);
    (async () => {
      const res = await api.get(`labRequest/${labRequest.id}/tests`);
      setTests(res.data);
    })();
    setTestsLoading(false);
  }, [api, labRequest.id]);
  useEffect(() => {
    setNotesLoading(true);
    (async () => {
      const res = await api.get(`labRequest/${labRequest.id}/notes`);
      setNotes(res.data);
    })();
    setNotesLoading(false);
  }, [api, labRequest.id]);

  return (
    <>
      <Modal title="Lab Request" open={open} onClose={onClose} width="md" printable>
        {encounterLoading || testsLoading || notesLoading ? (
          <LoadingIndicator />
        ) : (
          <LabRequestPrintout
            labRequestData={{ ...labRequest, tests, notes }}
            patientData={patient}
            encounterData={encounter}
            certificateData={certificateData}
          />
        )}
      </Modal>
    </>
  );
};

const LabRequestActionDropdown = ({ labRequest, patient, updateLabReq }) => {
  const { modal } = useParams();
  const [statusModalOpen, setStatusModalOpen] = useState(modal === 'status');
  const [printModalOpen, setPrintModalOpen] = useState(modal === 'print');
  const [labModalOpen, setLabModalOpen] = useState(modal === 'laboratory');
  const [deleteModalOpen, setDeleteModalOpen] = useState(modal === 'delete');

  const api = useApi();
  const [hasTests, setHasTests] = useState(true); // default to true to hide delete button at first

  // show delete button if no test has results
  useEffect(() => {
    (async () => {
      const { data: tests } = await api.get(`/labRequest/${labRequest.id}/tests`);
      const testsWithResults = tests.filter(t => t.result);
      if (!testsWithResults.length) {
        setHasTests(false);
      }
    })();
  }, [api, labRequest, setHasTests]);

  const actions = [
    { label: 'Change status', onClick: () => setStatusModalOpen(true) },
    { label: 'Print lab request', onClick: () => setPrintModalOpen(true) },
    { label: 'Change laboratory', onClick: () => setLabModalOpen(true) },
  ];

  if (!hasTests) {
    actions.push({ label: 'Delete', onClick: () => setDeleteModalOpen(true) });
  }

  return (
    <>
      <ChangeLabStatusModal
        status={labRequest.status}
        updateLabReq={updateLabReq}
        open={statusModalOpen}
        onClose={() => setStatusModalOpen(false)}
      />
      <PrintModal
        labRequest={labRequest}
        patient={patient}
        open={printModalOpen}
        onClose={() => setPrintModalOpen(false)}
      />
      <DeleteRequestModal
        labRequestId={labRequest.id}
        updateLabReq={updateLabReq}
        open={deleteModalOpen}
        onClose={() => setDeleteModalOpen(false)}
      />
      <ChangeLaboratoryModal
        laboratory={labRequest.laboratory}
        updateLabReq={updateLabReq}
        open={labModalOpen}
        onClose={() => setLabModalOpen(false)}
      />
      <DropdownButton actions={actions} />
    </>
  );
};

const LabRequestInfoPane = ({ labRequest, refreshLabRequest }) => (
  <FormGrid columns={3}>
    <TextInput value={labRequest.displayId} label="Request ID" />
    <TextInput value={(labRequest.category || {}).name} label="Request type" />
    <TextInput value={labRequest.urgent ? 'Urgent' : 'Standard'} label="Urgency" />
    <TextInput value={(labRequest.priority || {}).name} label="Priority" />
    <TextInput value={LAB_REQUEST_STATUS_LABELS[labRequest.status] || 'Unknown'} label="Status" />
    <TextInput value={(labRequest.laboratory || {}).name} label="Laboratory" />
    <DateInput value={labRequest.requestedDate} label="Requested date" />
    <DateTimeInput value={labRequest.sampleTime} label="Sample date" />
    <LabRequestNoteForm labRequest={labRequest} refreshLabRequest={refreshLabRequest} />
  </FormGrid>
);

export const LabRequestView = () => {
  const { isLoading, labRequest, updateLabRequest, loadLabRequest } = useLabRequest();
  const patient = useSelector(state => state.patient);
  const params = useParams();
  const dispatch = useDispatch();

  const updateLabReq = useCallback(
    async data => {
      await updateLabRequest(labRequest.id, data);
      await dispatch(
        push(
          `/patients/${params.category}/${patient.id}/encounter/${params.encounterId}/lab-request/${labRequest.id}`,
        ),
      );
    },
    [labRequest, updateLabRequest, patient.id, params.encounterId, params.category, dispatch],
  );
  const refreshLabRequest = useCallback(async () => {
    await loadLabRequest(labRequest.id);
    dispatch(
      push(
        `/patients/${params.category}/${patient.id}/encounter/${params.encounterId}/lab-request/${labRequest.id}`,
      ),
    );
  }, [labRequest.id, loadLabRequest, patient.id, params.encounterId, params.category, dispatch]);

  const onBack = () =>
    dispatch(
      push(`/patients/${params.category}/${params.patientId}/encounter/${params.encounterId}`),
    );

  if (isLoading) return <LoadingIndicator />;
  return (
<<<<<<< HEAD
    <div>
      <TopBar title="Lab request">
        <div>
=======
    <TwoColumnDisplay>
      <PatientInfoPane patient={patient} />
      <div>
        <TopBar title="Lab request">
>>>>>>> ef6dfddf
          <LabRequestActionDropdown
            labRequest={labRequest}
            patient={patient}
            updateLabReq={updateLabReq}
          />
<<<<<<< HEAD
        </div>
      </TopBar>
      <Button onClick={onBack}>&lt; Back to encounter information</Button>
      <ContentPane>
        <LabRequestInfoPane labRequest={labRequest} refreshLabRequest={refreshLabRequest} />
      </ContentPane>
      <ResultsPane labRequest={labRequest} patient={patient} />
      <LabRequestAuditPane labRequest={labRequest} />
    </div>
=======
        </TopBar>
        <BackLink />
        <ContentPane>
          <LabRequestInfoPane labRequest={labRequest} refreshLabRequest={refreshLabRequest} />
        </ContentPane>
        <ContentPane>
          <ResultsPane labRequest={labRequest} patient={patient} />
        </ContentPane>
        <ContentPane>
          <LabRequestAuditPane labRequest={labRequest} />
        </ContentPane>
      </div>
    </TwoColumnDisplay>
>>>>>>> ef6dfddf
  );
};<|MERGE_RESOLUTION|>--- conflicted
+++ resolved
@@ -348,45 +348,26 @@
 
   if (isLoading) return <LoadingIndicator />;
   return (
-<<<<<<< HEAD
     <div>
       <TopBar title="Lab request">
         <div>
-=======
-    <TwoColumnDisplay>
-      <PatientInfoPane patient={patient} />
-      <div>
-        <TopBar title="Lab request">
->>>>>>> ef6dfddf
           <LabRequestActionDropdown
             labRequest={labRequest}
             patient={patient}
             updateLabReq={updateLabReq}
           />
-<<<<<<< HEAD
         </div>
       </TopBar>
       <Button onClick={onBack}>&lt; Back to encounter information</Button>
       <ContentPane>
         <LabRequestInfoPane labRequest={labRequest} refreshLabRequest={refreshLabRequest} />
       </ContentPane>
-      <ResultsPane labRequest={labRequest} patient={patient} />
-      <LabRequestAuditPane labRequest={labRequest} />
+      <ContentPane>
+        <ResultsPane labRequest={labRequest} patient={patient} />
+      </ContentPane>
+      <ContentPane>
+        <LabRequestAuditPane labRequest={labRequest} />
+      </ContentPane>
     </div>
-=======
-        </TopBar>
-        <BackLink />
-        <ContentPane>
-          <LabRequestInfoPane labRequest={labRequest} refreshLabRequest={refreshLabRequest} />
-        </ContentPane>
-        <ContentPane>
-          <ResultsPane labRequest={labRequest} patient={patient} />
-        </ContentPane>
-        <ContentPane>
-          <LabRequestAuditPane labRequest={labRequest} />
-        </ContentPane>
-      </div>
-    </TwoColumnDisplay>
->>>>>>> ef6dfddf
   );
 };