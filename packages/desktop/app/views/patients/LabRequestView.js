import React, { useState } from 'react';
import { useSelector } from 'react-redux';
import styled from 'styled-components';
import { Box, Divider } from '@material-ui/core';
<<<<<<< HEAD
import { Timelapse, Business, AssignmentLate, Category } from '@material-ui/icons';
=======
import { Timelapse, Business, AssignmentLate } from '@material-ui/icons';
>>>>>>> 02112264
import { LAB_REQUEST_STATUSES, LAB_REQUEST_STATUS_CONFIG } from 'shared/constants';
import BeakerIcon from '../../assets/images/beaker.svg';
import TestCategoryIcon from '../../assets/images/testCategory.svg';
import { usePatientNavigation } from '../../utils/usePatientNavigation';
import { useLabRequest } from '../../contexts/LabRequest';
import {
  Heading2,
  Tile,
  TileContainer,
  MenuButton,
  DateDisplay,
  OutlinedButton,
  TileTag,
  SmallBodyText,
} from '../../components';
import { LoadingIndicator } from '../../components/LoadingIndicator';
import { LabRequestChangeLabModal } from './components/LabRequestChangeLabModal';
import { LabRequestNoteForm } from '../../forms/LabRequestNoteForm';
import { LabRequestChangeStatusModal } from './components/LabRequestChangeStatusModal';
import { LabRequestPrintModal } from './components/LabRequestPrintModal';
import { LabRequestCancelModal } from './components/LabRequestCancelModal';
import { LabRequestResultsTable } from './components/LabRequestResultsTable';
import { LabRequestLogModal } from './components/LabRequestLogModal';
import { LabRequestCard } from './components/LabRequestCard';
import { LabRequestChangePriorityModal } from './components/LabRequestChangePriorityModal';
import { LabRequestRecordSampleModal } from './components/LabRequestRecordSampleModal';
import { useUrlSearchParams } from '../../utils/useUrlSearchParams';
<<<<<<< HEAD
=======
import { LabRequestPrintLabelModal } from '../../components/PatientPrinting/modals/LabRequestPrintLabelModal';
>>>>>>> 02112264

const Container = styled.div`
  padding: 12px 30px;
`;

const Rule = styled(Divider)`
  margin: 0 0 20px 0;
`;

const HIDDEN_STATUSES = [
  LAB_REQUEST_STATUSES.DELETED,
  LAB_REQUEST_STATUSES.CANCELLED,
  LAB_REQUEST_STATUSES.ENTERED_IN_ERROR,
];

const MODALS = {
  CHANGE_STATUS: 'changeStatus',
  VIEW_STATUS_LOG: 'viewStatusLog',
  RECORD_SAMPLE: 'recordSample',
  PRINT: 'print',
<<<<<<< HEAD
=======
  LABEL_PRINT: 'labelPrint',
>>>>>>> 02112264
  CHANGE_LABORATORY: 'changeLaboratory',
  CHANGE_PRIORITY: 'changePriority',
  CANCEL: 'cancel',
};

const Menu = ({ setModal, status }) => {
<<<<<<< HEAD
  // Todo: add print label action in WAITM-659
  // const menuActions = {
  //   'Print label': () => {
  //     setModal(MODALS.PRINT);
  //   },
  // };
  const menuActions = {};
=======
  const menuActions = {
    'Print label': () => {
      setModal(MODALS.LABEL_PRINT);
    },
  };
>>>>>>> 02112264

  if (status !== LAB_REQUEST_STATUSES.PUBLISHED) {
    menuActions['Cancel request'] = () => {
      setModal(MODALS.CANCEL);
    };
  }
  return <MenuButton status={status} actions={menuActions} />;
};

export const LabRequestView = () => {
  const query = useUrlSearchParams();
  const [modal, setModal] = useState(query.get('modal'));
  const { isLoading, labRequest, updateLabRequest } = useLabRequest();
  const { navigateToLabRequest } = usePatientNavigation();

  const closeModal = () => {
    setModal(null);
  };

  const patient = useSelector(state => state.patient);

  const updateLabReq = async data => {
    await updateLabRequest(labRequest.id, data);
    navigateToLabRequest(labRequest.id);
  };

  if (isLoading) return <LoadingIndicator />;

  const isReadOnly = HIDDEN_STATUSES.includes(labRequest.status);
  // If the value of status is enteredInError or deleted, it should display to the user as Cancelled
  const displayStatus = isReadOnly ? LAB_REQUEST_STATUSES.CANCELLED : labRequest.status;

  return (
    <Container>
      <Heading2 gutterBottom>Labs</Heading2>
      <LabRequestCard
        labRequest={labRequest}
        isReadOnly={isReadOnly}
        actions={
          <Box display="flex" alignItems="center">
            <OutlinedButton
              onClick={() => {
                setModal(MODALS.PRINT);
              }}
            >
              Print request
            </OutlinedButton>
            <Menu setModal={setModal} status={labRequest.status} />
          </Box>
        }
      />
      <LabRequestNoteForm labRequestId={labRequest.id} isReadOnly={isReadOnly} />
      <TileContainer>
<<<<<<< HEAD
        <Tile Icon={Category} text="Test Category" main={labRequest.category?.name} />
=======
        <Tile
          Icon={() => <img src={TestCategoryIcon} alt="test category" />}
          text="Test Category"
          main={labRequest.category?.name}
        />
>>>>>>> 02112264
        <Tile
          Icon={Timelapse}
          text="Status"
          main={
            <TileTag $color={LAB_REQUEST_STATUS_CONFIG[labRequest.status]?.color}>
<<<<<<< HEAD
              {LAB_REQUEST_STATUS_CONFIG[labRequest.status]?.label || 'Unknown'}
=======
              {LAB_REQUEST_STATUS_CONFIG[displayStatus]?.label || 'Unknown'}
>>>>>>> 02112264
            </TileTag>
          }
          isReadOnly={isReadOnly}
          actions={{
            'Change status': () => {
              setModal(MODALS.CHANGE_STATUS);
            },
            'View status log': () => {
              setModal(MODALS.VIEW_STATUS_LOG);
            },
          }}
<<<<<<< HEAD
        />
        <Tile
          text="Sample collected"
          main={
            <>
              <DateDisplay date={labRequest.sampleTime} showTime />
              <Box display="flex" alignItem="center">
                <SmallBodyText style={{ marginRight: 3 }} color="textTertiary">
                  Site:
                </SmallBodyText>
                <SmallBodyText>{labRequest?.site?.name || '-'}</SmallBodyText>
              </Box>
            </>
          }
          actions={{
            [labRequest.sampleTime ? 'Edit' : 'Record sample']: () => {
              setModal(MODALS.RECORD_SAMPLE);
            },
          }}
        />
        <Tile
=======
        />
        <Tile
          Icon={() => <img src={BeakerIcon} alt="beaker" />}
          text="Sample collected"
          main={
            <>
              <DateDisplay date={labRequest.sampleTime} showTime />
              <Box display="flex" alignItem="center">
                <SmallBodyText style={{ marginRight: 3 }} color="textTertiary">
                  Site:
                </SmallBodyText>
                <SmallBodyText>{labRequest?.site?.name || '-'}</SmallBodyText>
              </Box>
            </>
          }
          actions={{
            [labRequest.sampleTime ? 'Edit' : 'Record sample']: () => {
              setModal(MODALS.RECORD_SAMPLE);
            },
          }}
        />
        <Tile
>>>>>>> 02112264
          Icon={Business}
          text="Laboratory"
          main={(labRequest.laboratory || {}).name || 'Unknown'}
          isReadOnly={isReadOnly}
          actions={{
            'Change laboratory': () => {
              setModal(MODALS.CHANGE_LABORATORY);
            },
          }}
        />
        <Tile
          Icon={AssignmentLate}
          text="Priority"
          main={(labRequest.priority || {}).name || 'Unknown'}
          isReadOnly={isReadOnly}
          actions={{
            'Change priority': () => {
              setModal(MODALS.CHANGE_PRIORITY);
            },
          }}
        />
      </TileContainer>
      <Rule />
      <LabRequestResultsTable labRequest={labRequest} patient={patient} isReadOnly={isReadOnly} />
      <LabRequestChangeStatusModal
        labRequest={labRequest}
        updateLabReq={updateLabReq}
        open={modal === MODALS.CHANGE_STATUS}
        onClose={closeModal}
      />
      <LabRequestPrintModal
        labRequest={labRequest}
        patient={patient}
        open={modal === MODALS.PRINT}
        onClose={closeModal}
      />
<<<<<<< HEAD
=======
      <LabRequestPrintLabelModal
        labRequests={[labRequest]}
        open={modal === MODALS.LABEL_PRINT}
        onClose={closeModal}
      />
>>>>>>> 02112264
      <LabRequestChangeLabModal
        labTestLaboratoryId={labRequest.laboratory?.id}
        updateLabReq={updateLabReq}
        open={modal === MODALS.CHANGE_LABORATORY}
        onClose={closeModal}
      />
      <LabRequestRecordSampleModal
        updateLabReq={updateLabReq}
        labRequest={labRequest}
        open={modal === MODALS.RECORD_SAMPLE}
        onClose={closeModal}
      />
      <LabRequestCancelModal
        updateLabReq={updateLabReq}
        labRequestId={labRequest.id}
        open={modal === MODALS.CANCEL}
        onClose={closeModal}
      />
      <LabRequestLogModal
        labRequest={labRequest}
        open={modal === MODALS.VIEW_STATUS_LOG}
        onClose={closeModal}
      />
      <LabRequestChangePriorityModal
        priority={labRequest.labTestPriorityId}
        updateLabReq={updateLabReq}
        open={modal === MODALS.CHANGE_PRIORITY}
        onClose={closeModal}
      />
    </Container>
  );
};<|MERGE_RESOLUTION|>--- conflicted
+++ resolved
@@ -2,11 +2,7 @@
 import { useSelector } from 'react-redux';
 import styled from 'styled-components';
 import { Box, Divider } from '@material-ui/core';
-<<<<<<< HEAD
-import { Timelapse, Business, AssignmentLate, Category } from '@material-ui/icons';
-=======
 import { Timelapse, Business, AssignmentLate } from '@material-ui/icons';
->>>>>>> 02112264
 import { LAB_REQUEST_STATUSES, LAB_REQUEST_STATUS_CONFIG } from 'shared/constants';
 import BeakerIcon from '../../assets/images/beaker.svg';
 import TestCategoryIcon from '../../assets/images/testCategory.svg';
@@ -34,10 +30,7 @@
 import { LabRequestChangePriorityModal } from './components/LabRequestChangePriorityModal';
 import { LabRequestRecordSampleModal } from './components/LabRequestRecordSampleModal';
 import { useUrlSearchParams } from '../../utils/useUrlSearchParams';
-<<<<<<< HEAD
-=======
 import { LabRequestPrintLabelModal } from '../../components/PatientPrinting/modals/LabRequestPrintLabelModal';
->>>>>>> 02112264
 
 const Container = styled.div`
   padding: 12px 30px;
@@ -58,31 +51,18 @@
   VIEW_STATUS_LOG: 'viewStatusLog',
   RECORD_SAMPLE: 'recordSample',
   PRINT: 'print',
-<<<<<<< HEAD
-=======
   LABEL_PRINT: 'labelPrint',
->>>>>>> 02112264
   CHANGE_LABORATORY: 'changeLaboratory',
   CHANGE_PRIORITY: 'changePriority',
   CANCEL: 'cancel',
 };
 
 const Menu = ({ setModal, status }) => {
-<<<<<<< HEAD
-  // Todo: add print label action in WAITM-659
-  // const menuActions = {
-  //   'Print label': () => {
-  //     setModal(MODALS.PRINT);
-  //   },
-  // };
-  const menuActions = {};
-=======
   const menuActions = {
     'Print label': () => {
       setModal(MODALS.LABEL_PRINT);
     },
   };
->>>>>>> 02112264
 
   if (status !== LAB_REQUEST_STATUSES.PUBLISHED) {
     menuActions['Cancel request'] = () => {
@@ -136,25 +116,17 @@
       />
       <LabRequestNoteForm labRequestId={labRequest.id} isReadOnly={isReadOnly} />
       <TileContainer>
-<<<<<<< HEAD
-        <Tile Icon={Category} text="Test Category" main={labRequest.category?.name} />
-=======
         <Tile
           Icon={() => <img src={TestCategoryIcon} alt="test category" />}
           text="Test Category"
           main={labRequest.category?.name}
         />
->>>>>>> 02112264
         <Tile
           Icon={Timelapse}
           text="Status"
           main={
             <TileTag $color={LAB_REQUEST_STATUS_CONFIG[labRequest.status]?.color}>
-<<<<<<< HEAD
-              {LAB_REQUEST_STATUS_CONFIG[labRequest.status]?.label || 'Unknown'}
-=======
               {LAB_REQUEST_STATUS_CONFIG[displayStatus]?.label || 'Unknown'}
->>>>>>> 02112264
             </TileTag>
           }
           isReadOnly={isReadOnly}
@@ -166,29 +138,6 @@
               setModal(MODALS.VIEW_STATUS_LOG);
             },
           }}
-<<<<<<< HEAD
-        />
-        <Tile
-          text="Sample collected"
-          main={
-            <>
-              <DateDisplay date={labRequest.sampleTime} showTime />
-              <Box display="flex" alignItem="center">
-                <SmallBodyText style={{ marginRight: 3 }} color="textTertiary">
-                  Site:
-                </SmallBodyText>
-                <SmallBodyText>{labRequest?.site?.name || '-'}</SmallBodyText>
-              </Box>
-            </>
-          }
-          actions={{
-            [labRequest.sampleTime ? 'Edit' : 'Record sample']: () => {
-              setModal(MODALS.RECORD_SAMPLE);
-            },
-          }}
-        />
-        <Tile
-=======
         />
         <Tile
           Icon={() => <img src={BeakerIcon} alt="beaker" />}
@@ -211,7 +160,6 @@
           }}
         />
         <Tile
->>>>>>> 02112264
           Icon={Business}
           text="Laboratory"
           main={(labRequest.laboratory || {}).name || 'Unknown'}
@@ -248,14 +196,11 @@
         open={modal === MODALS.PRINT}
         onClose={closeModal}
       />
-<<<<<<< HEAD
-=======
       <LabRequestPrintLabelModal
         labRequests={[labRequest]}
         open={modal === MODALS.LABEL_PRINT}
         onClose={closeModal}
       />
->>>>>>> 02112264
       <LabRequestChangeLabModal
         labTestLaboratoryId={labRequest.laboratory?.id}
         updateLabReq={updateLabReq}
