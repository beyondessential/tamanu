--- conflicted
+++ resolved
@@ -89,23 +89,6 @@
   );
 });
 
-<<<<<<< HEAD
-const BackLink = () => {
-  const dispatch = useDispatch();
-  return (
-    <Button
-      color="default"
-      variant="text"
-      onClick={() => {
-        dispatch(push('/patients/encounter'));
-      }}
-    >
-      &lt; Back to encounter information
-    </Button>
-  );
-};
-=======
->>>>>>> 61d0336c
 const ChangeLabStatusModal = ({ status: currentStatus, updateLabReq, open, onClose }) => {
   const [status, setStatus] = useState(currentStatus);
   const updateLabStatus = useCallback(async () => {
