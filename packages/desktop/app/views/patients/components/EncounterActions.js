<<<<<<< HEAD
import React, { useMemo } from 'react';
import styled from 'styled-components';
import { Typography } from '@material-ui/core';
import { useParams } from 'react-router-dom';
=======
import React, { useState } from 'react';
>>>>>>> b7a00e18
import { ENCOUNTER_TYPES } from 'shared/constants';
import { useLocalisation } from '../../../contexts/Localisation';
import { DischargeModal } from '../../../components/DischargeModal';
import { ChangeEncounterTypeModal } from '../../../components/ChangeEncounterTypeModal';
import { ChangeDepartmentModal } from '../../../components/ChangeDepartmentModal';
import { ChangeClinicianModal } from '../../../components/ChangeClinicianModal';
import { BeginPatientMoveModal } from './BeginPatientMoveModal';
import { FinalisePatientMoveModal } from './FinalisePatientMoveModal';
import { CancelPatientMoveModal } from './CancelPatientMoveModal';
import { usePatientNavigation } from '../../../utils/usePatientNavigation';
import { Button } from '../../../components';
import { DropdownButton } from '../../../components/DropdownButton';
import { MoveModal } from './MoveModal';
import { EncounterRecordModal } from '../../../components/PatientPrinting/EncounterRecordModal';
import { Colors } from '../../../constants';

const TypographyLink = styled(Typography)`
  color: ${Colors.primary};
  font-weight: 500;
  font-size: 14px;
  line-height: 18px;
  text-decoration: underline;
  text-align: right;
  cursor: pointer;
  padding-top: 10px;
  margin-top: auto;
  transition: 0.5s;
  &:hover {
    color: ${Colors.primaryDark};
  }
`;

const ENCOUNTER_MODALS = {
  NONE: 'none',

  CHANGE_CLINICIAN: 'changeClinician',
  CHANGE_DEPARTMENT: 'changeDepartment',
  CHANGE_LOCATION: 'changeLocation',
  CHANGE_TYPE: 'changeType',

  DISCHARGE: 'discharge',

  BEGIN_MOVE: 'beginMove',
  FINALISE_MOVE: 'finaliseMove',
  CANCEL_MOVE: 'cancelMove',
};

const EncounterActionDropdown = ({ encounter, setOpenModal, setNewEncounterType }) => {
  const { navigateToSummary } = usePatientNavigation();
  const { getLocalisation } = useLocalisation();

  const onChangeEncounterType = type => {
    setNewEncounterType(type);
    setOpenModal(ENCOUNTER_MODALS.CHANGE_TYPE);
  };
  const onDischargeOpen = () => setOpenModal(ENCOUNTER_MODALS.DISCHARGE);
  const onChangeDepartment = () => setOpenModal(ENCOUNTER_MODALS.CHANGE_DEPARTMENT);
  const onChangeClinician = () => setOpenModal(ENCOUNTER_MODALS.CHANGE_CLINICIAN);
  const onPlanLocationChange = () => setOpenModal(ENCOUNTER_MODALS.BEGIN_MOVE);
  const onFinaliseLocationChange = () => setOpenModal(ENCOUNTER_MODALS.FINALISE_MOVE);
  const onCancelLocationChange = () => setOpenModal(ENCOUNTER_MODALS.CANCEL_MOVE);
  const onChangeLocation = () => setOpenModal(ENCOUNTER_MODALS.CHANGE_LOCATION);
  const onViewSummary = () => navigateToSummary();
  const onViewEncounterRecord = () => navigateToEncounter(encounter.id, 'encounterRecord');

  if (encounter.endDate) {
    return (
      <div>
        <Button variant="outlined" color="primary" onClick={onViewSummary}>
          View discharge summary
        </Button>
        <br />
        <TypographyLink onClick={onViewEncounterRecord}>Encounter Record</TypographyLink>
      </div>
    );
  }

  const progression = {
    [ENCOUNTER_TYPES.TRIAGE]: 0,
    [ENCOUNTER_TYPES.OBSERVATION]: 1,
    [ENCOUNTER_TYPES.EMERGENCY]: 2,
    [ENCOUNTER_TYPES.ADMISSION]: 3,
  };
  const isProgressionForward = (currentState, nextState) =>
    progression[nextState] > progression[currentState];

  const enablePatientMoveActions = getLocalisation('features.patientPlannedMove');

  const actions = [
    {
      label: 'Move to active ED care',
      onClick: () => onChangeEncounterType(ENCOUNTER_TYPES.OBSERVATION),
      condition: () => isProgressionForward(encounter.encounterType, ENCOUNTER_TYPES.OBSERVATION),
    },
    {
      label: 'Move to emergency short stay',
      onClick: () => onChangeEncounterType(ENCOUNTER_TYPES.EMERGENCY),
      condition: () => isProgressionForward(encounter.encounterType, ENCOUNTER_TYPES.EMERGENCY),
    },
    {
      label: 'Admit to hospital',
      onClick: () => onChangeEncounterType(ENCOUNTER_TYPES.ADMISSION),
      condition: () => isProgressionForward(encounter.encounterType, ENCOUNTER_TYPES.ADMISSION),
    },
    {
      label: 'Discharge without being seen',
      onClick: onDischargeOpen,
      condition: () => encounter.encounterType === ENCOUNTER_TYPES.TRIAGE,
    },
    {
      label: 'Finalise patient move',
      condition: () => enablePatientMoveActions && encounter.plannedLocation,
      onClick: onFinaliseLocationChange,
    },
    {
      label: 'Cancel patient move',
      condition: () => enablePatientMoveActions && encounter.plannedLocation,
      onClick: onCancelLocationChange,
    },
    {
      label: 'Discharge',
      onClick: onDischargeOpen,
      condition: () => encounter.encounterType !== ENCOUNTER_TYPES.TRIAGE,
    },
    {
      label: 'Move patient',
      condition: () => enablePatientMoveActions && !encounter.plannedLocation,
      onClick: onPlanLocationChange,
    },
    {
      label: 'Change department',
      onClick: onChangeDepartment,
    },
    {
      label: 'Change clinician',
      onClick: onChangeClinician,
    },
    {
      label: 'Change location',
      condition: () => !enablePatientMoveActions && !encounter.plannedLocation,
      onClick: onChangeLocation,
    },
  ].filter(action => !action.condition || action.condition());

  return <DropdownButton actions={actions} />;
};

export const EncounterActions = React.memo(({ encounter }) => {
<<<<<<< HEAD
  const params = useParams();

  const RoutedDischargeModal = useMemo(() => getConnectRoutedModal(params, 'discharge'), [params])(
    DischargeModal,
  );

  const RoutedChangeEncounterTypeModal = useMemo(
    () => getConnectRoutedModal(params, 'changeType'),
    [params],
  )(ChangeEncounterTypeModal);

  const RoutedChangeDepartmentModal = useMemo(
    () => getConnectRoutedModal(params, 'changeDepartment'),
    [params],
  )(ChangeDepartmentModal);

  const RoutedChangeClinicianModal = useMemo(
    () => getConnectRoutedModal(params, 'changeClinician'),
    [params],
  )(ChangeClinicianModal);

  const RoutedCancelMoveModal = useMemo(() => getConnectRoutedModal(params, 'cancelMove'), [
    params,
  ])(CancelPatientMoveModal);

  const RoutedBeginMoveModal = useMemo(() => getConnectRoutedModal(params, 'beginMove'), [params])(
    BeginPatientMoveModal,
  );

  const RoutedFinaliseMoveModal = useMemo(() => getConnectRoutedModal(params, 'finaliseMove'), [
    params,
  ])(FinalisePatientMoveModal);

  const RoutedEncounterRecordModal = useMemo(
    () => getConnectRoutedModal(params, 'encounterRecord'),
    [params],
  )(EncounterRecordModal);

  const RoutedMoveModal = useMemo(() => getConnectRoutedModal(params, 'move'), [params])(MoveModal);

  return (
    <>
      <EncounterActionDropdown encounter={encounter} />
      <RoutedDischargeModal encounter={encounter} />
      <RoutedChangeEncounterTypeModal encounter={encounter} />
      <RoutedChangeDepartmentModal />
      <RoutedChangeClinicianModal />
      <RoutedMoveModal encounter={encounter} />
      <RoutedBeginMoveModal encounter={encounter} />
      <RoutedFinaliseMoveModal encounter={encounter} />
      <RoutedCancelMoveModal encounter={encounter} />
      <RoutedEncounterRecordModal encounter={encounter} />
=======
  const [openModal, setOpenModal] = useState(ENCOUNTER_MODALS.NONE);
  const [newEncounterType, setNewEncounterType] = useState();
  const onClose = () => setOpenModal(ENCOUNTER_MODALS.NONE);

  return (
    <>
      <EncounterActionDropdown
        encounter={encounter}
        setOpenModal={setOpenModal}
        setNewEncounterType={setNewEncounterType}
      />
      <DischargeModal
        encounter={encounter}
        open={openModal === ENCOUNTER_MODALS.DISCHARGE}
        onClose={onClose}
      />
      <ChangeEncounterTypeModal
        encounter={encounter}
        open={openModal === ENCOUNTER_MODALS.CHANGE_TYPE}
        onClose={onClose}
        newType={newEncounterType}
      />
      <ChangeDepartmentModal
        open={openModal === ENCOUNTER_MODALS.CHANGE_DEPARTMENT}
        onClose={onClose}
      />
      <ChangeClinicianModal
        open={openModal === ENCOUNTER_MODALS.CHANGE_CLINICIAN}
        onClose={onClose}
      />
      <MoveModal
        encounter={encounter}
        open={openModal === ENCOUNTER_MODALS.CHANGE_LOCATION}
        onClose={onClose}
      />
      <BeginPatientMoveModal
        encounter={encounter}
        open={openModal === ENCOUNTER_MODALS.BEGIN_MOVE}
        onClose={onClose}
      />
      <FinalisePatientMoveModal
        encounter={encounter}
        open={openModal === ENCOUNTER_MODALS.FINALISE_MOVE}
        onClose={onClose}
      />
      <CancelPatientMoveModal
        encounter={encounter}
        open={openModal === ENCOUNTER_MODALS.CANCEL_MOVE}
        onClose={onClose}
      />
>>>>>>> b7a00e18
    </>
  );
});<|MERGE_RESOLUTION|>--- conflicted
+++ resolved
@@ -1,11 +1,7 @@
-<<<<<<< HEAD
-import React, { useMemo } from 'react';
+import React, { useMemo, useState} from 'react';
 import styled from 'styled-components';
 import { Typography } from '@material-ui/core';
 import { useParams } from 'react-router-dom';
-=======
-import React, { useState } from 'react';
->>>>>>> b7a00e18
 import { ENCOUNTER_TYPES } from 'shared/constants';
 import { useLocalisation } from '../../../contexts/Localisation';
 import { DischargeModal } from '../../../components/DischargeModal';
@@ -54,7 +50,7 @@
 };
 
 const EncounterActionDropdown = ({ encounter, setOpenModal, setNewEncounterType }) => {
-  const { navigateToSummary } = usePatientNavigation();
+  const { navigateToSummary, navigateToEncounter } = usePatientNavigation();
   const { getLocalisation } = useLocalisation();
 
   const onChangeEncounterType = type => {
@@ -154,60 +150,6 @@
 };
 
 export const EncounterActions = React.memo(({ encounter }) => {
-<<<<<<< HEAD
-  const params = useParams();
-
-  const RoutedDischargeModal = useMemo(() => getConnectRoutedModal(params, 'discharge'), [params])(
-    DischargeModal,
-  );
-
-  const RoutedChangeEncounterTypeModal = useMemo(
-    () => getConnectRoutedModal(params, 'changeType'),
-    [params],
-  )(ChangeEncounterTypeModal);
-
-  const RoutedChangeDepartmentModal = useMemo(
-    () => getConnectRoutedModal(params, 'changeDepartment'),
-    [params],
-  )(ChangeDepartmentModal);
-
-  const RoutedChangeClinicianModal = useMemo(
-    () => getConnectRoutedModal(params, 'changeClinician'),
-    [params],
-  )(ChangeClinicianModal);
-
-  const RoutedCancelMoveModal = useMemo(() => getConnectRoutedModal(params, 'cancelMove'), [
-    params,
-  ])(CancelPatientMoveModal);
-
-  const RoutedBeginMoveModal = useMemo(() => getConnectRoutedModal(params, 'beginMove'), [params])(
-    BeginPatientMoveModal,
-  );
-
-  const RoutedFinaliseMoveModal = useMemo(() => getConnectRoutedModal(params, 'finaliseMove'), [
-    params,
-  ])(FinalisePatientMoveModal);
-
-  const RoutedEncounterRecordModal = useMemo(
-    () => getConnectRoutedModal(params, 'encounterRecord'),
-    [params],
-  )(EncounterRecordModal);
-
-  const RoutedMoveModal = useMemo(() => getConnectRoutedModal(params, 'move'), [params])(MoveModal);
-
-  return (
-    <>
-      <EncounterActionDropdown encounter={encounter} />
-      <RoutedDischargeModal encounter={encounter} />
-      <RoutedChangeEncounterTypeModal encounter={encounter} />
-      <RoutedChangeDepartmentModal />
-      <RoutedChangeClinicianModal />
-      <RoutedMoveModal encounter={encounter} />
-      <RoutedBeginMoveModal encounter={encounter} />
-      <RoutedFinaliseMoveModal encounter={encounter} />
-      <RoutedCancelMoveModal encounter={encounter} />
-      <RoutedEncounterRecordModal encounter={encounter} />
-=======
   const [openModal, setOpenModal] = useState(ENCOUNTER_MODALS.NONE);
   const [newEncounterType, setNewEncounterType] = useState();
   const onClose = () => setOpenModal(ENCOUNTER_MODALS.NONE);
@@ -258,7 +200,6 @@
         open={openModal === ENCOUNTER_MODALS.CANCEL_MOVE}
         onClose={onClose}
       />
->>>>>>> b7a00e18
     </>
   );
 });