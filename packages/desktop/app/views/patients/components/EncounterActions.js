--- conflicted
+++ resolved
@@ -105,11 +105,7 @@
     {
       label: (
         <TranslatedText
-<<<<<<< HEAD
-          stringId="encounter.action.admitToObservation"
-=======
           stringId="patient.encounter.action.moveToEdCare"
->>>>>>> d0ebd6e4
           fallback="Move to active ED care"
         />
       ),
@@ -119,13 +115,8 @@
     {
       label: (
         <TranslatedText
-<<<<<<< HEAD
-          stringId="encounter.action.admitToEmergency"
-          fallback="Admit to short stay"
-=======
           stringId="patient.encounter.action.moveToShortStay"
           fallback="Move to emergency short stay"
->>>>>>> d0ebd6e4
         />
       ),
       onClick: () => onChangeEncounterType(ENCOUNTER_TYPES.EMERGENCY),
@@ -133,14 +124,10 @@
     },
     {
       label: (
-<<<<<<< HEAD
-        <TranslatedText stringId="encounter.action.admitToHospital" fallback="Admit to hospital" />
-=======
         <TranslatedText
           stringId="patient.encounter.action.admitToHospital"
           fallback="Admit to hospital"
         />
->>>>>>> d0ebd6e4
       ),
       onClick: () => onChangeEncounterType(ENCOUNTER_TYPES.ADMISSION),
       condition: () => isProgressionForward(encounter.encounterType, ENCOUNTER_TYPES.ADMISSION),
@@ -148,11 +135,7 @@
     {
       label: (
         <TranslatedText
-<<<<<<< HEAD
-          stringId="encounter.action.dischargeWithoutBeingSeen"
-=======
           stringId="patient.encounter.action.dischargeWithoutBeingSeen"
->>>>>>> d0ebd6e4
           fallback="Discharge without being seen"
         />
       ),
@@ -161,77 +144,53 @@
     },
     {
       label: (
-<<<<<<< HEAD
-        <TranslatedText stringId="encounter.action.finaliseMove" fallback="Finalise patient move" />
-=======
         <TranslatedText
           stringId="patient.encounter.action.finalisePatientMove"
           fallback="Finalise patient move"
         />
->>>>>>> d0ebd6e4
       ),
       condition: () => enablePatientMoveActions && encounter.plannedLocation,
       onClick: onFinaliseLocationChange,
     },
     {
       label: (
-<<<<<<< HEAD
-        <TranslatedText stringId="encounter.action.cancelMove" fallback="Cancel patient move" />
-=======
         <TranslatedText
           stringId="patient.encounter.action.cancelPatientMove"
           fallback="Cancel patient move"
         />
->>>>>>> d0ebd6e4
       ),
       condition: () => enablePatientMoveActions && encounter.plannedLocation,
       onClick: onCancelLocationChange,
     },
     {
-<<<<<<< HEAD
-      label: <TranslatedText stringId="encounter.action.discharge" fallback="Discharge" />,
-=======
       label: <TranslatedText stringId="patient.encounter.action.discharge" fallback="Discharge" />,
->>>>>>> d0ebd6e4
       onClick: onDischargeOpen,
       condition: () => encounter.encounterType !== ENCOUNTER_TYPES.TRIAGE,
     },
     {
       // Duplicate "Admit to hospital" as it should display below "Discharge".
       label: (
-<<<<<<< HEAD
-        <TranslatedText stringId="encounter.action.admitToHospital" fallback="Admit to hospital" />
-=======
         <TranslatedText
           stringId="patient.encounter.action.admitToHospital"
           fallback="Admit to hospital"
         />
->>>>>>> d0ebd6e4
       ),
       onClick: () => onChangeEncounterType(ENCOUNTER_TYPES.ADMISSION),
       condition: () => encounter.encounterType === ENCOUNTER_TYPES.CLINIC,
     },
     {
-<<<<<<< HEAD
-      label: <TranslatedText stringId="encounter.action.movePatient" fallback="Move patient" />,
-=======
       label: (
         <TranslatedText stringId="patient.encounter.action.movePatient" fallback="Move patient" />
       ),
->>>>>>> d0ebd6e4
       condition: () => enablePatientMoveActions && !encounter.plannedLocation,
       onClick: onPlanLocationChange,
     },
     {
       label: (
-<<<<<<< HEAD
-        <TranslatedText stringId="encounter.action.changeDepartment" fallback="Change department" />
-=======
         <TranslatedText
           stringId="patient.encounter.action.changeDepartment"
           fallback="Change department"
         />
->>>>>>> d0ebd6e4
       ),
       onClick: onChangeDepartment,
     },
@@ -249,14 +208,10 @@
     },
     {
       label: (
-<<<<<<< HEAD
-        <TranslatedText stringId="encounter.action.changeLocation" fallback="Change location" />
-=======
         <TranslatedText
           stringId="patient.encounter.action.changeLocation"
           fallback="Change location"
         />
->>>>>>> d0ebd6e4
       ),
       condition: () => !enablePatientMoveActions && !encounter.plannedLocation,
       onClick: onChangeLocation,
