--- conflicted
+++ resolved
@@ -20,7 +20,6 @@
 
   const { data: encounter, isLoading: isEncounterLoading } = useEncounterData(
     labRequest.encounterId,
-<<<<<<< HEAD
   );
 
   const { data: additionalData, isLoading: isAdditionalDataLoading } = usePatientAdditionalData(
@@ -34,27 +33,6 @@
     () => api.get(`labRequest/${labRequest.id}/tests`),
   );
 
-=======
-  );
-  const { data: tests, isLoading: areTestsLoading } = useQuery(
-    ['labRequestTests', labRequest.id],
-    async () => {
-      const testsRes = await api.get(`labRequest/${encodeURIComponent(labRequest.id)}/tests`);
-      return testsRes.data;
-    },
-  );
-  const { data: additionalData, isLoading: isAdditionalDataLoading } = usePatientAdditionalData(
-    patient.id,
-  );
-  const { data: notes, isLoading: areNotesLoading } = useQuery(
-    ['labRequestNotes', labRequest.id],
-    async () => {
-      const notesRes = await api.get(`labRequest/${encodeURIComponent(labRequest.id)}/notes`);
-      return notesRes.data;
-    },
-  );
-
->>>>>>> 9ef59caa
   const isVillageEnabled = !!patient.villageId;
   const { data: village = {}, isLoading: isVillageLoading } = useQuery(
     ['referenceData', patient.villageId],
