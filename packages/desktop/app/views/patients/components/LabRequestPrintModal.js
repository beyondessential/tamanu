--- conflicted
+++ resolved
@@ -17,45 +17,32 @@
   const api = useApi();
   const certificate = useCertificate();
 
-<<<<<<< HEAD
-  const { data: encounter, isLoading: isEncounterLoading } = useEncounterData(
+  const { data: encounterData, isLoading: isEncounterLoading } = useEncounterData(
     labRequest.encounterId,
   );
   const { data: additionalData, isLoading: isAdditionalDataLoading } = usePatientAdditionalData(
     patient.id,
   );
   const { data: notePages, isLoading: areNotesLoading } = useLabRequestNotes(labRequest.id);
-  const isVillageEnabled = !!patient?.villageId;
-  const { data: village = {}, isLoading: isVillageLoading } = useQuery(
-    ['village', patient.villageId],
-=======
-  const { data: encounterData, isLoading: encounterLoading } = useEncounterData(
-    labRequest.encounterId,
-  );
-  const { data: additionalData, isLoading: additionalDataLoading } = usePatientAdditionalData(
-    patient.id,
-  );
-  const { data: notePages, isLoading: notesLoading } = useLabRequestNotes(labRequest.id);
 
-  const { data: testsData, isLoading: testsLoading } = useQuery(
+  const { data: testsData, isLoading: areTestsLoading } = useQuery(
     ['labRequest', labRequest.id, 'tests'],
     () => api.get(`labRequest/${labRequest.id}/tests`),
   );
 
-  const { data: village = {}, isLoading: villageQueryLoading } = useQuery(
+  const { data: village = {}, isLoading: isVillageLoading } = useQuery(
     ['referenceData', patient.villageId],
->>>>>>> d7876703
     () => api.get(`referenceData/${encodeURIComponent(patient.villageId)}`),
     { enabled: isVillageEnabled },
   );
   const isLoading =
     isEncounterLoading ||
     areNotesLoading ||
+    areTestsLoading ||    
     isAdditionalDataLoading ||
     (isVillageEnabled && isVillageLoading);
 
   return (
-<<<<<<< HEAD
     <Modal
       title="Lab Request"
       open={open}
@@ -68,29 +55,12 @@
         <LoadingIndicator />
       ) : (
         <LabRequestPrintout
-          labRequests={[{ ...labRequest, notePages }]}
+          labRequests={[{ ...labRequest, tests: testsData.data, notePages }]}
           patient={patient}
           village={village}
           additionalData={additionalData}
           encounter={encounter}
           certificate={certificate}
-=======
-    <Modal title="Lab Request" open={open} onClose={onClose} width="md" printable>
-      {encounterLoading ||
-      additionalDataLoading ||
-      villageLoading ||
-      notesLoading ||
-      testsLoading ? (
-        <LoadingIndicator />
-      ) : (
-        <LabRequestPrintout
-          patient={patient}
-          labRequests={[{ ...labRequest, tests: testsData.data, notePages }]}
-          encounter={encounterData}
-          village={village}
-          additionalData={additionalData}
-          certificateData={certificateData}
->>>>>>> d7876703
         />
       )}
     </Modal>
