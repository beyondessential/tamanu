import React from 'react';
import { useQuery } from '@tanstack/react-query';
import { useApi } from '../../../api';
import {
  useEncounterData,
  usePatientAdditionalData,
  useLabRequestNotes,
} from '../../../api/queries';
import { useCertificate } from '../../../utils/useCertificate';

import { Modal } from '../../../components';
import { LoadingIndicator } from '../../../components/LoadingIndicator';
<<<<<<< HEAD
import { LabRequestPrintout } from '../../../components/PatientPrinting/printouts/LabRequestPrintout';
import { Colors } from '../../../constants';

export const LabRequestPrintModal = React.memo(({ labRequest, patient, open, onClose }) => {
  const api = useApi();
  const certificate = useCertificate();

  const isEncounterEnabled = !!labRequest.encounterId;
  const { data: encounter, isLoading: isEncounterLoading } = useQuery(
    ['encounter', labRequest.encounterId],
    () => api.get(`encounter/${encodeURIComponent(labRequest.encounterId)}`),
    { enabled: isEncounterEnabled },
  );
  const { data: tests, isLoading: areTestsLoading } = useQuery(
    ['labRequestTests', labRequest.id],
    async () => {
      const notesRes = await api.get(`labRequest/${encodeURIComponent(labRequest.id)}/tests`);
      return notesRes.data;
    },
  );
  const { data: notes, isLoading: areNotesLoading } = useQuery(
    ['labRequestNotes', labRequest.id],
    async () => {
      const testsRes = await api.get(`labRequest/${encodeURIComponent(labRequest.id)}/notes`);
      return testsRes.data;
    },
  );
  const { data: additionalData, isLoading: isAdditionalDataLoading } = useQuery(
    ['additionalData', patient.id],
    () => api.get(`patient/${encodeURIComponent(patient.id)}/additionalData`),
  );
  const isVillageEnabled = !!patient?.villageId;
  const { data: village = {}, isLoading: isVillageLoading } = useQuery(
    ['village', patient.villageId],
    () => api.get(`referenceData/${encodeURIComponent(patient.villageId)}`),
    { enabled: isVillageEnabled },
  );
  const isLoading =
    (isEncounterEnabled && isEncounterLoading) ||
    areTestsLoading ||
    areNotesLoading ||
    isAdditionalDataLoading ||
    (isVillageEnabled && isVillageLoading);

  return (
    <Modal
      title="Lab Request"
      open={open}
      onClose={onClose}
      width="md"
      color={Colors.white}
      printable
    >
      {isLoading ? (
        <LoadingIndicator />
      ) : (
        <LabRequestPrintout
          labRequest={{ ...labRequest, tests, notes }}
          patient={patient}
          village={village}
          additionalData={additionalData}
          encounter={encounter}
          certificate={certificate}
=======
import { MultipleLabRequestsPrintout as LabRequestPrintout } from '../../../components/PatientPrinting';

export const LabRequestPrintModal = React.memo(({ labRequest, patient, open, onClose }) => {
  const api = useApi();
  const certificateData = useCertificate();

  const { data: encounter, isLoading: encounterLoading } = useEncounterData(labRequest.encounterId);
  const { data: additionalData, isLoading: additionalDataLoading } = usePatientAdditionalData(
    patient.id,
  );
  const { data: notePages, isLoading: notesLoading } = useLabRequestNotes(labRequest.id);

  const { data: village = {}, isLoading: villageQueryLoading } = useQuery(
    ['referenceData', patient.villageId],
    () => api.get(`referenceData/${encodeURIComponent(patient.villageId)}`),
    {
      enabled: !!patient?.villageId,
    },
  );

  const villageLoading = villageQueryLoading && !!patient?.villageId;

  return (
    <Modal title="Lab Request" open={open} onClose={onClose} width="md" printable>
      {encounterLoading || additionalDataLoading || villageLoading || notesLoading ? (
        <LoadingIndicator />
      ) : (
        <LabRequestPrintout
          certificateData={certificateData}
          patient={patient}
          additionalData={additionalData}
          village={village}
          encounter={encounter}
          labRequests={[{ ...labRequest, notePages }]}
>>>>>>> 11b0d6e3
        />
      )}
    </Modal>
  );
});<|MERGE_RESOLUTION|>--- conflicted
+++ resolved
@@ -10,38 +10,18 @@
 
 import { Modal } from '../../../components';
 import { LoadingIndicator } from '../../../components/LoadingIndicator';
-<<<<<<< HEAD
-import { LabRequestPrintout } from '../../../components/PatientPrinting/printouts/LabRequestPrintout';
+import { MultipleLabRequestsPrintout as LabRequestPrintout } from '../../../components/PatientPrinting';
 import { Colors } from '../../../constants';
 
 export const LabRequestPrintModal = React.memo(({ labRequest, patient, open, onClose }) => {
   const api = useApi();
   const certificate = useCertificate();
 
-  const isEncounterEnabled = !!labRequest.encounterId;
-  const { data: encounter, isLoading: isEncounterLoading } = useQuery(
-    ['encounter', labRequest.encounterId],
-    () => api.get(`encounter/${encodeURIComponent(labRequest.encounterId)}`),
-    { enabled: isEncounterEnabled },
+  const { data: encounter, isLoading: isEncounterLoading } = useEncounterData(labRequest.encounterId);
+  const { data: additionalData, isLoading: isAdditionalDataLoading } = usePatientAdditionalData(
+    patient.id,
   );
-  const { data: tests, isLoading: areTestsLoading } = useQuery(
-    ['labRequestTests', labRequest.id],
-    async () => {
-      const notesRes = await api.get(`labRequest/${encodeURIComponent(labRequest.id)}/tests`);
-      return notesRes.data;
-    },
-  );
-  const { data: notes, isLoading: areNotesLoading } = useQuery(
-    ['labRequestNotes', labRequest.id],
-    async () => {
-      const testsRes = await api.get(`labRequest/${encodeURIComponent(labRequest.id)}/notes`);
-      return testsRes.data;
-    },
-  );
-  const { data: additionalData, isLoading: isAdditionalDataLoading } = useQuery(
-    ['additionalData', patient.id],
-    () => api.get(`patient/${encodeURIComponent(patient.id)}/additionalData`),
-  );
+  const { data: notePages, isLoading: areNotesLoading } = useLabRequestNotes(labRequest.id);
   const isVillageEnabled = !!patient?.villageId;
   const { data: village = {}, isLoading: isVillageLoading } = useQuery(
     ['village', patient.villageId],
@@ -68,48 +48,12 @@
         <LoadingIndicator />
       ) : (
         <LabRequestPrintout
-          labRequest={{ ...labRequest, tests, notes }}
+          labRequests={[{ ...labRequest, notePages }]}
           patient={patient}
           village={village}
           additionalData={additionalData}
           encounter={encounter}
           certificate={certificate}
-=======
-import { MultipleLabRequestsPrintout as LabRequestPrintout } from '../../../components/PatientPrinting';
-
-export const LabRequestPrintModal = React.memo(({ labRequest, patient, open, onClose }) => {
-  const api = useApi();
-  const certificateData = useCertificate();
-
-  const { data: encounter, isLoading: encounterLoading } = useEncounterData(labRequest.encounterId);
-  const { data: additionalData, isLoading: additionalDataLoading } = usePatientAdditionalData(
-    patient.id,
-  );
-  const { data: notePages, isLoading: notesLoading } = useLabRequestNotes(labRequest.id);
-
-  const { data: village = {}, isLoading: villageQueryLoading } = useQuery(
-    ['referenceData', patient.villageId],
-    () => api.get(`referenceData/${encodeURIComponent(patient.villageId)}`),
-    {
-      enabled: !!patient?.villageId,
-    },
-  );
-
-  const villageLoading = villageQueryLoading && !!patient?.villageId;
-
-  return (
-    <Modal title="Lab Request" open={open} onClose={onClose} width="md" printable>
-      {encounterLoading || additionalDataLoading || villageLoading || notesLoading ? (
-        <LoadingIndicator />
-      ) : (
-        <LabRequestPrintout
-          certificateData={certificateData}
-          patient={patient}
-          additionalData={additionalData}
-          village={village}
-          encounter={encounter}
-          labRequests={[{ ...labRequest, notePages }]}
->>>>>>> 11b0d6e3
         />
       )}
     </Modal>
