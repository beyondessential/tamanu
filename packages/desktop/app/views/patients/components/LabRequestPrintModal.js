--- conflicted
+++ resolved
@@ -16,11 +16,15 @@
   const api = useApi();
   const certificateData = useCertificate();
 
-<<<<<<< HEAD
   const { data: encounterData, isLoading: encounterLoading } = useQuery(
     ['encounter', labRequest.encounterId],
     () => api.get(`encounter/${labRequest.encounterId}`),
   );
+  const { data: encounter, isLoading: encounterLoading } = useEncounterData(labRequest.encounterId);
+  const { data: additionalData, isLoading: additionalDataLoading } = usePatientAdditionalData(
+    patient.id,
+  );
+  const { data: notePages, isLoading: notesLoading } = useLabRequestNotes(labRequest.id);
 
   const { data: testsData, isLoading: testsLoading } = useQuery(
     ['labRequest', labRequest.id, 'tests'],
@@ -31,13 +35,6 @@
     ['labRequest', labRequest.id, 'notes'],
     () => api.get(`labRequest/${labRequest.id}/notes`),
   );
-=======
-  const { data: encounter, isLoading: encounterLoading } = useEncounterData(labRequest.encounterId);
-  const { data: additionalData, isLoading: additionalDataLoading } = usePatientAdditionalData(
-    patient.id,
-  );
-  const { data: notePages, isLoading: notesLoading } = useLabRequestNotes(labRequest.id);
-
   const { data: village = {}, isLoading: villageQueryLoading } = useQuery(
     ['referenceData', patient.villageId],
     () => api.get(`referenceData/${encodeURIComponent(patient.villageId)}`),
@@ -47,7 +44,6 @@
   );
 
   const villageLoading = villageQueryLoading && !!patient?.villageId;
->>>>>>> 27043354
 
   return (
     <Modal title="Lab Request" open={open} onClose={onClose} width="md" printable>
@@ -55,12 +51,9 @@
         <LoadingIndicator />
       ) : (
         <LabRequestPrintout
-<<<<<<< HEAD
           labRequestData={{ ...labRequest, tests: testsData.data, notes: notesData.data }}
           patientData={patient}
           encounterData={encounterData}
-=======
->>>>>>> 27043354
           certificateData={certificateData}
           patient={patient}
           additionalData={additionalData}
