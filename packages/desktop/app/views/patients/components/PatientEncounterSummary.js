import React, { useEffect, useState } from 'react';
import styled, { css } from 'styled-components';
import { ENCOUNTER_TYPES } from 'shared/constants';
import { Box, Typography } from '@material-ui/core';
import { Colors, ENCOUNTER_OPTIONS_BY_VALUE } from '../../../constants';
<<<<<<< HEAD
import { Notification, DateDisplay, LargeButton } from '../../../components';
import { DeathCertificateModal } from '../../../components/DeathCertificateModal';
=======
import { DateDisplay, LargeButton, Button } from '../../../components';
import { useApi } from '../../../api';
>>>>>>> 6175340e

const PATIENT_STATUS = {
  INPATIENT: 'inpatient',
  OUTPATIENT: 'outpatient',
  EMERGENCY: 'emergency',
  DECEASED: 'deceased',
};

const PATIENT_STATUS_COLORS = {
  [PATIENT_STATUS.INPATIENT]: Colors.safe, // Green
  [PATIENT_STATUS.OUTPATIENT]: Colors.secondary, // Yellow
  [PATIENT_STATUS.EMERGENCY]: Colors.orange, // Orange
  [PATIENT_STATUS.DECEASED]: Colors.midText, // grey
  [undefined]: Colors.primary, // Blue
};

const ENCOUNTER_TYPE_TO_STATUS = {
  [ENCOUNTER_TYPES.ADMISSION]: PATIENT_STATUS.INPATIENT,
  [ENCOUNTER_TYPES.CLINIC]: PATIENT_STATUS.OUTPATIENT,
  [ENCOUNTER_TYPES.IMAGING]: PATIENT_STATUS.OUTPATIENT,
  [ENCOUNTER_TYPES.OBSERVATION]: PATIENT_STATUS.OUTPATIENT,
  [ENCOUNTER_TYPES.EMERGENCY]: PATIENT_STATUS.EMERGENCY,
  [ENCOUNTER_TYPES.TRIAGE]: PATIENT_STATUS.EMERGENCY,
};

const Border = css`
  border: 1px solid ${Colors.outline};
  border-left: 10px solid ${props => PATIENT_STATUS_COLORS[props.patientStatus]};
  border-radius: 10px;
`;

const Container = styled.div`
  ${Border};
  margin: 1rem;
  background: ${Colors.white};
  transition: color 0.2s ease;

  ${props =>
    props.clickable
      ? css`
          &:hover {
            cursor: pointer;
            background: ${Colors.offWhite};
          }
        `
      : null}
`;

const NoVisitContainer = styled.div`
  ${Border};
  display: flex;
  align-items: center;
  justify-content: space-between;
  background: ${Colors.white};
  margin: 1rem;
  padding: 28px 30px;
`;

const Header = styled.div`
  display: flex;
  justify-content: flex-start;
  align-items: center;
  padding: 18px 20px 18px 16px;
  border-bottom: 1px solid ${props => PATIENT_STATUS_COLORS[props.patientStatus]};
`;

const Content = styled.div`
  display: grid;
  grid-template-columns: 1fr 1fr;
  padding: 12px 20px 12px 16px;
`;

const ContentItem = styled.div`
  display: flex;
  padding: 8px 0;
`;

const Title = styled(Typography)`
  font-size: 18px;
  line-height: 24px;
  font-weight: 400;
  color: ${props => props.theme.palette.text.secondary};
  text-transform: capitalize;
`;

const BoldTitle = styled(Title)`
  font-size: 18px;
  line-height: 24px;
  font-weight: 500;
  color: ${props => props.theme.palette.text.primary};
  margin-right: 5px;
`;

const NoVisitTitle = styled(BoldTitle)`
  font-size: 20px;
  line-height: 28px;
`;

const ContentLabel = styled.span`
  font-weight: 500;
  color: ${Colors.darkContentText};
  margin-right: 5px;
`;

const ContentText = styled.span`
  color: ${Colors.midContentText};
  text-transform: capitalize;
`;

const ButtonRow = styled(Box)`
  display: flex;
  align-items: center;

  button {
    margin-left: 18px;
  }
`;

const PatientDeathSummary = React.memo(({ patient }) => {
  const [deathData, setDeathData] = useState(null);
  const api = useApi();

  useEffect(() => {
    api.get(`patient/${patient.id}/death`).then(response => {
      setDeathData(response);
    });
  }, [api, patient.id]);

  return (
    <Container patientStatus={PATIENT_STATUS.DECEASED}>
      <Header patientStatus={PATIENT_STATUS.DECEASED}>
        <Box display="flex" justifyContent="space-between" alignItems="center" flex="1">
          <BoldTitle variant="h3">Deceased</BoldTitle>
          <Button variant="contained" color="primary" disabled>
            View death certificate
          </Button>
        </Box>
      </Header>
      <Content>
        <ContentItem>
          <ContentLabel>Location of death:</ContentLabel>
          <ContentText>{deathData?.location?.name || 'Unknown'}</ContentText>
        </ContentItem>
        <ContentItem>
          <ContentLabel>Clinician:</ContentLabel>
          <ContentText>{deathData?.clinician?.displayName}</ContentText>
        </ContentItem>
        <ContentItem style={{ gridColumn: '1/-1' }}>
          <ContentLabel>Underlying condition causing death:</ContentLabel>
          <ContentText>{deathData?.causes?.primary?.condition.name}</ContentText>
        </ContentItem>
        <ContentItem>
          <ContentLabel>Date of death:</ContentLabel>
          <ContentText>
            <DateDisplay date={deathData?.dateOfDeath} />
          </ContentText>
        </ContentItem>
      </Content>
    </Container>
  );
});

export const PatientEncounterSummary = ({
  patient,
  viewEncounter,
  openCheckin,
  openTriage,
  encounter,
}) => {
  if (patient.dateOfDeath) {
<<<<<<< HEAD
    // Todo: Complete patient landing screen for deceased patients once api for death workflow is done @see WAITM-31
    // return (
    //   <Container>
    //     <Notification message="This patient has a date of death recorded, but the patient death workflow is not yet supported in Tamanu Desktop. Please contact your system administrator for more information." />
    //   </Container>
    // );

    return (
      <Container patientStatus={PATIENT_STATUS.DECEASED}>
        <Header patientStatus={PATIENT_STATUS.DECEASED}>
          <Box display="flex" justifyContent="space-between" alignItems="center" flex="1">
            <BoldTitle variant="h3">Deceased</BoldTitle>
            <DeathCertificateModal patient={patient} />
          </Box>
        </Header>
        <Content>
          <ContentItem>
            <ContentLabel>Location of death:</ContentLabel>
            <ContentText>Fiji National Hospital</ContentText>
          </ContentItem>
          <ContentItem>
            <ContentLabel>Clinician:</ContentLabel>
            <ContentText>Dr Jane Brown</ContentText>
          </ContentItem>
          <ContentItem>
            <ContentLabel>Underlying condition causing death:</ContentLabel>
            <ContentText>Diabetes</ContentText>
          </ContentItem>
          <ContentItem>
            <ContentLabel>Date of death:</ContentLabel>
            <ContentText>23/11/2021</ContentText>
          </ContentItem>
        </Content>
      </Container>
    );
=======
    return <PatientDeathSummary patient={patient} />;
>>>>>>> 6175340e
  }

  if (!encounter) {
    return (
      <NoVisitContainer>
        <NoVisitTitle variant="h2">No Current Visit</NoVisitTitle>
        <ButtonRow>
          <LargeButton onClick={openCheckin}>Admit or check-in</LargeButton>
          <LargeButton onClick={openTriage}>Triage</LargeButton>
        </ButtonRow>
      </NoVisitContainer>
    );
  }

  const { startDate, location, encounterType, reasonForEncounter, id, examiner } = encounter;
  const patientStatus = ENCOUNTER_TYPE_TO_STATUS[encounterType];

  return (
    <Container patientStatus={patientStatus} onClick={() => viewEncounter(id)} clickable>
      <Header patientStatus={patientStatus}>
        <BoldTitle variant="h3">Type:</BoldTitle>
        <Title variant="h3">{ENCOUNTER_OPTIONS_BY_VALUE[encounterType].label}</Title>
      </Header>
      <Content>
        <ContentItem>
          <ContentLabel>Current Admission:</ContentLabel>
          <ContentText>{patientStatus}</ContentText>
        </ContentItem>
        <ContentItem>
          <ContentLabel>Supervising doctor/nurse:</ContentLabel>
          <ContentText>{examiner?.displayName || '-'}</ContentText>
        </ContentItem>
        <ContentItem>
          <ContentLabel>Location:</ContentLabel>
          <ContentText>{location?.name || '-'}</ContentText>
        </ContentItem>
        <ContentItem>
          <ContentLabel>Reason for encounter:</ContentLabel>
          <ContentText>{reasonForEncounter}</ContentText>
        </ContentItem>
        <ContentItem>
          <ContentLabel>Arrival date:</ContentLabel>
          <ContentText>
            <DateDisplay date={startDate} />
          </ContentText>
        </ContentItem>
      </Content>
    </Container>
  );
};<|MERGE_RESOLUTION|>--- conflicted
+++ resolved
@@ -3,13 +3,8 @@
 import { ENCOUNTER_TYPES } from 'shared/constants';
 import { Box, Typography } from '@material-ui/core';
 import { Colors, ENCOUNTER_OPTIONS_BY_VALUE } from '../../../constants';
-<<<<<<< HEAD
-import { Notification, DateDisplay, LargeButton } from '../../../components';
-import { DeathCertificateModal } from '../../../components/DeathCertificateModal';
-=======
 import { DateDisplay, LargeButton, Button } from '../../../components';
 import { useApi } from '../../../api';
->>>>>>> 6175340e
 
 const PATIENT_STATUS = {
   INPATIENT: 'inpatient',
@@ -180,45 +175,7 @@
   encounter,
 }) => {
   if (patient.dateOfDeath) {
-<<<<<<< HEAD
-    // Todo: Complete patient landing screen for deceased patients once api for death workflow is done @see WAITM-31
-    // return (
-    //   <Container>
-    //     <Notification message="This patient has a date of death recorded, but the patient death workflow is not yet supported in Tamanu Desktop. Please contact your system administrator for more information." />
-    //   </Container>
-    // );
-
-    return (
-      <Container patientStatus={PATIENT_STATUS.DECEASED}>
-        <Header patientStatus={PATIENT_STATUS.DECEASED}>
-          <Box display="flex" justifyContent="space-between" alignItems="center" flex="1">
-            <BoldTitle variant="h3">Deceased</BoldTitle>
-            <DeathCertificateModal patient={patient} />
-          </Box>
-        </Header>
-        <Content>
-          <ContentItem>
-            <ContentLabel>Location of death:</ContentLabel>
-            <ContentText>Fiji National Hospital</ContentText>
-          </ContentItem>
-          <ContentItem>
-            <ContentLabel>Clinician:</ContentLabel>
-            <ContentText>Dr Jane Brown</ContentText>
-          </ContentItem>
-          <ContentItem>
-            <ContentLabel>Underlying condition causing death:</ContentLabel>
-            <ContentText>Diabetes</ContentText>
-          </ContentItem>
-          <ContentItem>
-            <ContentLabel>Date of death:</ContentLabel>
-            <ContentText>23/11/2021</ContentText>
-          </ContentItem>
-        </Content>
-      </Container>
-    );
-=======
     return <PatientDeathSummary patient={patient} />;
->>>>>>> 6175340e
   }
 
   if (!encounter) {
