import React from 'react';
<<<<<<< HEAD
import { LAB_REQUEST_STATUSES } from 'shared/constants';
=======
import { LAB_REQUEST_STATUSES, NOTE_TYPES } from '@tamanu/shared/constants';
>>>>>>> 71b194ec
import { useApi } from '../../../api';
import { useLocalisation } from '../../../contexts/Localisation';
import { CancelModal } from '../../../components/CancelModal';
import { useAuth } from '../../../contexts/Auth';

export const LabRequestCancelModal = React.memo(({ open, onClose, updateLabReq, labRequest }) => {
  const api = useApi();
  const auth = useAuth();
  const { getLocalisation } = useLocalisation();
  const cancellationReasonOptions = getLocalisation('labsCancellationReasons') || [];
  const otherNoteTypeId = getLocalisation('noteTypeIds.otherNoteTypeId');

  const onConfirmCancel = async ({ reasonForCancellation }) => {
    const reasonText = cancellationReasonOptions.find(
      option => option.value === reasonForCancellation,
    )?.label;
    const note = `Request cancelled. Reason: ${reasonText}.`;

    let status;
    if (reasonForCancellation === 'duplicate') {
      status = LAB_REQUEST_STATUSES.DELETED;
    } else if (reasonForCancellation === 'entered-in-error') {
      status = LAB_REQUEST_STATUSES.ENTERED_IN_ERROR;
    } else {
      status = LAB_REQUEST_STATUSES.CANCELLED;
    }

    await api.post(`labRequest/${labRequest.id}/notes`, {
      content: note,
      authorId: auth.currentUser.id,
      noteType: otherNoteTypeId,
    });

    await updateLabReq({
      status,
      reasonForCancellation,
    });
    onClose();
  };

  return (
    <CancelModal
      title="Cancel lab request"
      open={open}
      onClose={onClose}
      options={cancellationReasonOptions}
      helperText="This reason will permanently delete the lab request record"
      bodyText="Please select reason for cancelling lab request and click 'Confirm'"
      onConfirm={onConfirmCancel}
    />
  );
});<|MERGE_RESOLUTION|>--- conflicted
+++ resolved
@@ -1,9 +1,5 @@
 import React from 'react';
-<<<<<<< HEAD
-import { LAB_REQUEST_STATUSES } from 'shared/constants';
-=======
-import { LAB_REQUEST_STATUSES, NOTE_TYPES } from '@tamanu/shared/constants';
->>>>>>> 71b194ec
+import { LAB_REQUEST_STATUSES } from '@tamanu/shared/constants';
 import { useApi } from '../../../api';
 import { useLocalisation } from '../../../contexts/Localisation';
 import { CancelModal } from '../../../components/CancelModal';
