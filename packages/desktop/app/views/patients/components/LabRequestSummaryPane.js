import React, { useState } from 'react';
import styled from 'styled-components';
import { Box } from '@material-ui/core';
import { Colors } from '../../../constants';
import {
  Button,
  BodyText,
  FormSeparatorLine,
  DateDisplay,
  Table,
  useSelectableColumn,
} from '../../../components';

const Container = styled.div`
  padding-top: 20px;
`;

const Card = styled(Box)`
  background: white;
  border-radius: 5px;
  border: 1px solid ${Colors.outline};
  padding: 20px 10px;
  display: flex;
  align-items: flex-start;
  margin-top: 10px;
  margin-left: 40px;
`;

const CardTable = styled(Table)`
  margin-top: 10px;
  margin-left: 40px;

  table tbody tr:last-child td {
    border: none;
  }
`;

const Column = styled.div`
  flex: 1;
  padding-left: 20px;
`;

const BorderColumn = styled(Column)`
  border-left: 1px solid ${Colors.outline};
`;

const Actions = styled.div`
  display: flex;
  margin: 20px 10px 40px 40px;

  > button {
    margin-right: 15px;
  }
`;

const CardCell = styled.div`
  font-size: 14px;
  line-height: 18px;
  color: ${props => props.theme.palette.text.tertiary};
  margin-bottom: 20px;

  &:last-child {
    margin-bottom: 0;
  }
`;

const CardLabel = styled.div`
  margin-right: 5px;
`;

const CardValue = styled(CardLabel)`
  font-weight: 500;
  color: ${props => props.theme.palette.text.secondary};
`;

const CardItem = ({ label, value, ...props }) => (
  <CardCell {...props}>
    <CardLabel>{label}</CardLabel>
    <CardValue>{value}</CardValue>
  </CardCell>
);

const COLUMNS = [
  {
    key: 'displayId',
    title: 'Test ID',
    sortable: false,
  },
  {
    key: 'panelId',
    title: 'Panel',
    sortable: false,
    accessor: ({ panel }) => panel?.name || 'N/A',
  },
  {
    key: 'labTestCategory',
    title: 'Category',
    sortable: false,
    accessor: ({ category }) => category?.name || '',
  },
];

<<<<<<< HEAD
const combineQueries = queries => {
  return {
    isLoading: queries.some(q => q.isLoading),
    isFetching: queries.some(q => q.isFetching),
    isSuccess: queries.every(q => q.isSuccess),
    error: queries.find(q => q.error)?.error ?? null,
    data: queries.reduce(
      (accumulator, query) => (query.data ? [...accumulator, query.data] : accumulator),
      [],
    ),
  };
};

const useLabRequests = labRequestIds => {
  const api = useApi();
  const queries = useQueries({
    queries: labRequestIds.map(labRequestId => {
      return {
        queryKey: ['labRequest', labRequestId],
        queryFn: () => api.get(`labRequest/${labRequestId}`),
      };
    }),
  });
  return combineQueries(queries);
};

export const LabRequestSummaryPane = React.memo(({ labRequestIds, onClose }) => {
  // eslint-disable-next-line no-unused-vars
=======
export const LabRequestSummaryPane = React.memo(({ encounter, labRequests, onClose }) => {
>>>>>>> d1b7db35
  const [isOpen, setIsOpen] = useState(false);
  const { selectedRows, selectableColumn } = useSelectableColumn(labRequests, {
    columnKey: 'selected',
  });
<<<<<<< HEAD
  // eslint-disable-next-line no-unused-vars
  const handlePrintConfirm = () => {
    // eslint-disable-next-line no-console
    console.log('selected', selectedRows);
=======

  const handlePrintConfirm = () => {
>>>>>>> d1b7db35
    setIsOpen(true);
  };

  // All the lab requests were made in a batch and have the same details
  const { sampleTime, requestedDate, requestedBy, department, priority, site } = labRequests[0];

  return (
    <Container>
      <BodyText fontWeight={500}>Your lab request has been finalised</BodyText>
      <Card mb={4}>
        <Column>
          <CardItem label="Requesting clinician" value={requestedBy?.displayName} />
          <CardItem label="Department" value={department?.name} />
          <CardItem label="Sample taken" value={<DateDisplay date={sampleTime} showTime />} />
        </Column>
        <BorderColumn>
          <CardItem
            label="Request date & time"
            value={<DateDisplay date={requestedDate} showTime />}
          />
          <CardItem label="Priority" value={priority?.name} />
          <CardItem label="Site" value={site?.name} />
        </BorderColumn>
      </Card>
      <BodyText fontWeight={500}>Your lab request has been finalised</BodyText>
      <CardTable
        headerColor={Colors.white}
        columns={[selectableColumn, ...COLUMNS]}
        data={labRequests}
        elevated={false}
        noDataMessage="No lab requests found"
        allowExport={false}
      />
      <Actions>
<<<<<<< HEAD
        {/* Todo: add print label action in WAITM-659 */}
        {/* <OutlinedButton size="small">Print label</OutlinedButton> */}
        {/* Todo: add print action */}
        {/* <OutlinedButton size="small" onClick={handlePrintConfirm}> */}
        {/*  Print request */}
        {/* </OutlinedButton> */}
        {/* <MultipleLabRequestsPrintoutModal */}
        {/*  encounter={encounter} */}
        {/*  labRequests={labRequests} */}
        {/*  open={isOpen} */}
        {/*  onClose={() => setIsOpen(false)} */}
        {/* /> */}
=======
        <OutlinedButton size="small" onClick={handlePrintConfirm}>
          Print request
        </OutlinedButton>
        <MultipleLabRequestsPrintoutModal
          encounter={encounter}
          labRequests={selectedRows}
          open={isOpen}
          onClose={() => setIsOpen(false)}
        />
>>>>>>> d1b7db35
      </Actions>
      <FormSeparatorLine />
      <Box display="flex" justifyContent="flex-end" pt={3}>
        <Button onClick={onClose}>Close</Button>
      </Box>
    </Container>
  );
});<|MERGE_RESOLUTION|>--- conflicted
+++ resolved
@@ -100,51 +100,13 @@
   },
 ];
 
-<<<<<<< HEAD
-const combineQueries = queries => {
-  return {
-    isLoading: queries.some(q => q.isLoading),
-    isFetching: queries.some(q => q.isFetching),
-    isSuccess: queries.every(q => q.isSuccess),
-    error: queries.find(q => q.error)?.error ?? null,
-    data: queries.reduce(
-      (accumulator, query) => (query.data ? [...accumulator, query.data] : accumulator),
-      [],
-    ),
-  };
-};
-
-const useLabRequests = labRequestIds => {
-  const api = useApi();
-  const queries = useQueries({
-    queries: labRequestIds.map(labRequestId => {
-      return {
-        queryKey: ['labRequest', labRequestId],
-        queryFn: () => api.get(`labRequest/${labRequestId}`),
-      };
-    }),
-  });
-  return combineQueries(queries);
-};
-
-export const LabRequestSummaryPane = React.memo(({ labRequestIds, onClose }) => {
-  // eslint-disable-next-line no-unused-vars
-=======
 export const LabRequestSummaryPane = React.memo(({ encounter, labRequests, onClose }) => {
->>>>>>> d1b7db35
   const [isOpen, setIsOpen] = useState(false);
   const { selectedRows, selectableColumn } = useSelectableColumn(labRequests, {
     columnKey: 'selected',
   });
-<<<<<<< HEAD
-  // eslint-disable-next-line no-unused-vars
-  const handlePrintConfirm = () => {
-    // eslint-disable-next-line no-console
-    console.log('selected', selectedRows);
-=======
 
   const handlePrintConfirm = () => {
->>>>>>> d1b7db35
     setIsOpen(true);
   };
 
@@ -179,20 +141,6 @@
         allowExport={false}
       />
       <Actions>
-<<<<<<< HEAD
-        {/* Todo: add print label action in WAITM-659 */}
-        {/* <OutlinedButton size="small">Print label</OutlinedButton> */}
-        {/* Todo: add print action */}
-        {/* <OutlinedButton size="small" onClick={handlePrintConfirm}> */}
-        {/*  Print request */}
-        {/* </OutlinedButton> */}
-        {/* <MultipleLabRequestsPrintoutModal */}
-        {/*  encounter={encounter} */}
-        {/*  labRequests={labRequests} */}
-        {/*  open={isOpen} */}
-        {/*  onClose={() => setIsOpen(false)} */}
-        {/* /> */}
-=======
         <OutlinedButton size="small" onClick={handlePrintConfirm}>
           Print request
         </OutlinedButton>
@@ -202,7 +150,6 @@
           open={isOpen}
           onClose={() => setIsOpen(false)}
         />
->>>>>>> d1b7db35
       </Actions>
       <FormSeparatorLine />
       <Box display="flex" justifyContent="flex-end" pt={3}>
