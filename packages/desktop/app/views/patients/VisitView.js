import React from 'react';
import { connect } from 'react-redux';
import { push } from 'connected-react-router';
import styled from 'styled-components';
import CalendarIcon from '@material-ui/icons/CalendarToday';
import SubjectIcon from '@material-ui/icons/Subject';

<<<<<<< HEAD
import { Button, DischargeButton, BackButton, ForwardButton } from '../../components/Button';
=======
import { Button, BackButton } from '../../components/Button';
>>>>>>> 29efc1bb
import { ContentPane } from '../../components/ContentPane';
import { DiagnosisView } from '../../components/DiagnosisView';
import { DischargeModal } from '../../components/DischargeModal';
import { ChangeTypeModal } from '../../components/ChangeTypeModal';
import { LabRequestModal } from '../../components/LabRequestModal';
import { LabRequestsTable } from '../../components/LabRequestsTable';
import { LoadingIndicator } from '../../components/LoadingIndicator';
import { PatientInfoPane } from '../../components/PatientInfoPane';
import { TabDisplay } from '../../components/TabDisplay';
import { TwoColumnDisplay } from '../../components/TwoColumnDisplay';
import { VitalsModal } from '../../components/VitalsModal';
import { MedicationModal } from '../../components/MedicationModal';
import { MedicationTable } from '../../components/MedicationTable';
import { VitalsTable } from '../../components/VitalsTable';
import { connectRoutedModal } from '../../components/Modal';
import { NoteModal } from '../../components/NoteModal';
import { NoteTable } from '../../components/NoteTable';
import { TopBar, DateDisplay } from '../../components';

import { DropdownButton } from '../../components/DropdownButton';

import { FormGrid } from '../../components/FormGrid';
import { SelectInput, DateInput, TextInput } from '../../components/Field';
import { visitOptions, Colors } from '../../constants';

const VitalsPane = React.memo(({ visit }) => {
  const [modalOpen, setModalOpen] = React.useState(false);

  return (
    <div>
      {modalOpen && <VitalsModal visitId={visit._id} onClose={() => setModalOpen(false)} />}
      <VitalsTable />
      <ContentPane>
        <Button onClick={() => setModalOpen(true)} variant="contained" color="primary">
          Record vitals
        </Button>
      </ContentPane>
    </div>
  );
});

const NotesPane = React.memo(({ visit }) => {
  const [modalOpen, setModalOpen] = React.useState(false);

  return (
    <div>
      <NoteModal open={modalOpen} visitId={visit._id} onClose={() => setModalOpen(false)} />
      <NoteTable notes={visit.notes} />
      <ContentPane>
        <Button onClick={() => setModalOpen(true)} variant="contained" color="primary">
          New note
        </Button>
      </ContentPane>
    </div>
  );
});

const LabsPane = React.memo(({ visit }) => {
  const [modalOpen, setModalOpen] = React.useState(false);

  return (
    <div>
      <LabRequestModal open={modalOpen} visit={visit} onClose={() => setModalOpen(false)} />
      <LabRequestsTable labs={visit.labRequests} />
      <ContentPane>
        <Button onClick={() => setModalOpen(true)} variant="contained" color="primary">
          New lab request
        </Button>
      </ContentPane>
    </div>
  );
});

const MedicationPane = React.memo(({ visit }) => {
  const [modalOpen, setModalOpen] = React.useState(false);

  return (
    <div>
      <MedicationModal open={modalOpen} visitId={visit.id} onClose={() => setModalOpen(false)} />
      <MedicationTable medications={visit.medications} />
      <ContentPane>
        <Button onClick={() => setModalOpen(true)} variant="contained" color="primary">
          New prescription
        </Button>
      </ContentPane>
    </div>
  );
});

const TABS = [
  {
    label: 'Vitals',
    key: 'vitals',
    render: ({ visit }) => <VitalsPane visit={visit} />,
  },
  {
    label: 'Notes',
    key: 'notes',
    render: ({ visit }) => <NotesPane visit={visit} />,
  },
  {
    label: 'Procedures',
    key: 'procedures',
  },
  {
    label: 'Labs',
    key: 'labs',
    render: ({ visit }) => <LabsPane visit={visit} />,
  },
  {
    label: 'Medication',
    key: 'medication',
    render: ({ visit }) => <MedicationPane visit={visit} />,
  },
  {
    label: 'Documents',
    key: 'documents',
  },
];

const getLocationName = ({ location }) => (location ? location.name : 'Unknown');
const getExaminerName = ({ examiner }) => (examiner ? examiner.displayName : 'Unknown');

const VisitInfoPane = React.memo(({ visit }) => (
  <FormGrid columns={3}>
    <DateInput value={visit.startDate} label="Arrival date" />
    <DateInput value={visit.endDate} label="Discharge date" />
    <TextInput value={getLocationName(visit)} label="Location" />
    <SelectInput value={visit.visitType} label="Visit type" options={visitOptions} />
    <TextInput value={getExaminerName(visit)} label="Doctor/nurse" />
    <TextInput
      value={visit.reasonForVisit}
      label="Reason for visit"
      style={{ gridColumn: 'span 3' }}
    />
  </FormGrid>
));

const RoutedDischargeModal = connectRoutedModal('/patients/visit', 'discharge')(DischargeModal);
const RoutedChangeTypeModal = connectRoutedModal('/patients/visit', 'changeType')(ChangeTypeModal);

const VisitActionDropdown = connect(
  null,
  dispatch => ({
    onDischargeOpen: () => dispatch(push('/patients/visit/discharge')),
    onChangeVisitType: newType => dispatch(push(`/patients/visit/changeType/${newType}`)),
  }),
)(({ visit, onDischargeOpen, onChangeVisitType }) => {
  if (visit.endDate) {
    // no actions available - patient is already discharged
    return null;
  }

  const actions = [
    {
      label: 'Admit',
      onClick: () => onChangeVisitType('admission'),
      condition: () => visit.visitType === 'triage',
    },
    {
      label: 'Discharge',
      onClick: onDischargeOpen,
    },
  ].filter(action => !action.condition || action.condition());

  return <DropdownButton variant="outlined" actions={actions} />;
});

const DischargeView = ({ visit }) => (
  <React.Fragment>
    <VisitActionDropdown visit={visit} />
    <RoutedDischargeModal visit={visit} />
    <RoutedChangeTypeModal visit={visit} />
  </React.Fragment>
);

const DischargeSummaryView = connect(
  null,
  dispatch => ({ viewSummary: () => dispatch(push('/patients/visit/summary')) }),
)(({ viewSummary }) => <ForwardButton onClick={viewSummary}>View Summary</ForwardButton>);

const AdmissionInfoRow = styled.div`
  display: flex;
  font-size: 14px;
  text-transform: capitalize;
  color: ${Colors.midText};

  span:first-child {
    margin-right: 10px;
  }
`;

const AdmissionInfoLabel = styled.span`
  color: ${Colors.darkText};
  font-weight: 500;
`;

const AdmissionInfo = styled.span`
  svg {
    vertical-align: sub;
    width: 16px;
    height: 16px;
    color: ${Colors.outline};
    margin-right: 3px;
  }
`;

<<<<<<< HEAD
const NavButtons = styled.div`
  display: flex;
  justify-content: space-between;
`;
=======
function getHeaderText({ visitType }) {
  switch (visitType) {
    case 'triage':
      return 'Triaged patient';
    case 'emergency':
      return 'Emergency admission';
    case 'observation':
      return 'Patient under observation';
    default:
      return 'Patient visit';
  }
}
>>>>>>> 29efc1bb

export const DumbVisitView = React.memo(({ visit, patient, loading }) => {
  const [currentTab, setCurrentTab] = React.useState('vitals');

  return (
    <LoadingIndicator loading={loading}>
      <TwoColumnDisplay>
        <PatientInfoPane patient={patient} />
        <div>
          <TopBar title={getHeaderText(visit)}>
            <DischargeView visit={visit} />
            <AdmissionInfoRow>
              <AdmissionInfo>
                <SubjectIcon />
                <AdmissionInfoLabel>Type: </AdmissionInfoLabel> {visit.visitType}
              </AdmissionInfo>
              <AdmissionInfo>
                <CalendarIcon />
                <AdmissionInfoLabel>Arrival: </AdmissionInfoLabel>
                <DateDisplay date={visit.startDate} />
              </AdmissionInfo>
            </AdmissionInfoRow>
          </TopBar>
          <ContentPane>
            <NavButtons>
              <BackButton />
              <DischargeSummaryView />
            </NavButtons>
            <VisitInfoPane visit={visit} />
          </ContentPane>
          <ContentPane>
            <DiagnosisView visitId={visit._id} />
          </ContentPane>
          <TabDisplay
            tabs={TABS}
            currentTab={currentTab}
            onTabSelect={setCurrentTab}
            visit={visit}
          />
        </div>
      </TwoColumnDisplay>
    </LoadingIndicator>
  );
});

export const VisitView = connect(state => ({
  loading: state.visit.loading,
  visit: state.visit,
  patient: state.patient,
}))(DumbVisitView);<|MERGE_RESOLUTION|>--- conflicted
+++ resolved
@@ -5,11 +5,7 @@
 import CalendarIcon from '@material-ui/icons/CalendarToday';
 import SubjectIcon from '@material-ui/icons/Subject';
 
-<<<<<<< HEAD
 import { Button, DischargeButton, BackButton, ForwardButton } from '../../components/Button';
-=======
-import { Button, BackButton } from '../../components/Button';
->>>>>>> 29efc1bb
 import { ContentPane } from '../../components/ContentPane';
 import { DiagnosisView } from '../../components/DiagnosisView';
 import { DischargeModal } from '../../components/DischargeModal';
@@ -217,12 +213,11 @@
   }
 `;
 
-<<<<<<< HEAD
 const NavButtons = styled.div`
   display: flex;
   justify-content: space-between;
 `;
-=======
+
 function getHeaderText({ visitType }) {
   switch (visitType) {
     case 'triage':
@@ -235,7 +230,6 @@
       return 'Patient visit';
   }
 }
->>>>>>> 29efc1bb
 
 export const DumbVisitView = React.memo(({ visit, patient, loading }) => {
   const [currentTab, setCurrentTab] = React.useState('vitals');
