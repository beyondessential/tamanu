import React, { useState, useEffect } from 'react';
import { Redirect } from 'react-router-dom';
import { useSelector } from 'react-redux';
import styled from 'styled-components';
import PrintIcon from '@material-ui/icons/Print';
import Box from '@material-ui/core/Box';

import { DIAGNOSIS_CERTAINTIES_TO_HIDE } from '@tamanu/shared/constants';

import { PrintPortal, PrintLetterhead } from '../../components/PatientPrinting';
<<<<<<< HEAD
import { LocalisedText, useLocalisedText } from '../../components/LocalisedText';
=======
>>>>>>> e121e4e0
import { useApi, isErrorUnknownAllow404s } from '../../api';
import { Button } from '../../components/Button';
import { formatShort, getDateDisplay } from '../../components/DateDisplay';
import { useEncounter } from '../../contexts/Encounter';
import { useElectron } from '../../contexts/Electron';
import { Colors } from '../../constants';
import { useCertificate } from '../../utils/useCertificate';
import { getDepartmentName } from '../../utils/department';
import { getDisplayAge } from '../../utils/dateTime';
import { capitaliseFirstLetter } from '../../utils/capitalise';
import { useLocalisation } from '../../contexts/Localisation';
import {
  usePatientAdditionalData,
  usePatientConditions,
  useReferenceData,
} from '../../api/queries';
import {
  DisplayValue,
  LocalisedDisplayValue,
} from '../../components/PatientPrinting/printouts/reusable/CertificateLabels';

const Container = styled.div`
  background: ${Colors.white};
  height: 100%;
`;

const SummaryPageContainer = styled.div`
  margin: 0 60px;
  max-width: 830px;
`;

const Label = styled.span`
  font-weight: 600;
  font-size: 10px;
  vertical-align: top;
`;

const Text = styled(Label)`
  font-weight: 400;
`;

const Section = styled(Box)`
  padding-bottom: 10px;
`;

const Note = styled.p`
  font-size: 10px;
  border: 1px solid black;
  margin: 0;
  padding: 8px 10px;
`;

const Content = styled.div`
  display: grid;
  grid-template-columns: 1fr 1fr;
  grid-column-gap: 100px;
`;

const Header = styled.div`
  font-size: 12px;
  line-height: 14px;
  font-weight: 600;
`;

const HorizontalLine = styled.div`
  margin: 5px 0;
  border-top: 1px solid ${Colors.primaryDark};
`;

const ListColumn = styled.ul`
  list-style-type: none;
  padding: 0;
  margin: 0;
  li {
    font-size: 10px;
    padding-left: 0;
  }
`;

const Grid = styled.div`
  display: grid;
  grid-template-columns: 1fr 3fr;
  border-top: 1px solid black;
  border-left: 1px solid black;
`;

const InnerGrid = styled(Grid)`
  border: none;
  grid-template-columns: max-content auto;
`;

const GridItem = styled.div`
  border-right: 1px solid black;
  border-bottom: 1px solid black;
  padding: 8px 10px;
`;

const NavContainer = styled.div`
  display: flex;
  flex-direction: row;
  justify-content: space-between;
  align-items: center;
  padding: 20px;
`;

const DiagnosesList = ({ diagnoses }) => {
  const { getLocalisation } = useLocalisation();
  const displayIcd10Codes = getLocalisation('features.displayIcd10CodesInDischargeSummary');

  return diagnoses.map(item => (
    <li>
      {item.diagnosis.name}
      {displayIcd10Codes && <span>{` (${item.diagnosis.code})`}</span>}
    </li>
  ));
};

const ProceduresList = ({ procedures }) => {
  const { getLocalisation } = useLocalisation();
  const displayProcedureCodes = getLocalisation('features.displayProcedureCodesInDischargeSummary');

  return procedures.map(procedure => (
    <li>
      {procedure.procedureType.name}
      {displayProcedureCodes && <span>{` (${procedure.procedureType.code})`}</span>}
    </li>
  ));
};

const MedicationsList = ({ medications, discontinued }) => {
  if (!medications || medications.length === 0) {
    return <span>N/A</span>;
  }

  return medications.map(({ medication, discontinuingReason }) => {
    const prescriptionText = discontinuingReason && discontinued ? `(${discontinuingReason})` : '';
    return (
      <li>
        <span>{`${medication.name} ${prescriptionText}`}</span>
      </li>
    );
  });
};

const SummaryPage = React.memo(({ encounter, discharge }) => {
  const { title, subTitle, logo } = useCertificate();
  const clinicianText = useLocalisedText({ path: 'fields.clinician.shortLabel' }).toLowerCase();

  const { getLocalisation } = useLocalisation();
  const dischargeDispositionVisible =
    getLocalisation('fields.dischargeDisposition.hidden') === false;

  const patient = useSelector(state => state.patient);
  const { data: village } = useReferenceData(patient.villageId);
  const { data: patientAdditionalData, isLoading: isPADLoading } = usePatientAdditionalData(
    patient.id,
  );
  const { data: patientConditionsData } = usePatientConditions(patient.id);
  const patientConditions = (patientConditionsData?.data || [])
    .filter(p => !p.resolved)
    .map(p => p.condition.name)
    .sort((a, b) => a.localeCompare(b));

  let address = 'N/A';
  if (!isPADLoading) {
    const { streetVillage, cityTown, country } = patientAdditionalData;

    if (streetVillage && cityTown && country) {
      address = `${streetVillage}, ${cityTown}, ${country.name}`;
    }
  }

  const {
    diagnoses,
    procedures,
    medications,
    startDate,
    endDate,
    location,
    examiner,
    reasonForEncounter = 'N/A',
  } = encounter;

  const visibleDiagnoses = diagnoses.filter(
    ({ certainty }) => !DIAGNOSIS_CERTAINTIES_TO_HIDE.includes(certainty),
  );
  const primaryDiagnoses = visibleDiagnoses.filter(d => d.isPrimary);
  const secondaryDiagnoses = visibleDiagnoses.filter(d => !d.isPrimary);

  return (
    <SummaryPageContainer>
      <PrintLetterhead
        title={title}
        subTitle={subTitle}
        logoSrc={logo}
        pageTitle="Patient Discharge Summary"
      />
<<<<<<< HEAD
      <Header>
        <h4>
          <Label>Patient name: </Label>
          <span>{`${patient.firstName} ${patient.lastName}`}</span>
        </h4>
        <h4>
          <Label>
            <LocalisedText path="fields.displayId.shortLabel" />:{' '}
          </Label>
          <IdValue>{patient.displayId}</IdValue>
        </h4>
      </Header>
      <Content>
        <div>
          <Label>Admission date: </Label>
          <DateDisplay date={startDate} showTime />
        </div>
        <div>
          <Label>Discharge date: </Label>
          <DateDisplay date={endDate} showTime />
        </div>
        <div>
          <Label>Department: </Label>
          {getFullLocationName(location)}
        </div>
        {discharge && dischargeDispositionVisible && (
          <div>
            <Label>Discharge disposition: </Label>
            {discharge.disposition?.name}
          </div>
        )}
        <div />
      </Content>
      <HorizontalLine />
      <Content>
        <div>
          <Label>{`Supervising ${clinicianText}:`} </Label>
          <span>{examiner?.displayName}</span>
        </div>
        <div />
        <div>
          <Label>{`Discharging ${clinicianText}:`} </Label>
          <span>{discharge?.discharger?.displayName}</span>
        </div>
        <div />
      </Content>
      <HorizontalLine />
      <Content>
        <Label>Reason for encounter: </Label>
        <div>{reasonForEncounter}</div>
        <Label>Primary diagnoses: </Label>
        <ListColumn>
          <ul>
            <DiagnosesList diagnoses={primaryDiagnoses} />
          </ul>
        </ListColumn>
        <Label>Secondary diagnoses: </Label>
        <ListColumn>
          <ul>
            <DiagnosesList diagnoses={secondaryDiagnoses} />
          </ul>
        </ListColumn>
        <Label>Procedures: </Label>
        <ListColumn>
          <ul>
            <ProceduresList procedures={procedures} />
          </ul>
        </ListColumn>
        <Label>Discharge medications: </Label>
        <ListColumn>
          <ul>
            <MedicationsList
              medications={medications.filter(
                medication => !medication.discontinued && medication.isDischarge,
              )}
            />
          </ul>
        </ListColumn>
        <div>
=======
      <Section>
        <Header>Patient details</Header>
        <HorizontalLine />
        <Content>
          <DisplayValue name="Patient name">
            {patient.firstName} {patient.lastName}
          </DisplayValue>
          <LocalisedDisplayValue path="fields.displayId.shortLabel">
            {patient.displayId}
          </LocalisedDisplayValue>
          <DisplayValue name="DOB">
            {`${formatShort(patient.dateOfBirth)} (${getDisplayAge(patient.dateOfBirth)})`}
          </DisplayValue>
          <DisplayValue name="Address">{`${address}`} </DisplayValue>
          <DisplayValue name="Sex">{`${capitaliseFirstLetter(patient.sex)}`} </DisplayValue>
          <DisplayValue name="Village">{`${village?.name || 'N/A'}`} </DisplayValue>
        </Content>
      </Section>

      <Section>
        <Header>Encounter details</Header>
        <HorizontalLine />
        <Content>
          <DisplayValue name="Facility">{location?.facility?.name || 'N/A'} </DisplayValue>
          <DisplayValue name="Department">{getDepartmentName(encounter)} </DisplayValue>
          <DisplayValue name="Supervising clinician">{examiner?.displayName} </DisplayValue>
          <DisplayValue name="Date of admission">
            {getDateDisplay(startDate, { showTime: false })}
          </DisplayValue>
          <DisplayValue name="Discharging physician">
            {discharge?.discharger?.displayName}
          </DisplayValue>
          <DisplayValue name="Date of discharge">
            {getDateDisplay(endDate, { showTime: false })}
          </DisplayValue>
          {discharge && dischargeDispositionVisible && (
            <DisplayValue name="Discharge disposition">{discharge.disposition?.name}</DisplayValue>
          )}
          <DisplayValue name="Reason for encounter">{reasonForEncounter}</DisplayValue>
        </Content>
      </Section>

      {patientConditions.length > 0 && (
        <Section>
          <Grid>
            <GridItem>
              <Label>Ongoing conditions</Label>
            </GridItem>
            <GridItem>
              <ListColumn>
                {patientConditions.map(condition => (
                  <li>{condition}</li>
                ))}
              </ListColumn>
            </GridItem>
          </Grid>
        </Section>
      )}

      {primaryDiagnoses.length > 0 && (
        <Section>
          <Grid>
            <GridItem>
              <Label>Primary diagnoses</Label>
            </GridItem>
            <GridItem>
              <ListColumn>
                <DiagnosesList diagnoses={primaryDiagnoses} />
              </ListColumn>
            </GridItem>
          </Grid>
        </Section>
      )}

      {secondaryDiagnoses.length > 0 && (
        <Section>
          <Grid>
            <GridItem>
              <Label>Secondary diagnoses</Label>
            </GridItem>
            <GridItem>
              <ListColumn>
                <DiagnosesList diagnoses={secondaryDiagnoses} />
              </ListColumn>
            </GridItem>
          </Grid>
        </Section>
      )}

      {procedures.length > 0 && (
        <Section>
          <Grid>
            <GridItem>
              <Label>Procedures</Label>
            </GridItem>
            <GridItem>
              <ListColumn>
                <ProceduresList procedures={procedures} />
              </ListColumn>
            </GridItem>
          </Grid>
        </Section>
      )}

      {medications.length !== 0 && (
        <Section>
          <Grid>
            <GridItem>
              <Label>Medications</Label>
            </GridItem>
            <InnerGrid>
              <GridItem>
                <Text>Current</Text>
              </GridItem>
              <GridItem>
                <ListColumn>
                  <MedicationsList medications={medications.filter(m => !m.discontinued)} />
                </ListColumn>
              </GridItem>
              <GridItem>
                <Text>Discontinued</Text>
              </GridItem>
              <GridItem>
                <ListColumn>
                  <MedicationsList
                    medications={medications.filter(m => m.discontinued)}
                    discontinued
                  />
                </ListColumn>
              </GridItem>
            </InnerGrid>
          </Grid>
        </Section>
      )}

      {discharge?.note && (
        <Section>
>>>>>>> e121e4e0
          <Label>Discharge planning notes:</Label>
          <Note>{discharge.note}</Note>
        </Section>
      )}
    </SummaryPageContainer>
  );
});

export const DischargeSummaryView = React.memo(() => {
  const api = useApi();
  const [discharge, setDischarge] = useState(null);
  const { encounter } = useEncounter();
  const { printPage } = useElectron();

  useEffect(() => {
    (async () => {
      if (encounter?.id) {
        const data = await api.get(
          `encounter/${encounter?.id}/discharge`,
          {},
          { isErrorUnknown: isErrorUnknownAllow404s },
        );
        setDischarge(data);
      }
    })();
  }, [api, encounter?.id]);

  // If there is no encounter loaded then this screen can't be displayed
  if (!encounter?.id) {
    return <Redirect to="/patients/all" />;
  }

  return (
    <Container>
      <NavContainer>
        <Button
          variant="outlined"
          color="primary"
          size="small"
          onClick={() => printPage()}
          startIcon={<PrintIcon />}
        >
          Print Summary
        </Button>
      </NavContainer>
      <SummaryPage encounter={encounter} discharge={discharge} />
      <PrintPortal>
        <Box p={5}>
          <SummaryPage encounter={encounter} discharge={discharge} />
        </Box>
      </PrintPortal>
    </Container>
  );
});<|MERGE_RESOLUTION|>--- conflicted
+++ resolved
@@ -8,10 +8,6 @@
 import { DIAGNOSIS_CERTAINTIES_TO_HIDE } from '@tamanu/shared/constants';
 
 import { PrintPortal, PrintLetterhead } from '../../components/PatientPrinting';
-<<<<<<< HEAD
-import { LocalisedText, useLocalisedText } from '../../components/LocalisedText';
-=======
->>>>>>> e121e4e0
 import { useApi, isErrorUnknownAllow404s } from '../../api';
 import { Button } from '../../components/Button';
 import { formatShort, getDateDisplay } from '../../components/DateDisplay';
@@ -32,6 +28,7 @@
   DisplayValue,
   LocalisedDisplayValue,
 } from '../../components/PatientPrinting/printouts/reusable/CertificateLabels';
+import { useLocalisedText } from '../../components';
 
 const Container = styled.div`
   background: ${Colors.white};
@@ -209,87 +206,6 @@
         logoSrc={logo}
         pageTitle="Patient Discharge Summary"
       />
-<<<<<<< HEAD
-      <Header>
-        <h4>
-          <Label>Patient name: </Label>
-          <span>{`${patient.firstName} ${patient.lastName}`}</span>
-        </h4>
-        <h4>
-          <Label>
-            <LocalisedText path="fields.displayId.shortLabel" />:{' '}
-          </Label>
-          <IdValue>{patient.displayId}</IdValue>
-        </h4>
-      </Header>
-      <Content>
-        <div>
-          <Label>Admission date: </Label>
-          <DateDisplay date={startDate} showTime />
-        </div>
-        <div>
-          <Label>Discharge date: </Label>
-          <DateDisplay date={endDate} showTime />
-        </div>
-        <div>
-          <Label>Department: </Label>
-          {getFullLocationName(location)}
-        </div>
-        {discharge && dischargeDispositionVisible && (
-          <div>
-            <Label>Discharge disposition: </Label>
-            {discharge.disposition?.name}
-          </div>
-        )}
-        <div />
-      </Content>
-      <HorizontalLine />
-      <Content>
-        <div>
-          <Label>{`Supervising ${clinicianText}:`} </Label>
-          <span>{examiner?.displayName}</span>
-        </div>
-        <div />
-        <div>
-          <Label>{`Discharging ${clinicianText}:`} </Label>
-          <span>{discharge?.discharger?.displayName}</span>
-        </div>
-        <div />
-      </Content>
-      <HorizontalLine />
-      <Content>
-        <Label>Reason for encounter: </Label>
-        <div>{reasonForEncounter}</div>
-        <Label>Primary diagnoses: </Label>
-        <ListColumn>
-          <ul>
-            <DiagnosesList diagnoses={primaryDiagnoses} />
-          </ul>
-        </ListColumn>
-        <Label>Secondary diagnoses: </Label>
-        <ListColumn>
-          <ul>
-            <DiagnosesList diagnoses={secondaryDiagnoses} />
-          </ul>
-        </ListColumn>
-        <Label>Procedures: </Label>
-        <ListColumn>
-          <ul>
-            <ProceduresList procedures={procedures} />
-          </ul>
-        </ListColumn>
-        <Label>Discharge medications: </Label>
-        <ListColumn>
-          <ul>
-            <MedicationsList
-              medications={medications.filter(
-                medication => !medication.discontinued && medication.isDischarge,
-              )}
-            />
-          </ul>
-        </ListColumn>
-        <div>
-=======
       <Section>
         <Header>Patient details</Header>
         <HorizontalLine />
@@ -315,11 +231,11 @@
         <Content>
           <DisplayValue name="Facility">{location?.facility?.name || 'N/A'} </DisplayValue>
           <DisplayValue name="Department">{getDepartmentName(encounter)} </DisplayValue>
-          <DisplayValue name="Supervising clinician">{examiner?.displayName} </DisplayValue>
+          <DisplayValue name={`Supervising ${clinicianText}`}>{examiner?.displayName}</DisplayValue>
           <DisplayValue name="Date of admission">
             {getDateDisplay(startDate, { showTime: false })}
           </DisplayValue>
-          <DisplayValue name="Discharging physician">
+          <DisplayValue name={`Discharging ${clinicianText}`}>
             {discharge?.discharger?.displayName}
           </DisplayValue>
           <DisplayValue name="Date of discharge">
@@ -427,7 +343,6 @@
 
       {discharge?.note && (
         <Section>
->>>>>>> e121e4e0
           <Label>Discharge planning notes:</Label>
           <Note>{discharge.note}</Note>
         </Section>
