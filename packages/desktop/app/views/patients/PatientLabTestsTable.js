import React, { useState } from 'react';
import styled from 'styled-components';
import { Button } from '@material-ui/core';
import { Table } from '../../components/Table';
import { RangeValidatedCell, DateHeadCell } from '../../components/FormattedTableCell';
import { Colors } from '../../constants';
import { LabTestResultModal } from './LabTestResultModal';
import { BodyText, formatShort, formatTimeWithSeconds } from '../../components';

const COLUMNS = {
  1: 150,
  2: 120,
  3: 120,
};

const StyledTable = styled(Table)`
  table {
    table-layout: fixed;
    position: relative;
    width: initial;

    thead tr th:nth-child(1),
    tbody tr td:nth-child(1),
    thead tr th:nth-child(2),
    tbody tr td:nth-child(2),
    thead tr th:nth-child(3),
    tbody tr td:nth-child(3) {
      position: sticky;
      z-index: 1;
      border-right: 1px solid ${Colors.outline};
    }

    thead tr th:nth-child(1),
    tbody tr td:nth-child(1) {
      left: 0;
      width: ${COLUMNS[1]}px;
      min-width: ${COLUMNS[1]}px;
      max-width: ${COLUMNS[1]}px;
    }

    thead tr th:nth-child(2),
    tbody tr td:nth-child(2) {
      width: ${COLUMNS[2]}px;
      min-width: ${COLUMNS[2]}px;
      max-width: ${COLUMNS[2]}px;
      left: ${COLUMNS[1]}px;
    }

    thead tr th:nth-child(3),
    tbody tr td:nth-child(3) {
      width: ${COLUMNS[3]}px;
      min-width: ${COLUMNS[3]}px;
      max-width: ${COLUMNS[3]}px;
      left: ${COLUMNS[1] + COLUMNS[2]}px;
      border-right: 2px solid ${Colors.outline};
    }

    tfoot {
      inset-inline-end: 0;
    }

    thead tr th:nth-child(n + 4),
    tbody tr td:nth-child(n + 4) {
      width: 120px;
    }

    thead tr th:last-child,
    tbody tr td:last-child {
      width: 100%;
    }

    thead tr th {
      color: ${props => props.theme.palette.text.secondary};
      background: ${Colors.background};
      white-space: break-spaces;
    }

    td {
      position: relative;
    }

    tbody tr td.MuiTableCell-body {
      background: ${Colors.white};
      padding: 7px 15px;

      &:first-child {
        padding-left: 17px;
      }
    }

    tfoot tr td button.MuiButton-root {
      position: sticky;
      left: 16px;
    }
  }
`;

const CategoryCell = styled.div`
  font-weight: 500;
  color: ${Colors.darkText};
`;

const StyledButton = styled(Button)`
  text-transform: none;
  font-weight: 400;
  border-radius: 10px;
  padding: 8px 4px;
  justify-content: left;
  position: relative;
  left: -14px;
  & > span > div {
    margin: -8px -4px;
  }
  &:hover {
    background-color: transparent;
  }
`;

export const PatientLabTestsTable = React.memo(({ patient, labTests = [], count, isLoading }) => {
  const [modalLabTestId, setModalLabTestId] = useState();
  const [modalOpen, setModalOpen] = useState(false);
  const openModal = id => {
    if (id) {
      setModalLabTestId(id);
      setModalOpen(true);
    }
  };

  const allDates = isLoading ? [] : Object.keys(Object.assign({}, ...labTests.map(x => x.results)));
  const columns = [
    {
      key: 'testCategory.id',
      title: 'Test category',
      accessor: row => <CategoryCell>{row.testCategory}</CategoryCell>,
      sortable: false,
    },
    {
      key: 'testType',
      title: 'Test type',
      accessor: row => (
        <CategoryCell>
          {row.testType}
          <br />
          <BodyText color="textTertiary">{row.unit ? `(${row.unit})` : null}</BodyText>
        </CategoryCell>
      ),
      sortable: false,
    },
    {
      key: 'normalRange',
      title: 'Normal range',
      accessor: row => {
        const range = row.normalRanges[patient?.sex];
        const value = !range.min ? '-' : `${range.min}-${range.max}`;
        return <CategoryCell>{value}</CategoryCell>;
      },
      sortable: false,
    },
    ...allDates
      .sort((a, b) => b.localeCompare(a))
      .map(date => ({
        title: <DateHeadCell value={date} />,
        sortable: false,
        key: date,
        accessor: row => {
          const normalRange = row.normalRanges[patient?.sex];
          const cellData = row.results[date];
          if (cellData) {
            return (
              <StyledButton onClick={() => openModal(cellData.id)}>
                <RangeValidatedCell
                  value={cellData.result}
                  config={{ unit: row.unit }}
                  validationCriteria={{ normalRange: normalRange?.min ? normalRange : null }}
                />
              </StyledButton>
            );
          }

          return <StyledButton disabled>-</StyledButton>;
        },
<<<<<<< HEAD
      },
      ...allDates
        .sort((a, b) => b.localeCompare(a))
        .map(date => ({
          title: <DateHeadCell value={date} />,
          sortable: false,
          key: date,
          accessor: row => {
            const normalRange = row.normalRanges[patient?.sex];
            const cellData = row.results[date];
            if (cellData) {
              return (
                <StyledButton onClick={() => openModal(cellData.id)}>
                  <RangeValidatedCell
                    value={cellData.result}
                    config={{ unit: row.unit }}
                    validationCriteria={{ normalRange: normalRange?.min ? normalRange : null }}
                  />
                </StyledButton>
              );
            }

            return <StyledButton disabled>-</StyledButton>;
          },
          exportOverrides: {
            title: `${formatShort(date)} ${formatTimeWithSeconds(date)}`,
            accessor: row => row.results[date]?.result || '-',
          },
        })),
    ];

    return (
      <>
        <StyledTable
          elevated={false}
          columns={columns}
          data={labTests}
          isLoading={isLoading}
          noDataMessage="This patient has no lab results to display. Once lab results are available they will be displayed here."
          page={page}
          rowsPerPage={rowsPerPage}
          onChangeRowsPerPage={setRowsPerPage}
          onChangePage={setPage}
          count={count}
          allowExport
          exportName="PatientResults"
        />
        <LabTestResultModal
          open={modalOpen}
          onClose={() => setModalOpen(false)}
          labTestId={modalLabTestId}
        />
      </>
    );
  },
);
=======
      })),
  ];

  return (
    <>
      <StyledTable
        elevated={false}
        columns={columns}
        data={labTests}
        isLoading={isLoading}
        noDataMessage="This patient has no lab results to display. Once lab results are available they will be displayed here."
        count={count}
        allowExport
        exportName="PatientResults"
      />
      <LabTestResultModal
        open={modalOpen}
        onClose={() => setModalOpen(false)}
        labTestId={modalLabTestId}
      />
    </>
  );
});
>>>>>>> 7ecd68a0
<|MERGE_RESOLUTION|>--- conflicted
+++ resolved
@@ -179,64 +179,10 @@
 
           return <StyledButton disabled>-</StyledButton>;
         },
-<<<<<<< HEAD
-      },
-      ...allDates
-        .sort((a, b) => b.localeCompare(a))
-        .map(date => ({
-          title: <DateHeadCell value={date} />,
-          sortable: false,
-          key: date,
-          accessor: row => {
-            const normalRange = row.normalRanges[patient?.sex];
-            const cellData = row.results[date];
-            if (cellData) {
-              return (
-                <StyledButton onClick={() => openModal(cellData.id)}>
-                  <RangeValidatedCell
-                    value={cellData.result}
-                    config={{ unit: row.unit }}
-                    validationCriteria={{ normalRange: normalRange?.min ? normalRange : null }}
-                  />
-                </StyledButton>
-              );
-            }
-
-            return <StyledButton disabled>-</StyledButton>;
-          },
-          exportOverrides: {
-            title: `${formatShort(date)} ${formatTimeWithSeconds(date)}`,
-            accessor: row => row.results[date]?.result || '-',
-          },
-        })),
-    ];
-
-    return (
-      <>
-        <StyledTable
-          elevated={false}
-          columns={columns}
-          data={labTests}
-          isLoading={isLoading}
-          noDataMessage="This patient has no lab results to display. Once lab results are available they will be displayed here."
-          page={page}
-          rowsPerPage={rowsPerPage}
-          onChangeRowsPerPage={setRowsPerPage}
-          onChangePage={setPage}
-          count={count}
-          allowExport
-          exportName="PatientResults"
-        />
-        <LabTestResultModal
-          open={modalOpen}
-          onClose={() => setModalOpen(false)}
-          labTestId={modalLabTestId}
-        />
-      </>
-    );
-  },
-);
-=======
+        exportOverrides: {
+          title: `${formatShort(date)} ${formatTimeWithSeconds(date)}`,
+          accessor: row => row.results[date]?.result || '-',
+        },
       })),
   ];
 
@@ -259,5 +205,4 @@
       />
     </>
   );
-});
->>>>>>> 7ecd68a0
+});