--- conflicted
+++ resolved
@@ -119,11 +119,7 @@
         noun="Patient"
         onClick={showNewPatient}
       >
-<<<<<<< HEAD
-        + <TranslatedText stringId="patient.action.add" fallback="Add new patient" />
-=======
         + <TranslatedText stringId="patient.action.addNewPatient" fallback="Add new patient" />
->>>>>>> 4d99c9f3
       </ButtonWithPermissionCheck>
       <NewPatientModal
         open={isCreatingPatient}
