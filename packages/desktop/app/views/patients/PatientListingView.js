--- conflicted
+++ resolved
@@ -1,14 +1,9 @@
 import React, { useState, useCallback } from 'react';
 import { useParams } from 'react-router-dom';
 import { useDispatch } from 'react-redux';
-<<<<<<< HEAD
-import styled from 'styled-components';
 
 import { push } from 'connected-react-router';
 import { reloadPatient } from '../../store/patient';
-=======
-import { viewPatient } from '../../store/patient';
->>>>>>> ef6dfddf
 import {
   TopBar,
   PageContainer,
@@ -57,16 +52,8 @@
   // location and department should be sortable
   .concat([location, department]);
 
-<<<<<<< HEAD
-const StyledDataTable = styled(DataFetchingTable)`
-  margin: 24px;
-`;
-
 const PatientTable = ({ columns, fetchOptions, searchParameters }) => {
   const params = useParams();
-=======
-const PatientTable = ({ onViewPatient, columns, fetchOptions, searchParameters }) => {
->>>>>>> ef6dfddf
   const dispatch = useDispatch();
   const fetchOptionsWithSearchParameters = { ...searchParameters, ...fetchOptions };
 
