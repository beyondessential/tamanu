--- conflicted
+++ resolved
@@ -28,11 +28,7 @@
 } from './columns';
 import { useAuth } from '../../contexts/Auth';
 import { Colors } from '../../constants';
-<<<<<<< HEAD
-import { useLocalisation } from '../../contexts/Localisation';
-=======
 import { usePatientSearch, PatientSearchKeys } from '../../contexts/PatientSearch';
->>>>>>> 0242e664
 
 const PATIENT_SEARCH_ENDPOINT = 'patient';
 
@@ -76,12 +72,10 @@
 const location = {
   key: 'locationName',
   title: 'Location',
+  minWidth: 100,
   accessor: LocationCell,
 };
 
-// the above columns are not sortable due to backend query
-// https://github.com/beyondessential/tamanu/pull/2029#issuecomment-1090981599
-// location and department should be sortable
 const INPATIENT_COLUMNS = [markedForSync, displayId, firstName, lastName, sex, dateOfBirth]
   .map(column => ({
     ...column,
