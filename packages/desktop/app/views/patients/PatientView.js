import React from 'react';
import { connect } from 'react-redux';

import { TabDisplay } from '../../components/TabDisplay';
import { TwoColumnDisplay } from '../../components/TwoColumnDisplay';
import { LoadingIndicator } from '../../components/LoadingIndicator';
import { PatientAlert } from '../../components/PatientAlert';
import { PatientInfoPane } from '../../components/PatientInfoPane';
import { EncounterModal } from '../../components/EncounterModal';
import { TriageModal } from '../../components/TriageModal';
import { connectRoutedModal } from '../../components/Modal';
<<<<<<< HEAD
import { PatientEncounterSummary } from './components/PatientEncounterSummary';
import { DataFetchingSurveyResponsesTable } from '../../components/SurveyResponsesTable';
import { PatientDocumentsPane } from './PatientDocumentsPane';

import { PatientDetailsForm } from '../../forms/PatientDetailsForm';
import { reloadPatient } from '../../store/patient';

import { useEncounter } from '../../contexts/Encounter';

const AppointmentPane = React.memo(({ patient, readonly }) => {
  const [modalOpen, setModalOpen] = React.useState(false);

  return (
    <div>
      <AppointmentModal
        open={modalOpen}
        patientId={patient.id}
        onClose={() => setModalOpen(false)}
      />
      <AppointmentTable appointments={patient.appointments} />
      <ContentPane>
        <Button
          onClick={() => setModalOpen(true)}
          variant="contained"
          color="primary"
          disabled={readonly}
        >
          New appointment
        </Button>
      </ContentPane>
    </div>
  );
});

const ReferralPane = connect(null, dispatch => ({
  onNavigateToReferrals: () => dispatch(push('/referrals')),
}))(
  React.memo(({ onNavigateToReferrals, patient }) => (
    <div>
      <ReferralTable patientId={patient.id} />
      <ContentPane>
        <Button onClick={onNavigateToReferrals} variant="contained" color="primary">
          New referral
        </Button>
      </ContentPane>
    </div>
  )),
);
=======
>>>>>>> 84e428f3

import {
  AppointmentPane,
  ConnectedPatientDetailsForm,
  HistoryPane,
  ImmunisationsPane,
  MedicationsPane,
  ProgramsPane,
  ReferralPane,
} from './panes';

const RoutedEncounterModal = connectRoutedModal('/patients/view', 'checkin')(EncounterModal);
const RoutedTriageModal = connectRoutedModal('/patients/view', 'triage')(TriageModal);

const TABS = [
  {
    label: 'History',
    key: 'history',
    icon: 'fa fa-calendar-day',
    render: () => <HistoryPane />,
  },
  {
    label: 'Details',
    key: 'details',
    icon: 'fa fa-info-circle',
    render: props => <ConnectedPatientDetailsForm {...props} />,
  },
  {
    label: 'Appointments',
    key: 'appointments',
    icon: 'fa fa-user-md',
    // render: props => <AppointmentPane {...props} />,
  },
  {
    label: 'Referrals',
    key: 'Referrals',
    icon: 'fa fa-hospital',
    render: props => <ReferralPane {...props} />,
  },
  {
    label: 'Programs',
    key: 'Programs',
    icon: 'fa fa-hospital',
    render: props => <ProgramsPane {...props} />,
  },
  {
    label: 'Documents',
    key: 'documents',
    icon: 'fa fa-file-medical-alt',
    render: props => <PatientDocumentsPane {...props} />,
  },
  {
    label: 'Immunisation',
    key: 'a',
    icon: 'fa fa-syringe',
    render: props => <ImmunisationsPane {...props} />,
  },
  {
    label: 'Medication',
    key: 'medication',
    icon: 'fa fa-medkit',
    render: props => <MedicationsPane {...props} />,
  },
];

export const DumbPatientView = React.memo(({ patient, loading }) => {
  const [currentTab, setCurrentTab] = React.useState('history');
  const disabled = !!patient.death;

  if (loading) return <LoadingIndicator />;
  return (
    <React.Fragment>
      <PatientAlert alerts={patient.alerts} />
      <TwoColumnDisplay>
        <PatientInfoPane patient={patient} disabled={disabled} />
        <TabDisplay
          tabs={TABS}
          currentTab={currentTab}
          onTabSelect={setCurrentTab}
          patient={patient}
          disabled={disabled}
        />
      </TwoColumnDisplay>
      <RoutedEncounterModal patientId={patient.id} referrals={patient.referrals} />
      <RoutedTriageModal patient={patient} />
    </React.Fragment>
  );
});

export const PatientView = connect(state => ({
  loading: state.patient.loading,
  patient: state.patient,
}))(DumbPatientView);<|MERGE_RESOLUTION|>--- conflicted
+++ resolved
@@ -9,57 +9,7 @@
 import { EncounterModal } from '../../components/EncounterModal';
 import { TriageModal } from '../../components/TriageModal';
 import { connectRoutedModal } from '../../components/Modal';
-<<<<<<< HEAD
-import { PatientEncounterSummary } from './components/PatientEncounterSummary';
-import { DataFetchingSurveyResponsesTable } from '../../components/SurveyResponsesTable';
 import { PatientDocumentsPane } from './PatientDocumentsPane';
-
-import { PatientDetailsForm } from '../../forms/PatientDetailsForm';
-import { reloadPatient } from '../../store/patient';
-
-import { useEncounter } from '../../contexts/Encounter';
-
-const AppointmentPane = React.memo(({ patient, readonly }) => {
-  const [modalOpen, setModalOpen] = React.useState(false);
-
-  return (
-    <div>
-      <AppointmentModal
-        open={modalOpen}
-        patientId={patient.id}
-        onClose={() => setModalOpen(false)}
-      />
-      <AppointmentTable appointments={patient.appointments} />
-      <ContentPane>
-        <Button
-          onClick={() => setModalOpen(true)}
-          variant="contained"
-          color="primary"
-          disabled={readonly}
-        >
-          New appointment
-        </Button>
-      </ContentPane>
-    </div>
-  );
-});
-
-const ReferralPane = connect(null, dispatch => ({
-  onNavigateToReferrals: () => dispatch(push('/referrals')),
-}))(
-  React.memo(({ onNavigateToReferrals, patient }) => (
-    <div>
-      <ReferralTable patientId={patient.id} />
-      <ContentPane>
-        <Button onClick={onNavigateToReferrals} variant="contained" color="primary">
-          New referral
-        </Button>
-      </ContentPane>
-    </div>
-  )),
-);
-=======
->>>>>>> 84e428f3
 
 import {
   AppointmentPane,
