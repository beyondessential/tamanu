--- conflicted
+++ resolved
@@ -49,11 +49,7 @@
     key: 'Programs',
     icon: 'fa fa-hospital',
     render: ({ patient, ...props }) => (
-<<<<<<< HEAD
-      <ProgramsPane endpoint={`patient/${patient.id}/programResponses`} {...props} />
-=======
       <PatientProgramsPane endpoint={`patient/${patient.id}/programResponses`} {...props} />
->>>>>>> 8d5e3c22
     ),
   },
   {
