import React from 'react';
import { connect } from 'react-redux';
import { push } from 'connected-react-router';
import styled from 'styled-components';

import { TabDisplay } from '../../components/TabDisplay';
import { TwoColumnDisplay } from '../../components/TwoColumnDisplay';
import { LoadingIndicator } from '../../components/LoadingIndicator';
import { PatientAlert } from '../../components/PatientAlert';
import { PatientHistory } from '../../components/PatientHistory';
import { PatientInfoPane } from '../../components/PatientInfoPane';
import { ContentPane } from '../../components/ContentPane';
import { VisitModal } from '../../components/VisitModal';
import { TriageModal } from '../../components/TriageModal';
import { ReferralModal } from '../../components/ReferralModal';
import { ReferralTable } from '../../components/ReferralTable';
import { AppointmentModal } from '../../components/AppointmentModal';
import { AppointmentTable } from '../../components/AppointmentTable';
import { Button, ImageButton } from '../../components/Button';
import { connectRoutedModal } from '../../components/Modal';

import { viewVisit } from '../../store/visit';

import { getCurrentVisit } from '../../store/patient';

const CallToActionRow = styled(ContentPane)`
  display: flex;

  > button {
    :not(:last-child) {
      margin-right: 10px;
    }
  }
`;

const AppointmentPane = React.memo(({ patient }) => {
  const [modalOpen, setModalOpen] = React.useState(false);

  return (
    <div>
      <AppointmentModal
        open={modalOpen}
        patientId={patient._id}
        onClose={() => setModalOpen(false)}
      />
      <AppointmentTable appointments={patient.appointments} />
      <ContentPane>
        <Button onClick={() => setModalOpen(true)} variant="contained" color="primary">
          New appointment
        </Button>
      </ContentPane>
    </div>
  );
});

const ReferralPane = React.memo(({ patient }) => {
  const [modalOpen, setModalOpen] = React.useState(false);

  return (
    <div>
      <ReferralModal open={modalOpen} patientId={patient._id} onClose={() => setModalOpen(false)} />
      <ReferralTable referrals={patient.referrals} />
      <ContentPane>
        <Button onClick={() => setModalOpen(true)} variant="contained" color="primary">
          New referral
        </Button>
      </ContentPane>
    </div>
  );
});

const RoutedVisitModal = connectRoutedModal('/patients/view', 'checkin')(VisitModal);
const RoutedTriageModal = connectRoutedModal('/patients/view', 'triage')(TriageModal);

const HistoryPane = connect(
  state => ({
    visits: state.patient.visits,
    isCheckInAvailable: !getCurrentVisit(state),
  }),
  dispatch => ({
    onViewVisit: id => dispatch(viewVisit(id)),
    onOpenCheckin: () => dispatch(push('/patients/view/checkin')),
    onOpenTriage: () => dispatch(push('/patients/view/triage')),
  }),
)(
  React.memo(({ visits, onOpenCheckin, onOpenTriage, onViewVisit, isCheckInAvailable }) => (
    <div>
      <CallToActionRow>
        <ImageButton
          src="./assets/images/medication.svg"
          title="Check in"
          disabled={!isCheckInAvailable}
          onClick={onOpenCheckin}
        >
          Check In
        </ImageButton>
        <ImageButton
          src="./assets/images/profile.svg"
          title="Triage"
          disabled={!isCheckInAvailable}
          onClick={onOpenTriage}
        >
          Triage
        </ImageButton>
      </CallToActionRow>
      <PatientHistory items={visits} onItemClick={item => onViewVisit(item._id)} />
    </div>
  )),
);

const TABS = [
  {
    label: 'History',
    key: 'history',
    icon: 'fa fa-calendar-day',
    render: () => <HistoryPane />,
  },
  {
    label: 'Details',
    key: 'details',
    icon: 'fa fa-info-circle',
  },
  {
    label: 'Appointments',
    key: 'appointments',
    icon: 'fa fa-user-md',
    render: ({ patient }) => <AppointmentPane patient={patient} />,
  },
  {
    label: 'Referrals',
    key: 'Referrals',
    icon: 'fa fa-hospital',
    render: ({ patient }) => <ReferralPane patient={patient} />,
  },
  {
    label: 'Documents',
    key: 'documents',
    icon: 'fa fa-file-medical-alt',
  },
];

export const DumbPatientView = React.memo(({ patient, loading }) => {
  const [currentTab, setCurrentTab] = React.useState('history');

  return (
    <React.Fragment>
      <LoadingIndicator loading={loading}>
        <PatientAlert alerts={patient.alerts} />
        <TwoColumnDisplay>
          <PatientInfoPane patient={patient} />
          <TabDisplay
            tabs={TABS}
            currentTab={currentTab}
            onTabSelect={setCurrentTab}
            patient={patient}
          />
        </TwoColumnDisplay>
      </LoadingIndicator>
<<<<<<< HEAD
      <RoutedVisitModal patientId={patient._id} referrals={patient.referrals} />
      <RoutedTriageModal patientId={patient._id} />
=======
      <RoutedVisitModal patientId={patient._id} />
      <RoutedTriageModal patient={patient} />
>>>>>>> f7cf5115
    </React.Fragment>
  );
});

export const PatientView = connect(state => ({
  loading: state.patient.loading,
  patient: state.patient,
}))(DumbPatientView);<|MERGE_RESOLUTION|>--- conflicted
+++ resolved
@@ -156,13 +156,8 @@
           />
         </TwoColumnDisplay>
       </LoadingIndicator>
-<<<<<<< HEAD
       <RoutedVisitModal patientId={patient._id} referrals={patient.referrals} />
-      <RoutedTriageModal patientId={patient._id} />
-=======
-      <RoutedVisitModal patientId={patient._id} />
       <RoutedTriageModal patient={patient} />
->>>>>>> f7cf5115
     </React.Fragment>
   );
 });
