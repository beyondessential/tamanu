import React, { useEffect, useState } from 'react';
import { useSelector } from 'react-redux';
import styled from 'styled-components';
import { useQuery, useQueryClient } from '@tanstack/react-query';
import { TabDisplay } from '../../components/TabDisplay';
import { LoadingIndicator } from '../../components/LoadingIndicator';
import { PatientAlert } from '../../components/PatientAlert';
import { useLocalisation } from '../../contexts/Localisation';
import { useApi } from '../../api';
import {
  HistoryPane,
  VaccinesPane,
  PatientMedicationPane,
  DocumentsPane,
  PatientProgramsPane,
  ReferralPane,
  InvoicesPane,
  PatientDetailsPane,
  PatientResultsPane,
} from './panes';
import { Colors } from '../../constants';
import { PATIENT_TABS } from '../../constants/patientPaths';
import { NAVIGATION_CONTAINER_HEIGHT } from '../../components/PatientNavigation';
import { useUrlSearchParams } from '../../utils/useUrlSearchParams';
import { PatientSearchParametersProvider } from '../../contexts/PatientViewSearchParameters';
import { TranslatedText } from '../../components/Translation/TranslatedText';
import { invalidatePatientDataQueries } from '../../utils';

const StyledDisplayTabs = styled(TabDisplay)`
  overflow: initial;
  .MuiTabs-root {
    z-index: 9;
    position: sticky;
    top: ${NAVIGATION_CONTAINER_HEIGHT};
    border-bottom: 1px solid ${Colors.softOutline};
  }
`;

const TABS = [
  {
    label: <TranslatedText stringId="patient.tabs.history" fallback="History" />,
    key: PATIENT_TABS.HISTORY,
    icon: 'fa fa-calendar-day',
    render: props => <HistoryPane {...props} />,
  },
  {
    label: <TranslatedText stringId="patient.tabs.details" fallback="Details" />,
    key: PATIENT_TABS.DETAILS,
    icon: 'fa fa-info-circle',
    render: props => <PatientDetailsPane {...props} />,
  },
  {
    label: <TranslatedText stringId="patient.tabs.results" fallback="Results" />,
    key: PATIENT_TABS.RESULTS,
    icon: 'fa fa-file-alt',
    render: props => <PatientResultsPane {...props} />,
  },
  {
    label: <TranslatedText stringId="patient.tabs.referrals" fallback="Referrals" />,
    key: PATIENT_TABS.REFERRALS,
    icon: 'fa fa-hospital',
    render: props => <ReferralPane {...props} />,
  },
  {
<<<<<<< HEAD
    label: <TranslatedText stringId="patient.tabs.programs" fallback="Programs" />,
=======
    label: 'Forms',
>>>>>>> 63cff9a6
    key: PATIENT_TABS.PROGRAMS,
    icon: 'fa fa-hospital',
    render: ({ patient, ...props }) => (
      <PatientProgramsPane endpoint={`patient/${patient.id}/programResponses`} {...props} />
    ),
  },
  {
    label: <TranslatedText stringId="patient.tabs.documents" fallback="Documents" />,
    key: PATIENT_TABS.DOCUMENTS,
    icon: 'fa fa-file-medical-alt',
    render: props => <DocumentsPane {...props} />,
  },
  {
    label: <TranslatedText stringId="patient.tabs.vaccines" fallback="Vaccines" />,
    key: PATIENT_TABS.VACCINES,
    icon: 'fa fa-syringe',
    render: props => <VaccinesPane {...props} />,
  },
  {
    label: <TranslatedText stringId="patient.tabs.medication" fallback="Medication" />,
    key: PATIENT_TABS.MEDICATION,
    icon: 'fa fa-medkit',
    render: props => <PatientMedicationPane {...props} />,
  },
  {
    label: <TranslatedText stringId="patient.tabs.invoices" fallback="Invoices" />,
    key: PATIENT_TABS.INVOICES,
    icon: 'fa fa-cash-register',
    render: props => <InvoicesPane {...props} />,
  },
];

export const PatientView = () => {
  const queryClient = useQueryClient();
  const { getLocalisation } = useLocalisation();
  const query = useUrlSearchParams();
  const patient = useSelector(state => state.patient);
  const [currentTab, setCurrentTab] = useState(query.get('tab') || PATIENT_TABS.HISTORY);
  const disabled = !!patient.death;
  const api = useApi();
  const { data: additionalData, isLoading: isLoadingAdditionalData } = useQuery(
    ['additionalData', patient.id],
    () => api.get(`patient/${patient.id}/additionalData`),
  );
  const { data: birthData, isLoading: isLoadingBirthData } = useQuery(
    ['birthData', patient.id],
    () => api.get(`patient/${patient.id}/birthData`),
  );

  useEffect(() => {
    api.post(`user/recently-viewed-patients/${patient.id}`);
  }, [api, patient.id]);

  useEffect(() => {
    if (!patient.syncing) {
      // invalidate the cache of patient data queries to reload the patient data
      invalidatePatientDataQueries(queryClient, patient.id);
    }

    // invalidate queries only when syncing is done (changed from true to false)
    // eslint-disable-next-line react-hooks/exhaustive-deps
  }, [patient.syncing]);

  if (patient.loading || isLoadingAdditionalData || isLoadingBirthData) {
    return <LoadingIndicator />;
  }

  const visibleTabs = TABS.filter(tab => !tab.condition || tab.condition(getLocalisation));

  return (
    <PatientSearchParametersProvider>
      <PatientAlert alerts={patient.alerts} />
      <StyledDisplayTabs
        tabs={visibleTabs}
        currentTab={currentTab}
        onTabSelect={setCurrentTab}
        patient={patient}
        additionalData={additionalData}
        birthData={birthData}
        disabled={disabled}
      />
    </PatientSearchParametersProvider>
  );
};<|MERGE_RESOLUTION|>--- conflicted
+++ resolved
@@ -62,11 +62,7 @@
     render: props => <ReferralPane {...props} />,
   },
   {
-<<<<<<< HEAD
-    label: <TranslatedText stringId="patient.tabs.programs" fallback="Programs" />,
-=======
-    label: 'Forms',
->>>>>>> 63cff9a6
+    label: <TranslatedText stringId="patient.tabs.forms" fallback="Forms" />,
     key: PATIENT_TABS.PROGRAMS,
     icon: 'fa fa-hospital',
     render: ({ patient, ...props }) => (
