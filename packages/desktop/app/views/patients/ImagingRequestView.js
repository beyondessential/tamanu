--- conflicted
+++ resolved
@@ -194,7 +194,6 @@
 
   if (patient.loading) return <LoadingIndicator />;
   return (
-<<<<<<< HEAD
     <ContentPane>
       <PrintButton imagingRequest={imagingRequest} patient={patient} />
       <ImagingRequestInfoPane
@@ -204,25 +203,5 @@
         locationSuggester={locationSuggester}
       />
     </ContentPane>
-=======
-    <div>
-      <TopBar title="Imaging request">
-        <div>
-          <PrintButton imagingRequest={imagingRequest} patient={patient} />
-        </div>
-      </TopBar>
-      <Button variant="text" color="default" onClick={onBack}>
-        &lt; Back to encounter information
-      </Button>
-      <ContentPane>
-        <ImagingRequestInfoPane
-          imagingRequest={imagingRequest}
-          onSubmit={onSubmit}
-          practitionerSuggester={practitionerSuggester}
-          locationSuggester={locationSuggester}
-        />
-      </ContentPane>
-    </div>
->>>>>>> 449e6c7b
   );
 };