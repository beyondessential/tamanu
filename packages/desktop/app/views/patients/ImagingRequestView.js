--- conflicted
+++ resolved
@@ -33,15 +33,6 @@
 
 const STATUS_OPTIONS = Object.values(IMAGING_REQUEST_STATUS_TYPES)
   .filter(
-<<<<<<< HEAD
-    x =>
-      x !== IMAGING_REQUEST_STATUS_TYPES.DELETED &&
-      x !== IMAGING_REQUEST_STATUS_TYPES.ENTERED_IN_ERROR,
-  )
-  .map(x => ({
-    label: IMAGING_REQUEST_STATUS_CONFIG[x].label,
-    value: x,
-=======
     type =>
       ![
         IMAGING_REQUEST_STATUS_TYPES.DELETED,
@@ -51,7 +42,6 @@
   .map(type => ({
     label: IMAGING_REQUEST_STATUS_CONFIG[type].label,
     value: type,
->>>>>>> 404a1a2b
   }));
 
 const PrintButton = ({ imagingRequest, patient }) => {
