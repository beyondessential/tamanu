--- conflicted
+++ resolved
@@ -34,7 +34,6 @@
   { value: 'completed', label: 'Completed' },
 ];
 
-<<<<<<< HEAD
 const DumbImagingRequestInfoPane = React.memo(
   ({ imagingRequest, onSubmit, practitionerSuggester, locationSuggester }) => (
     <Formik
@@ -72,48 +71,11 @@
               label="Area to be imaged"
               style={{ gridColumn: '1 / -1' }}
             />
-=======
-const DumbImagingRequestInfoPane = React.memo(({ imagingRequest, onSubmit }) => (
-  <Formik
-    onSubmit={({ status, results }) => {
-      const updatedImagingRequest = {
-        status,
-        results,
-      };
-      onSubmit(updatedImagingRequest);
-    }}
-    initialValues={{
-      status: imagingRequest.status,
-      results: imagingRequest.results,
-    }}
-  >
-    {({ values, dirty, handleChange }) => (
-      <Form>
-        <FormGrid columns={3}>
-          <TextInput value={imagingRequest.id} label="Request ID" disabled />
-          <TextInput value={imagingRequest.imagingType?.name} label="Request type" />
-          <TextInput value={imagingRequest.urgent ? 'Urgent' : 'Standard'} label="Urgency" />
-          <Field name="status" label="Status" component={SelectField} options={statusOptions} />
-          <DateInput value={imagingRequest.requestedDate} label="Requested date" />
-          <TextInput
-            multiline
-            value={imagingRequest.note}
-            label="Notes"
-            style={{ gridColumn: '1 / -1', minHeight: '60px', padding: '0' }}
-          />
-          {imagingRequest?.status === 'completed' && (
->>>>>>> fe5b817b
             <TextInput
               multiline
-<<<<<<< HEAD
               value={imagingRequest.note}
               label="Notes"
-              style={{ gridColumn: '1 / -1' }}
-=======
-              value={values.results || imagingRequest.results}
-              onChange={handleChange}
               style={{ gridColumn: '1 / -1', minHeight: '60px', padding: '0' }}
->>>>>>> fe5b817b
             />
             {(values.status === IMAGING_REQUEST_STATUS_TYPES.IN_PROGRESS ||
               values.status === IMAGING_REQUEST_STATUS_TYPES.COMPLETED) && (
@@ -141,7 +103,7 @@
                 multiline
                 value={values.results || imagingRequest.results}
                 onChange={handleChange}
-                style={{ gridColumn: '1 / -1' }}
+                style={{ gridColumn: '1 / -1', minHeight: '60px', padding: '0' }}
               />
             )}
             {dirty && (
