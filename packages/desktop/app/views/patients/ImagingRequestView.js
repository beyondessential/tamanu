import React, { useState, useCallback, useEffect } from 'react';
import { Form, Formik } from 'formik';
import { useSelector } from 'react-redux';
import { IMAGING_REQUEST_STATUS_TYPES } from 'shared/constants';
import { useParams } from 'react-router-dom';
import { useCertificate } from '../../utils/useCertificate';
import { usePatientNavigation } from '../../utils/usePatientNavigation';

import { Button } from '../../components/Button';
import { ContentPane } from '../../components/ContentPane';
import { LoadingIndicator } from '../../components/LoadingIndicator';
import { TopBar } from '../../components/TopBar';
import { ButtonRow } from '../../components/ButtonRow';
import { FormGrid } from '../../components/FormGrid';
import {
  TextInput,
  SelectField,
  Field,
  AutocompleteField,
  DateTimeInput,
} from '../../components/Field';
import { useApi, useSuggester } from '../../api';

import { ImagingRequestPrintout } from '../../components/PatientPrinting/ImagingRequestPrintout';
import { Modal } from '../../components/Modal';
<<<<<<< HEAD
=======
import { useCertificate } from '../../utils/useCertificate';

const BackLink = connect(null, dispatch => ({
  onClick: () => dispatch(push('/patients/encounter')),
}))(({ onClick }) => (
  <Button onClick={onClick} variant="text" color="default">
    &lt; Back to encounter information
  </Button>
));
>>>>>>> c0d351de

const statusOptions = [
  { value: 'pending', label: 'Pending' },
  { value: 'in_progress', label: 'In progress' },
  { value: 'completed', label: 'Completed' },
];

const PrintButton = ({ imagingRequest, patient }) => {
  const api = useApi();
  const { modal } = useParams();
  const certificateData = useCertificate();
  const [isModalOpen, setModalOpen] = useState(modal === 'print');
  const openModal = useCallback(() => setModalOpen(true), []);
  const closeModal = useCallback(() => setModalOpen(false), []);
  const [encounter, setEncounter] = useState();
  const [isLoading, setIsLoading] = useState(false);

  useEffect(() => {
    setIsLoading(true);
    if (!imagingRequest.loading) {
      (async () => {
        const res = await api.get(`encounter/${imagingRequest.encounterId}`);
        setEncounter(res);
      })();
      setIsLoading(false);
    }
  }, [api, imagingRequest.encounterId, imagingRequest.loading]);

  return (
    <>
      <Modal title="Imaging Request" open={isModalOpen} onClose={closeModal} width="md" printable>
        {isLoading ? (
          <LoadingIndicator />
        ) : (
          <ImagingRequestPrintout
            imagingRequestData={imagingRequest}
            patientData={patient}
            encounterData={encounter}
            certificateData={certificateData}
          />
        )}
      </Modal>
      <Button variant="outlined" onClick={openModal} style={{ marginRight: '0.5rem' }}>
        Print request
      </Button>
    </>
  );
};

const ImagingRequestInfoPane = React.memo(
  ({ imagingRequest, onSubmit, practitionerSuggester, locationSuggester }) => (
    <Formik
      // Only submit specific fields for update
      onSubmit={({ status, completedById, locationId, results }) => {
        const updatedImagingRequest = {
          status,
          completedById,
          locationId,
          results,
        };
        onSubmit(updatedImagingRequest);
      }}
      enableReinitialize // Updates form to reflect changes in initialValues
      initialValues={{
        ...imagingRequest,
      }}
    >
      {({ values, dirty, handleChange }) => (
        <Form>
          <FormGrid columns={3}>
            <TextInput value={imagingRequest.id} label="Request ID" disabled />
            <TextInput value={imagingRequest.imagingType?.name} label="Request type" disabled />
            <TextInput
              value={imagingRequest.urgent ? 'Urgent' : 'Standard'}
              label="Urgency"
              disabled
            />
            <Field name="status" label="Status" component={SelectField} options={statusOptions} />
            <DateTimeInput
              value={imagingRequest.requestedDate}
              label="Request date and time"
              disabled
            />
            <TextInput
              multiline
              value={imagingRequest.areaToBeImaged}
              label="Area to be imaged"
              style={{ gridColumn: '1 / -1', minHeight: '60px' }}
              disabled
            />
            <TextInput
              multiline
              value={imagingRequest.note}
              label="Notes"
              style={{ gridColumn: '1 / -1', minHeight: '60px' }}
              disabled
            />
            {(values.status === IMAGING_REQUEST_STATUS_TYPES.IN_PROGRESS ||
              values.status === IMAGING_REQUEST_STATUS_TYPES.COMPLETED) && (
              <>
                <Field
                  name="completedById"
                  label="Completed by"
                  component={AutocompleteField}
                  suggester={practitionerSuggester}
                />
                <Field
                  name="locationId"
                  label="Location"
                  component={AutocompleteField}
                  suggester={locationSuggester}
                />
              </>
            )}
            {values?.status === IMAGING_REQUEST_STATUS_TYPES.COMPLETED && (
              <TextInput
                name="results"
                label="Results Description"
                multiline
                value={values.results}
                onChange={handleChange}
                style={{ gridColumn: '1 / -1', minHeight: '60px' }}
              />
            )}
            {/* Needs custom styling to properly display view image button to the left */}
            <ButtonRow style={{ gridTemplateColumns: '8rem auto 8rem' }}>
              <Button
                color="secondary"
                style={{
                  gridColumn: '1 / span 1',
                  // Change horizontal padding to fit text properly
                  paddingLeft: '10px',
                  paddingRight: '10px',
                  // Only show button when status is completed and keep it on the
                  // document layout to preserve correct row button display
                  visibility:
                    values.status === IMAGING_REQUEST_STATUS_TYPES.COMPLETED ? 'visible' : 'hidden',
                }}
                disabled
              >
                View image
                <br />
                (external link)
              </Button>
              {dirty && <Button type="submit">Save</Button>}
            </ButtonRow>
          </FormGrid>
        </Form>
      )}
    </Formik>
  ),
);

export const ImagingRequestView = () => {
  const api = useApi();
  const { navigateToEncounter } = usePatientNavigation();
  const imagingRequest = useSelector(state => state.imagingRequest);
  const patient = useSelector(state => state.patient);
  const practitionerSuggester = useSuggester('practitioner');
  const locationSuggester = useSuggester('location');

  const onSubmit = data => {
    api.put(`imagingRequest/${imagingRequest.id}`, { ...data });
    navigateToEncounter();
  };

  const onBack = () => navigateToEncounter();

  if (patient.loading) return <LoadingIndicator />;
  return (
    <div>
      <TopBar title="Imaging request">
        <div>
          <PrintButton imagingRequest={imagingRequest} patient={patient} />
        </div>
      </TopBar>
      <Button onClick={onBack}>&lt; Back to encounter information</Button>
      <ContentPane>
        <ImagingRequestInfoPane
          imagingRequest={imagingRequest}
          onSubmit={onSubmit}
          practitionerSuggester={practitionerSuggester}
          locationSuggester={locationSuggester}
        />
      </ContentPane>
    </div>
  );
};<|MERGE_RESOLUTION|>--- conflicted
+++ resolved
@@ -12,6 +12,7 @@
 import { TopBar } from '../../components/TopBar';
 import { ButtonRow } from '../../components/ButtonRow';
 import { FormGrid } from '../../components/FormGrid';
+import { Modal } from '../../components/Modal';
 import {
   TextInput,
   SelectField,
@@ -22,19 +23,6 @@
 import { useApi, useSuggester } from '../../api';
 
 import { ImagingRequestPrintout } from '../../components/PatientPrinting/ImagingRequestPrintout';
-import { Modal } from '../../components/Modal';
-<<<<<<< HEAD
-=======
-import { useCertificate } from '../../utils/useCertificate';
-
-const BackLink = connect(null, dispatch => ({
-  onClick: () => dispatch(push('/patients/encounter')),
-}))(({ onClick }) => (
-  <Button onClick={onClick} variant="text" color="default">
-    &lt; Back to encounter information
-  </Button>
-));
->>>>>>> c0d351de
 
 const statusOptions = [
   { value: 'pending', label: 'Pending' },
@@ -211,7 +199,9 @@
           <PrintButton imagingRequest={imagingRequest} patient={patient} />
         </div>
       </TopBar>
-      <Button onClick={onBack}>&lt; Back to encounter information</Button>
+      <Button variant="text" color="default" onClick={onBack}>
+        &lt; Back to encounter information
+      </Button>
       <ContentPane>
         <ImagingRequestInfoPane
           imagingRequest={imagingRequest}
