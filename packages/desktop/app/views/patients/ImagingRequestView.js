--- conflicted
+++ resolved
@@ -12,12 +12,8 @@
 import { getCurrentDateTimeString } from 'shared/utils/dateTime';
 
 import { CancelModal } from '../../components/CancelModal';
-<<<<<<< HEAD
 import { IMAGING_REQUEST_STATUS_OPTIONS, Colors } from '../../constants';
 import { useCertificate } from '../../utils/useCertificate';
-=======
-import { IMAGING_REQUEST_STATUS_OPTIONS } from '../../constants';
->>>>>>> 11b0d6e3
 import { Button } from '../../components/Button';
 import { ContentPane } from '../../components/ContentPane';
 import { LoadingIndicator } from '../../components/LoadingIndicator';
@@ -40,20 +36,16 @@
 import { ENCOUNTER_TAB_NAMES } from '../../constants/encounterTabNames';
 import { SimpleTopBar } from '../../components';
 
-const PrintButton = ({ imagingRequest }) => {
+const PrintButton = ({ imagingRequest, patient }) => {
   const { modal } = useParams();
-<<<<<<< HEAD
   const certificate = useCertificate();
-=======
->>>>>>> 11b0d6e3
   const [isModalOpen, setModalOpen] = useState(modal === 'print');
   const openModal = useCallback(() => setModalOpen(true), []);
   const closeModal = useCallback(() => setModalOpen(false), []);
-
-<<<<<<< HEAD
-  const { data: encounter, isLoading: isEncounterLoading } = useQuery(
-    ['encounter', imagingRequest.encounterId],
-    () => api.get(`encounter/${encodeURIComponent(imagingRequest.encounterId)}`),
+  const api = useApi();
+
+  const { data: encounter, isLoading: isEncounterLoading } = useEncounterData(
+    imagingRequest.encounterId,
   );
   const { data: additionalData, isLoading: isAdditionalDataLoading } = useQuery(
     ['additionalData', patient.id],
@@ -69,9 +61,6 @@
   );
   const isLoading =
     isEncounterLoading || isAdditionalDataLoading || (isVillageEnabled && isVillageLoading);
-=======
-  const { data: encounter, isLoading } = useEncounterData(imagingRequest.encounterId);
->>>>>>> 11b0d6e3
 
   return (
     <>
@@ -86,18 +75,14 @@
         {isLoading ? (
           <LoadingIndicator />
         ) : (
-<<<<<<< HEAD
           <ImagingRequestPrintout
-            imagingRequest={imagingRequest}
+            imagingRequests={[imagingRequest]}
             patient={patient}
             village={village}
             additionalData={additionalData}
             encounter={encounter}
             certificate={certificate}
           />
-=======
-          <ImagingRequestPrintout encounter={encounter} imagingRequests={[imagingRequest]} />
->>>>>>> 11b0d6e3
         )}
       </Modal>
       <Button variant="outlined" onClick={openModal} style={{ marginLeft: '0.5rem' }}>
