import React, { useState, useCallback, useEffect } from 'react';
import { Form, Formik } from 'formik';
import { useDispatch, useSelector } from 'react-redux';
import { push } from 'connected-react-router';
import { useParams } from 'react-router-dom';
import { shell } from 'electron';
import { pick } from 'lodash';
import styled from 'styled-components';

import { IMAGING_REQUEST_STATUS_TYPES } from 'shared/constants';
import { getCurrentDateTimeString } from 'shared/utils/dateTime';

import { useCertificate } from '../../utils/useCertificate';
import { Button } from '../../components/Button';
import { ContentPane } from '../../components/ContentPane';
import { LoadingIndicator } from '../../components/LoadingIndicator';
import { ButtonRow } from '../../components/ButtonRow';
import { FormGrid } from '../../components/FormGrid';
import { Modal } from '../../components/Modal';
import {
  TextInput,
  SelectField,
  Field,
  AutocompleteField,
  DateTimeInput,
<<<<<<< HEAD
  SuggesterSelectField,
  DateTimeField,
  TextField,
=======
>>>>>>> 58c5deba
} from '../../components/Field';
import { useApi, useSuggester, useLocationGroupSuggester } from '../../api';
import { ImagingRequestPrintout } from '../../components/PatientPrinting/ImagingRequestPrintout';
import { useLocalisation } from '../../contexts/Localisation';
import { ENCOUNTER_TAB_NAMES } from './encounterTabNames';

const STATUS_OPTIONS = [
  { value: 'pending', label: 'Pending' },
  { value: 'in_progress', label: 'In progress' },
  { value: 'completed', label: 'Completed' },
];

const PrintButton = ({ imagingRequest, patient }) => {
  const api = useApi();
  const { modal } = useParams();
  const certificateData = useCertificate();
  const [isModalOpen, setModalOpen] = useState(modal === 'print');
  const openModal = useCallback(() => setModalOpen(true), []);
  const closeModal = useCallback(() => setModalOpen(false), []);
  const [encounter, setEncounter] = useState();
  const [isLoading, setIsLoading] = useState(false);

  useEffect(() => {
    setIsLoading(true);
    if (!imagingRequest.loading) {
      (async () => {
        const res = await api.get(`encounter/${imagingRequest.encounterId}`);
        setEncounter(res);
      })();
      setIsLoading(false);
    }
  }, [api, imagingRequest.encounterId, imagingRequest.loading]);

  return (
    <>
      <Modal title="Imaging Request" open={isModalOpen} onClose={closeModal} width="md" printable>
        {isLoading ? (
          <LoadingIndicator />
        ) : (
          <ImagingRequestPrintout
            imagingRequestData={imagingRequest}
            patientData={patient}
            encounterData={encounter}
            certificateData={certificateData}
          />
        )}
      </Modal>
      <Button
        variant="outlined"
        onClick={openModal}
        style={{ marginRight: '0.5rem', marginBottom: '30px' }}
      >
        Print request
      </Button>
    </>
  );
};

const ImagingRequestSection = ({
  values,
  imagingRequest,
  imagingPriorities,
  imagingTypes,
  SuggesterSelectField,
}) => (
  <FormGrid columns={3}>
    <TextInput value={imagingRequest.id} label="Request ID" disabled />
    <TextInput
      value={imagingTypes[imagingRequest.imagingType]?.label || 'Unknown'}
      label="Request type"
      disabled
    />
    <TextInput
      value={imagingPriorities.find(p => p.value === imagingRequest.priority)?.label || ''}
      label="Priority"
      disabled
    />
    <Field name="status" label="Status" component={SelectField} options={STATUS_OPTIONS} />
    <DateTimeInput value={imagingRequest.requestedDate} label="Request date and time" disabled />
    {(values.status === IMAGING_REQUEST_STATUS_TYPES.IN_PROGRESS ||
      values.status === IMAGING_REQUEST_STATUS_TYPES.COMPLETED) && (
      <Field
        label="Area"
        name="locationGroupId"
        endpoint="locationGroup"
        component={SuggesterSelectField}
        filterByFacility
        required
      />
    )}
    <TextInput
      multiline
      value={
        // Either use free text area or multi-select areas data
        imagingRequest.areas?.length
          ? imagingRequest.areas.map(area => area.name).join(', ')
          : imagingRequest.areaNote
      }
      label="Areas to be imaged"
      style={{ gridColumn: '1 / -1', minHeight: '60px' }}
      disabled
    />
    <TextInput
      multiline
      value={imagingRequest.note}
      label="Notes"
      style={{ gridColumn: '1 / -1', minHeight: '60px' }}
      disabled
    />
  </FormGrid>
);

const BottomAlignFormGrid = styled(FormGrid)`
  align-items: end;

  > button {
    margin-bottom: 2px;
  }
`;

const ImagingResultsSection = ({ values, practitionerSuggester }) => {
  const openExternalUrl = useCallback(url => () => shell.openExternal(url), []);

  return (
    <>
      {values.results?.length ? <h3>Results</h3> : null}
      {values.results?.map(result => (
        <BottomAlignFormGrid columns={result.externalUrl ? 3 : 2}>
          <TextInput
            value={
              result.completedBy?.displayName ?? (result.externalUrl && 'External provider') ?? ''
            }
            disabled
          />
          <DateTimeInput value={result.createdAt} disabled />
          {result.externalUrl && (
            <Button color="secondary" onClick={openExternalUrl(result.externalUrl)}>
              View image (external link)
            </Button>
          )}

          <TextInput
            value={result.description}
            multiline
            disabled
            style={{ gridColumn: '1 / -1', minHeight: '3em' }}
          />
          <hr />
        </BottomAlignFormGrid>
      ))}

      <h4>Add result</h4>
      <FormGrid columns={2}>
        <Field
          name="newResultCompletedBy"
          placeholder="Search for a practitioner..."
          component={AutocompleteField}
          suggester={practitionerSuggester}
        />
        <Field name="newResultDate" component={DateTimeField} />
        <Field
          name="newResultDescription"
          placeholder="Result description..."
          multiline
          component={TextField}
          style={{ gridColumn: '1 / -1', minHeight: '3em' }}
        />
      </FormGrid>
    </>
  );
};

const ImagingRequestInfoPane = React.memo(
  ({ imagingRequest, onSubmit, practitionerSuggester, imagingTypes }) => {
    const { getLocalisation } = useLocalisation();
    const imagingPriorities = getLocalisation('imagingPriorities') || [];
    const locationGroupSuggester = useLocationGroupSuggester();

    return (
      <Formik
        // Only submit specific fields for update
        onSubmit={fields =>
          onSubmit(
            pick(
              fields,
              'status',
              'completedById',
              'locationGroupId',
              'newResultCompletedBy',
              'newResultDate',
              'newResultDescription',
            ),
          )
        }
        enableReinitialize // Updates form to reflect changes in initialValues
        initialValues={{
          ...imagingRequest,
          newResultCompletedBy: null,
          newResultDate: getCurrentDateTimeString(),
          newResultDescription: '',
        }}
      >
        {({ values, dirty, handleChange }) => {
          return (
            <Form>
              <ImagingRequestSection
                {...{
                  values,
                  imagingRequest,
                  imagingPriorities,
                  imagingTypes,
                  SuggesterSelectField,
                }}
              />
<<<<<<< HEAD
              {values.status === IMAGING_REQUEST_STATUS_TYPES.COMPLETED && (
                <ImagingResultsSection
                  {...{
                    dirty,
                    values,
                    handleChange,
                    practitionerSuggester,
                  }}
=======
              <TextInput
                value={
                  imagingPriorities.find(p => p.value === imagingRequest.priority)?.label || ''
                }
                label="Priority"
                disabled
              />
              <Field name="status" label="Status" component={SelectField} options={statusOptions} />
              <DateTimeInput
                value={imagingRequest.requestedDate}
                label="Request date and time"
                disabled
              />
              <TextInput
                multiline
                value={
                  // Either use free text area or multi-select areas data
                  imagingRequest.areas?.length
                    ? imagingRequest.areas.map(area => area.name).join(', ')
                    : imagingRequest.areaNote
                }
                label="Areas to be imaged"
                style={{ gridColumn: '1 / -1', minHeight: '60px' }}
                disabled
              />
              <TextInput
                multiline
                value={imagingRequest.note}
                label="Notes"
                style={{ gridColumn: '1 / -1', minHeight: '60px' }}
                disabled
              />
              {(values.status === IMAGING_REQUEST_STATUS_TYPES.IN_PROGRESS ||
                values.status === IMAGING_REQUEST_STATUS_TYPES.COMPLETED) && (
                <>
                  <Field
                    name="completedById"
                    label="Completed by"
                    component={AutocompleteField}
                    suggester={practitionerSuggester}
                  />
                  <Field
                    label="Area"
                    name="locationGroupId"
                    component={AutocompleteField}
                    suggester={locationGroupSuggester}
                    required
                  />
                </>
              )}
              {values?.status === IMAGING_REQUEST_STATUS_TYPES.COMPLETED && (
                <TextInput
                  name="results"
                  label="Results Description"
                  multiline
                  value={resultsDescription}
                  onChange={handleChange}
                  style={{ gridColumn: '1 / -1', minHeight: '60px' }}
>>>>>>> 58c5deba
                />
              )}
              <ButtonRow>{dirty && <Button type="submit">Save</Button>}</ButtonRow>
            </Form>
          );
        }}
      </Formik>
    );
  },
);

export const ImagingRequestView = () => {
  const api = useApi();
  const dispatch = useDispatch();
  const params = useParams();
  const imagingRequest = useSelector(state => state.imagingRequest);
  const patient = useSelector(state => state.patient);
  const practitionerSuggester = useSuggester('practitioner');
  const locationSuggester = useSuggester('location', {
    baseQueryParameters: { filterByFacility: true },
  });

  const { getLocalisation } = useLocalisation();
  const imagingTypes = getLocalisation('imagingTypes') || {};

  const onSubmit = async data => {
    await api.put(`imagingRequest/${imagingRequest.id}`, data);
    dispatch(
      push(
        `/patients/${params.category}/${params.patientId}/encounter/${params.encounterId}?tab=${ENCOUNTER_TAB_NAMES.IMAGING}`,
      ),
    );
  };

  if (patient.loading) return <LoadingIndicator />;
  return (
    <ContentPane>
      <PrintButton imagingRequest={imagingRequest} patient={patient} />
      <ImagingRequestInfoPane
        imagingRequest={imagingRequest}
        onSubmit={onSubmit}
        practitionerSuggester={practitionerSuggester}
        locationSuggester={locationSuggester}
        imagingTypes={imagingTypes}
      />
    </ContentPane>
  );
};<|MERGE_RESOLUTION|>--- conflicted
+++ resolved
@@ -23,12 +23,8 @@
   Field,
   AutocompleteField,
   DateTimeInput,
-<<<<<<< HEAD
-  SuggesterSelectField,
   DateTimeField,
   TextField,
-=======
->>>>>>> 58c5deba
 } from '../../components/Field';
 import { useApi, useSuggester, useLocationGroupSuggester } from '../../api';
 import { ImagingRequestPrintout } from '../../components/PatientPrinting/ImagingRequestPrintout';
@@ -87,59 +83,56 @@
   );
 };
 
-const ImagingRequestSection = ({
-  values,
-  imagingRequest,
-  imagingPriorities,
-  imagingTypes,
-  SuggesterSelectField,
-}) => (
-  <FormGrid columns={3}>
-    <TextInput value={imagingRequest.id} label="Request ID" disabled />
-    <TextInput
-      value={imagingTypes[imagingRequest.imagingType]?.label || 'Unknown'}
-      label="Request type"
-      disabled
-    />
-    <TextInput
-      value={imagingPriorities.find(p => p.value === imagingRequest.priority)?.label || ''}
-      label="Priority"
-      disabled
-    />
-    <Field name="status" label="Status" component={SelectField} options={STATUS_OPTIONS} />
-    <DateTimeInput value={imagingRequest.requestedDate} label="Request date and time" disabled />
-    {(values.status === IMAGING_REQUEST_STATUS_TYPES.IN_PROGRESS ||
-      values.status === IMAGING_REQUEST_STATUS_TYPES.COMPLETED) && (
-      <Field
-        label="Area"
-        name="locationGroupId"
-        endpoint="locationGroup"
-        component={SuggesterSelectField}
-        filterByFacility
-        required
-      />
-    )}
-    <TextInput
-      multiline
-      value={
-        // Either use free text area or multi-select areas data
-        imagingRequest.areas?.length
-          ? imagingRequest.areas.map(area => area.name).join(', ')
-          : imagingRequest.areaNote
-      }
-      label="Areas to be imaged"
-      style={{ gridColumn: '1 / -1', minHeight: '60px' }}
-      disabled
-    />
-    <TextInput
-      multiline
-      value={imagingRequest.note}
-      label="Notes"
-      style={{ gridColumn: '1 / -1', minHeight: '60px' }}
-      disabled
-    />
-  </FormGrid>
-);
+const ImagingRequestSection = ({ values, imagingRequest, imagingPriorities, imagingTypes }) => {
+  const locationGroupSuggester = useLocationGroupSuggester();
+
+  return (
+    <FormGrid columns={3}>
+      <TextInput value={imagingRequest.id} label="Request ID" disabled />
+      <TextInput
+        value={imagingTypes[imagingRequest.imagingType]?.label || 'Unknown'}
+        label="Request type"
+        disabled
+      />
+      <TextInput
+        value={imagingPriorities.find(p => p.value === imagingRequest.priority)?.label || ''}
+        label="Priority"
+        disabled
+      />
+      <Field name="status" label="Status" component={SelectField} options={STATUS_OPTIONS} />
+      <DateTimeInput value={imagingRequest.requestedDate} label="Request date and time" disabled />
+      {(values.status === IMAGING_REQUEST_STATUS_TYPES.IN_PROGRESS ||
+        values.status === IMAGING_REQUEST_STATUS_TYPES.COMPLETED) && (
+        <Field
+          label="Area"
+          name="locationGroupId"
+          component={AutocompleteField}
+          suggester={locationGroupSuggester}
+          required
+        />
+      )}
+      <TextInput
+        multiline
+        value={
+          // Either use free text area or multi-select areas data
+          imagingRequest.areas?.length
+            ? imagingRequest.areas.map(area => area.name).join(', ')
+            : imagingRequest.areaNote
+        }
+        label="Areas to be imaged"
+        style={{ gridColumn: '1 / -1', minHeight: '60px' }}
+        disabled
+      />
+      <TextInput
+        multiline
+        value={imagingRequest.note}
+        label="Notes"
+        style={{ gridColumn: '1 / -1', minHeight: '60px' }}
+        disabled
+      />
+    </FormGrid>
+  );
+};
 
 const BottomAlignFormGrid = styled(FormGrid)`
   align-items: end;
@@ -205,7 +198,6 @@
   ({ imagingRequest, onSubmit, practitionerSuggester, imagingTypes }) => {
     const { getLocalisation } = useLocalisation();
     const imagingPriorities = getLocalisation('imagingPriorities') || [];
-    const locationGroupSuggester = useLocationGroupSuggester();
 
     return (
       <Formik
@@ -240,10 +232,8 @@
                   imagingRequest,
                   imagingPriorities,
                   imagingTypes,
-                  SuggesterSelectField,
                 }}
               />
-<<<<<<< HEAD
               {values.status === IMAGING_REQUEST_STATUS_TYPES.COMPLETED && (
                 <ImagingResultsSection
                   {...{
@@ -252,66 +242,6 @@
                     handleChange,
                     practitionerSuggester,
                   }}
-=======
-              <TextInput
-                value={
-                  imagingPriorities.find(p => p.value === imagingRequest.priority)?.label || ''
-                }
-                label="Priority"
-                disabled
-              />
-              <Field name="status" label="Status" component={SelectField} options={statusOptions} />
-              <DateTimeInput
-                value={imagingRequest.requestedDate}
-                label="Request date and time"
-                disabled
-              />
-              <TextInput
-                multiline
-                value={
-                  // Either use free text area or multi-select areas data
-                  imagingRequest.areas?.length
-                    ? imagingRequest.areas.map(area => area.name).join(', ')
-                    : imagingRequest.areaNote
-                }
-                label="Areas to be imaged"
-                style={{ gridColumn: '1 / -1', minHeight: '60px' }}
-                disabled
-              />
-              <TextInput
-                multiline
-                value={imagingRequest.note}
-                label="Notes"
-                style={{ gridColumn: '1 / -1', minHeight: '60px' }}
-                disabled
-              />
-              {(values.status === IMAGING_REQUEST_STATUS_TYPES.IN_PROGRESS ||
-                values.status === IMAGING_REQUEST_STATUS_TYPES.COMPLETED) && (
-                <>
-                  <Field
-                    name="completedById"
-                    label="Completed by"
-                    component={AutocompleteField}
-                    suggester={practitionerSuggester}
-                  />
-                  <Field
-                    label="Area"
-                    name="locationGroupId"
-                    component={AutocompleteField}
-                    suggester={locationGroupSuggester}
-                    required
-                  />
-                </>
-              )}
-              {values?.status === IMAGING_REQUEST_STATUS_TYPES.COMPLETED && (
-                <TextInput
-                  name="results"
-                  label="Results Description"
-                  multiline
-                  value={resultsDescription}
-                  onChange={handleChange}
-                  style={{ gridColumn: '1 / -1', minHeight: '60px' }}
->>>>>>> 58c5deba
                 />
               )}
               <ButtonRow>{dirty && <Button type="submit">Save</Button>}</ButtonRow>
