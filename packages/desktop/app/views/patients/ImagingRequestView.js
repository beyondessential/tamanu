--- conflicted
+++ resolved
@@ -6,11 +6,8 @@
 import { shell } from 'electron';
 import { pick } from 'lodash';
 import styled from 'styled-components';
-import { useQuery } from '@tanstack/react-query';
-
 import { IMAGING_REQUEST_STATUS_TYPES, LAB_REQUEST_STATUS_CONFIG } from 'shared/constants';
 import { getCurrentDateTimeString } from 'shared/utils/dateTime';
-
 import { CancelModal } from '../../components/CancelModal';
 import { IMAGING_REQUEST_STATUS_OPTIONS } from '../../constants';
 import { Button } from '../../components/Button';
@@ -37,46 +34,11 @@
 
 const PrintButton = ({ imagingRequest }) => {
   const { modal } = useParams();
-<<<<<<< HEAD
-  const certificate = useCertificate();
   const [isModalOpen, setModalOpen] = useState(modal === 'print');
   const openModal = useCallback(() => setModalOpen(true), []);
   const closeModal = useCallback(() => setModalOpen(false), []);
-  const [encounter, setEncounter] = useState();
-  const [isImgReqLoading, setIsImgReqLoading] = useState(false);
-
-  useEffect(() => {
-    setIsImgReqLoading(true);
-    if (!imagingRequest.loading) {
-      (async () => {
-        const res = await api.get(`encounter/${imagingRequest.encounterId}`);
-        setEncounter(res);
-      })();
-      setIsImgReqLoading(false);
-    }
-  }, [api, imagingRequest.encounterId, imagingRequest.loading]);
-=======
-  const [isModalOpen, setModalOpen] = useState(modal === 'print');
-  const openModal = useCallback(() => setModalOpen(true), []);
-  const closeModal = useCallback(() => setModalOpen(false), []);
 
   const { data: encounter, isLoading } = useEncounterData(imagingRequest.encounterId);
->>>>>>> d07f65cd
-
-  const { data: additionalData, isLoading: isAdditionalDataLoading } = useQuery(
-    ['additionalData', encounter.patientId],
-    () => api.get(`patient/${encodeURIComponent(encounter.patientId)}/additionalData`),
-  );
-  const isVillageEnabled = !!patient?.villageId;
-  const { data: village = {}, isLoading: isVillageLoading } = useQuery(
-    ['village', encounter.patientId],
-    () => api.get(`referenceData/${encodeURIComponent(patient.villageId)}`),
-    {
-      enabled: isVillageEnabled,
-    },
-  );
-  const isLoading =
-    isImgReqLoading || isAdditionalDataLoading || (isVillageEnabled && isVillageLoading);
 
   return (
     <>
@@ -84,18 +46,7 @@
         {isLoading ? (
           <LoadingIndicator />
         ) : (
-<<<<<<< HEAD
-          <ImagingRequestPrintout
-            imagingRequest={imagingRequest}
-            patient={patient}
-            village={village}
-            additionalData={additionalData}
-            encounter={encounter}
-            certificate={certificate}
-          />
-=======
           <ImagingRequestPrintout encounter={encounter} imagingRequests={[imagingRequest]} />
->>>>>>> d07f65cd
         )}
       </Modal>
       <Button variant="outlined" onClick={openModal} style={{ marginLeft: '0.5rem' }}>
