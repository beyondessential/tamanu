import React, { useCallback, useEffect, useState } from 'react';
import { useApi } from '../../../api';
import { ContentPane, TableButtonRow, Button } from '../../../components';
import { EditAdministeredVaccineModal } from '../../../components/EditAdministeredVaccineModal';
import { CovidImmunisationCertificateModal } from '../../../components/PatientPrinting';
// import { GeneralImmunisationCertificateModal } from '../../../components/PatientPrinting';
import { ImmunisationModal } from '../../../components/ImmunisationModal';
import { ImmunisationsTable } from '../../../components/ImmunisationsTable';

export const ImmunisationsPane = React.memo(({ patient, readonly }) => {
  const [isAdministerModalOpen, setIsAdministerModalOpen] = useState(false);
  const [isCovidCertificateModalOpen, setIsCovidCertificateModalOpen] = useState(false);
<<<<<<< HEAD
  const [isGeneralCertificateModalOpen, setIsGeneralCertificateModalOpen] = useState(false);
=======
  // const [isCertificateModalOpen, setIsCertificateModalOpen] = useState(false);
>>>>>>> 3337f3c8
  const [isEditAdministeredModalOpen, setIsEditAdministeredModalOpen] = useState(false);
  const [vaccineData, setVaccineData] = useState();
  const [hasVaccines, setHasVaccines] = useState();

  const onOpenEditModal = useCallback(async row => {
    setIsEditAdministeredModalOpen(true);
    setVaccineData(row);
  }, []);

  const api = useApi();
  useEffect(() => {
    api.get(`patient/${patient.id}/administeredVaccines`).then(response => {
      setHasVaccines(response.data.length > 0);
    });
  }, [api, patient.id]);

  return (
    <>
      <ImmunisationModal
        open={isAdministerModalOpen}
        patientId={patient.id}
        onClose={() => setIsAdministerModalOpen(false)}
      />
      <EditAdministeredVaccineModal
        open={isEditAdministeredModalOpen}
        patientId={patient.id}
        vaccineRecord={vaccineData}
        onClose={() => setIsEditAdministeredModalOpen(false)}
      />
      <ContentPane>
        <TableButtonRow variant="small">
          <Button
            onClick={() => setIsCovidCertificateModalOpen(true)}
            variant="text"
            style={{ marginLeft: 0, marginRight: 'auto' }}
            disabled={readonly}
          >
            <i style={{ marginRight: 4 }} className="fa fa-clipboard-list" />
            COVID-19 certificate
          </Button>
          <Button
<<<<<<< HEAD
            onClick={() => setIsGeneralCertificateModalOpen(true)}
=======
            // onClick={() => setIsCertificateModalOpen(true)}
>>>>>>> 3337f3c8
            variant="outlined"
            disabled={!hasVaccines}
          >
            View certificate
          </Button>
          <Button onClick={() => setIsAdministerModalOpen(true)} disabled={readonly}>
            Give vaccine
          </Button>
        </TableButtonRow>
        <ImmunisationsTable patient={patient} onItemClick={id => onOpenEditModal(id)} />
      </ContentPane>
      <CovidImmunisationCertificateModal
        open={isCovidCertificateModalOpen}
        patient={patient}
        onClose={() => setIsCovidCertificateModalOpen(false)}
      />
      {/* <GeneralImmunisationCertificateModal
        open={isCertificateModalOpen}f
        patient={patient}s
        onClose={() => setIsGeneralCertificateModalOpen(false)}
      /> */}
    </>
  );
});<|MERGE_RESOLUTION|>--- conflicted
+++ resolved
@@ -10,11 +10,7 @@
 export const ImmunisationsPane = React.memo(({ patient, readonly }) => {
   const [isAdministerModalOpen, setIsAdministerModalOpen] = useState(false);
   const [isCovidCertificateModalOpen, setIsCovidCertificateModalOpen] = useState(false);
-<<<<<<< HEAD
-  const [isGeneralCertificateModalOpen, setIsGeneralCertificateModalOpen] = useState(false);
-=======
   // const [isCertificateModalOpen, setIsCertificateModalOpen] = useState(false);
->>>>>>> 3337f3c8
   const [isEditAdministeredModalOpen, setIsEditAdministeredModalOpen] = useState(false);
   const [vaccineData, setVaccineData] = useState();
   const [hasVaccines, setHasVaccines] = useState();
@@ -56,11 +52,7 @@
             COVID-19 certificate
           </Button>
           <Button
-<<<<<<< HEAD
-            onClick={() => setIsGeneralCertificateModalOpen(true)}
-=======
             // onClick={() => setIsCertificateModalOpen(true)}
->>>>>>> 3337f3c8
             variant="outlined"
             disabled={!hasVaccines}
           >
