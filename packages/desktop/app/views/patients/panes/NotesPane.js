import React, { useState } from 'react';
import styled from 'styled-components';

import { useEncounter } from '../../../contexts/Encounter';
<<<<<<< HEAD
import { NoteModal } from '../../../components/NoteModal';
import { NoteTableWithPermission } from '../../../components/NoteTable';
import { ButtonWithPermissionCheck, TableButtonRow } from '../../../components';
=======
import { NotePageModal } from '../../../components/NotePageModal';
import { TableButtonRow } from '../../../components';
>>>>>>> 56c86f0d
import { TabPane } from '../components';
import { SelectInput } from '../../../components/Field';
import { noteTypes } from '../../../constants';
import { useEncounterNotes } from '../../../contexts/EncounterNotes';

const StyledSelectInput = styled(SelectInput)`
  width: 200px;
`;

export const NotesPane = React.memo(({ encounter, readonly }) => {
  const [modalOpen, setModalOpen] = useState(false);
  const { noteType, setNoteType } = useEncounterNotes();
  const { loadEncounter } = useEncounter();

  const noteModalOnSaved = async () => {
    setModalOpen(false);
    await loadEncounter(encounter.id);
  };

  return (
    <TabPane>
      <NoteModal
        title="New note"
        open={modalOpen}
        encounterId={encounter.id}
        onClose={() => setModalOpen(false)}
        onSaved={noteModalOnSaved}
        confirmText="Add note"
      />
<<<<<<< HEAD
      <TableButtonRow variant="small">
        <ButtonWithPermissionCheck
=======
      <TableButtonRow variant="small" justifyContent="space-between">
        <StyledSelectInput
          options={noteTypes}
          onChange={e => setNoteType(e.target.value)}
          value={noteType}
          isClearable={false}
        />
        {/* <ButtonWithPermissionCheck
>>>>>>> 56c86f0d
          onClick={() => setModalOpen(true)}
          disabled={readonly}
          verb="create"
          noun="EncounterNote"
        >
          New note
<<<<<<< HEAD
        </ButtonWithPermissionCheck>
      </TableButtonRow>
      <NoteTableWithPermission
        encounterId={encounter.id}
        verb="write"
        noun="EncounterNote"
        noteModalOnSaved={noteModalOnSaved}
      />
=======
        </ButtonWithPermissionCheck> */}
      </TableButtonRow>
      {/* <NotePageTableWithPermission
        noteType={noteType}
        encounterId={encounter.id}
        verb="write"
        noun="EncounterNote"
      /> */}
>>>>>>> 56c86f0d
    </TabPane>
  );
});<|MERGE_RESOLUTION|>--- conflicted
+++ resolved
@@ -2,14 +2,9 @@
 import styled from 'styled-components';
 
 import { useEncounter } from '../../../contexts/Encounter';
-<<<<<<< HEAD
 import { NoteModal } from '../../../components/NoteModal';
 import { NoteTableWithPermission } from '../../../components/NoteTable';
 import { ButtonWithPermissionCheck, TableButtonRow } from '../../../components';
-=======
-import { NotePageModal } from '../../../components/NotePageModal';
-import { TableButtonRow } from '../../../components';
->>>>>>> 56c86f0d
 import { TabPane } from '../components';
 import { SelectInput } from '../../../components/Field';
 import { noteTypes } from '../../../constants';
@@ -39,10 +34,6 @@
         onSaved={noteModalOnSaved}
         confirmText="Add note"
       />
-<<<<<<< HEAD
-      <TableButtonRow variant="small">
-        <ButtonWithPermissionCheck
-=======
       <TableButtonRow variant="small" justifyContent="space-between">
         <StyledSelectInput
           options={noteTypes}
@@ -50,15 +41,13 @@
           value={noteType}
           isClearable={false}
         />
-        {/* <ButtonWithPermissionCheck
->>>>>>> 56c86f0d
+        <ButtonWithPermissionCheck
           onClick={() => setModalOpen(true)}
           disabled={readonly}
           verb="create"
           noun="EncounterNote"
         >
           New note
-<<<<<<< HEAD
         </ButtonWithPermissionCheck>
       </TableButtonRow>
       <NoteTableWithPermission
@@ -67,16 +56,6 @@
         noun="EncounterNote"
         noteModalOnSaved={noteModalOnSaved}
       />
-=======
-        </ButtonWithPermissionCheck> */}
-      </TableButtonRow>
-      {/* <NotePageTableWithPermission
-        noteType={noteType}
-        encounterId={encounter.id}
-        verb="write"
-        noun="EncounterNote"
-      /> */}
->>>>>>> 56c86f0d
     </TabPane>
   );
 });