import React, { useState } from 'react';
import styled from 'styled-components';

import { useEncounter } from '../../../contexts/Encounter';
import { NotePageModal } from '../../../components/NotePageModal';
// import { NotePageTableWithPermission } from '../../../components/NotePageTable';
// import { ButtonWithPermissionCheck, TableButtonRow } from '../../../components';
import { TabPane } from '../components';
import { SelectInput } from '../../../components/Field';
import { noteTypes } from '../../../constants';
import { useEncounterNotes } from '../../../contexts/EncounterNotes';

const StyledSelectInput = styled(SelectInput)`
  width: 200px;
`;

export const NotesPane = React.memo(({ encounter }) => {
  const [modalOpen, setModalOpen] = useState(false);
  const { noteType, setNoteType } = useEncounterNotes();
  const { loadEncounter } = useEncounter();

  return (
    <TabPane>
      <NotePageModal
        title="New note"
        open={modalOpen}
        encounterId={encounter.id}
        onClose={() => setModalOpen(false)}
        onSaved={async () => {
          setModalOpen(false);
          await loadEncounter(encounter.id);
        }}
      />
<<<<<<< HEAD
      <TableButtonRow variant="small" justifyContent="space-between">
        <StyledSelectInput
          options={noteTypes}
          onChange={e => setNoteType(e.target.value)}
          value={noteType}
          isClearable={false}
        />
=======
      {
        // TODO: Commented out old UI components for NotePages
        // Will be implemented with new components later
        /* <TableButtonRow variant="small">
>>>>>>> 30ff5a7e
        <ButtonWithPermissionCheck
          onClick={() => setModalOpen(true)}
          disabled={readonly}
          verb="create"
          noun="EncounterNote"
        >
          New note
        </ButtonWithPermissionCheck>
<<<<<<< HEAD
      </TableButtonRow>
      <NotePageTableWithPermission
        noteType={noteType}
        encounterId={encounter.id}
        verb="write"
        noun="EncounterNote"
      />
=======
      </TableButtonRow> */
      }
      {/* <NotePageTableWithPermission encounterId={encounter.id} verb="write" noun="EncounterNote" /> */}
>>>>>>> 30ff5a7e
    </TabPane>
  );
});<|MERGE_RESOLUTION|>--- conflicted
+++ resolved
@@ -3,8 +3,7 @@
 
 import { useEncounter } from '../../../contexts/Encounter';
 import { NotePageModal } from '../../../components/NotePageModal';
-// import { NotePageTableWithPermission } from '../../../components/NotePageTable';
-// import { ButtonWithPermissionCheck, TableButtonRow } from '../../../components';
+import { TableButtonRow } from '../../../components';
 import { TabPane } from '../components';
 import { SelectInput } from '../../../components/Field';
 import { noteTypes } from '../../../constants';
@@ -31,7 +30,6 @@
           await loadEncounter(encounter.id);
         }}
       />
-<<<<<<< HEAD
       <TableButtonRow variant="small" justifyContent="space-between">
         <StyledSelectInput
           options={noteTypes}
@@ -39,33 +37,21 @@
           value={noteType}
           isClearable={false}
         />
-=======
-      {
-        // TODO: Commented out old UI components for NotePages
-        // Will be implemented with new components later
-        /* <TableButtonRow variant="small">
->>>>>>> 30ff5a7e
-        <ButtonWithPermissionCheck
+        {/* <ButtonWithPermissionCheck
           onClick={() => setModalOpen(true)}
           disabled={readonly}
           verb="create"
           noun="EncounterNote"
         >
           New note
-        </ButtonWithPermissionCheck>
-<<<<<<< HEAD
+        </ButtonWithPermissionCheck> */}
       </TableButtonRow>
-      <NotePageTableWithPermission
+      {/* <NotePageTableWithPermission
         noteType={noteType}
         encounterId={encounter.id}
         verb="write"
         noun="EncounterNote"
-      />
-=======
-      </TableButtonRow> */
-      }
-      {/* <NotePageTableWithPermission encounterId={encounter.id} verb="write" noun="EncounterNote" /> */}
->>>>>>> 30ff5a7e
+      /> */}
     </TabPane>
   );
 });