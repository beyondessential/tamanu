--- conflicted
+++ resolved
@@ -1,5 +1,6 @@
 import React from 'react';
 import { connect } from 'react-redux';
+import { push } from 'connected-react-router';
 
 import TopBar from '../components/TopBar';
 
@@ -43,11 +44,12 @@
   },
 ];
 
-const BackLink = () => (
-  <div>
-    <a href="/patients/view" onClick={() => null}>Back to patient information</a>
-  </div>
-);
+const BackLink = connect(
+  null,
+  dispatch => ({ onClick: () => dispatch(push("/patients/view")) }),
+)(({ onClick }) => (
+  <div onClick={onClick}>Back to patient information</div>
+));
 
 export const DumbVisitView = React.memo(({ visit, patient, loading }) => {
   const [currentTab, setCurrentTab] = React.useState('vitals');
@@ -68,8 +70,7 @@
       </TopBar>
       <LoadingIndicator loading={loading}>
         <TwoColumnDisplay>
-<<<<<<< HEAD
-          <PatientHeader patient={patient} />
+          <PatientInfoPane patient={patient} />
           <div>
             <BackLink />
             <ContentPane>
@@ -82,15 +83,6 @@
               visit={visit}
             />
           </div>
-=======
-          <PatientInfoPane patient={patient} />
-          <TabDisplay
-            tabs={TABS}
-            currentTab={currentTab}
-            onTabSelect={setCurrentTab}
-            visit={visit}
-          />
->>>>>>> 1a9320ee
         </TwoColumnDisplay>
       </LoadingIndicator>
     </React.Fragment>
