import React, { useCallback, useState, useEffect, useMemo } from 'react';
import { keyBy } from 'lodash';
import { format } from 'date-fns';
import { Grid, Typography, Box } from '@material-ui/core';
import { red } from '@material-ui/core/colors';
import styled from 'styled-components';
import * as Yup from 'yup';
import { REPORT_DATA_SOURCES, REPORT_DATA_SOURCE_VALUES } from 'shared/constants';
import { LoadingIndicator } from '../../components/LoadingIndicator';
import { useApi } from '../../api';
import { useAuth } from '../../contexts/Auth';
import {
  AutocompleteField,
  Button,
  FormGrid,
  DateField,
  Field,
  Form,
  RadioField,
} from '../../components';
import { Colors, MUI_SPACING_UNIT } from '../../constants';
import { saveExcelFile } from '../../utils/saveExcelFile';
import { EmailField, parseEmails } from './EmailField';
import { ParameterField } from './ParameterField';
import { useLocalisation } from '../../contexts/Localisation';

const Spacer = styled.div`
  padding-top: 30px;
`;

const DateRangeLabel = styled(Typography)`
  font-weight: 500;
  margin-bottom: 5px;
  color: ${Colors.darkText};
`;

const EmailInputContainer = styled.div`
  padding-top: 30px;
  width: 60%;
`;

const ErrorMessageContainer = styled(Grid)`
  padding: ${MUI_SPACING_UNIT * 2}px ${MUI_SPACING_UNIT * 3}px;
  background-color: ${red[50]};
  margin-top: 20px;
`;

const RequestErrorMessage = ({ errorMessage }) => (
  <ErrorMessageContainer>
    <Typography color="error">{`Error: ${errorMessage}`}</Typography>
  </ErrorMessageContainer>
);

// adding an onValueChange hook to the report id field
// so we can keep internal state of the report id
const ReportIdField = ({ onValueChange, ...props }) => {
  const { field } = props;
  const changeCallback = useCallback(
    event => {
      onValueChange(event.target.value);
      field.onChange(event);
    },
    [onValueChange, field],
  );
  return <AutocompleteField {...props} onChange={changeCallback} />;
};

const buildParameterFieldValidation = ({ name, required }) => {
  if (required) return Yup.mixed().required(`${name} is a required field`);

  return Yup.mixed();
};

const useFileName = () => {
  const { getLocalisation } = useLocalisation();
  const country = getLocalisation('country');
  const date = format(new Date(), 'ddMMyyyy');

  return reportName => {
    const dashedName = `${reportName}-${country.name}`
      .trim()
      .replace(/\s+/g, '-')
      .replace(/-+/g, '-')
      .toLowerCase();
    return `tamanu-report-${date}-${dashedName}`;
  };
};

export const ReportGeneratorForm = ({ onSuccessfulSubmit }) => {
  const api = useApi();
  const getFileName = useFileName();
  const { currentUser } = useAuth();
  const [requestError, setRequestError] = useState();
  const [availableReports, setAvailableReports] = useState([]);
  const [dataSource, setDataSource] = useState(REPORT_DATA_SOURCES.THIS_FACILITY);
  const [selectedReportId, setSelectedReportId] = useState(null);

  const reportsById = useMemo(() => keyBy(availableReports, 'id'), [availableReports]);
  const reportOptions = useMemo(() => availableReports.map(r => ({ value: r.id, label: r.name })), [
    availableReports,
  ]);

  const {
    parameters = [],
    dateRangeLabel = 'Date range',
    dataSourceOptions = REPORT_DATA_SOURCE_VALUES,
  } = reportsById[selectedReportId] || {};

  const isDataSourceFieldDisabled = dataSourceOptions.length === 1;

  useEffect(() => {
    if (!dataSourceOptions.includes(dataSource)) {
      setDataSource(dataSourceOptions[0]);
    }
  }, [dataSourceOptions, dataSource]);

  useEffect(() => {
    (async () => {
      try {
        const reports = await api.get('reports');
        setAvailableReports(reports);
      } catch (error) {
        // eslint-disable-next-line no-console
        console.error(`Unable to load available reports`, error);
        setRequestError(`Unable to load available reports - ${error.message}`);
      }
    })();
  }, [api]);

  const submitRequestReport = useCallback(
    async formValues => {
      const { reportId, emails, ...filterValues } = formValues;

      try {
        if (dataSource === REPORT_DATA_SOURCES.THIS_FACILITY) {
          const excelData = await api.post(`reports/${reportId}`, {
            parameters: filterValues,
          });

          const filterString = Object.entries(filterValues)
            .map(([key, value]) => `${key}: ${value}`)
            .join(', ');

          const reportName = reportsById[reportId].name;

          const date = format(new Date(), 'dd/MM/yyyy');

          const metadata = [
            ['Report Name:', reportName],
            ['Date Generated:', date],
            ['User:', currentUser.email],
            ['Filters:', filterString],
          ];

          const filePath = await saveExcelFile(
            { data: excelData, metadata },
            {
              promptForFilePath: true,
              defaultFileName: getFileName(reportName),
            },
          );
          // eslint-disable-next-line no-console
          console.log('file saved at ', filePath);
        } else {
          await api.post(`reportRequest`, {
            reportId,
            filterValues,
            emailList: parseEmails(formValues.emails),
          });
        }

        if (onSuccessfulSubmit) {
          onSuccessfulSubmit();
        }
      } catch (e) {
        // eslint-disable-next-line no-console
        console.error('Unable to submit report request', e);
        setRequestError(`Unable to submit report request - ${e.message}`);
      }
    },
<<<<<<< HEAD
    [api, dataSource, onSuccessfulSubmit, reportsById, getFileName],
=======
    [getFileName, currentUser.email, api, dataSource, onSuccessfulSubmit, reportsById],
>>>>>>> d0c5761e
  );

  // Wait until available reports are loaded to render.
  // This is a workaround because of an issue that the onChange callback (when selecting a report)
  // inside render method of Formik doesn't update its dependency when the available reports list is already loaded
  if (Array.isArray(availableReports) === false && !requestError) {
    return <LoadingIndicator backgroundColor="#f7f9fb" />;
  }

  return (
    <Form
      initialValues={{
        reportId: '',
        emails: currentUser.email,
        ...parameters.reduce((acc, { name }) => ({ ...acc, [name]: null }), {}),
      }}
      onSubmit={submitRequestReport}
      validationSchema={Yup.object().shape({
        reportId: Yup.string().required('Report id is required'),
        ...parameters.reduce(
          (schema, field) => ({
            ...schema,
            [field.name]: buildParameterFieldValidation(field),
          }),
          {},
        ),
      })}
      render={({ values }) => (
        <>
          <FormGrid columns={2}>
            <Field
              name="reportId"
              label="Report"
              component={ReportIdField}
              options={reportOptions}
              required
              onValueChange={setSelectedReportId}
            />
            <Field
              name="dataSource"
              label=" "
              value={dataSource}
              onChange={e => {
                setDataSource(e.target.value);
              }}
              options={[
                { label: 'This facility', value: REPORT_DATA_SOURCES.THIS_FACILITY },
                { label: 'All facilities', value: REPORT_DATA_SOURCES.ALL_FACILITIES },
              ]}
              component={RadioField}
              disabled={isDataSourceFieldDisabled}
            />
          </FormGrid>
          {parameters.length > 0 ? (
            <>
              <Spacer />
              <FormGrid columns={3}>
                {parameters.map(({ parameterField, required, name, label, ...restOfProps }) => {
                  return (
                    <ParameterField
                      key={name || parameterField}
                      required={required}
                      name={name}
                      label={label}
                      parameterValues={values}
                      parameterField={parameterField}
                      {...restOfProps}
                    />
                  );
                })}
              </FormGrid>
            </>
          ) : null}
          <Spacer />
          <DateRangeLabel variant="body1">{dateRangeLabel}</DateRangeLabel>
          <FormGrid columns={2}>
            <Field name="fromDate" label="From date" component={DateField} />
            <Field name="toDate" label="To date" component={DateField} />
          </FormGrid>
          <EmailInputContainer>
            {dataSource === REPORT_DATA_SOURCES.ALL_FACILITIES ? <EmailField /> : null}
          </EmailInputContainer>
          {requestError && <RequestErrorMessage errorMessage={requestError} />}
          <Box display="flex" justifyContent="flex-end">
            <Button type="submit">Generate</Button>
          </Box>
        </>
      )}
    />
  );
};<|MERGE_RESOLUTION|>--- conflicted
+++ resolved
@@ -178,11 +178,7 @@
         setRequestError(`Unable to submit report request - ${e.message}`);
       }
     },
-<<<<<<< HEAD
     [api, dataSource, onSuccessfulSubmit, reportsById, getFileName],
-=======
-    [getFileName, currentUser.email, api, dataSource, onSuccessfulSubmit, reportsById],
->>>>>>> d0c5761e
   );
 
   // Wait until available reports are loaded to render.
