import { keyBy } from 'lodash';
import { Grid, Typography } from '@material-ui/core';
import { red } from '@material-ui/core/colors';
import React, { useCallback, useState, useEffect } from 'react';
import { connect } from 'react-redux';
import styled from 'styled-components';
import * as Yup from 'yup';
import { LoadingIndicator } from '../../components/LoadingIndicator';
import { useApi } from '../../api';
import {
  AutocompleteField,
  Button,
  DateField,
  Field,
  Form,
  RadioField,
  TextField,
} from '../../components';
import { FormGrid } from '../../components/FormGrid';
import { Colors, MUI_SPACING_UNIT, REPORT_DATA_SOURCES } from '../../constants';
import { getCurrentUser } from '../../store/auth';

import { VillageField } from './VillageField';
import { LabTestLaboratoryField } from './LabTestLaboratoryField';
import { PractitionerField } from './PractitionerField';
import { DiagnosisField } from './DiagnosisField';
import { saveExcelFile } from '../../utils/saveExcelFile';
import { VaccineCategoryField } from './VaccineCategoryField';
import { VaccineField } from './VaccineField';

const EmptyField = styled.div``;

const PARAMETER_FIELD_COMPONENTS = {
  VillageField: VillageField,
  LabTestLaboratoryField: LabTestLaboratoryField,
  PractitionerField: PractitionerField,
  DiagnosisField: DiagnosisField,
  VaccineCategoryField: VaccineCategoryField,
  VaccineField: VaccineField,
  EmptyField: EmptyField,
};

const Spacer = styled.div`
  padding-top: 30px;
`;

const DateRangeLabel = styled(Typography)`
  font-weight: 500;
  margin-bottom: 5px;
  color: ${Colors.darkText};
`;

const EmailInputContainer = styled.div`
  width: 60%;
`;

function parseEmails(commaSeparatedEmails) {
  return commaSeparatedEmails
    .split(/[;,]/)
    .map(address => address.trim())
    .filter(email => email);
}

const emailSchema = Yup.string().email();

async function validateCommaSeparatedEmails(emails) {
  if (!emails) {
    return 'At least 1 email address is required';
  }
  const emailList = parseEmails(emails);

  if (emailList.length === 0) {
    return `${emails} is invalid.`;
  }

  for (let i = 0; i < emailList.length; i++) {
    const isEmailValid = await emailSchema.isValid(emailList[i]);
    if (!isEmailValid) {
      return `${emailList[i]} is invalid.`;
    }
  }

  return '';
}

const ErrorMessageContainer = styled(Grid)`
  padding: ${MUI_SPACING_UNIT * 2}px ${MUI_SPACING_UNIT * 3}px;
  background-color: ${red[50]};
  margin-top: 20px;
`;

const RequestErrorMessage = ({ errorMessage }) => {
  return (
    <ErrorMessageContainer>
      <Typography color="error">{`Error: ${errorMessage}`}</Typography>
    </ErrorMessageContainer>
  );
};

const getAvailableReports = async api => api.get('reports');

const generateFacilityReport = async (api, reportType, parameters) =>
  api.post(`reports/${reportType}`, {
    parameters,
  });

<<<<<<< HEAD
const DefaultDataSource = {
  'covid-vaccine-summary-dose1': 'allFacilities',
  'covid-vaccine-summary-dose2': 'allFacilities',
  'number-patients-registered-by-date': 'allFacilities',
  'covid-swab-lab-test-list': 'allFacilities',
  'registered-patients': 'allFacilities',
};
=======
const submitReportRequest = async (api, reportType, parameters, emails) =>
  api.post('reportRequest', {
    reportType,
    parameters,
    emailList: parseEmails(emails),
  });
>>>>>>> 839439c8

// adding an onValueChange hook to the report type field
// so we can keep internal state of the report type
const ReportTypeField = ({ onValueChange, ...props }) => {
  const changeCallback = useCallback(event => {
    onValueChange(event.target.value);
    props.field.onChange(event);
  }, []);
  return <AutocompleteField {...props} onChange={changeCallback} />;
};

const DumbReportGeneratorForm = ({ currentUser, onSuccessfulSubmit }) => {
  const api = useApi();
  const [requestError, setRequestError] = useState();
  const [parameters, setParameters] = useState([]);
  const [dataSource, setDataSource] = useState(REPORT_DATA_SOURCES.THIS_FACILITY);
  const [isDataSourceFieldDisabled, setIsDataSourceFieldDisabled] = useState(false);
  const [availableReports, setAvailableReports] = useState([]);
  const [reportsById, setReportsById] = useState({});
  const [reportOptions, setReportOptions] = useState([]);

  useEffect(() => {
    (async () => {
      try {
        const reports = await getAvailableReports(api);
        setReportsById(keyBy(reports, 'id'));
        setReportOptions(reports.map(r => ({ value: r.id, label: r.name })));
        setAvailableReports(reports);
      } catch (error) {
        console.error(`Unable to load available reports`, error);
        setRequestError(`Unable to load available reports - ${error.message}`);
      }
    })();
  }, []);

  const selectReportHandle = useCallback(
    id => {
      const reportDefinition = reportsById[id];
      if (!reportDefinition) {
        return;
      }

      setParameters(reportDefinition.parameters || []);
      if (reportDefinition.allFacilities) {
        setIsDataSourceFieldDisabled(true);
        setDataSource(REPORT_DATA_SOURCES.ALL_FACILITIES);
      } else {
        setIsDataSourceFieldDisabled(false);
        setDataSource(REPORT_DATA_SOURCES.THIS_FACILITY);
      }
    },
    [reportsById],
  );

  async function submitRequestReport(formValues) {
    const { reportType, emails, ...restValues } = formValues;
    try {
      if (dataSource === REPORT_DATA_SOURCES.THIS_FACILITY) {
        const excelData = await generateFacilityReport(api, reportType, restValues);

        const filePath = await saveExcelFile(excelData, {
          promptForFilePath: true,
          defaultFileName: reportType,
        });
        console.log('file saved at ', filePath);
      } else {
        await submitReportRequest(api, reportType, restValues, formValues.emails);
      }

      if (onSuccessfulSubmit) {
        onSuccessfulSubmit();
      }
    } catch (e) {
      console.error('Unable to submit report request', e);
      setRequestError(`Unable to submit report request - ${e.message}`);
    }
  }

  // Wait until available reports are loaded to render.
  // This is a workaround because of an issue that the onChange callback (when selecting a report)
  // inside render method of Formik doesn't update its dependency when the available reports list is already loaded
  if (!availableReports.length && !requestError) {
    return <LoadingIndicator backgroundColor="#f7f9fb" />;
  }

  return (
    <Form
      initialValues={{
        reportType: '',
        emails: currentUser.email,
      }}
      onSubmit={submitRequestReport}
      validationSchema={Yup.object().shape({
        reportType: Yup.string().required('Report type is required'),
        ...parameters
          .filter(field => field.validation)
          .reduce((schema, field) => {
            schema[field.name] = field.validation;
            return schema;
          }, {}),
      })}
      render={({ values }) => (
        <>
          <FormGrid columns={3}>
            <Field
              name="reportType"
              label="Report Type"
              component={ReportTypeField}
              options={reportOptions}
              required
              onValueChange={selectReportHandle}
            />
            <Field
              name="dataSource"
              label="For"
              value={dataSource}
              onChange={e => {
                setDataSource(e.target.value);
              }}
              inline
              options={[
                { label: 'This facility', value: REPORT_DATA_SOURCES.THIS_FACILITY },
                { label: 'All facilities', value: REPORT_DATA_SOURCES.ALL_FACILITIES },
              ]}
              component={RadioField}
              disabled={isDataSourceFieldDisabled}
            />
          </FormGrid>
          {parameters.length > 0 ? (
            <>
              <Spacer />
              <FormGrid columns={3}>
                {parameters.map(({ parameterField, required, name, label }, index) => {
                  const ParameterFieldComponent = PARAMETER_FIELD_COMPONENTS[parameterField];
                  return (
                    <ParameterFieldComponent
                      key={index}
                      required={required}
                      name={name}
                      label={label}
                      parameterValues={values}
                    />
                  );
                })}
              </FormGrid>
            </>
          ) : null}
          <Spacer />
          <DateRangeLabel variant="body1">Date range (or leave blank for all data)</DateRangeLabel>
          <FormGrid columns={2}>
            <Field name="fromDate" label="From date" component={DateField} />
            <Field name="toDate" label="To date" component={DateField} />
          </FormGrid>
          <Spacer />
          <EmailInputContainer>
            {dataSource === REPORT_DATA_SOURCES.ALL_FACILITIES ? (
              <Field
                name="emails"
                label="Email to (separate emails with a comma)"
                component={TextField}
                placeholder="example@example.com"
                multiline
                rows={3}
                validate={validateCommaSeparatedEmails}
                required={dataSource === REPORT_DATA_SOURCES.ALL_FACILITIES}
              />
            ) : null}
          </EmailInputContainer>
          {requestError && <RequestErrorMessage errorMessage={requestError} />}
          <Spacer />
          <Button variant="contained" color="primary" type="submit">
            Generate
          </Button>
        </>
      )}
    />
  );
};

export const ReportGeneratorForm = connect(state => ({
  currentUser: getCurrentUser(state),
}))(DumbReportGeneratorForm);<|MERGE_RESOLUTION|>--- conflicted
+++ resolved
@@ -103,23 +103,12 @@
   api.post(`reports/${reportType}`, {
     parameters,
   });
-
-<<<<<<< HEAD
-const DefaultDataSource = {
-  'covid-vaccine-summary-dose1': 'allFacilities',
-  'covid-vaccine-summary-dose2': 'allFacilities',
-  'number-patients-registered-by-date': 'allFacilities',
-  'covid-swab-lab-test-list': 'allFacilities',
-  'registered-patients': 'allFacilities',
-};
-=======
 const submitReportRequest = async (api, reportType, parameters, emails) =>
   api.post('reportRequest', {
     reportType,
     parameters,
     emailList: parseEmails(emails),
   });
->>>>>>> 839439c8
 
 // adding an onValueChange hook to the report type field
 // so we can keep internal state of the report type
