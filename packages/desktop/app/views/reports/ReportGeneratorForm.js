--- conflicted
+++ resolved
@@ -30,11 +30,7 @@
   { label: 'Incomplete referrals', value: 'incomplete-referrals' },
   { label: 'Recent Diagnoses', value: 'recent-diagnoses' },
   { label: 'Admissions Report', value: 'admissions' },
-<<<<<<< HEAD
-  { label: 'COVID vaccine campaign line list', value: 'covid-vaccine-list' },
-=======
   { label: 'Vaccine line list', value: 'vaccine-list' },
->>>>>>> 3d8c429c
   { label: 'COVID vaccine campaign daily summary by village', value: 'covid-vaccine-daily-summary-village' },
   { label: 'COVID vaccine campaign - First dose summary', value: 'covid-vaccine-summary-dose1' },
   { label: 'COVID vaccine campaign - Second dose summary', value: 'covid-vaccine-summary-dose2' },
@@ -122,15 +118,11 @@
     { ParameterField: PractitionerField },
   ],
   admissions: [{ ParameterField: PractitionerField }],
-<<<<<<< HEAD
-  'covid-vaccine-list': [{ ParameterField: VillageField }],
-=======
   'vaccine-list': [
     { ParameterField: VillageField },
     { ParameterField: VaccineCategoryField },
     { ParameterField: VaccineField },
   ],
->>>>>>> 3d8c429c
   'covid-vaccine-daily-summary-village': [],
   'covid-vaccine-summary-dose1': [],
   'covid-vaccine-summary-dose2': [],
@@ -152,10 +144,7 @@
   'covid-vaccine-summary-dose1': 'allFacilities',
   'covid-vaccine-summary-dose2': 'allFacilities',
   'number-patients-registered-by-date': 'allFacilities',
-<<<<<<< HEAD
-=======
   'covid-swab-lab-test-list': 'allFacilities',
->>>>>>> 3d8c429c
   'covid-vaccine-daily-summary-village': 'allFacilities',
 };
 
