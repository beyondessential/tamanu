--- conflicted
+++ resolved
@@ -28,34 +28,6 @@
 import { VaccineCategoryField } from './VaccineCategoryField';
 import { VaccineField } from './VaccineField';
 
-<<<<<<< HEAD
-const REPORT_TYPE_OPTIONS = [
-  { label: 'Incomplete referrals', value: 'incomplete-referrals' },
-  { label: 'Recent Diagnoses', value: 'recent-diagnoses' },
-  { label: 'Admissions Report', value: 'admissions' },
-  { label: 'Vaccine line list', value: 'vaccine-list' },
-  { label: 'COVID vaccine campaign - First dose summary', value: 'covid-vaccine-summary-dose1' },
-  { label: 'COVID vaccine campaign - Second dose summary', value: 'covid-vaccine-summary-dose2' },
-  { label: 'Adverse Event Following Immunization', value: 'aefi' },
-  { label: 'Samoa Adverse Event Following Immunisation', value: 'samoa-aefi' },
-  { label: 'Number of patients registered by date', value: 'number-patients-registered-by-date' },
-  { label: 'Registered patients - Line list', value: 'registered-patients' },
-  { label: 'COVID-19 Tests - Line list', value: 'covid-swab-lab-test-list' },
-  { label: 'COVID-19 Tests - Summary', value: 'covid-swab-lab-tests-summary' },
-  {
-    label: 'India assistive technology device line list',
-    value: 'india-assistive-technology-device-line-list',
-  },
-  {
-    label: 'Iraq assistive technology device line list',
-    value: 'iraq-assistive-technology-device-line-list',
-  },
-  {
-    label: 'PNG assistive technology device line list',
-    value: 'png-assistive-technology-device-line-list',
-  },
-];
-=======
 const EmptyField = styled.div``;
 
 const PARAMETER_FIELD_COMPONENTS = {
@@ -67,7 +39,6 @@
   VaccineField: VaccineField,
   EmptyField: EmptyField,
 };
->>>>>>> 839439c8
 
 const Spacer = styled.div`
   padding-top: 30px;
@@ -128,55 +99,10 @@
 
 const getAvailableReports = async api => api.get('reports');
 
-<<<<<<< HEAD
-const ParametersByReportType = {
-  'incomplete-referrals': [{ ParameterField: VillageField }, { ParameterField: PractitionerField }],
-  'recent-diagnoses': [
-    {
-      ParameterField: DiagnosisField,
-      required: true,
-      name: 'diagnosis',
-      label: 'Diagnosis',
-      validation: Yup.string().required('Diagnosis is required'),
-    },
-    { ParameterField: DiagnosisField, name: 'diagnosis2', label: 'Diagnosis 2' },
-    { ParameterField: DiagnosisField, name: 'diagnosis3', label: 'Diagnosis 3' },
-    { ParameterField: DiagnosisField, name: 'diagnosis4', label: 'Diagnosis 4' },
-    { ParameterField: DiagnosisField, name: 'diagnosis5', label: 'Diagnosis 5' },
-    { ParameterField: EmptyField },
-    { ParameterField: VillageField },
-    { ParameterField: PractitionerField },
-  ],
-  admissions: [{ ParameterField: PractitionerField }],
-  'vaccine-list': [
-    { ParameterField: VillageField },
-    { ParameterField: VaccineCategoryField },
-    { ParameterField: VaccineField },
-  ],
-  'covid-vaccine-summary-dose1': [],
-  'covid-vaccine-summary-dose2': [],
-  aefi: [{ ParameterField: VillageField }],
-  'samoa-aefi': [{ ParameterField: VillageField }],
-  'number-patients-registered-by-date': [],
-  'registered-patients': [],
-  'covid-swab-lab-test-list': [
-    { ParameterField: VillageField },
-    { ParameterField: LabTestLaboratoryField },
-  ],
-  'covid-swab-lab-tests-summary': [
-    { ParameterField: VillageField },
-    { ParameterField: LabTestLaboratoryField },
-  ],
-  'india-assistive-technology-device-line-list': [],
-  'iraq-assistive-technology-device-line-list': [],
-  'png-assistive-technology-device-line-list': [],
-};
-=======
 const generateFacilityReport = async (api, reportType, parameters) =>
   api.post(`reports/${reportType}`, {
     parameters,
   });
->>>>>>> 839439c8
 
 const submitReportRequest = async (api, reportType, parameters, emails) =>
   api.post('reportRequest', {
