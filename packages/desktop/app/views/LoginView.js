--- conflicted
+++ resolved
@@ -3,11 +3,8 @@
 import styled from 'styled-components';
 import Paper from '@material-ui/core/Paper';
 import { push } from 'connected-react-router';
-<<<<<<< HEAD
 import { LANGUAGE_LOCAL_STORAGE_KEY } from '@tamanu/constants';
-=======
 import { Launch } from '@material-ui/icons';
->>>>>>> 7f1882ed
 
 import { TamanuLogo } from '../components';
 import { LOCAL_STORAGE_KEYS, Colors } from '../constants';
