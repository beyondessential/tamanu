--- conflicted
+++ resolved
@@ -80,12 +80,8 @@
     // redux-thunk definitely returns a promise, and this works
     await dispatch(login(host, email, password));
 
-<<<<<<< HEAD
     await fetchTranslations(language);
-    localStorage.setItem('language', language);
-=======
     localStorage.setItem(LANGUAGE_LOCAL_STORAGE_KEY, language);
->>>>>>> 8cfe845f
   };
 
   return (
