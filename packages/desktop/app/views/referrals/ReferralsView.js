import React, { useState, useCallback, useEffect } from 'react';
import { useSelector, useDispatch } from 'react-redux';
<<<<<<< HEAD
import { SURVEY_TYPES } from 'shared/constants';
import { useApi } from '../../api';
import { FormGrid } from '../../components/FormGrid';
import { reloadPatient } from '../../store/patient';
import { SurveyView } from '../programs/SurveyView';
import { PatientListingView } from '..';
=======
import { getCurrentDateTimeString } from '@tamanu/shared/utils/dateTime';
import { useApi } from 'desktop/app/api';
import { reloadPatient } from 'desktop/app/store/patient';
import { SurveyView } from 'desktop/app/views/programs/SurveyView';
import { PatientListingView } from 'desktop/app/views';
import { FormGrid } from 'desktop/app/components/FormGrid';
import { SURVEY_TYPES } from '@tamanu/shared/constants';
>>>>>>> 43ca7130

import { SurveySelector } from '../programs/SurveySelector';
import { ProgramsPane, ProgramsPaneHeader, ProgramsPaneHeading } from '../programs/ProgramsPane';
import { getCurrentUser } from '../../store';
import { getAnswersFromData, getActionsFromData } from '../../utils';
import { PATIENT_TABS } from '../../constants/patientPaths';
import { usePatientNavigation } from '../../utils/usePatientNavigation';

const ReferralFlow = ({ patient, currentUser }) => {
  const api = useApi();
  const { navigateToPatient } = usePatientNavigation();
  const [referralSurvey, setReferralSurvey] = useState(null);
  const [referralSurveys, setReferralSurveys] = useState(null);
  const [selectedSurveyId, setSelectedSurveyId] = useState(null);
  const [startTime, setStartTime] = useState(null);

  useEffect(() => {
    (async () => {
      const response = await api.get(`survey`, { type: SURVEY_TYPES.REFERRAL });
      setReferralSurveys(response.surveys.map(x => ({ value: x.id, label: x.name })));
    })();
  }, [api]);

  const setSelectedReferral = useCallback(
    async id => {
      const response = await api.get(`survey/${encodeURIComponent(id)}`);
      setReferralSurvey(response);
      setStartTime(getCurrentDateTimeString());
    },
    [api],
  );

  const unsetReferral = useCallback(() => {
    setReferralSurvey(null);
  }, []);

  const submitReferral = async data => {
    await api.post('referral', {
      surveyId: referralSurvey.id,
      startTime,
      patientId: patient.id,
      endTime: getCurrentDateTimeString(),
      answers: getAnswersFromData(data, referralSurvey),
      actions: getActionsFromData(data, referralSurvey),
    });

    navigateToPatient(patient.id, { tab: PATIENT_TABS.REFERRALS });
  };

  if (!referralSurvey) {
    return (
      <ProgramsPane>
        <ProgramsPaneHeader>
          <ProgramsPaneHeading variant="h6">Select a referral</ProgramsPaneHeading>
        </ProgramsPaneHeader>
        <FormGrid columns={1}>
          <SurveySelector
            onSubmit={setSelectedReferral}
            onChange={setSelectedSurveyId}
            value={selectedSurveyId}
            surveys={referralSurveys}
            buttonText="Begin referral"
          />
        </FormGrid>
      </ProgramsPane>
    );
  }
  return (
    <SurveyView
      onSubmit={submitReferral}
      survey={referralSurvey}
      onCancel={unsetReferral}
      patient={patient}
      currentUser={currentUser}
    />
  );
};

export const ReferralsView = () => {
  const patient = useSelector(state => state.patient);
  const currentUser = useSelector(getCurrentUser);
  const dispatch = useDispatch();
  if (!patient.id) {
    return (
      <PatientListingView
        onViewPatient={id => {
          dispatch(reloadPatient(id));
        }}
      />
    );
  }

  return <ReferralFlow patient={patient} currentUser={currentUser} />;
};<|MERGE_RESOLUTION|>--- conflicted
+++ resolved
@@ -1,21 +1,12 @@
 import React, { useState, useCallback, useEffect } from 'react';
 import { useSelector, useDispatch } from 'react-redux';
-<<<<<<< HEAD
-import { SURVEY_TYPES } from 'shared/constants';
+import { getCurrentDateTimeString } from '@tamanu/shared/utils/dateTime';
+import { SURVEY_TYPES } from '@tamanu/shared/constants';
 import { useApi } from '../../api';
-import { FormGrid } from '../../components/FormGrid';
 import { reloadPatient } from '../../store/patient';
 import { SurveyView } from '../programs/SurveyView';
-import { PatientListingView } from '..';
-=======
-import { getCurrentDateTimeString } from '@tamanu/shared/utils/dateTime';
-import { useApi } from 'desktop/app/api';
-import { reloadPatient } from 'desktop/app/store/patient';
-import { SurveyView } from 'desktop/app/views/programs/SurveyView';
-import { PatientListingView } from 'desktop/app/views';
-import { FormGrid } from 'desktop/app/components/FormGrid';
-import { SURVEY_TYPES } from '@tamanu/shared/constants';
->>>>>>> 43ca7130
+import { PatientListingView } from '../patients';
+import { FormGrid } from '../../components/FormGrid';
 
 import { SurveySelector } from '../programs/SurveySelector';
 import { ProgramsPane, ProgramsPaneHeader, ProgramsPaneHeading } from '../programs/ProgramsPane';
