--- conflicted
+++ resolved
@@ -8,16 +8,6 @@
 import { SurveyView } from 'desktop/app/views/programs/SurveyView';
 import { PatientListingView } from 'desktop/app/views';
 import { FormGrid } from 'desktop/app/components/FormGrid';
-<<<<<<< HEAD
-import { SURVEY_TYPES } from '@tamanu/constants';
-
-import { SurveySelector } from '../programs/SurveySelector';
-import { ProgramsPane, ProgramsPaneHeader, ProgramsPaneHeading } from '../programs/ProgramsPane';
-import { getCurrentUser } from '../../store';
-import { getAnswersFromData } from '../../utils';
-import { PATIENT_TABS } from '../../constants/patientPaths';
-import { usePatientNavigation } from '../../utils/usePatientNavigation';
-=======
 import { usePatientAdditionalDataQuery } from 'desktop/app/api/queries';
 import { ErrorMessage } from 'desktop/app/components/ErrorMessage';
 import { LoadingIndicator } from 'desktop/app/components/LoadingIndicator';
@@ -28,10 +18,9 @@
   ProgramsPaneHeading,
 } from 'desktop/app/views/programs/ProgramsPane';
 import { getCurrentUser } from 'desktop/app/store';
-import { getAnswersFromData, getActionsFromData } from 'desktop/app/utils';
+import { getAnswersFromData } from 'desktop/app/utils';
 import { PATIENT_TABS } from 'desktop/app/constants/patientPaths';
 import { usePatientNavigation } from 'desktop/app/utils/usePatientNavigation';
->>>>>>> b0f4e771
 
 const ReferralFlow = ({ patient, currentUser }) => {
   const api = useApi();
