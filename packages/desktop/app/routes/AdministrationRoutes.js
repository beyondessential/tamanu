--- conflicted
+++ resolved
@@ -1,25 +1,14 @@
 import React from 'react';
 import { Redirect, Route, Switch } from 'react-router-dom';
 
-<<<<<<< HEAD
-import { NotActiveView, ProgramsAdminView, ReferenceDataAdminView, PermissionsAdminView } from '../views';
-=======
-import { ProgramsAdminView, ReferenceDataAdminView } from '../views';
->>>>>>> 8d5e3c22
+import { ProgramsAdminView, ReferenceDataAdminView, PermissionsAdminView } from '../views';
 
 export const AdministrationRoutes = React.memo(({ match }) => (
   <div>
     <Switch>
-<<<<<<< HEAD
-      <Route exact path={match.path} component={NotActiveView} />
-      <Route path={`${match.path}/settings`} component={NotActiveView} />
-      <Route path={`${match.path}/users`} component={NotActiveView} />
-      <Route path={`${match.path}/locations`} component={NotActiveView} />
-      <Route path={`${match.path}/permissions`} component={PermissionsAdminView} />
-=======
->>>>>>> 8d5e3c22
       <Route path={`${match.path}/programs`} component={ProgramsAdminView} />
       <Route path={`${match.path}/refdata`} component={ReferenceDataAdminView} />
+      <Route path={`${match.path}/permissions`} component={PermissionsAdminView} />
       <Redirect to={`${match.path}/programs`} />
     </Switch>
   </div>
