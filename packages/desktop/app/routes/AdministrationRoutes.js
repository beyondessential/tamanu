--- conflicted
+++ resolved
@@ -13,12 +13,8 @@
 
 export const AdministrationRoutes = React.memo(({ match }) => (
   <Switch>
-<<<<<<< HEAD
     <Route path={`${match.path}/templates`} component={TemplateView} />
-    <Route path={`${match.path}/refdata`} component={ReferenceDataAdminView} />
-=======
     <Route path={`${match.path}/referenceData`} component={ReferenceDataAdminView} />
->>>>>>> 0c3c4bac
     <Route path={`${match.path}/permissions`} component={PermissionsAdminView} />
     <Route path={`${match.path}/programs`} component={ProgramsAdminView} />
     <Route path={`${match.path}/assets`} component={AssetUploaderView} />
