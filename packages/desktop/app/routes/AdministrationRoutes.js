import React from 'react';
import { Redirect, Route, Switch } from 'react-router-dom';

import { ProgramsAdminView, ReferenceDataAdminView, PermissionsAdminView } from '../views';

export const AdministrationRoutes = React.memo(({ match }) => (
  <div>
    <Switch>
      <Route path={`${match.path}/programs`} component={ProgramsAdminView} />
<<<<<<< HEAD
      <Route path={`${match.path}/data-import`} component={ReferenceDataAdminView} />
      <Route path={`${match.path}/settings`} component={NotActiveView} />
      <Route path={`${match.path}/users`} component={NotActiveView} />
      <Route path={`${match.path}/locations`} component={NotActiveView} />
      <Route path={`${match.path}/permissions`} component={NotActiveView} />
=======
      <Route path={`${match.path}/refdata`} component={ReferenceDataAdminView} />
      <Route path={`${match.path}/permissions`} component={PermissionsAdminView} />
>>>>>>> c0d351de
      <Redirect to={`${match.path}/programs`} />
    </Switch>
  </div>
));<|MERGE_RESOLUTION|>--- conflicted
+++ resolved
@@ -4,20 +4,10 @@
 import { ProgramsAdminView, ReferenceDataAdminView, PermissionsAdminView } from '../views';
 
 export const AdministrationRoutes = React.memo(({ match }) => (
-  <div>
-    <Switch>
-      <Route path={`${match.path}/programs`} component={ProgramsAdminView} />
-<<<<<<< HEAD
-      <Route path={`${match.path}/data-import`} component={ReferenceDataAdminView} />
-      <Route path={`${match.path}/settings`} component={NotActiveView} />
-      <Route path={`${match.path}/users`} component={NotActiveView} />
-      <Route path={`${match.path}/locations`} component={NotActiveView} />
-      <Route path={`${match.path}/permissions`} component={NotActiveView} />
-=======
-      <Route path={`${match.path}/refdata`} component={ReferenceDataAdminView} />
-      <Route path={`${match.path}/permissions`} component={PermissionsAdminView} />
->>>>>>> c0d351de
-      <Redirect to={`${match.path}/programs`} />
-    </Switch>
-  </div>
+  <Switch>
+    <Route path={`${match.path}/programs`} component={ProgramsAdminView} />
+    <Route path={`${match.path}/data-import`} component={ReferenceDataAdminView} />
+    <Route path={`${match.path}/permissions`} component={PermissionsAdminView} />
+    <Redirect to={`${match.path}/programs`} />
+  </Switch>
 ));