import React from 'react';
import { Redirect, Route, Switch } from 'react-router-dom';

import { ReportAdminRoutes } from './ReportAdminRoutes';
import { FhirAdminRoutes } from './FhirAdminRoutes';
import {
  AssetUploaderView,
<<<<<<< HEAD
  ReferenceDataAdminView,
  TemplateView,
  TranslationAdminView,
  PermissionsAdminView,
=======
>>>>>>> c0632ac1
  PatientMergeView,
  PermissionsAdminView,
  ProgramsAdminView,
  ReferenceDataAdminView,
  SyncView,
  TemplateView,
} from '../views';

export const AdministrationRoutes = React.memo(({ match }) => (
  <Switch>
    <Route path={`${match.path}/templates`} component={TemplateView} />
    <Route path={`${match.path}/referenceData`} component={ReferenceDataAdminView} />
    <Route path={`${match.path}/permissions`} component={PermissionsAdminView} />
    <Route path={`${match.path}/programs`} component={ProgramsAdminView} />
    <Route path={`${match.path}/assets`} component={AssetUploaderView} />
    <Route path={`${match.path}/patientMerge`} component={PatientMergeView} />
    <Route path={`${match.path}/sync`} component={SyncView} />
    <Route path={`${match.path}/reports`} component={ReportAdminRoutes} />
<<<<<<< HEAD
    <Route path={`${match.path}/translation`} component={TranslationAdminView} />
=======
    <Route path={`${match.path}/fhir`} component={FhirAdminRoutes} />
>>>>>>> c0632ac1
    <Redirect to={`${match.path}/referenceData`} />
  </Switch>
));<|MERGE_RESOLUTION|>--- conflicted
+++ resolved
@@ -5,19 +5,13 @@
 import { FhirAdminRoutes } from './FhirAdminRoutes';
 import {
   AssetUploaderView,
-<<<<<<< HEAD
-  ReferenceDataAdminView,
-  TemplateView,
-  TranslationAdminView,
-  PermissionsAdminView,
-=======
->>>>>>> c0632ac1
   PatientMergeView,
   PermissionsAdminView,
   ProgramsAdminView,
   ReferenceDataAdminView,
   SyncView,
   TemplateView,
+  TranslationAdminView,
 } from '../views';
 
 export const AdministrationRoutes = React.memo(({ match }) => (
@@ -30,11 +24,8 @@
     <Route path={`${match.path}/patientMerge`} component={PatientMergeView} />
     <Route path={`${match.path}/sync`} component={SyncView} />
     <Route path={`${match.path}/reports`} component={ReportAdminRoutes} />
-<<<<<<< HEAD
     <Route path={`${match.path}/translation`} component={TranslationAdminView} />
-=======
     <Route path={`${match.path}/fhir`} component={FhirAdminRoutes} />
->>>>>>> c0632ac1
     <Redirect to={`${match.path}/referenceData`} />
   </Switch>
 ));