import React from 'react';
import { Redirect, Route, Switch } from 'react-router-dom';
import { PatientNavigation } from '../components/PatientNavigation';
import { PatientInfoPane } from '../components/PatientInfoPane';
import { TwoColumnDisplay } from '../components/TwoColumnDisplay';
import {
  EncounterView,
  PatientView,
  ImagingRequestView,
  DischargeSummaryView,
  LabRequestView,
} from '../views';

export const PatientRoutes = React.memo(({ match }) => (
  <TwoColumnDisplay>
    <PatientInfoPane />
<<<<<<< HEAD
    <div>
      <PatientNavigation />
      <Switch>
        <Route exact path={match.path} component={PatientView} />
        <Route
          path={`${match.path}/encounter/:encounterId/imaging-request/:imagingRequestId/:modal?`}
          component={ImagingRequestView}
        />
        <Route
          path={`${match.path}/encounter/:encounterId/lab-request/:labRequestId/:modal?`}
          component={LabRequestView}
        />
        <Route path={`${match.path}/encounter/:encounterId/:modal?`} component={EncounterView} />
        <Route
          path={`${match.path}/encounter/:encounterId/summary`}
          component={DischargeSummaryView}
        />
        <Redirect from="*" to={match.path} />
      </Switch>
    </div>
=======
    <Switch>
      <Route exact path={match.path} component={PatientView} />
      <Route
        path={`${match.path}/encounter/:encounterId/imaging-request/:imagingRequestId/:modal?`}
        component={ImagingRequestView}
      />
      <Route
        path={`${match.path}/encounter/:encounterId/lab-request/:labRequestId/:modal?`}
        component={LabRequestView}
      />
      <Route path={`${match.path}/encounter/:encounterId/:modal?`} component={EncounterView} />
      <Route
        path={`${match.path}/encounter/:encounterId/summary`}
        component={DischargeSummaryView}
      />
      <Redirect to={match.path} />
    </Switch>
>>>>>>> 89e0e59d
  </TwoColumnDisplay>
));<|MERGE_RESOLUTION|>--- conflicted
+++ resolved
@@ -14,7 +14,6 @@
 export const PatientRoutes = React.memo(({ match }) => (
   <TwoColumnDisplay>
     <PatientInfoPane />
-<<<<<<< HEAD
     <div>
       <PatientNavigation />
       <Switch>
@@ -32,27 +31,8 @@
           path={`${match.path}/encounter/:encounterId/summary`}
           component={DischargeSummaryView}
         />
-        <Redirect from="*" to={match.path} />
+        <Redirect to={match.path} />
       </Switch>
     </div>
-=======
-    <Switch>
-      <Route exact path={match.path} component={PatientView} />
-      <Route
-        path={`${match.path}/encounter/:encounterId/imaging-request/:imagingRequestId/:modal?`}
-        component={ImagingRequestView}
-      />
-      <Route
-        path={`${match.path}/encounter/:encounterId/lab-request/:labRequestId/:modal?`}
-        component={LabRequestView}
-      />
-      <Route path={`${match.path}/encounter/:encounterId/:modal?`} component={EncounterView} />
-      <Route
-        path={`${match.path}/encounter/:encounterId/summary`}
-        component={DischargeSummaryView}
-      />
-      <Redirect to={match.path} />
-    </Switch>
->>>>>>> 89e0e59d
   </TwoColumnDisplay>
 ));