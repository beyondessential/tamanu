--- conflicted
+++ resolved
@@ -77,11 +77,7 @@
           ],
         },
         {
-<<<<<<< HEAD
-          path: `${PATIENT_PATHS.PROGRAM_REGISTRY}`,
-=======
           path: PATIENT_PATHS.PROGRAM_REGISTRY,
->>>>>>> f1afaefc
           component: ProgramRegistryView,
           navigateTo: programRegistry => navigateToProgramRegistry(programRegistry.id),
           title: queryParams.get('title'),
