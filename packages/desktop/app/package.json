{
  "//": "this package.json is used by electron-builder during ci/cd",
  "main": "./dist/main.prod.js",
  "name": "Tamanu",
  "productName": "Tamanu",
<<<<<<< HEAD
  "version": "1.18.6",
=======
  "version": "1.19.0",
>>>>>>> 268443b5
  "description": "Tamanu Desktop application",
  "private": true,
  "homepage": "https://github.com/beyondessential/tamanu.git#readme",
  "repository": "git@github.com:beyondessential/tamanu.git",
  "author": "Beyond Essential Systems Pty. Ltd.",
  "license": "SEE LICENSE IN license"
}<|MERGE_RESOLUTION|>--- conflicted
+++ resolved
@@ -3,11 +3,7 @@
   "main": "./dist/main.prod.js",
   "name": "Tamanu",
   "productName": "Tamanu",
-<<<<<<< HEAD
-  "version": "1.18.6",
-=======
   "version": "1.19.0",
->>>>>>> 268443b5
   "description": "Tamanu Desktop application",
   "private": true,
   "homepage": "https://github.com/beyondessential/tamanu.git#readme",
