--- conflicted
+++ resolved
@@ -3,11 +3,7 @@
   "main": "./dist/main.prod.js",
   "name": "Tamanu",
   "productName": "Tamanu",
-<<<<<<< HEAD
-  "version": "1.34.2",
-=======
   "version": "1.35.0",
->>>>>>> d797091b
   "description": "Tamanu Desktop application",
   "private": true,
   "homepage": "https://github.com/beyondessential/tamanu.git#readme",
