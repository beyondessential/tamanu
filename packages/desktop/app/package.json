{
  "//": "this package.json is used by electron-builder during ci/cd",
  "main": "./dist/main.prod.js",
  "name": "Tamanu",
  "productName": "Tamanu",
<<<<<<< HEAD
  "version": "1.28.2",
=======
  "version": "1.30.0",
>>>>>>> f3ebc310
  "description": "Tamanu Desktop application",
  "private": true,
  "homepage": "https://github.com/beyondessential/tamanu.git#readme",
  "repository": "git@github.com:beyondessential/tamanu.git",
  "author": "Beyond Essential Systems Pty. Ltd. <tamanu@bes.au>",
  "license": "SEE LICENSE IN license"
}<|MERGE_RESOLUTION|>--- conflicted
+++ resolved
@@ -3,11 +3,7 @@
   "main": "./dist/main.prod.js",
   "name": "Tamanu",
   "productName": "Tamanu",
-<<<<<<< HEAD
-  "version": "1.28.2",
-=======
   "version": "1.30.0",
->>>>>>> f3ebc310
   "description": "Tamanu Desktop application",
   "private": true,
   "homepage": "https://github.com/beyondessential/tamanu.git#readme",
