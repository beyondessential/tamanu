--- conflicted
+++ resolved
@@ -3,11 +3,7 @@
   "main": "./dist/main.prod.js",
   "name": "Tamanu",
   "productName": "Tamanu",
-<<<<<<< HEAD
-  "version": "1.28.6",
-=======
   "version": "1.30.0",
->>>>>>> e01b25f6
   "description": "Tamanu Desktop application",
   "private": true,
   "homepage": "https://github.com/beyondessential/tamanu.git#readme",
