{
  "//": "this package.json is used by electron-builder during ci/cd",
  "main": "./dist/main.prod.js",
  "name": "Tamanu",
  "productName": "Tamanu",
<<<<<<< HEAD
  "version": "1.18.5",
=======
  "version": "1.19.0",
>>>>>>> 2648ea27
  "description": "Tamanu Desktop application",
  "private": true,
  "homepage": "https://github.com/beyondessential/tamanu.git#readme",
  "repository": "git@github.com:beyondessential/tamanu.git",
  "author": "Beyond Essential Systems Pty. Ltd.",
  "license": "SEE LICENSE IN license"
}<|MERGE_RESOLUTION|>--- conflicted
+++ resolved
@@ -3,11 +3,7 @@
   "main": "./dist/main.prod.js",
   "name": "Tamanu",
   "productName": "Tamanu",
-<<<<<<< HEAD
-  "version": "1.18.5",
-=======
   "version": "1.19.0",
->>>>>>> 2648ea27
   "description": "Tamanu Desktop application",
   "private": true,
   "homepage": "https://github.com/beyondessential/tamanu.git#readme",
