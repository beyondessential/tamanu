--- conflicted
+++ resolved
@@ -3,11 +3,7 @@
   "main": "./dist/main.prod.js",
   "name": "Tamanu",
   "productName": "Tamanu",
-<<<<<<< HEAD
-  "version": "1.28.8",
-=======
   "version": "1.29.2",
->>>>>>> 1aa4b5d8
   "description": "Tamanu Desktop application",
   "private": true,
   "homepage": "https://github.com/beyondessential/tamanu.git#readme",
