// Combines multiple react queries into one query object.
// Designed to be used with ReactQuery useQueries
<<<<<<< HEAD
export const combineQueries = (queries, options = {}) => {
  const { filterNoData = false } = options;
  const data = queries.map(query => query.data ?? null);
  return {
    isLoading: queries.some(q => q.isLoading),
    isFetching: queries.some(q => q.isFetching),
    isError: queries.some(q => q.isError),
    isSuccess: queries.length > 0 && queries.every(q => q.isSuccess),
    error: queries.find(q => q.error)?.error ?? null,
    data: filterNoData ? data.filter(Boolean) : data,
  };
};
=======
export const combineQueries = queries => ({
  isLoading: queries.some(q => q.isLoading),
  isFetching: queries.some(q => q.isFetching),
  isError: queries.some(q => q.isError),
  isSuccess: queries.length > 0 && queries.every(q => q.isSuccess),
  error: queries.find(q => q.error)?.error ?? null, // included for compatibility with base useQuery api
  errors: queries.filter(q => q.isError).map(q => q.error),
  data: queries.reduce(
    (accumulator, query) => (query.data ? [...accumulator, query.data] : accumulator),
    [],
  ),
});
>>>>>>> ecbea5f7
<|MERGE_RESOLUTION|>--- conflicted
+++ resolved
@@ -1,6 +1,5 @@
 // Combines multiple react queries into one query object.
 // Designed to be used with ReactQuery useQueries
-<<<<<<< HEAD
 export const combineQueries = (queries, options = {}) => {
   const { filterNoData = false } = options;
   const data = queries.map(query => query.data ?? null);
@@ -10,20 +9,7 @@
     isError: queries.some(q => q.isError),
     isSuccess: queries.length > 0 && queries.every(q => q.isSuccess),
     error: queries.find(q => q.error)?.error ?? null,
+    errors: queries.filter(q => q.isError).map(q => q.error),
     data: filterNoData ? data.filter(Boolean) : data,
   };
-};
-=======
-export const combineQueries = queries => ({
-  isLoading: queries.some(q => q.isLoading),
-  isFetching: queries.some(q => q.isFetching),
-  isError: queries.some(q => q.isError),
-  isSuccess: queries.length > 0 && queries.every(q => q.isSuccess),
-  error: queries.find(q => q.error)?.error ?? null, // included for compatibility with base useQuery api
-  errors: queries.filter(q => q.isError).map(q => q.error),
-  data: queries.reduce(
-    (accumulator, query) => (query.data ? [...accumulator, query.data] : accumulator),
-    [],
-  ),
-});
->>>>>>> ecbea5f7
+};