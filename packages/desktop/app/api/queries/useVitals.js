--- conflicted
+++ resolved
@@ -46,15 +46,11 @@
           (state, date) => ({
             ...state,
             [date]: {
-<<<<<<< HEAD
               component,
               recordedDate: date,
-              value: records[date],
-=======
               answerId: records[date]?.id,
               value: records[date]?.body,
               historyLogs: records[date]?.logs,
->>>>>>> 232a56eb
               ...configs,
             },
           }),
