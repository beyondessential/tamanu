--- conflicted
+++ resolved
@@ -120,19 +120,14 @@
 
   async login(host, email, password) {
     this.setHost(host);
-<<<<<<< HEAD
     const response = await this.post('login', { email, password }, { returnResponse: true });
     const serverType = response.headers.get('X-Tamanu-Server');
     if (![SERVER_TYPES.LAN, SERVER_TYPES.SYNC].includes(serverType)) {
       throw new Error(`Tamanu server type '${serverType}' is not supported.`);
     }
 
-    const { token, localisation, server = {} } = await response.json();
+    const { token, localisation, server = {}, permissions } = await response.json();
     server.type = serverType;
-=======
-    const response = await this.post('login', { email, password });
-    const { token, localisation, server, permissions } = response;
->>>>>>> ae7504a4
     saveToLocalStorage({ token, localisation, server });
     this.setToken(token);
     this.lastRefreshed = Date.now();
