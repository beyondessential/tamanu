import faye from 'faye';
import { VERSION_COMPATIBILITY_ERRORS } from 'shared/constants';
<<<<<<< HEAD
import { getResponseJsonSafely } from 'shared/utils';
=======
import { LOCAL_STORAGE_KEYS } from '../constants';
>>>>>>> 094e3f41

const encodeQueryString = query =>
  Object.entries(query)
    .filter(([, value]) => value !== undefined)
    .map(([key, value]) => `${encodeURIComponent(key)}=${encodeURIComponent(value)}`)
    .join('&');

const REFRESH_DURATION = 2.5 * 60 * 1000; // refresh if token is more than 2.5 minutes old

const getVersionIncompatibleMessage = (error, response) => {
  if (error.message === VERSION_COMPATIBILITY_ERRORS.LOW) {
    const minAppVersion = response.headers.get('X-Min-Client-Version');
    return `Please upgrade to Tamanu Desktop v${minAppVersion} or higher. Try closing and reopening, or contact your system administrator.`;
  }

  if (error.message === VERSION_COMPATIBILITY_ERRORS.HIGH) {
    const maxAppVersion = response.headers.get('X-Max-Client-Version');
    return `The Tamanu LAN Server only supports up to v${maxAppVersion}, and needs to be upgraded. Please contact your system administrator.`;
  }

  return null;
};

const fetchOrThrowIfUnavailable = async (url, config) => {
  try {
    const response = await fetch(url, config);
    return response;
  } catch (e) {
    console.log(e.message);
    // apply more helpful message if the server is not available
    if (e.message === 'Failed to fetch') {
      throw new Error(
        'The LAN Server is unavailable. Please check with your system administrator that the address is set correctly, and that it is running',
      );
    }
    throw e; // some other unhandled error
  }
};

export class TamanuApi {
  constructor(appVersion) {
    this.appVersion = appVersion;
    this.onAuthFailure = null;
    this.authHeader = null;
    this.onVersionIncompatible = null;
    this.pendingSubscriptions = [];
    const host = window.localStorage.getItem(LOCAL_STORAGE_KEYS.HOST);
    if (host) {
      this.setHost(host);
    }
  }

  setHost(host) {
    this.host = host;
    this.prefix = `${host}/v1`;
    this.fayeClient = new faye.Client(`${host}/faye`);
    this.pendingSubscriptions.forEach(({ recordType, changeType, callback }) =>
      this.subscribeToChanges(recordType, changeType, callback),
    );
    this.pendingSubscriptions = [];

    // save host in local storage
    window.localStorage.setItem(LOCAL_STORAGE_KEYS.HOST, host);
  }

  setAuthFailureHandler(handler) {
    this.onAuthFailure = handler;
  }

  setVersionIncompatibleHandler(handler) {
    this.onVersionIncompatible = handler;
  }

  async login(host, email, password) {
    this.setHost(host);
    const response = await this.post('login', { email, password });
    const { token } = response;
    this.setToken(token);
    this.lastRefreshed = Date.now();

    const user = await this.get('user/me');
    return { user, token };
  }

  async refreshToken() {
    const response = await this.post('refresh');
    const { token } = response;
    this.setToken(token);
  }

  setToken(token) {
    this.authHeader = { authorization: `Bearer ${token}` };
  }

  async fetch(endpoint, query, config) {
    if (!this.host) {
      throw new Error("TamanuApi can't be used until the host is set");
    }
    const { headers, ...otherConfig } = config;
    const queryString = encodeQueryString(query || {});
    const url = `${this.prefix}/${endpoint}${query ? `?${queryString}` : ''}`;
    const response = await fetchOrThrowIfUnavailable(url, {
      headers: {
        ...this.authHeader,
        ...headers,
        'X-Version': this.appVersion,
        'X-Runtime': 'Tamanu Desktop',
      },
      ...otherConfig,
    });
    if (response.ok) {
      const timeSinceRefresh = Date.now() - this.lastRefreshed;
      if (timeSinceRefresh > REFRESH_DURATION) {
        this.lastRefreshed = Date.now();
        this.refreshToken();
      }

      return response.json();
    }

    console.error(response);

    const { error } = await getResponseJsonSafely(response);

    // handle auth expiring
    if ([401, 403].includes(response.status) && this.onAuthFailure) {
      this.onAuthFailure('Your session has expired. Please log in again.');
    }

    // handle version incompatibility
    if (response.status === 400 && error) {
      const versionIncompatibleMessage = getVersionIncompatibleMessage(error, response);
      if (versionIncompatibleMessage) {
        if (this.onVersionIncompatible) {
          this.onVersionIncompatible(versionIncompatibleMessage);
        }
        throw new Error(versionIncompatibleMessage);
      }
    }
    throw new Error(error?.message || response.status);
  }

  async get(endpoint, query) {
    return this.fetch(endpoint, query, { method: 'GET' });
  }

  async multipart(endpoint, body) {
    const formData = new FormData();
    Object.entries(body).map(([key, value]) => {
      formData.append(key, value);
    });

    return this.fetch(endpoint, null, {
      method: 'POST',
      body: formData,
    });
  }

  async post(endpoint, body) {
    return this.fetch(endpoint, null, {
      method: 'POST',
      body: body && JSON.stringify(body),
      headers: {
        'Content-Type': 'application/json',
      },
    });
  }

  async put(endpoint, body) {
    return this.fetch(endpoint, null, {
      method: 'PUT',
      body: body && JSON.stringify(body),
      headers: {
        'Content-Type': 'application/json',
      },
    });
  }

  async delete(endpoint, query) {
    return this.fetch(endpoint, query, { method: 'DELETE' });
  }

  /**
   * @param {*} changeType  Currently one of save, remove, wipe, or * for all
   */
  subscribeToChanges(recordType, changeType, callback) {
    // until the faye client has been set up, push any subscriptions into an array
    if (!this.fayeClient) {
      this.pendingSubscriptions.push({ recordType, changeType, callback });
    } else {
      const channel = `/${recordType}${changeType ? `/${changeType}` : '/*'}`;
      this.fayeClient.subscribe(channel, callback);
    }
  }
}<|MERGE_RESOLUTION|>--- conflicted
+++ resolved
@@ -1,10 +1,7 @@
 import faye from 'faye';
 import { VERSION_COMPATIBILITY_ERRORS } from 'shared/constants';
-<<<<<<< HEAD
 import { getResponseJsonSafely } from 'shared/utils';
-=======
 import { LOCAL_STORAGE_KEYS } from '../constants';
->>>>>>> 094e3f41
 
 const encodeQueryString = query =>
   Object.entries(query)
