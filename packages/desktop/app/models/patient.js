import Backbone from 'backbone-associations';
import {
  each, clone, get, filter, capitalize, concat,
} from 'lodash';
import moment from 'moment';

import { register } from './register';
import BaseModel from './base';
<<<<<<< HEAD
import { pregnancyOutcomes, dateFormat, LAB_REQUEST_STATUSES } from '../constants';
=======
import { pregnancyOutcomes, dateFormat } from '../constants';
>>>>>>> 4f187f8b
import LabRequestsCollection from '../collections/labRequests';
import VisitsCollection from '../collections/visits';

export default register('Patient', BaseModel.extend({
  urlRoot: `${BaseModel.prototype.urlRoot}/patient`,
  defaults: () => ({
    ...BaseModel.prototype.defaults,
    displayId: '',
    admitted: false,
    address: '',
    address2: '',
    address3: '',
    address4: '',
    bloodType: '',
    clinic: '',
    country: '',
    checkedIn: false,
    dateOfBirth: null,
    economicClassification: '',
    email: '',
    externalPatientId: '',
    familySupport1: '',
    familySupport2: '',
    familySupport3: '',
    familySupport4: '',
    familySupport5: '',
    // familyInfo: [],
    firstName: '',
    sex: '',
    occupation: '',
    history: '', // No longer used
    insurance: '',
    lastName: '',
    livingArrangement: '',
    middleName: '',
    culturalName: '',
    notes: '',
    otherIncome: '',
    patientType: '',
    parent: '',
    phone: '',
    placeOfBirth: '',
    referredDate: null,
    referredBy: '',
    religion: '',
    socialActionTaken: '',
    socialRecommendation: '',
    status: '',

    appointments: [],
    additionalContacts: [],
    allergies: [],
    conditions: [],
    operationReports: [],
    operativePlans: [],
    pregnancies: [],
    surveyResponses: [],
    visits: [],
  }),

  // Associations
  relations: [
    {
      type: Backbone.Many,
      key: 'appointments',
      relatedModel: 'Appointment',
      serialize: '_id',
    },
    {
      type: Backbone.Many,
      key: 'additionalContacts',
      relatedModel: 'PatientContact',
      serialize: '_id',
    }, {
      type: Backbone.Many,
      key: 'allergies',
      relatedModel: 'Allergy',
      serialize: '_id',
    }, {
      type: Backbone.Many,
      key: 'conditions',
      relatedModel: 'Condition',
      serialize: '_id',
    }, {
      type: Backbone.Many,
      key: 'operationReports',
      relatedModel: 'OperationReport',
      serialize: '_id',
    }, {
      type: Backbone.Many,
      key: 'operativePlans',
      relatedModel: 'OperativePlan',
      serialize: '_id',
    }, {
      type: Backbone.Many,
      key: 'pregnancies',
      relatedModel: 'Pregnancy',
      serialize: '_id',
    }, {
      type: Backbone.Many,
      key: 'surveyResponses',
      relatedModel: 'SurveyResponse',
      serialize: '_id',
    }, {
      type: Backbone.Many,
      key: 'visits',
      relatedModel: 'Visit',
      collectionType: VisitsCollection,
      serialize: '_id',
    },
    ...BaseModel.prototype.relations,
  ],

  validate(attrs) {
    if (attrs.firstName === '') return 'firstName is required!';
    if (attrs.lastName === '') return 'lastName is required!';
  },

  toJSON() {
    return {
      ...BaseModel.prototype.toJSON.call(this),
      displayName: this.getDisplayName(),
    };
  },

  getDisplayName() {
    const { firstName, lastName } = this.attributes;
    return [firstName, lastName].join(' ');
  },

  getOpenPlan() {
    let _return = {};
    if (this.attributes.operativePlans.models.length > 0) {
      each(this.attributes.operativePlans.models, (opPlan) => {
        const operationPlan = clone(opPlan.attributes);
        if (operationPlan.status === 'planned') _return = opPlan.toJSON();
      });
    }

    return _return;
  },

  getProcedures() {
    const operationReports = this.get('operationReports');
    let allProcedures = [];
    operationReports.models.forEach((model) => {
      const { procedures, surgeryDate: date, _id: operationReportId } = model.toJSON();
      allProcedures = allProcedures.concat(procedures.map(name => ({ name, date, operationReportId })));
    });

    return allProcedures;
  },

  getPregnancies() {
    const pregnancies = this.get('pregnancies');
    return pregnancies.models.map((p, k) => {
      const _item = clone(p.attributes);
      _item.label = `Pregnancy ${k + 1}`;
      _item.conceiveDate = moment(_item.conceiveDate).format(dateFormat);
      if (_item.outcome === '' || _item.outcome === 'fetalDeath') {
        _item.deliveryDate = '';
        _item.child = '';
      }
      if (_item.deliveryDate !== '') _item.deliveryDate = moment(_item.deliveryDate).format(dateFormat);
      _item.outcomeLabel = get(filter(pregnancyOutcomes, outcome => outcome.value === _item.outcome)[0], 'label');
      return _item;
    });
  },

  getVisitsSelect() {
    let visits = this.get('visits').toJSON();
    visits = visits.map(visit => {
      const label = [];
      label.push(moment(visit.startDate).format(dateFormat));
      if (visit.endDate !== null) label.push(` - ${moment(visit.endDate).format(dateFormat)}`);
      label.push(` (${capitalize(visit.visitType)})`);

      return {
        value: visit._id,
        label: label.concat(),
      };
    });
    return visits;
  },

  getCurrentAdmission() {
    // await this.fetch({ relations: ['visits'] });
    const { visits } = this.attributes;
    return visits.models.find(model => {
      const { visitType, endDate } = model.toJSON();
      return (visitType === 'admission' && endDate === null);
    });
  },

  getHistory() {
    let history = [];
    const { visits } = this.attributes;
    const parseHistoryObject = (objectType, collection, dateField = 'requestedDate') => collection.map(model => ({
      date: moment(model.get(dateField)).unix(),
      objectType,
      object: model.toJSON(),
    }));

    const appointments = this.get('appointments');
    history = history.concat(parseHistoryObject('appointment', appointments, 'startDate'));
    visits.forEach(visitModel => {
      const medication = visitModel.get('medication');
      const imagingRequests = visitModel.get('imagingRequests');
      const labRequests = visitModel.getLabRequests();
      history = history
        .concat(parseHistoryObject('visit', [visitModel], 'startDate'))
        .concat(parseHistoryObject('medication', medication))
        .concat(parseHistoryObject('imagingRequest', imagingRequests))
        .concat(parseHistoryObject('labRequest', labRequests));
    });

    history = history.sort((objectA, objectB) => objectB.date - objectA.date);
    return history;
  },

  getMedication() {
    const { visits } = this.attributes;
    let medications = [];
    visits.models.forEach(visit => {
      const { medication } = visit.attributes;
      medications = concat(medications, medication.models);
    });
    return medications;
  },

  getMedicationHistory(from = moment().subtract(1, 'days'), to = moment().add(1, 'days')) {
    const medication = [];
    const allMedication = this.getMedication();
    while (from.isSameOrBefore(to)) {
      const date = from.clone();
      medication.push({
        date: date.format(),
        medication: allMedication.filter(({ attributes }) => (date.isSameOrAfter(attributes.prescriptionDate)
          && (date.isSameOrBefore(attributes.endDate) || attributes.endDate === null))),
      });
      from.add(1, 'days');
    }
    return medication;
  },

  getImagingRequests() {
    const { attributes: { visits } } = this;
    let allImagingRequests = [];
    visits.models.forEach(visitModel => {
      const { imagingRequests } = visitModel.toJSON();
      allImagingRequests = allImagingRequests.concat(imagingRequests);
    });
    return allImagingRequests;
  },

  getLabRequests() {
    const { attributes: { visits } } = this;
    const labRequestsCollection = new LabRequestsCollection({}, { mode: 'client' });
    visits.models.forEach(visitModel => {
      labRequestsCollection.add(visitModel.getLabRequests().models);
    });
    return labRequestsCollection;
  },

  getLabTests(labRequests = this.getLabRequests()) {
    let labTests = [];
    labRequests.forEach(async ({ tests }) => {
      labTests = labTests.concat(tests);
    });
    return labTests;
  },
}));<|MERGE_RESOLUTION|>--- conflicted
+++ resolved
@@ -6,11 +6,7 @@
 
 import { register } from './register';
 import BaseModel from './base';
-<<<<<<< HEAD
-import { pregnancyOutcomes, dateFormat, LAB_REQUEST_STATUSES } from '../constants';
-=======
 import { pregnancyOutcomes, dateFormat } from '../constants';
->>>>>>> 4f187f8b
 import LabRequestsCollection from '../collections/labRequests';
 import VisitsCollection from '../collections/visits';
 
