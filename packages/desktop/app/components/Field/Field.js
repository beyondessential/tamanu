--- conflicted
+++ resolved
@@ -7,23 +7,10 @@
 
 export const Field = formikConnect(
   ({ formik: { errors, status }, name, component = TextField, onChange, helperText, ...props }) => {
-<<<<<<< HEAD
-    const [field] = useField(name);
-
-=======
->>>>>>> 274ea467
     // Only show error messages once the user has attempted to submit the form
     const error = status === FORM_STATUSES.SUBMIT_ATTEMPTED && !!getIn(errors, name);
     const message = error ? getIn(errors, name) : helperText;
 
-<<<<<<< HEAD
-    const combinedOnChange = (...args) => {
-      if (onChange) {
-        onChange(...args);
-      }
-      return field.onChange(...args);
-    };
-=======
     const [field] = useField(name);
     const combinedOnChange = onChange
       ? (...args) => {
@@ -32,7 +19,6 @@
         }
       : field.onChange;
 
->>>>>>> 274ea467
     return (
       <FormikField
         {...props}
