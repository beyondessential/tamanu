--- conflicted
+++ resolved
@@ -14,11 +14,7 @@
   if (config?.source === 'Department') return 'department';
   if (config?.source === 'User') return 'practitioner';
   if (config?.source === 'LocationGroup') {
-<<<<<<< HEAD
-    return config.scope === 'allFacilities' ? 'locationGroup' : 'facilityLocationGroup';
-=======
     return config.type === 'all' ? 'locationGroup' : 'facilityLocationGroup';
->>>>>>> 7b60951c
   }
 
   // autocomplete component won't crash when given an invalid endpoint, it just logs an error.
