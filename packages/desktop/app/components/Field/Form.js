--- conflicted
+++ resolved
@@ -47,19 +47,11 @@
     this.setState({ isErrorDialogVisible: false });
   }
 
-<<<<<<< HEAD
-  handleSubmit = ({ validateForm, handleSubmit, isSubmitting }) => async event => {
-    if (event) {
-      event.preventDefault();
-      event.persist();
-    }
-=======
   createSubmissionHandler = ({
     validateForm, handleSubmit, isSubmitting,
   }) => async event => {
     event.preventDefault();
     event.persist();
->>>>>>> 166f7a8c
     const formErrors = await validateForm();
     if (Object.entries(formErrors).length) return this.setErrors(formErrors);
     // avoid multiple submissions
@@ -90,14 +82,6 @@
             isValid, isSubmitting, validateForm, handleSubmit,
             submitForm: originalSubmitForm, ...formProps
           }) => {
-<<<<<<< HEAD
-            // we need to expose this func for nested forms
-            // use originalSubmitForm() to display only inline error messages
-            // use handleSubmit() to display error messages in a popup
-            const submitForm = showInlineErrorsOnly
-              ? originalSubmitForm
-              : this.handleSubmit({ validateForm, handleSubmit, isSubmitting });
-=======
             // we need this func for nested forms
             // as the original submitForm() will trigger validation automatically
             const submitForm = this.createSubmissionHandler({
@@ -105,7 +89,6 @@
               handleSubmit,
               isSubmitting,
             });
->>>>>>> 166f7a8c
             return (
               <form onSubmit={submitForm} noValidate>
                 {render({
