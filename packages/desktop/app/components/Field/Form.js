--- conflicted
+++ resolved
@@ -73,14 +73,9 @@
     }
 
     setSubmitting(true);
-    const values = getValues();
+    const values = { ...getValues(), ...submissionParameters };
 
     // validation phase
-<<<<<<< HEAD
-    const values = { ...getValues(), ...submissionParameters };
-    const formErrors = await validateForm(values);
-    if (Object.entries(formErrors).length) {
-=======
 
     // There is a bug in formik when you have validateOnChange set to true and validate manually as
     // well where it adds { isCanceled: true } to the errors so a work around is to manually remove it.
@@ -88,7 +83,6 @@
     const { isCanceled, ...formErrors } = await validateForm(values);
 
     if (Object.keys(formErrors).length > 0) {
->>>>>>> 8242b960
       this.setErrors(formErrors);
       // Set submitting false before throwing the error so that the form is reset
       // for future form submissions
