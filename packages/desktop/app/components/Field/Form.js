import React from 'react';
import { Formik } from 'formik';
import PropTypes from 'prop-types';
import { ValidationError } from 'yup';
import { Typography } from '@material-ui/core';
import { flattenObject } from '../../utils';
import { Dialog } from '../Dialog';
import { FORM_STATUSES } from '../../constants';

const ErrorMessage = ({ error }) => `${JSON.stringify(error)}`;

const FormErrors = ({ errors }) => {
  const allErrors = flattenObject(errors);

  return Object.entries(allErrors).map(([name, error]) => (
    <Typography key={name} variant="subtitle2">
      <ErrorMessage error={error} />
    </Typography>
  ));
};

export class Form extends React.PureComponent {
  constructor() {
    super();
    this.state = {
      validationErrors: {},
    };
  }

  setErrors = validationErrors => {
    const { onError, showInlineErrorsOnly } = this.props;
    if (onError) {
      onError(validationErrors);
    }

    if (showInlineErrorsOnly) {
      // If validationErrors, only show form level errors in the Error Dialog
      if (validationErrors?.form) {
        this.setState({
          validationErrors: {
            form: validationErrors.form,
          },
        });
      }
    } else {
      this.setState({ validationErrors });
    }
  };

  hideErrorDialog = () => {
    this.setState({ validationErrors: {} });
  };

  createSubmissionHandler = ({
    validateForm,
    handleSubmit,
    isSubmitting,
    setSubmitting,
    getValues,
    setStatus,
    ...rest
  }) => async event => {
    event.preventDefault();
    event.persist();

    // Use formik status prop to track if the user has attempted to submit the form. This is used in
    // Field.js to only show error messages once the user has attempted to submit the form
    setStatus(FORM_STATUSES.SUBMIT_ATTEMPTED);

    // avoid multiple submissions
    if (isSubmitting) {
      return null;
    }

    setSubmitting(true);
    const values = getValues();

    // validation phase

    // There is a bug in formik when you have validateOnChange set to true and validate manually as
    // well where it adds { isCanceled: true } to the errors so a work around is to manually remove it.
    // @see https://github.com/jaredpalmer/formik/issues/1209
<<<<<<< HEAD
    const errors = await validateForm(values);

    const { isCanceled, ...formErrors } = errors;
=======
    const { isCanceled, ...formErrors } = await validateForm(values);
>>>>>>> 3a7e492f

    if (Object.keys(formErrors).length > 0) {
      this.setErrors(formErrors);
      // Set submitting false before throwing the error so that the form is reset
      // for future form submissions
      setSubmitting(false);
      throw new ValidationError('Form was not filled out correctly');
    }

    // submission phase
    const { onSubmit, onSuccess } = this.props;
    try {
      const result = await onSubmit(values, {
        ...rest,
        setErrors: this.setErrors,
      });
      if (onSuccess) {
        onSuccess(result);
      }
      return result;
    } catch (e) {
      // eslint-disable-next-line no-console
      console.error('Error during form submission: ', e);
      this.setErrors([e.message]);
      throw e;
    } finally {
      setSubmitting(false);
    }
  };

  renderFormContents = ({
    isValid,
    isSubmitting,
    submitForm: originalSubmitForm,
    setValues: originalSetValues,
    ...formProps
  }) => {
    let { values } = formProps;

    // we need this func for nested forms
    // as the original submitForm() will trigger validation automatically
    const submitForm = this.createSubmissionHandler({
      isSubmitting,
      getValues: () => values,
      ...formProps,
    });

    // if setValues is called, we need to update the values that the submission handler uses so that
    // it can be called immediately afterwards (i.e. setValues has a synchronous effect)
    const setValues = newValues => {
      values = newValues;
      originalSetValues(newValues);
    };

    const { render } = this.props;

    return (
      <form onSubmit={submitForm} noValidate>
        {render({
          ...formProps,
          setValues,
          isValid,
          isSubmitting,
          submitForm,
          clearForm: () => formProps.resetForm({}),
        })}
      </form>
    );
  };

  render() {
    const {
      onSubmit,
      showInlineErrorsOnly,
      validateOnChange,
      validateOnBlur,
      ...props
    } = this.props;
    const { validationErrors } = this.state;

    // read children from additional props rather than destructuring so
    // eslint ignores it (there's not good support for "forbidden" props)
    if (props.children) {
      throw new Error('Form must not have any children -- use the `render` prop instead please!');
    }

    const displayErrorDialog = Object.keys(validationErrors).length > 0;

    return (
      <>
        <Formik
          onSubmit={onSubmit}
          validateOnChange={validateOnChange}
          validateOnBlur={validateOnBlur}
          initialStatus={{
            page: 1,
          }}
          {...props}
          render={this.renderFormContents}
        />
        <Dialog
          isVisible={displayErrorDialog}
          onClose={this.hideErrorDialog}
          headerTitle="Please fix below errors to continue"
          contentText={<FormErrors errors={validationErrors} />}
        />
      </>
    );
  }
}

Form.propTypes = {
  onError: PropTypes.func,
  onSuccess: PropTypes.func,
  onSubmit: PropTypes.func.isRequired,
  render: PropTypes.func.isRequired,
  showInlineErrorsOnly: PropTypes.bool,
  initialValues: PropTypes.shape({}),
  validateOnChange: PropTypes.bool,
  validateOnBlur: PropTypes.bool,
};

Form.defaultProps = {
  showInlineErrorsOnly: false,
  onError: null,
  onSuccess: null,
  initialValues: {},
  validateOnChange: false,
  validateOnBlur: false,
};<|MERGE_RESOLUTION|>--- conflicted
+++ resolved
@@ -80,13 +80,7 @@
     // There is a bug in formik when you have validateOnChange set to true and validate manually as
     // well where it adds { isCanceled: true } to the errors so a work around is to manually remove it.
     // @see https://github.com/jaredpalmer/formik/issues/1209
-<<<<<<< HEAD
-    const errors = await validateForm(values);
-
-    const { isCanceled, ...formErrors } = errors;
-=======
     const { isCanceled, ...formErrors } = await validateForm(values);
->>>>>>> 3a7e492f
 
     if (Object.keys(formErrors).length > 0) {
       this.setErrors(formErrors);
