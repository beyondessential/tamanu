import React, { useState, useCallback, useEffect } from 'react';
import PropTypes from 'prop-types';
import Select from 'react-select';

import { OuterLabelFieldWrapper } from './OuterLabelFieldWrapper';
import { StyledTextField } from './TextField';

export const SelectInput = ({
  options,
  value,
  label,
  classes,
  disabled,
  readonly,
  onChange,
  multiselect,
  name,
  ...props
}) => {
  const isReadonly = (readonly && !disabled) || (value && !onChange);
  if (disabled || isReadonly || !options || options.length === 0) {
    const valueText = ((options || []).find(o => o.value === value) || {}).label || '';
    return (
      <OuterLabelFieldWrapper label={label} {...props}>
        <StyledTextField
          value={valueText}
          variant="outlined"
          classes={classes}
          disabled={disabled}
          readOnly={isReadonly}
          {...props}
        />
      </OuterLabelFieldWrapper>
    );
  }

  const values = value ? value.split(', ') : [];

  const initialSelectedOptions = options.filter(option => values.includes(option.value));

  const [selected, setSelected] = useState(initialSelectedOptions);
  const handleChange = useCallback(selectedOptions => {
    setSelected(selectedOptions);
    const newValue = multiselect
      ? selectedOptions.map(x => x.value).join(', ')
      : selectedOptions.value;
    onChange({ target: { value: newValue, name } });
  }, []);

<<<<<<< HEAD
=======
  // support initial values
  useEffect(() => {
    if (multiselect) {
      const initialOptionValues = initialValues[name]?.split(', ') || [];
      const initialOptions = options.filter(o => initialOptionValues.includes(o.value));
      setSelected(initialOptions);
    } else {
      const initialOption = options.find(o => o.value === initialValues[name]);
      setSelected(initialOption);
    }
  }, []);

>>>>>>> 5361da2e
  return (
    <OuterLabelFieldWrapper label={label} {...props}>
      <Select
        value={selected}
        isMulti={multiselect}
        onChange={handleChange}
        options={options}
        {...props}
      />
    </OuterLabelFieldWrapper>
  );
};

export const SelectField = ({ field, ...props }) => (
  <SelectInput name={field.name} onChange={field.onChange} value={field.value} {...props} />
);

export const MultiselectField = ({ field, ...props }) => (
  <SelectInput multiselect name={field.name} onChange={field.onChange} value={field.value} {...props} />
);

SelectInput.propTypes = {
  name: PropTypes.string,
  value: PropTypes.string,
  onChange: PropTypes.func,
  options: PropTypes.arrayOf(PropTypes.instanceOf(Object)),
  fullWidth: PropTypes.bool,
  multiselect: PropTypes.bool,
  form: PropTypes.shape({
    initialValues: PropTypes.shape({}),
  }),
};

SelectInput.defaultProps = {
  value: '',
  options: [],
  fullWidth: true,
  multiselect: false,
  form: {
    initialValues: {},
  },
};<|MERGE_RESOLUTION|>--- conflicted
+++ resolved
@@ -47,8 +47,6 @@
     onChange({ target: { value: newValue, name } });
   }, []);
 
-<<<<<<< HEAD
-=======
   // support initial values
   useEffect(() => {
     if (multiselect) {
@@ -61,7 +59,6 @@
     }
   }, []);
 
->>>>>>> 5361da2e
   return (
     <OuterLabelFieldWrapper label={label} {...props}>
       <Select
