--- conflicted
+++ resolved
@@ -111,11 +111,8 @@
       alignItems: 'center',
       justifyContent: 'space-between',
       backgroundColor: state.isFocused || state.isSelected ? Colors.hoverGrey : Colors.white,
-<<<<<<< HEAD
-      color: Colors.darkestText,
-=======
+      // color: Colors.darkestText,
       ...(state.isDisabled ? {} : { color: 'initial' }),
->>>>>>> 0242e664
       cursor: 'pointer',
       fontSize: '14px',
     }),
