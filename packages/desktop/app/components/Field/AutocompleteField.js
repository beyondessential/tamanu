import React, { Component } from 'react';
import styled, { css } from 'styled-components';
import PropTypes from 'prop-types';
import Autosuggest from 'react-autosuggest';
import { debounce } from 'lodash';
import { MenuItem, Popper, Paper, Typography, InputAdornment, IconButton } from '@material-ui/core';
import { ChevronIcon } from '../Icons/ChevronIcon';
import { ClearIcon } from '../Icons/ClearIcon';
import { OuterLabelFieldWrapper } from './OuterLabelFieldWrapper';
import { Colors } from '../../constants';
import { StyledTextField } from './TextField';
import { FormFieldTag } from '../Tag';

const SuggestionsContainer = styled(Popper)`
  z-index: 9999;
  width: ${props => (props.anchorEl ? `${props.anchorEl.offsetWidth}px` : `${0}`)};

  // react auto suggest does not take a style or class prop so the only way to style it is to wrap it
  .react-autosuggest__container {
    position: relative;
  }
  .react-autosuggest__suggestions-container {
    max-height: 210px;
    overflow-y: auto;
    border-color: ${Colors.primary};
  }
`;

const SuggestionsList = styled(Paper)`
  margin-top: 1px;
  box-shadow: none;
  border: 1px solid ${Colors.outline};
  border-radius: 3px;

  .react-autosuggest__suggestions-list {
    margin: 0;
    padding: 0;
    list-style-type: none;

    .MuiButtonBase-root {
      padding: 12px 12px 12px 20px;
      padding: ${props => (props.size === 'small' ? '8px 12px 8px 20px' : '12px 12px 12px 20px')};
      white-space: normal;

      .MuiTypography-root {
        font-size: ${props => (props.size === 'small' ? '11px' : '14px')};
        line-height: 1.3em;
      }

      &:hover {
        background: ${Colors.hoverGrey};
      }
    }
  }
`;

const Icon = styled(InputAdornment)`
  margin-left: 0;
  .MuiSvgIcon-root {
    color: ${Colors.darkText};
  }
`;

const OptionTag = styled(FormFieldTag)`
  position: relative;
`;

const SelectTag = styled(FormFieldTag)`
  position: relative;
`;

const Item = styled(MenuItem)`
  display: flex;
  align-items: flex-start;
  justify-content: space-between;
`;

const iconStyle = css`
  color: ${Colors.darkText};
  margin-left: 6px;
  margin-right: 8px;
`;

const StyledExpandLess = styled(ChevronIcon)`
  ${iconStyle}
  transform: rotate(180deg);
`;

const StyledExpandMore = styled(ChevronIcon)`
  ${iconStyle}
`;

<<<<<<< HEAD
const StyledIconButton = styled(IconButton)`
  padding: 5px;
`;

const StyledClearIcon = styled(ClearIcon)`
  cursor: pointer;
`;

class BaseAutocomplete extends Component {
=======
export class AutocompleteInput extends Component {
>>>>>>> a2e5320e
  constructor() {
    super();
    this.anchorEl = React.createRef();
    this.debouncedFetchOptions = debounce(this.fetchOptions, 100);

    this.state = {
      suggestions: [],
      selectedOption: { value: '', tag: null },
    };
  }

  async componentDidMount() {
    await this.updateValue();
  }

  async componentDidUpdate(prevProps) {
    const { value } = this.props;
    if (value !== prevProps.value) {
      await this.updateValue();
    }
    if (value === '') {
      await this.attemptAutoFill();
    }
  }

  updateValue = async () => {
    const { value, suggester } = this.props;

    if (!suggester || value === undefined) {
      return;
    }
    if (value === '') {
      this.setState({ selectedOption: { value: '', tag: null } });
      this.attemptAutoFill();
      return;
    }
    const currentOption = await suggester.fetchCurrentOption(value);
    if (currentOption) {
      this.setState({
        selectedOption: {
          value: currentOption.label,
          tag: currentOption.tag,
        },
      });
    } else {
      this.handleSuggestionChange({ value: null, label: '' });
    }
  };

  handleSuggestionChange = option => {
    const { onChange, name } = this.props;
    const { value, label } = option;

    onChange({ target: { value, name } });
    return label;
  };

  fetchOptions = async ({ value, reason }) => {
    const { suggester, options } = this.props;

    if (reason === 'suggestion-selected') {
      this.clearOptions();
      return;
    }

    const searchSuggestions = suggester
      ? await suggester.fetchSuggestions(value)
      : options.filter(x => x.label.toLowerCase().includes(value.toLowerCase()));

    const genericSuggestions = suggester ? await suggester.fetchSuggestions('') : options;

    if (value === '') {
      if (await this.attemptAutoFill({ searchSuggestions })) return;
    }

    // This will show the full suggestions list (or at least the first page) if the user
    // has either just clicked the input or if the input does not match a value from list
    this.setState({
      suggestions:
        reason === 'input-focused' &&
        searchSuggestions.find(x => x.label.toLowerCase() === value.toLowerCase())
          ? genericSuggestions
          : searchSuggestions,
    });
  };

  attemptAutoFill = async (overrides = { suggestions: null }) => {
    const { suggester, options, autofill, name } = this.props;
    if (!autofill) {
      return false;
    }
    const suggestions =
      overrides.suggestions || suggester
        ? await suggester.fetchSuggestions('')
        : options.filter(x => x.label.toLowerCase().includes(''));
    if (suggestions.length !== 1) {
      return false;
    }
    const autoSelectOption = suggestions[0];
    this.setState({
      selectedOption: {
        value: autoSelectOption.label,
        tag: autoSelectOption.tag,
      },
    });
    this.handleSuggestionChange({ value: autoSelectOption.value, name });
    return true;
  };

  handleInputChange = (event, { newValue }) => {
    if (!newValue) {
      // when deleting field contents, clear the selection
      this.handleSuggestionChange({ value: undefined, label: '' });
    }
    if (typeof newValue !== 'undefined') {
      this.setState(prevState => {
        const newSuggestion = prevState.suggestions.find(suggest => suggest.label === newValue);
        if (!newSuggestion) {
          return { selectedOption: { value: newValue, tag: null } };
        }
        return { selectedOption: { value: newSuggestion.label, tag: newSuggestion.tag } };
      });
    }
  };

  handleClearValue = () => {
    const { onChange, name } = this.props;
    this.setState({ selectedOption: { value: '', tag: null } });
    onChange({ target: { value: '', name } });
  };

  clearOptions = () => {
    this.setState({ suggestions: [] });
  };

  onKeyDown = event => {
    // prevent enter button submitting the whole form
    if (event.keyCode === 13) {
      event.preventDefault();
    }
  };

  renderSuggestion = (suggestion, { isHighlighted }) => {
    const { tag } = suggestion;
    return (
      <Item selected={isHighlighted} component="div">
        <Typography variant="body2">{suggestion.label}</Typography>
        {tag && (
          <OptionTag $background={tag.background} $color={tag.color}>
            {tag.label}
          </OptionTag>
        )}
      </Item>
    );
  };

  renderContainer = option => {
    const { size = 'medium' } = this.props;
    return (
      <SuggestionsContainer
        anchorEl={this.anchorEl}
        open={!!option.children}
        placement="bottom-start"
      >
        <SuggestionsList {...option.containerProps} size={size}>
          {option.children}
        </SuggestionsList>
      </SuggestionsContainer>
    );
  };

  setAnchorRefForPopper = ref => {
    this.anchorEl = ref;
  };

  renderInputComponent = inputProps => {
    const { label, required, className, infoTooltip, tag, value, size, ...other } = inputProps;
    const { suggestions } = this.state;
    return (
      <OuterLabelFieldWrapper
        label={label}
        required={required}
        className={className}
        infoTooltip={infoTooltip}
        size={size}
      >
        <StyledTextField
          variant="outlined"
          size={size}
          InputProps={{
            ref: this.setAnchorRefForPopper,
            endAdornment: (
              <>
                {tag && (
                  <SelectTag $background={tag.background} $color={tag.color}>
                    {tag.label}
                  </SelectTag>
                )}
                {value && (
                  <StyledIconButton onClick={this.handleClearValue}>
                    <StyledClearIcon />
                  </StyledIconButton>
                )}
                <Icon
                  position="end"
                  onClick={event => {
                    event.preventDefault();
                    this.anchorEl.click();
                  }}
                >
                  {suggestions.length > 0 ? <StyledExpandLess /> : <StyledExpandMore />}
                </Icon>
              </>
            ),
          }}
          fullWidth
          value={value}
          {...other}
        />
      </OuterLabelFieldWrapper>
    );
  };

  render() {
    const { selectedOption, suggestions } = this.state;
    const {
      label,
      required,
      name,
      infoTooltip,
      disabled,
      size,
      className,
      error,
      helperText,
      placeholder = 'Search...',
      inputRef,
    } = this.props;

    return (
      <>
        <Autosuggest
          alwaysRenderSuggestions
          suggestions={suggestions}
          onSuggestionsFetchRequested={this.debouncedFetchOptions}
          onSuggestionsClearRequested={this.clearOptions}
          renderSuggestionsContainer={this.renderContainer}
          getSuggestionValue={this.handleSuggestionChange}
          renderSuggestion={this.renderSuggestion}
          renderInputComponent={this.renderInputComponent}
          inputProps={{
            className,
            label,
            required,
            disabled,
            error,
            helperText,
            name,
            placeholder,
            infoTooltip,
            size,
            value: selectedOption?.value,
            tag: selectedOption?.tag,
            onKeyDown: this.onKeyDown,
            onChange: this.handleInputChange,
            inputRef,
          }}
        />
      </>
    );
  }
}

AutocompleteInput.propTypes = {
  label: PropTypes.string,
  required: PropTypes.bool,
  disabled: PropTypes.bool,
  error: PropTypes.bool,
  helperText: PropTypes.string,
  name: PropTypes.string,
  className: PropTypes.string,
  onChange: PropTypes.func.isRequired,
  value: PropTypes.string,

  suggester: PropTypes.shape({
    fetchCurrentOption: PropTypes.func.isRequired,
    fetchSuggestions: PropTypes.func.isRequired,
  }),
  options: PropTypes.arrayOf(
    PropTypes.shape({
      label: PropTypes.string,
      value: PropTypes.oneOfType([PropTypes.string, PropTypes.number]),
    }),
  ),
  autofill: PropTypes.bool,
};

AutocompleteInput.defaultProps = {
  label: '',
  required: false,
  error: false,
  disabled: false,
  name: undefined,
  helperText: '',
  className: '',
  value: '',
  options: [],
  suggester: null,
  autofill: false,
};

export const AutocompleteField = ({ field, ...props }) => (
  <AutocompleteInput
    name={field.name}
    value={field.value || ''}
    onChange={field.onChange}
    {...props}
  />
);<|MERGE_RESOLUTION|>--- conflicted
+++ resolved
@@ -90,7 +90,6 @@
   ${iconStyle}
 `;
 
-<<<<<<< HEAD
 const StyledIconButton = styled(IconButton)`
   padding: 5px;
 `;
@@ -99,10 +98,7 @@
   cursor: pointer;
 `;
 
-class BaseAutocomplete extends Component {
-=======
 export class AutocompleteInput extends Component {
->>>>>>> a2e5320e
   constructor() {
     super();
     this.anchorEl = React.createRef();
