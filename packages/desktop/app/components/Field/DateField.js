import React, { useState, useCallback, useEffect } from 'react';
import moment from 'moment';
import PropTypes from 'prop-types';
import { TextInput } from './TextField';
import { toDateTimeString } from '../../utils/dateTime';

// This component is pretty tricky! It has to keep track of two layers of state:
//
//  - actual date, received from `value` and emitted through `onChange`
//    this is always in RFC3339 format (which looks like "1996-12-19T16:39:57")
//
//  - currently entered date, which might be only partially entered
//    this is a string in whatever format that has been given to the
//    component through the `format` prop.
//
// As the string formats don't contain timezone information, the RFC3339 dates are
// always in UTC - leaving it up to the local timezone can introduce some wacky
// behaviour as the dates get converted back and forth.
//
// Care has to be taken with setting the string value, as the native date control
// has some unusual input handling (switching focus between day/month/year etc) that
// a value change will interfere with.

function toMomentDate(date, format) {
  return moment(date, format);
}

function fromRFC3339(rfc3339Date, format) {
  if (!rfc3339Date) return '';

  return moment(rfc3339Date).format(format);
}

export const DateInput = ({
  type = 'date',
  value,
  format = 'YYYY-MM-DD',
  onChange,
  name,
  placeholder,
  max = '9999-12-31',
  saveDateAsString = false,
  ...props
}) => {
  const [currentText, setCurrentText] = useState(fromRFC3339(value, format));

  const onValueChange = useCallback(
    event => {
      const formattedValue = event.target.value;
<<<<<<< HEAD

      const date = toMomentDate(formattedValue, format);

      if (max) {
        const maxDate = toMomentDate(max, format);
        if (date.isAfter(maxDate)) {
          onChange({ target: { value: '', name } });
          return;
        }
      }

      const outputValue = saveDateAsString ? toDateTimeString(date) : date.toISOString();
=======
      const outputValue = saveDateAsString
        ? toDateTimeString(formattedValue)
        : toRFC3339(formattedValue, format);
>>>>>>> 68cb9e15

      setCurrentText(formattedValue);
      if (outputValue === 'Invalid date') {
        onChange({ target: { value: '', name } });
        return;
      }

      onChange({ target: { value: outputValue, name } });
    },
<<<<<<< HEAD
    [onChange, format, name, max, saveDateAsString],
=======
    [onChange, format, name, saveDateAsString],
>>>>>>> 68cb9e15
  );

  useEffect(() => {
    const formattedValue = fromRFC3339(value, format);
    if (value && formattedValue) {
      setCurrentText(formattedValue);
    }
    return () => setCurrentText('');
  }, [value, format]);

  return (
    <TextInput
      type={type}
      value={currentText}
      onChange={onValueChange}
      InputProps={{
        // Set max property on HTML input element to force 4-digit year value (max year being 9999)
        inputProps: { max },
      }}
      {...props}
    />
  );
};

export const TimeInput = props => <DateInput type="time" format="HH:mm" {...props} />;

export const DateTimeInput = props => (
  <DateInput type="datetime-local" format="YYYY-MM-DDTHH:mm" max="9999-12-31T00:00" {...props} />
);

export const DateField = ({ field, ...props }) => (
  <DateInput name={field.name} value={field.value} onChange={field.onChange} {...props} />
);

export const TimeField = ({ field, ...props }) => (
  <TimeInput name={field.name} value={field.value} onChange={field.onChange} {...props} />
);

export const DateTimeField = ({ field, ...props }) => (
  <DateTimeInput name={field.name} value={field.value} onChange={field.onChange} {...props} />
);

DateInput.propTypes = {
  name: PropTypes.string,
  value: PropTypes.oneOfType([
    PropTypes.string,
    PropTypes.instanceOf(moment),
    PropTypes.instanceOf(Date),
  ]),
  onChange: PropTypes.func,
  fullWidth: PropTypes.bool,
  format: PropTypes.string,
};

DateInput.defaultProps = {
  name: '',
  onChange: () => null,
  value: '',
  fullWidth: true,
  format: 'YYYY-MM-DD',
};<|MERGE_RESOLUTION|>--- conflicted
+++ resolved
@@ -47,7 +47,6 @@
   const onValueChange = useCallback(
     event => {
       const formattedValue = event.target.value;
-<<<<<<< HEAD
 
       const date = toMomentDate(formattedValue, format);
 
@@ -59,12 +58,9 @@
         }
       }
 
-      const outputValue = saveDateAsString ? toDateTimeString(date) : date.toISOString();
-=======
       const outputValue = saveDateAsString
         ? toDateTimeString(formattedValue)
         : toRFC3339(formattedValue, format);
->>>>>>> 68cb9e15
 
       setCurrentText(formattedValue);
       if (outputValue === 'Invalid date') {
@@ -74,11 +70,7 @@
 
       onChange({ target: { value: outputValue, name } });
     },
-<<<<<<< HEAD
     [onChange, format, name, max, saveDateAsString],
-=======
-    [onChange, format, name, saveDateAsString],
->>>>>>> 68cb9e15
   );
 
   useEffect(() => {
