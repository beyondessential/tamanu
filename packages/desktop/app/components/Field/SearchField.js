--- conflicted
+++ resolved
@@ -22,7 +22,6 @@
   }
 `;
 
-<<<<<<< HEAD
 const StyledIconButton = styled(IconButton)`
   padding: 5px;
 `;
@@ -32,7 +31,8 @@
   color: ${Colors.darkText};
 `;
 
-export const SearchField = props => {
+export const SearchField = ({ keepLetterCase = false, ...props }) => {
+  const { label } = props;
   const {
     field: { value },
   } = props;
@@ -46,10 +46,6 @@
     setSearchValue('');
   };
 
-=======
-export const SearchField = ({ keepLetterCase = false, ...props }) => {
-  const { label } = props;
->>>>>>> a2e5320e
   return (
     <StyledTextField
       InputProps={{
