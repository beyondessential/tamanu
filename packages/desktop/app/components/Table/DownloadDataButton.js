--- conflicted
+++ resolved
@@ -92,11 +92,7 @@
       data-test-class="download-data-button"
       startIcon={<GetAppIcon />}
     >
-<<<<<<< HEAD
-      <TranslatedText stringId="table.exportButton" fallback="Export" />
-=======
       <TranslatedText stringId="general.table.action.export" fallback="Export" />
->>>>>>> cac6f047
     </GreyOutlinedButton>
   );
 }