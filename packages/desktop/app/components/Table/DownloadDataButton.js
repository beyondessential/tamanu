import React, { isValidElement } from 'react';
import ReactDOMServer from 'react-dom/server';
import GetAppIcon from '@material-ui/icons/GetApp';
import cheerio from 'cheerio';
import XLSX from 'xlsx';

import { GreyOutlinedButton } from '../Button';

function getHeaderValue(column) {
  if (!column.title) {
    return column.key;
  }
  if (typeof column.title === 'string') {
    return column.title;
  }
  if (typeof column.title === 'object') {
    if (isValidElement(column.title)) {
      return cheerio.load(ReactDOMServer.renderToString(column.title)).text();
    }
  }
  return column.key;
}

export function DownloadDataButton({ exportName, columns, data }) {
<<<<<<< HEAD
=======
  const { showSaveDialog, openPath } = useElectron();
  const exportableColumnsWithOverrides = columns
    .filter(c => c.isExportable !== false)
    .map(c => {
      const { exportOverrides = {}, ...rest } = c;
      return { ...rest, ...exportOverrides };
    });
>>>>>>> 43ca7130
  const onDownloadData = async () => {
    const header = exportableColumnsWithOverrides.map(getHeaderValue);
    const rows = await Promise.all(
      data.map(async d => {
        const dx = {};
        await Promise.all(
          exportableColumnsWithOverrides.map(async c => {
            const headerValue = getHeaderValue(c);
            if (c.asyncExportAccessor) {
              const value = await c.asyncExportAccessor(d);
              dx[headerValue] = value;
              return;
            }

            if (c.accessor) {
              const value = c.accessor(d);
              // render react element and get the text value with cheerio
              if (typeof value === 'object') {
                if (isValidElement(value)) {
                  dx[headerValue] = cheerio.load(ReactDOMServer.renderToString(value)).text();
                } else {
                  dx[headerValue] = d[c.key];
                }
                return;
              }

              if (typeof value === 'string') {
                dx[headerValue] = value;
                return;
              }

              dx[headerValue] = 'Error: Could not parse accessor';
            } else {
              // Some columns have no accessor at all.
              dx[headerValue] = d[c.key];
            }
          }),
        );
        return dx;
      }),
    );

    const ws = XLSX.utils.json_to_sheet(rows, {
      header,
    });
    const wb = XLSX.utils.book_new();
    XLSX.utils.book_append_sheet(wb, ws, exportName);

    // show a file-save dialog and write the workbook
    // const path = await showSaveDialog(); // TODO(web)
    const path = {};
    if (path.canceled) return; // Dialog was cancelled - don't write file.
    XLSX.writeFile(wb, `${path.filePath}.xlsx`);
    openPath(`${path.filePath}.xlsx`);
  };

  return (
    <GreyOutlinedButton
      onClick={onDownloadData}
      data-test-class="download-data-button"
      startIcon={<GetAppIcon />}
    >
      Export
    </GreyOutlinedButton>
  );
}<|MERGE_RESOLUTION|>--- conflicted
+++ resolved
@@ -22,16 +22,12 @@
 }
 
 export function DownloadDataButton({ exportName, columns, data }) {
-<<<<<<< HEAD
-=======
-  const { showSaveDialog, openPath } = useElectron();
   const exportableColumnsWithOverrides = columns
     .filter(c => c.isExportable !== false)
     .map(c => {
       const { exportOverrides = {}, ...rest } = c;
       return { ...rest, ...exportOverrides };
     });
->>>>>>> 43ca7130
   const onDownloadData = async () => {
     const header = exportableColumnsWithOverrides.map(getHeaderValue);
     const rows = await Promise.all(
@@ -85,7 +81,7 @@
     const path = {};
     if (path.canceled) return; // Dialog was cancelled - don't write file.
     XLSX.writeFile(wb, `${path.filePath}.xlsx`);
-    openPath(`${path.filePath}.xlsx`);
+    // openPath(`${path.filePath}.xlsx`);
   };
 
   return (
