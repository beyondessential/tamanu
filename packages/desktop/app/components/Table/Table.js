--- conflicted
+++ resolved
@@ -257,11 +257,7 @@
     const { page, exportName, columns, data, allowExport } = this.props;
 
     // Footer is empty, don't render anything
-<<<<<<< HEAD
-    if (!page && !allowExport) {
-=======
     if (page === null && !allowExport) {
->>>>>>> eeb6a9d7
       return null;
     }
 
