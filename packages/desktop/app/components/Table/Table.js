/**
 * Tamanu
 * Copyright (c) 2018-2022 Beyond Essential Systems Pty Ltd
 */

import React, { useCallback } from 'react';
import PropTypes from 'prop-types';
import styled from 'styled-components';
import {
  Table as MaterialTable,
  TableBody,
  TableCell,
  TableHead,
  TableSortLabel,
  TableRow,
  TableFooter,
} from '@material-ui/core';
import { ExpandMore } from '@material-ui/icons';
import { PaperStyles } from '../Paper';
import { LoadingIndicator } from '../LoadingIndicator';
import { DownloadDataButton } from './DownloadDataButton';
import { useLocalisation } from '../../contexts/Localisation';
import { Colors } from '../../constants';
import { ThemedTooltip } from '../Tooltip';
import { ErrorBoundary } from '../ErrorBoundary';
import { Paginator } from './Paginator';

const preventInputCallback = e => {
  e.stopPropagation();
  e.preventDefault();
};

const LAZY_LOADING_BOTTOM_SENSITIVITY = 0;

const CellErrorMessage = styled.div`
  display: block;
  background: red;
  width: 100%;
  height: 100%;
  color: white;
  cursor: pointer;
`;

const CellError = React.memo(({ error }) => {
  const showMessage = useCallback(() => {
    // eslint-disable-next-line no-console
    console.log(error);
  }, [error]);

  return <CellErrorMessage onClick={showMessage}>ERROR</CellErrorMessage>;
});

const DEFAULT_ROWS_PER_PAGE_OPTIONS = [10, 25, 50];

const CenteredLoadingIndicatorContainer = styled.div`
  width: fit-content;
  margin: 1rem auto 0.5rem;
`;

const OptionRow = styled.div`
  border-bottom: 1px solid ${Colors.outline};
  display: flex;
  flex-direction: row;
  justify-content: flex-end;
  font-size: 0.85rem;
  padding: 0.7rem;
`;

const StyledTableRow = styled(TableRow)`
  ${p =>
    p.onClick
      ? `
      cursor: pointer;
      &:hover {
        background: ${Colors.veryLightBlue};
      }
    `
      : ''}

  ${p => (p.$rowStyle ? p.$rowStyle : '')}

  ${p =>
    p.$lazyLoading
      ? `
      &.MuiTableRow-root {
        display: table;
        table-layout: fixed;
        width: 100%;
      }
    `
      : ''}


`;

const StyledTableContainer = styled.div`
  overflow: auto;
  border-radius: 5px;
  background: white;
<<<<<<< HEAD
  border: 1px solid ${Colors.outline};
  width: 100%;
=======
  border: 1px solid ${props => props.$borderColor};
>>>>>>> 5cb53122
  ${props => (props.$elevated ? PaperStyles : null)};
  ${props => (props.containerStyle ? props.containerStyle : null)}
`;

const StyledTableBody = styled(TableBody)`
  &.MuiTableBody-root {
    ${props =>
      props.$lazyLoading
        ? `
        overflow: auto;
        height: 62vh;
        display: block;
      `
        : ''};
  }
`;

const StyledTableCellContent = styled.div`
  max-width: ${props => props.maxWidth}px;
  overflow: hidden;
  white-space: nowrap;
  text-overflow: ellipsis;
`;

const StyledTableCell = styled(TableCell)`
  padding: 15px;
  font-size: 14px;
  line-height: 18px;
  background: ${props => props.background};

  &.MuiTableCell-body {
    padding: 20px 15px;
  }

  &:first-child {
    padding-left: 20px;
  }

  &:last-child {
    padding-right: 20px;
  }
`;

const StyledTable = styled(MaterialTable)`
  border-collapse: unset;
  background: ${props => props.$backgroundColor};

  &:last-child {
    border-bottom: none;
  }
`;

const StyledTableHead = styled(TableHead)`
  ${props =>
    props.$lazyLoading
      ? `
      display: table;
      table-layout: fixed;
      width: 100%;
    `
      : ''}
  ${props =>
    props.$isBodyScrollable
      ? `
      position: sticky;
      top: 0;
  `
      : ``}
  background: ${props => (props.$headerColor ? props.$headerColor : Colors.background)};
  white-space: nowrap;
  .MuiTableCell-head {
    background: ${props => (props.$headerColor ? props.$headerColor : Colors.background)};
    ${props => (props.$fixedHeader ? 'top: 0; position: sticky;' : '')}
  }
`;

const StyledTableFooter = styled(TableFooter)`
  background: ${Colors.background};

  tr:last-child td {
    border-bottom: none;
  }
`;

const ActiveSortIcon = styled(ExpandMore)`
  color: ${Colors.darkestText} !important;
`;

const InactiveSortIcon = styled(ActiveSortIcon)`
  color: ${Colors.midText} !important;
`;

const HeaderContainer = React.memo(({ children, numeric }) => (
  <StyledTableCell align={numeric ? 'right' : 'left'}>{children}</StyledTableCell>
));

const RowContainer = React.memo(({ children, lazyLoading, rowStyle, onClick }) => (
  <StyledTableRow onClick={onClick} $rowStyle={rowStyle} $lazyLoading={lazyLoading}>
    {children}
  </StyledTableRow>
));

const StatusTableCell = styled(StyledTableCell)`
  &.MuiTableCell-body {
    padding: 60px;
    ${props => (props.$color ? `color: ${props.$color};` : '')}
    border-bottom: none;
  }
`;

const Row = React.memo(
  ({ rowIndex, columns, data, onClick, cellOnChange, lazyLoading, rowStyle, refreshTable }) => {
    const cells = columns.map(
      ({ key, accessor, CellComponent, numeric, maxWidth, cellColor, dontCallRowInput }) => {
        const onChange = cellOnChange ? event => cellOnChange(event, key, rowIndex, data) : null;
        const value = accessor
          ? React.createElement(accessor, { refreshTable, onChange, ...data, rowIndex })
          : data[key];
        const displayValue = value === 0 ? '0' : value;
        const backgroundColor = typeof cellColor === 'function' ? cellColor(data) : cellColor;
        return (
          <StyledTableCell
            key={key}
            onClick={dontCallRowInput ? preventInputCallback : undefined}
            background={backgroundColor}
            align={numeric ? 'right' : 'left'}
            data-test-class={`table-column-${key}`}
          >
            <ErrorBoundary ErrorComponent={CellError}>
              {CellComponent ? (
                <CellComponent value={displayValue} data={data} />
              ) : (
                <DisplayValue maxWidth={maxWidth} displayValue={displayValue} />
              )}
            </ErrorBoundary>
          </StyledTableCell>
        );
      },
    );
    return (
      <RowContainer
        onClick={onClick && (() => onClick(data))}
        rowStyle={rowStyle ? rowStyle(data) : ''}
        lazyLoading={lazyLoading}
      >
        {cells}
      </RowContainer>
    );
  },
);

const ErrorSpan = styled.span`
  color: #ff0000;
`;

const DisplayValue = React.memo(({ maxWidth, displayValue }) => {
  const title = typeof displayValue === 'string' ? displayValue : null;
  return maxWidth ? (
    <StyledTableCellContent title={title} maxWidth={maxWidth}>
      {displayValue}
    </StyledTableCellContent>
  ) : (
    displayValue
  );
});

const StatusRow = React.memo(({ colSpan, children, textColor }) => (
  <RowContainer>
    <StatusTableCell $color={textColor} colSpan={colSpan} align="center">
      {children}
    </StatusTableCell>
  </RowContainer>
));

class TableComponent extends React.Component {
  getStatusMessage() {
    const { isLoading, errorMessage, data, noDataMessage } = this.props;
    if (isLoading) return 'Loading...';
    if (errorMessage) return errorMessage;
    if (!data.length) return noDataMessage;
    return null;
  }

  handleChangePage = (event, newPage) => {
    const { onChangePage } = this.props;
    if (onChangePage) onChangePage(newPage - 1);
  };

  handleScroll = event => {
    const { count, lazyLoading, isLoadingMore, onChangePage, page, rowsPerPage } = this.props;
    if (!lazyLoading || isLoadingMore || !onChangePage) return;
    const bottom =
      event.target.scrollHeight -
        Math.ceil(event.target.scrollTop) -
        LAZY_LOADING_BOTTOM_SENSITIVITY <=
      event.target.clientHeight;
    const isNotLastPage = page + 1 < Math.ceil(count / rowsPerPage);
    if (bottom && isNotLastPage) onChangePage(page + 1);
  };

  handleChangeRowsPerPage = event => {
    const { onChangeRowsPerPage, onChangePage } = this.props;
    const newRowsPerPage = parseInt(event.target.value, 10);
    if (onChangeRowsPerPage) onChangeRowsPerPage(newRowsPerPage);
    if (onChangePage) onChangePage(0);
  };

  renderHeaders() {
    const {
      columns,
      order,
      orderBy,
      onChangeOrderBy,
      getLocalisation,
      titleData,
      headerOnChange,
    } = this.props;
    const getContent = ({ key, sortable, title, titleAccessor, tooltip, TitleCellComponent }) => {
      const onChange = headerOnChange ? event => headerOnChange(event, key) : null;
      const displayTitle = titleAccessor
        ? React.createElement(titleAccessor, { onChange, ...titleData, title })
        : title;

      const titleCellComponent = TitleCellComponent ? (
        <TitleCellComponent value={displayTitle} />
      ) : null;

      const defaultHeaderElement = sortable ? (
        <TableSortLabel
          active
          direction={orderBy === key ? order : 'desc'}
          onClick={() => onChangeOrderBy(key)}
          IconComponent={orderBy === key ? ActiveSortIcon : InactiveSortIcon}
        >
          {title || getLocalisation(`fields.${key}.shortLabel`) || key}
        </TableSortLabel>
      ) : (
        <span>{displayTitle || getLocalisation(`fields.${key}.shortLabel`) || key}</span>
      );

      const headerElement = titleCellComponent || defaultHeaderElement;

      return tooltip ? (
        <ThemedTooltip title={tooltip}>{headerElement}</ThemedTooltip>
      ) : (
        headerElement
      );
    };

    return columns.map(
      ({ key, title, numeric, titleAccessor, sortable = true, tooltip, TitleCellComponent }) => (
        <HeaderContainer key={key} numeric={numeric}>
          {getContent({ key, sortable, title, titleAccessor, tooltip, TitleCellComponent })}
        </HeaderContainer>
      ),
    );
  }

  renderBodyContent() {
    const {
      data,
      customSort,
      columns,
      onRowClick,
      cellOnChange,
      errorMessage,
      lazyLoading,
      rowIdKey,
      rowStyle,
      refreshTable,
      isLoadingMore,
    } = this.props;

    const status = this.getStatusMessage();
    if (status) {
      return (
        <StatusRow colSpan={columns.length}>
          {errorMessage ? <ErrorSpan>{status}</ErrorSpan> : status}
        </StatusRow>
      );
    }
    // Ignore frontend sorting if lazyLoading as it causes a terrible UX
    const sortedData = customSort && !lazyLoading ? customSort(data) : data;
    return (
      <>
        {sortedData.map((rowData, rowIndex) => {
          const key = rowData[rowIdKey] || rowData[columns[0].key];
          return (
            <Row
              rowIndex={rowIndex}
              data={rowData}
              key={key}
              columns={columns}
              onClick={onRowClick}
              cellOnChange={cellOnChange}
              refreshTable={refreshTable}
              rowStyle={rowStyle}
              lazyLoading={lazyLoading}
            />
          );
        })}
        {isLoadingMore && (
          <StyledTableRow $lazyLoading={lazyLoading}>
            <CenteredLoadingIndicatorContainer>
              <LoadingIndicator
                backgroundColor="transparent"
                opacity={1}
                height="24px"
                width="20px"
                size="20px"
              />
            </CenteredLoadingIndicatorContainer>
          </StyledTableRow>
        )}
      </>
    );
  }

  renderPaginator() {
    const { columns, page, count, rowsPerPage, rowsPerPageOptions } = this.props;
    return (
      <Paginator
        rowsPerPageOptions={rowsPerPageOptions}
        colSpan={columns.length}
        page={page}
        count={count}
        rowsPerPage={rowsPerPage}
        onPageChange={this.handleChangePage}
        onRowsPerPageChange={this.handleChangeRowsPerPage}
      />
    );
  }

  renderFooter() {
    const { page, lazyLoading, exportName, columns, data, allowExport, count } = this.props;

    // Footer is empty, don't render anything
    if (((page === null || lazyLoading) && !allowExport) || count === 0) {
      return null;
    }

    return (
      <StyledTableFooter>
        <StyledTableRow $lazyLoading={lazyLoading}>
          {allowExport ? (
            <TableCell colSpan={page !== null ? 2 : columns.length}>
              <DownloadDataButton exportName={exportName} columns={columns} data={data} />
            </TableCell>
          ) : null}
          {page !== null && !lazyLoading && this.renderPaginator()}
        </StyledTableRow>
      </StyledTableFooter>
    );
  }

  render() {
    const {
      className,
      elevated,
      headerColor,
      hideHeader,
      fixedHeader,
      lazyLoading,
      optionRow,
      data,
      isLoading,
      noDataBackgroundColor,
      tableRef,
      containerStyle,
      isBodyScrollable,
    } = this.props;

    return (
      <StyledTableContainer
        className={className}
        $elevated={elevated}
<<<<<<< HEAD
        isBodyScrollable
        containerStyle={containerStyle}
=======
>>>>>>> 5cb53122
        $borderColor={
          noDataBackgroundColor !== Colors.white && !(data?.length || isLoading)
            ? noDataBackgroundColor
            : Colors.outline
        }
      >
        {optionRow && <OptionRow>{optionRow}</OptionRow>}
        <StyledTable
          $backgroundColor={data?.length || isLoading ? Colors.white : noDataBackgroundColor}
        >
          {!hideHeader && (
            <StyledTableHead
              $headerColor={headerColor}
              $fixedHeader={fixedHeader}
              $lazyLoading={lazyLoading}
              $isBodyScrollable={isBodyScrollable}
            >
              <StyledTableRow $lazyLoading={lazyLoading}>{this.renderHeaders()}</StyledTableRow>
            </StyledTableHead>
          )}
          <StyledTableBody
            onScroll={lazyLoading ? this.handleScroll : undefined}
            $lazyLoading={!this.getStatusMessage() && lazyLoading}
            ref={tableRef}
          >
            {this.renderBodyContent()}
          </StyledTableBody>
          {this.renderFooter()}
        </StyledTable>
      </StyledTableContainer>
    );
  }
}

TableComponent.propTypes = {
  columns: PropTypes.arrayOf(
    PropTypes.shape({
      key: PropTypes.string.isRequired,
      title: PropTypes.node,
      accessor: PropTypes.oneOfType([PropTypes.func, PropTypes.object]),
      sortable: PropTypes.bool,
    }),
  ).isRequired,
  data: PropTypes.arrayOf(PropTypes.shape({})).isRequired,
  errorMessage: PropTypes.string,
  hideHeader: PropTypes.bool,
  noDataMessage: PropTypes.string,
  isLoading: PropTypes.bool,
  count: PropTypes.number,
  onChangePage: PropTypes.func,
  onChangeRowsPerPage: PropTypes.func,
  onChangeOrderBy: PropTypes.func,
  orderBy: PropTypes.string,
  order: PropTypes.string,
  page: PropTypes.number,
  rowsPerPage: PropTypes.number,
  onRowClick: PropTypes.func,
  cellOnChange: PropTypes.func,
  headerOnChange: PropTypes.func,
  rowsPerPageOptions: PropTypes.arrayOf(PropTypes.number),
  rowIdKey: PropTypes.string,
  className: PropTypes.string,
  exportName: PropTypes.string,
  refreshTable: PropTypes.func,
  rowStyle: PropTypes.func,
  containerStyle: PropTypes.string,
  allowExport: PropTypes.bool,
  elevated: PropTypes.bool,
  lazyLoading: PropTypes.bool,
  isLoadingMore: PropTypes.bool,
  noDataBackgroundColor: PropTypes.string,
  isBodyScrollable: PropTypes.bool,
};

TableComponent.defaultProps = {
  errorMessage: '',
  noDataMessage: 'No data found',
  count: 0,
  hideHeader: false,
  isLoading: false,
  onChangePage: null,
  onChangeRowsPerPage: null,
  onChangeOrderBy: null,
  orderBy: null,
  order: 'asc',
  page: null,
  elevated: true,
  onRowClick: null,
  cellOnChange: null,
  headerOnChange: null,
  rowsPerPage: DEFAULT_ROWS_PER_PAGE_OPTIONS[0],
  rowsPerPageOptions: DEFAULT_ROWS_PER_PAGE_OPTIONS,
  rowIdKey: 'id', // specific to data expected for tamanu REST api fetches
  className: null,
  exportName: 'TamanuExport',
  refreshTable: null,
  rowStyle: null,
  containerStyle: null,
  allowExport: true,
  lazyLoading: false,
  isLoadingMore: false,
  noDataBackgroundColor: Colors.white,
  isBodyScrollable: false,
};

export const Table = React.forwardRef(
  ({ columns: allColumns, data, exportName, ...props }, ref) => {
    const { getLocalisation } = useLocalisation();
    const columns = allColumns.filter(
      ({ key }) => getLocalisation(`fields.${key}.hidden`) !== true,
    );

    return (
      <TableComponent
        columns={columns}
        data={data}
        exportname={exportName}
        getLocalisation={getLocalisation}
        tableRef={ref}
        {...props}
      />
    );
  },
);<|MERGE_RESOLUTION|>--- conflicted
+++ resolved
@@ -97,12 +97,8 @@
   overflow: auto;
   border-radius: 5px;
   background: white;
-<<<<<<< HEAD
-  border: 1px solid ${Colors.outline};
   width: 100%;
-=======
-  border: 1px solid ${props => props.$borderColor};
->>>>>>> 5cb53122
+  border: 1px solid ${props => (props.$borderColor ? props.$borderColor : Colors.outline)};
   ${props => (props.$elevated ? PaperStyles : null)};
   ${props => (props.containerStyle ? props.containerStyle : null)}
 `;
@@ -479,11 +475,8 @@
       <StyledTableContainer
         className={className}
         $elevated={elevated}
-<<<<<<< HEAD
         isBodyScrollable
         containerStyle={containerStyle}
-=======
->>>>>>> 5cb53122
         $borderColor={
           noDataBackgroundColor !== Colors.white && !(data?.length || isLoading)
             ? noDataBackgroundColor
