/**
 * Tamanu
 * Copyright (c) 2018-2022 Beyond Essential Systems Pty Ltd
 */

import React, { useCallback } from 'react';
import PropTypes from 'prop-types';
import styled from 'styled-components';
import {
  Table as MaterialTable,
  TableBody,
  TableCell,
  TableHead,
  TableSortLabel,
  TableRow,
  TableFooter,
} from '@material-ui/core';
import { ExpandMore } from '@material-ui/icons';
import { PaperStyles } from '../Paper';
import { LoadingIndicator } from '../LoadingIndicator';
import { DownloadDataButton } from './DownloadDataButton';
import { useLocalisation } from '../../contexts/Localisation';
import { Colors } from '../../constants';
import { ThemedTooltip } from '../Tooltip';
import { ErrorBoundary } from '../ErrorBoundary';
import { Paginator } from './Paginator';

const preventInputCallback = e => {
  e.stopPropagation();
  e.preventDefault();
};

const LAZY_LOADING_BOTTOM_SENSITIVITY = 0;

const CellErrorMessage = styled.div`
  display: block;
  background: red;
  width: 100%;
  height: 100%;
  color: white;
  cursor: pointer;
`;

const CellError = React.memo(({ error }) => {
  const showMessage = useCallback(() => {
    // eslint-disable-next-line no-console
    console.log(error);
  }, [error]);

  return <CellErrorMessage onClick={showMessage}>ERROR</CellErrorMessage>;
});

const DEFAULT_ROWS_PER_PAGE_OPTIONS = [10, 25, 50];

const CenteredLoadingIndicatorContainer = styled.div`
  width: fit-content;
  margin: 1rem auto 0.5rem;
`;

const OptionRow = styled.div`
  border-bottom: 1px solid ${Colors.outline};
  display: flex;
  flex-direction: row;
  justify-content: flex-end;
  font-size: 0.85rem;
  padding: 0.7rem;
`;

const StyledTableRow = styled(TableRow)`
  ${p =>
    p.onClick
      ? `
      cursor: pointer;
      &:hover {
        background: ${Colors.veryLightBlue};
      }
    `
      : ''}

  ${p => (p.$rowStyle ? p.$rowStyle : '')}

  &.MuiTableRow-root {
    display: table;
    table-layout: fixed;
    width: 100%;
  }
`;

const StyledTableContainer = styled.div`
  border-radius: 5px;
  background: white;
  border: 1px solid ${Colors.outline};
  ${props => (props.$elevated ? PaperStyles : null)};
`;

const StyledTableBody = styled(TableBody)`
  &.MuiTableBody-root {
    overflow: auto;
    display: block;
    ${props => (props.$lazyLoading ? `max-height: 300px;` : '')};
  }
`;

const StyledTableCellContent = styled.div`
  max-width: ${props => props.maxWidth}px;
  overflow: hidden;
  white-space: nowrap;
  text-overflow: ellipsis;
`;

const StyledTableCell = styled(TableCell)`
  padding: 15px;
  font-size: 14px;
  line-height: 18px;
  background: ${props => props.background};

  &.MuiTableCell-body {
    padding: 20px 15px;
  }

  &:first-child {
    padding-left: 20px;
  }

  &:last-child {
    padding-right: 20px;
  }
`;

const StyledTable = styled(MaterialTable)`
  border-collapse: unset;
  background: ${Colors.white};

  &:last-child {
    border-bottom: none;
  }
`;

const StyledTableHead = styled(TableHead)`
  display: table;
  table-layout: fixed;
  width: 100%;
  background: ${props => (props.$headerColor ? props.$headerColor : Colors.background)};
  white-space: nowrap;
`;

const StyledTableFooter = styled(TableFooter)`
  background: ${Colors.background};

  tr:last-child td {
    border-bottom: none;
  }
`;

const ActiveSortIcon = styled(ExpandMore)`
  color: ${Colors.darkestText} !important;
`;

const InactiveSortIcon = styled(ActiveSortIcon)`
  color: ${Colors.midText} !important;
`;

const HeaderContainer = React.memo(({ children, numeric }) => (
  <StyledTableCell align={numeric ? 'right' : 'left'}>{children}</StyledTableCell>
));

const RowContainer = React.memo(({ children, rowStyle, onClick }) => (
  <StyledTableRow onClick={onClick} $rowStyle={rowStyle}>
    {children}
  </StyledTableRow>
));

const ErrorTableCell = styled(StyledTableCell)`
  &.MuiTableCell-body {
    padding: 60px;
  }
`;

const Row = React.memo(
  ({ rowIndex, columns, data, onClick, cellOnChange, rowStyle, refreshTable }) => {
    const cells = columns.map(
      ({ key, accessor, CellComponent, numeric, maxWidth, cellColor, dontCallRowInput }) => {
        const onChange = cellOnChange ? event => cellOnChange(event, key, rowIndex, data) : null;
        const value = accessor
          ? React.createElement(accessor, { refreshTable, onChange, ...data, rowIndex })
          : data[key];
        const displayValue = value === 0 ? '0' : value;
        const backgroundColor = typeof cellColor === 'function' ? cellColor(data) : cellColor;
        return (
          <StyledTableCell
            onClick={dontCallRowInput ? preventInputCallback : undefined}
            background={backgroundColor}
            key={key}
            align={numeric ? 'right' : 'left'}
            data-test-class={`table-column-${key}`}
          >
            <ErrorBoundary ErrorComponent={CellError}>
              {CellComponent ? (
                <CellComponent value={displayValue} />
              ) : (
                <DisplayValue maxWidth={maxWidth} displayValue={displayValue} />
              )}
            </ErrorBoundary>
          </StyledTableCell>
        );
      },
    );
    return (
      <RowContainer
        onClick={onClick && (() => onClick(data))}
        rowStyle={rowStyle ? rowStyle(data) : ''}
      >
        {cells}
      </RowContainer>
    );
  },
);

const ErrorSpan = styled.span`
  color: #ff0000;
`;

const DisplayValue = React.memo(({ maxWidth, displayValue }) => {
  const title = typeof displayValue === 'string' ? displayValue : null;
  return maxWidth ? (
    <StyledTableCellContent title={title} maxWidth={maxWidth}>
      {displayValue}
    </StyledTableCellContent>
  ) : (
    displayValue
  );
});

const ErrorRow = React.memo(({ colSpan, children }) => (
  <RowContainer>
    <ErrorTableCell colSpan={colSpan} align="center">
      {children}
    </ErrorTableCell>
  </RowContainer>
));

class TableComponent extends React.Component {
  getErrorMessage() {
    const { isLoading, errorMessage, data, noDataMessage } = this.props;
    if (isLoading) return 'Loading...';
    if (errorMessage) return errorMessage;
    if (!data.length) return noDataMessage;
    return null;
  }

  handleChangePage = (event, newPage) => {
    const { onChangePage } = this.props;
    if (onChangePage) onChangePage(newPage - 1);
  };

  handleScroll = event => {
    const { count, lazyLoading, isLoadingMore, onChangePage, page, rowsPerPage } = this.props;
    if (!lazyLoading || isLoadingMore || !onChangePage) return;
    const bottom =
      event.target.scrollHeight -
        Math.ceil(event.target.scrollTop) -
        LAZY_LOADING_BOTTOM_SENSITIVITY <=
      event.target.clientHeight;
    const isNotLastPage = page + 1 < Math.ceil(count / rowsPerPage);
    if (bottom && isNotLastPage) onChangePage(page + 1);
  };

  handleChangeRowsPerPage = event => {
    const { onChangeRowsPerPage, onChangePage } = this.props;
    const newRowsPerPage = parseInt(event.target.value, 10);
    if (onChangeRowsPerPage) onChangeRowsPerPage(newRowsPerPage);
    if (onChangePage) onChangePage(0);
  };

  renderHeaders() {
    const {
      columns,
      order,
      orderBy,
      onChangeOrderBy,
      getLocalisation,
      titleData,
      headerOnChange,
    } = this.props;
    const getContent = (key, sortable, title, titleAccessor, tooltip) => {
      const onChange = headerOnChange ? event => headerOnChange(event, key) : null;
      const displayTitle = titleAccessor
        ? React.createElement(titleAccessor, { onChange, ...titleData, title })
        : title;

      const headerElement = sortable ? (
        <TableSortLabel
          active
          direction={orderBy === key ? order : 'desc'}
          onClick={() => onChangeOrderBy(key)}
          IconComponent={orderBy === key ? ActiveSortIcon : InactiveSortIcon}
        >
          {title || getLocalisation(`fields.${key}.shortLabel`) || key}
        </TableSortLabel>
      ) : (
        <span>{displayTitle || getLocalisation(`fields.${key}.shortLabel`) || key}</span>
      );

      return tooltip ? (
        <ThemedTooltip title={tooltip}>{headerElement}</ThemedTooltip>
      ) : (
        headerElement
      );
    };

    return columns.map(
      ({ key, title, numeric, noTitle, titleAccessor, sortable = true, tooltip }) => (
        <HeaderContainer key={key} numeric={numeric}>
          {getContent(key, sortable, title, titleAccessor, tooltip, noTitle)}
        </HeaderContainer>
      ),
    );
  }

  renderBodyContent() {
    const {
      data,
      customSort,
      columns,
      onRowClick,
      cellOnChange,
      errorMessage,
      lazyLoading,
      rowIdKey,
      rowStyle,
      refreshTable,
      isLoadingMore,
    } = this.props;

    const error = this.getErrorMessage();
    if (error) {
      return (
        <ErrorRow colSpan={columns.length}>
          {errorMessage ? <ErrorSpan>{error}</ErrorSpan> : error}
        </ErrorRow>
      );
    }
    // Ignore frontend sorting if lazyLoading as it causes a terrible UX
    const sortedData = customSort && !lazyLoading ? customSort(data) : data;
    return (
      <>
        {sortedData.map((rowData, rowIndex) => {
          const key = rowData[rowIdKey] || rowData[columns[0].key];
          return (
            <Row
              rowIndex={rowIndex}
              data={rowData}
              key={key}
              columns={columns}
              onClick={onRowClick}
              cellOnChange={cellOnChange}
              refreshTable={refreshTable}
              rowStyle={rowStyle}
            />
          );
        })}
        {isLoadingMore && (
          <StyledTableRow>
            <CenteredLoadingIndicatorContainer>
              <LoadingIndicator
                backgroundColor="transparent"
                opacity={1}
                height="24px"
                width="20px"
                size="20px"
              />
            </CenteredLoadingIndicatorContainer>
          </StyledTableRow>
        )}
      </>
    );
  }

  renderPaginator() {
    const { columns, page, count, rowsPerPage, rowsPerPageOptions } = this.props;
    return (
      <Paginator
        rowsPerPageOptions={rowsPerPageOptions}
        colSpan={columns.length}
        page={page}
        count={count}
        rowsPerPage={rowsPerPage}
        onPageChange={this.handleChangePage}
        onRowsPerPageChange={this.handleChangeRowsPerPage}
      />
    );
  }

  renderFooter() {
<<<<<<< HEAD
    const { page, lazyLoading, exportName, columns, data, allowExport } = this.props;

    // Footer is empty, don't render anything
    if ((page === null || lazyLoading) && !allowExport) {
=======
    const { page, exportName, columns, data, allowExport, count } = this.props;

    // Footer is empty, don't render anything
    if ((page === null && !allowExport) || count === 0) {
>>>>>>> 56c86f0d
      return null;
    }

    return (
      <StyledTableFooter>
        <StyledTableRow>
          {allowExport ? (
            <TableCell colSpan={page !== null ? 2 : columns.length}>
              <DownloadDataButton exportName={exportName} columns={columns} data={data} />
            </TableCell>
          ) : null}
          {page !== null && !lazyLoading && this.renderPaginator()}
        </StyledTableRow>
      </StyledTableFooter>
    );
  }

  render() {
    const { className, elevated, headerColor, hideHeader, lazyLoading, optionRow } = this.props;

    return (
      <StyledTableContainer className={className} $elevated={elevated}>
        {optionRow && <OptionRow>{optionRow}</OptionRow>}
        <StyledTable>
          {!hideHeader && (
            <StyledTableHead $headerColor={headerColor}>
              <StyledTableRow>{this.renderHeaders()}</StyledTableRow>
            </StyledTableHead>
          )}
          <StyledTableBody onScroll={this.handleScroll} $lazyLoading={lazyLoading}>
            {this.renderBodyContent()}
          </StyledTableBody>
          {this.renderFooter()}
        </StyledTable>
      </StyledTableContainer>
    );
  }
}

TableComponent.propTypes = {
  columns: PropTypes.arrayOf(
    PropTypes.shape({
      key: PropTypes.string.isRequired,
      title: PropTypes.node,
      accessor: PropTypes.oneOfType([PropTypes.func, PropTypes.object]),
      sortable: PropTypes.bool,
    }),
  ).isRequired,
  data: PropTypes.arrayOf(PropTypes.shape({})).isRequired,
  errorMessage: PropTypes.string,
  hideHeader: PropTypes.bool,
  noDataMessage: PropTypes.string,
  isLoading: PropTypes.bool,
  count: PropTypes.number,
  onChangePage: PropTypes.func,
  onChangeRowsPerPage: PropTypes.func,
  onChangeOrderBy: PropTypes.func,
  orderBy: PropTypes.string,
  order: PropTypes.string,
  page: PropTypes.number,
  rowsPerPage: PropTypes.number,
  onRowClick: PropTypes.func,
  cellOnChange: PropTypes.func,
  headerOnChange: PropTypes.func,
  rowsPerPageOptions: PropTypes.arrayOf(PropTypes.number),
  rowIdKey: PropTypes.string,
  className: PropTypes.string,
  exportName: PropTypes.string,
  refreshTable: PropTypes.func,
  rowStyle: PropTypes.func,
  allowExport: PropTypes.bool,
  elevated: PropTypes.bool,
  lazyLoading: PropTypes.bool,
  isLoadingMore: PropTypes.bool,
};

TableComponent.defaultProps = {
  errorMessage: '',
  noDataMessage: 'No data found',
  count: 0,
  hideHeader: false,
  isLoading: false,
  onChangePage: null,
  onChangeRowsPerPage: null,
  onChangeOrderBy: null,
  orderBy: null,
  order: 'asc',
  page: null,
  elevated: true,
  onRowClick: null,
  cellOnChange: null,
  headerOnChange: null,
  rowsPerPage: DEFAULT_ROWS_PER_PAGE_OPTIONS[0],
  rowsPerPageOptions: DEFAULT_ROWS_PER_PAGE_OPTIONS,
  rowIdKey: 'id', // specific to data expected for tamanu REST api fetches
  className: null,
  exportName: 'TamanuExport',
  refreshTable: null,
  rowStyle: null,
  allowExport: true,
  lazyLoading: false,
  isLoadingMore: false,
};

export const Table = ({ columns: allColumns, data, exportName, ...props }) => {
  const { getLocalisation } = useLocalisation();
  const columns = allColumns.filter(({ key }) => getLocalisation(`fields.${key}.hidden`) !== true);

  return (
    <TableComponent
      columns={columns}
      data={data}
      exportname={exportName}
      getLocalisation={getLocalisation}
      {...props}
    />
  );
};<|MERGE_RESOLUTION|>--- conflicted
+++ resolved
@@ -392,17 +392,10 @@
   }
 
   renderFooter() {
-<<<<<<< HEAD
-    const { page, lazyLoading, exportName, columns, data, allowExport } = this.props;
+    const { page, lazyLoading, exportName, columns, data, allowExport, count } = this.props;
 
     // Footer is empty, don't render anything
-    if ((page === null || lazyLoading) && !allowExport) {
-=======
-    const { page, exportName, columns, data, allowExport, count } = this.props;
-
-    // Footer is empty, don't render anything
-    if ((page === null && !allowExport) || count === 0) {
->>>>>>> 56c86f0d
+    if (((page === null || lazyLoading) && !allowExport) || count === 0) {
       return null;
     }
 
