--- conflicted
+++ resolved
@@ -106,11 +106,7 @@
   </StyledTableRow>
 ));
 
-<<<<<<< HEAD
-const Row = React.memo(({ columns, data, onClick, striked }) => {
-=======
-const Row = React.memo(({ columns, data, onClick, onTableRefresh }) => {
->>>>>>> b95c12ad
+const Row = React.memo(({ columns, data, onClick, striked, onTableRefresh }) => {
   const cells = columns.map(
     ({ key, accessor, CellComponent, numeric, maxWidth, cellColor, dontCallRowInput }) => {
       const value = accessor
@@ -253,9 +249,6 @@
   }
 
   renderBodyContent() {
-<<<<<<< HEAD
-    const { data, customSort, columns, onRowClick, errorMessage, rowIdKey, ...rest } = this.props;
-=======
     const {
       data,
       customSort,
@@ -265,7 +258,6 @@
       rowIdKey,
       onTableRefresh,
     } = this.props;
->>>>>>> b95c12ad
     const error = this.getErrorMessage();
     if (error) {
       return (
@@ -277,10 +269,7 @@
     const sortedData = customSort ? customSort(data) : data;
     return sortedData.map(rowData => {
       const key = rowData[rowIdKey] || rowData[columns[0].key];
-<<<<<<< HEAD
       const striked = rowData?.discontinued;
-      return <Row data={rowData} key={key} columns={columns} onClick={onRowClick} striked={striked} />;
-=======
       return (
         <Row
           data={rowData}
@@ -288,9 +277,9 @@
           columns={columns}
           onClick={onRowClick}
           onTableRefresh={onTableRefresh}
+          striked={striked}
         />
       );
->>>>>>> b95c12ad
     });
   }
 
