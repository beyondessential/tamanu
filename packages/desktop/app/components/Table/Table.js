/**
 * Tupaia MediTrak
 * Copyright (c) 2018 Beyond Essential Systems Pty Ltd
 */

import React, { useCallback } from 'react';
import PropTypes from 'prop-types';
import styled from 'styled-components';
import MaterialTable from '@material-ui/core/Table';
import TableBody from '@material-ui/core/TableBody';
import TableCell from '@material-ui/core/TableCell';
import TableHead from '@material-ui/core/TableHead';
import TableSortLabel from '@material-ui/core/TableSortLabel';
import TableRow from '@material-ui/core/TableRow';
import TableFooter from '@material-ui/core/TableFooter';
import TablePagination from '@material-ui/core/TablePagination';

import { DownloadDataButton } from './DownloadDataButton';
import { useLocalisation } from '../../contexts/Localisation';
import { ErrorBoundary } from '../ErrorBoundary';
import { Colors } from '../../constants';

const preventInputCallback = e => {
  e.stopPropagation();
  e.preventDefault();
};

const CellErrorMessage = styled.div`
  display: block;
  background: red;
  width: 100%;
  height: 100%;
  color: white;
  cursor: pointer;
`;

const CellError = React.memo(({ error }) => {
  const showMessage = useCallback(() => {
    // eslint-disable-next-line no-console
    console.log(error);
  }, [error]);

  return <CellErrorMessage onClick={showMessage}>ERROR</CellErrorMessage>;
});

const DEFAULT_ROWS_PER_PAGE_OPTIONS = [10, 25, 50];

const StyledTableRow = styled(TableRow)`
  margin-top: 1rem;

  ${p =>
    p.onClick
      ? `
<<<<<<< HEAD
          cursor: pointer;
          &:hover {
            background: rgba(255,255,255,0.6);
          }
        `
=======
      cursor: pointer;
      &:hover {
        background: rgba(255,255,255,0.6);
      }
    `
>>>>>>> f58166bb
      : ''}

  ${p =>
    p.striked
      ? `
<<<<<<< HEAD
          color: red;
          text-decoration: line-through;
        `
=======
    color: red;
    text-decoration: line-through;
  `
>>>>>>> f58166bb
      : ''}
`;

const StyledTableContainer = styled.div`
  margin: 1rem;
  overflow: auto;
`;

const StyledTableCellContent = styled.div`
  max-width: ${props => props.maxWidth}px;
  overflow: hidden;
  white-space: nowrap;
  text-overflow: ellipsis;
`;

const StyledTableCell = styled(TableCell)`
  padding: 16px;
  background: ${props => props.background};
`;

const StyledTable = styled(MaterialTable)`
  border: 1px solid ${Colors.outline};
  border-radius: 3px 3px 0 0;
  border-collapse: unset;
  background: ${Colors.white};

  &:last-child {
    border-bottom: none;
  }
`;

const StyledTableHead = styled(TableHead)`
  background: ${Colors.background};
`;

const StyledTableFooter = styled(TableFooter)`
  background: ${Colors.background};
  border-bottom: 1px solid black;
`;

const RowContainer = React.memo(({ children, striked, onClick }) => (
  <StyledTableRow
    onClick={onClick}
    style={{ marginTop: '1rem' }}
    striked={striked ? striked.toString() : ''}
  >
    {children}
  </StyledTableRow>
));

const Row = React.memo(({ columns, data, onClick, striked, onTableRefresh }) => {
  const cells = columns.map(
    ({ key, accessor, CellComponent, numeric, maxWidth, cellColor, dontCallRowInput }) => {
      const value = accessor
        ? React.createElement(accessor, { onTableRefresh, ...data })
        : data[key];
      const displayValue = value === 0 ? '0' : value;
      const backgroundColor = typeof cellColor === 'function' ? cellColor(data) : cellColor;
      return (
        <StyledTableCell
          onClick={dontCallRowInput ? preventInputCallback : undefined}
          background={backgroundColor}
          key={key}
          align={numeric ? 'right' : 'left'}
        >
          <ErrorBoundary ErrorComponent={CellError}>
            {CellComponent ? (
              <CellComponent value={displayValue} />
            ) : (
              <DisplayValue maxWidth={maxWidth} displayValue={displayValue} />
            )}
          </ErrorBoundary>
        </StyledTableCell>
      );
    },
  );
  return (
    <RowContainer onClick={onClick && (() => onClick(data))} striked={striked}>
      {cells}
    </RowContainer>
  );
});

const ErrorSpan = styled.span`
  color: #ff0000;
`;

const DisplayValue = React.memo(({ maxWidth, displayValue }) =>
  maxWidth ? (
    <StyledTableCellContent title={displayValue} maxWidth={maxWidth}>
      {displayValue}
    </StyledTableCellContent>
  ) : (
    displayValue
  ),
);

const ErrorRow = React.memo(({ colSpan, children }) => (
  <RowContainer>
    <StyledTableCell colSpan={colSpan} align="center">
      {children}
    </StyledTableCell>
  </RowContainer>
));

class TableComponent extends React.Component {
  getErrorMessage() {
    const { isLoading, errorMessage, data, noDataMessage } = this.props;
    if (isLoading) return 'Loading...';
    if (errorMessage) return errorMessage;
    if (data.length === 0) return noDataMessage;
    return null;
  }

  handleChangePage = (event, newPage) => {
    const { onChangePage } = this.props;
    if (onChangePage) onChangePage(newPage);
  };

  handleChangeRowsPerPage = event => {
    const { onChangeRowsPerPage } = this.props;
    const newRowsPerPage = parseInt(event.target.value, 10);
    if (onChangeRowsPerPage) onChangeRowsPerPage(newRowsPerPage);
  };

  renderHeaders() {
    const { columns, order, orderBy, onChangeOrderBy, getLocalisation } = this.props;
    const getContent = (key, sortable, title) =>
      sortable ? (
        <TableSortLabel
          active={orderBy === key}
          direction={order}
          onClick={() => onChangeOrderBy(key)}
        >
          {title || getLocalisation(`fields.${key}.shortLabel`) || key}
        </TableSortLabel>
      ) : (
        title || getLocalisation(`fields.${key}.shortLabel`) || key
      );

    return columns.map(({ key, title, numeric, sortable = true }) => (
      <StyledTableCell key={key} align={numeric ? 'right' : 'left'}>
        {getContent(key, sortable, title)}
      </StyledTableCell>
    ));
  }

  renderBodyContent() {
    const {
      data,
      customSort,
      columns,
      onRowClick,
      errorMessage,
      rowIdKey,
      onTableRefresh,
    } = this.props;
    const error = this.getErrorMessage();
    if (error) {
      return (
        <ErrorRow colSpan={columns.length}>
          {errorMessage ? <ErrorSpan>{error}</ErrorSpan> : error}
        </ErrorRow>
      );
    }
    const sortedData = customSort ? customSort(data) : data;
    return sortedData.map(rowData => {
      const key = rowData[rowIdKey] || rowData[columns[0].key];
      const striked = rowData?.discontinued;
      return (
        <Row
          data={rowData}
          key={key}
          columns={columns}
          onClick={onRowClick}
          onTableRefresh={onTableRefresh}
          striked={striked}
        />
      );
    });
  }

  renderPaginator() {
    const { columns, page, count, rowsPerPage, rowsPerPageOptions } = this.props;
    return (
      <TablePagination
        rowsPerPageOptions={rowsPerPageOptions}
        colSpan={columns.length}
        page={page}
        count={count}
        rowsPerPage={rowsPerPage}
        onChangePage={this.handleChangePage}
        onChangeRowsPerPage={this.handleChangeRowsPerPage}
      />
    );
  }

  render() {
    const { page, className, exportName, columns, data } = this.props;
    return (
      <StyledTableContainer className={className}>
        <StyledTable>
          <StyledTableHead>
            <TableRow>{this.renderHeaders()}</TableRow>
          </StyledTableHead>
          <TableBody>{this.renderBodyContent()}</TableBody>
          <StyledTableFooter>
            <TableRow>
              <TableCell>
                <DownloadDataButton exportName={exportName} columns={columns} data={data} />
              </TableCell>
              {page !== null && this.renderPaginator()}
            </TableRow>
          </StyledTableFooter>
        </StyledTable>
      </StyledTableContainer>
    );
  }
}

TableComponent.propTypes = {
  columns: PropTypes.arrayOf(
    PropTypes.shape({
      key: PropTypes.string.isRequired,
      title: PropTypes.node,
      accessor: PropTypes.func,
      sortable: PropTypes.bool,
    }),
  ).isRequired,
  data: PropTypes.arrayOf(PropTypes.shape({})).isRequired,
  errorMessage: PropTypes.string,
  noDataMessage: PropTypes.string,
  isLoading: PropTypes.bool,
  count: PropTypes.number,
  onChangePage: PropTypes.func,
  onChangeRowsPerPage: PropTypes.func,
  onChangeOrderBy: PropTypes.func,
  orderBy: PropTypes.string,
  order: PropTypes.string,
  page: PropTypes.number,
  rowsPerPage: PropTypes.number,
  onRowClick: PropTypes.func,
  rowsPerPageOptions: PropTypes.arrayOf(PropTypes.number),
  rowIdKey: PropTypes.string,
  className: PropTypes.string,
  exportName: PropTypes.string,
  onTableRefresh: PropTypes.func,
};

TableComponent.defaultProps = {
  errorMessage: '',
  noDataMessage: 'No data found',
  count: 0,
  isLoading: false,
  onChangePage: null,
  onChangeRowsPerPage: null,
  onChangeOrderBy: null,
  orderBy: null,
  order: 'asc',
  page: null,
  onRowClick: null,
  rowsPerPage: DEFAULT_ROWS_PER_PAGE_OPTIONS[0],
  rowsPerPageOptions: DEFAULT_ROWS_PER_PAGE_OPTIONS,
  rowIdKey: 'id', // specific to data expected for tamanu REST api fetches
  className: null,
  exportName: 'TamanuExport',
  onTableRefresh: null,
};

export const Table = ({ columns: allColumns, data, exportName, ...props }) => {
  const { getLocalisation } = useLocalisation();
  const columns = allColumns.filter(({ key }) => getLocalisation(`fields.${key}.hidden`) !== true);

  return (
    <TableComponent
      columns={columns}
      data={data}
      exportname={exportName}
      getLocalisation={getLocalisation}
      {...props}
    />
  );
};<|MERGE_RESOLUTION|>--- conflicted
+++ resolved
@@ -51,33 +51,19 @@
   ${p =>
     p.onClick
       ? `
-<<<<<<< HEAD
-          cursor: pointer;
-          &:hover {
-            background: rgba(255,255,255,0.6);
-          }
-        `
-=======
       cursor: pointer;
       &:hover {
         background: rgba(255,255,255,0.6);
       }
     `
->>>>>>> f58166bb
       : ''}
 
   ${p =>
     p.striked
       ? `
-<<<<<<< HEAD
-          color: red;
-          text-decoration: line-through;
-        `
-=======
     color: red;
     text-decoration: line-through;
   `
->>>>>>> f58166bb
       : ''}
 `;
 
