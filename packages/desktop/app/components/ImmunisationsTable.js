--- conflicted
+++ resolved
@@ -9,9 +9,6 @@
 const getSchedule = record => record.scheduledVaccine?.schedule || 'N/A';
 const getVaccineName = record => record.vaccineName || record.scheduledVaccine?.label || 'Unknown';
 const getDate = ({ date }) => <DateDisplay date={date} />;
-<<<<<<< HEAD
-const getGiver = record => (!record.givenOverseas ? record.givenBy : 'Given Overseas');
-=======
 const getGiver = record => {
   if (record.status === VACCINE_STATUS.NOT_GIVEN) {
     return (
@@ -25,7 +22,6 @@
   }
   return record.givenBy ? record.givenBy : 'Unknown';
 };
->>>>>>> 618e18ef
 const getFacility = record =>
   record.givenElsewhere ? record.givenBy : record.location?.facility?.name;
 
@@ -40,7 +36,6 @@
 export const ImmunisationsTable = React.memo(({ patient, onItemClick }) => (
   <DataFetchingTable
     endpoint={`patient/${patient.id}/administeredVaccines`}
-    initialSort={[['date', 'desc']]}
     columns={columns}
     onRowClick={onItemClick}
     noDataMessage="No vaccinations found"
