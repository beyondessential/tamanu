--- conflicted
+++ resolved
@@ -35,17 +35,6 @@
   { key: 'displayLocation', title: 'Facility/Country', accessor: getFacility },
 ];
 
-<<<<<<< HEAD
-export const ImmunisationsTable = React.memo(({ patient, onItemClick }) => (
-  <DataFetchingTable
-    endpoint={`patient/${patient.id}/administeredVaccines`}
-    columns={columns}
-    onRowClick={onItemClick}
-    noDataMessage="No vaccinations found"
-    initialSort={{ order: 'desc', orderBy: 'date' }}
-  />
-));
-=======
 const TableHeaderCheckbox = styled(CheckInput)`
   color: ${Colors.darkText};
   label {
@@ -83,5 +72,4 @@
       noDataMessage="No vaccinations found"
     />
   );
-});
->>>>>>> 274ea467
+});