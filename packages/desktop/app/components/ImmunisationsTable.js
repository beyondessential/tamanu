--- conflicted
+++ resolved
@@ -1,18 +1,10 @@
 import React from 'react';
 
-<<<<<<< HEAD
-import { Sequelize } from 'sequelize';
-=======
 import { VACCINE_STATUS } from 'shared/constants/vaccines';
->>>>>>> b5ffdeb4
 import { DataFetchingTable } from './Table';
 import { DateDisplay } from './DateDisplay';
 import { StatusTag } from './Tag';
 import { Colors } from '../constants';
-<<<<<<< HEAD
-import { VACCINE_STATUS } from '../../../shared-src/src/constants/vaccines';
-=======
->>>>>>> b5ffdeb4
 
 const getSchedule = record => record.scheduledVaccine?.schedule || 'N/A';
 const getVaccineName = record => record.vaccineName || record.scheduledVaccine?.label || 'Unknown';
@@ -20,11 +12,7 @@
 const getGiver = record => {
   if (record.status === VACCINE_STATUS.NOT_GIVEN) {
     return (
-<<<<<<< HEAD
-      <StatusTag $background="rgba(68,68,68,0.1)" $color={Colors.darkestText}>
-=======
       <StatusTag $background="#4444441a" $color={Colors.darkestText}>
->>>>>>> b5ffdeb4
         Not given
       </StatusTag>
     );
@@ -32,29 +20,17 @@
   if (record.givenElsewhere) {
     return 'Given elsewhere';
   }
-<<<<<<< HEAD
-  return record.givenBy ? record.givenBy : 'Unknown';
-=======
   return record.givenBy || 'Unknown';
->>>>>>> b5ffdeb4
 };
 const getFacility = record =>
   record.givenElsewhere ? record.givenBy : record.location?.facility?.name;
 
 const columns = [
-<<<<<<< HEAD
   { key: 'vaccine_display_name', title: 'Vaccine', accessor: getVaccineName },
   { key: 'schedule', title: 'Schedule', accessor: getSchedule, sortable: false },
   { key: 'date', title: 'Date', accessor: getDate },
   { key: 'givenBy', title: 'Given by', accessor: getGiver, sortable: false },
   { key: 'display_location', title: 'Facility/Country', accessor: getFacility },
-=======
-  { key: 'vaccine', title: 'Vaccine', accessor: getVaccineName },
-  { key: 'schedule', title: 'Schedule', accessor: getSchedule },
-  { key: 'date', title: 'Date', accessor: getDate },
-  { key: 'givenBy', title: 'Given by', accessor: getGiver },
-  { key: 'facility', title: 'Facility/Country', accessor: getFacility },
->>>>>>> b5ffdeb4
 ];
 
 export const ImmunisationsTable = React.memo(({ patient, onItemClick }) => (
