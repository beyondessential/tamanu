--- conflicted
+++ resolved
@@ -12,19 +12,13 @@
 
   return (
     <Modal width="md" title="New lab request" open={open} onClose={onClose}>
-<<<<<<< HEAD
       <LabRequestMultiStepForm
         onSubmit={async data => {
-          const newRequest = await api.post(`labRequest`, {
-=======
-      <LabRequestForm
-        onSubmit={async data =>
-          api.post('labRequest', {
->>>>>>> e33e8b6a
+          await api.post(`labRequest`, {
             ...data,
             encounterId: encounter.id,
-          })
-        }
+          });
+        }}
         onCancel={onClose}
         encounter={encounter}
         practitionerSuggester={practitionerSuggester}
