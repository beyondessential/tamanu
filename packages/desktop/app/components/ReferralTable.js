--- conflicted
+++ resolved
@@ -68,7 +68,6 @@
   fetchData: id => api.get(`department/${id}`),
 }))(DepartmentDisplay);
 
-<<<<<<< HEAD
 const ExaminerDisplay = React.memo(({ id, fetchData }) => {
   const [name, setName] = useState('Unknown');
 
@@ -84,7 +83,7 @@
 const ConnectedExaminerDisplay = connectApi(api => ({
   fetchReferenceData: id => api.get(`user/${id}`),
 }))(ExaminerDisplay);
-=======
+
 const ReferringDoctorDisplay = React.memo(
   ({ surveyResponse: { surveyId, answers }, fetchUser, fetchSurvey }) => {
     const [name, setName] = useState('Unknown');
@@ -110,7 +109,6 @@
   fetchUser: id => api.get(`user/${id}`),
   fetchSurvey: id => api.get(`survey/${id}`),
 }))(ReferringDoctorDisplay);
->>>>>>> 99718f47
 
 const getDate = ({ initiatingEncounter }) => <DateDisplay date={initiatingEncounter.startDate} />;
 const getDepartment = ({ initiatingEncounter }) => (
