import React, { useCallback, useMemo, useState } from 'react';
import styled from 'styled-components';
import EditIcon from '@material-ui/icons/Edit';

import { NOTE_TYPES } from '@tamanu/shared/constants';
import { DataFetchingTable } from './Table';
import { DateDisplay } from './DateDisplay';
import { noteTypes, Colors } from '../constants';
import { useAuth } from '../contexts/Auth';
import { NOTE_FORM_MODES, NoteModal } from './NoteModal';
import { withPermissionCheck } from './withPermissionCheck';

const StyledEditIcon = styled(EditIcon)`
  cursor: pointer;
  float: right;
  width: 1rem;
  height: 1rem;
  color: ${Colors.primary};
`;

const NoteRowContainer = styled.div`
  display: flex;
  flex-direction: column;
`;

const NoDataMessage = styled.span`
  font-weight: 500;
  color: ${Colors.primary};
`;

const NoteContentContainer = styled.div`
  position: relative;
  overflow: hidden;
  display: -webkit-box;
<<<<<<< HEAD
  white-space: pre-wrap;
=======
  white-space: pre-line;
>>>>>>> e4a26fcf
  ${props =>
    !props.$expanded
      ? `
    text-overflow: ellipsis;
    -webkit-line-clamp: 4;
            line-clamp: 4;
    -webkit-box-orient: vertical;
  `
      : ''}
`;

const EllipsisHideShowSpan = styled.span`
  background-color: ${Colors.white};
  color: ${Colors.primary};
  cursor: pointer;
  &:hover {
    text-decoration: underline;
  }
`;

const ReadMoreSpan = styled(EllipsisHideShowSpan)`
  position: absolute;
  bottom: 0;
  right: 0;
`;

const ShowLessSpan = styled(EllipsisHideShowSpan)``;

const NoteHeaderContainer = styled.div`
  margin-bottom: 5px;
`;

const NoteHeaderText = styled.span`
  font-weight: 500;
  color: ${Colors.midText};
`;

const NoteBodyContainer = styled.div`
  display: flex;
  justify-content: space-between;
`;

const NoteFooterContainer = styled.div`
  display: flex;
  align-self: flex-end;
  margin-top: 10px;
  font-size: 11px;
  font-weight: 500;
  color: ${Colors.softText};
`;

const EditedButton = styled.span`
  cursor: pointer;
  text-decoration: underline;
  &:hover {
    color: ${Colors.primary};
  }
`;

const EditedButtonContainer = styled.div`
  margin-left: 3px;
`;

const NoteFooterTextElement = styled.span`
  margin-right: 3px;
`;

const NoteContent = ({
  note,
  hasPermission,
  currentUser,
  handleEditNote,
  handleViewNoteChangeLog,
  isNotFilteredByNoteType,
}) => {
  const [contentIsClipped, setContentIsClipped] = useState(false);
  const [textIsExpanded, setTextIsExpanded] = useState(false);
  const handleReadMore = useCallback(() => setTextIsExpanded(true), []);
  const handleReadLess = useCallback(() => setTextIsExpanded(false), []);
  return (
    <NoteRowContainer>
      {isNotFilteredByNoteType && (
        <NoteHeaderContainer>
          <NoteHeaderText>
            {noteTypes.find(type => type.value === note.noteType).label}
          </NoteHeaderText>
        </NoteHeaderContainer>
      )}
      <NoteBodyContainer>
        <NoteContentContainer
          $expanded={textIsExpanded}
          ref={el => setContentIsClipped(el?.offsetHeight < el?.scrollHeight)}
        >
          <span>{note?.content || ''}</span>
          {contentIsClipped && !textIsExpanded && (
            <ReadMoreSpan onClick={handleReadMore}>...read more</ReadMoreSpan>
          )}
          {textIsExpanded && <ShowLessSpan onClick={handleReadLess}> Show less</ShowLessSpan>}
        </NoteContentContainer>
        {(hasPermission || currentUser.id === note.authorId) &&
          note.noteType !== NOTE_TYPES.SYSTEM && (
            <StyledEditIcon onClick={() => handleEditNote(note)} />
          )}
      </NoteBodyContainer>
      <NoteFooterContainer>
        {note.noteType === NOTE_TYPES.TREATMENT_PLAN ? (
          <NoteFooterTextElement>Last updated:</NoteFooterTextElement>
        ) : (
          <NoteFooterTextElement>Created:</NoteFooterTextElement>
        )}
        {note.author?.displayName ? (
          <NoteFooterTextElement>{note.author.displayName}</NoteFooterTextElement>
        ) : null}
        {note.onBehalfOf?.displayName ? (
          <NoteFooterTextElement>on behalf of {note.onBehalfOf.displayName}</NoteFooterTextElement>
        ) : null}
        <DateDisplay
          date={(note.noteType !== NOTE_TYPES.TREATMENT_PLAN && note.revisedBy?.date) || note.date}
          showTime
        />
        {note.revisedById && (
          <EditedButtonContainer onClick={() => handleViewNoteChangeLog(note)}>
            <span>(</span>
            <EditedButton>edited</EditedButton>
            <span>)</span>
          </EditedButtonContainer>
        )}
      </NoteFooterContainer>
    </NoteRowContainer>
  );
};

const NoteTable = ({ encounterId, hasPermission, noteModalOnSaved, noteType }) => {
  const { currentUser } = useAuth();
  const [isNoteModalOpen, setIsNoteModalOpen] = useState(false);
  const [modalNoteFormMode, setModalNoteFormMode] = useState(NOTE_FORM_MODES.EDIT_NOTE);
  const [modalTitle, setModalTitle] = useState('');
  const [modalCancelText, setModalCancelText] = useState('');
  const [modalNote, setModalNote] = useState(null);

  const handleEditNote = useCallback(
    note => {
      setModalTitle('Edit note');
      setModalCancelText('Cancel');
      setModalNoteFormMode(NOTE_FORM_MODES.EDIT_NOTE);
      setIsNoteModalOpen(true);
      setModalNote(note);
    },
    [setModalTitle, setModalCancelText, setIsNoteModalOpen, setModalNote, setModalNoteFormMode],
  );

  const handleViewNoteChangeLog = useCallback(
    note => {
      setModalTitle('Change log');
      setModalNoteFormMode(NOTE_FORM_MODES.VIEW_NOTE);
      setIsNoteModalOpen(true);
      setModalNote(note);
    },
    [setModalTitle, setIsNoteModalOpen, setModalNote, setModalNoteFormMode],
  );

  const COLUMNS = useMemo(
    () => [
      {
        key: 'content',
        title: 'Content',
        accessor: note => (
          <NoteContent
            note={note}
            hasPermission={hasPermission}
            currentUser={currentUser}
            handleEditNote={handleEditNote}
            handleViewNoteChangeLog={handleViewNoteChangeLog}
            isNotFilteredByNoteType={!noteType}
          />
        ),
        sortable: false,
      },
    ],
    [hasPermission, currentUser, noteType, handleEditNote, handleViewNoteChangeLog],
  );

  return (
    <>
      {hasPermission && (
        <NoteModal
          open={isNoteModalOpen}
          encounterId={encounterId}
          onClose={() => setIsNoteModalOpen(false)}
          onSaved={noteModalOnSaved}
          note={modalNote}
          title={modalTitle}
          cancelText={modalCancelText}
          noteFormMode={modalNoteFormMode}
          confirmText={modalNoteFormMode === NOTE_FORM_MODES.VIEW_NOTE ? 'Close' : 'Save'}
        />
      )}
      <DataFetchingTable
        lazyLoading
        hideHeader
        allowExport={false}
        columns={COLUMNS}
        endpoint={`encounter/${encounterId}/notes`}
        fetchOptions={{ noteType }}
        elevated={false}
        noDataMessage={
          <NoDataMessage>
            This patient has no notes {noteType ? 'of this type ' : ''}to display. Click ‘New note’
            to add a note.
          </NoDataMessage>
        }
        noDataBackgroundColor={Colors.background}
      />
    </>
  );
};

export const NoteTableWithPermission = withPermissionCheck(NoteTable);<|MERGE_RESOLUTION|>--- conflicted
+++ resolved
@@ -32,11 +32,7 @@
   position: relative;
   overflow: hidden;
   display: -webkit-box;
-<<<<<<< HEAD
-  white-space: pre-wrap;
-=======
   white-space: pre-line;
->>>>>>> e4a26fcf
   ${props =>
     !props.$expanded
       ? `
