import React, { useCallback, useMemo, useState, useRef } from 'react';
import styled from 'styled-components';
import EditIcon from '@material-ui/icons/Edit';

<<<<<<< HEAD
import { NOTE_TYPES, NOTE_PERMISSION_TYPES } from '@tamanu/shared/constants';
=======
import { NOTE_TYPES } from '@tamanu/constants';
>>>>>>> 50d7f42b
import { DataFetchingTable } from './Table';
import { DateDisplay } from './DateDisplay';
import { Colors, NOTE_TYPE_LABELS } from '../constants';
import { useAuth } from '../contexts/Auth';
import { NOTE_FORM_MODES, NoteModal } from './NoteModal';
import { withPermissionCheck } from './withPermissionCheck';

const StyledEditIcon = styled(EditIcon)`
  cursor: pointer;
  float: right;
  width: 1rem;
  height: 1rem;
  color: ${Colors.primary};
`;

const NoteRowContainer = styled.div`
  display: flex;
  flex-direction: column;
`;

const NoteContentContainer = styled.div`
  width: 100%;
  position: relative;
  overflow: hidden;
  display: -webkit-box;
  white-space: pre-line;
  ${props =>
    !props.$expanded
      ? `
    text-overflow: clip;
    -webkit-line-clamp: 4;
            line-clamp: 4;
    -webkit-box-orient: vertical;
  `
      : ''}
`;

const EllipsisHideShowSpan = styled.span`
  background-color: ${Colors.white};
  color: ${Colors.primary};
  cursor: pointer;
  &:hover {
    text-decoration: underline;
  }
`;

const ReadMoreSpan = styled(EllipsisHideShowSpan)`
  position: absolute;
  bottom: 0;
  ${props => (props.$bottom > 0 ? `right: 0` : '')};
`;

const ShowLessSpan = styled(EllipsisHideShowSpan)``;

const NoteHeaderContainer = styled.div`
  margin-bottom: 5px;
`;

const NoteHeaderText = styled.span`
  font-weight: 500;
  color: ${Colors.midText};
`;

const NoteBodyContainer = styled.div`
  display: flex;
  justify-content: space-between;
`;

const NoteFooterContainer = styled.div`
  display: flex;
  align-self: flex-end;
  margin-top: 10px;
  font-size: 11px;
  font-weight: 500;
  color: ${Colors.softText};
`;

const EditedButton = styled.span`
  cursor: pointer;
  text-decoration: underline;
  &:hover {
    color: ${Colors.primary};
  }
`;

const EditedButtonContainer = styled.div`
  margin-left: 3px;
`;

const NoteFooterTextElement = styled.span`
  margin-right: 3px;
`;

const NoDataMessage = styled.span`
  font-weight: 500;
  color: ${Colors.primary};
`;

const getIndividualNotePermissionCheck = (ability, currentUser, note) => {
  // Whoever created the note should be able to edit it
  if (note.revisedBy && currentUser.id === note.revisedBy.author.id) {
    return true;
  }

  // Whoever created the note should be able to edit it (this is in case the note is the root note and has not been edited)
  if (!note.revisedBy && currentUser.id === note.authorId) {
    return true;
  }

  if (note.noteType === NOTE_TYPES.TREATMENT_PLAN) {
    return (
      ability?.can('write', NOTE_PERMISSION_TYPES.TREATMENT_PLAN_NOTE) ||
      ability?.can('write', NOTE_PERMISSION_TYPES.OTHER_PRACTITIONER_ENCOUNTER_NOTE)
    );
  }

  return ability?.can('write', NOTE_PERMISSION_TYPES.OTHER_PRACTITIONER_ENCOUNTER_NOTE);
};

const NoteContent = ({
  note,
  hasEncounterNoteWritePermission,
  handleEditNote,
  handleViewNoteChangeLog,
  isNotFilteredByNoteType,
}) => {
  const { currentUser, ability } = useAuth();
  const hasIndividualNotePermission = getIndividualNotePermissionCheck(ability, currentUser, note);
  const noteContentContainerRef = useRef();
  const contentLineClipping = useRef();
  const [contentIsClipped, setContentIsClipped] = useState(false);
  const [contentIsExpanded, setContentIsExpanded] = useState(false);
  const handleReadMore = useCallback(() => setContentIsExpanded(true), []);
  const handleReadLess = useCallback(() => setContentIsExpanded(false), []);

  const noteMetaPrefix = note.noteType === NOTE_TYPES.TREATMENT_PLAN ? 'Last updated:' : 'Created:';
  const noteAuthorName =
    note.noteType === NOTE_TYPES.TREATMENT_PLAN || !note.revisedBy
      ? note.author?.displayName
      : note.revisedBy?.author?.displayName;
  const noteOnBehalfOfName =
    note.noteType === NOTE_TYPES.TREATMENT_PLAN || !note.revisedBy
      ? note.onBehalfOf?.displayName
      : note.revisedBy?.onBehalfOf?.displayName;

  return (
    <NoteRowContainer>
      {isNotFilteredByNoteType && (
        <NoteHeaderContainer>
          <NoteHeaderText>{NOTE_TYPE_LABELS[note.noteType]}</NoteHeaderText>
        </NoteHeaderContainer>
      )}
      <NoteBodyContainer>
        <NoteContentContainer
          $expanded={contentIsExpanded}
          ref={el => {
            noteContentContainerRef.current = el;
            setContentIsClipped(el?.offsetHeight < el?.scrollHeight);
          }}
        >
          {note?.content?.split('\n').map((line, i, { length }) => {
            const elementRef = contentLineClipping?.current?.[i];
            const contentOffsetHeight = noteContentContainerRef.current?.offsetHeight;
            const isVisible = contentOffsetHeight > elementRef?.offsetTop;
            const hiddenHeight =
              elementRef?.offsetTop + elementRef?.offsetHeight - contentOffsetHeight;
            return (
              <>
                <span
                  ref={el => {
                    const tempLineClipping = [...(contentLineClipping?.current || [])];
                    tempLineClipping[i] = el;
                    contentLineClipping.current = tempLineClipping;
                  }}
                >
                  {line}
                  {contentIsClipped && !contentIsExpanded && isVisible && hiddenHeight >= -1 && (
                    <ReadMoreSpan $bottom={hiddenHeight} onClick={handleReadMore}>
                      ...read more
                    </ReadMoreSpan>
                  )}
                  {'\n'}
                </span>
                {contentIsExpanded && i === length - 1 && (
                  <ShowLessSpan onClick={handleReadLess}> Show less</ShowLessSpan>
                )}
              </>
            );
          })}
        </NoteContentContainer>
        {hasIndividualNotePermission &&
          hasEncounterNoteWritePermission &&
          note.noteType !== NOTE_TYPES.SYSTEM && (
            <StyledEditIcon onClick={() => handleEditNote(note)} />
          )}
      </NoteBodyContainer>
      <NoteFooterContainer>
        <NoteFooterTextElement>{noteMetaPrefix}</NoteFooterTextElement>
        {noteAuthorName ? <NoteFooterTextElement>{noteAuthorName}</NoteFooterTextElement> : null}
        {noteOnBehalfOfName ? (
          <NoteFooterTextElement>on behalf of {noteOnBehalfOfName}</NoteFooterTextElement>
        ) : null}
        <DateDisplay
          date={(note.noteType !== NOTE_TYPES.TREATMENT_PLAN && note.revisedBy?.date) || note.date}
          showTime
        />
        {note.revisedById && (
          <EditedButtonContainer onClick={() => handleViewNoteChangeLog(note)}>
            <span>(</span>
            <EditedButton>edited</EditedButton>
            <span>)</span>
          </EditedButtonContainer>
        )}
      </NoteFooterContainer>
    </NoteRowContainer>
  );
};

const NoteTable = ({
  encounterId,
  hasPermission: hasEncounterNoteWritePermission,
  noteModalOnSaved,
  noteType,
}) => {
  const { currentUser } = useAuth();
  const [isNoteModalOpen, setIsNoteModalOpen] = useState(false);
  const [modalNoteFormMode, setModalNoteFormMode] = useState(NOTE_FORM_MODES.EDIT_NOTE);
  const [modalTitle, setModalTitle] = useState('');
  const [modalCancelText, setModalCancelText] = useState('');
  const [modalNote, setModalNote] = useState(null);

  const handleEditNote = useCallback(
    note => {
      setModalTitle('Edit note');
      setModalCancelText('Cancel');
      setModalNoteFormMode(NOTE_FORM_MODES.EDIT_NOTE);
      setIsNoteModalOpen(true);
      setModalNote(note);
    },
    [setModalTitle, setModalCancelText, setIsNoteModalOpen, setModalNote, setModalNoteFormMode],
  );

  const handleViewNoteChangeLog = useCallback(
    note => {
      setModalTitle('Change log');
      setModalNoteFormMode(NOTE_FORM_MODES.VIEW_NOTE);
      setIsNoteModalOpen(true);
      setModalNote(note);
    },
    [setModalTitle, setIsNoteModalOpen, setModalNote, setModalNoteFormMode],
  );

  const COLUMNS = useMemo(
    () => [
      {
        key: 'content',
        title: 'Content',
        accessor: note => (
          <NoteContent
            note={note}
            hasEncounterNoteWritePermission={hasEncounterNoteWritePermission}
            currentUser={currentUser}
            handleEditNote={handleEditNote}
            handleViewNoteChangeLog={handleViewNoteChangeLog}
            isNotFilteredByNoteType={!noteType}
          />
        ),
        sortable: false,
      },
    ],
    [
      hasEncounterNoteWritePermission,
      currentUser,
      noteType,
      handleEditNote,
      handleViewNoteChangeLog,
    ],
  );

  return (
    <>
      {hasEncounterNoteWritePermission && (
        <NoteModal
          open={isNoteModalOpen}
          encounterId={encounterId}
          onClose={() => setIsNoteModalOpen(false)}
          onSaved={noteModalOnSaved}
          note={modalNote}
          title={modalTitle}
          cancelText={modalCancelText}
          noteFormMode={modalNoteFormMode}
          confirmText={modalNoteFormMode === NOTE_FORM_MODES.VIEW_NOTE ? 'Close' : 'Save'}
        />
      )}
      <DataFetchingTable
        lazyLoading
        hideHeader
        allowExport={false}
        columns={COLUMNS}
        endpoint={`encounter/${encounterId}/notes`}
        fetchOptions={{ noteType }}
        elevated={false}
        noDataBackgroundColor={Colors.background}
        noDataMessage={
          <NoDataMessage>
            {`This patient has no notes ${
              noteType ? 'of this type ' : ''
            }to display. Click ‘New note’ to add a note.`}
          </NoDataMessage>
        }
      />
    </>
  );
};

export const NoteTableWithPermission = withPermissionCheck(NoteTable);<|MERGE_RESOLUTION|>--- conflicted
+++ resolved
@@ -2,11 +2,8 @@
 import styled from 'styled-components';
 import EditIcon from '@material-ui/icons/Edit';
 
-<<<<<<< HEAD
-import { NOTE_TYPES, NOTE_PERMISSION_TYPES } from '@tamanu/shared/constants';
-=======
-import { NOTE_TYPES } from '@tamanu/constants';
->>>>>>> 50d7f42b
+import { NOTE_TYPES, NOTE_PERMISSION_TYPES } from '@tamanu/constants';
+
 import { DataFetchingTable } from './Table';
 import { DateDisplay } from './DateDisplay';
 import { Colors, NOTE_TYPE_LABELS } from '../constants';
