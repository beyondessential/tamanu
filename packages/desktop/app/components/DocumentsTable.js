--- conflicted
+++ resolved
@@ -5,11 +5,6 @@
 import GetAppIcon from '@material-ui/icons/GetApp';
 import { IconButton } from '@material-ui/core';
 
-<<<<<<< HEAD
-import { DOCUMENT_SOURCES } from '@tamanu/shared/constants';
-import { DOCUMENT_SOURCE_LABELS } from '../constants';
-=======
->>>>>>> 68e19aee
 import { DataFetchingTable } from './Table';
 import { DateDisplay } from './DateDisplay';
 import { Button } from './Button';
@@ -43,11 +38,7 @@
   </ActionsContainer>
 ));
 
-<<<<<<< HEAD
-const getAttachmentType = type => {
-=======
 const getAttachmentType = ({ type }) => {
->>>>>>> 68e19aee
   // Note that this may not be the actual extension of the file uploaded.
   // Instead, its the default extension for the mime-type of the file uploaded.
   // i.e. a file which originally had '.jpg' extension may be listed as a JPEG
@@ -56,16 +47,6 @@
   return 'Unknown';
 };
 
-<<<<<<< HEAD
-const getTypeLabel = ({ source, type }) => {
-  if (source === DOCUMENT_SOURCES.UPLOADED) {
-    return getAttachmentType(type);
-  }
-
-  return DOCUMENT_SOURCE_LABELS[source] ?? 'Unknown';
-};
-=======
->>>>>>> 68e19aee
 const getUploadedDate = ({ documentUploadedAt }) =>
   documentUploadedAt ? <DateDisplay date={documentUploadedAt} /> : '';
 const getDepartmentName = ({ department }) => department?.name || '';
@@ -76,11 +57,7 @@
     const COLUMNS = useMemo(
       () => [
         { key: 'name', title: 'Name' },
-<<<<<<< HEAD
-        { key: 'type', title: 'Type', accessor: getTypeLabel },
-=======
         { key: 'type', title: 'Type', accessor: getAttachmentType },
->>>>>>> 68e19aee
         { key: 'documentUploadedAt', title: 'Upload', accessor: getUploadedDate },
         { key: 'documentOwner', title: 'Owner' },
         {
