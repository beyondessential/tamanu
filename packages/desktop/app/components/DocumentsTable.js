import React, { useMemo } from 'react';
import styled from 'styled-components';
import { extension } from 'mime-types';

import GetAppIcon from '@material-ui/icons/GetApp';
import { IconButton } from '@material-ui/core';

import { DataFetchingTable } from './Table';
import { DateDisplay } from './DateDisplay';
<<<<<<< HEAD
import { DeleteButton, Button } from './Button';
import { ConfirmModal } from './ConfirmModal';
import { useApi } from '../api';
import { notify, notifySuccess, notifyError } from '../utils';
import { DocumentPreviewModal } from './DocumentPreview';

const DOCUMENT_ACTIONS = {
  DELETE: 'delete',
  VIEW: 'view',
};
=======
import { Button } from './Button';
>>>>>>> 79a5ae89

const ActionsContainer = styled.div`
  display: flex;
`;

const Action = styled(Button)`
  margin-right: 0.5rem;
  height: auto;
`;

const StyledIconButton = styled(IconButton)`
  border: 1px solid;
  border-color: ${props => props.theme.palette.primary.main};
  color: ${props => props.theme.palette.primary.main};
  border-radius: 3px;
  padding-left: 10px;
  padding-right: 10px;
`;

const ActionButtons = React.memo(({ row, onDownload, onClickView }) => (
  <ActionsContainer>
    <Action variant="outlined" size="small" onClick={() => onClickView(row)} key="view">
      View
    </Action>
    <StyledIconButton color="primary" onClick={() => onDownload(row)} key="download">
      <GetAppIcon fontSize="small" />
    </StyledIconButton>
  </ActionsContainer>
));

const getAttachmentType = ({ type }) => {
  // Note that this may not be the actual extension of the file uploaded.
  // Instead, its the default extension for the mime-type of the file uploaded.
  // i.e. a file which originally had '.jpg' extension may be listed as a JPEG
  const fileExtension = extension(type);
  if (typeof fileExtension === 'string') return fileExtension.toUpperCase();
  return 'Unknown';
};

const getUploadedDate = ({ documentUploadedAt }) =>
  documentUploadedAt ? <DateDisplay date={documentUploadedAt} /> : '';
const getDepartmentName = ({ department }) => department?.name || '';

export const DocumentsTable = React.memo(
<<<<<<< HEAD
  ({ endpoint, searchParameters, refreshCount, canInvokeDocumentAction, elevated }) => {
    const api = useApi();

    // Confirm delete modal will be open/close if it has a document ID
    const [selectedDocument, setSelectedDocument] = useState(null);
    const [documentAction, setDocumentAction] = useState(null);
    const onClose = useCallback(() => {
      setSelectedDocument(null);
      setDocumentAction(null);
    }, []);

    // Deletes selected document on confirmation (TBD)
    const onConfirmDelete = useCallback(() => {
      // Only perform deletion if there is internet connection
      if (canInvokeDocumentAction()) {
        console.log('Delete document TBD', selectedDocument); // eslint-disable-line no-console
      }

      // Close modal either way
      onClose();
    }, [selectedDocument, onClose, canInvokeDocumentAction]);

    // Callbacks invoked inside getActions
    const onClickDelete = useCallback(row => {
      setSelectedDocument(row);
      setDocumentAction(DOCUMENT_ACTIONS.DELETE);
    }, []);
    const onClickView = useCallback(row => {
      setSelectedDocument(row);
      setDocumentAction(DOCUMENT_ACTIONS.VIEW);
    }, []);
    const onDownload = useCallback(
      async row => {
        /*
        // Modal error will be set and shouldn't continue download
        if (!canInvokeDocumentAction()) {
          return;
        }

        // Suggest a filename that matches the document name
        const path = await showSaveDialog({ defaultPath: row.name });
        if (path.canceled) return;

        // If the extension is unknown, save it without extension
        const fileExtension = extension(row.type);
        const fullFilePath = fileExtension ? `${path.filePath}.${fileExtension}` : path.filePath;

        try {
          // Give feedback to user that download is starting
          notify('Your download has started, please wait.', { type: 'info' });

          // Download attachment (*currently the API only supports base64 responses)
          const { data } = await api.get(`attachment/${row.attachmentId}`, { base64: true });

          // Create file and open it
          await asyncFs.writeFile(fullFilePath, data, { encoding: 'base64' });
          notifySuccess(`Successfully downloaded file at: ${fullFilePath}`);
          openPath(fullFilePath);
        } catch (error) {
          notifyError(error.message);
        }
        */ // TODO(web)
      },
      [api, canInvokeDocumentAction],
    );

=======
  ({ endpoint, searchParameters, refreshCount, onDownload, openDocumentPreview }) => {
>>>>>>> 79a5ae89
    // Define columns inside component to pass callbacks to getActions
    const COLUMNS = useMemo(
      () => [
        { key: 'name', title: 'Name' },
        { key: 'type', title: 'Type', accessor: getAttachmentType },
        { key: 'documentUploadedAt', title: 'Upload', accessor: getUploadedDate },
        { key: 'documentOwner', title: 'Owner' },
        {
          key: 'department.name',
          title: 'Department',
          accessor: getDepartmentName,
          sortable: false,
        },
        { key: 'note', title: 'Comments', sortable: false },
        {
          key: 'actions',
          title: 'Actions',
          accessor: row => (
            <ActionButtons row={row} onDownload={onDownload} onClickView={openDocumentPreview} />
          ),
          dontCallRowInput: true,
          sortable: false,
        },
      ],
      [onDownload, openDocumentPreview],
    );

    return (
      <DataFetchingTable
        endpoint={endpoint}
        columns={COLUMNS}
        noDataMessage="No documents found"
        fetchOptions={searchParameters}
        refreshCount={refreshCount}
        allowExport={false}
        elevated={false}
      />
    );
  },
);<|MERGE_RESOLUTION|>--- conflicted
+++ resolved
@@ -7,20 +7,7 @@
 
 import { DataFetchingTable } from './Table';
 import { DateDisplay } from './DateDisplay';
-<<<<<<< HEAD
-import { DeleteButton, Button } from './Button';
-import { ConfirmModal } from './ConfirmModal';
-import { useApi } from '../api';
-import { notify, notifySuccess, notifyError } from '../utils';
-import { DocumentPreviewModal } from './DocumentPreview';
-
-const DOCUMENT_ACTIONS = {
-  DELETE: 'delete',
-  VIEW: 'view',
-};
-=======
 import { Button } from './Button';
->>>>>>> 79a5ae89
 
 const ActionsContainer = styled.div`
   display: flex;
@@ -65,76 +52,7 @@
 const getDepartmentName = ({ department }) => department?.name || '';
 
 export const DocumentsTable = React.memo(
-<<<<<<< HEAD
-  ({ endpoint, searchParameters, refreshCount, canInvokeDocumentAction, elevated }) => {
-    const api = useApi();
-
-    // Confirm delete modal will be open/close if it has a document ID
-    const [selectedDocument, setSelectedDocument] = useState(null);
-    const [documentAction, setDocumentAction] = useState(null);
-    const onClose = useCallback(() => {
-      setSelectedDocument(null);
-      setDocumentAction(null);
-    }, []);
-
-    // Deletes selected document on confirmation (TBD)
-    const onConfirmDelete = useCallback(() => {
-      // Only perform deletion if there is internet connection
-      if (canInvokeDocumentAction()) {
-        console.log('Delete document TBD', selectedDocument); // eslint-disable-line no-console
-      }
-
-      // Close modal either way
-      onClose();
-    }, [selectedDocument, onClose, canInvokeDocumentAction]);
-
-    // Callbacks invoked inside getActions
-    const onClickDelete = useCallback(row => {
-      setSelectedDocument(row);
-      setDocumentAction(DOCUMENT_ACTIONS.DELETE);
-    }, []);
-    const onClickView = useCallback(row => {
-      setSelectedDocument(row);
-      setDocumentAction(DOCUMENT_ACTIONS.VIEW);
-    }, []);
-    const onDownload = useCallback(
-      async row => {
-        /*
-        // Modal error will be set and shouldn't continue download
-        if (!canInvokeDocumentAction()) {
-          return;
-        }
-
-        // Suggest a filename that matches the document name
-        const path = await showSaveDialog({ defaultPath: row.name });
-        if (path.canceled) return;
-
-        // If the extension is unknown, save it without extension
-        const fileExtension = extension(row.type);
-        const fullFilePath = fileExtension ? `${path.filePath}.${fileExtension}` : path.filePath;
-
-        try {
-          // Give feedback to user that download is starting
-          notify('Your download has started, please wait.', { type: 'info' });
-
-          // Download attachment (*currently the API only supports base64 responses)
-          const { data } = await api.get(`attachment/${row.attachmentId}`, { base64: true });
-
-          // Create file and open it
-          await asyncFs.writeFile(fullFilePath, data, { encoding: 'base64' });
-          notifySuccess(`Successfully downloaded file at: ${fullFilePath}`);
-          openPath(fullFilePath);
-        } catch (error) {
-          notifyError(error.message);
-        }
-        */ // TODO(web)
-      },
-      [api, canInvokeDocumentAction],
-    );
-
-=======
   ({ endpoint, searchParameters, refreshCount, onDownload, openDocumentPreview }) => {
->>>>>>> 79a5ae89
     // Define columns inside component to pass callbacks to getActions
     const COLUMNS = useMemo(
       () => [
