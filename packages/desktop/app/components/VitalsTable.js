import React, { useState } from 'react';
import styled from 'styled-components';
<<<<<<< HEAD
import { PROGRAM_DATA_ELEMENT_TYPES } from '@tamanu/shared/constants';
import { VITALS_DATA_ELEMENT_IDS } from '@tamanu/shared/constants/surveys';
import { Box, IconButton as IconButtonComponent } from '@material-ui/core';
=======
import { useSelector } from 'react-redux';
>>>>>>> c2e97219
import { Table } from './Table';
import { useEncounter } from '../contexts/Encounter';
import { Colors } from '../constants';
import { RangeValidatedCell, DateHeadCell, RangeTooltipCell } from './FormattedTableCell';
import { useVitals } from '../api/queries/useVitals';
import { formatShortest, formatTimeWithSeconds } from './DateDisplay';
<<<<<<< HEAD
import { EditVitalCellModal } from './EditVitalCellModal';
import { VitalVectorIcon } from './Icons/VitalVectorIcon';
import { useVitalChartData } from '../contexts/VitalChartData';
import { useLocalisation } from '../contexts/Localisation';
=======
import { getNormalRangeByAge } from '../utils';
>>>>>>> c2e97219

const StyledTable = styled(Table)`
  overflow-x: auto;
  overflow-y: hidden;
  table {
    position: relative;
    thead tr th:first-child,
    tbody tr td:first-child {
      left: 0;
      position: sticky;
      z-index: 1;
      border-right: 2px solid ${Colors.outline};
    }
    thead tr th:first-child {
      background: ${Colors.background};
      width: 160px;
      min-width: 160px;
    }
    tbody tr td:first-child {
      background: ${Colors.white};
    }
    tfoot tr td button {
      position: sticky;
      left: 16px;
    }
  }
`;

const IconButton = styled(IconButtonComponent)`
  padding: 9px 5px;
`;

const MeasureCell = React.memo(({ value, data }) => {
  const {
    setChartKeys,
    setModalTitle,
    setVitalChartModalOpen,
    visualisationConfigs,
  } = useVitalChartData();
  const visualisationConfig = visualisationConfigs.find(({ key }) => key === data.dataElementId);
  const { hasVitalChart = false } = visualisationConfig || {};

  return (
    <>
      <Box flexDirection="row" display="flex" alignItems="center" justifyContent="space-between">
        {value}
        {hasVitalChart && (
          <IconButton
            size="small"
            onClick={() => {
              setChartKeys([visualisationConfig.key]);
              setModalTitle(value);
              setVitalChartModalOpen(true);
            }}
          >
            <VitalVectorIcon />
          </IconButton>
        )}
      </Box>
    </>
  );
});

const TitleCell = React.memo(({ value }) => {
  const {
    setChartKeys,
    setModalTitle,
    setVitalChartModalOpen,
    visualisationConfigs,
  } = useVitalChartData();
  const allChartKeys = visualisationConfigs
    .filter(({ hasVitalChart, key }) => hasVitalChart && key !== VITALS_DATA_ELEMENT_IDS.sbp) // Only show one blood pressure chart on multi vital charts
    .map(({ key }) => key);

  return (
    <>
      <Box flexDirection="row" display="flex" alignItems="center" justifyContent="space-between">
        {value}
        {allChartKeys.length > 0 && (
          <IconButton
            size="small"
            onClick={() => {
              setChartKeys(allChartKeys);
              setModalTitle('Vitals');
              setVitalChartModalOpen(true);
            }}
          >
            <VitalVectorIcon />
          </IconButton>
        )}
      </Box>
    </>
  );
});

export const VitalsTable = React.memo(() => {
  const patient = useSelector(state => state.patient);
  const { encounter } = useEncounter();
  const { data, recordedDates, error, isLoading } = useVitals(encounter.id);
  const [openEditModal, setOpenEditModal] = useState(false);
  const [selectedCell, setSelectedCell] = useState(null);
  const { getLocalisation } = useLocalisation();
  const isVitalEditEnabled = getLocalisation('features.enableVitalEdit');
  const showFooterLegend = data.some(entry =>
    recordedDates.some(date => entry[date].historyLogs.length > 1),
  );

  // create a column for each reading
  const columns = [
    {
      key: 'measure',
      title: 'Measure',
      sortable: false,
      accessor: ({ value, config, validationCriteria }) => (
        <RangeTooltipCell
          value={value}
          config={config}
          validationCriteria={{ normalRange: getNormalRangeByAge(validationCriteria, patient) }}
        />
      ),
      CellComponent: MeasureCell,
      TitleCellComponent: TitleCell,
    },
    ...recordedDates
      .sort((a, b) => b.localeCompare(a))
      .map(date => ({
        title: <DateHeadCell value={date} />,
        sortable: false,
        key: date,
        accessor: cells => {
          const { value, config, validationCriteria, historyLogs, component } = cells[date];
          const isCalculatedQuestion =
            component.dataElement.type === PROGRAM_DATA_ELEMENT_TYPES.CALCULATED;
          const handleCellClick = () => {
            setOpenEditModal(true);
            setSelectedCell(cells[date]);
          };
          const shouldBeClickable = isVitalEditEnabled && isCalculatedQuestion === false;
          return (
            <RangeValidatedCell
              value={value}
              config={config}
<<<<<<< HEAD
              validationCriteria={validationCriteria}
              isEdited={historyLogs.length > 1}
              onClick={shouldBeClickable ? handleCellClick : null}
=======
              validationCriteria={{ normalRange: getNormalRangeByAge(validationCriteria, patient) }}
>>>>>>> c2e97219
            />
          );
        },
        exportOverrides: {
          title: `${formatShortest(date)} ${formatTimeWithSeconds(date)}`,
        },
      })),
  ];

  return (
<<<<<<< HEAD
    <>
      <EditVitalCellModal
        open={openEditModal}
        dataPoint={selectedCell}
        onClose={() => {
          setOpenEditModal(false);
        }}
      />
      <StyledTable
        columns={columns}
        data={data}
        elevated={false}
        isLoading={isLoading}
        errorMessage={error?.message}
      />
      {showFooterLegend && (
        <Box textAlign="end" marginTop="8px" fontSize="9px" color={Colors.softText}>
          *Changed entry
        </Box>
      )}
    </>
=======
    <StyledTable
      columns={columns}
      data={data}
      elevated={false}
      isLoading={isLoading}
      errorMessage={error?.message}
      count={data.length}
      allowExport
    />
>>>>>>> c2e97219
  );
});<|MERGE_RESOLUTION|>--- conflicted
+++ resolved
@@ -1,26 +1,20 @@
 import React, { useState } from 'react';
 import styled from 'styled-components';
-<<<<<<< HEAD
 import { PROGRAM_DATA_ELEMENT_TYPES } from '@tamanu/shared/constants';
 import { VITALS_DATA_ELEMENT_IDS } from '@tamanu/shared/constants/surveys';
 import { Box, IconButton as IconButtonComponent } from '@material-ui/core';
-=======
 import { useSelector } from 'react-redux';
->>>>>>> c2e97219
 import { Table } from './Table';
 import { useEncounter } from '../contexts/Encounter';
 import { Colors } from '../constants';
 import { RangeValidatedCell, DateHeadCell, RangeTooltipCell } from './FormattedTableCell';
 import { useVitals } from '../api/queries/useVitals';
 import { formatShortest, formatTimeWithSeconds } from './DateDisplay';
-<<<<<<< HEAD
 import { EditVitalCellModal } from './EditVitalCellModal';
 import { VitalVectorIcon } from './Icons/VitalVectorIcon';
 import { useVitalChartData } from '../contexts/VitalChartData';
 import { useLocalisation } from '../contexts/Localisation';
-=======
 import { getNormalRangeByAge } from '../utils';
->>>>>>> c2e97219
 
 const StyledTable = styled(Table)`
   overflow-x: auto;
@@ -163,13 +157,9 @@
             <RangeValidatedCell
               value={value}
               config={config}
-<<<<<<< HEAD
-              validationCriteria={validationCriteria}
+              validationCriteria={{ normalRange: getNormalRangeByAge(validationCriteria, patient) }}
               isEdited={historyLogs.length > 1}
               onClick={shouldBeClickable ? handleCellClick : null}
-=======
-              validationCriteria={{ normalRange: getNormalRangeByAge(validationCriteria, patient) }}
->>>>>>> c2e97219
             />
           );
         },
@@ -180,7 +170,6 @@
   ];
 
   return (
-<<<<<<< HEAD
     <>
       <EditVitalCellModal
         open={openEditModal}
@@ -195,6 +184,8 @@
         elevated={false}
         isLoading={isLoading}
         errorMessage={error?.message}
+        count={data.length}
+        allowExport
       />
       {showFooterLegend && (
         <Box textAlign="end" marginTop="8px" fontSize="9px" color={Colors.softText}>
@@ -202,16 +193,5 @@
         </Box>
       )}
     </>
-=======
-    <StyledTable
-      columns={columns}
-      data={data}
-      elevated={false}
-      isLoading={isLoading}
-      errorMessage={error?.message}
-      count={data.length}
-      allowExport
-    />
->>>>>>> c2e97219
   );
 });