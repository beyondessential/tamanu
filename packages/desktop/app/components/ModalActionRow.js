import React from 'react';
import styled from 'styled-components';
import { MODAL_PADDING_LEFT_AND_RIGHT, FullWidthRow } from './Modal';
import { Colors } from '../constants';
import { ButtonRow, ConfirmCancelRow } from './ButtonRow';

// TODO this is a little weird - might be better to refactor ConfirmCancelRow to allow replacing
// the ButtonRow component it uses with a differently styled one
const makeModalRow = (Component, includeLeftPadding = true) => {
  const Row = styled(Component)`
    border-top: 1px solid ${Colors.outline};
    padding: 30px ${MODAL_PADDING_LEFT_AND_RIGHT}px 0
      ${includeLeftPadding ? MODAL_PADDING_LEFT_AND_RIGHT : 0}px;
    grid-column: 1 / -1;
    display: flex;
    justify-content: flex-end;
  `;

<<<<<<< HEAD
export const ModalActionRow = props => (
  <FullWidthRow>
    <ActionRow {...props} />
  </FullWidthRow>
);

export const StyledButtonRow = styled(ButtonRow)`
  border-top: 1px solid ${Colors.outline};
  padding: 30px ${MODAL_PADDING_LEFT_AND_RIGHT}px 0 ${MODAL_PADDING_LEFT_AND_RIGHT}px;
  grid-column: 1 / -1;
  display: flex;
  justify-content: flex-end;
`;

export const ModalButtonRow = ({ children, ...props }) => (
  <FullWidthRow>
    <StyledButtonRow {...props}>{children}</StyledButtonRow>
  </FullWidthRow>
);
=======
  return props => (
    <FullWidthRow>
      <Row {...props} />
    </FullWidthRow>
  );
};

export const ModalGenericButtonRow = makeModalRow(ButtonRow);

// this is the component for the "standard actions" at the bottom of a modal (ie confirm/cancel)
// anything deviating from this pattern should use ModalGenericButtonRow instead
export const ModalActionRow = makeModalRow(ConfirmCancelRow, false);
>>>>>>> 5a1983e0
<|MERGE_RESOLUTION|>--- conflicted
+++ resolved
@@ -16,27 +16,6 @@
     justify-content: flex-end;
   `;
 
-<<<<<<< HEAD
-export const ModalActionRow = props => (
-  <FullWidthRow>
-    <ActionRow {...props} />
-  </FullWidthRow>
-);
-
-export const StyledButtonRow = styled(ButtonRow)`
-  border-top: 1px solid ${Colors.outline};
-  padding: 30px ${MODAL_PADDING_LEFT_AND_RIGHT}px 0 ${MODAL_PADDING_LEFT_AND_RIGHT}px;
-  grid-column: 1 / -1;
-  display: flex;
-  justify-content: flex-end;
-`;
-
-export const ModalButtonRow = ({ children, ...props }) => (
-  <FullWidthRow>
-    <StyledButtonRow {...props}>{children}</StyledButtonRow>
-  </FullWidthRow>
-);
-=======
   return props => (
     <FullWidthRow>
       <Row {...props} />
@@ -48,5 +27,4 @@
 
 // this is the component for the "standard actions" at the bottom of a modal (ie confirm/cancel)
 // anything deviating from this pattern should use ModalGenericButtonRow instead
-export const ModalActionRow = makeModalRow(ConfirmCancelRow, false);
->>>>>>> 5a1983e0
+export const ModalActionRow = makeModalRow(ConfirmCancelRow, false);