--- conflicted
+++ resolved
@@ -19,13 +19,8 @@
 export const StatusTag = styled.div`
   position: relative;
   display: inline-block;
-<<<<<<< HEAD
-  background: ${p => (p.$background ? p.$background : DEFAULTS.background)};
-  color: ${p => (p.$color ? p.$color : DEFAULTS.color)};
-=======
   background: ${p => p.$background || DEFAULTS.background};
   color: ${p => p.$color || DEFAULTS.color};
->>>>>>> cd5dc4a8
   padding: 6px 13px;
   border-radius: 20px;
   font-weight: 400;
