--- conflicted
+++ resolved
@@ -1,11 +1,8 @@
 import React, { useState } from 'react';
 import { ButtonRow } from './ButtonRow';
 import { Button } from './Button';
-<<<<<<< HEAD
 import { TranslatedText } from './Translation/TranslatedText';
-=======
 import { Modal } from './Modal';
->>>>>>> 097c38b1
 
 export const PatientAlert = React.memo(({ alerts = [] }) => {
   const [alertVisible, setAlertVisible] = useState(true);
