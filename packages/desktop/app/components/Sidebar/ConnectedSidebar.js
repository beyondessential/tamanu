import { connect } from 'react-redux';
import { push } from 'connected-react-router';

import { checkAbility } from '../../utils/ability';
import { Sidebar } from './Sidebar';
<<<<<<< HEAD
import { FacilitySidebar } from './FacilitySidebar';
import { logout, getFacilityName, getCurrentUser } from '../../store/auth';
=======
import { logout } from '../../store/auth';
>>>>>>> 5692ffc6
import { getCurrentRoute } from '../../store/router';

const permissionCheck = (child, parent) => {
  const ability = { ...child.ability, ...parent.ability };
  if (!ability.subject || !ability.action) {
    return true;
  }
  return checkAbility(ability);
};

const mapDispatchToProps = dispatch => ({
  onPathChanged: newPath => dispatch(push(newPath)),
  onLogout: () => dispatch(logout()),
});

<<<<<<< HEAD
const getSidebarState = state => ({
  currentPath: getCurrentRoute(state),
  facilityName: getFacilityName(state),
  currentUser: getCurrentUser(state),
  permissionCheck,
  items: facilityItems,
});

export const ConnectedFacilitySidebar = connect(
  state => getSidebarState(state),
  mapDispatchToProps,
)(FacilitySidebar);

export const ConnectedSyncSidebar = connect(
  state => ({ ...getSidebarState(state), items: syncItems, permissionCheck }),
  mapDispatchToProps,
)(Sidebar);
=======
export const ConnectedSidebar = connect(state => {
  const currentPath = getCurrentRoute(state);
  return { currentPath, permissionCheck };
}, mapDispatchToProps)(Sidebar);
>>>>>>> 5692ffc6
<|MERGE_RESOLUTION|>--- conflicted
+++ resolved
@@ -3,12 +3,7 @@
 
 import { checkAbility } from '../../utils/ability';
 import { Sidebar } from './Sidebar';
-<<<<<<< HEAD
-import { FacilitySidebar } from './FacilitySidebar';
-import { logout, getFacilityName, getCurrentUser } from '../../store/auth';
-=======
 import { logout } from '../../store/auth';
->>>>>>> 5692ffc6
 import { getCurrentRoute } from '../../store/router';
 
 const permissionCheck = (child, parent) => {
@@ -24,27 +19,7 @@
   onLogout: () => dispatch(logout()),
 });
 
-<<<<<<< HEAD
-const getSidebarState = state => ({
-  currentPath: getCurrentRoute(state),
-  facilityName: getFacilityName(state),
-  currentUser: getCurrentUser(state),
-  permissionCheck,
-  items: facilityItems,
-});
-
-export const ConnectedFacilitySidebar = connect(
-  state => getSidebarState(state),
-  mapDispatchToProps,
-)(FacilitySidebar);
-
-export const ConnectedSyncSidebar = connect(
-  state => ({ ...getSidebarState(state), items: syncItems, permissionCheck }),
-  mapDispatchToProps,
-)(Sidebar);
-=======
 export const ConnectedSidebar = connect(state => {
   const currentPath = getCurrentRoute(state);
   return { currentPath, permissionCheck };
-}, mapDispatchToProps)(Sidebar);
->>>>>>> 5692ffc6
+}, mapDispatchToProps)(Sidebar);