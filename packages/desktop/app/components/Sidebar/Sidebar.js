--- conflicted
+++ resolved
@@ -6,10 +6,6 @@
 import { NavigateBefore, NavigateNext } from '@material-ui/icons';
 import { TamanuLogoWhite, TamanuLogoWhiteNoText } from '../TamanuLogo';
 import { Colors } from '../../constants';
-<<<<<<< HEAD
-import packagej from '../../../package.json';
-=======
->>>>>>> 43ca7130
 import { Translated } from '../Translated';
 import { HiddenSyncAvatar } from '../HiddenSyncAvatar';
 import { TopLevelSidebarItem } from './TopLevelSidebarItem';
@@ -244,25 +240,6 @@
           ),
         )}
       </List>
-<<<<<<< HEAD
-      <Footer>
-        <StyledDivider />
-        <Box display="flex" color="white">
-          <StyledAvatar>{initials}</StyledAvatar>
-          <Box flex={1}>
-            <UserName>{currentUser?.displayName}</UserName>
-            {facility?.name && <Facility>{facility.name}</Facility>}
-            <Box display="flex" justifyContent="space-between">
-              <Version>Version {packagej.version}</Version>
-              <LogoutButton
-                type="button"
-                onClick={onLogout}
-                id="logout"
-                data-test-id="siderbar-logout-item"
-              >
-                <Translated id="logout" />
-              </LogoutButton>
-=======
       <Footer $retracted={isRetracted}>
         <StyledDivider $invisible={isRetracted} />
         <FooterContent $retracted={isRetracted}>
@@ -287,7 +264,6 @@
                   <Translated id="logout" />
                 </LogoutButton>
               </Box>
->>>>>>> 43ca7130
             </Box>
           )}
         </FooterContent>
