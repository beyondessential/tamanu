import React, { useCallback, useState } from 'react';
import styled from 'styled-components';
import { useDispatch, useSelector } from 'react-redux';
import { push } from 'connected-react-router';
<<<<<<< HEAD
import { List, Divider, Box, Typography, Button } from '@material-ui/core';
import { TamanuLogoWhite } from '../TamanuLogo';
=======
import { List, Divider, Box, Typography, Button, IconButton } from '@material-ui/core';
import { NavigateBefore, NavigateNext } from '@material-ui/icons';
import { TamanuLogoWhite, TamanuLogoWhiteNoText } from '../TamanuLogo';
>>>>>>> f52156ee
import { Colors } from '../../constants';
import { Translated } from '../Translated';
import { HiddenSyncAvatar } from '../HiddenSyncAvatar';
import { TopLevelSidebarItem } from './TopLevelSidebarItem';
import { PrimarySidebarItem } from './PrimarySidebarItem';
import { SecondarySidebarItem } from './SecondarySidebarItem';
import { getCurrentRoute } from '../../store/router';
import { checkAbility } from '../../utils/ability';
import { useAuth } from '../../contexts/Auth';
import { useApi } from '../../api';

const Container = styled.div`
  display: flex;
  flex-direction: column;
  background: ${Colors.primaryDark};
  min-width: ${props => (props.$retracted ? '60px' : '260px')};
  max-width: ${props => (props.$retracted ? '86px' : '280px')};
  padding: 0 15px;
  box-shadow: 1px 0 4px rgba(0, 0, 0, 0.15);
  color: ${Colors.white};
  overflow: auto;
  height: 100vh;
  transition: ${props => props.theme.transitions.create(['min-width', 'max-width'])};

  i {
    color: ${Colors.white};
  }
`;

const HeaderContainer = styled.div`
  display: flex;
  flex-direction: row;
  align-items: center;
  justify-content: ${props => (props.$retracted ? 'center' : 'space-between')};
  height: 72px;
  padding: 16px 0 14px ${props => (props.$retracted ? '0' : '13px')};
`;

const RetractExtendButton = styled(IconButton)`
  padding: 8px;
  background-color: ${Colors.primaryDark};
`;

const RetractButton = styled(RetractExtendButton)``;

const ExtendButton = styled(RetractExtendButton)`
  position: fixed;
  z-index: 12;
  transform: translate(100%);
  &.MuiIconButton-root {
    &:hover {
      background-color: ${`${Colors.primaryDark}99`};
    }
  }
`;

const ExtendedLogo = styled(TamanuLogoWhite)``;

const RetractedLogo = styled(TamanuLogoWhiteNoText)``;

const Footer = styled.div`
  margin-top: auto;
  padding-bottom: 20px;
  padding-right: ${props => (props.$retracted ? '0' : '18px')};
`;

const FooterContent = styled.div`
  display: flex;
  color: white;
  height: 65px;
  align-items: center;
  justify-content: ${props => (props.$retracted ? 'center' : 'default')};
  transition: ${props => props.theme.transitions.create('justify-content')};
`;

const StyledDivider = styled(Divider)`
  background-color: ${props => (props.$invisible ? 'transparent' : 'rgba(255, 255, 255, 0.2)')};
  transition: ${props => props.theme.transitions.create('background-color')};
  margin-bottom: 14px;
  margin-left: 16px;
`;

const UserName = styled(Typography)`
  font-weight: 500;
  font-size: 14px;
  margin-bottom: 5px;
  line-height: 18px;
`;

const ConnectedTo = styled(Typography)`
  font-weight: 400;
  font-size: 11px;
  line-height: 15px;
`;

<<<<<<< HEAD
=======
const StyledHiddenSyncAvatar = styled(HiddenSyncAvatar)`
  margin-right: ${props => (props.$retracted ? '0' : '12px')};
  cursor: ${props => (props.$retracted ? 'pointer' : 'default')};
`;

>>>>>>> f52156ee
const Version = styled.div`
  font-size: 9px;
  line-height: 15px;
  font-weight: 400;
  margin-top: 6px;
  color: ${Colors.softText};
`;

const LogoutButton = styled(Button)`
  font-weight: 400;
  font-size: 11px;
  line-height: 15px;
  text-transform: none;
  text-decoration: underline;
  color: ${Colors.white};
`;

const getInitials = string =>
  string
    .match(/\b(\w)/g)
    .slice(0, 2)
    .join('');

const permissionCheck = (...items) => {
  const ability = { ...items.map(item => item.ability) };
  if (!ability.subject || !ability.action) {
    return true;
  }
  return checkAbility(ability);
};

// currentPath - the current route. eg. /programs/covid-19/patients
// menuItemPath - the configured routes that are displayed in the sidebar. eg /patients
const isHighlighted = (currentPath, menuItemPath, sectionIsOpen, isRetracted) => {
  // remove leading slashes to get a like for like comparison
  const sectionPath = currentPath.replace(/^\/|\/$/g, '').split('/')[0];
  const itemPath = menuItemPath.replace(/^\/|\/$/g, '');
  // If the section is open, the child menu item is highlighted and the top level menu item is not
  return sectionPath === itemPath && (!sectionIsOpen || isRetracted);
};

export const Sidebar = React.memo(({ items }) => {
  const [selectedParentItem, setSelectedParentItem] = useState('');
  const [isRetracted, setIsRetracted] = useState(false);
  const { appVersion } = useApi();
  const { facility, centralHost, currentUser, onLogout } = useAuth();
  const currentPath = useSelector(getCurrentRoute);
  const dispatch = useDispatch();

  const extendSidebar = () => setIsRetracted(false);

  const onPathChanged = newPath => dispatch(push(newPath));

  const clickedParentItem = ({ key }) => {
    if (isRetracted) {
      extendSidebar();
      setSelectedParentItem(key);
    } else if (selectedParentItem === key) {
      setSelectedParentItem('');
    } else {
      setSelectedParentItem(key);
    }
  };

  const handleRetractButtonClick = useCallback(() => setIsRetracted(true), []);

  const handleExtendButtonClick = useCallback(extendSidebar, []);

  const initials = getInitials(currentUser.displayName);

  return (
    <Container $retracted={isRetracted}>
      <HeaderContainer $retracted={isRetracted}>
        {isRetracted ? (
          <>
            <RetractedLogo height="31px" />
            <ExtendButton onClick={handleExtendButtonClick} color="secondary" size="medium">
              <NavigateNext />
            </ExtendButton>
          </>
        ) : (
          <>
            <ExtendedLogo height="31px" />
            <RetractButton onClick={handleRetractButtonClick} color="secondary" size="medium">
              <NavigateBefore />
            </RetractButton>
          </>
        )}
      </HeaderContainer>
      <List component="nav">
        {items.map(item =>
          item.children ? (
            <PrimarySidebarItem
              retracted={isRetracted}
              icon={item.icon}
              label={item.label}
              divider={item.divider}
              key={item.key}
              highlighted={isHighlighted(
                currentPath,
                item.path,
                selectedParentItem === item.key,
                isRetracted,
              )}
              selected={selectedParentItem === item.key}
              onClick={() => clickedParentItem(item)}
            >
              {!isRetracted &&
                item.children.map(child => (
                  <SecondarySidebarItem
                    key={child.path}
                    path={child.path}
                    isCurrent={currentPath.includes(child.path)}
                    color={child.color}
                    label={child.label}
                    disabled={!permissionCheck(child, item)}
                    onClick={() => onPathChanged(child.path)}
                  />
                ))}
            </PrimarySidebarItem>
          ) : (
            <TopLevelSidebarItem
              retracted={isRetracted}
              icon={item.icon}
              path={item.path}
              label={item.label}
              divider={item.divider}
              key={item.key}
              isCurrent={currentPath.includes(item.path)}
              disabled={!permissionCheck(item)}
              onClick={isRetracted ? extendSidebar : () => onPathChanged(item.path)}
            />
          ),
        )}
      </List>
<<<<<<< HEAD
      <Footer>
        <StyledDivider />
        <Box display="flex" color="white">
          <HiddenSyncAvatar>{initials}</HiddenSyncAvatar>
          <Box flex={1}>
            <UserName>{currentUser?.displayName}</UserName>
            <ConnectedTo>{facility?.name ? facility.name : centralHost}</ConnectedTo>
            <Box display="flex" justifyContent="space-between">
              <Version>Version {appVersion}</Version>
              <LogoutButton
                type="button"
                onClick={onLogout}
                id="logout"
                data-test-id="siderbar-logout-item"
              >
                <Translated id="logout" />
              </LogoutButton>
=======
      <Footer $retracted={isRetracted}>
        <StyledDivider $invisible={isRetracted} />
        <FooterContent $retracted={isRetracted}>
          <StyledHiddenSyncAvatar
            $retracted={isRetracted}
            onClick={isRetracted ? extendSidebar : undefined}
          >
            {initials}
          </StyledHiddenSyncAvatar>
          {!isRetracted && (
            <Box flex={1}>
              <UserName>{currentUser?.displayName}</UserName>
              <ConnectedTo>{facility?.name ? facility.name : centralHost}</ConnectedTo>
              <Box display="flex" justifyContent="space-between">
                <Version>Version {appVersion}</Version>
                <LogoutButton
                  type="button"
                  onClick={onLogout}
                  id="logout"
                  data-test-id="siderbar-logout-item"
                >
                  <Translated id="logout" />
                </LogoutButton>
              </Box>
>>>>>>> f52156ee
            </Box>
          )}
        </FooterContent>
      </Footer>
    </Container>
  );
});<|MERGE_RESOLUTION|>--- conflicted
+++ resolved
@@ -2,14 +2,9 @@
 import styled from 'styled-components';
 import { useDispatch, useSelector } from 'react-redux';
 import { push } from 'connected-react-router';
-<<<<<<< HEAD
-import { List, Divider, Box, Typography, Button } from '@material-ui/core';
-import { TamanuLogoWhite } from '../TamanuLogo';
-=======
 import { List, Divider, Box, Typography, Button, IconButton } from '@material-ui/core';
 import { NavigateBefore, NavigateNext } from '@material-ui/icons';
 import { TamanuLogoWhite, TamanuLogoWhiteNoText } from '../TamanuLogo';
->>>>>>> f52156ee
 import { Colors } from '../../constants';
 import { Translated } from '../Translated';
 import { HiddenSyncAvatar } from '../HiddenSyncAvatar';
@@ -105,14 +100,11 @@
   line-height: 15px;
 `;
 
-<<<<<<< HEAD
-=======
 const StyledHiddenSyncAvatar = styled(HiddenSyncAvatar)`
   margin-right: ${props => (props.$retracted ? '0' : '12px')};
   cursor: ${props => (props.$retracted ? 'pointer' : 'default')};
 `;
 
->>>>>>> f52156ee
 const Version = styled.div`
   font-size: 9px;
   line-height: 15px;
@@ -248,25 +240,6 @@
           ),
         )}
       </List>
-<<<<<<< HEAD
-      <Footer>
-        <StyledDivider />
-        <Box display="flex" color="white">
-          <HiddenSyncAvatar>{initials}</HiddenSyncAvatar>
-          <Box flex={1}>
-            <UserName>{currentUser?.displayName}</UserName>
-            <ConnectedTo>{facility?.name ? facility.name : centralHost}</ConnectedTo>
-            <Box display="flex" justifyContent="space-between">
-              <Version>Version {appVersion}</Version>
-              <LogoutButton
-                type="button"
-                onClick={onLogout}
-                id="logout"
-                data-test-id="siderbar-logout-item"
-              >
-                <Translated id="logout" />
-              </LogoutButton>
-=======
       <Footer $retracted={isRetracted}>
         <StyledDivider $invisible={isRetracted} />
         <FooterContent $retracted={isRetracted}>
@@ -291,7 +264,6 @@
                   <Translated id="logout" />
                 </LogoutButton>
               </Box>
->>>>>>> f52156ee
             </Box>
           )}
         </FooterContent>
