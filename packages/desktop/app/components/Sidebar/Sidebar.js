import React, { useCallback, useState } from 'react';
import styled from 'styled-components';
import { useDispatch, useSelector } from 'react-redux';
import { push } from 'connected-react-router';
import { List, Divider, Box, Typography, Button, IconButton } from '@material-ui/core';
import { NavigateBefore, NavigateNext, Launch } from '@material-ui/icons';

import { TamanuLogoWhite, TamanuLogoWhiteNoText } from '../TamanuLogo';
import { Colors } from '../../constants';
import { HiddenSyncAvatar } from '../HiddenSyncAvatar';
import { TopLevelSidebarItem } from './TopLevelSidebarItem';
import { PrimarySidebarItem } from './PrimarySidebarItem';
import { SecondarySidebarItem } from './SecondarySidebarItem';
import { getCurrentRoute } from '../../store/router';
import { checkAbility } from '../../utils/ability';
import { useAuth } from '../../contexts/Auth';
import { useApi } from '../../api';
<<<<<<< HEAD
import { TranslatedText } from '../Translation/TranslatedText';
=======
import { useLocalisation } from '../../contexts/Localisation';
>>>>>>> 097c38b1

const Container = styled.div`
  display: flex;
  flex-direction: column;
  background: ${Colors.primaryDark};
  min-width: ${props => (props.$retracted ? '60px' : '260px')};
  max-width: ${props => (props.$retracted ? '86px' : '280px')};
  padding: 0 15px;
  box-shadow: 1px 0 4px rgba(0, 0, 0, 0.15);
  color: ${Colors.white};
  overflow-y: auto;
  overflow-x: hidden;
  height: 100vh;
  transition: ${props => props.theme.transitions.create(['min-width', 'max-width'])};

  i {
    color: ${Colors.white};
  }
`;

const HeaderContainer = styled.div`
  display: flex;
  flex-direction: row;
  align-items: center;
  justify-content: ${props => (props.$retracted ? 'center' : 'space-between')};
  height: 72px;
  padding: 16px 0 14px ${props => (props.$retracted ? '0' : '13px')};
`;

const RetractExtendButton = styled(IconButton)`
  padding: 8px;
  background-color: ${Colors.primaryDark};

  &.MuiIconButton-root:hover {
    background-color: #4e5f71;
  }
`;

const RetractButton = styled(RetractExtendButton)``;

const ExtendButton = styled(RetractExtendButton)`
  position: fixed;
  z-index: 12;
  transform: translate(100%);
`;

const ExtendedLogo = styled(TamanuLogoWhite)``;

const RetractedLogo = styled(TamanuLogoWhiteNoText)``;

const Footer = styled.div`
  margin-top: auto;
  padding-bottom: 3px;
  padding-right: ${props => (props.$retracted ? '0' : '10px')};
`;

const UserInfo = styled.div`
  display: flex;
  color: white;
  min-height: 65px;
  align-items: center;
  justify-content: ${props => (props.$retracted ? 'center' : 'default')};
  transition: ${props => props.theme.transitions.create('justify-content')};
  margin-top: 5px;
  margin-bottom: 5px;
`;

const StyledUserInfoContent = styled(Box)`
  margin-top: 8px;
`;

const StyledDivider = styled(Divider)`
  background-color: ${props => (props.$invisible ? 'transparent' : 'rgba(255, 255, 255, 0.2)')};
  transition: ${props => props.theme.transitions.create('background-color')};
  margin-left: 5px;
`;

const UserName = styled(Typography)`
  font-weight: 500;
  font-size: 14px;
  line-height: 18px;
`;

const ConnectedTo = styled(Typography)`
  font-weight: 400;
  font-size: 11px;
  line-height: 15px;
`;

const StyledHiddenSyncAvatar = styled(HiddenSyncAvatar)`
  margin-right: ${props => (props.$retracted ? '0' : '12px')};
  cursor: ${props => (props.$retracted ? 'pointer' : 'default')};
`;

const Version = styled.div`
  font-size: 9px;
  line-height: 15px;
  font-weight: 400;
  margin-top: 6px;
  color: ${Colors.softText};
`;

const LogoutButton = styled(Button)`
  font-weight: 400;
  font-size: 11px;
  line-height: 15px;
  text-transform: none;
  text-decoration: underline;
  color: ${Colors.white};
  margin-top: 8px;
  margin-left: 10px;
  min-height: 0;
  min-width: 0;
  padding-left: 0;
  padding-right: 0;
`;

const SupportDesktopLink = styled.a`
  margin-top: 4px;
  font-weight: 400;
  font-size: 11px;
  line-height: 15px;
  text-decoration: underline;
  color: ${Colors.white};
  display: flex;
  align-items: center;
  justify-content: center;

  :hover {
    font-weight: bold;
  }
`;

const StyledMetadataBox = styled(Box)`
  margin-bottom: 5px;
`;

const getInitials = string =>
  string
    .match(/\b(\w)/g)
    .slice(0, 2)
    .join('');

const permissionCheck = (...items) => {
  const ability = { ...items.map(item => item.ability) };
  if (!ability.subject || !ability.action) {
    return true;
  }
  return checkAbility(ability);
};

// currentPath - the current route. eg. /programs/covid-19/patients
// menuItemPath - the configured routes that are displayed in the sidebar. eg /patients
const isHighlighted = (currentPath, menuItemPath, sectionIsOpen, isRetracted) => {
  // remove leading slashes to get a like for like comparison
  const sectionPath = currentPath.replace(/^\/|\/$/g, '').split('/')[0];
  const itemPath = menuItemPath.replace(/^\/|\/$/g, '');
  // If the section is open, the child menu item is highlighted and the top level menu item is not
  return sectionPath === itemPath && (!sectionIsOpen || isRetracted);
};

export const Sidebar = React.memo(({ items }) => {
  const [selectedParentItem, setSelectedParentItem] = useState('');
  const [isRetracted, setIsRetracted] = useState(false);
  const { appVersion } = useApi();
  const { facility, centralHost, currentUser, onLogout, currentRole } = useAuth();
  const currentPath = useSelector(getCurrentRoute);
  const dispatch = useDispatch();
  const { getLocalisation } = useLocalisation();

  const extendSidebar = () => setIsRetracted(false);

  const onPathChanged = newPath => dispatch(push(newPath));

  const clickedParentItem = ({ key }) => {
    if (isRetracted) {
      extendSidebar();
      setSelectedParentItem(key);
    } else if (selectedParentItem === key) {
      setSelectedParentItem('');
    } else {
      setSelectedParentItem(key);
    }
  };

  const handleRetractButtonClick = useCallback(() => setIsRetracted(true), []);

  const handleExtendButtonClick = useCallback(extendSidebar, []);

  const initials = getInitials(currentUser.displayName);
  const roleName = currentRole?.name ?? currentUser?.role;
  const supportUrl = getLocalisation('supportDeskUrl');

  return (
    <Container $retracted={isRetracted}>
      <HeaderContainer $retracted={isRetracted}>
        {isRetracted ? (
          <>
            <RetractedLogo height="31px" />
            <ExtendButton onClick={handleExtendButtonClick} color="secondary" size="medium">
              <NavigateNext />
            </ExtendButton>
          </>
        ) : (
          <>
            <ExtendedLogo height="31px" />
            <RetractButton onClick={handleRetractButtonClick} color="secondary" size="medium">
              <NavigateBefore />
            </RetractButton>
          </>
        )}
      </HeaderContainer>
      <List component="nav">
        {items.map(item =>
          item.children ? (
            <PrimarySidebarItem
              retracted={isRetracted}
              icon={item.icon}
              label={item.label}
              divider={item.divider}
              key={item.key}
              highlighted={isHighlighted(
                currentPath,
                item.path,
                selectedParentItem === item.key,
                isRetracted,
              )}
              selected={selectedParentItem === item.key}
              onClick={() => clickedParentItem(item)}
            >
              {!isRetracted &&
                item.children.map(child => (
                  <SecondarySidebarItem
                    key={child.path}
                    path={child.path}
                    isCurrent={currentPath.includes(child.path)}
                    color={child.color}
                    label={child.label}
                    disabled={!permissionCheck(child, item)}
                    onClick={() => onPathChanged(child.path)}
                  />
                ))}
            </PrimarySidebarItem>
          ) : (
            <TopLevelSidebarItem
              retracted={isRetracted}
              icon={item.icon}
              path={item.path}
              label={item.label}
              divider={item.divider}
              key={item.key}
              isCurrent={currentPath.includes(item.path)}
              disabled={!permissionCheck(item)}
              onClick={isRetracted ? extendSidebar : () => onPathChanged(item.path)}
            />
          ),
        )}
      </List>
      <Footer $retracted={isRetracted}>
        <StyledDivider $invisible={isRetracted} />
        <UserInfo $retracted={isRetracted}>
          <StyledHiddenSyncAvatar
            $retracted={isRetracted}
            onClick={isRetracted ? extendSidebar : undefined}
          >
            {initials}
          </StyledHiddenSyncAvatar>
          {!isRetracted && (
            <StyledUserInfoContent flex={1}>
              <UserName>{currentUser?.displayName}</UserName>
              <Box display="flex" justifyContent="space-between">
<<<<<<< HEAD
                <Version>
                  <TranslatedText stringId="general.meta.version" fallback="Version" /> {appVersion}
                </Version>
=======
                <ConnectedTo>
                  {roleName} <br /> {facility?.name ? facility.name : centralHost}
                </ConnectedTo>
>>>>>>> 097c38b1
                <LogoutButton
                  type="button"
                  onClick={onLogout}
                  id="logout"
                  data-test-id="siderbar-logout-item"
                >
                  <TranslatedText stringId="auth.action.logout" fallback="Log out" />
                </LogoutButton>
              </Box>
            </StyledUserInfoContent>
          )}
        </UserInfo>
        {!isRetracted && (
          <>
            <StyledDivider $invisible={isRetracted} />
            <StyledMetadataBox display="flex" justifyContent="space-between">
              <SupportDesktopLink href={supportUrl} target="_blank" rel="noreferrer">
                Support centre
                <Launch style={{ marginLeft: '5px', fontSize: '12px' }} />
              </SupportDesktopLink>
              <Version>Version {appVersion}</Version>
            </StyledMetadataBox>
          </>
        )}
      </Footer>
    </Container>
  );
});<|MERGE_RESOLUTION|>--- conflicted
+++ resolved
@@ -15,11 +15,8 @@
 import { checkAbility } from '../../utils/ability';
 import { useAuth } from '../../contexts/Auth';
 import { useApi } from '../../api';
-<<<<<<< HEAD
 import { TranslatedText } from '../Translation/TranslatedText';
-=======
 import { useLocalisation } from '../../contexts/Localisation';
->>>>>>> 097c38b1
 
 const Container = styled.div`
   display: flex;
@@ -291,15 +288,9 @@
             <StyledUserInfoContent flex={1}>
               <UserName>{currentUser?.displayName}</UserName>
               <Box display="flex" justifyContent="space-between">
-<<<<<<< HEAD
-                <Version>
-                  <TranslatedText stringId="general.meta.version" fallback="Version" /> {appVersion}
-                </Version>
-=======
                 <ConnectedTo>
                   {roleName} <br /> {facility?.name ? facility.name : centralHost}
                 </ConnectedTo>
->>>>>>> 097c38b1
                 <LogoutButton
                   type="button"
                   onClick={onLogout}
