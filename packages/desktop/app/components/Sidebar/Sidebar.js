--- conflicted
+++ resolved
@@ -25,14 +25,6 @@
   }
 `;
 
-<<<<<<< HEAD
-const SidebarMenuContainer = styled.div`
-  flex-grow: 1;
-  overflow: auto;
-  display: grid;
-  grid-template-rows: auto 1fr;
-`;
-
 const AdditionalInfo = styled.div`
   flex-grow: 0;
   display: flex;
@@ -40,14 +32,10 @@
   color: ${Colors.softText};
   margin: 0.7rem;
   font-size: 0.8rem;
-=======
+`;
+
 const Logo = styled(TamanuLogoWhite)`
   margin: 24px 0 10px 20px;
->>>>>>> 954e1c0e
-`;
-
-const List = styled(MuiList)`
-  padding-top: 0;
 `;
 
 export class Sidebar extends Component {
@@ -78,43 +66,6 @@
     const { selectedParentItem } = this.state;
     const { currentPath, items, onPathChanged, permissionCheck = () => true } = this.props;
     return (
-<<<<<<< HEAD
-      <SidebarContainer>
-        <SidebarMenuContainer>
-          <List component="nav">
-            {items.map(item => (
-              <PrimarySidebarItem
-                icon={item.icon}
-                label={item.label}
-                key={item.key}
-                selected={selectedParentItem === item.key}
-                onClick={() => this.clickedParentItem(item)}
-              >
-                {item.children.map(child => (
-                  <SecondarySidebarItem
-                    key={child.path}
-                    path={child.path}
-                    isCurrent={currentPath === child.path}
-                    icon={child.icon}
-                    label={child.label}
-                    disabled={!permissionCheck(child, item)}
-                    onClick={() => onPathChanged(child.path)}
-                  />
-                ))}
-              </PrimarySidebarItem>
-            ))}
-          </List>
-          <div>
-            <Divider />
-            <LogoutItem onClick={this.onLogout} />
-          </div>
-        </SidebarMenuContainer>
-        <AdditionalInfo>
-          <div>Version {version}</div>
-          <FacilityNameDisplay />
-        </AdditionalInfo>
-      </SidebarContainer>
-=======
       <Container>
         <Logo size="140px" />
         <MuiList component="nav">
@@ -144,12 +95,11 @@
           <Divider />
           <LogoutItem onClick={this.onLogout} />
         </div>
-        <VersionContainer>
-          Version
-          {version}
-        </VersionContainer>
+        <AdditionalInfo>
+          <div>Version {version}</div>
+          <FacilityNameDisplay />
+        </AdditionalInfo>
       </Container>
->>>>>>> 954e1c0e
     );
   }
 }