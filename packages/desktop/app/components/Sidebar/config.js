import {
  labsIcon,
  medicationIcon,
  patientIcon,
  programsIcon,
  radiologyIcon,
  scheduleIcon,
  vaccineIcon,
} from '../../constants/images';
import { Colors } from '../../constants';

export const FACILITY_MENU_ITEMS = [
  {
    key: 'patients',
    label: 'Patients',
    path: '/patients',
    icon: patientIcon,
    ability: { subject: 'patient' },
    children: [
      {
        label: 'All patients',
        color: Colors.blue,
        path: '/patients/all',
        ability: { action: 'read' },
      },
      {
        label: 'Inpatients',
        color: Colors.green,
        path: '/patients/inpatient',
        ability: { action: 'read' },
      },
      {
        label: 'Emergency patients',
        color: Colors.orange,
        path: '/patients/emergency',
        ability: { action: 'read' },
      },
      {
        label: 'Outpatients',
        color: '#F9BA5B',
        path: '/patients/outpatient',
        ability: { action: 'read' },
      },
    ],
  },
  {
    key: 'scheduling',
    label: 'Scheduling',
    path: '/appointments',
    icon: scheduleIcon,
    ability: { subject: 'appointment' },
    children: [
      {
        label: 'Upcoming appointments',
        path: '/appointments/all',
        ability: { action: 'read' },
      },
      {
        label: 'Appointments calendar',
        path: '/appointments/calendar',
        ability: { action: 'read' },
      },
      {
        label: 'New appointment',
        path: '/appointments/new',
        ability: { action: 'create' },
      },
    ],
  },
  {
    key: 'medication',
    label: 'Medication',
    path: '/medication-requests',
    icon: medicationIcon,
    ability: { subject: 'medication' },
    children: [
      {
        label: 'Requests',
        path: '/medication-requests/all',
        ability: { action: 'read' },
      },
    ],
  },
  {
    key: 'imaging',
    label: 'Imaging',
    path: '/imaging-requests',
    icon: radiologyIcon,
    ability: { subject: 'imaging' },
    children: [
      {
        label: 'Requests',
        path: '/imaging-requests/all',
        ability: { action: 'read' },
      },
    ],
  },
  {
    key: 'labs',
    label: 'Labs',
    path: '/lab-requests',
    icon: labsIcon,
    ability: { subject: 'lab' },
    children: [
      {
        label: 'Active requests',
        path: '/lab-requests/all',
        ability: { action: 'read' },
      },
    ],
  },
  {
    key: 'immunisations',
    label: 'Immunisation',
    path: '/immunisations',
    icon: vaccineIcon,
    ability: { action: 'read' },
    children: [
      {
        label: 'Immunisation register',
        path: `/immunisations/all`,
      },
    ],
  },
  {
    key: 'programs',
    label: 'Programs',
    path: '/programs',
    icon: programsIcon,
    ability: { action: 'read', subject: 'program' },
    children: [
      {
        label: 'Active COVID-19 patients',
        path: `/programs/active-covid-19-patients`,
      },
    ],
  },
  {
    key: 'facilityAdmin',
    label: 'Facility admin',
    path: '/facility-admin',
    ability: { action: 'read', subject: 'patient' },
    divider: true,
    children: [
      {
        label: 'Reports',
        path: `/facility-admin/reports`,
      },
      {
        label: 'Bed management',
        path: `/facility-admin/bed-management`,
      },
    ],
  },
];

export const SYNC_MENU_ITEMS = [
  {
    key: 'refdata',
    label: 'Reference data',
    path: '/admin/refdata',
  },
  {
    key: 'permissions',
    label: 'Permissions',
    path: '/admin/permissions',
    ability: { action: 'read', subject: 'userRole' },
  },
  {
    key: 'programs',
    label: 'Programs',
    path: '/admin/programs',
  },
  {
    key: 'patientMerge',
    label: 'Patient merge',
    path: '/admin/patientMerge',
  },
  {
<<<<<<< HEAD
    key: 'templates',
    label: 'Templates',
    path: '/admin/templates',
=======
    key: 'assets',
    label: 'Asset upload',
    path: '/admin/assets',
>>>>>>> b6bea783
  },
  {
    key: 'sync',
    label: 'Sync status',
    path: '/admin/sync',
  },
];<|MERGE_RESOLUTION|>--- conflicted
+++ resolved
@@ -177,15 +177,14 @@
     path: '/admin/patientMerge',
   },
   {
-<<<<<<< HEAD
     key: 'templates',
     label: 'Templates',
     path: '/admin/templates',
-=======
+  },
+  {
     key: 'assets',
     label: 'Asset upload',
     path: '/admin/assets',
->>>>>>> b6bea783
   },
   {
     key: 'sync',
