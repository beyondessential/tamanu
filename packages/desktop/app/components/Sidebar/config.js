import {
  labsIcon,
  medicationIcon,
  patientIcon,
  programsIcon,
  radiologyIcon,
  scheduleIcon,
  vaccineIcon,
} from '../../constants/images';
import { Colors } from '../../constants';

export const FACILITY_MENU_ITEMS = [
  {
    key: 'patients',
    label: 'Patients',
    path: '/patients',
    icon: patientIcon,
    ability: { subject: 'patient' },
    children: [
      {
        label: 'All patients',
        color: Colors.blue,
        path: '/patients/all',
        ability: { action: 'read' },
      },
      {
        label: 'Inpatients',
        color: Colors.green,
        path: '/patients/inpatient',
        ability: { action: 'read' },
      },
      {
        label: 'Emergency patients',
        color: Colors.orange,
        path: '/patients/emergency',
        ability: { action: 'read' },
      },
      {
        label: 'Outpatients',
        color: '#F9BA5B',
        path: '/patients/outpatient',
        ability: { action: 'read' },
      },
    ],
  },
  {
    key: 'scheduling',
    label: 'Scheduling',
    path: '/appointments',
    icon: scheduleIcon,
    ability: { subject: 'appointment' },
    children: [
      {
        label: 'Upcoming appointments',
        path: '/appointments/all',
        ability: { action: 'read' },
      },
      {
        label: 'Appointments calendar',
        path: '/appointments/calendar',
        ability: { action: 'read' },
      },
      {
        label: 'New appointment',
        path: '/appointments/new',
        ability: { action: 'create' },
      },
    ],
  },
  {
    key: 'medication',
    label: 'Medication',
    path: '/medication-requests',
    icon: medicationIcon,
    ability: { subject: 'medication' },
    children: [
      {
        label: 'Requests',
        path: '/medication-requests/all',
        ability: { action: 'read' },
      },
    ],
  },
  {
    key: 'imaging',
    label: 'Imaging',
    path: '/imaging-requests',
    icon: radiologyIcon,
    ability: { subject: 'imaging' },
    children: [
      {
        label: 'Active requests',
        path: '/imaging-requests/active',
        ability: { action: 'read' },
      },
      {
        label: 'Completed',
        path: '/imaging-requests/completed',
        ability: { action: 'read' },
      },
    ],
  },
  {
    key: 'labs',
    label: 'Labs',
    path: '/lab-requests',
    icon: labsIcon,
    ability: { subject: 'lab' },
    children: [
      {
        label: 'Active requests',
        path: '/lab-requests/all',
        ability: { action: 'read' },
      },
      {
        label: 'Published',
        path: '/lab-requests/published',
        ability: { action: 'read' },
      },
    ],
  },
  {
    key: 'immunisations',
    label: 'Immunisation',
    path: '/immunisations',
    icon: vaccineIcon,
    ability: { action: 'read' },
    children: [
      {
        label: 'Immunisation register',
        path: `/immunisations/all`,
      },
    ],
  },
  {
    key: 'programs',
    label: 'Programs',
    path: '/programs',
    icon: programsIcon,
    ability: { action: 'read', subject: 'program' },
    children: [
      {
        label: 'Active COVID-19 patients',
        path: `/programs/active-covid-19-patients`,
      },
    ],
  },
  {
    key: 'facilityAdmin',
    label: 'Facility admin',
    path: '/facility-admin',
    ability: { action: 'read', subject: 'patient' },
    divider: true,
    children: [
      {
        label: 'Reports',
        path: `/facility-admin/reports`,
      },
      {
        label: 'Bed management',
        path: `/facility-admin/bed-management`,
      },
    ],
  },
];

export const SYNC_MENU_ITEMS = [
  {
    key: 'referenceData',
    label: 'Reference data',
    path: '/admin/referenceData',
  },
  {
    key: 'permissions',
    label: 'Permissions',
    path: '/admin/permissions',
    ability: { action: 'read', subject: 'userRole' },
  },
  {
    key: 'programs',
    label: 'Programs',
    path: '/admin/programs',
  },
  {
    key: 'patientMerge',
    label: 'Patient merge',
    path: '/admin/patientMerge',
  },
  {
    key: 'templates',
    label: 'Templates',
    path: '/admin/templates',
  },
  {
    key: 'assets',
    label: 'Asset upload',
    path: '/admin/assets',
  },
  {
    key: 'sync',
    label: 'Sync status',
    path: '/admin/sync',
  },
  {
<<<<<<< HEAD
    key: 'settings',
    label: 'Settings',
    path: '/admin/settings',
    ability: { action: 'read', subject: 'settings' },
=======
    key: 'reports',
    label: 'Reports',
    path: '/admin/reports',
>>>>>>> a873b49e
  },
];<|MERGE_RESOLUTION|>--- conflicted
+++ resolved
@@ -202,15 +202,14 @@
     path: '/admin/sync',
   },
   {
-<<<<<<< HEAD
     key: 'settings',
     label: 'Settings',
     path: '/admin/settings',
     ability: { action: 'read', subject: 'settings' },
-=======
+  },
+  {
     key: 'reports',
     label: 'Reports',
     path: '/admin/reports',
->>>>>>> a873b49e
   },
 ];