--- conflicted
+++ resolved
@@ -94,8 +94,7 @@
   padding: 20px;
 `;
 
-<<<<<<< HEAD
-const RecordDeathSection = memo(({ patient }) => {
+const RecordDeathSection = memo(({ patient, readonly }) => {
   const [isModalOpen, setModalOpen] = useState(false);
   const openModal = useCallback(() => setModalOpen(true), [setModalOpen]);
   const closeModal = useCallback(() => setModalOpen(false), [setModalOpen]);
@@ -105,30 +104,21 @@
       <Button variant="contained" color="primary" disabled={patient.death} onClick={openModal}>
         Record death
       </Button>
-      <DeathModal open={isModalOpen} onClose={closeModal} patient={patient} />
+      <DeathModal disabled={readonly} open={isModalOpen} onClose={closeModal} patient={patient} />
     </React.Fragment>
   );
 });
 
-const InfoPaneLists = memo(({ patient }) => (
-  <ListsSection>
-    <OngoingConditionDisplay patient={patient} />
-    <AllergyDisplay patient={patient} />
-    <FamilyHistoryDisplay patient={patient} />
-    <PatientIssuesDisplay patient={patient} />
-    <ButtonRow>
-      <PatientStickerLabelPage patient={patient} />
-      <RecordDeathSection patient={patient} />
-    </ButtonRow>
-=======
 const InfoPaneLists = memo(props => (
   <ListsSection>
     <OngoingConditionDisplay {...props} />
     <AllergyDisplay {...props} />
     <FamilyHistoryDisplay {...props} />
     <PatientIssuesDisplay {...props} />
-    <PatientStickerLabelPage {...props} />
->>>>>>> 5e1a22d2
+    <ButtonRow>
+      <PatientStickerLabelPage {...props} />
+      <RecordDeathSection {...props} />
+    </ButtonRow>
   </ListsSection>
 ));
 
