--- conflicted
+++ resolved
@@ -74,11 +74,7 @@
   background: ${Colors.alert};
 
   :hover {
-<<<<<<< HEAD
-    background: rgba(247, 104, 83, 0.9);
-=======
     background: ${hexToRgba(Colors.alert, 0.08)};
->>>>>>> e98f0244
   }
 `;
 
