--- conflicted
+++ resolved
@@ -26,15 +26,12 @@
         dataToSubmit.givenBy = givenByCountry;
       }
 
-<<<<<<< HEAD
       if (dataToSubmit.givenElsewhere) {
         delete dataToSubmit.departmentId;
         delete dataToSubmit.locationGroupId;
         delete dataToSubmit.locationId;
       }
 
-=======
->>>>>>> ff48a661
       await api.post(`patient/${patientId}/administeredVaccine`, {
         ...dataToSubmit,
         patientId,
