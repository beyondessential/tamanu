import React, { useState, useCallback } from 'react';
import { useDispatch, useSelector } from 'react-redux';

import { VACCINE_RECORDING_TYPES } from '@tamanu/constants';

import { FormModal } from './FormModal';
import { VaccineForm } from '../forms/VaccineForm';
import { SegmentTabDisplay } from './SegmentTabDisplay';
import { useApi, useSuggester } from '../api';
import { reloadPatient } from '../store/patient';
import { getCurrentUser } from '../store/auth';

export const VaccineModal = ({ open, onClose, patientId }) => {
  const [currentTabKey, setCurrentTabKey] = useState(VACCINE_RECORDING_TYPES.GIVEN);

  const api = useApi();
  const countrySuggester = useSuggester('country');
  const dispatch = useDispatch();
  const currentUser = useSelector(getCurrentUser);

  const handleCreateVaccine = useCallback(
    async data => {
      const dataToSubmit = { ...data };
      if (currentTabKey === VACCINE_RECORDING_TYPES.GIVEN && data.givenElsewhere && data.givenBy) {
        const givenByCountry = (await countrySuggester.fetchCurrentOption(data.givenBy))?.label;
        dataToSubmit.givenBy = givenByCountry;
      }

      if (dataToSubmit.givenElsewhere) {
        delete dataToSubmit.departmentId;
        delete dataToSubmit.locationGroupId;
        delete dataToSubmit.locationId;
      }

      const body = {
        ...dataToSubmit,
        patientId,
        status: currentTabKey,
        recorderId: currentUser.id,
<<<<<<< HEAD
        circumstanceIds: JSON.parse(dataToSubmit?.circumstanceIds ?? null),
      });
=======
      };
      if (dataToSubmit.circumstanceIds) {
        body.circumstanceIds = JSON.parse(dataToSubmit.circumstanceIds);
      }

      await api.post(`patient/${patientId}/administeredVaccine`, body);
>>>>>>> 232988f9
      dispatch(reloadPatient(patientId));
    },
    [api, dispatch, patientId, currentUser.id, currentTabKey, countrySuggester],
  );

  const getScheduledVaccines = useCallback(
    async query => api.get(`patient/${patientId}/scheduledVaccines`, query),
    [api, patientId],
  );

  const TABS = [
    {
      label: 'Given',
      key: VACCINE_RECORDING_TYPES.GIVEN,
      render: () => (
        <VaccineForm
          onSubmit={handleCreateVaccine}
          onCancel={onClose}
          patientId={patientId}
          getScheduledVaccines={getScheduledVaccines}
          vaccineRecordingType={VACCINE_RECORDING_TYPES.GIVEN}
        />
      ),
    },
    {
      label: 'Not given',
      key: VACCINE_RECORDING_TYPES.NOT_GIVEN,
      render: () => (
        <VaccineForm
          onSubmit={handleCreateVaccine}
          onCancel={onClose}
          patientId={patientId}
          getScheduledVaccines={getScheduledVaccines}
          vaccineRecordingType={VACCINE_RECORDING_TYPES.NOT_GIVEN}
        />
      ),
    },
  ];

  return (
    <FormModal title="Record vaccine" open={open} onClose={onClose}>
      <SegmentTabDisplay tabs={TABS} currentTabKey={currentTabKey} onTabSelect={setCurrentTabKey} />
    </FormModal>
  );
};<|MERGE_RESOLUTION|>--- conflicted
+++ resolved
@@ -37,17 +37,12 @@
         patientId,
         status: currentTabKey,
         recorderId: currentUser.id,
-<<<<<<< HEAD
-        circumstanceIds: JSON.parse(dataToSubmit?.circumstanceIds ?? null),
-      });
-=======
       };
       if (dataToSubmit.circumstanceIds) {
         body.circumstanceIds = JSON.parse(dataToSubmit.circumstanceIds);
       }
 
       await api.post(`patient/${patientId}/administeredVaccine`, body);
->>>>>>> 232988f9
       dispatch(reloadPatient(patientId));
     },
     [api, dispatch, patientId, currentUser.id, currentTabKey, countrySuggester],
