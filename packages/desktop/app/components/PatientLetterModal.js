--- conflicted
+++ resolved
@@ -7,20 +7,7 @@
 export const PatientLetterModal = React.memo(
   ({ open, onClose, endpoint, refreshTable, patient, openDocumentPreview }) => {
     const onSubmit = useCallback(
-<<<<<<< HEAD
-      async ({ printRequested, ...data }) => {
-        const document = await api.post(`${endpoint}/createPatientLetter`, {
-          patientLetterData: {
-            ...data,
-            patient,
-          },
-          name: data.title,
-          clinicianId: data.clinicianId,
-        });
-
-=======
       documentToOpen => {
->>>>>>> ea2b4332
         refreshTable();
         onClose();
         if (documentToOpen) {
