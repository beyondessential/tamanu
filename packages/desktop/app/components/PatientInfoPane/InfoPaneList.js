import React, { memo, useState, useCallback } from 'react';
import styled from 'styled-components';
import { useQuery } from '@tanstack/react-query';
import AddCircleIcon from '@material-ui/icons/AddCircle';
import { Collapse, Button, Typography } from '@material-ui/core';
import { kebabCase } from 'lodash';
import { PATIENT_ISSUE_TYPES } from '@tamanu/constants';
import { Colors } from '../../constants';
import { FormModal } from '../FormModal';
import { PatientAlert } from '../PatientAlert';
import { InfoPaneAddEditForm } from './InfoPaneAddEditForm';
import { PANE_SECTION_IDS, PANE_SECTION_TITLES } from './paneSections';
import { useApi } from '../../api';
import { TranslatedText } from '../Translation/TranslatedText';

const TitleContainer = styled.div`
  color: ${Colors.primary};
  display: flex;
  flex-direction: row;
  justify-content: space-between;
  align-items: center;
  border-bottom: 1px solid #ebebeb;
  padding-bottom: 0.5rem;
`;

const TitleText = styled(Typography)`
  font-weight: 500;
  font-size: 14px;
  line-height: 18px;
`;

const AddButton = styled(Button)`
  text-transform: none;

  .MuiButton-label {
    font-weight: 400;
    font-size: 14px;
    line-height: 18px;
    letter-spacing: 0;
    color: ${Colors.primary};
  }

  .MuiSvgIcon-root {
    color: ${Colors.secondary};
  }
`;

const DataList = styled.ul`
  margin: 0.5rem 0;
  padding: 0;
`;

const ListItem = styled.li`
  display: block;
  margin: 6px 0;
  cursor: pointer;
  font-weight: 400;
  font-size: 14px;
  line-height: 18px;
`;

const shouldShowIssueInWarningModal = ({ type }) => type === PATIENT_ISSUE_TYPES.WARNING;

const getItems = (isIssuesPane, response) => {
  const items = response?.data || [];
  if (isIssuesPane === false) {
    return { items, warnings: null };
  }

  const warnings = items.filter(shouldShowIssueInWarningModal);
  const sortedIssues = [
    ...warnings,
    ...items.filter(issue => !shouldShowIssueInWarningModal(issue)),
  ];

  return { items: sortedIssues, warnings };
};

export const InfoPaneList = memo(
  ({
    patient,
    readonly,
    id,
    Form,
    endpoint,
    getEndpoint,
    getName = () => '???',
    behavior = 'collapse',
    itemTitle = '',
    CustomEditForm,
    getEditFormName = () => '???',
  }) => {
    const [addEditState, setAddEditState] = useState({ adding: false, editKey: null });
    const { adding, editKey } = addEditState;
    const api = useApi();
    const { data, error } = useQuery([`infoPaneListItem-${id}`, patient.id], () =>
      api.get(getEndpoint),
    );
    const isIssuesPane = id === PANE_SECTION_IDS.ISSUES;
    const { items, warnings } = getItems(isIssuesPane, data);
    const title = PANE_SECTION_TITLES[id];

    const handleAddButtonClick = useCallback(
      () => setAddEditState({ adding: !adding, editKey: null }),
      [adding],
    );
    const handleRowClick = useCallback(
      rowId => setAddEditState({ adding: false, editKey: rowId }),
      [],
    );
    const handleCloseForm = useCallback(
      () => setAddEditState({ adding: false, editKey: null }),
      [],
    );

    const Wrapper = props =>
      behavior === 'collapse' ? (
        <Collapse in={adding} {...props} />
      ) : (
        <FormModal
          width="md"
          title={itemTitle}
          open={adding}
          onClose={handleCloseForm}
          {...props}
        />
      );

    const addForm = (
      <Wrapper>
        <InfoPaneAddEditForm
          patient={patient}
          Form={Form}
          endpoint={endpoint}
          onClose={handleCloseForm}
          id={id}
          items={items}
        />
      </Wrapper>
    );

    const EditForm = CustomEditForm || InfoPaneAddEditForm;
    return (
      <>
        {isIssuesPane && <PatientAlert alerts={warnings} />}
        <TitleContainer data-test-id={`info-pane-${kebabCase(id)}`}>
          <TitleText>{title}</TitleText>
          {!readonly && (
            <AddButton
              onClick={handleAddButtonClick}
              endIcon={<AddCircleIcon />}
              data-test-class="add-button-section"
            >
              <TranslatedText stringId="general.action.add" fallback="Add" />
            </AddButton>
          )}
        </TitleContainer>
        <DataList>
          {error && error.message}
          {!error &&
            items.map(item => {
              const name = getName(item);
              if (behavior === 'collapse') {
                return (
                  <React.Fragment key={item.id}>
                    <Collapse in={editKey !== item.id}>
                      <ListItem onClick={() => handleRowClick(item.id)}>{name}</ListItem>
                    </Collapse>
                    <Collapse in={editKey === item.id}>
                      <EditForm
                        patient={patient}
                        Form={Form}
                        endpoint={endpoint}
                        item={item}
                        id={id}
                        onClose={handleCloseForm}
                        title={title}
                        items={items}
                      />
                    </Collapse>
                  </React.Fragment>
                );
              }

              return (
<<<<<<< HEAD
                <React.Fragment key={item.id}>
                  <ListItem onClick={() => handleRowClick(item.id)}>{name}</ListItem>
                  <Modal
=======
                <React.Fragment key={id}>
                  <ListItem onClick={() => handleRowClick(id)}>{name}</ListItem>
                  <FormModal
>>>>>>> 097c38b1
                    width="md"
                    title={getEditFormName(item)}
                    open={editKey === item.id}
                    onClose={handleCloseForm}
                  >
                    <EditForm
                      patient={patient}
                      Form={Form}
                      endpoint={endpoint}
                      item={item}
                      id={id}
                      onClose={handleCloseForm}
                      title={title}
                      items={items}
                    />
                  </FormModal>
                </React.Fragment>
              );
            })}
          {addForm}
        </DataList>
      </>
    );
  },
);<|MERGE_RESOLUTION|>--- conflicted
+++ resolved
@@ -183,15 +183,9 @@
               }
 
               return (
-<<<<<<< HEAD
                 <React.Fragment key={item.id}>
-                  <ListItem onClick={() => handleRowClick(item.id)}>{name}</ListItem>
-                  <Modal
-=======
-                <React.Fragment key={id}>
                   <ListItem onClick={() => handleRowClick(id)}>{name}</ListItem>
                   <FormModal
->>>>>>> 097c38b1
                     width="md"
                     title={getEditFormName(item)}
                     open={editKey === item.id}
