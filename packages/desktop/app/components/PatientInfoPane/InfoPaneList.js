--- conflicted
+++ resolved
@@ -1,4 +1,4 @@
-import React, { memo, useState, useCallback } from 'react';
+import React, { useState, useCallback } from 'react';
 import styled from 'styled-components';
 import { useQuery } from '@tanstack/react-query';
 import AddCircleIcon from '@material-ui/icons/AddCircle';
@@ -75,177 +75,103 @@
   return { items: sortedIssues, warnings };
 };
 
-export const InfoPaneList = memo(
-  ({
-    patient,
-    readonly,
-    title,
-    Form,
-    endpoint,
-    getEndpoint,
-    getName = () => '???',
-    behavior = 'collapse',
-    itemTitle = '',
-    CustomEditForm,
-    getEditFormName = () => '???',
-    ListItemComponent,
-  }) => {
-    const [addEditState, setAddEditState] = useState({ adding: false, editKey: null });
-    const { adding, editKey } = addEditState;
-    const api = useApi();
-    const { data, error } = useQuery([`infoPaneListItem-${title}`, patient.id], () =>
-      api.get(getEndpoint),
+export const InfoPaneList = ({
+  patient,
+  readonly,
+  title,
+  Form,
+  endpoint,
+  getEndpoint,
+  getName = () => '???',
+  behavior = 'collapse',
+  itemTitle = '',
+  CustomEditForm,
+  getEditFormName = () => '???',
+  ListItemComponent,
+}) => {
+  const [addEditState, setAddEditState] = useState({ adding: false, editKey: null });
+  const { adding, editKey } = addEditState;
+  const api = useApi();
+  const { data, error } = useQuery([`infoPaneListItem-${title}`, patient.id], () =>
+    api.get(getEndpoint),
+  );
+  const isIssuesPane = title === ISSUES_TITLE;
+  const { items, warnings } = getItems(isIssuesPane, data);
+
+  const handleAddButtonClick = useCallback(
+    () => setAddEditState({ adding: !adding, editKey: null }),
+    [adding],
+  );
+  const handleRowClick = useCallback(id => setAddEditState({ adding: false, editKey: id }), []);
+  const handleCloseForm = useCallback(() => setAddEditState({ adding: false, editKey: null }), []);
+
+  const Wrapper = props =>
+    behavior === 'collapse' ? (
+      <Collapse in={adding} {...props} />
+    ) : (
+      <Modal width="md" title={itemTitle} open={adding} onClose={handleCloseForm} {...props} />
     );
-    const isIssuesPane = title === ISSUES_TITLE;
-    const { items, warnings } = getItems(isIssuesPane, data);
-
-    const handleAddButtonClick = useCallback(
-      () => setAddEditState({ adding: !adding, editKey: null }),
-      [adding],
-    );
-    const handleRowClick = useCallback(id => setAddEditState({ adding: false, editKey: id }), []);
-    const handleCloseForm = useCallback(
-      () => setAddEditState({ adding: false, editKey: null }),
-      [],
-    );
-
-    const Wrapper = props =>
-      behavior === 'collapse' ? (
-        <Collapse in={adding} {...props} />
-      ) : (
-        <Modal width="md" title={itemTitle} open={adding} onClose={handleCloseForm} {...props} />
-      );
-
-    const addForm = (
-      <Wrapper>
-        <InfoPaneAddEditForm
-          patient={patient}
-          Form={Form}
-          endpoint={endpoint}
-          onClose={handleCloseForm}
-          title={title}
-          items={items}
-        />
-      </Wrapper>
-    );
-
-    const EditForm = CustomEditForm || InfoPaneAddEditForm;
-    const _items = [
-      {
-        id: '1',
-        name: 'Seasonal fever',
-        status: 'Removed',
-        clinicalStatus: 'Needs review',
-      },
-    ];
-    return (
-      <>
-        {isIssuesPane && <PatientAlert alerts={warnings} />}
-        <TitleContainer data-test-id={`info-pane-${kebabCase(title)}`}>
-          <TitleText>{title}</TitleText>
-          {!readonly && (
-            <AddButton
-              onClick={handleAddButtonClick}
-              endIcon={<AddCircleIcon />}
-              data-test-class="add-button-section"
-            >
-              Add
-            </AddButton>
-          )}
-        </TitleContainer>
-        <DataList>
-          {error && error.message}
-<<<<<<< HEAD
-          {!error &&
-            // {(ListItemComponent ? _items : items).map(item => {
-            items.map(item => {
-              const { id } = item;
-              const name = getName(item);
-              if (behavior === 'collapse') {
-                return (
-                  <React.Fragment key={id}>
-                    <Collapse in={editKey !== id}>
-                      {ListItemComponent ? (
-                        <ListItemComponent
-                          item={item}
-                          handleRowClick={handleRowClick}
-                          ListItem={ListItem}
-                          getName={getName}
-                        />
-                      ) : (
-                        <ListItem onClick={() => handleRowClick(id)}>{name}</ListItem>
-                      )}
-                    </Collapse>
-                    <Collapse in={editKey === id}>
-                      <EditForm
-                        patient={patient}
-                        Form={Form}
-                        endpoint={endpoint}
-                        item={item}
-                        onClose={handleCloseForm}
-                        title={title}
-                        items={items}
-                      />
-                    </Collapse>
-                  </React.Fragment>
-                );
-              }
-
-=======
-          {/* {!error && */}
-          {(ListItemComponent ? _items : items).map(item => {
-            // items.map(item => {
-            const { id } = item;
-            const name = getName(item);
-            if (behavior === 'collapse') {
->>>>>>> f1afaefc
-              return (
-                <React.Fragment key={id}>
-                  <Collapse in={editKey !== id}>
-                    {ListItemComponent ? (
-                      <ListItemComponent
-                        item={item}
-                        handleRowClick={handleRowClick}
-                        ListItem={ListItem}
-                        getName={getName}
-                      />
-                    ) : (
-                      <ListItem onClick={() => handleRowClick(id)}>{name}</ListItem>
-                    )}
-                  </Collapse>
-                  <Collapse in={editKey === id}>
-                    <EditForm
-                      patient={patient}
-                      Form={Form}
-                      endpoint={endpoint}
-                      item={item}
-                      onClose={handleCloseForm}
-                      title={title}
-                      items={items}
-                    />
-                  </Collapse>
-                </React.Fragment>
-              );
-            }
-
+
+  const addForm = (
+    <Wrapper>
+      <InfoPaneAddEditForm
+        patient={patient}
+        Form={Form}
+        endpoint={endpoint}
+        onClose={handleCloseForm}
+        title={title}
+        items={items}
+      />
+    </Wrapper>
+  );
+
+  const EditForm = CustomEditForm || InfoPaneAddEditForm;
+  const _items = [
+    {
+      id: '1',
+      name: 'Seasonal fever',
+      status: 'Removed',
+      clinicalStatus: 'Needs review',
+    },
+  ];
+  return (
+    <>
+      {isIssuesPane && <PatientAlert alerts={warnings} />}
+      <TitleContainer data-test-id={`info-pane-${kebabCase(title)}`}>
+        <TitleText>{title}</TitleText>
+        {!readonly && (
+          <AddButton
+            onClick={handleAddButtonClick}
+            endIcon={<AddCircleIcon />}
+            data-test-class="add-button-section"
+          >
+            Add
+          </AddButton>
+        )}
+      </TitleContainer>
+      <DataList>
+        {error && error.message}
+        {/* {!error && */}
+        {/* {(ListItemComponent ? _items : items).map(item => { */}
+        {items.map(item => {
+          const { id } = item;
+          const name = getName(item);
+          if (behavior === 'collapse') {
             return (
               <React.Fragment key={id}>
-                {ListItemComponent ? (
-                  <ListItemComponent
-                    item={item}
-                    handleRowClick={handleRowClick}
-                    ListItem={ListItem}
-                    getName={getName}
-                  />
-                ) : (
-                  <ListItem onClick={() => handleRowClick(id)}>{name}</ListItem>
-                )}
-                <Modal
-                  width="md"
-                  title={getEditFormName(item)}
-                  open={editKey === id}
-                  onClose={handleCloseForm}
-                >
+                <Collapse in={editKey !== id}>
+                  {ListItemComponent ? (
+                    <ListItemComponent
+                      item={item}
+                      handleRowClick={handleRowClick}
+                      ListItem={ListItem}
+                      getName={getName}
+                    />
+                  ) : (
+                    <ListItem onClick={() => handleRowClick(id)}>{name}</ListItem>
+                  )}
+                </Collapse>
+                <Collapse in={editKey === id}>
                   <EditForm
                     patient={patient}
                     Form={Form}
@@ -255,13 +181,44 @@
                     title={title}
                     items={items}
                   />
-                </Modal>
+                </Collapse>
               </React.Fragment>
             );
-          })}
-          {addForm}
-        </DataList>
-      </>
-    );
-  },
-);+          }
+
+          return (
+            <React.Fragment key={id}>
+              {ListItemComponent ? (
+                <ListItemComponent
+                  item={item}
+                  handleRowClick={handleRowClick}
+                  ListItem={ListItem}
+                  getName={getName}
+                />
+              ) : (
+                <ListItem onClick={() => handleRowClick(id)}>{name}</ListItem>
+              )}
+              <Modal
+                width="md"
+                title={getEditFormName(item)}
+                open={editKey === id}
+                onClose={handleCloseForm}
+              >
+                <EditForm
+                  patient={patient}
+                  Form={Form}
+                  endpoint={endpoint}
+                  item={item}
+                  onClose={handleCloseForm}
+                  title={title}
+                  items={items}
+                />
+              </Modal>
+            </React.Fragment>
+          );
+        })}
+        {addForm}
+      </DataList>
+    </>
+  );
+};