--- conflicted
+++ resolved
@@ -8,11 +8,7 @@
       <Alert severity="error">
         <AlertTitle>{title}</AlertTitle>
         {errorMessage}
-<<<<<<< HEAD
-        {error ? <pre>error.stack</pre> : ''}
-=======
         {error ? <pre>{error.stack}</pre> : ''}
->>>>>>> c176e47b
       </Alert>
     </Box>
   );
