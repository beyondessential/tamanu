<<<<<<< HEAD
import React, { memo } from 'react';

import styled from 'styled-components';
import MuiDialog from '@material-ui/core/Dialog';
import DialogTitle from '@material-ui/core/DialogTitle';
import DialogActions from '@material-ui/core/DialogActions';
import PrintIcon from '@material-ui/icons/Print';
import CloseIcon from '@material-ui/icons/Close';
import { Box, CircularProgress, IconButton, Typography } from '@material-ui/core';
import { Colors } from '../constants';
import { Button } from './Button';

export const MODAL_PADDING_TOP_AND_BOTTOM = 18;
export const MODAL_PADDING_LEFT_AND_RIGHT = 32;
export const MODAL_TRANSITION_DURATION = 300;

/*  To keep consistent use of styled-components,
    re-define dialog paper classes here instead of
    through withStyles(). The global classes for each rule
    can be found in the docs: https://material-ui.com/api/dialog/#css
*/
const Dialog = styled(MuiDialog)`
  .MuiDialog-paperWidthMd {
    max-width: 830px;
  }

  @media print {
    .MuiPaper-root {
      -webkit-print-color-adjust: exact;
    }

    .MuiDialogTitle-root,
    .MuiDialogActions-root {
      display: none;
    }
  }
`;

const ModalContent = styled.div`
  flex: 1 1 auto;
  padding: ${MODAL_PADDING_TOP_AND_BOTTOM}px
    ${props => (props.$overrideContentPadding ? 0 : MODAL_PADDING_LEFT_AND_RIGHT)}px;
`;

const ModalContainer = styled.div`
  background: ${props => props.$color};
  // Overflow in the modal content ensures that the modal header stays fixed
  overflow: auto;

  @media print {
    background: none;
  }
`;

export const FullWidthRow = styled.div`
  margin: 0 -${MODAL_PADDING_LEFT_AND_RIGHT}px;
  grid-column: 1 / -1;
`;

const ModalTitle = styled(DialogTitle)`
  padding: 14px 14px 14px 32px;
  border-bottom: 1px solid ${Colors.softOutline};

  h2 {
    display: flex;
    justify-content: space-between;

    svg {
      font-size: 2rem;
      cursor: pointer;
    }
  }
`;

const VerticalCenteredText = styled.span`
  display: flex;
  align-items: center;
  padding: 12px 0;
`;

const StyledButton = styled(Button)`
  margin-left: 8px;
`;

export const Modal = memo(
  ({
    title,
    children,
    actions,
    width = 'sm',
    classes,
    open = false,
    onClose,
    printable = false,
    onPrint = null,
    additionalActions,
    color = Colors.background,
    overrideContentPadding = false,
    cornerExitButton = true,
    ...props
  }) => {
    const handlePrint = () => {
      // If a custom print handler has been passed use that. For example for printing the contents
      // of an iframe. Otherwise use the default print page
      if (onPrint) {
        onPrint();
      } else {
        window.print();
      }
    };

    const onDialogClose = (event, reason) => {
      switch (reason) {
        case 'escapeKeyDown':
          // respect this
          onClose();
          break;
        case 'backdropClick':
          break; // do nothing
        default:
          break; // Shouldn't happen according to MuiDialog spec
      }
    };

    return (
      <Dialog
        fullWidth
        maxWidth={width}
        classes={classes}
        open={open}
        onClose={onDialogClose}
        transitionDuration={MODAL_TRANSITION_DURATION}
        {...props}
      >
        <ModalTitle>
          <VerticalCenteredText>{title}</VerticalCenteredText>
          <div>
            {additionalActions}
            {printable && (
              <StyledButton
                color="primary"
                variant="outlined"
                onClick={handlePrint}
                startIcon={<PrintIcon />}
                size="small"
              >
                Print
              </StyledButton>
            )}
            {cornerExitButton && (
              <IconButton onClick={onClose}>
                <CloseIcon />
              </IconButton>
            )}
          </div>
        </ModalTitle>
        <ModalContainer $color={color}>
          <ModalContent $overrideContentPadding={overrideContentPadding}>{children}</ModalContent>
          <DialogActions>{actions}</DialogActions>
        </ModalContainer>
      </Dialog>
    );
  },
);

const Loader = styled(Box)`
  padding: 40px 0;
  text-align: center;

  .MuiTypography-root {
    margin-top: 40px;
    font-weight: 500;
    font-size: 16px;
    line-height: 21px;
    color: ${props => props.theme.palette.text.secondary};
  }
`;

export const ModalLoader = ({ loadingText }) => (
  <Loader>
    <CircularProgress size="5rem" />
    {loadingText && <Typography>{loadingText}</Typography>}
  </Loader>
);
=======
import React, { memo, useState, useEffect } from 'react';
import { Alert, AlertTitle } from '@material-ui/lab';

import { BaseModal } from './BaseModal';
import { useFormSubmission } from '../contexts/FormSubmission';

export const Modal = memo(({ children, disableDevWarning, ...props }) => {
  const { hasFormSubmission } = useFormSubmission();
  const [showUsingFormWarning, setShowUsingFormWarning] = useState(false);

  useEffect(() => {
    const usingForm =
      process.env.NODE_ENV === 'development' && hasFormSubmission && !disableDevWarning;
    setShowUsingFormWarning(usingForm);
  }, [hasFormSubmission, disableDevWarning]);

  return (
    <BaseModal {...props}>
      {showUsingFormWarning && (
        <Alert severity="warning" onClose={() => setShowUsingFormWarning(false)}>
          <AlertTitle>
            DEV Warning: This generic Modal contains a Form. Please use Form Modal instead
          </AlertTitle>
        </Alert>
      )}
      {children}
    </BaseModal>
  );
});
>>>>>>> 79a5ae89
<|MERGE_RESOLUTION|>--- conflicted
+++ resolved
@@ -1,189 +1,3 @@
-<<<<<<< HEAD
-import React, { memo } from 'react';
-
-import styled from 'styled-components';
-import MuiDialog from '@material-ui/core/Dialog';
-import DialogTitle from '@material-ui/core/DialogTitle';
-import DialogActions from '@material-ui/core/DialogActions';
-import PrintIcon from '@material-ui/icons/Print';
-import CloseIcon from '@material-ui/icons/Close';
-import { Box, CircularProgress, IconButton, Typography } from '@material-ui/core';
-import { Colors } from '../constants';
-import { Button } from './Button';
-
-export const MODAL_PADDING_TOP_AND_BOTTOM = 18;
-export const MODAL_PADDING_LEFT_AND_RIGHT = 32;
-export const MODAL_TRANSITION_DURATION = 300;
-
-/*  To keep consistent use of styled-components,
-    re-define dialog paper classes here instead of
-    through withStyles(). The global classes for each rule
-    can be found in the docs: https://material-ui.com/api/dialog/#css
-*/
-const Dialog = styled(MuiDialog)`
-  .MuiDialog-paperWidthMd {
-    max-width: 830px;
-  }
-
-  @media print {
-    .MuiPaper-root {
-      -webkit-print-color-adjust: exact;
-    }
-
-    .MuiDialogTitle-root,
-    .MuiDialogActions-root {
-      display: none;
-    }
-  }
-`;
-
-const ModalContent = styled.div`
-  flex: 1 1 auto;
-  padding: ${MODAL_PADDING_TOP_AND_BOTTOM}px
-    ${props => (props.$overrideContentPadding ? 0 : MODAL_PADDING_LEFT_AND_RIGHT)}px;
-`;
-
-const ModalContainer = styled.div`
-  background: ${props => props.$color};
-  // Overflow in the modal content ensures that the modal header stays fixed
-  overflow: auto;
-
-  @media print {
-    background: none;
-  }
-`;
-
-export const FullWidthRow = styled.div`
-  margin: 0 -${MODAL_PADDING_LEFT_AND_RIGHT}px;
-  grid-column: 1 / -1;
-`;
-
-const ModalTitle = styled(DialogTitle)`
-  padding: 14px 14px 14px 32px;
-  border-bottom: 1px solid ${Colors.softOutline};
-
-  h2 {
-    display: flex;
-    justify-content: space-between;
-
-    svg {
-      font-size: 2rem;
-      cursor: pointer;
-    }
-  }
-`;
-
-const VerticalCenteredText = styled.span`
-  display: flex;
-  align-items: center;
-  padding: 12px 0;
-`;
-
-const StyledButton = styled(Button)`
-  margin-left: 8px;
-`;
-
-export const Modal = memo(
-  ({
-    title,
-    children,
-    actions,
-    width = 'sm',
-    classes,
-    open = false,
-    onClose,
-    printable = false,
-    onPrint = null,
-    additionalActions,
-    color = Colors.background,
-    overrideContentPadding = false,
-    cornerExitButton = true,
-    ...props
-  }) => {
-    const handlePrint = () => {
-      // If a custom print handler has been passed use that. For example for printing the contents
-      // of an iframe. Otherwise use the default print page
-      if (onPrint) {
-        onPrint();
-      } else {
-        window.print();
-      }
-    };
-
-    const onDialogClose = (event, reason) => {
-      switch (reason) {
-        case 'escapeKeyDown':
-          // respect this
-          onClose();
-          break;
-        case 'backdropClick':
-          break; // do nothing
-        default:
-          break; // Shouldn't happen according to MuiDialog spec
-      }
-    };
-
-    return (
-      <Dialog
-        fullWidth
-        maxWidth={width}
-        classes={classes}
-        open={open}
-        onClose={onDialogClose}
-        transitionDuration={MODAL_TRANSITION_DURATION}
-        {...props}
-      >
-        <ModalTitle>
-          <VerticalCenteredText>{title}</VerticalCenteredText>
-          <div>
-            {additionalActions}
-            {printable && (
-              <StyledButton
-                color="primary"
-                variant="outlined"
-                onClick={handlePrint}
-                startIcon={<PrintIcon />}
-                size="small"
-              >
-                Print
-              </StyledButton>
-            )}
-            {cornerExitButton && (
-              <IconButton onClick={onClose}>
-                <CloseIcon />
-              </IconButton>
-            )}
-          </div>
-        </ModalTitle>
-        <ModalContainer $color={color}>
-          <ModalContent $overrideContentPadding={overrideContentPadding}>{children}</ModalContent>
-          <DialogActions>{actions}</DialogActions>
-        </ModalContainer>
-      </Dialog>
-    );
-  },
-);
-
-const Loader = styled(Box)`
-  padding: 40px 0;
-  text-align: center;
-
-  .MuiTypography-root {
-    margin-top: 40px;
-    font-weight: 500;
-    font-size: 16px;
-    line-height: 21px;
-    color: ${props => props.theme.palette.text.secondary};
-  }
-`;
-
-export const ModalLoader = ({ loadingText }) => (
-  <Loader>
-    <CircularProgress size="5rem" />
-    {loadingText && <Typography>{loadingText}</Typography>}
-  </Loader>
-);
-=======
 import React, { memo, useState, useEffect } from 'react';
 import { Alert, AlertTitle } from '@material-ui/lab';
 
@@ -212,5 +26,4 @@
       {children}
     </BaseModal>
   );
-});
->>>>>>> 79a5ae89
+});