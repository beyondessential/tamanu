--- conflicted
+++ resolved
@@ -94,11 +94,8 @@
     const { printPage } = useElectron();
 
     const handlePrint = () => {
-<<<<<<< HEAD
-=======
       // If a custom print handler has been passed use that. For example for printing the contents
       // of an iframe. Otherwise use the default electron print page
->>>>>>> fe309a40
       if (onPrint) {
         onPrint();
       }
