--- conflicted
+++ resolved
@@ -94,11 +94,7 @@
     additionalActions,
     color = Colors.background,
     overrideContentPadding = false,
-<<<<<<< HEAD
-    cornerExitButton = true,
-=======
     disableHeaderCloseIcon = false,
->>>>>>> a826f4f9
     ...props
   }) => {
     const { printPage } = useElectron();
@@ -150,11 +146,7 @@
                 Print
               </StyledButton>
             )}
-<<<<<<< HEAD
-            {cornerExitButton && (
-=======
             {!disableHeaderCloseIcon && (
->>>>>>> a826f4f9
               <IconButton onClick={onClose}>
                 <CloseIcon />
               </IconButton>
