--- conflicted
+++ resolved
@@ -20,26 +20,14 @@
   if (numberOfDiagnoses === 0) {
     return (
       <DiagnosisHeading>
-<<<<<<< HEAD
-        <TranslatedText
-          stringId="encounter.diagnoses.noDataMessage"
-          fallback="No diagnoses recorded"
-        />
-        .
-=======
         <TranslatedText stringId="diagnosis.list.noData" fallback="No diagnoses recorded." />
->>>>>>> d0ebd6e4
       </DiagnosisHeading>
     );
   }
 
   return (
     <DiagnosisHeading>
-<<<<<<< HEAD
-      <TranslatedText stringId="encounter.diagnoses.label" fallback="Diagnosis" />:
-=======
       <TranslatedText stringId="diagnosis.list.heading" fallback="Diagnosis" />:
->>>>>>> d0ebd6e4
     </DiagnosisHeading>
   );
 });
@@ -97,11 +85,7 @@
           color="primary"
           disabled={readonly}
         >
-<<<<<<< HEAD
-          <TranslatedText stringId="encounter.diagnoses.action.add" fallback="Add diagnosis" />
-=======
           <TranslatedText stringId="diagnosis.action.add" fallback="Add diagnosis" />
->>>>>>> d0ebd6e4
         </AddDiagnosisButton>
       </DiagnosisGrid>
     </>
