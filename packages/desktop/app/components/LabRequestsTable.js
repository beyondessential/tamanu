import React, { useCallback } from 'react';
import styled from 'styled-components';
import { connect } from 'react-redux';

import { DataFetchingTable } from './Table';
import { DateDisplay } from './DateDisplay';

import { LAB_REQUEST_STATUS_LABELS, LAB_REQUEST_COLORS } from '../constants';
import { viewLab } from '../store/labRequest';
import { PatientNameDisplay } from './PatientNameDisplay';
import { viewPatientEncounter } from '../store/patient';
import { useEncounter } from '../contexts/Encounter';

const StatusLabel = styled.div`
  background: ${p => p.color};
  border-radius: 0.3rem;
  padding: 0.3rem;
`;

const StatusDisplay = React.memo(({ status }) => (
  <StatusLabel color={LAB_REQUEST_COLORS[status] || LAB_REQUEST_COLORS.unknown}>
    {LAB_REQUEST_STATUS_LABELS[status] || 'Unknown'}
  </StatusLabel>
));

const getDisplayName = ({ requestedBy }) => requestedBy || 'Unknown';
const getPatientName = row => <PatientNameDisplay patient={row} />;
const getPatientDisplayId = ({ patientId }) => patientId || 'Unknown';
const getStatus = ({ status }) => <StatusDisplay status={status} />;
<<<<<<< HEAD
const getRequestType = ({ categoryName }) => categoryName || 'Unknown';
=======
const getRequestType = ({ category }) => (category || {}).name || 'Unknown';
const getPriority = ({ priority }) => (priority || {}).name || '';
>>>>>>> a22308e4
const getDate = ({ requestedDate }) => <DateDisplay date={requestedDate} />;

const encounterColumns = [
  { key: 'id', title: 'Request ID', sortable: false },
  { key: 'labRequestType', title: 'Type', accessor: getRequestType, sortable: false },
  { key: 'status', title: 'Status', accessor: getStatus, sortable: false },
  { key: 'displayName', title: 'Requested by', accessor: getDisplayName, sortable: false },
<<<<<<< HEAD
  { key: 'requestedDate', title: 'Date', accessor: getDate, sortable: false },
=======
  { key: 'requestedDate', title: 'Date', accessor: getDate },
  { key: 'priority', title: 'Priority', accessor: getPriority },
>>>>>>> a22308e4
];

const globalColumns = [
  { key: 'patient', title: 'Patient', accessor: getPatientName, sortable: false },
  {
    key: 'displayId',
    accessor: getPatientDisplayId,
    sortable: false,
  },
  ...encounterColumns,
];

const DumbLabRequestsTable = React.memo(({ encounterId, onLabSelect, fetchOptions }) => {
  const { loadEncounter, encounter } = useEncounter();
  const selectLab = useCallback(async lab => {
    if (!encounter) {
      // no encounter, likely on the labs page
      await loadEncounter(lab.encounterId);
    }
    onLabSelect(lab);
  }, []);

  return (
    <DataFetchingTable
      endpoint={encounterId ? `encounter/${encounterId}/labRequests` : 'labRequest'}
      columns={encounterId ? encounterColumns : globalColumns}
      noDataMessage="No lab requests found"
      onRowClick={selectLab}
      fetchOptions={fetchOptions}
    />
  );
});

export const LabRequestsTable = connect(null, dispatch => ({
  onLabSelect: lab => {
    const { encounter, id } = lab;
    if (encounter) dispatch(viewPatientEncounter(encounter.patient.id, encounter.id));

    dispatch(viewLab(id));
  },
}))(DumbLabRequestsTable);<|MERGE_RESOLUTION|>--- conflicted
+++ resolved
@@ -27,12 +27,8 @@
 const getPatientName = row => <PatientNameDisplay patient={row} />;
 const getPatientDisplayId = ({ patientId }) => patientId || 'Unknown';
 const getStatus = ({ status }) => <StatusDisplay status={status} />;
-<<<<<<< HEAD
 const getRequestType = ({ categoryName }) => categoryName || 'Unknown';
-=======
-const getRequestType = ({ category }) => (category || {}).name || 'Unknown';
 const getPriority = ({ priority }) => (priority || {}).name || '';
->>>>>>> a22308e4
 const getDate = ({ requestedDate }) => <DateDisplay date={requestedDate} />;
 
 const encounterColumns = [
@@ -40,12 +36,8 @@
   { key: 'labRequestType', title: 'Type', accessor: getRequestType, sortable: false },
   { key: 'status', title: 'Status', accessor: getStatus, sortable: false },
   { key: 'displayName', title: 'Requested by', accessor: getDisplayName, sortable: false },
-<<<<<<< HEAD
   { key: 'requestedDate', title: 'Date', accessor: getDate, sortable: false },
-=======
-  { key: 'requestedDate', title: 'Date', accessor: getDate },
   { key: 'priority', title: 'Priority', accessor: getPriority },
->>>>>>> a22308e4
 ];
 
 const globalColumns = [
