--- conflicted
+++ resolved
@@ -32,11 +32,7 @@
 const getDate = ({ requestedDate }) => <DateDisplay date={requestedDate} />;
 
 const encounterColumns = [
-<<<<<<< HEAD
-  { key: 'displayId', title: 'Request ID' },
-=======
-  { key: 'id', title: 'Request ID', sortable: false },
->>>>>>> 279016e9
+  { key: 'displayId', title: 'Request ID', sortable: false },
   { key: 'labRequestType', title: 'Type', accessor: getRequestType, sortable: false },
   { key: 'status', title: 'Status', accessor: getStatus, sortable: false },
   { key: 'displayName', title: 'Requested by', accessor: getDisplayName, sortable: false },
