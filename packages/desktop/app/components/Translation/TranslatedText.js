import React from 'react';
import styled from 'styled-components';

const DebugHighlighed = styled.span`
  background-color: red;
  color: white;
`;

export const TranslatedText = ({ stringId, fallback }) => {
  const translation = null; // Placeholder for checking db for translation
  const debugMode = JSON.parse(localStorage.getItem('debugTranslation'));

  const TextWrapper = debugMode ? DebugHighlighed : React.Fragment;

<<<<<<< HEAD
  if (!translation && !fallback) {
    return <TextWrapper>Unhandled translation for {stringId}</TextWrapper>;
  }

=======
>>>>>>> c25f28e1
  if (!translation) {
    // Register as untranslated in DB
    return <TextWrapper>{fallback}</TextWrapper>;
  }

  return <TextWrapper>{translation}</TextWrapper>;
};<|MERGE_RESOLUTION|>--- conflicted
+++ resolved
@@ -12,13 +12,6 @@
 
   const TextWrapper = debugMode ? DebugHighlighed : React.Fragment;
 
-<<<<<<< HEAD
-  if (!translation && !fallback) {
-    return <TextWrapper>Unhandled translation for {stringId}</TextWrapper>;
-  }
-
-=======
->>>>>>> c25f28e1
   if (!translation) {
     // Register as untranslated in DB
     return <TextWrapper>{fallback}</TextWrapper>;
