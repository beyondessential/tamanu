--- conflicted
+++ resolved
@@ -33,22 +33,12 @@
   return jsxElements;
 };
 
-// "stringId" is used in future functionality
-// eslint-disable-next-line no-unused-vars
 export const TranslatedText = ({ stringId, fallback, replacements }) => {
   const [isDebugMode, setIsDebugMode] = useState(false);
-<<<<<<< HEAD
+  const [displayElements, setDisplayElements] = useState(fallback);
 
   const { getTranslation } = useTranslation();
-  const translation = getTranslation(stringId);
-=======
-  // "setTranslation" is used in future functionality
-  // eslint-disable-next-line no-unused-vars
-  const [translation, setTranslation] = useState(fallback);
-  const [displayElements, setDisplayElements] = useState(fallback);
-
-  // TODO: Useeffect or useQuery that fetches the translation from the backend and registers if not existing
->>>>>>> 252511f9
+  const translation = getTranslation(stringId) || fallback;
 
   useEffect(() => {
     const getDebugMode = async () => {
