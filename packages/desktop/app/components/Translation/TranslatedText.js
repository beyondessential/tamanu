--- conflicted
+++ resolved
@@ -7,7 +7,6 @@
   color: white;
 `;
 
-<<<<<<< HEAD
 const replaceStringVariables = (templateString, replacements) => {
   return templateString.replace(/:([a-zA-Z]+)/g, (match, variableName) => {
     if (replacements.hasOwnProperty(variableName)) {
@@ -15,17 +14,14 @@
     }
     return match;
   });
-}
+};
 
-export const TranslatedText = ({ stringId, fallback, replacements }) => {
-=======
 // "stringId" is used in future functionality
 // eslint-disable-next-line no-unused-vars
-export const TranslatedText = ({ stringId, fallback }) => {
->>>>>>> ce3653c7
+export const TranslatedText = ({ stringId, fallback, replacements }) => {
   const translation = null; // Placeholder for checking db for translation
+  const debugMode = JSON.parse(localStorage.getItem('debugTranslation'));
 
-  const debugMode = JSON.parse(localStorage.getItem('debugTranslation'));
   const TextWrapper = debugMode ? DebugHighlighed : React.Fragment;
 
   if (!translation) {
@@ -33,14 +29,10 @@
     return <TextWrapper>{replaceStringVariables(fallback, replacements)}</TextWrapper>;
   }
 
-<<<<<<< HEAD
   return <TextWrapper>{replaceStringVariables(translation, replacements)}</TextWrapper>;
-=======
-  return <TextWrapper>{translation}</TextWrapper>;
 };
 
 TranslatedText.propTypes = {
   stringId: PropTypes.string.isRequired,
   fallback: PropTypes.string.isRequired,
->>>>>>> ce3653c7
 };