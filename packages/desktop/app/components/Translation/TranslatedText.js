--- conflicted
+++ resolved
@@ -2,16 +2,13 @@
 import styled from 'styled-components';
 import PropTypes from 'prop-types';
 
-<<<<<<< HEAD
 const DebugHighlighed = styled.span`
   background-color: red;
   color: white;
 `;
 
-=======
 // "stringId" is used in future functionality
 // eslint-disable-next-line no-unused-vars
->>>>>>> 7a85d51a
 export const TranslatedText = ({ stringId, fallback }) => {
   const translation = null; // Placeholder for checking db for translation
   const debugMode = JSON.parse(localStorage.getItem('debugTranslation'));
