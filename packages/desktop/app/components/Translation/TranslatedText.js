--- conflicted
+++ resolved
@@ -21,11 +21,6 @@
   window.dispatchEvent(new Event('debugTranslation'));
 });
 
-const DebugHighlighed = styled.span`
-  background-color: red;
-  color: white;
-`;
-
 const replaceStringVariables = (templateString, replacements) => {
   const colonReplacementRegex = /:([a-zA-Z]+)/g;
   const stringParts = templateString.split(colonReplacementRegex);
@@ -42,11 +37,7 @@
 
 // "stringId" is used in future functionality
 // eslint-disable-next-line no-unused-vars
-<<<<<<< HEAD
 export const TranslatedText = ({ stringId, fallback, replacements }) => {
-=======
-export const TranslatedText = ({ stringId, fallback }) => {
->>>>>>> 6bf786ca
   const [isDebugMode, setIsDebugMode] = useState(false);
   const translation = null; // Placeholder for checking db for translation
 
@@ -63,7 +54,6 @@
     };
   }, []);
 
-<<<<<<< HEAD
   if (!translation) {
     // Register as untranslated in DB
   }
@@ -76,16 +66,6 @@
   const TextWrapper = isDebugMode ? DebugHighlighed : React.Fragment;
 
   return <TextWrapper>{stringWithReplacements}</TextWrapper>;
-=======
-  const TextWrapper = isDebugMode ? DebugHighlighed : React.Fragment;
-
-  if (!translation) {
-    // Register as untranslated in DB
-    return <TextWrapper>{fallback}</TextWrapper>;
-  }
-
-  return <TextWrapper>{translation}</TextWrapper>;
->>>>>>> 6bf786ca
 };
 
 TranslatedText.propTypes = {
