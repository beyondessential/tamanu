import React, { useEffect, useState } from 'react';
import styled from 'styled-components';
import PropTypes from 'prop-types';

const DebugHighlighed = styled.span`
  background-color: red;
  color: white;
`;

const replaceStringVariables = (templateString, replacements) => {
  const colonReplacementRegex = /:([a-zA-Z]+)/g;
  const stringParts = templateString.split(colonReplacementRegex);
  const jsxElements = stringParts.map((part, index) => {
    // Even indexes are the unchanged parts of the string
    if (index % 2 === 0) {
      return part;
    }
    // Return the replacement if exists
    return replacements[part] || `:${part}`;
  });
  return jsxElements;
};

// "stringId" is used in future functionality
// eslint-disable-next-line no-unused-vars
<<<<<<< HEAD
export const TranslatedText = ({ stringId, fallback, replacements }) => {
  const translation = null; // Placeholder for checking db for translation
=======
export const TranslatedText = ({ stringId, fallback }) => {
  const [isDebugMode, setIsDebugMode] = useState(false);
  const translation = null; // Placeholder for checking db for translation

  useEffect(() => {
    const getDebugMode = async () => {
      const debugMode = await JSON.parse(localStorage.getItem('debugTranslation'));
      setIsDebugMode(debugMode);
    };
    getDebugMode();

    window.addEventListener('debugTranslation', getDebugMode);
    return () => {
      window.removeEventListener('debugTranslation', getDebugMode);
    };
  }, []);

  const TextWrapper = isDebugMode ? DebugHighlighed : React.Fragment;
>>>>>>> 9a06da34

  if (!translation) {
    // Register as untranslated in DB
  }

  const stringToReplace = translation || fallback;
  const stringWithReplacements = replacements
    ? replaceStringVariables(stringToReplace, replacements)
    : stringToReplace;

  const debugMode = JSON.parse(localStorage.getItem('debugTranslation'));
  const TextWrapper = debugMode ? DebugHighlighed : React.Fragment;

  return <TextWrapper>{stringWithReplacements}</TextWrapper>;
};

TranslatedText.propTypes = {
  stringId: PropTypes.string.isRequired,
  fallback: PropTypes.string.isRequired,
};<|MERGE_RESOLUTION|>--- conflicted
+++ resolved
@@ -23,11 +23,7 @@
 
 // "stringId" is used in future functionality
 // eslint-disable-next-line no-unused-vars
-<<<<<<< HEAD
 export const TranslatedText = ({ stringId, fallback, replacements }) => {
-  const translation = null; // Placeholder for checking db for translation
-=======
-export const TranslatedText = ({ stringId, fallback }) => {
   const [isDebugMode, setIsDebugMode] = useState(false);
   const translation = null; // Placeholder for checking db for translation
 
@@ -44,9 +40,6 @@
     };
   }, []);
 
-  const TextWrapper = isDebugMode ? DebugHighlighed : React.Fragment;
->>>>>>> 9a06da34
-
   if (!translation) {
     // Register as untranslated in DB
   }
@@ -56,8 +49,7 @@
     ? replaceStringVariables(stringToReplace, replacements)
     : stringToReplace;
 
-  const debugMode = JSON.parse(localStorage.getItem('debugTranslation'));
-  const TextWrapper = debugMode ? DebugHighlighed : React.Fragment;
+  const TextWrapper = isDebugMode ? DebugHighlighed : React.Fragment;
 
   return <TextWrapper>{stringWithReplacements}</TextWrapper>;
 };
