import React, { useEffect, useState, useMemo } from 'react';
import PropTypes from 'prop-types';
import { ipcRenderer } from 'electron';
import { useTranslation } from '../../contexts/Translation';
import { DebugTooltip } from './DebugTooltip';

const DEBUG_TRANSLATION_STORAGE_KEY = 'debugTranslation';

const safeGetIsDebugMode = () => {
  try {
    return JSON.parse(localStorage.getItem(DEBUG_TRANSLATION_STORAGE_KEY));
  } catch (e) {
    return false;
  }
};

ipcRenderer.on('toggleTranslationDebug', () => {
  localStorage.setItem(DEBUG_TRANSLATION_STORAGE_KEY, !safeGetIsDebugMode());
  window.dispatchEvent(new Event(DEBUG_TRANSLATION_STORAGE_KEY));
});

const replaceStringVariables = (templateString, replacements) => {
  const jsxElements = templateString.split(/(:[a-zA-Z]+)/g).map((part, index) => {
    // Even indexes are the unchanged parts of the string
    if (index % 2 === 0) return part;
    // Return the replacement if exists
    return replacements[part.slice(1)] || part;
  });

  return jsxElements;
};

export const TranslatedText = ({ stringId, fallback, replacements }) => {
  const { getTranslation } = useTranslation();
  const [isDebugMode, setIsDebugMode] = useState(false);
<<<<<<< HEAD

  const translation = getTranslation(stringId, fallback);
=======
  // "setTranslation" is used in future functionality
  // eslint-disable-next-line no-unused-vars
  const [translation, setTranslation] = useState(fallback?.split('\\n').join('\n'));
  const [displayElements, setDisplayElements] = useState(fallback);
>>>>>>> c9f4289c

  useEffect(() => {
    const getDebugMode = async () => setIsDebugMode(safeGetIsDebugMode());
    getDebugMode();
    window.addEventListener(DEBUG_TRANSLATION_STORAGE_KEY, getDebugMode);
    return () => window.removeEventListener(DEBUG_TRANSLATION_STORAGE_KEY, getDebugMode);
  }, []);

  const displayElements = useMemo(() => {
    if (!replacements) return translation;
    return replaceStringVariables(translation, replacements);
  }, [translation, replacements]);

  if (isDebugMode)
    return (
      <DebugTooltip stringId={stringId} replacements={replacements} fallback={fallback}>
        {displayElements}
      </DebugTooltip>
    );
  return displayElements;
};

TranslatedText.propTypes = {
  stringId: PropTypes.string.isRequired,
  fallback: PropTypes.string.isRequired,
};<|MERGE_RESOLUTION|>--- conflicted
+++ resolved
@@ -33,15 +33,8 @@
 export const TranslatedText = ({ stringId, fallback, replacements }) => {
   const { getTranslation } = useTranslation();
   const [isDebugMode, setIsDebugMode] = useState(false);
-<<<<<<< HEAD
 
-  const translation = getTranslation(stringId, fallback);
-=======
-  // "setTranslation" is used in future functionality
-  // eslint-disable-next-line no-unused-vars
-  const [translation, setTranslation] = useState(fallback?.split('\\n').join('\n'));
-  const [displayElements, setDisplayElements] = useState(fallback);
->>>>>>> c9f4289c
+  const translation = getTranslation(stringId, fallback?.split('\\n').join('\n'));
 
   useEffect(() => {
     const getDebugMode = async () => setIsDebugMode(safeGetIsDebugMode());
