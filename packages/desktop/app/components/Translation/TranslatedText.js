<<<<<<< HEAD
import React, { useEffect, useState, useMemo } from 'react';
import styled from 'styled-components';
import PropTypes from 'prop-types';
import { ipcRenderer } from 'electron';
import { useTranslation } from '../../contexts/Translation';

const DEBUG_TRANSLATION_STORAGE_KEY = 'debugTranslation';

const DebugHighlighed = styled.span`
  background-color: red;
  color: white;
`;
=======
import React, { useEffect, useState } from 'react';
import PropTypes from 'prop-types';
import { ipcRenderer } from 'electron';
import { DebugTooltip } from './DebugTooltip';
>>>>>>> 8cfe845f

const safeGetIsDebugMode = () => {
  try {
    return JSON.parse(localStorage.getItem(DEBUG_TRANSLATION_STORAGE_KEY));
  } catch (e) {
    return false;
  }
};

ipcRenderer.on('toggleTranslationDebug', () => {
  localStorage.setItem(DEBUG_TRANSLATION_STORAGE_KEY, !safeGetIsDebugMode());
  window.dispatchEvent(new Event(DEBUG_TRANSLATION_STORAGE_KEY));
});

const replaceStringVariables = (templateString, replacements) => {
  const jsxElements = templateString.split(/(:[a-zA-Z]+)/g).map((part, index) => {
    // Even indexes are the unchanged parts of the string
    if (index % 2 === 0) return part;
    // Return the replacement if exists
    return replacements[part.slice(1)] || part;
  });

  return jsxElements;
};

export const TranslatedText = ({ stringId, fallback, replacements }) => {
  const { getTranslation } = useTranslation();
  const [isDebugMode, setIsDebugMode] = useState(false);

  const translation = getTranslation(stringId, fallback);

  useEffect(() => {
    const getDebugMode = async () => setIsDebugMode(safeGetIsDebugMode());
    getDebugMode();
    window.addEventListener(DEBUG_TRANSLATION_STORAGE_KEY, getDebugMode);
    return () => window.removeEventListener(DEBUG_TRANSLATION_STORAGE_KEY, getDebugMode);
  }, []);

  const displayElements = useMemo(() => {
    if (!replacements) return translation;
    return replaceStringVariables(translation, replacements);
  }, [translation, replacements]);

  if (isDebugMode)
    return (
      <DebugTooltip stringId={stringId} replacements={replacements} fallback={fallback}>
        {displayElements}
      </DebugTooltip>
    );
  return displayElements;
};

TranslatedText.propTypes = {
  stringId: PropTypes.string.isRequired,
  fallback: PropTypes.string.isRequired,
};<|MERGE_RESOLUTION|>--- conflicted
+++ resolved
@@ -1,22 +1,10 @@
-<<<<<<< HEAD
 import React, { useEffect, useState, useMemo } from 'react';
-import styled from 'styled-components';
 import PropTypes from 'prop-types';
 import { ipcRenderer } from 'electron';
 import { useTranslation } from '../../contexts/Translation';
+import { DebugTooltip } from './DebugTooltip';
 
 const DEBUG_TRANSLATION_STORAGE_KEY = 'debugTranslation';
-
-const DebugHighlighed = styled.span`
-  background-color: red;
-  color: white;
-`;
-=======
-import React, { useEffect, useState } from 'react';
-import PropTypes from 'prop-types';
-import { ipcRenderer } from 'electron';
-import { DebugTooltip } from './DebugTooltip';
->>>>>>> 8cfe845f
 
 const safeGetIsDebugMode = () => {
   try {
