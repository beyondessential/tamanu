import React from 'react';
import PropTypes from 'prop-types';
import styled from 'styled-components';
<<<<<<< HEAD
import { Typography, Toolbar } from '@material-ui/core';
import { DateDisplay } from './DateDisplay';
=======
import { grey } from '@material-ui/core/colors';
import MuiToolbar from '@material-ui/core/Toolbar';
import MuiTypography from '@material-ui/core/Typography';
>>>>>>> 0a3c3800
import { Colors } from '../constants';

const TopBarHeading = styled(Typography)`
  flex-grow: 1;
  font-size: 24px;
  font-weight: 500;
  line-height: 32px;
  letter-spacing: 0;
  color: ${props => props.theme.palette.text.primary};
`;

const SmallTopBarHeading = styled(TopBarHeading)`
  font-size: 20px;
  line-height: 28px;
  margin-bottom: 2px;
`;

const TopBarSubHeading = styled(Typography)`
  font-size: 16px;
  line-height: 21px;
  font-weight: 400;
  color: ${props => props.theme.palette.text.secondary};
  min-width: 250px;
`;

const AppBar = styled.div`
  flex-grow: 1;
  background-color: ${Colors.white};
  padding: 16px 0;
  z-index: 1;
<<<<<<< HEAD
  border-bottom: 1px solid ${Colors.softOutline};
=======
  border-bottom: 1px solid ${props => props.theme.palette.grey[400]};
  position: relative;
>>>>>>> 0a3c3800
`;

const Bar = styled(Toolbar)`
  display: flex;
  align-items: center;
  justify-content: space-between;
`;

export const TopBar = React.memo(({ title, subTitle, children, className }) => (
  <AppBar>
<<<<<<< HEAD
    <Bar className={className}>
=======
    <Toolbar className={className}>
>>>>>>> 0a3c3800
      {subTitle ? (
        <div>
          <SmallTopBarHeading variant="h2">{title}</SmallTopBarHeading>
          <TopBarSubHeading variant="h4">{subTitle}</TopBarSubHeading>
        </div>
      ) : (
        title && <TopBarHeading variant="h1">{title}</TopBarHeading>
      )}
      {children}
    </Bar>
  </AppBar>
));

TopBar.propTypes = {
  title: PropTypes.string,
  subTitle: PropTypes.string,
  className: PropTypes.string,
};

TopBar.defaultProps = {
  title: null,
  subTitle: null,
  className: '',
};

const Container = styled.div`
  display: flex;
  align-items: center;
  justify-content: space-between;
  flex-wrap: wrap;
  flex: 1;
  padding-left: 15px;
  border-left: 1px solid ${Colors.softOutline};
`;

const Cell = styled.div`
  display: flex;
  align-items: flex-start;
  padding-top: 4px;
  padding-bottom: 4px;
`;

const Label = styled(Typography)`
  font-size: 16px;
  line-height: 21px;
  color: ${props => props.theme.palette.text.tertiary};
`;

const Value = styled(Label)`
  font-weight: 500;
  color: ${props => props.theme.palette.text.secondary};
  margin-left: 5px;
`;

export const EncounterTopBar = ({ title, subTitle, encounter, children }) => (
  <TopBar title={title} subTitle={subTitle}>
    <Container>
      <div>
        <Cell>
          <Label>Arrival Date:</Label>
          <Value>
            <DateDisplay date={encounter.startDate} />
          </Value>
        </Cell>
        <Cell>
          <Label>Doctor/Nurse:</Label>
          <Value>{encounter.examiner?.displayName || 'Unknown'}</Value>
        </Cell>
      </div>
      {children}
    </Container>
  </TopBar>
);

EncounterTopBar.propTypes = {
  title: PropTypes.string.isRequired,
  encounter: PropTypes.shape({ startDate: PropTypes.string, examiner: PropTypes.object })
    .isRequired,
  subTitle: PropTypes.string,
};

EncounterTopBar.defaultProps = {
  subTitle: null,
};<|MERGE_RESOLUTION|>--- conflicted
+++ resolved
@@ -1,14 +1,8 @@
 import React from 'react';
 import PropTypes from 'prop-types';
 import styled from 'styled-components';
-<<<<<<< HEAD
 import { Typography, Toolbar } from '@material-ui/core';
 import { DateDisplay } from './DateDisplay';
-=======
-import { grey } from '@material-ui/core/colors';
-import MuiToolbar from '@material-ui/core/Toolbar';
-import MuiTypography from '@material-ui/core/Typography';
->>>>>>> 0a3c3800
 import { Colors } from '../constants';
 
 const TopBarHeading = styled(Typography)`
@@ -39,12 +33,9 @@
   background-color: ${Colors.white};
   padding: 16px 0;
   z-index: 1;
-<<<<<<< HEAD
-  border-bottom: 1px solid ${Colors.softOutline};
-=======
   border-bottom: 1px solid ${props => props.theme.palette.grey[400]};
   position: relative;
->>>>>>> 0a3c3800
+  border-bottom: 1px solid ${Colors.softOutline};
 `;
 
 const Bar = styled(Toolbar)`
@@ -55,11 +46,7 @@
 
 export const TopBar = React.memo(({ title, subTitle, children, className }) => (
   <AppBar>
-<<<<<<< HEAD
-    <Bar className={className}>
-=======
     <Toolbar className={className}>
->>>>>>> 0a3c3800
       {subTitle ? (
         <div>
           <SmallTopBarHeading variant="h2">{title}</SmallTopBarHeading>
