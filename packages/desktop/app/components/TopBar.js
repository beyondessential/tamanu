--- conflicted
+++ resolved
@@ -144,11 +144,7 @@
           <Cell>
             <Label>
               <TranslatedText
-<<<<<<< HEAD
-                stringId="encounter.topBar.arrivalDate.label"
-=======
                 stringId="patient.encounter.details.topbar.arrivalDate.label"
->>>>>>> d0ebd6e4
                 fallback="Arrival Date"
               />
               :
