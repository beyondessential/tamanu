--- conflicted
+++ resolved
@@ -102,14 +102,10 @@
       elevated={false}
       initialSort={{
         order: 'desc',
-<<<<<<< HEAD
         orderBy:
           memoryKey === IMAGING_REQUEST_SEARCH_KEYS.COMPLETED
             ? 'results.completedAt'
             : 'requestedDate',
-=======
-        orderBy: completedStatus ? 'completedAt' : 'requestedDate',
->>>>>>> b6d1b8bd
       }}
     />
   );
