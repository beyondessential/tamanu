import React from 'react';
import { Typography } from '@material-ui/core';
import { Colors } from '../constants';

export const LocationCell = ({ locationName, plannedLocationName, style }) => (
  <div style={{ minWidth: 100, ...style }}>
    {locationName}
    {plannedLocationName && (
      <Typography style={{ fontSize: 12, color: Colors.darkText }}>
        (Planned - {plannedLocationName})
      </Typography>
    )}
  </div>
);

export const LocationGroupCell = ({ locationGroupName, plannedLocationGroupName, ...props }) => (
  <LocationCell
    locationName={locationGroupName}
    plannedLocationName={plannedLocationGroupName}
<<<<<<< HEAD
    style={{ minWidth: 150 }}
    {...props}
=======
    style={{ minWidth: 100 }}
>>>>>>> 02278a46
  />
);<|MERGE_RESOLUTION|>--- conflicted
+++ resolved
@@ -17,11 +17,7 @@
   <LocationCell
     locationName={locationGroupName}
     plannedLocationName={plannedLocationGroupName}
-<<<<<<< HEAD
-    style={{ minWidth: 150 }}
+    style={{ minWidth: 100 }}
     {...props}
-=======
-    style={{ minWidth: 100 }}
->>>>>>> 02278a46
   />
 );