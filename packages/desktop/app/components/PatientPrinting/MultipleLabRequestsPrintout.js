--- conflicted
+++ resolved
@@ -129,10 +129,6 @@
           </StyledDiv>
           <StyledDiv>
             <LocalisedLabel name="locationId" size="14px">
-<<<<<<< HEAD
-              {getFullLocationName(encounterData.location)}
-=======
->>>>>>> 039997f3
               {getFullLocationName(encounterData?.location)}
             </LocalisedLabel>
           </StyledDiv>
