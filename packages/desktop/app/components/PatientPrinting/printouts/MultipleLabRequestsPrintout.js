--- conflicted
+++ resolved
@@ -16,12 +16,8 @@
   ({ patient, labRequests, encounter, village, additionalData, certificateData }) => {
     const clinicianText = useLocalisedText({ path: 'fields.clinician.shortLabel' }).toLowerCase();
     const { title, subTitle, logo } = certificateData;
-<<<<<<< HEAD
-    const idsAndNotePages = labRequests.map(lr => [lr.displayId, lr.notePages]);
-=======
 
     const idsAndNotes = labRequests.map(lr => [lr.displayId, lr.notes]);
->>>>>>> ad69f725
     const columns = [
       {
         key: 'displayId',
@@ -61,16 +57,12 @@
       {
         key: 'testType',
         title: 'Test type',
-<<<<<<< HEAD
-        accessor: ({ tests }) => tests?.map(test => test.labTestType?.name).join(', ') || '',
-=======
         accessor: ({ labTestPanelRequest, tests }) => {
           if (labTestPanelRequest) {
             return labTestPanelRequest.labTestPanel.name;
           }
           return tests?.map(test => test.labTestType?.name).join(', ') || '';
         },
->>>>>>> ad69f725
         widthProportion: 3,
       },
     ];
