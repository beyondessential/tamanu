--- conflicted
+++ resolved
@@ -16,10 +16,8 @@
   ({ patient, labRequests, encounter, village, additionalData, certificateData }) => {
     const clinicianText = useLocalisedText({ path: 'fields.clinician.shortLabel' }).toLowerCase();
     const { title, subTitle, logo } = certificateData;
-<<<<<<< HEAD
+
     const idsAndNotes = labRequests.map(lr => [lr.displayId, lr.notes]);
-=======
-    const idsAndNotePages = labRequests.map(lr => [lr.displayId, lr.notePages]);
     const columns = [
       {
         key: 'displayId',
@@ -63,7 +61,6 @@
         widthProportion: 3,
       },
     ];
->>>>>>> f2b9ec61
 
     return (
       <CertificateWrapper>
