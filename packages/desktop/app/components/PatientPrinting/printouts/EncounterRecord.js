--- conflicted
+++ resolved
@@ -342,13 +342,8 @@
             <DisplayValue name={`Supervising ${clinicianText}`} size="10px">
               {examiner.displayName}
             </DisplayValue>
-<<<<<<< HEAD
             <DisplayValue name={`Discharging ${clinicianText}`} size="10px">
-              {discharge?.discharger.displayName}
-=======
-            <DisplayValue name="Discharging clinician" size="10px">
               {discharge?.discharger?.displayName}
->>>>>>> 23c8cd95
             </DisplayValue>
             <DisplayValue name="Reason for encounter" size="10px">
               {reasonForEncounter}
