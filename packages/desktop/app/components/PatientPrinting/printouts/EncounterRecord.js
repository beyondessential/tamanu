--- conflicted
+++ resolved
@@ -288,11 +288,7 @@
     pad,
     medications,
   }) => {
-<<<<<<< HEAD
-    const clinicianText = useLocalisedText({ path: 'fields.clinician.shortLabel' });
-=======
     const clinicianText = useLocalisedText({ path: 'fields.clinician.shortLabel' }).toLowerCase();
->>>>>>> 54346339
     const { firstName, lastName, dateOfBirth, sex, displayId } = patient;
     const { department, location, examiner, reasonForEncounter, startDate, endDate } = encounter;
     const { title, subTitle, logo } = certificateData;
