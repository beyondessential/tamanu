import React, { useCallback } from 'react';

<<<<<<< HEAD
import { ICAO_DOCUMENT_TYPES, ASSET_NAMES } from 'shared/constants';
import { CovidVaccineCertificate } from 'shared/utils/patientCertificates';
import { getCurrentDateString } from 'shared/utils/dateTime';
=======
import { ICAO_DOCUMENT_TYPES } from '@tamanu/shared/constants';
import { CovidVaccineCertificate } from '@tamanu/shared/utils/patientCertificates';
import { getCurrentDateString } from '@tamanu/shared/utils/dateTime';
>>>>>>> 71b194ec

import { Modal } from '../../Modal';
import { useApi } from '../../../api';
import { EmailButton } from '../../Email/EmailButton';
import { useCertificate } from '../../../utils/useCertificate';
import { useLocalisation } from '../../../contexts/Localisation';
import { usePatientAdditionalData, useAdministeredVaccines } from '../../../api/queries';

import { PDFViewer, printPDF } from '../PDFViewer';

export const CovidVaccineCertificateModal = React.memo(({ open, onClose, patient }) => {
  const api = useApi();
  const { getLocalisation } = useLocalisation();
  const { watermark, logo, footerImg, printedBy } = useCertificate({
    footerAssetName: ASSET_NAMES.COVID_VACCINATION_CERTIFICATE_FOOTER,
  });
  const { data: additionalData } = usePatientAdditionalData(patient.id);

  const { data: vaccineData } = useAdministeredVaccines(patient.id, {
    orderBy: 'date',
    order: 'ASC',
    invertNullDateOrdering: true,
    includeNotGiven: false,
  });
  const vaccinations = vaccineData?.data.filter(vaccine => vaccine.certifiable) || [];

  const createCovidVaccineCertificateNotification = useCallback(
    data => {
      api.post('certificateNotification', {
        type: ICAO_DOCUMENT_TYPES.PROOF_OF_VACCINATION.JSON,
        requireSigning: true,
        patientId: patient.id,
        forwardAddress: data.email,
        createdBy: printedBy,
        printedDate: getCurrentDateString(),
      });
    },
    [api, patient.id, printedBy],
  );

  const patientData = { ...patient, additionalData };

  return (
    <Modal
      title="COVID-19 Vaccine Certificate"
      open={open}
      onClose={onClose}
      width="md"
      printable
      keepMounted
      onPrint={() => printPDF('covid-vaccine-certificate')}
      additionalActions={<EmailButton onEmail={createCovidVaccineCertificateNotification} />}
    >
      <PDFViewer id="covid-vaccine-certificate">
        <CovidVaccineCertificate
          patient={patientData}
          vaccinations={vaccinations}
          watermarkSrc={watermark}
          logoSrc={logo}
          signingSrc={footerImg}
          printedBy={printedBy}
          printedDate={getCurrentDateString()}
          getLocalisation={getLocalisation}
        />
      </PDFViewer>
    </Modal>
  );
});<|MERGE_RESOLUTION|>--- conflicted
+++ resolved
@@ -1,14 +1,8 @@
 import React, { useCallback } from 'react';
 
-<<<<<<< HEAD
-import { ICAO_DOCUMENT_TYPES, ASSET_NAMES } from 'shared/constants';
-import { CovidVaccineCertificate } from 'shared/utils/patientCertificates';
-import { getCurrentDateString } from 'shared/utils/dateTime';
-=======
-import { ICAO_DOCUMENT_TYPES } from '@tamanu/shared/constants';
+import { ICAO_DOCUMENT_TYPES, ASSET_NAMES } from '@tamanu/shared/constants';
 import { CovidVaccineCertificate } from '@tamanu/shared/utils/patientCertificates';
 import { getCurrentDateString } from '@tamanu/shared/utils/dateTime';
->>>>>>> 71b194ec
 
 import { Modal } from '../../Modal';
 import { useApi } from '../../../api';
