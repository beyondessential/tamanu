--- conflicted
+++ resolved
@@ -16,15 +16,10 @@
 export const VaccineCertificateModal = React.memo(({ open, onClose, patient }) => {
   const api = useApi();
   const { getLocalisation } = useLocalisation();
-<<<<<<< HEAD
-  const { watermark, logo, footerImg, printedBy } = useCertificate();
-  const { data: additionalData } = usePatientAdditionalDataQuery(patient.id);
-=======
   const { watermark, logo, footerImg, printedBy } = useCertificate({
     footerAssetName: ASSET_NAMES.VACCINATION_CERTIFICATE_FOOTER,
   });
-  const { data: additionalData } = usePatientAdditionalData(patient.id);
->>>>>>> bb99e0c7
+  const { data: additionalData } = usePatientAdditionalDataQuery(patient.id);
 
   const { data: vaccineData } = useAdministeredVaccines(patient.id, {
     orderBy: 'date',
