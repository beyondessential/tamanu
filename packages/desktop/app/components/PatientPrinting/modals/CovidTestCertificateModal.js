import React, { useState, useEffect, useCallback } from 'react';
import { CovidLabCertificate, CertificateTypes } from '@tamanu/shared/utils/patientCertificates';
import { ICAO_DOCUMENT_TYPES, ASSET_NAMES } from '@tamanu/constants';

import { Modal } from '../../Modal';
import { useApi } from '../../../api';
import { useLocalisation } from '../../../contexts/Localisation';
import { EmailButton } from '../../Email/EmailButton';
import { useCertificate } from '../../../utils/useCertificate';
import { usePatientAdditionalDataQuery } from '../../../api/queries';

import { PDFViewer, printPDF } from '../PDFViewer';

export const CovidTestCertificateModal = React.memo(({ patient }) => {
  const [open, setOpen] = useState(true);
  const [labs, setLabs] = useState([]);
  const { getLocalisation } = useLocalisation();
  const api = useApi();
<<<<<<< HEAD
  const { watermark, logo, footerImg, printedBy } = useCertificate();
  const { data: additionalData } = usePatientAdditionalDataQuery(patient.id);
=======
  const { watermark, logo, footerImg, printedBy } = useCertificate({
    footerAssetName: ASSET_NAMES.COVID_TEST_CERTIFICATE_FOOTER,
  });
  const { data: additionalData } = usePatientAdditionalData(patient.id);
>>>>>>> bb99e0c7

  useEffect(() => {
    api
      .get(`patient/${patient.id}/covidLabTests`, { certType: CertificateTypes.test })
      .then(response => {
        setLabs(response.data);
      });
  }, [api, patient.id]);

  const createCovidTestCertNotification = useCallback(
    data => {
      api.post('certificateNotification', {
        type: ICAO_DOCUMENT_TYPES.PROOF_OF_TESTING.JSON,
        requireSigning: false,
        patientId: patient.id,
        forwardAddress: data.email,
        createdBy: printedBy,
      });
    },
    [api, patient.id, printedBy],
  );

  const patientData = { ...patient, additionalData };

  return (
    <Modal
      open={open}
      onClose={() => setOpen(false)}
      width="md"
      printable
      keepMounted
      onPrint={() => printPDF('test-certificate')}
      additionalActions={<EmailButton onEmail={createCovidTestCertNotification} />}
    >
      <PDFViewer id="test-certificate">
        <CovidLabCertificate
          patient={patientData}
          labs={labs}
          watermarkSrc={watermark}
          signingSrc={footerImg}
          logoSrc={logo}
          getLocalisation={getLocalisation}
          printedBy={printedBy}
          certType={CertificateTypes.test}
        />
      </PDFViewer>
    </Modal>
  );
});<|MERGE_RESOLUTION|>--- conflicted
+++ resolved
@@ -16,15 +16,10 @@
   const [labs, setLabs] = useState([]);
   const { getLocalisation } = useLocalisation();
   const api = useApi();
-<<<<<<< HEAD
-  const { watermark, logo, footerImg, printedBy } = useCertificate();
-  const { data: additionalData } = usePatientAdditionalDataQuery(patient.id);
-=======
   const { watermark, logo, footerImg, printedBy } = useCertificate({
     footerAssetName: ASSET_NAMES.COVID_TEST_CERTIFICATE_FOOTER,
   });
-  const { data: additionalData } = usePatientAdditionalData(patient.id);
->>>>>>> bb99e0c7
+  const { data: additionalData } = usePatientAdditionalDataQuery(patient.id);
 
   useEffect(() => {
     api
