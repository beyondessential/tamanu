import React from 'react';

<<<<<<< HEAD
import { NOTE_TYPES } from '@tamanu/shared/constants/notes';
import { LAB_REQUEST_STATUSES } from '@tamanu/shared/constants/labs';
import { IMAGING_REQUEST_STATUS_TYPES } from '@tamanu/shared/constants/statuses';
import { DIAGNOSIS_CERTAINTIES_TO_HIDE } from '@tamanu/shared/constants/diagnoses';
=======
import { NOTE_TYPES } from '@tamanu/constants/notes';
import { LAB_REQUEST_STATUSES } from '@tamanu/constants/labs';
import { IMAGING_REQUEST_STATUS_TYPES } from '@tamanu/constants/statuses';
import { DIAGNOSIS_CERTAINTIES_TO_HIDE } from '@tamanu/constants/diagnoses';
>>>>>>> ad69f725
import { ForbiddenError, NotFoundError } from '@tamanu/shared/errors';

import { EncounterRecord } from '../printouts/EncounterRecord';
import { Modal } from '../../Modal';
import { useCertificate } from '../../../utils/useCertificate';
import { usePatientData } from '../../../api/queries/usePatientData';
import { useLabRequests } from '../../../api/queries/useLabRequests';
import { combineQueries } from '../../../api/combineQueries';
import { useImagingRequests } from '../../../api/queries/useImagingRequests';
import { useEncounterNotes } from '../../../api/queries/useEncounterNotes';
import { useEncounterDischarge } from '../../../api/queries/useEncounterDischarge';
import { useReferenceData } from '../../../api/queries/useReferenceData';
import { usePatientAdditionalData } from '../../../api/queries/usePatientAdditionalData';
import { useLocalisation } from '../../../contexts/Localisation';
import { LoadingIndicator } from '../../LoadingIndicator';
import { Colors } from '../../../constants';
import { ForbiddenErrorModalContents } from '../../ForbiddenErrorModal';
import { ModalActionRow } from '../../ModalActionRow';

// These below functions are used to extract the history of changes made to the encounter that are stored in notes.
// obviously a better solution needs to be to properly implemented for storing and accessing this data, but this is an ok workaround for now.

const locationNoteMatcher = /^Changed location from (?<from>.*) to (?<to>.*)/;
const encounterTypeNoteMatcher = /^Changed type from (?<from>.*) to (?<to>.*)/;

// This is the general function that extracts the important values from the notes into an object based on their regex matcher
const extractUpdateHistoryFromNoteData = (notes, encounterData, matcher) => {
<<<<<<< HEAD
  if (notes.length === 0) return null;

  const getMatch = noteItems => noteItems[0].content.match(matcher)?.groups;

  const match = getMatch(notes[0].noteItems);
  if (!match) return null;

  return [
    {
      to: match.from,
      date: encounterData.startDate,
    },
    ...notes.map(({ noteItems }) => {
      const { to } = getMatch(noteItems);
      const { date } = noteItems[0];
      return { to, date };
    }),
  ];
=======
  if (notes?.length > 0 && notes[0].content.match(matcher)) {
    const {
      groups: { from },
    } = notes[0].content.match(matcher);

    const history = [
      {
        to: from,
        date: encounterData.startDate,
      },
      ...notes?.map(({ content, date }) => {
        const {
          groups: { to },
        } = content.match(matcher);
        return { to, date };
      }),
    ];
    return history;
  }
  return null;
>>>>>>> ad69f725
};

// These two functions both take the generated object based on the matcher from the above function and alters the data names to be relavant to the table.
// It will either loop through the generic history and rename the keys to relevant ones or it will just grab the current encounter details if there is no note history
const extractEncounterTypeHistory = (notes, encounterData) => {
  const history = extractUpdateHistoryFromNoteData(notes, encounterData, encounterTypeNoteMatcher);
  if (!history) {
    return [
      {
        newEncounterType: encounterData.encounterType,
        date: encounterData.startDate,
      },
    ];
  }

  return history.map(({ to: newEncounterType, ...rest }) => ({
    newEncounterType,
    ...rest,
  }));
};

const extractLocationHistory = (notes, encounterData) => {
  const history = extractUpdateHistoryFromNoteData(notes, encounterData, locationNoteMatcher);
  if (!history) {
    return [
      {
        newLocationGroup: encounterData.location.locationGroup?.name,
        newLocation: encounterData.location.name,
        date: encounterData.startDate,
      },
    ];
  }

  return history.map(location => {
    const locationArr = location.to?.split(/,\s+/);
    const hasLocationGroup = locationArr.length > 1;
    return {
      newLocationGroup: hasLocationGroup && locationArr[0],
      newLocation: hasLocationGroup ? locationArr[1] : locationArr[0],
      date: location.date,
    };
  });
};

export const EncounterRecordModal = ({ encounter, open, onClose }) => {
  const { getLocalisation } = useLocalisation();
  const certificateData = useCertificate();

  const patientQuery = usePatientData(encounter.patientId);
  const patient = patientQuery.data;

  const padDataQuery = usePatientAdditionalData(patient?.id);
  const padData = padDataQuery.data;

  const labRequestsQuery = useLabRequests(encounter.id, {
    order: 'asc',
    orderBy: 'requestedDate',
  });
  const labRequests = labRequestsQuery.data;

  const imagingRequestsQuery = useImagingRequests(encounter.id, {
    order: 'asc',
    orderBy: 'requestedDate',
  });
  const imagingRequestsData = imagingRequestsQuery.data?.data || [];

  const dischargeQuery = useEncounterDischarge(encounter);
  const discharge = dischargeQuery.data;

  const villageQuery = useReferenceData(patient?.villageId);
  const village = villageQuery.data?.name;

<<<<<<< HEAD
  const notesQuery = useEncounterNotes(encounter.id);
  const notes = notesQuery.data?.data || [];
=======
  const notesQuery = useEncounterNotes(encounter.id, {
    orderBy: 'date',
    order: 'ASC',
  }); // order notes by edited date
  const notes = notesQuery?.data?.data || [];
>>>>>>> ad69f725

  const allQueries = combineQueries([
    patientQuery,
    padDataQuery,
    labRequestsQuery,
    imagingRequestsQuery,
    dischargeQuery,
    villageQuery,
    notesQuery,
  ]);

  const modalProps = {
    title: 'Encounter Record',
    color: Colors.white,
    open,
    onClose,
    maxWidth: 'md',
    printable: !allQueries.isError && !allQueries.isFetching, // do not show print button when there is error or is fetching
  };

  if (allQueries.isFetching) {
    return (
      <Modal {...modalProps}>
        <LoadingIndicator />
      </Modal>
    );
  }

  if (allQueries.isError) {
    if (allQueries.errors.some(e => e instanceof ForbiddenError)) {
      return (
        <Modal {...modalProps}>
          <ForbiddenErrorModalContents onClose={onClose} />
        </Modal>
      );
    }

    // Some old discharged encounters do not have discharge record
    // It is a data issue and we don't want to it to break the entire Encounter Summary
    const hasOnlyDischargeNotFoundError =
      allQueries.errors.length === 1 &&
      dischargeQuery.isError &&
      dischargeQuery.error instanceof NotFoundError;

    if (!hasOnlyDischargeNotFoundError) {
      // If this next bit ever shows up it means it's a bug - show some detail
      return (
        <Modal {...modalProps}>
          <p>An unexpected error occurred. Please contact your system administrator.</p>
          <p>Error details:</p>
          <pre>{JSON.stringify(allQueries.errors, null, 2)}</pre>
          <ModalActionRow onConfirm={onClose} confirmText="Close" />
        </Modal>
      );
    }
  }

  // Filter and sort diagnoses: remove error/cancelled diagnosis, sort by whether it is primary and then date
  const diagnoses = encounter.diagnoses
    .filter(diagnosis => !DIAGNOSIS_CERTAINTIES_TO_HIDE.includes(diagnosis.certainty))
    .sort((a, b) => {
      if (a.isPrimary !== b.isPrimary) {
        return a.isPrimary ? -1 : 1;
      }
      return new Date(a.date) - new Date(b.date);
    });

  const procedures = encounter.procedures.sort((a, b) => new Date(a.date) - new Date(b.date));

  // Remove cancelled/entered in error labs. Attach parent lab request data to each test object in order to be displayed in table format
  const labFilterStatuses = [
    LAB_REQUEST_STATUSES.CANCELLED,
    LAB_REQUEST_STATUSES.ENTERED_IN_ERROR,
    LAB_REQUEST_STATUSES.DELETED,
  ];

  const updatedLabRequests = [];
  if (labRequests) {
    labRequests.data.forEach(labRequest => {
      if (!labFilterStatuses.includes(labRequest.status)) {
        labRequest.tests.forEach(test => {
          updatedLabRequests.push({
            testType: test.labTestType.name,
            testCategory: labRequest.category?.name,
            requestedByName: labRequest.requestedBy?.displayName,
            requestDate: labRequest.requestedDate,
            completedDate: test.completedDate,
          });
        });
      }
    });
  }

  // Remove cancelled/entered in error imaging requests.
  const imagingStatusesToExclude = [
    IMAGING_REQUEST_STATUS_TYPES.CANCELLED,
    IMAGING_REQUEST_STATUS_TYPES.ENTERED_IN_ERROR,
    IMAGING_REQUEST_STATUS_TYPES.DELETED,
  ];

  const imagingTypeNames = getLocalisation('imagingTypes') || {};

  const imagingRequests = imagingRequestsData
    .filter(({ status }) => !imagingStatusesToExclude.includes(status))
    .map(imagingRequest => ({
      ...imagingRequest,
      imagingName: imagingTypeNames[imagingRequest.imagingType],
    }));

  // Remove discontinued medications and sort by date
  const medications = encounter.medications
    .filter(medication => !medication.discontinued)
    .sort((a, b) => new Date(a.date) - new Date(b.date));

<<<<<<< HEAD
  const displayNotes = notes.filter(note => note.noteType !== NOTE_TYPES.SYSTEM);

  // Add orignal note to each note object linked to an edited note
  const linkedNotes = displayNotes.map(note => {
    const updatedNote = JSON.parse(JSON.stringify(note));
    updatedNote.noteItems = note.noteItems.map(noteItem => {
      const updatedNoteItem = noteItem;
      const linkedNote = note.noteItems.find(item => item.id === noteItem.revisedById);
      updatedNoteItem.originalNote = linkedNote || { id: updatedNoteItem.id };
      return updatedNoteItem;
    });
    return updatedNote;
  });

  // Remove original notes that have been edited and duplicate edits
  const revisedByIds = new Set();
  notes.forEach(note => {
    note.noteItems.forEach(noteItem => {
      if (noteItem.revisedById) {
        revisedByIds.add(noteItem.revisedById);
      }
    });
  });

  const seenNotes = new Set();
  const filteredNotes = linkedNotes.map(note => {
    const noteCopy = note;
    noteCopy.noteItems = noteCopy.noteItems.reverse().filter(noteItem => {
      const duplicate = seenNotes.has(noteItem.originalNote?.id);
      seenNotes.add(noteItem.originalNote?.id);
      return !duplicate && !revisedByIds.has(noteItem.id);
    });
    return noteCopy;
  });

  // In order to show notes in the orginially created order this checks if it has an original note linked and sorts by
  // that first and then the actual note date if it has no link
  const orderedNotes = filteredNotes.map(note => {
    return {
      ...note,
      noteItems: note.noteItems.sort((a, b) => {
        if (a.revisedById && b.revisedById) {
          return new Date(a.originalNote.date) - new Date(b.originalNote.date);
        }
        if (a.revisedById) {
          return new Date(a.originalNote.date) - new Date(b.date);
        }
        if (b.revisedById) {
          return new Date(a.date) - new Date(b.originalNote.date);
        }
        return new Date(a.date) - new Date(b.date);
      }),
    };
  });

  const systemNotes = notes.filter(note => note.noteType === NOTE_TYPES.SYSTEM);

  const locationSystemNotes = systemNotes.filter(note =>
    note.noteItems[0].content.match(locationNoteMatcher),
  );
  const locationHistory = extractLocationHistory(
    locationSystemNotes,
    encounter,
    locationNoteMatcher,
  );

  const encounterTypeSystemNotes = systemNotes.filter(note =>
    note.noteItems[0].content.match(encounterTypeNoteMatcher),
  );
  const encounterTypeHistory = extractEncounterTypeHistory(
    encounterTypeSystemNotes,
    encounter,
    encounterTypeNoteMatcher,
  );
=======
  const displayNotes = notes.filter(note => {
    return note.noteType !== NOTE_TYPES.SYSTEM;
  });

  const systemNotes = notes.filter(note => {
    return note.noteType === NOTE_TYPES.SYSTEM;
  });

  const locationSystemNotes = systemNotes.filter(note => {
    return note.content.match(locationNoteMatcher);
  });
  const locationHistory = locationSystemNotes
    ? extractLocationHistory(locationSystemNotes, encounter, locationNoteMatcher)
    : [];

  const encounterTypeSystemNotes = systemNotes.filter(note => {
    return note.content.match(encounterTypeNoteMatcher);
  });
  const encounterTypeHistory = encounterTypeSystemNotes
    ? extractEncounterTypeHistory(encounterTypeSystemNotes, encounter, encounterTypeNoteMatcher)
    : [];
>>>>>>> ad69f725

  return (
    <Modal {...modalProps}>
      <EncounterRecord
        patient={patient}
        encounter={encounter}
        certificateData={certificateData}
        encounterTypeHistory={encounterTypeHistory}
        locationHistory={locationHistory}
        diagnoses={diagnoses}
        procedures={procedures}
        labRequests={updatedLabRequests}
        imagingRequests={imagingRequests}
<<<<<<< HEAD
        notes={orderedNotes}
=======
        notes={displayNotes}
>>>>>>> ad69f725
        discharge={discharge}
        village={village}
        pad={padData}
        medications={medications}
      />
    </Modal>
  );
};<|MERGE_RESOLUTION|>--- conflicted
+++ resolved
@@ -1,16 +1,9 @@
 import React from 'react';
 
-<<<<<<< HEAD
-import { NOTE_TYPES } from '@tamanu/shared/constants/notes';
-import { LAB_REQUEST_STATUSES } from '@tamanu/shared/constants/labs';
-import { IMAGING_REQUEST_STATUS_TYPES } from '@tamanu/shared/constants/statuses';
-import { DIAGNOSIS_CERTAINTIES_TO_HIDE } from '@tamanu/shared/constants/diagnoses';
-=======
 import { NOTE_TYPES } from '@tamanu/constants/notes';
 import { LAB_REQUEST_STATUSES } from '@tamanu/constants/labs';
 import { IMAGING_REQUEST_STATUS_TYPES } from '@tamanu/constants/statuses';
 import { DIAGNOSIS_CERTAINTIES_TO_HIDE } from '@tamanu/constants/diagnoses';
->>>>>>> ad69f725
 import { ForbiddenError, NotFoundError } from '@tamanu/shared/errors';
 
 import { EncounterRecord } from '../printouts/EncounterRecord';
@@ -38,26 +31,6 @@
 
 // This is the general function that extracts the important values from the notes into an object based on their regex matcher
 const extractUpdateHistoryFromNoteData = (notes, encounterData, matcher) => {
-<<<<<<< HEAD
-  if (notes.length === 0) return null;
-
-  const getMatch = noteItems => noteItems[0].content.match(matcher)?.groups;
-
-  const match = getMatch(notes[0].noteItems);
-  if (!match) return null;
-
-  return [
-    {
-      to: match.from,
-      date: encounterData.startDate,
-    },
-    ...notes.map(({ noteItems }) => {
-      const { to } = getMatch(noteItems);
-      const { date } = noteItems[0];
-      return { to, date };
-    }),
-  ];
-=======
   if (notes?.length > 0 && notes[0].content.match(matcher)) {
     const {
       groups: { from },
@@ -78,7 +51,6 @@
     return history;
   }
   return null;
->>>>>>> ad69f725
 };
 
 // These two functions both take the generated object based on the matcher from the above function and alters the data names to be relavant to the table.
@@ -151,16 +123,11 @@
   const villageQuery = useReferenceData(patient?.villageId);
   const village = villageQuery.data?.name;
 
-<<<<<<< HEAD
-  const notesQuery = useEncounterNotes(encounter.id);
-  const notes = notesQuery.data?.data || [];
-=======
   const notesQuery = useEncounterNotes(encounter.id, {
     orderBy: 'date',
     order: 'ASC',
   }); // order notes by edited date
   const notes = notesQuery?.data?.data || [];
->>>>>>> ad69f725
 
   const allQueries = combineQueries([
     patientQuery,
@@ -275,82 +242,6 @@
     .filter(medication => !medication.discontinued)
     .sort((a, b) => new Date(a.date) - new Date(b.date));
 
-<<<<<<< HEAD
-  const displayNotes = notes.filter(note => note.noteType !== NOTE_TYPES.SYSTEM);
-
-  // Add orignal note to each note object linked to an edited note
-  const linkedNotes = displayNotes.map(note => {
-    const updatedNote = JSON.parse(JSON.stringify(note));
-    updatedNote.noteItems = note.noteItems.map(noteItem => {
-      const updatedNoteItem = noteItem;
-      const linkedNote = note.noteItems.find(item => item.id === noteItem.revisedById);
-      updatedNoteItem.originalNote = linkedNote || { id: updatedNoteItem.id };
-      return updatedNoteItem;
-    });
-    return updatedNote;
-  });
-
-  // Remove original notes that have been edited and duplicate edits
-  const revisedByIds = new Set();
-  notes.forEach(note => {
-    note.noteItems.forEach(noteItem => {
-      if (noteItem.revisedById) {
-        revisedByIds.add(noteItem.revisedById);
-      }
-    });
-  });
-
-  const seenNotes = new Set();
-  const filteredNotes = linkedNotes.map(note => {
-    const noteCopy = note;
-    noteCopy.noteItems = noteCopy.noteItems.reverse().filter(noteItem => {
-      const duplicate = seenNotes.has(noteItem.originalNote?.id);
-      seenNotes.add(noteItem.originalNote?.id);
-      return !duplicate && !revisedByIds.has(noteItem.id);
-    });
-    return noteCopy;
-  });
-
-  // In order to show notes in the orginially created order this checks if it has an original note linked and sorts by
-  // that first and then the actual note date if it has no link
-  const orderedNotes = filteredNotes.map(note => {
-    return {
-      ...note,
-      noteItems: note.noteItems.sort((a, b) => {
-        if (a.revisedById && b.revisedById) {
-          return new Date(a.originalNote.date) - new Date(b.originalNote.date);
-        }
-        if (a.revisedById) {
-          return new Date(a.originalNote.date) - new Date(b.date);
-        }
-        if (b.revisedById) {
-          return new Date(a.date) - new Date(b.originalNote.date);
-        }
-        return new Date(a.date) - new Date(b.date);
-      }),
-    };
-  });
-
-  const systemNotes = notes.filter(note => note.noteType === NOTE_TYPES.SYSTEM);
-
-  const locationSystemNotes = systemNotes.filter(note =>
-    note.noteItems[0].content.match(locationNoteMatcher),
-  );
-  const locationHistory = extractLocationHistory(
-    locationSystemNotes,
-    encounter,
-    locationNoteMatcher,
-  );
-
-  const encounterTypeSystemNotes = systemNotes.filter(note =>
-    note.noteItems[0].content.match(encounterTypeNoteMatcher),
-  );
-  const encounterTypeHistory = extractEncounterTypeHistory(
-    encounterTypeSystemNotes,
-    encounter,
-    encounterTypeNoteMatcher,
-  );
-=======
   const displayNotes = notes.filter(note => {
     return note.noteType !== NOTE_TYPES.SYSTEM;
   });
@@ -372,7 +263,6 @@
   const encounterTypeHistory = encounterTypeSystemNotes
     ? extractEncounterTypeHistory(encounterTypeSystemNotes, encounter, encounterTypeNoteMatcher)
     : [];
->>>>>>> ad69f725
 
   return (
     <Modal {...modalProps}>
@@ -386,11 +276,7 @@
         procedures={procedures}
         labRequests={updatedLabRequests}
         imagingRequests={imagingRequests}
-<<<<<<< HEAD
-        notes={orderedNotes}
-=======
         notes={displayNotes}
->>>>>>> ad69f725
         discharge={discharge}
         village={village}
         pad={padData}
