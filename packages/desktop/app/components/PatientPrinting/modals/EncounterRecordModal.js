import React from 'react';

import { NOTE_TYPES } from '@tamanu/constants/notes';
import { LAB_REQUEST_STATUSES } from '@tamanu/constants/labs';
import { IMAGING_REQUEST_STATUS_TYPES } from '@tamanu/constants/statuses';
import { DIAGNOSIS_CERTAINTIES_TO_HIDE } from '@tamanu/constants/diagnoses';
import { ForbiddenError, NotFoundError } from '@tamanu/shared/errors';

import { EncounterRecord } from '../printouts/EncounterRecord';
import { Modal } from '../../Modal';
import { useCertificate } from '../../../utils/useCertificate';
import { usePatientData } from '../../../api/queries/usePatientData';
import { useLabRequests } from '../../../api/queries/useLabRequests';
import { combineQueries } from '../../../api/combineQueries';
import { useImagingRequests } from '../../../api/queries/useImagingRequests';
import { useEncounterNotes } from '../../../api/queries/useEncounterNotes';
import { useEncounterDischarge } from '../../../api/queries/useEncounterDischarge';
import { useReferenceData } from '../../../api/queries/useReferenceData';
import { usePatientAdditionalData } from '../../../api/queries/usePatientAdditionalData';
import { useLocalisation } from '../../../contexts/Localisation';
import { LoadingIndicator } from '../../LoadingIndicator';
import { Colors } from '../../../constants';
import { ForbiddenErrorModalContents } from '../../ForbiddenErrorModal';
import { ModalActionRow } from '../../ModalActionRow';

// These below functions are used to extract the history of changes made to the encounter that are stored in notes.
// obviously a better solution needs to be to properly implemented for storing and accessing this data, but this is an ok workaround for now.

const locationNoteMatcher = /^Changed location from (?<from>.*) to (?<to>.*)/;
const encounterTypeNoteMatcher = /^Changed type from (?<from>.*) to (?<to>.*)/;

// This is the general function that extracts the important values from the notes into an object based on their regex matcher
const extractUpdateHistoryFromNoteData = (notes, encounterData, matcher) => {
<<<<<<< HEAD
  if (notes?.length > 0 && notes[0].content.match(matcher)) {
    const {
      groups: { from },
    } = notes[0].content.match(matcher);

    const history = [
      {
        to: from,
        date: encounterData.startDate,
      },
      ...notes?.map(({ content, date }) => {
        const {
          groups: { to },
        } = content.match(matcher);
        return { to, date };
      }),
    ];
    return history;
  }
  return null;
=======
  if (notes.length === 0) return null;

  const getMatch = noteItems => noteItems[0].content.match(matcher)?.groups;

  const match = getMatch(notes[0].noteItems);
  if (!match) return null;

  return [
    {
      to: match.from,
      date: encounterData.startDate,
    },
    ...notes.map(({ noteItems }) => {
      const { to } = getMatch(noteItems);
      const { date } = noteItems[0];
      return { to, date };
    }),
  ];
>>>>>>> f2b9ec61
};

// These two functions both take the generated object based on the matcher from the above function and alters the data names to be relavant to the table.
// It will either loop through the generic history and rename the keys to relevant ones or it will just grab the current encounter details if there is no note history
const extractEncounterTypeHistory = (notes, encounterData) => {
  const history = extractUpdateHistoryFromNoteData(notes, encounterData, encounterTypeNoteMatcher);
  if (!history) {
    return [
      {
        newEncounterType: encounterData.encounterType,
        date: encounterData.startDate,
      },
    ];
  }

  return history.map(({ to: newEncounterType, ...rest }) => ({
    newEncounterType,
    ...rest,
  }));
};

const extractLocationHistory = (notes, encounterData) => {
  const history = extractUpdateHistoryFromNoteData(notes, encounterData, locationNoteMatcher);
  if (!history) {
    return [
      {
        newLocationGroup: encounterData.location.locationGroup?.name,
        newLocation: encounterData.location.name,
        date: encounterData.startDate,
      },
    ];
  }

  return history.map(location => {
    const locationArr = location.to?.split(/,\s+/);
    const hasLocationGroup = locationArr.length > 1;
    return {
      newLocationGroup: hasLocationGroup && locationArr[0],
      newLocation: hasLocationGroup ? locationArr[1] : locationArr[0],
      date: location.date,
    };
  });
};

export const EncounterRecordModal = ({ encounter, open, onClose }) => {
  const { getLocalisation } = useLocalisation();
  const certificateData = useCertificate();

  const patientQuery = usePatientData(encounter.patientId);
  const patient = patientQuery.data;

  const padDataQuery = usePatientAdditionalData(patient?.id);
  const padData = padDataQuery.data;

  const labRequestsQuery = useLabRequests(encounter.id, {
    order: 'asc',
    orderBy: 'requestedDate',
  });
  const labRequests = labRequestsQuery.data;

  const imagingRequestsQuery = useImagingRequests(encounter.id, {
    order: 'asc',
    orderBy: 'requestedDate',
  });
  const imagingRequestsData = imagingRequestsQuery.data?.data || [];

  const dischargeQuery = useEncounterDischarge(encounter);
  const discharge = dischargeQuery.data;

  const villageQuery = useReferenceData(patient?.villageId);
  const village = villageQuery.data?.name;

  const notesQuery = useEncounterNotes(encounter.id);
  const notes = notesQuery.data?.data || [];

  const allQueries = combineQueries([
    patientQuery,
    padDataQuery,
    labRequestsQuery,
    imagingRequestsQuery,
    dischargeQuery,
    villageQuery,
    notesQuery,
  ]);

  const modalProps = {
    title: 'Encounter Record',
    color: Colors.white,
    open,
    onClose,
    maxWidth: 'md',
    printable: !allQueries.isError && !allQueries.isFetching, // do not show print button when there is error or is fetching
  };

  if (allQueries.isFetching) {
    return (
      <Modal {...modalProps}>
        <LoadingIndicator />
      </Modal>
    );
  }

  if (allQueries.isError) {
    if (allQueries.errors.some(e => e instanceof ForbiddenError)) {
      return (
        <Modal {...modalProps}>
          <ForbiddenErrorModalContents onClose={onClose} />
        </Modal>
      );
    }

    // Some old discharged encounters do not have discharge record
    // It is a data issue and we don't want to it to break the entire Encounter Summary
    const hasOnlyDischargeNotFoundError =
      allQueries.errors.length === 1 &&
      dischargeQuery.isError &&
      dischargeQuery.error instanceof NotFoundError;

    if (!hasOnlyDischargeNotFoundError) {
      // If this next bit ever shows up it means it's a bug - show some detail
      return (
        <Modal {...modalProps}>
          <p>An unexpected error occurred. Please contact your system administrator.</p>
          <p>Error details:</p>
          <pre>{JSON.stringify(allQueries.errors, null, 2)}</pre>
          <ModalActionRow onConfirm={onClose} confirmText="Close" />
        </Modal>
      );
    }
  }

  // Filter and sort diagnoses: remove error/cancelled diagnosis, sort by whether it is primary and then date
  const diagnoses = encounter.diagnoses
    .filter(diagnosis => !DIAGNOSIS_CERTAINTIES_TO_HIDE.includes(diagnosis.certainty))
    .sort((a, b) => {
      if (a.isPrimary !== b.isPrimary) {
        return a.isPrimary ? -1 : 1;
      }
      return new Date(a.date) - new Date(b.date);
    });

  const procedures = encounter.procedures.sort((a, b) => new Date(a.date) - new Date(b.date));

  // Remove cancelled/entered in error labs. Attach parent lab request data to each test object in order to be displayed in table format
  const labFilterStatuses = [
    LAB_REQUEST_STATUSES.CANCELLED,
    LAB_REQUEST_STATUSES.ENTERED_IN_ERROR,
    LAB_REQUEST_STATUSES.DELETED,
  ];

  const updatedLabRequests = [];
  if (labRequests) {
    labRequests.data.forEach(labRequest => {
      if (!labFilterStatuses.includes(labRequest.status)) {
        labRequest.tests.forEach(test => {
          updatedLabRequests.push({
            testType: test.labTestType.name,
            testCategory: labRequest.category?.name,
            requestedByName: labRequest.requestedBy?.displayName,
            requestDate: labRequest.requestedDate,
            completedDate: test.completedDate,
          });
        });
      }
    });
  }

  // Remove cancelled/entered in error imaging requests.
  const imagingStatusesToExclude = [
    IMAGING_REQUEST_STATUS_TYPES.CANCELLED,
    IMAGING_REQUEST_STATUS_TYPES.ENTERED_IN_ERROR,
    IMAGING_REQUEST_STATUS_TYPES.DELETED,
  ];

  const imagingTypeNames = getLocalisation('imagingTypes') || {};

  const imagingRequests = imagingRequestsData
    .filter(({ status }) => !imagingStatusesToExclude.includes(status))
    .map(imagingRequest => ({
      ...imagingRequest,
      imagingName: imagingTypeNames[imagingRequest.imagingType],
    }));

  // Remove discontinued medications and sort by date
  const medications = encounter.medications
    .filter(medication => !medication.discontinued)
    .sort((a, b) => new Date(a.date) - new Date(b.date));

<<<<<<< HEAD
  const notesQuery = useEncounterNotes(encounter.id, {
    orderBy: 'date',
    order: 'ASC',
  }); // order notes by edited date

  const notes = notesQuery?.data?.data || [];

  const displayNotes = notes.filter(note => {
    return note.noteType !== NOTE_TYPES.SYSTEM;
  });

  const systemNotes = notes.filter(note => {
    return note.noteType === NOTE_TYPES.SYSTEM;
  });

  const locationSystemNotes = systemNotes.filter(note => {
    return note.content.match(locationNoteMatcher);
  });
  const locationHistory = locationSystemNotes
    ? extractLocationHistory(locationSystemNotes, encounter, locationNoteMatcher)
    : [];

  const encounterTypeSystemNotes = systemNotes.filter(note => {
    return note.content.match(encounterTypeNoteMatcher);
  });
  const encounterTypeHistory = encounterTypeSystemNotes
    ? extractEncounterTypeHistory(encounterTypeSystemNotes, encounter, encounterTypeNoteMatcher)
    : [];

  return (
    <Modal
      title="Encounter Record"
      color={Colors.white}
      open={open}
      onClose={onClose}
      printable
      maxWidth="md"
    >
      {!patientQuery.isSuccess ? (
        <LoadingIndicator />
      ) : (
        <EncounterRecord
          patient={patient}
          encounter={encounter}
          certificateData={certificateData}
          encounterTypeHistory={encounterTypeHistory}
          locationHistory={locationHistory}
          diagnoses={diagnoses}
          procedures={procedures}
          labRequests={updatedLabRequests}
          imagingRequests={updatedImagingRequests}
          notes={displayNotes}
          discharge={discharge}
          village={village}
          pad={padData}
          medications={medications}
        />
      )}
=======
  const displayNotes = notes.filter(note => note.noteType !== NOTE_TYPES.SYSTEM);

  // Add orignal note to each note object linked to an edited note
  const linkedNotes = displayNotes.map(note => {
    const updatedNote = JSON.parse(JSON.stringify(note));
    updatedNote.noteItems = note.noteItems.map(noteItem => {
      const updatedNoteItem = noteItem;
      const linkedNote = note.noteItems.find(item => item.id === noteItem.revisedById);
      updatedNoteItem.originalNote = linkedNote || { id: updatedNoteItem.id };
      return updatedNoteItem;
    });
    return updatedNote;
  });

  // Remove original notes that have been edited and duplicate edits
  const revisedByIds = new Set();
  notes.forEach(note => {
    note.noteItems.forEach(noteItem => {
      if (noteItem.revisedById) {
        revisedByIds.add(noteItem.revisedById);
      }
    });
  });

  const seenNotes = new Set();
  const filteredNotes = linkedNotes.map(note => {
    const noteCopy = note;
    noteCopy.noteItems = noteCopy.noteItems.reverse().filter(noteItem => {
      const duplicate = seenNotes.has(noteItem.originalNote?.id);
      seenNotes.add(noteItem.originalNote?.id);
      return !duplicate && !revisedByIds.has(noteItem.id);
    });
    return noteCopy;
  });

  // In order to show notes in the orginially created order this checks if it has an original note linked and sorts by
  // that first and then the actual note date if it has no link
  const orderedNotes = filteredNotes.map(note => {
    return {
      ...note,
      noteItems: note.noteItems.sort((a, b) => {
        if (a.revisedById && b.revisedById) {
          return new Date(a.originalNote.date) - new Date(b.originalNote.date);
        }
        if (a.revisedById) {
          return new Date(a.originalNote.date) - new Date(b.date);
        }
        if (b.revisedById) {
          return new Date(a.date) - new Date(b.originalNote.date);
        }
        return new Date(a.date) - new Date(b.date);
      }),
    };
  });

  const systemNotes = notes.filter(note => note.noteType === NOTE_TYPES.SYSTEM);

  const locationSystemNotes = systemNotes.filter(note =>
    note.noteItems[0].content.match(locationNoteMatcher),
  );
  const locationHistory = extractLocationHistory(
    locationSystemNotes,
    encounter,
    locationNoteMatcher,
  );

  const encounterTypeSystemNotes = systemNotes.filter(note =>
    note.noteItems[0].content.match(encounterTypeNoteMatcher),
  );
  const encounterTypeHistory = extractEncounterTypeHistory(
    encounterTypeSystemNotes,
    encounter,
    encounterTypeNoteMatcher,
  );

  return (
    <Modal {...modalProps}>
      <EncounterRecord
        patient={patient}
        encounter={encounter}
        certificateData={certificateData}
        encounterTypeHistory={encounterTypeHistory}
        locationHistory={locationHistory}
        diagnoses={diagnoses}
        procedures={procedures}
        labRequests={updatedLabRequests}
        imagingRequests={imagingRequests}
        notes={orderedNotes}
        discharge={discharge}
        village={village}
        pad={padData}
        medications={medications}
      />
>>>>>>> f2b9ec61
    </Modal>
  );
};<|MERGE_RESOLUTION|>--- conflicted
+++ resolved
@@ -31,7 +31,6 @@
 
 // This is the general function that extracts the important values from the notes into an object based on their regex matcher
 const extractUpdateHistoryFromNoteData = (notes, encounterData, matcher) => {
-<<<<<<< HEAD
   if (notes?.length > 0 && notes[0].content.match(matcher)) {
     const {
       groups: { from },
@@ -52,26 +51,6 @@
     return history;
   }
   return null;
-=======
-  if (notes.length === 0) return null;
-
-  const getMatch = noteItems => noteItems[0].content.match(matcher)?.groups;
-
-  const match = getMatch(notes[0].noteItems);
-  if (!match) return null;
-
-  return [
-    {
-      to: match.from,
-      date: encounterData.startDate,
-    },
-    ...notes.map(({ noteItems }) => {
-      const { to } = getMatch(noteItems);
-      const { date } = noteItems[0];
-      return { to, date };
-    }),
-  ];
->>>>>>> f2b9ec61
 };
 
 // These two functions both take the generated object based on the matcher from the above function and alters the data names to be relavant to the table.
@@ -144,8 +123,11 @@
   const villageQuery = useReferenceData(patient?.villageId);
   const village = villageQuery.data?.name;
 
-  const notesQuery = useEncounterNotes(encounter.id);
-  const notes = notesQuery.data?.data || [];
+  const notesQuery = useEncounterNotes(encounter.id, {
+    orderBy: 'date',
+    order: 'ASC',
+  }); // order notes by edited date
+  const notes = notesQuery?.data?.data || [];
 
   const allQueries = combineQueries([
     patientQuery,
@@ -260,14 +242,6 @@
     .filter(medication => !medication.discontinued)
     .sort((a, b) => new Date(a.date) - new Date(b.date));
 
-<<<<<<< HEAD
-  const notesQuery = useEncounterNotes(encounter.id, {
-    orderBy: 'date',
-    order: 'ASC',
-  }); // order notes by edited date
-
-  const notes = notesQuery?.data?.data || [];
-
   const displayNotes = notes.filter(note => {
     return note.noteType !== NOTE_TYPES.SYSTEM;
   });
@@ -291,18 +265,8 @@
     : [];
 
   return (
-    <Modal
-      title="Encounter Record"
-      color={Colors.white}
-      open={open}
-      onClose={onClose}
-      printable
-      maxWidth="md"
-    >
-      {!patientQuery.isSuccess ? (
-        <LoadingIndicator />
-      ) : (
-        <EncounterRecord
+    <Modal {...modalProps}>
+      <EncounterRecord
           patient={patient}
           encounter={encounter}
           certificateData={certificateData}
@@ -318,102 +282,6 @@
           pad={padData}
           medications={medications}
         />
-      )}
-=======
-  const displayNotes = notes.filter(note => note.noteType !== NOTE_TYPES.SYSTEM);
-
-  // Add orignal note to each note object linked to an edited note
-  const linkedNotes = displayNotes.map(note => {
-    const updatedNote = JSON.parse(JSON.stringify(note));
-    updatedNote.noteItems = note.noteItems.map(noteItem => {
-      const updatedNoteItem = noteItem;
-      const linkedNote = note.noteItems.find(item => item.id === noteItem.revisedById);
-      updatedNoteItem.originalNote = linkedNote || { id: updatedNoteItem.id };
-      return updatedNoteItem;
-    });
-    return updatedNote;
-  });
-
-  // Remove original notes that have been edited and duplicate edits
-  const revisedByIds = new Set();
-  notes.forEach(note => {
-    note.noteItems.forEach(noteItem => {
-      if (noteItem.revisedById) {
-        revisedByIds.add(noteItem.revisedById);
-      }
-    });
-  });
-
-  const seenNotes = new Set();
-  const filteredNotes = linkedNotes.map(note => {
-    const noteCopy = note;
-    noteCopy.noteItems = noteCopy.noteItems.reverse().filter(noteItem => {
-      const duplicate = seenNotes.has(noteItem.originalNote?.id);
-      seenNotes.add(noteItem.originalNote?.id);
-      return !duplicate && !revisedByIds.has(noteItem.id);
-    });
-    return noteCopy;
-  });
-
-  // In order to show notes in the orginially created order this checks if it has an original note linked and sorts by
-  // that first and then the actual note date if it has no link
-  const orderedNotes = filteredNotes.map(note => {
-    return {
-      ...note,
-      noteItems: note.noteItems.sort((a, b) => {
-        if (a.revisedById && b.revisedById) {
-          return new Date(a.originalNote.date) - new Date(b.originalNote.date);
-        }
-        if (a.revisedById) {
-          return new Date(a.originalNote.date) - new Date(b.date);
-        }
-        if (b.revisedById) {
-          return new Date(a.date) - new Date(b.originalNote.date);
-        }
-        return new Date(a.date) - new Date(b.date);
-      }),
-    };
-  });
-
-  const systemNotes = notes.filter(note => note.noteType === NOTE_TYPES.SYSTEM);
-
-  const locationSystemNotes = systemNotes.filter(note =>
-    note.noteItems[0].content.match(locationNoteMatcher),
-  );
-  const locationHistory = extractLocationHistory(
-    locationSystemNotes,
-    encounter,
-    locationNoteMatcher,
-  );
-
-  const encounterTypeSystemNotes = systemNotes.filter(note =>
-    note.noteItems[0].content.match(encounterTypeNoteMatcher),
-  );
-  const encounterTypeHistory = extractEncounterTypeHistory(
-    encounterTypeSystemNotes,
-    encounter,
-    encounterTypeNoteMatcher,
-  );
-
-  return (
-    <Modal {...modalProps}>
-      <EncounterRecord
-        patient={patient}
-        encounter={encounter}
-        certificateData={certificateData}
-        encounterTypeHistory={encounterTypeHistory}
-        locationHistory={locationHistory}
-        diagnoses={diagnoses}
-        procedures={procedures}
-        labRequests={updatedLabRequests}
-        imagingRequests={imagingRequests}
-        notes={orderedNotes}
-        discharge={discharge}
-        village={village}
-        pad={padData}
-        medications={medications}
-      />
->>>>>>> f2b9ec61
     </Modal>
   );
 };