--- conflicted
+++ resolved
@@ -131,12 +131,9 @@
 );
 
 export const PatientIDCardPage = ({ patient, imageData }) => {
-<<<<<<< HEAD
-=======
   const { printPage } = useElectron();
   const { getLocalisation } = useLocalisation();
   const measures = getLocalisation('printMeasures.idCardPage');
->>>>>>> 79a5ae89
   useEffect(() => {
     window.print({
       // TODO(web)
