import React from 'react';
import styled from 'styled-components';

import { Typography, Box } from '@material-ui/core';
import { PrintLetterhead } from './PrintLetterhead';
import { CertificateWrapper } from './CertificateWrapper';
import { LocalisedCertificateLabel } from './CertificateLabels';
import { DateDisplay } from '../DateDisplay';
import { PatientBarcode } from './PatientBarcode';

import { GridTable } from './GridTable';

const Text = styled(Typography)`
  font-size: 14px;
`;

const RowContainer = styled.div`
  display: flex;
  justify-content: space-between;
`;

const NotesBox = styled(Box)`
  padding-left: 0.5rem;
  padding-top: 0.5rem;
  margin-bottom: 16px;
  border: 1px solid black;
  height: 75px;
  text-overflow: ellipsis;
  overflow: hidden;
`;

export const NotesSection = ({ notes }) => (
  <>
    <Text>Notes:</Text>
    <NotesBox>{notes.map(note => note.content)}</NotesBox>
  </>
);

export const LocalisedLabel = ({ name, children }) => (
  <LocalisedCertificateLabel margin="9px" name={name}>
    {children}
  </LocalisedCertificateLabel>
);

export const SimplePrintout = React.memo(({ patientData, tableData, notes, certificateData }) => {
  const { firstName, lastName, dateOfBirth, sex, displayId } = patientData;
  const { pageTitle, title, subTitle, logo } = certificateData;

  return (
    <CertificateWrapper>
      <PrintLetterhead title={title} subTitle={subTitle} logoSrc={logo} pageTitle={pageTitle} />
      <RowContainer>
        <div>
          <LocalisedLabel name="firstName">{firstName}</LocalisedLabel>
          <LocalisedLabel name="lastName">{lastName}</LocalisedLabel>
          <LocalisedLabel name="dateOfBirth">
            <DateDisplay date={dateOfBirth} showDate={false} showExplicitDate />
          </LocalisedLabel>
          <LocalisedLabel name="sex">{sex}</LocalisedLabel>
        </div>
        <div>
          <LocalisedLabel name="displayId">{displayId}</LocalisedLabel>
          <PatientBarcode patient={patientData} barWidth={2} barHeight={60} margin={0} />
        </div>
      </RowContainer>
      <GridTable data={tableData} />
<<<<<<< HEAD
      <NotesSection notes={notes} />
=======
      <Text>Notes:</Text>
      <NotesBox>{notes.map(note => note.content).join(' ')}</NotesBox>
      <div />
>>>>>>> b0472758
    </CertificateWrapper>
  );
});<|MERGE_RESOLUTION|>--- conflicted
+++ resolved
@@ -32,7 +32,7 @@
 export const NotesSection = ({ notes }) => (
   <>
     <Text>Notes:</Text>
-    <NotesBox>{notes.map(note => note.content)}</NotesBox>
+    <NotesBox>{notes.map(note => note.content).join(' ')}</NotesBox>
   </>
 );
 
@@ -64,13 +64,7 @@
         </div>
       </RowContainer>
       <GridTable data={tableData} />
-<<<<<<< HEAD
       <NotesSection notes={notes} />
-=======
-      <Text>Notes:</Text>
-      <NotesBox>{notes.map(note => note.content).join(' ')}</NotesBox>
-      <div />
->>>>>>> b0472758
     </CertificateWrapper>
   );
 });