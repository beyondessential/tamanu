import React, { useState, useEffect } from 'react';
import { Modal } from './Modal';

import { Table } from './Table';
import { SurveyResultBadge } from './SurveyResultBadge';

import { connectApi } from '../api/connectApi';

const COLUMNS = [
<<<<<<< HEAD
  { key: 'text', title: 'Indicator', accessor: ({ indicator }) => indicator },
=======
  { key: 'text', title: 'Indicator', accessor: ({ name }) => name },
>>>>>>> 1d7b7066
  {
    key: 'value',
    title: 'Value',
    accessor: ({ answer, type }) => {
      if (type === 'Result') {
        const value = parseFloat(answer);
        return <SurveyResultBadge result={value} />;
      } else if (type === 'Calculated') {
        return parseFloat(answer).toFixed(2);
      }
      return answer;
    },
  },
];

function shouldShow(component) {
  switch (component.dataElement.type) {
    case 'Instruction':
      return false;
    default:
      return true;
  }
}

export const SurveyResponseDetailsModal = connectApi(api => ({
  fetchResponseDetails: surveyResponseId => api.get(`surveyResponse/${surveyResponseId}`),
}))(({ surveyResponseId, fetchResponseDetails, onClose }) => {
  const [surveyDetails, setSurveyDetails] = useState(null);
  const [loading, setLoading] = useState(false);

  useEffect(() => {
<<<<<<< HEAD
    if (!surveyResponseId) {
    } else {
=======
    if (surveyResponseId) {
>>>>>>> 1d7b7066
      setLoading(true);
      (async () => {
        const details = await fetchResponseDetails(surveyResponseId);
        setSurveyDetails(details);
        setLoading(false);
      })();
    }
  }, [surveyResponseId]);

  if (loading || !surveyDetails) {
    return (
      <Modal title="Survey response" open={surveyResponseId} onClose={onClose}>
        Loading...
      </Modal>
    );
  }

  const { components, answers } = surveyDetails;
<<<<<<< HEAD
  const answerRows = components.filter(shouldShow).map(component => {
    const { dataElement, id } = component;
    const { type, indicator } = dataElement;
    const answerObject = answers.find(a => a.dataElementId === dataElement.id);
    const answer = answerObject ? answerObject.body : 'N/A';
    return {
      id,
      type,
      answer,
      indicator,
    };
  });
=======
  const answerRows = components
    .filter(shouldShow)
    .map(component => {
      const { dataElement, id } = component;
      const { type, name } = dataElement;
      const answerObject = answers.find(a => a.dataElementId === dataElement.id);
      const answer = answerObject?.body;
      return {
        id,
        type,
        answer,
        name,
      };
    })
    .filter(r => r.answer !== undefined);
>>>>>>> 1d7b7066

  return (
    <Modal title="Survey response" open={surveyResponseId} onClose={onClose}>
      <Table data={answerRows} columns={COLUMNS} />
    </Modal>
  );
});<|MERGE_RESOLUTION|>--- conflicted
+++ resolved
@@ -7,11 +7,7 @@
 import { connectApi } from '../api/connectApi';
 
 const COLUMNS = [
-<<<<<<< HEAD
-  { key: 'text', title: 'Indicator', accessor: ({ indicator }) => indicator },
-=======
   { key: 'text', title: 'Indicator', accessor: ({ name }) => name },
->>>>>>> 1d7b7066
   {
     key: 'value',
     title: 'Value',
@@ -43,12 +39,7 @@
   const [loading, setLoading] = useState(false);
 
   useEffect(() => {
-<<<<<<< HEAD
-    if (!surveyResponseId) {
-    } else {
-=======
     if (surveyResponseId) {
->>>>>>> 1d7b7066
       setLoading(true);
       (async () => {
         const details = await fetchResponseDetails(surveyResponseId);
@@ -67,20 +58,6 @@
   }
 
   const { components, answers } = surveyDetails;
-<<<<<<< HEAD
-  const answerRows = components.filter(shouldShow).map(component => {
-    const { dataElement, id } = component;
-    const { type, indicator } = dataElement;
-    const answerObject = answers.find(a => a.dataElementId === dataElement.id);
-    const answer = answerObject ? answerObject.body : 'N/A';
-    return {
-      id,
-      type,
-      answer,
-      indicator,
-    };
-  });
-=======
   const answerRows = components
     .filter(shouldShow)
     .map(component => {
@@ -96,7 +73,6 @@
       };
     })
     .filter(r => r.answer !== undefined);
->>>>>>> 1d7b7066
 
   return (
     <Modal title="Survey response" open={surveyResponseId} onClose={onClose}>
