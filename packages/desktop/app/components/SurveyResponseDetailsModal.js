import React, { useState } from 'react';
import { useQuery } from '@tanstack/react-query';

import { PROGRAM_DATA_ELEMENT_TYPES } from '@tamanu/constants';

import { Modal } from './Modal';
import { DateDisplay } from './DateDisplay';
import { Table } from './Table';
import { SurveyResultBadge } from './SurveyResultBadge';
import { ViewPhotoLink } from './ViewPhotoLink';
import { useApi } from '../api';
import { Button } from './Button';

const convertBinaryToYesNo = value => {
  switch (value) {
    case 'true':
    case '1':
      return 'Yes';
    case 'false':
    case '0':
      return 'No';
    default:
      return value;
  }
};

const COLUMNS = [
  { key: 'text', title: 'Indicator', accessor: ({ name }) => name },
  {
    key: 'value',
    title: 'Value',
    accessor: ({ answer, type }) => {
      // eslint-disable-next-line react-hooks/rules-of-hooks
      const [surveyLink, setSurveyLink] = useState(null);
      switch (type) {
        case PROGRAM_DATA_ELEMENT_TYPES.RESULT:
          return <SurveyResultBadge resultText={answer} />;
        case PROGRAM_DATA_ELEMENT_TYPES.CALCULATED:
<<<<<<< HEAD
          return parseFloat(answer).toFixed(1);
=======
          return typeof answer === 'number' ? answer.toFixed(1) : answer;
>>>>>>> 7e1894b3
        case PROGRAM_DATA_ELEMENT_TYPES.PHOTO:
          return <ViewPhotoLink imageId={answer} />;
        case PROGRAM_DATA_ELEMENT_TYPES.CHECKBOX:
          return convertBinaryToYesNo(answer);
        case PROGRAM_DATA_ELEMENT_TYPES.SUBMISSION_DATE:
          return <DateDisplay date={answer} />;
        case PROGRAM_DATA_ELEMENT_TYPES.DATE:
          return <DateDisplay date={answer} />;
        case PROGRAM_DATA_ELEMENT_TYPES.SURVEY_LINK:
          return (
            <>
              <Button onClick={() => setSurveyLink(answer)} variant="contained" color="primary">
                Show Survey
              </Button>
              <SurveyResponseDetailsModal
                surveyResponseId={surveyLink}
                onClose={() => setSurveyLink(null)}
              />
            </>
          );
        default:
          return answer;
      }
    },
  },
];

function shouldShow(component) {
  switch (component.dataElement.type) {
    case PROGRAM_DATA_ELEMENT_TYPES.INSTRUCTION:
      return false;
    default:
      return true;
  }
}

export const SurveyResponseDetailsModal = ({ surveyResponseId, onClose }) => {
  const api = useApi();
  const { data: surveyDetails, isLoading, error } = useQuery(
    ['surveyResponse', surveyResponseId],
    () => api.get(`surveyResponse/${surveyResponseId}`),
    { enabled: !!surveyResponseId },
  );

  if (error) {
    return (
      <Modal title="Survey response" open={!!surveyResponseId} onClose={onClose}>
        <h3>Error fetching response details</h3>
        <pre>{error.stack}</pre>
      </Modal>
    );
  }

  if (isLoading || !surveyDetails) {
    return (
      <Modal title="Survey response" open={!!surveyResponseId} onClose={onClose}>
        Loading...
      </Modal>
    );
  }

  const { components, answers } = surveyDetails;
  const answerRows = components
    .filter(shouldShow)
    .map(component => {
      const { dataElement, id } = component;
      const { type, name } = dataElement;
      const answerObject = answers.find(a => a.dataElementId === dataElement.id);
      const answer = answerObject?.body;
      return {
        id,
        type,
        answer,
        name,
      };
    })
    .filter(r => r.answer !== undefined);

  return (
    <Modal title="Survey response" open={!!surveyResponseId} onClose={onClose}>
      <Table data={answerRows} columns={COLUMNS} allowExport={false} />
    </Modal>
  );
};<|MERGE_RESOLUTION|>--- conflicted
+++ resolved
@@ -36,11 +36,7 @@
         case PROGRAM_DATA_ELEMENT_TYPES.RESULT:
           return <SurveyResultBadge resultText={answer} />;
         case PROGRAM_DATA_ELEMENT_TYPES.CALCULATED:
-<<<<<<< HEAD
-          return parseFloat(answer).toFixed(1);
-=======
           return typeof answer === 'number' ? answer.toFixed(1) : answer;
->>>>>>> 7e1894b3
         case PROGRAM_DATA_ELEMENT_TYPES.PHOTO:
           return <ViewPhotoLink imageId={answer} />;
         case PROGRAM_DATA_ELEMENT_TYPES.CHECKBOX:
