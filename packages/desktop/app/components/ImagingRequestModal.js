import React from 'react';
import { customAlphabet } from 'nanoid'

import { useApi } from '../api';
import { Suggester } from '../utils/suggester';

import { Modal } from './Modal';
import { ImagingRequestForm } from '../forms/ImagingRequestForm';
import { ALPHABET_FOR_ID } from '../constants'

// generates 8 character id (while excluding 0, O, I, 1 and L)
const configureCustomRequestId = () => customAlphabet(ALPHABET_FOR_ID, 8);

export const ImagingRequestModal = ({ open, onClose, onSaved, encounter }) => {
  const api = useApi();
  const practitionerSuggester = new Suggester(api, 'practitioner');
  const imagingTypeSuggester = new Suggester(api, 'imagingType');
  const generateDisplayId = configureCustomRequestId();

<<<<<<< HEAD
export const ImagingRequestModal = connectApi((api, dispatch, { encounter }) => ({
  onSubmit: async data => api.post(`imagingRequest`, { ...data, id: encounter.id }),
  practitionerSuggester: new Suggester(api, 'practitioner'),
  imagingTypeSuggester: new Suggester(api, 'imagingType'),
}))(DumbImagingRequestModal);
=======
  return (
    <Modal width="md" title="New imaging request" open={open} onClose={onClose}>
      <ImagingRequestForm
        onSubmit={async data => {
          api.post(`imagingRequest`, {
            ...data,
            encounterId: encounter.id 
          });
          onSaved();
        }}
        onCancel={onClose}
        encounter={encounter}
        practitionerSuggester={practitionerSuggester}
        imagingTypeSuggester={imagingTypeSuggester}
        generateId={generateDisplayId}
      />
    </Modal>
  );
};
>>>>>>> 871e980d
<|MERGE_RESOLUTION|>--- conflicted
+++ resolved
@@ -17,13 +17,6 @@
   const imagingTypeSuggester = new Suggester(api, 'imagingType');
   const generateDisplayId = configureCustomRequestId();
 
-<<<<<<< HEAD
-export const ImagingRequestModal = connectApi((api, dispatch, { encounter }) => ({
-  onSubmit: async data => api.post(`imagingRequest`, { ...data, id: encounter.id }),
-  practitionerSuggester: new Suggester(api, 'practitioner'),
-  imagingTypeSuggester: new Suggester(api, 'imagingType'),
-}))(DumbImagingRequestModal);
-=======
   return (
     <Modal width="md" title="New imaging request" open={open} onClose={onClose}>
       <ImagingRequestForm
@@ -42,5 +35,4 @@
       />
     </Modal>
   );
-};
->>>>>>> 871e980d
+};