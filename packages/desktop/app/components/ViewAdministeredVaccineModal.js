import React, { useEffect, useState } from 'react';
import styled from 'styled-components';
import { Alert, AlertTitle } from '@material-ui/lab';
import { Box } from '@material-ui/core';
import { VACCINE_STATUS, VACCINE_STATUS_LABELS } from 'shared/constants';
import { Modal } from './Modal';
import { ModalActionRow } from './ModalActionRow';
import { Colors } from '../constants';
import { useSuggester } from '../api';

import { DateDisplay } from './DateDisplay';

const Container = styled.div`
  display: flex;
  flex-direction: column;
  align-items: center;
  background-color: ${Colors.white};
  ${props => (props.$editMode ? 'margin-bottom: 20px;' : '')}
  position: relative;
  border-radius: 5px;
  border: 1px solid ${Colors.outline};
`;

const DisplayField = styled.div`
  width: 50%;
  padding-right: 15px;
  padding-bottom: 20px;
  color: ${Colors.darkestText};
  font-weight: 500;
  &:nth-child(2n) {
    ${props => (props.$editMode ? `border-left: 1px solid ${Colors.outline};` : '')}
    ${props => (props.$editMode ? `padding-left: 15px;` : '')}
  }
`;

const Label = styled.div`
  font-weight: 400;
  color: ${Colors.midText};
`;

const FieldGroup = styled.div`
  display: flex;
  flex-wrap: wrap;
  width: 90%;
  border-bottom: 1px solid ${Colors.outline};
  &:last-of-type {
    border-bottom: none;
    padding-bottom: 20px;
  }
  padding-top: 20px;
`;

<<<<<<< HEAD
const FieldsViewer = ({ labelValueFieldGroups, editMode }) => (
  <Container $editMode={editMode}>
=======
const FieldsViewer = ({ editMode, labelValueFieldGroups }) => (
  <Container>
>>>>>>> 86b89d54
    {labelValueFieldGroups.map(fieldGroup => (
      <FieldGroup>
        {fieldGroup.map(({ label, value }) => (
          <DisplayField $editMode={editMode}>
            <Label>{label}</Label>
            {value}
          </DisplayField>
        ))}
      </FieldGroup>
    ))}
  </Container>
);

const ErrorMessage = () => {
  return (
    <Box p={5}>
      <Alert severity="error">
        <AlertTitle>Error: Cannot load view modal for this vaccine</AlertTitle>
        Please contact Tamanu administrator
      </Alert>
    </Box>
  );
};

export const ViewAdministeredVaccineContent = ({ vaccineRecord, editMode }) => {
  const {
    status,
    injectionSite,
    scheduledVaccine: { label: vaccineLabel, schedule },
    recorder,
    givenBy,
    location,
    department,
    date,
    batch,
    vaccineName,
    vaccineBrand,
    disease,
    givenElsewhere,
    notGivenReason,
    encounter,
    circumstanceIds,
  } = vaccineRecord;

  const routine = !vaccineName;
  const notGiven = VACCINE_STATUS.NOT_GIVEN === status;

  const vaccineCircumstanceSuggester = useSuggester('vaccineCircumstance');
  const [vaccineCircumstances, setVaccineCircumstances] = useState();

  useEffect(() => {
    // to avoid unnecessary API calls, these are the conditions that will show circumstance
    if (!editMode && givenElsewhere && circumstanceIds) {
      const circumstanceIdValues = Array.isArray(circumstanceIds)
        ? circumstanceIds
        : String(circumstanceIds)?.split(',') || [];
      Promise.all(
        circumstanceIdValues.map(circumstanceId =>
          vaccineCircumstanceSuggester.fetchCurrentOption(circumstanceId),
        ),
      ).then(circumstances => {
        setVaccineCircumstances(circumstances?.map(circumstance => circumstance?.label));
      });
    }
  }, [vaccineCircumstanceSuggester, circumstanceIds, editMode, givenElsewhere]);

  if (!vaccineRecord) return null;

  const fieldObjects = {
    vaccine: { label: 'Vaccine', value: vaccineLabel || '-' },
    batch: { label: 'Batch', value: batch || '-' },
    schedule: { label: 'Schedule', value: schedule || '-' },
    dateRecorded: { label: 'Date recorded', value: <DateDisplay date={date} /> },
    dateGiven: { label: 'Date given', value: <DateDisplay date={date} /> },
    injectionSite: { label: 'Injection site', value: injectionSite || '-' },
    area: { label: 'Area', value: location?.locationGroup?.name || '-' },
    location: { label: 'Location', value: location?.name || '-' },
    department: { label: 'Department', value: department?.name || '-' },
    facility: {
      label: 'Facility',
      value: location?.facility.name || encounter.location.facility.name || '-',
    },
    givenBy: { label: 'Given by', value: givenBy || '-' },
    supervisingClinician: { label: 'Supervising clincian', value: givenBy || '-' },
    recordedBy: { label: 'Recorded by', value: recorder?.displayName || '-' },
    vaccineName: { label: 'Vaccine name', value: vaccineName || '-' },
    vaccineBrand: { label: 'Vaccine brand', value: vaccineBrand || '-' },
    disease: { label: 'Disease', value: disease || '-' },
    status: {
      label: 'Status',
      value: givenElsewhere ? 'Given elsewhere' : VACCINE_STATUS_LABELS[status] || '-',
    },
    country: { label: 'Country', value: givenBy || '-' },
    reason: { label: 'Reason', value: notGivenReason?.name || '-' },
    circumstance: { label: 'Circumstance', value: vaccineCircumstances?.join(', ') || '-' },
  };

  const modalVersions = [
    {
      name: 'routine',
      condition: routine && !notGiven && !givenElsewhere,
      fields: [
        [
          fieldObjects.vaccine,
          ...(editMode ? [] : [fieldObjects.batch]),
          fieldObjects.schedule,
          fieldObjects.status,
          ...(editMode
            ? [fieldObjects.recordedBy, fieldObjects.facility]
            : [fieldObjects.dateGiven, fieldObjects.injectionSite]),
        ],
        ...(editMode
          ? []
          : [
              [
                fieldObjects.area,
                fieldObjects.location,
                fieldObjects.department,
                fieldObjects.facility,
              ],
              [fieldObjects.givenBy, fieldObjects.recordedBy],
            ]),
      ],
    },
    {
      name: 'routineOverseas',
      condition: routine && !notGiven && givenElsewhere,
      fields: [
        ...(editMode ? [] : [[fieldObjects.circumstance, fieldObjects.status]]),
        [
          fieldObjects.vaccine,
          fieldObjects.schedule,
          ...(editMode
            ? [fieldObjects.status, fieldObjects.recordedBy]
            : [fieldObjects.batch, fieldObjects.dateGiven, fieldObjects.injectionSite]),
        ],
        ...(editMode
          ? []
          : [[fieldObjects.country], [fieldObjects.facility, fieldObjects.recordedBy]]),
      ],
    },
    {
      name: 'other',
      condition: !routine && !notGiven && !givenElsewhere,
      fields: [
        [
          fieldObjects.vaccineName,
          ...(editMode
            ? [fieldObjects.facility, fieldObjects.recordedBy]
            : [
                fieldObjects.batch,
                fieldObjects.vaccineBrand,
                fieldObjects.disease,
                fieldObjects.dateGiven,
                fieldObjects.injectionSite,
              ]),
          fieldObjects.status,
        ],
        ...(editMode
          ? []
          : [
              [
                fieldObjects.area,
                fieldObjects.location,
                fieldObjects.department,
                fieldObjects.facility,
              ],
              [fieldObjects.givenBy, fieldObjects.recordedBy],
            ]),
      ],
    },
    {
      name: 'otherOverseas',
      condition: !routine && !notGiven && givenElsewhere,
      fields: [
        ...(editMode ? [] : [[fieldObjects.circumstance, fieldObjects.status]]),
        [
          fieldObjects.vaccineName,
          ...(editMode
            ? [fieldObjects.status, fieldObjects.facility, fieldObjects.recordedBy]
            : [
                fieldObjects.batch,
                fieldObjects.vaccineBrand,
                fieldObjects.disease,
                fieldObjects.dateGiven,
                fieldObjects.injectionSite,
              ]),
        ],
        ...(editMode
          ? []
          : [[fieldObjects.country], [fieldObjects.facility, fieldObjects.recordedBy]]),
      ],
    },
    {
      name: 'notGiven',
      condition: notGiven && routine,
      fields: [
        [
          fieldObjects.vaccine,
          fieldObjects.schedule,
          ...(editMode
            ? [fieldObjects.recordedBy]
            : [fieldObjects.reason, fieldObjects.dateRecorded]),
          fieldObjects.status,
        ],
        ...(editMode
          ? []
          : [
              [
                fieldObjects.area,
                fieldObjects.location,
                fieldObjects.department,
                fieldObjects.facility,
              ],
              [fieldObjects.supervisingClinician, fieldObjects.recordedBy],
            ]),
      ],
    },
    {
      name: 'notGivenOther',
      condition: notGiven && !routine,
      fields: [
        [
          fieldObjects.vaccineName,
          ...(editMode
            ? [fieldObjects.recordedBy]
            : [fieldObjects.disease, fieldObjects.reason, fieldObjects.dateRecorded]),
          fieldObjects.status,
        ],
        ...(editMode
          ? []
          : [
              [
                fieldObjects.area,
                fieldObjects.location,
                fieldObjects.department,
                fieldObjects.facility,
              ],
              [fieldObjects.supervisingClinician, fieldObjects.recordedBy],
            ]),
      ],
    },
  ];

  const modalVersion = modalVersions.find(modalType => modalType.condition === true);

  return modalVersion ? (
<<<<<<< HEAD
    <FieldsViewer labelValueFieldGroups={modalVersion.fields} editMode={editMode} />
=======
    <FieldsViewer editMode={editMode} labelValueFieldGroups={modalVersion.fields} />
>>>>>>> 86b89d54
  ) : (
    <ErrorMessage />
  );
};

export const ViewAdministeredVaccineModal = ({ open, onClose, vaccineRecord }) => {
  if (!vaccineRecord) return null;
  return (
    <Modal title="View vaccine record" open={open} onClose={onClose} disableHeaderCloseIcon>
      <ViewAdministeredVaccineContent vaccineRecord={vaccineRecord} />
      <ModalActionRow confirmText="Close" onConfirm={onClose} />
    </Modal>
  );
};<|MERGE_RESOLUTION|>--- conflicted
+++ resolved
@@ -50,13 +50,8 @@
   padding-top: 20px;
 `;
 
-<<<<<<< HEAD
 const FieldsViewer = ({ labelValueFieldGroups, editMode }) => (
   <Container $editMode={editMode}>
-=======
-const FieldsViewer = ({ editMode, labelValueFieldGroups }) => (
-  <Container>
->>>>>>> 86b89d54
     {labelValueFieldGroups.map(fieldGroup => (
       <FieldGroup>
         {fieldGroup.map(({ label, value }) => (
@@ -304,11 +299,7 @@
   const modalVersion = modalVersions.find(modalType => modalType.condition === true);
 
   return modalVersion ? (
-<<<<<<< HEAD
     <FieldsViewer labelValueFieldGroups={modalVersion.fields} editMode={editMode} />
-=======
-    <FieldsViewer editMode={editMode} labelValueFieldGroups={modalVersion.fields} />
->>>>>>> 86b89d54
   ) : (
     <ErrorMessage />
   );
