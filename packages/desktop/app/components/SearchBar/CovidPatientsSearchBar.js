--- conflicted
+++ resolved
@@ -4,14 +4,9 @@
   AutocompleteField,
   Field,
   LocalisedField,
-<<<<<<< HEAD
   DisplayIdSearchField,
   DOBFields,
-=======
-  DisplayIdField,
-  DOBFields,
   SearchField,
->>>>>>> d753fa48
 } from '../Field';
 import { useSuggester } from '../../api';
 import { SearchBarCheckField } from './SearchBarCheckField';
