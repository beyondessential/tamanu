--- conflicted
+++ resolved
@@ -1,6 +1,4 @@
-<<<<<<< HEAD
 import React, { useState } from 'react';
-import { LAB_REQUEST_STATUS_OPTIONS } from '../../constants';
 import {
   DateField,
   SelectField,
@@ -11,27 +9,13 @@
   DisplayIdField,
   AutocompleteField,
 } from '../Field';
-=======
-import React from 'react';
 import styled from 'styled-components';
 import { LAB_REQUEST_STATUS_OPTIONS } from '../../constants';
-import { DateField, SelectField, LocalisedField, Field, CheckField } from '../Field';
->>>>>>> d6d3214a
 import { CustomisableSearchBar } from './CustomisableSearchBar';
 import { useLabRequest } from '../../contexts/LabRequest';
 import { useSuggester } from '../../api';
 
-<<<<<<< HEAD
 const useAdvancedFields = advancedFields => {
-=======
-const FacilityCheckbox = styled.div`
-  display: flex;
-  align-items: center;
-  margin-top: 20px;
-`;
-
-export const LabRequestsSearchBar = () => {
->>>>>>> d6d3214a
   const { searchParameters, setSearchParameters } = useLabRequest();
 
   // If one of the advanced fields is filled in when landing on the screen,
@@ -45,6 +29,12 @@
 };
 
 const ADVANCED_FIELDS = ['locationGroupId', 'departmentId', 'laboratory', 'priority'];
+
+const FacilityCheckbox = styled.div`
+  display: flex;
+  align-items: center;
+  margin-top: 20px;
+`;
 
 export const LabRequestsSearchBar = () => {
   const {
@@ -97,7 +87,6 @@
         </>
       }
     >
-<<<<<<< HEAD
       <>
         <DisplayIdField />
         <LocalisedField name="firstName" component={SearchField} />
@@ -137,37 +126,10 @@
           options={LAB_REQUEST_STATUS_OPTIONS}
           size="small"
         />
+        <FacilityCheckbox>
+          <Field name="allFacilities" label="Include all facilities" component={CheckField} />
+        </FacilityCheckbox>
       </>
-=======
-      <LocalisedField name="firstName" />
-      <LocalisedField name="lastName" />
-      <LocalisedField name="displayId" />
-      <LocalisedField name="requestId" defaultLabel="Test ID" />
-      <LocalisedField name="category" defaultLabel="Test category" />
-      <LocalisedField
-        name="status"
-        defaultLabel="Status"
-        component={SelectField}
-        options={LAB_REQUEST_STATUS_OPTIONS}
-      />
-      <LocalisedField name="priority" defaultLabel="Priority" />
-      <LocalisedField name="laboratory" defaultLabel="Laboratory" />
-      <LocalisedField
-        name="requestedDateFrom"
-        defaultLabel="Requested from"
-        saveDateAsString
-        component={DateField}
-      />
-      <LocalisedField
-        name="requestedDateTo"
-        defaultLabel="Requested to"
-        saveDateAsString
-        component={DateField}
-      />
-      <FacilityCheckbox>
-        <Field name="allFacilities" label="Include all facilities" component={CheckField} />
-      </FacilityCheckbox>
->>>>>>> d6d3214a
     </CustomisableSearchBar>
   );
 };