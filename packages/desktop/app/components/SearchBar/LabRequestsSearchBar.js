--- conflicted
+++ resolved
@@ -80,33 +80,6 @@
         </>
       }
     >
-<<<<<<< HEAD
-      <LocalisedField name="firstName" />
-      <LocalisedField name="lastName" />
-      <LocalisedField name="displayId" />
-      <LocalisedField name="requestId" defaultLabel="Test ID" />
-      <LocalisedField name="category" defaultLabel="Test category" />
-      <LocalisedField
-        name="status"
-        defaultLabel="Status"
-        component={SelectField}
-        options={LAB_REQUEST_STATUS_OPTIONS}
-      />
-      <LocalisedField name="priority" defaultLabel="Priority" />
-      <LocalisedField name="laboratory" defaultLabel="Laboratory" />
-      <LocalisedField
-        name="requestedDateFrom"
-        defaultLabel="Requested from"
-        saveDateAsString
-        component={DateField}
-      />
-      <LocalisedField
-        name="requestedDateTo"
-        defaultLabel="Requested to"
-        saveDateAsString
-        component={DateField}
-      />
-=======
       <>
         <DisplayIdField />
         <LocalisedField name="firstName" component={SearchField} />
@@ -148,7 +121,6 @@
           size="small"
         />
       </>
->>>>>>> 11b0d6e3
     </CustomisableSearchBar>
   );
 };