--- conflicted
+++ resolved
@@ -1,135 +1,15 @@
-<<<<<<< HEAD
-import React, { useState } from 'react';
-import styled from 'styled-components';
-import { Collapse, Box } from '@material-ui/core';
-import { LAB_REQUEST_STATUS_OPTIONS, Colors } from '../../constants';
-import {
-  DateField,
-  SelectField,
-  Field,
-  LocalisedField,
-  SearchField,
-  SuggesterSelectField,
-  AutocompleteField,
-  Form,
-} from '../Field';
-import { SearchBarContainer, SearchBarSubmitButtons } from './SearchBar';
-=======
 import React from 'react';
 import { LAB_REQUEST_STATUS_OPTIONS } from '../../constants';
 import { DateField, SelectField, LocalisedField, SuggesterSelectField } from '../Field';
 import { CustomisableSearchBar } from './CustomisableSearchBar';
->>>>>>> b9eb66e1
 import { useLabRequest } from '../../contexts/LabRequest';
-import { useSuggester } from '../../api';
-
-const Container = styled(SearchBarContainer)`
-  border-top-left-radius: 5px;
-  border-top-right-radius: 5px;
-  border: 1px solid ${Colors.outline};
-  background: white;
-  padding: 15px 26px 20px;
-`;
-
-const SearchInputContainer = styled(Box)`
-  display: grid;
-  grid-template-columns: repeat(5, 1fr);
-  gap: 9px;
-`;
 
 export const LabRequestsSearchBar = () => {
   const { searchParameters, setSearchParameters } = useLabRequest();
-  const [isOpen, setIsOpen] = useState(false);
-  const locationGroupSuggester = useSuggester('facilityLocationGroup');
-  const departmentSuggester = useSuggester('department', {
-    baseQueryParameters: { filterByFacility: true },
-  });
-
   return (
-    <Form
+    <CustomisableSearchBar
+      title="Search lab requests"
       initialValues={{ displayIdExact: true, ...searchParameters }}
-<<<<<<< HEAD
-      onSubmit={setSearchParameters}
-      render={({ clearForm }) => {
-        return (
-          <Container>
-            <SearchInputContainer>
-              <Field name="displayId" label="NHN" component={SearchField} />
-              <LocalisedField name="firstName" component={SearchField} />
-              <LocalisedField name="lastName" component={SearchField} />
-              <Field name="requestId" label="Test ID" component={SearchField} />
-              <Field
-                name="category"
-                label="Test category"
-                component={SuggesterSelectField}
-                endpoint="labTestCategory"
-                size="small"
-              />
-              <Field
-                name="locationGroupId"
-                label="Area"
-                component={AutocompleteField}
-                suggester={locationGroupSuggester}
-                size="small"
-              />
-              <Field
-                name="departmentId"
-                label="Department"
-                component={AutocompleteField}
-                suggester={departmentSuggester}
-                size="small"
-              />
-              <LocalisedField
-                name="laboratory"
-                defaultLabel="Laboratory"
-                component={SuggesterSelectField}
-                endpoint="labTestLaboratory"
-                size="small"
-              />
-              <LocalisedField
-                name="status"
-                defaultLabel="Status"
-                component={SelectField}
-                options={LAB_REQUEST_STATUS_OPTIONS}
-                size="small"
-              />
-              <SearchBarSubmitButtons
-                clickToggle={() => {
-                  setIsOpen(current => !current);
-                }}
-                clearForm={clearForm}
-              />
-            </SearchInputContainer>
-            <Collapse in={isOpen}>
-              <SearchInputContainer mt={2}>
-                <LocalisedField
-                  name="requestedDateFrom"
-                  label="Requested from"
-                  saveDateAsString
-                  component={DateField}
-                  $joined
-                />
-                <LocalisedField
-                  name="requestedDateTo"
-                  defaultLabel="Requested to"
-                  saveDateAsString
-                  component={DateField}
-                />
-                <Field name="author" label="Requested by" component={SearchField} />
-                <LocalisedField
-                  name="priority"
-                  defaultLabel="Priority"
-                  component={SuggesterSelectField}
-                  endpoint="labTestPriority"
-                  size="small"
-                />
-              </SearchInputContainer>
-            </Collapse>
-          </Container>
-        );
-      }}
-    />
-=======
       onSearch={setSearchParameters}
     >
       <LocalisedField name="firstName" />
@@ -173,6 +53,5 @@
         component={DateField}
       />
     </CustomisableSearchBar>
->>>>>>> b9eb66e1
   );
 };