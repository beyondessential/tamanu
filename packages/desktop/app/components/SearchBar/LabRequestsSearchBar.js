import React from 'react';
import { LAB_REQUEST_STATUS_OPTIONS } from '../../constants';
<<<<<<< HEAD
import { DateField, SelectField, Field, LocalisedField, SearchField } from '../Field';
=======
import { DateField, SelectField, LocalisedField, SuggesterSelectField } from '../Field';
>>>>>>> 0dc70381
import { CustomisableSearchBar } from './CustomisableSearchBar';
import { useLabRequest } from '../../contexts/LabRequest';

export const LabRequestsSearchBar = () => {
  const { searchParameters, setSearchParameters } = useLabRequest();
  return (
    <CustomisableSearchBar
      title="Search lab requests"
      variant="small"
      initialValues={{ displayIdExact: true, ...searchParameters }}
      onSearch={setSearchParameters}
    >
<<<<<<< HEAD
      <Field name="displayId" label="NHN" component={SearchField} />
      <Field name="firstName" label="Patient name" component={SearchField} />
      <Field name="requestId" label="Test ID" component={SearchField} />
      <Field name="category" label="Test category" component={SearchField} />
      <Field name="locationGroup" label="Area" component={SearchField} />
      <Field name="department" label="Department" />
      <LocalisedField name="laboratory" defaultLabel="Laboratory" component={SearchField} />
=======
      <LocalisedField name="firstName" />
      <LocalisedField name="lastName" />
      <LocalisedField name="displayId" />
      <LocalisedField name="requestId" defaultLabel="Request ID" />
      <LocalisedField
        name="category"
        defaultLabel="Type"
        component={SuggesterSelectField}
        endpoint="labTestCategory"
      />
>>>>>>> 0dc70381
      <LocalisedField
        name="status"
        defaultLabel="Status"
        component={SelectField}
        options={LAB_REQUEST_STATUS_OPTIONS}
      />
<<<<<<< HEAD
=======
      <LocalisedField
        name="priority"
        defaultLabel="Priority"
        component={SuggesterSelectField}
        endpoint="labTestPriority"
      />
      <LocalisedField
        name="laboratory"
        defaultLabel="Laboratory"
        component={SuggesterSelectField}
        endpoint="labTestLaboratory"
      />
>>>>>>> 0dc70381
      <LocalisedField
        name="requestedDateFrom"
        defaultLabel="Requested from"
        saveDateAsString
        component={DateField}
      />
      <LocalisedField
        name="requestedDateTo"
        defaultLabel="Requested to"
        saveDateAsString
        component={DateField}
      />
      <Field name="author" label="Requested by" component={SearchField} />
      <LocalisedField name="priority" defaultLabel="Priority" />
    </CustomisableSearchBar>
  );
};<|MERGE_RESOLUTION|>--- conflicted
+++ resolved
@@ -1,10 +1,6 @@
 import React from 'react';
 import { LAB_REQUEST_STATUS_OPTIONS } from '../../constants';
-<<<<<<< HEAD
-import { DateField, SelectField, Field, LocalisedField, SearchField } from '../Field';
-=======
-import { DateField, SelectField, LocalisedField, SuggesterSelectField } from '../Field';
->>>>>>> 0dc70381
+import { DateField, SelectField, Field, LocalisedField, SearchField, SuggesterSelectField } from '../Field';
 import { CustomisableSearchBar } from './CustomisableSearchBar';
 import { useLabRequest } from '../../contexts/LabRequest';
 
@@ -17,47 +13,20 @@
       initialValues={{ displayIdExact: true, ...searchParameters }}
       onSearch={setSearchParameters}
     >
-<<<<<<< HEAD
       <Field name="displayId" label="NHN" component={SearchField} />
       <Field name="firstName" label="Patient name" component={SearchField} />
       <Field name="requestId" label="Test ID" component={SearchField} />
-      <Field name="category" label="Test category" component={SearchField} />
+      <Field name="category" label="Test category" component={SuggesterSelectField} endpoint="labTestCategory" />
       <Field name="locationGroup" label="Area" component={SearchField} />
       <Field name="department" label="Department" />
-      <LocalisedField name="laboratory" defaultLabel="Laboratory" component={SearchField} />
-=======
-      <LocalisedField name="firstName" />
-      <LocalisedField name="lastName" />
-      <LocalisedField name="displayId" />
-      <LocalisedField name="requestId" defaultLabel="Request ID" />
-      <LocalisedField
-        name="category"
-        defaultLabel="Type"
-        component={SuggesterSelectField}
-        endpoint="labTestCategory"
-      />
->>>>>>> 0dc70381
+      <LocalisedField name="laboratory" defaultLabel="Laboratory"    component={SuggesterSelectField}
+                      endpoint="labTestLaboratory" />
       <LocalisedField
         name="status"
         defaultLabel="Status"
         component={SelectField}
         options={LAB_REQUEST_STATUS_OPTIONS}
       />
-<<<<<<< HEAD
-=======
-      <LocalisedField
-        name="priority"
-        defaultLabel="Priority"
-        component={SuggesterSelectField}
-        endpoint="labTestPriority"
-      />
-      <LocalisedField
-        name="laboratory"
-        defaultLabel="Laboratory"
-        component={SuggesterSelectField}
-        endpoint="labTestLaboratory"
-      />
->>>>>>> 0dc70381
       <LocalisedField
         name="requestedDateFrom"
         defaultLabel="Requested from"
@@ -71,7 +40,8 @@
         component={DateField}
       />
       <Field name="author" label="Requested by" component={SearchField} />
-      <LocalisedField name="priority" defaultLabel="Priority" />
+      <LocalisedField name="priority" defaultLabel="Priority" component={SuggesterSelectField}
+                      endpoint="labTestPriority" />
     </CustomisableSearchBar>
   );
 };