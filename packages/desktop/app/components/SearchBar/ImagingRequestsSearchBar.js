import React from 'react';
import { IMAGING_REQUEST_STATUS_CONFIG, IMAGING_REQUEST_STATUS_TYPES } from 'shared/constants';
import { DateField, LocalisedField, SelectField } from '../Field';
import { CustomisableSearchBar } from './CustomisableSearchBar';
import { useLocalisation } from '../../contexts/Localisation';

const IMAGING_REQUEST_STATUS_OPTIONS = Object.values(IMAGING_REQUEST_STATUS_TYPES)
  .filter(
<<<<<<< HEAD
    x =>
      x !== IMAGING_REQUEST_STATUS_TYPES.DELETED &&
      x !== IMAGING_REQUEST_STATUS_TYPES.ENTERED_IN_ERROR,
  )
  .map(x => ({
    label: IMAGING_REQUEST_STATUS_CONFIG[x].label,
    value: x,
=======
    type =>
      ![
        IMAGING_REQUEST_STATUS_TYPES.DELETED,
        IMAGING_REQUEST_STATUS_TYPES.ENTERED_IN_ERROR,
      ].includes(type),
  )
  .map(type => ({
    label: IMAGING_REQUEST_STATUS_CONFIG[type].label,
    value: type,
>>>>>>> 404a1a2b
  }));

export const ImagingRequestsSearchBar = ({ searchParameters, setSearchParameters }) => {
  const { getLocalisation } = useLocalisation();
  const imagingTypes = getLocalisation('imagingTypes') || {};
  const imagingPriorities = getLocalisation('imagingPriorities') || [];

  const imagingTypeOptions = Object.entries(imagingTypes).map(([key, val]) => ({
    label: val.label,
    value: key,
  }));

  return (
    <CustomisableSearchBar
      title="Search imaging requests"
      onSearch={setSearchParameters}
      initialValues={{ displayIdExact: true, ...searchParameters }}
    >
      <LocalisedField name="firstName" />
      <LocalisedField name="lastName" />
      <LocalisedField name="displayId" />
      <LocalisedField name="requestId" defaultLabel="Request ID" />
      <LocalisedField
        name="imagingType"
        defaultLabel="Type"
        component={SelectField}
        options={imagingTypeOptions}
      />
      <LocalisedField
        name="status"
        defaultLabel="Status"
        component={SelectField}
        options={IMAGING_REQUEST_STATUS_OPTIONS}
      />
      <LocalisedField
        name="priority"
        defaultLabel="Priority"
        component={SelectField}
        options={imagingPriorities}
      />
      <LocalisedField
        name="requestedDateFrom"
        defaultLabel="Requested from"
        saveDateAsString
        component={DateField}
      />
      <LocalisedField
        name="requestedDateTo"
        defaultLabel="Requested to"
        saveDateAsString
        component={DateField}
      />
    </CustomisableSearchBar>
  );
};<|MERGE_RESOLUTION|>--- conflicted
+++ resolved
@@ -6,15 +6,6 @@
 
 const IMAGING_REQUEST_STATUS_OPTIONS = Object.values(IMAGING_REQUEST_STATUS_TYPES)
   .filter(
-<<<<<<< HEAD
-    x =>
-      x !== IMAGING_REQUEST_STATUS_TYPES.DELETED &&
-      x !== IMAGING_REQUEST_STATUS_TYPES.ENTERED_IN_ERROR,
-  )
-  .map(x => ({
-    label: IMAGING_REQUEST_STATUS_CONFIG[x].label,
-    value: x,
-=======
     type =>
       ![
         IMAGING_REQUEST_STATUS_TYPES.DELETED,
@@ -24,7 +15,6 @@
   .map(type => ({
     label: IMAGING_REQUEST_STATUS_CONFIG[type].label,
     value: type,
->>>>>>> 404a1a2b
   }));
 
 export const ImagingRequestsSearchBar = ({ searchParameters, setSearchParameters }) => {
