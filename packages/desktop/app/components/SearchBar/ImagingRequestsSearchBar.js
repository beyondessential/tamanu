import React, { useState } from 'react';
import { IMAGING_REQUEST_STATUS_OPTIONS } from '../../constants';
import { DateField, LocalisedField, SelectField, AutocompleteField } from '../Field';
import { CustomisableSearchBar } from './CustomisableSearchBar';
import { useLocalisation } from '../../contexts/Localisation';
import { useSuggester } from '../../api';

export const ImagingRequestsSearchBar = ({
  searchParameters,
  setSearchParameters,
  statusFilterTable,
}) => {
  const { getLocalisation } = useLocalisation();
  const imagingTypes = getLocalisation('imagingTypes') || {};
  const imagingPriorities = getLocalisation('imagingPriorities') || [];
  const areaSuggester = useSuggester('locationGroup') || [];
  const departmentSuggester = useSuggester('department') || [];

  const [showAdvancedFields, setShowAdvancedFields] = useState(false);

  const imagingTypeOptions = Object.entries(imagingTypes).map(([key, val]) => ({
    label: val.label,
    value: key,
  }));

  return (
    <CustomisableSearchBar
      showExpandButton
      isExpanded={showAdvancedFields}
      setIsExpanded={setShowAdvancedFields}
      title="Search imaging requests"
      onSearch={setSearchParameters}
<<<<<<< HEAD
      initialValues={{ displayIdExact: true, ...searchParameters }}
      hiddenFields={
        statusFilterTable && (
          <>
            <LocalisedField
              name="area"
              defaultLabel="Area"
              component={AutocompleteField}
              suggester={areaSuggester}
              size="small"
            />
            <LocalisedField
              name="department"
              defaultLabel="Department"
              component={AutocompleteField}
              suggester={departmentSuggester}
              size="small"
            />
            <LocalisedField
              name="completedDate"
              defaultLabel="Completed"
              saveDateAsString
              component={DateField}
              size="small"
            />
          </>
        )
      }
=======
      initialValues={searchParameters}
      staticValues={{ displayIdExact: true }}
>>>>>>> dd06beaf
    >
      <LocalisedField name="displayId" />
      <LocalisedField name="firstName" />
      <LocalisedField name="lastName" />
      <LocalisedField name="requestId" defaultLabel="Request ID" />
      {!statusFilterTable && (
        <LocalisedField
          name="status"
          defaultLabel="Status"
          component={SelectField}
          options={IMAGING_REQUEST_STATUS_OPTIONS}
        />
      )}
      <LocalisedField
        name="imagingType"
        defaultLabel="Type"
        component={SelectField}
        options={imagingTypeOptions}
      />
      <LocalisedField
        name="requestedDateFrom"
        defaultLabel="Requested from"
        saveDateAsString
        component={DateField}
      />
      <LocalisedField
        name="requestedDateTo"
        defaultLabel="Requested to"
        saveDateAsString
        component={DateField}
      />
      {!statusFilterTable && (
        <LocalisedField
          name="priority"
          defaultLabel="Priority"
          component={SelectField}
          options={imagingPriorities}
        />
      )}
    </CustomisableSearchBar>
  );
};<|MERGE_RESOLUTION|>--- conflicted
+++ resolved
@@ -30,8 +30,8 @@
       setIsExpanded={setShowAdvancedFields}
       title="Search imaging requests"
       onSearch={setSearchParameters}
-<<<<<<< HEAD
-      initialValues={{ displayIdExact: true, ...searchParameters }}
+      initialValues={searchParameters}
+      staticValues={{ displayIdExact: true }}
       hiddenFields={
         statusFilterTable && (
           <>
@@ -59,10 +59,6 @@
           </>
         )
       }
-=======
-      initialValues={searchParameters}
-      staticValues={{ displayIdExact: true }}
->>>>>>> dd06beaf
     >
       <LocalisedField name="displayId" />
       <LocalisedField name="firstName" />
