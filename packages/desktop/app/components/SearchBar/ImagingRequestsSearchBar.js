import React, { useState } from 'react';
import styled from 'styled-components';
<<<<<<< HEAD
import { Op } from 'sequelize';
import { IMAGING_REQUEST_STATUS_TYPES } from 'shared/constants';
import { IMAGING_REQUEST_STATUS_OPTIONS } from '../../constants';

=======
import { IMAGING_REQUEST_STATUS_TYPES } from 'shared/constants';
import { IMAGING_REQUEST_STATUS_OPTIONS } from '../../constants';
>>>>>>> 7835c40d
import {
  DateField,
  LocalisedField,
  SelectField,
  AutocompleteField,
  DynamicSelectField,
  Field,
  CheckField,
<<<<<<< HEAD
=======
  SearchField,
>>>>>>> 7835c40d
} from '../Field';
import { CustomisableSearchBar } from './CustomisableSearchBar';
import { useLocalisation } from '../../contexts/Localisation';
import { useSuggester } from '../../api';
import { useImagingRequests, IMAGING_REQUEST_SEARCH_KEYS } from '../../contexts/ImagingRequests';

const FacilityCheckbox = styled.div`
  display: flex;
  align-items: center;
  margin-top: 20px;
`;

<<<<<<< HEAD
const ADVANCED_FIELDS = ['locationGroupId', 'departmentId', 'completedAt'];

const useAdvancedFields = (advancedFields, searchMemoryKey) => {
  const { searchParameters, setSearchParameters } = useImagingRequests(searchMemoryKey);
=======
const Spacer = styled.div`
  width: 100%;
`;

const ADVANCED_FIELDS = ['locationGroupId', 'departmentId', 'completedAt', 'allFacilities'];

const useAdvancedFields = (advancedFields, completedStatus) => {
  const { searchParameters, setSearchParameters } = useImagingRequests(
    completedStatus ? IMAGING_REQUEST_SEARCH_KEYS.COMPLETED : IMAGING_REQUEST_SEARCH_KEYS.ALL,
  );
>>>>>>> 7835c40d

  // If one of the advanced fields is filled in when landing on the screen,
  // show the advanced fields section
  const defaultIsOpen = Object.keys(searchParameters).some(searchKey =>
    advancedFields.includes(searchKey),
  );
  const [showAdvancedFields, setShowAdvancedFields] = useState(defaultIsOpen);
  return { showAdvancedFields, setShowAdvancedFields, searchParameters, setSearchParameters };
};

<<<<<<< HEAD
export const ImagingRequestsSearchBar = ({ memoryKey, statuses = [] }) => {
  const { getLocalisation } = useLocalisation();
  const imagingTypes = getLocalisation('imagingTypes') || {};
  const imagingPriorities = getLocalisation('imagingPriorities') || [];
  const areaSuggester = useSuggester('locationGroup') || [];
  const departmentSuggester = useSuggester('department') || [];
  const requesterSuggester = useSuggester('practitioner') || [];

=======
export const ImagingRequestsSearchBar = ({ status = '' }) => {
  const { getLocalisation } = useLocalisation();
  const imagingTypes = getLocalisation('imagingTypes') || {};
  const imagingPriorities = getLocalisation('imagingPriorities') || [];
  const areaSuggester = useSuggester('locationGroup');
  const departmentSuggester = useSuggester('department');
  const requesterSuggester = useSuggester('practitioner');
  const completedStatus = status === IMAGING_REQUEST_STATUS_TYPES.COMPLETED;
>>>>>>> 7835c40d
  const {
    showAdvancedFields,
    setShowAdvancedFields,
    searchParameters,
    setSearchParameters,
<<<<<<< HEAD
  } = useAdvancedFields(ADVANCED_FIELDS, memoryKey);
  const statusFilter = statuses.length > 0 ? { status: statuses } : {};
=======
  } = useAdvancedFields(ADVANCED_FIELDS, completedStatus);
  const statusFilter = status ? { status } : {};
>>>>>>> 7835c40d

  const imagingTypeOptions = Object.entries(imagingTypes).map(([key, val]) => ({
    label: val.label,
    value: key,
  }));

  return (
    <CustomisableSearchBar
      showExpandButton
      isExpanded={showAdvancedFields}
      setIsExpanded={setShowAdvancedFields}
      title="Search imaging requests"
      onSearch={setSearchParameters}
      initialValues={{ ...searchParameters, ...statusFilter }}
      staticValues={{ displayIdExact: true }}
      hiddenFields={
<<<<<<< HEAD
        memoryKey === IMAGING_REQUEST_SEARCH_KEYS.COMPLETED && (
          <>
            <LocalisedField
              name="locationGroupId"
              defaultLabel="Area"
              component={AutocompleteField}
              suggester={areaSuggester}
              size="small"
            />
            <LocalisedField
              name="departmentId"
              defaultLabel="Department"
              component={AutocompleteField}
              suggester={departmentSuggester}
              size="small"
            />
            <LocalisedField
              name="completedAt"
              defaultLabel="Completed"
              saveDateAsString
              component={DateField}
            />
          </>
        )
      }
    >
      <LocalisedField name="displayId" />
      <LocalisedField name="firstName" />
      <LocalisedField name="lastName" />
      <LocalisedField name="requestId" defaultLabel="Request ID" />
      {memoryKey !== IMAGING_REQUEST_SEARCH_KEYS.COMPLETED && (
        <LocalisedField
          name="status"
          defaultLabel="Status"
          component={SelectField}
          options={IMAGING_REQUEST_STATUS_OPTIONS}
          size="small"
        />
      )}
=======
        <>
          {status && (
            <>
              <LocalisedField
                name="locationGroupId"
                defaultLabel="Area"
                component={AutocompleteField}
                suggester={areaSuggester}
                size="small"
              />
              <LocalisedField
                name="departmentId"
                defaultLabel="Department"
                component={AutocompleteField}
                suggester={departmentSuggester}
                size="small"
              />
              <LocalisedField
                name="completedAt"
                defaultLabel="Completed"
                saveDateAsString
                component={DateField}
              />
            </>
          )}
          <FacilityCheckbox>
            <Field name="allFacilities" label="Include all facilities" component={CheckField} />
          </FacilityCheckbox>
        </>
      }
    >
      <LocalisedField name="displayId" component={SearchField} />
      <LocalisedField name="firstName" component={SearchField} />
      <LocalisedField name="lastName" component={SearchField} />
      <LocalisedField name="requestId" component={SearchField} defaultLabel="Request ID" />
      {!status && (
        <>
          <LocalisedField
            name="status"
            defaultLabel="Status"
            component={SelectField}
            options={IMAGING_REQUEST_STATUS_OPTIONS}
            size="small"
          />
        </>
      )}
      {status && <Spacer />}
>>>>>>> 7835c40d
      <LocalisedField
        name="imagingType"
        defaultLabel="Type"
        component={SelectField}
        options={imagingTypeOptions}
        size="small"
      />
      <LocalisedField
        name="requestedDateFrom"
        defaultLabel="Requested from"
        saveDateAsString
        component={DateField}
      />
      <LocalisedField
        name="requestedDateTo"
        defaultLabel="Requested to"
        saveDateAsString
        component={DateField}
      />
<<<<<<< HEAD
      {memoryKey !== IMAGING_REQUEST_SEARCH_KEYS.COMPLETED && (
=======
      {!status && (
>>>>>>> 7835c40d
        <LocalisedField
          name="priority"
          defaultLabel="Priority"
          component={SelectField}
          options={imagingPriorities}
        />
      )}
<<<<<<< HEAD
      {memoryKey === IMAGING_REQUEST_SEARCH_KEYS.COMPLETED && (
=======
      {status && (
>>>>>>> 7835c40d
        <LocalisedField
          name="requestedById"
          defaultLabel="Requested by"
          component={DynamicSelectField}
          suggester={requesterSuggester}
          size="small"
        />
      )}
<<<<<<< HEAD
      <FacilityCheckbox>
        <Field name="allFacilities" label="Include all facilities" component={CheckField} />
      </FacilityCheckbox>
=======
>>>>>>> 7835c40d
    </CustomisableSearchBar>
  );
};<|MERGE_RESOLUTION|>--- conflicted
+++ resolved
@@ -1,14 +1,6 @@
 import React, { useState } from 'react';
 import styled from 'styled-components';
-<<<<<<< HEAD
-import { Op } from 'sequelize';
-import { IMAGING_REQUEST_STATUS_TYPES } from 'shared/constants';
 import { IMAGING_REQUEST_STATUS_OPTIONS } from '../../constants';
-
-=======
-import { IMAGING_REQUEST_STATUS_TYPES } from 'shared/constants';
-import { IMAGING_REQUEST_STATUS_OPTIONS } from '../../constants';
->>>>>>> 7835c40d
 import {
   DateField,
   LocalisedField,
@@ -17,10 +9,7 @@
   DynamicSelectField,
   Field,
   CheckField,
-<<<<<<< HEAD
-=======
   SearchField,
->>>>>>> 7835c40d
 } from '../Field';
 import { CustomisableSearchBar } from './CustomisableSearchBar';
 import { useLocalisation } from '../../contexts/Localisation';
@@ -33,23 +22,14 @@
   margin-top: 20px;
 `;
 
-<<<<<<< HEAD
-const ADVANCED_FIELDS = ['locationGroupId', 'departmentId', 'completedAt'];
-
-const useAdvancedFields = (advancedFields, searchMemoryKey) => {
-  const { searchParameters, setSearchParameters } = useImagingRequests(searchMemoryKey);
-=======
 const Spacer = styled.div`
   width: 100%;
 `;
 
 const ADVANCED_FIELDS = ['locationGroupId', 'departmentId', 'completedAt', 'allFacilities'];
 
-const useAdvancedFields = (advancedFields, completedStatus) => {
-  const { searchParameters, setSearchParameters } = useImagingRequests(
-    completedStatus ? IMAGING_REQUEST_SEARCH_KEYS.COMPLETED : IMAGING_REQUEST_SEARCH_KEYS.ALL,
-  );
->>>>>>> 7835c40d
+const useAdvancedFields = (advancedFields, searchMemoryKey) => {
+  const { searchParameters, setSearchParameters } = useImagingRequests(searchMemoryKey);
 
   // If one of the advanced fields is filled in when landing on the screen,
   // show the advanced fields section
@@ -60,7 +40,6 @@
   return { showAdvancedFields, setShowAdvancedFields, searchParameters, setSearchParameters };
 };
 
-<<<<<<< HEAD
 export const ImagingRequestsSearchBar = ({ memoryKey, statuses = [] }) => {
   const { getLocalisation } = useLocalisation();
   const imagingTypes = getLocalisation('imagingTypes') || {};
@@ -69,28 +48,13 @@
   const departmentSuggester = useSuggester('department') || [];
   const requesterSuggester = useSuggester('practitioner') || [];
 
-=======
-export const ImagingRequestsSearchBar = ({ status = '' }) => {
-  const { getLocalisation } = useLocalisation();
-  const imagingTypes = getLocalisation('imagingTypes') || {};
-  const imagingPriorities = getLocalisation('imagingPriorities') || [];
-  const areaSuggester = useSuggester('locationGroup');
-  const departmentSuggester = useSuggester('department');
-  const requesterSuggester = useSuggester('practitioner');
-  const completedStatus = status === IMAGING_REQUEST_STATUS_TYPES.COMPLETED;
->>>>>>> 7835c40d
   const {
     showAdvancedFields,
     setShowAdvancedFields,
     searchParameters,
     setSearchParameters,
-<<<<<<< HEAD
   } = useAdvancedFields(ADVANCED_FIELDS, memoryKey);
   const statusFilter = statuses.length > 0 ? { status: statuses } : {};
-=======
-  } = useAdvancedFields(ADVANCED_FIELDS, completedStatus);
-  const statusFilter = status ? { status } : {};
->>>>>>> 7835c40d
 
   const imagingTypeOptions = Object.entries(imagingTypes).map(([key, val]) => ({
     label: val.label,
@@ -107,7 +71,6 @@
       initialValues={{ ...searchParameters, ...statusFilter }}
       staticValues={{ displayIdExact: true }}
       hiddenFields={
-<<<<<<< HEAD
         memoryKey === IMAGING_REQUEST_SEARCH_KEYS.COMPLETED && (
           <>
             <LocalisedField
@@ -134,9 +97,9 @@
         )
       }
     >
-      <LocalisedField name="displayId" />
-      <LocalisedField name="firstName" />
-      <LocalisedField name="lastName" />
+      <LocalisedField name="displayId" component={SearchField} />
+      <LocalisedField name="firstName" component={SearchField} />
+      <LocalisedField name="lastName" component={SearchField} />
       <LocalisedField name="requestId" defaultLabel="Request ID" />
       {memoryKey !== IMAGING_REQUEST_SEARCH_KEYS.COMPLETED && (
         <LocalisedField
@@ -147,55 +110,6 @@
           size="small"
         />
       )}
-=======
-        <>
-          {status && (
-            <>
-              <LocalisedField
-                name="locationGroupId"
-                defaultLabel="Area"
-                component={AutocompleteField}
-                suggester={areaSuggester}
-                size="small"
-              />
-              <LocalisedField
-                name="departmentId"
-                defaultLabel="Department"
-                component={AutocompleteField}
-                suggester={departmentSuggester}
-                size="small"
-              />
-              <LocalisedField
-                name="completedAt"
-                defaultLabel="Completed"
-                saveDateAsString
-                component={DateField}
-              />
-            </>
-          )}
-          <FacilityCheckbox>
-            <Field name="allFacilities" label="Include all facilities" component={CheckField} />
-          </FacilityCheckbox>
-        </>
-      }
-    >
-      <LocalisedField name="displayId" component={SearchField} />
-      <LocalisedField name="firstName" component={SearchField} />
-      <LocalisedField name="lastName" component={SearchField} />
-      <LocalisedField name="requestId" component={SearchField} defaultLabel="Request ID" />
-      {!status && (
-        <>
-          <LocalisedField
-            name="status"
-            defaultLabel="Status"
-            component={SelectField}
-            options={IMAGING_REQUEST_STATUS_OPTIONS}
-            size="small"
-          />
-        </>
-      )}
-      {status && <Spacer />}
->>>>>>> 7835c40d
       <LocalisedField
         name="imagingType"
         defaultLabel="Type"
@@ -215,11 +129,7 @@
         saveDateAsString
         component={DateField}
       />
-<<<<<<< HEAD
       {memoryKey !== IMAGING_REQUEST_SEARCH_KEYS.COMPLETED && (
-=======
-      {!status && (
->>>>>>> 7835c40d
         <LocalisedField
           name="priority"
           defaultLabel="Priority"
@@ -227,11 +137,7 @@
           options={imagingPriorities}
         />
       )}
-<<<<<<< HEAD
       {memoryKey === IMAGING_REQUEST_SEARCH_KEYS.COMPLETED && (
-=======
-      {status && (
->>>>>>> 7835c40d
         <LocalisedField
           name="requestedById"
           defaultLabel="Requested by"
@@ -240,12 +146,9 @@
           size="small"
         />
       )}
-<<<<<<< HEAD
       <FacilityCheckbox>
         <Field name="allFacilities" label="Include all facilities" component={CheckField} />
       </FacilityCheckbox>
-=======
->>>>>>> 7835c40d
     </CustomisableSearchBar>
   );
 };