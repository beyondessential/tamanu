import React from 'react';
import { getCurrentDateString } from 'shared/utils/dateTime';
import { CustomisableSearchBar } from './CustomisableSearchBar';
import {
  AutocompleteField,
  CheckField,
  Field,
  LocalisedField,
  DisplayIdField,
  DateField,
} from '../Field';
import { useSuggester } from '../../api';

<<<<<<< HEAD
export const PatientSearchBar = React.memo(({ onSearch, suggestByFacility = true }) => {
  const locationGroupSuggester = useSuggester('locationGroup', {
    baseQueryParameters: suggestByFacility ? { filterByFacility: true } : {},
  });
  const departmentSuggester = useSuggester('department', {
    baseQueryParameters: suggestByFacility ? { filterByFacility: true } : {},
  });
  const practitionerSuggester = useSuggester('practitioner');
  return (
    <CustomisableSearchBar
      title="Search for Patients"
      renderCheckField={
        <Field name="deceased" label="Include deceased patients" component={CheckField} />
      }
      onSearch={onSearch}
      initialValues={{ displayIdExact: true }}
    >
      <LocalisedField name="firstName" />
      <LocalisedField name="lastName" />
      <Field
        name="dateOfBirthExact"
        label="DOB"
        max={getCurrentDateString()}
        component={DateField}
        saveDateAsString
      />
      <DisplayIdField />
      <LocalisedField
        name="locationGroupId"
        defaultLabel="Location"
        component={AutocompleteField}
        suggester={locationGroupSuggester}
      />
      <LocalisedField
        name="departmentId"
        defaultLabel="Department"
        component={AutocompleteField}
        suggester={departmentSuggester}
      />
      <LocalisedField
        name="clinicianId"
        defaultLabel="Clinician"
        component={AutocompleteField}
        suggester={practitionerSuggester}
      />
    </CustomisableSearchBar>
  );
});
=======
export const PatientSearchBar = React.memo(
  ({ onSearch, searchParameters, suggestByFacility = true }) => {
    const locationSuggester = useSuggester('location', {
      baseQueryParameters: suggestByFacility ? { filterByFacility: true } : {},
    });
    const departmentSuggester = useSuggester('department', {
      baseQueryParameters: suggestByFacility ? { filterByFacility: true } : {},
    });
    const practitionerSuggester = useSuggester('practitioner');
    return (
      <CustomisableSearchBar
        title="Search for Patients"
        renderCheckField={
          <Field name="deceased" label="Include deceased patients" component={CheckField} />
        }
        onSearch={onSearch}
        initialValues={{ displayIdExact: true, ...searchParameters }}
      >
        <LocalisedField name="firstName" />
        <LocalisedField name="lastName" />
        <Field
          name="dateOfBirthExact"
          label="DOB"
          max={getCurrentDateString()}
          component={DateField}
          saveDateAsString
        />
        <DisplayIdField />
        <LocalisedField
          name="locationId"
          defaultLabel="Location"
          component={AutocompleteField}
          suggester={locationSuggester}
        />
        <LocalisedField
          name="departmentId"
          defaultLabel="Department"
          component={AutocompleteField}
          suggester={departmentSuggester}
        />
        <LocalisedField
          name="clinicianId"
          defaultLabel="Clinician"
          component={AutocompleteField}
          suggester={practitionerSuggester}
        />
      </CustomisableSearchBar>
    );
  },
);
>>>>>>> 0242e664
<|MERGE_RESOLUTION|>--- conflicted
+++ resolved
@@ -11,59 +11,9 @@
 } from '../Field';
 import { useSuggester } from '../../api';
 
-<<<<<<< HEAD
-export const PatientSearchBar = React.memo(({ onSearch, suggestByFacility = true }) => {
-  const locationGroupSuggester = useSuggester('locationGroup', {
-    baseQueryParameters: suggestByFacility ? { filterByFacility: true } : {},
-  });
-  const departmentSuggester = useSuggester('department', {
-    baseQueryParameters: suggestByFacility ? { filterByFacility: true } : {},
-  });
-  const practitionerSuggester = useSuggester('practitioner');
-  return (
-    <CustomisableSearchBar
-      title="Search for Patients"
-      renderCheckField={
-        <Field name="deceased" label="Include deceased patients" component={CheckField} />
-      }
-      onSearch={onSearch}
-      initialValues={{ displayIdExact: true }}
-    >
-      <LocalisedField name="firstName" />
-      <LocalisedField name="lastName" />
-      <Field
-        name="dateOfBirthExact"
-        label="DOB"
-        max={getCurrentDateString()}
-        component={DateField}
-        saveDateAsString
-      />
-      <DisplayIdField />
-      <LocalisedField
-        name="locationGroupId"
-        defaultLabel="Location"
-        component={AutocompleteField}
-        suggester={locationGroupSuggester}
-      />
-      <LocalisedField
-        name="departmentId"
-        defaultLabel="Department"
-        component={AutocompleteField}
-        suggester={departmentSuggester}
-      />
-      <LocalisedField
-        name="clinicianId"
-        defaultLabel="Clinician"
-        component={AutocompleteField}
-        suggester={practitionerSuggester}
-      />
-    </CustomisableSearchBar>
-  );
-});
-=======
 export const PatientSearchBar = React.memo(
   ({ onSearch, searchParameters, suggestByFacility = true }) => {
-    const locationSuggester = useSuggester('location', {
+    const locationGroupSuggester = useSuggester('locationGroup', {
       baseQueryParameters: suggestByFacility ? { filterByFacility: true } : {},
     });
     const departmentSuggester = useSuggester('department', {
@@ -90,10 +40,10 @@
         />
         <DisplayIdField />
         <LocalisedField
-          name="locationId"
+          name="locationGroupId"
           defaultLabel="Location"
           component={AutocompleteField}
-          suggester={locationSuggester}
+          suggester={locationGroupSuggester}
         />
         <LocalisedField
           name="departmentId"
@@ -110,5 +60,4 @@
       </CustomisableSearchBar>
     );
   },
-);
->>>>>>> 0242e664
+);