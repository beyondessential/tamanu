--- conflicted
+++ resolved
@@ -1,14 +1,10 @@
 import React from 'react';
 import styled from 'styled-components';
 import Box from '@material-ui/core/Box';
-<<<<<<< HEAD
-import { Button, OutlinedButton } from '../Button';
-=======
 import { IconButton } from '@material-ui/core';
 import doubleDown from '../../assets/images/double_down.svg';
 import doubleUp from '../../assets/images/double_up.svg';
 import { LargeButton, TextButton } from '../Button';
->>>>>>> 81bf2b78
 import { Form } from '../Field';
 import { Colors } from '../../constants';
 
@@ -108,22 +104,6 @@
         render={({ submitForm, clearForm }) => (
           <FilterContainer>
             <SearchInputContainer>{children}</SearchInputContainer>
-<<<<<<< HEAD
-            <Box
-              display="flex"
-              alignItems="center"
-              justifyContent="space-between"
-              style={{ marginTop: 20 }}
-            >
-              {renderCheckField}
-              <Box marginLeft="auto">
-                <OutlinedButton style={{ marginRight: 12 }} onClick={clearForm}>
-                  Clear search
-                </OutlinedButton>
-                <Button onClick={submitForm} type="submit">
-                  Search
-                </Button>
-=======
             <ActionsContainer>
               <Box display="flex">
                 {showExpandButton && (
@@ -143,7 +123,6 @@
                   Search
                 </SearchButton>
                 <ClearButton onClick={clearForm}>Clear</ClearButton>
->>>>>>> 81bf2b78
               </Box>
               {renderCheckField}
             </ActionsContainer>
