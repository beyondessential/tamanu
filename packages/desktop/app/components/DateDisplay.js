--- conflicted
+++ resolved
@@ -1,12 +1,4 @@
 import React, { useState } from 'react';
-<<<<<<< HEAD
-import Tooltip from '@material-ui/core/Tooltip';
-import format from 'date-fns/format';
-
-// TODO(web)
-const getLocale = () => 'default';
-=======
-import { remote } from 'electron';
 import { format } from 'date-fns';
 import { parseDate } from '@tamanu/shared/utils/dateTime';
 import { Typography, Box } from '@material-ui/core';
@@ -25,8 +17,9 @@
   color: ${Colors.midText};
 `;
 
-const getLocale = () => remote.getGlobal('osLocales') || remote.app.getLocale() || 'default';
->>>>>>> 43ca7130
+// TODO(web)
+// const getLocale = () => remote.getGlobal('osLocales') || remote.app.getLocale() || 'default';
+const getLocale = () => 'default';
 
 const intlFormatDate = (date, formatOptions, fallback = 'Unknown') => {
   if (!date) return fallback;
