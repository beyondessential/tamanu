<<<<<<< HEAD
import React, { useState } from 'react';
import Tooltip from '@material-ui/core/Tooltip';
import format from 'date-fns/format';
=======
import { remote } from 'electron';
import React from 'react';
import styled from 'styled-components';
>>>>>>> 74cc44d1

const getLocale = () => remote.app.getLocale() || 'default'

const intlFormatDate = (date, formatOptions, fallback = 'Unknown') => {
  if (!date) return fallback;
  return new Date(date).toLocaleString(getLocale(), formatOptions);
};

export const formatShort = date =>
  intlFormatDate(date, { day: '2-digit', month: '2-digit', year: 'numeric' }, '--/--/----'); // 12/04/2020

export const formatTime = date =>
  intlFormatDate(
    date,
    {
      timeStyle: 'short',
      hour12: true,
    },
    '__:__',
  ); // 12:30 am

const formatShortExplicit = date =>
  intlFormatDate(date, {
    dateStyle: 'medium',
  }); // "4 Mar 2019"

// long format date is displayed on hover
const formatLong = date =>
  intlFormatDate(
    date,
    {
      timeStyle: 'short',
      dateStyle: 'full',
      hour12: true,
    },
    'Date information not available',
  ); // "Thursday, 14 July 2022, 03:44 pm"

// Diagnostic info for debugging
const DiagnosticInfo = ({ date: rawDate }) => {
  const date = new Date(rawDate);
  const displayDate = formatLong(date);
  const { timeZone } = Intl.DateTimeFormat().resolvedOptions();
  const timeZoneOffset = format(date, 'XXX');

  return (
    <div>
      Display date: {displayDate} <br />
      Raw date: {date.toString()} <br />
      Time zone: {timeZone} <br />
      Time zone offset: {timeZoneOffset}
    </div>
  );
};

// Tooltip that shows the long date or full diagnostic date info if the shift key is held down
// before mousing over the date display
const DateTooltip = ({ date, children }) => {
  const [tooltipOpen, setTooltipOpen] = useState(false);
  const [debug, setDebug] = useState(false);

  const handleOpen = event => {
    if (event.shiftKey) {
      setDebug(true);
    }
    setTooltipOpen(true);
  };

  const handleClose = () => {
    setTooltipOpen(false);
    setDebug(false);
  };

  const tooltipTitle = debug ? <DiagnosticInfo date={date} /> : formatLong(date);

  return (
    <Tooltip open={tooltipOpen} onClose={handleClose} onOpen={handleOpen} title={tooltipTitle}>
      {children}
    </Tooltip>
  );
};

export const DateDisplay = React.memo(
  ({ date: dateValue, showDate = true, showTime = false, showExplicitDate = false }) => {
    let date = dateValue;

    if (typeof date === 'string') {
      date = new Date(date);
    }

    const parts = [];
    if (showDate) {
      parts.push(formatShort(date));
    } else if (showExplicitDate) {
      parts.push(formatShortExplicit(date));
    }
    if (showTime) {
      parts.push(formatTime(date));
    }

    return (
      <DateTooltip date={dateValue}>
        <span>{parts.join(' ')}</span>
      </DateTooltip>
    );
  },
);

DateDisplay.rawFormat = formatShort;<|MERGE_RESOLUTION|>--- conflicted
+++ resolved
@@ -1,12 +1,9 @@
-<<<<<<< HEAD
+import { remote } from 'electron';
+import React from 'react';
+import styled from 'styled-components';
 import React, { useState } from 'react';
 import Tooltip from '@material-ui/core/Tooltip';
 import format from 'date-fns/format';
-=======
-import { remote } from 'electron';
-import React from 'react';
-import styled from 'styled-components';
->>>>>>> 74cc44d1
 
 const getLocale = () => remote.app.getLocale() || 'default'
 
