--- conflicted
+++ resolved
@@ -3,11 +3,7 @@
 import Tooltip from '@material-ui/core/Tooltip';
 import format from 'date-fns/format';
 
-<<<<<<< HEAD
-const getLocale = () => remote.getGlobal('osLocales') || remote.app.getLocale() || 'default';
-=======
 const getLocale = () => remote.app.getLocale() || 'default';
->>>>>>> f8fa4ff0
 
 const intlFormatDate = (date, formatOptions, fallback = 'Unknown') => {
   if (!date) return fallback;
