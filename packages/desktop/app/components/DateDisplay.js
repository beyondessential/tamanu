--- conflicted
+++ resolved
@@ -18,13 +18,7 @@
   color: ${Colors.midText};
 `;
 
-<<<<<<< HEAD
-// TODO(web)
-// const getLocale = () => remote.getGlobal('osLocales') || remote.app.getLocale() || 'default';
-const getLocale = () => 'default';
-=======
 const locale = globalThis.navigator?.language ?? 'default';
->>>>>>> 4d1118bc
 
 const intlFormatDate = (date, formatOptions, fallback = 'Unknown') => {
   if (!date) return fallback;
