import React, { useState, useCallback } from 'react';
import styled from 'styled-components';

import { VACCINE_STATUS } from 'shared/constants';

import { Modal } from './Modal';

import { connectApi } from '../api/connectApi';
import { reloadPatient } from '../store/patient';

import { ContentPane } from './ContentPane';
import { DeleteButton } from './Button';
import { TextInput } from './Field';
import { FormGrid } from './FormGrid';
import { ConfirmModal } from './ConfirmModal';

const Button = styled(DeleteButton)`
  margin-top: 2em;
`;

const ModalContent = React.memo(({ open, onClose, onMarkRecordedInError, vaccineRecord }) => {
  const [confirmDelete, setConfirmDelete] = useState(false);
  const closeWithoutDeletingRecord = useCallback(() => {
    setConfirmDelete(false);
    onClose();
  }, [onClose]);

  if (!vaccineRecord) return null;

  const {
    status,
    injectionSite,
    scheduledVaccine: { label, schedule },
    recorder,
    givenBy,
    location,
    encounter,
  } = vaccineRecord;

  if (confirmDelete) {
    return (
      <ConfirmModal
        title="Delete Vaccination Record"
        text="WARNING: This action is irreversible!"
        subText="Are you sure you want to delete this vaccination record?"
        open={open}
        onCancel={closeWithoutDeletingRecord}
        onConfirm={onMarkRecordedInError}
        ConfirmButton={DeleteButton}
        cancelButtonText="No"
        confirmButtonText="Yes"
      />
    );
  }

  return (
    <Modal title="Edit Vaccination Record" open={open} onClose={closeWithoutDeletingRecord}>
      <ContentPane>
        <FormGrid columns={2}>
          <TextInput disabled value={`${label} (${schedule})`} label="Vaccine" />
          <TextInput disabled value={status} label="Status" />
          <TextInput disabled value={injectionSite} label="Injection site" />
          <TextInput
            disabled
            value={location?.name || encounter?.location?.name}
            label="Facility"
          />
<<<<<<< HEAD
          {giver && <TextInput disabled value={giver.displayName} label="Giver" />}
          <TextInput
            disabled
            value={recorder?.displayName || encounter?.examiner?.displayName}
            label="Recorder"
          />
=======
          {givenBy && <TextInput disabled value={givenBy} label="Giver" />}
          <TextInput disabled value={recorder?.displayName || encounter?.examiner?.displayName} label="Recorder" />
>>>>>>> fdbf736f
        </FormGrid>
        <Button onClick={() => setConfirmDelete(true)} variant="contained" color="primary">
          DELETE RECORD
        </Button>
      </ContentPane>
    </Modal>
  );
});

export const EditAdministeredVaccineModal = connectApi(
  (api, dispatch, { patientId, vaccineRecord }) => ({
    onMarkRecordedInError: async () => {
      await api.put(`patient/${patientId}/administeredVaccine/${vaccineRecord.id}`, {
        status: VACCINE_STATUS.RECORDED_IN_ERROR,
      });
      dispatch(reloadPatient(patientId));
    },
  }),
)(ModalContent);<|MERGE_RESOLUTION|>--- conflicted
+++ resolved
@@ -65,17 +65,12 @@
             value={location?.name || encounter?.location?.name}
             label="Facility"
           />
-<<<<<<< HEAD
-          {giver && <TextInput disabled value={giver.displayName} label="Giver" />}
+          {givenBy && <TextInput disabled value={givenBy} label="Giver" />}
           <TextInput
             disabled
             value={recorder?.displayName || encounter?.examiner?.displayName}
             label="Recorder"
           />
-=======
-          {givenBy && <TextInput disabled value={givenBy} label="Giver" />}
-          <TextInput disabled value={recorder?.displayName || encounter?.examiner?.displayName} label="Recorder" />
->>>>>>> fdbf736f
         </FormGrid>
         <Button onClick={() => setConfirmDelete(true)} variant="contained" color="primary">
           DELETE RECORD
