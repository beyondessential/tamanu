import React, { useCallback } from 'react';
import { VACCINE_STATUS, VACCINE_RECORDING_TYPES } from '@tamanu/constants';
import { useDispatch } from 'react-redux';
import { FormModal } from './FormModal';
import { useApi, useSuggester } from '../api';
import { reloadPatient } from '../store/patient';
import { ViewAdministeredVaccineContent } from './ViewAdministeredVaccineModal';
import { VaccineForm } from '../forms/VaccineForm';
import { TranslatedText } from './Translation/TranslatedText';

export const EditAdministeredVaccineModal = ({ open, onClose, patientId, vaccineRecord }) => {
  const api = useApi();
  const dispatch = useDispatch();
  const countrySuggester = useSuggester('country');

  const handleUpdateVaccine = useCallback(
    async data => {
      const newData = { ...data };
      if (
        newData.status === VACCINE_RECORDING_TYPES.GIVEN &&
        newData.givenElsewhere &&
        newData.givenBy &&
        vaccineRecord.givenBy !== newData.givenBy
      ) {
        const givenByCountry = (await countrySuggester.fetchCurrentOption(newData.givenBy))?.label;
        newData.givenBy = givenByCountry;
      }
      await api.put(`patient/${patientId}/administeredVaccine/${vaccineRecord.id}`, {
        ...newData,
        circumstanceIds: Array.isArray(newData.circumstanceIds)
          ? newData.circumstanceIds
          : JSON.parse(newData.circumstanceIds),
      });
      dispatch(reloadPatient(patientId));
    },
    [api, dispatch, patientId, vaccineRecord, countrySuggester],
  );

  if (!vaccineRecord) return null;

  const notGiven = VACCINE_STATUS.NOT_GIVEN === vaccineRecord?.status;

  return (
<<<<<<< HEAD
    <Modal
      title={<TranslatedText stringId="vaccine.modal.edit.title" fallback="Edit vaccine record" />}
      open={open}
      onClose={onClose}
      cornerExitButton={false}
    >
=======
    <FormModal title="Edit vaccine record" open={open} onClose={onClose} cornerExitButton={false}>
>>>>>>> 097c38b1
      <ViewAdministeredVaccineContent vaccineRecord={vaccineRecord} editMode />
      <VaccineForm
        onSubmit={handleUpdateVaccine}
        onCancel={onClose}
        patientId={patientId}
        editMode
        currentVaccineRecordValues={vaccineRecord}
        vaccineRecordingType={
          notGiven ? VACCINE_RECORDING_TYPES.NOT_GIVEN : VACCINE_RECORDING_TYPES.GIVEN
        }
      />
    </FormModal>
  );
};<|MERGE_RESOLUTION|>--- conflicted
+++ resolved
@@ -41,16 +41,12 @@
   const notGiven = VACCINE_STATUS.NOT_GIVEN === vaccineRecord?.status;
 
   return (
-<<<<<<< HEAD
-    <Modal
+    <FormModal
       title={<TranslatedText stringId="vaccine.modal.edit.title" fallback="Edit vaccine record" />}
       open={open}
       onClose={onClose}
       cornerExitButton={false}
     >
-=======
-    <FormModal title="Edit vaccine record" open={open} onClose={onClose} cornerExitButton={false}>
->>>>>>> 097c38b1
       <ViewAdministeredVaccineContent vaccineRecord={vaccineRecord} editMode />
       <VaccineForm
         onSubmit={handleUpdateVaccine}
