import React, { useCallback } from 'react';
<<<<<<< HEAD

=======
import styled from 'styled-components';
>>>>>>> b9d67402
import { VACCINE_STATUS, VACCINE_RECORDING_TYPES } from 'shared/constants';
import { useDispatch } from 'react-redux';
import { Modal } from './Modal';
import { useApi, useSuggester } from '../api';
import { reloadPatient } from '../store/patient';
import { ViewAdministeredVaccineContent } from './ViewAdministeredVaccineModal';
import { VaccineForm } from '../forms/VaccineForm';

const Separator = styled.div`
  height: 20px;
  width: 100%;
`;

export const EditAdministeredVaccineModal = ({ open, onClose, patientId, vaccineRecord }) => {
  const api = useApi();
  const dispatch = useDispatch();
  const countrySuggester = useSuggester('country');

  const handleUpdateVaccine = useCallback(
    async data => {
      const newData = { ...data };
      if (
        newData.status === VACCINE_RECORDING_TYPES.GIVEN &&
        newData.givenElsewhere &&
        newData.givenBy &&
        vaccineRecord.givenBy !== newData.givenBy
      ) {
        const givenByCountry = (await countrySuggester.fetchCurrentOption(newData.givenBy))?.label;
        newData.givenBy = givenByCountry;
      }
      await api.put(`patient/${patientId}/administeredVaccine/${vaccineRecord.id}`, {
        ...newData,
        circumstanceIds: Array.isArray(newData.circumstanceIds)
          ? newData.circumstanceIds
          : newData.circumstanceIds?.split(',').map(c => c.trim()),
      });
      dispatch(reloadPatient(patientId));
    },
    [api, dispatch, patientId, vaccineRecord, countrySuggester],
  );

  if (!vaccineRecord) return null;

  const notGiven = VACCINE_STATUS.NOT_GIVEN === vaccineRecord?.status;

  return (
    <Modal title="Edit vaccine record" open={open} onClose={onClose}>
      <ViewAdministeredVaccineContent vaccineRecord={vaccineRecord} editMode />
      <Separator />
      <VaccineForm
        onSubmit={handleUpdateVaccine}
        onCancel={onClose}
        patientId={patientId}
        editMode
        currentVaccineRecordValues={vaccineRecord}
        vaccineRecordingType={
          notGiven ? VACCINE_RECORDING_TYPES.NOT_GIVEN : VACCINE_RECORDING_TYPES.GIVEN
        }
      />
    </Modal>
  );
};<|MERGE_RESOLUTION|>--- conflicted
+++ resolved
@@ -1,9 +1,6 @@
 import React, { useCallback } from 'react';
-<<<<<<< HEAD
 
-=======
 import styled from 'styled-components';
->>>>>>> b9d67402
 import { VACCINE_STATUS, VACCINE_RECORDING_TYPES } from 'shared/constants';
 import { useDispatch } from 'react-redux';
 import { Modal } from './Modal';
