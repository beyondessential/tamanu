--- conflicted
+++ resolved
@@ -53,36 +53,6 @@
   white-space: pre-line;
 `;
 
-<<<<<<< HEAD
-const DumbCarePlanNoteDisplay = ({
-  note,
-  isMainCarePlan,
-  onEditClicked,
-  deleteNote,
-  onNoteDeleted,
-}) => (
-  <NoteContainer>
-    <NoteHeaderContainer>
-      <VerticalCenter>
-        <NoteAuthorName>{note.author.displayName}</NoteAuthorName>
-        {note.onBehalfOf && note.onBehalfOf.displayName ? (
-          <NoteOnBehalfOf>
-            &nbsp;&nbsp;|&nbsp;&nbsp;
-            {`On behalf of ${note.onBehalfOf.displayName}`}
-          </NoteOnBehalfOf>
-        ) : null}
-        {isMainCarePlan ? <MainCarePlanIndicator>Main care plan</MainCarePlanIndicator> : null}
-      </VerticalCenter>
-      <VerticalCenter>
-        <Timestamp>{format(new Date(note.date), 'LLLL')}</Timestamp>
-        <MoreDropdownMenu
-          iconColor={Colors.midText}
-          actions={[
-            {
-              label: 'Edit',
-              onClick() {
-                onEditClicked();
-=======
 export const CarePlanNoteDisplay = ({ note, isMainCarePlan, onEditClicked, onNoteDeleted }) => {
   const api = useApi();
   const deleteNote = async noteId => api.delete(`note/${noteId}`);
@@ -100,7 +70,7 @@
           {isMainCarePlan ? <MainCarePlanIndicator>Main care plan</MainCarePlanIndicator> : null}
         </VerticalCenter>
         <VerticalCenter>
-          <Timestamp>{moment(note.date).format('LLLL')}</Timestamp>
+          <Timestamp>{format(new Date(note.date), 'LLLL')}</Timestamp>
           <MoreDropdownMenu
             iconColor={Colors.midText}
             actions={[
@@ -109,7 +79,6 @@
                 onClick() {
                   onEditClicked();
                 },
->>>>>>> e7c7409d
               },
               !isMainCarePlan && {
                 label: 'Delete',
