--- conflicted
+++ resolved
@@ -1,7 +1,6 @@
 import React, { useCallback, useState } from 'react';
 import { push } from 'connected-react-router';
 import { useDispatch } from 'react-redux';
-import { push } from 'connected-react-router';
 import { DataFetchingTable } from './Table';
 import { DateDisplay } from './DateDisplay';
 import { useEncounter } from '../contexts/Encounter';
@@ -95,16 +94,11 @@
     async medication => {
       await loadEncounter(medication.encounter.id);
       await dispatch(reloadPatient(medication.encounter.patientId));
-<<<<<<< HEAD
       dispatch(
         push(
-          `/patients/all/${medication.encounter.patientId}/encounter/${medication.encounter.id}`,
+          `/patients/all/${medication.encounter.patientId}/encounter/${medication.encounter.id}?tab=${ENCOUNTER_TAB_NAMES.MEDICATION}`,
         ),
       );
-=======
-      await loadEncounter(medication.encounter.id);
-      dispatch(push(`/patients/encounter?tab=${ENCOUNTER_TAB_NAMES.MEDICATION}`));
->>>>>>> eb7e3a91
     },
     [loadEncounter, dispatch],
   );
