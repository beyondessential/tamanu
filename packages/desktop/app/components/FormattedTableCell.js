import { capitalize, isNumber } from 'lodash';
import React, { useMemo } from 'react';
import styled from 'styled-components';
import { Colors } from '../constants';
import { formatLong, formatShortest, formatTime } from './DateDisplay';
import { TableTooltip } from './Table/TableTooltip';

// severity constants
const ALERT = 'alert';
const INFO = 'info';

const CellWrapper = styled.div`
  background: ${({ $severity }) => ($severity === ALERT ? `${Colors.alert}20` : 'transparent')};
  border-radius: 10px;
  padding: 8px 14px;
  margin: -8px ${({ $severity }) => ($severity === ALERT ? '0px' : '-14px')};
  width: fit-content;
`;

const ClickableCellWrapper = styled(CellWrapper)`
  cursor: pointer;

  &:hover {
    background: ${({ $severity }) =>
      $severity === ALERT ? `${Colors.alert}40` : Colors.background};
  }
`;

const HeadCellWrapper = styled.div`
  display: block;
  width: fit-content;
  div {
    color: ${Colors.midText};
    :first-child {
      color: ${Colors.darkText};
    }
  }
`;

<<<<<<< HEAD
export const formatValue = (value, config, isEdited) => {
  const { rounding = 0, unit = '' } = config || {};
  const float = parseFloat(value);

  const formattedValue = isNaN(float)
    ? capitalize(value) || '-'
    : `${float.toFixed(rounding)}${unit && unit.length <= 2 ? unit : ''}`;

  return `${formattedValue}${isEdited ? '*' : ''}`;
};
=======
function round(float, { rounding } = {}) {
  if (isNaN(float) || !isNumber(rounding)) {
    return float;
  }
  return float.toFixed(rounding);
}

function getTooltip(float, config = {}, visibilityCriteria = {}) {
  const { unit = '' } = config;
  const { normalRange } = visibilityCriteria;
  if (normalRange && float < normalRange.min) {
    return {
      tooltip: `Outside normal range\n <${normalRange.min}${unit}`,
      severity: 'alert',
    };
  }
  if (normalRange && float > normalRange.max) {
    return {
      tooltip: `Outside normal range\n >${normalRange.max}${unit}`,
      severity: 'alert',
    };
  }
  if (unit?.length > 2 && !isNaN(float)) {
    return {
      tooltip: `${round(float, config)}${unit}`,
      severity: 'info',
    };
  }
  return {
    severity: 'info',
  };
}
>>>>>>> c2e97219

export const DateHeadCell = React.memo(({ value }) => (
  <TableTooltip title={formatLong(value)}>
    <HeadCellWrapper>
      <div>{formatShortest(value)}</div>
      <div>{formatTime(value)}</div>
    </HeadCellWrapper>
  </TableTooltip>
));

export const RangeTooltipCell = React.memo(({ value, config, validationCriteria }) => {
  const { unit = '' } = config || {};
  const { normalRange } = validationCriteria || {};
  const tooltip =
    normalRange && `Normal range ${normalRange.min}${unit} - ${normalRange.max}${unit}`;
  return tooltip ? (
    <TableTooltip title={tooltip}>
      <CellWrapper>{value}</CellWrapper>
    </TableTooltip>
  ) : (
    <CellWrapper>{value}</CellWrapper>
  );
});

<<<<<<< HEAD
export const RangeValidatedCell = React.memo(
  ({ value, config, validationCriteria, onClick, isEdited, ...props }) => {
    let tooltip = '';
    let severity = INFO;
    const { rounding = 0, unit = '' } = config || {};
    const { normalRange } = validationCriteria || {};
    const float = parseFloat(value);
    const formattedValue = formatValue(value, config, isEdited);

    if (normalRange) {
      const baseTooltip = `Outside normal range\n`;
      if (float < normalRange.min) {
        tooltip = `${baseTooltip} <${normalRange.min}${unit}`;
        severity = ALERT;
      } else if (float > normalRange.max) {
        tooltip = `${baseTooltip} >${normalRange.max}${unit}`;
        severity = ALERT;
      }
    }

    if (!tooltip && unit && unit.length > 2 && !isNaN(float)) {
      // Show full unit in tooltip as its not displayed on table
      tooltip = `${float.toFixed(rounding)}${unit}`;
    }

    const CellContainer = onClick ? ClickableCellWrapper : CellWrapper;

    return tooltip ? (
      <TableTooltip title={tooltip}>
        <CellContainer onClick={onClick} $severity={severity} {...props}>
          {formattedValue}
        </CellContainer>
      </TableTooltip>
    ) : (
      <CellContainer onClick={onClick} {...props}>
=======
export const RangeValidatedCell = React.memo(({ value, config, validationCriteria, ...props }) => {
  const float = round(parseFloat(value), config);
  const formattedValue = isNaN(float) ? capitalize(value) || '-' : float;
  const { tooltip, severity } = useMemo(() => getTooltip(float, config, validationCriteria), [
    float,
    config,
    validationCriteria,
  ]);
  return tooltip ? (
    <TableTooltip title={tooltip}>
      <CellWrapper severity={severity} {...props}>
>>>>>>> c2e97219
        {formattedValue}
      </CellContainer>
    );
  },
);<|MERGE_RESOLUTION|>--- conflicted
+++ resolved
@@ -1,5 +1,5 @@
-import { capitalize, isNumber } from 'lodash';
-import React, { useMemo } from 'react';
+import { capitalize } from 'lodash';
+import React from 'react';
 import styled from 'styled-components';
 import { Colors } from '../constants';
 import { formatLong, formatShortest, formatTime } from './DateDisplay';
@@ -37,18 +37,6 @@
   }
 `;
 
-<<<<<<< HEAD
-export const formatValue = (value, config, isEdited) => {
-  const { rounding = 0, unit = '' } = config || {};
-  const float = parseFloat(value);
-
-  const formattedValue = isNaN(float)
-    ? capitalize(value) || '-'
-    : `${float.toFixed(rounding)}${unit && unit.length <= 2 ? unit : ''}`;
-
-  return `${formattedValue}${isEdited ? '*' : ''}`;
-};
-=======
 function round(float, { rounding } = {}) {
   if (isNaN(float) || !isNumber(rounding)) {
     return float;
@@ -81,7 +69,14 @@
     severity: 'info',
   };
 }
->>>>>>> c2e97219
+
+export const formatValue = (value, config, isEdited) => {
+  const { rounding = 0, unit = '' } = config || {};
+  const float = parseFloat(value);
+  const formattedValue = isNaN(float) ? capitalize(value) || '-' : float;
+
+  return `${formattedValue}${isEdited ? '*' : ''}`;
+};
 
 export const DateHeadCell = React.memo(({ value }) => (
   <TableTooltip title={formatLong(value)}>
@@ -106,46 +101,11 @@
   );
 });
 
-<<<<<<< HEAD
-export const RangeValidatedCell = React.memo(
-  ({ value, config, validationCriteria, onClick, isEdited, ...props }) => {
-    let tooltip = '';
-    let severity = INFO;
-    const { rounding = 0, unit = '' } = config || {};
-    const { normalRange } = validationCriteria || {};
-    const float = parseFloat(value);
-    const formattedValue = formatValue(value, config, isEdited);
-
-    if (normalRange) {
-      const baseTooltip = `Outside normal range\n`;
-      if (float < normalRange.min) {
-        tooltip = `${baseTooltip} <${normalRange.min}${unit}`;
-        severity = ALERT;
-      } else if (float > normalRange.max) {
-        tooltip = `${baseTooltip} >${normalRange.max}${unit}`;
-        severity = ALERT;
-      }
-    }
-
-    if (!tooltip && unit && unit.length > 2 && !isNaN(float)) {
-      // Show full unit in tooltip as its not displayed on table
-      tooltip = `${float.toFixed(rounding)}${unit}`;
-    }
-
-    const CellContainer = onClick ? ClickableCellWrapper : CellWrapper;
-
-    return tooltip ? (
-      <TableTooltip title={tooltip}>
-        <CellContainer onClick={onClick} $severity={severity} {...props}>
-          {formattedValue}
-        </CellContainer>
-      </TableTooltip>
-    ) : (
-      <CellContainer onClick={onClick} {...props}>
-=======
-export const RangeValidatedCell = React.memo(({ value, config, validationCriteria, ...props }) => {
+export const RangeValidatedCell = React.memo(({ value, config, validationCriteria, onClick, isEdited, ...props }) => {
+  const formattedValue = formatValue(value, config, isEdited);
+  const CellContainer = onClick ? ClickableCellWrapper : CellWrapper;
   const float = round(parseFloat(value), config);
-  const formattedValue = isNaN(float) ? capitalize(value) || '-' : float;
+  const formattedValue = formatValue(value, config, isEdited);
   const { tooltip, severity } = useMemo(() => getTooltip(float, config, validationCriteria), [
     float,
     config,
@@ -153,10 +113,11 @@
   ]);
   return tooltip ? (
     <TableTooltip title={tooltip}>
-      <CellWrapper severity={severity} {...props}>
->>>>>>> c2e97219
+      <CellContainer onClick={onClick} severity={severity} {...props}>
         {formattedValue}
-      </CellContainer>
-    );
-  },
-);+      </CellWrapper>
+    </TableTooltip>
+  ) : (
+    <CellContainer onClick={onClick} {...props}>{formattedValue}</CellWrapper>
+  );
+});