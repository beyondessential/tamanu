<<<<<<< HEAD
import { capitalize } from 'lodash';
import React, { useRef, useState, useEffect } from 'react';
=======
import { capitalize, isNumber } from 'lodash';
import React, { useMemo } from 'react';
>>>>>>> 010adde6
import styled from 'styled-components';
import { Colors } from '../constants';
import { formatLong, formatShortest, formatTime } from './DateDisplay';
import { TableTooltip } from './Table/TableTooltip';

// severity constants
const ALERT = 'alert';
const INFO = 'info';

const CellWrapper = styled.div`
  background: ${({ severity }) => (severity === ALERT ? `${Colors.alert}20` : 'transparent')};
  border-radius: 10px;
  padding: 8px 14px;
  margin: -8px ${({ severity }) => (severity === ALERT ? '0px' : '-14px')};
  width: fit-content;
`;

const ClickableCellWrapper = styled(CellWrapper)`
  cursor: pointer;

  &:hover {
    background: ${({ severity }) => (severity === ALERT ? `${Colors.alert}40` : Colors.background)};
  }
`;

const HeadCellWrapper = styled.div`
  display: block;
  width: fit-content;
  div {
    color: ${Colors.midText};
    :first-child {
      color: ${Colors.darkText};
    }
  }
`;

function round(float, { rounding } = {}) {
  if (isNaN(float) || !isNumber(rounding)) {
    return float;
  }
  return float.toFixed(rounding);
}

function getTooltip(float, config = {}, visibilityCriteria = {}) {
  const { unit = '' } = config;
  const { normalRange } = visibilityCriteria;
  if (normalRange && float < normalRange.min) {
    return {
      tooltip: `Outside normal range\n <${normalRange.min}${unit}`,
      severity: ALERT,
    };
  }
  if (normalRange && float > normalRange.max) {
    return {
      tooltip: `Outside normal range\n >${normalRange.max}${unit}`,
      severity: ALERT,
    };
  }
  if (unit?.length > 2 && !isNaN(float)) {
    return {
      tooltip: `${round(float, config)}${unit}`,
      severity: INFO,
    };
  }
  return {
    severity: INFO,
  };
}

export const formatValue = (value, config, isEdited) => {
  const float = parseFloat(value);
  const formattedValue = isNaN(float) ? capitalize(value) || '-' : float;

  return `${formattedValue}${isEdited ? '*' : ''}`;
};

export const DateHeadCell = React.memo(({ value }) => (
  <TableTooltip title={formatLong(value)}>
    <HeadCellWrapper>
      <div>{formatShortest(value)}</div>
      <div>{formatTime(value)}</div>
    </HeadCellWrapper>
  </TableTooltip>
));

const LimitedLinesCellWrapper = styled.div`
  overflow: hidden;
  text-overflow: ellipsis;
  display: -webkit-box;
  -webkit-box-orient: vertical;
  -webkit-line-clamp: ${props => props.maxLines};
`;

export const LimitedLinesCell = ({ value, maxLines = 2 }) => {
  const contentRef = useRef(null);
  const [isClamped, setClamped] = useState(false);
  const [tooltipOpen, setTooltipOpen] = useState(false);

  // isClamped logic from: https://stackoverflow.com/a/74255034/11324801
  useEffect(() => {
    const handleResize = () => {
      if (contentRef && contentRef.current) {
        setClamped(contentRef.current.scrollHeight > contentRef.current.clientHeight);
      }
    };
    handleResize();
    window.addEventListener('resize', handleResize);
    return () => window.removeEventListener('resize', handleResize);
  }, []);

  return (
    <TableTooltip
      title={value}
      open={isClamped && tooltipOpen}
      onOpen={() => setTooltipOpen(true)}
      onClose={() => setTooltipOpen(false)}
    >
      <LimitedLinesCellWrapper ref={contentRef} maxLines={maxLines}>
        {value}
      </LimitedLinesCellWrapper>
    </TableTooltip>
  );
};

export const RangeTooltipCell = React.memo(({ value, config, validationCriteria }) => {
  const { unit = '' } = config || {};
  const { normalRange } = validationCriteria || {};
  const tooltip =
    normalRange && `Normal range ${normalRange.min}${unit} - ${normalRange.max}${unit}`;
  return tooltip ? (
    <TableTooltip title={tooltip}>
      <CellWrapper>{value}</CellWrapper>
    </TableTooltip>
  ) : (
    <CellWrapper>{value}</CellWrapper>
  );
});

export const RangeValidatedCell = React.memo(
  ({ value, config, validationCriteria, onClick, isEdited, ...props }) => {
    const CellContainer = onClick ? ClickableCellWrapper : CellWrapper;
    const float = round(parseFloat(value), config);
    const formattedValue = formatValue(value, config, isEdited);
    const { tooltip, severity } = useMemo(() => getTooltip(float, config, validationCriteria), [
      float,
      config,
      validationCriteria,
    ]);
    return tooltip ? (
      <TableTooltip title={tooltip}>
        <CellContainer onClick={onClick} severity={severity} {...props}>
          {formattedValue}
        </CellContainer>
      </TableTooltip>
    ) : (
      <CellContainer onClick={onClick} severity={severity} {...props}>
        {formattedValue}
      </CellContainer>
    );
  },
);<|MERGE_RESOLUTION|>--- conflicted
+++ resolved
@@ -1,10 +1,6 @@
-<<<<<<< HEAD
-import { capitalize } from 'lodash';
-import React, { useRef, useState, useEffect } from 'react';
-=======
 import { capitalize, isNumber } from 'lodash';
-import React, { useMemo } from 'react';
->>>>>>> 010adde6
+import React, { useRef, useState, useEffect, useMemo } from 'react';
+
 import styled from 'styled-components';
 import { Colors } from '../constants';
 import { formatLong, formatShortest, formatTime } from './DateDisplay';
