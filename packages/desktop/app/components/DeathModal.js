--- conflicted
+++ resolved
@@ -32,22 +32,5 @@
         facilitySuggester={facilitySuggester}
       />
     </Modal>
-<<<<<<< HEAD
-  ),
-);
-
-export const DeathModal = connectApi((api, dispatch, { patient, onClose }) => ({
-  onSave: async data => {
-    const patientId = patient.id;
-    await api.post(`patient/${patientId}/death`, data);
-
-    onClose();
-    dispatch(viewPatient(patientId));
-  },
-  icd10Suggester: new Suggester(api, 'icd10'),
-  practitionerSuggester: new Suggester(api, 'practitioner'),
-}))(DumbDeathModal);
-=======
   );
-});
->>>>>>> 395132c0
+});