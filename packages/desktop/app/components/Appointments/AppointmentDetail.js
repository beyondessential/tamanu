--- conflicted
+++ resolved
@@ -19,11 +19,8 @@
 import { Button, DeleteButton } from '../Button';
 import { Modal } from '../Modal';
 import { EncounterModal } from '../EncounterModal';
-<<<<<<< HEAD
 import { LocalisedText } from '../LocalisedText';
-=======
 import { usePatientCurrentEncounter } from '../../api/queries';
->>>>>>> 23c8cd95
 
 const Heading = styled.div`
   font-weight: 700;
