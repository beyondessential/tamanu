import React, { useCallback } from 'react';
import * as yup from 'yup';

import { APPOINTMENT_STATUSES } from 'shared/constants';
import { FormGrid } from '../FormGrid';
import { Field, Form, AutocompleteField, SelectField, DateTimeField } from '../Field';
import { ConfirmCancelRow } from '../ButtonRow';
import { FormSeparatorLine } from '../FormSeparatorLine';

import { useApi, usePatientSuggester } from '../../api';
import { Suggester } from '../../utils/suggester';
import { appointmentTypeOptions } from '../../constants';

export const AppointmentForm = props => {
  const { onSuccess = () => {}, onCancel, appointment } = props;
  const api = useApi();
  const isUpdating = !!appointment;
  const clinicianSuggester = new Suggester(api, 'practitioner');
<<<<<<< HEAD
  const locationSuggester = new Suggester(api, 'location');
  const patientSuggester = usePatientSuggester();
=======
  const locationSuggester = new Suggester(api, 'location', {
    baseQueryParameters: { filterByFacility: true },
  });
  const patientSuggester = new Suggester(api, 'patient', {
    formatter: ({ id, ...patient }) => ({
      label: `${getPatientNameAsString(patient)} (${patient.displayId}) - ${
        patient.sex
      } - ${formatShort(patient.dateOfBirth)}`,
      value: id,
    }),
  });
>>>>>>> 87f2d156
  let initialValues = {};
  if (isUpdating) {
    initialValues = {
      patientId: appointment.patientId,
      type: appointment.type,
      startTime: appointment.startTime,
      endTime: appointment.endTime,
      clinicianId: appointment.clinicianId,
      locationId: appointment.locationId,
    };
  }
  const createAppointment = useCallback(
    async values => {
      if (isUpdating) {
        const updated = {
          ...values,
        };
        // if rescheduling, change status to confirmed
        if (values.startTime !== initialValues.startTime) {
          updated.status = APPOINTMENT_STATUSES.CONFIRMED;
        }
        await api.put(`appointments/${appointment.id}`, updated);
      } else {
        await api.post('appointments', {
          ...values,
        });
      }
      onSuccess();
    },
    [api, appointment, initialValues.startTime, isUpdating, onSuccess],
  );
  return (
    <Form
      initialValues={initialValues}
      onSubmit={createAppointment}
      validationSchema={yup.object().shape({
        patientId: yup.string().required('Please select a patient'),
        type: yup.string().required('Please choose an appointment type'),
        startTime: yup.string().required(),
        clinicianId: yup.string().required('Please select a clinician'),
        locationId: yup.string().required('Please choose a location'),
      })}
      render={({ submitForm }) => (
        <>
          <FormGrid columns={1}>
            <Field
              label="Patient"
              name="patientId"
              component={AutocompleteField}
              suggester={patientSuggester}
              required
            />
            <FormSeparatorLine />
            <Field
              label="Appointment type"
              name="type"
              component={SelectField}
              options={appointmentTypeOptions}
              required
            />
          </FormGrid>
          <div style={{ marginTop: '1rem' }}>
            <FormGrid>
              <Field label="Start time" name="startTime" component={DateTimeField} required />
              <Field label="End time" name="endTime" component={DateTimeField} />
              <Field
                label="Clinician"
                name="clinicianId"
                component={AutocompleteField}
                suggester={clinicianSuggester}
                required
              />
              <Field
                label="Location"
                name="locationId"
                component={AutocompleteField}
                suggester={locationSuggester}
                required
              />
              <FormSeparatorLine />
              <ConfirmCancelRow
                onCancel={onCancel}
                onConfirm={submitForm}
                confirmText={isUpdating ? 'Update appointment' : 'Schedule appointment'}
              />
            </FormGrid>
          </div>
        </>
      )}
    />
  );
};<|MERGE_RESOLUTION|>--- conflicted
+++ resolved
@@ -16,22 +16,11 @@
   const api = useApi();
   const isUpdating = !!appointment;
   const clinicianSuggester = new Suggester(api, 'practitioner');
-<<<<<<< HEAD
-  const locationSuggester = new Suggester(api, 'location');
-  const patientSuggester = usePatientSuggester();
-=======
   const locationSuggester = new Suggester(api, 'location', {
     baseQueryParameters: { filterByFacility: true },
   });
-  const patientSuggester = new Suggester(api, 'patient', {
-    formatter: ({ id, ...patient }) => ({
-      label: `${getPatientNameAsString(patient)} (${patient.displayId}) - ${
-        patient.sex
-      } - ${formatShort(patient.dateOfBirth)}`,
-      value: id,
-    }),
-  });
->>>>>>> 87f2d156
+  const patientSuggester = usePatientSuggester();
+
   let initialValues = {};
   if (isUpdating) {
     initialValues = {
