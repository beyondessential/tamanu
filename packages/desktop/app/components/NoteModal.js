import React, { useState, useEffect, useCallback } from 'react';
<<<<<<< HEAD
import { NOTE_RECORD_TYPES } from '@tamanu/shared/constants';
=======
import { NOTE_RECORD_TYPES } from '@tamanu/constants';
import { getCurrentDateTimeString } from '@tamanu/shared/utils/dateTime';
>>>>>>> ea578bb6

import { useApi } from '../api';
import { Suggester } from '../utils/suggester';

import { Modal } from './Modal';
import { NoteForm } from '../forms/NoteForm';
import { ConfirmModal } from './ConfirmModal';
import { useAuth } from '../contexts/Auth';

export { NOTE_FORM_MODES } from '../forms/NoteForm';

export const NoteModal = ({
  title = 'Note',
  open,
  onClose,
  onSaved,
  encounterId,
  note,
  noteFormMode,
  confirmText,
  cancelText,
}) => {
  const api = useApi();
  const { currentUser } = useAuth();
  const [noteTypeCountByType, setNoteTypeCountByType] = useState({});
  const [openNoteCancelConfirmModal, setOpenNoteCancelConfirmModal] = useState(false);
  const [noteContent, setNoteContent] = useState(note?.content);

  const noteContentHasChanged = (noteContent || '') !== (note?.content || '');

  const practitionerSuggester = new Suggester(api, 'practitioner');

  useEffect(() => {
    (async () => {
      const noteTypeCountResponse = await api.get(`encounter/${encounterId}/notes/noteTypes`);
      setNoteTypeCountByType(noteTypeCountResponse.data);
    })();
  }, [api, note, encounterId]);

  useEffect(() => {
    setNoteContent(note?.content);
  }, [note]);

  const handleCreateOrEditNewNote = useCallback(
    async (data, { resetForm }) => {
      const newNote = {
        ...data,
        authorId: currentUser.id,
        onBehalfOfId:
          data.writtenById && currentUser.id !== data.writtenById ? data.writtenById : undefined,
        ...(note
          ? {
              recordType: note.recordType,
              recordId: note.recordId,
              noteType: note.noteType,
              revisedById: note.revisedById || note.id,
            }
          : {
              recordId: encounterId,
              recordType: NOTE_RECORD_TYPES.ENCOUNTER,
            }),
      };

      await api.post('notes', newNote);

      resetForm();
      onSaved();
    },
    [api, currentUser.id, encounterId, note, onSaved],
  );

  return (
    <>
      <ConfirmModal
        title="Discard note"
        open={openNoteCancelConfirmModal}
        width="sm"
        onCancel={() => setOpenNoteCancelConfirmModal(false)}
        onConfirm={() => {
          setOpenNoteCancelConfirmModal(false);
          onClose();
        }}
        customContent={<p>Are you sure you want to remove any changes you have made?</p>}
      />
      <Modal
        title={title}
        open={open}
        width="lg"
        onClose={() => {
          if (noteContentHasChanged) {
            setOpenNoteCancelConfirmModal(true);
          } else {
            onClose();
          }
        }}
      >
        <NoteForm
          noteFormMode={noteFormMode}
          onSubmit={handleCreateOrEditNewNote}
          onCancel={() => {
            if (noteContentHasChanged) {
              setOpenNoteCancelConfirmModal(true);
            } else {
              onClose();
            }
          }}
          practitionerSuggester={practitionerSuggester}
          note={note}
          noteTypeCountByType={noteTypeCountByType}
          confirmText={confirmText}
          cancelText={cancelText}
          noteContent={noteContent}
          setNoteContent={setNoteContent}
        />
      </Modal>
    </>
  );
};<|MERGE_RESOLUTION|>--- conflicted
+++ resolved
@@ -1,10 +1,6 @@
 import React, { useState, useEffect, useCallback } from 'react';
-<<<<<<< HEAD
-import { NOTE_RECORD_TYPES } from '@tamanu/shared/constants';
-=======
+
 import { NOTE_RECORD_TYPES } from '@tamanu/constants';
-import { getCurrentDateTimeString } from '@tamanu/shared/utils/dateTime';
->>>>>>> ea578bb6
 
 import { useApi } from '../api';
 import { Suggester } from '../utils/suggester';
