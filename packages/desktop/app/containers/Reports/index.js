--- conflicted
+++ resolved
@@ -1,4 +1,6 @@
 import React from 'react';
+import PropTypes from 'prop-types';
+
 import { Route, Switch } from 'react-router-dom';
 import { ReportGenerator } from './ReportGenerator';
 
@@ -16,16 +18,12 @@
     <Switch>
       <Route path={`${match.url}/:reportId`} component={ReportGenerator} />
     </Switch>
-<<<<<<< HEAD
   </Content>
 );
 
-export const Reports = withTheme()(_Reports);
-=======
-  </div>
-);
+_Reports.propTypes = {
+  match: PropTypes.shape({url: PropTypes.string}).isRequired,
+  theme: PropTypes.theme.isRequired
+};
 
-Reports.propTypes = {
-  match: PropTypes.shape({url: PropTypes.string}).isRequired
-};
->>>>>>> 756add61
+export const Reports = withTheme()(_Reports);