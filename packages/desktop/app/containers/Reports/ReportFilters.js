--- conflicted
+++ resolved
@@ -170,7 +170,8 @@
   }
 }
 
-<<<<<<< HEAD
+export const ReportFilters = withTheme()(Filters);
+
 export class CustomReportFilters extends Component {
   static propTypes = {
     onApply: PropTypes.func.isRequired,
@@ -219,7 +220,4 @@
       </div>
     );
   }
-}
-=======
-export const ReportFilters = withTheme()(Filters);
->>>>>>> 2241e7dd
+}