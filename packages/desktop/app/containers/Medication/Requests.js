--- conflicted
+++ resolved
@@ -49,13 +49,8 @@
 
   fetchData = opts => {
     return this.props.fetchMedications({
-<<<<<<< HEAD
-      view: dbViews.medicationRequested,
-      ...opts
-=======
       ...opts,
       filters: { status: medicationStatuses.REQUESTED }
->>>>>>> e3f34449
     });
   }
 
