--- conflicted
+++ resolved
@@ -79,14 +79,8 @@
   allDates.forEach(date => {
     const accessorPrefix = moment(date).unix();
     columns.push({
-<<<<<<< HEAD
       Header: 'Result',
       accessor: `${accessorPrefix}-result`,
-=======
-      id: 'result',
-      accessor: () => '',
-      Header: moment(date).format(dateFormat),
->>>>>>> 75426244
       headerStyle,
       style: columnStyle,
     });
