--- conflicted
+++ resolved
@@ -56,11 +56,7 @@
         <div className="column p-t-0 p-b-0">
           <NewButton
             className="is-pulled-right"
-<<<<<<< HEAD
-            to={`/patients/visit/${Model.id}`}
-=======
-            to={`/appointments/appointmentByPatient/${patientModel.id}`}
->>>>>>> 0d06f8db
+            to={`/patients/visit/${patientModel.id}`}
             can={{ do: 'create', on: 'visit' }}
           >New Visit</NewButton>
           <div className="is-clearfix" />
