import React, { Component } from 'react';
import PropTypes from 'prop-types';
import styled from 'styled-components';

<<<<<<< HEAD
const FullWidthhWrapper = styled.div`
=======
const FullWidthWrapper = styled.div`
>>>>>>> 75af5fa7
  flex-grow: 1
`;

class TopRow extends Component {
  static propTypes = {
    patient: PropTypes.object.isRequired,
  }

  render() {
    const { patient } = this.props;
    return (
<<<<<<< HEAD
      <FullWidthhWrapper>
=======
      <FullWidthWrapper>
>>>>>>> 75af5fa7
        <div className="columns is-multiline is-variable m-b-0 p-b-15">
          <div className="column p-b-0 is-8">
            <div className="column p-b-5 p-t-0">
              <span className="title">Name: </span>
              <span className="full-name">
                {patient.firstName} {patient.lastName}
              </span>
            </div>
            <div className="column p-b-5 p-t-5">
              <span className="title is-medium">Sex: </span>
              <span className="is-medium">
                {patient.sex}
              </span>
            </div>
            <div className="column p-t-5 p-b-5">
              <span className="title is-medium">Age: </span>
              <span className="is-medium">
                {patient.age}
              </span>
            </div>
          </div>
          <div className="column p-b-0 is-4">
            <div className="align-left">
              <div className="card-info">
                {patient.displayId}
              </div>
            </div>
          </div>
        </div>
<<<<<<< HEAD
      </FullWidthhWrapper>
=======
      </FullWidthWrapper>
>>>>>>> 75af5fa7
    );
  }
}

export default TopRow;<|MERGE_RESOLUTION|>--- conflicted
+++ resolved
@@ -2,11 +2,7 @@
 import PropTypes from 'prop-types';
 import styled from 'styled-components';
 
-<<<<<<< HEAD
-const FullWidthhWrapper = styled.div`
-=======
 const FullWidthWrapper = styled.div`
->>>>>>> 75af5fa7
   flex-grow: 1
 `;
 
@@ -18,11 +14,7 @@
   render() {
     const { patient } = this.props;
     return (
-<<<<<<< HEAD
-      <FullWidthhWrapper>
-=======
       <FullWidthWrapper>
->>>>>>> 75af5fa7
         <div className="columns is-multiline is-variable m-b-0 p-b-15">
           <div className="column p-b-0 is-8">
             <div className="column p-b-5 p-t-0">
@@ -52,11 +44,7 @@
             </div>
           </div>
         </div>
-<<<<<<< HEAD
-      </FullWidthhWrapper>
-=======
       </FullWidthWrapper>
->>>>>>> 75af5fa7
     );
   }
 }
