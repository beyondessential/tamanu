import React, { Component } from 'react';
import moment from 'moment';
import PropTypes from 'prop-types';
import DiagnosisModal from './DiagnosisModal';
import { dateFormat } from '../../../constants';
import { TextButton} from '../../../components';
import { DiagnosisModel } from '../../../models';

class Diagnosis extends Component {
  static propTypes = {
    model: PropTypes.object.isRequired,
    showSecondary: PropTypes.bool,
  }

  static defaultProps = {
    showSecondary: false
  }

  state = {
    modalVisible: false,
    action: 'new',
    diagnosisModel: new DiagnosisModel()
  }

  componentWillMount() {
    const { model } = this.props;
    const { diagnoses } = model.attributes;
    this.setState({ diagnoses });
  }

  componentWillReceiveProps(newProps) {
    const { model } = newProps;
    const { diagnoses } = model.attributes;
    this.setState({ diagnoses });
  }

  onCloseModal = () => {
    this.setState({ modalVisible: false });
  }

  editItem( itemId = null ) {
    const { model } = this.props;
    let diagnosisModel = model.get('diagnoses').findWhere({ _id: itemId });
    if (!diagnosisModel) diagnosisModel = new DiagnosisModel()
    this.setState({
      modalVisible: true,
      action: diagnosisModel.id ? 'update' : 'new',
      diagnosisModel
    });
  }

  render() {
    const {
<<<<<<< HEAD
      model: Model,
      showSecondary,
      patientModel
=======
      model,
      showSecondary
>>>>>>> e1694dfc
    } = this.props;
    const {
      modalVisible,
      action,
      diagnosisModel,
      diagnoses: allDiagnoses
    } = this.state;
    // filter diagnosis type i-e primary or secondary
    const diagnoses = allDiagnoses.toJSON().filter(diagnosis => diagnosis.active && diagnosis.secondaryDiagnosis === showSecondary);

    return (
      <div>
        <div className={`column p-b-0 ${!diagnoses.length && showSecondary ? 'is-hidden' : ''}`}>
          <span className="title">{`${showSecondary ? 'Secondary' : 'Primary'} Diagnosis `}</span>
          <TextButton
            className={showSecondary ? 'is-hidden' : ''}
            can={{ do: 'create', on: 'diagnosis' }}
            onClick={() => this.editItem()}
          > + Add Diagnosis </TextButton>
          <div className="clearfix" />
          {diagnoses.map((diagnosis, k) => {
            return (
              <React.Fragment key={diagnosis._id}>
                {k > 0 ? ', ' : ''}
                <TextButton
                  can={{ do: 'read', on: 'diagnosis' }}
                  onClick={() => this.editItem(diagnosis._id)}
                >{`${diagnosis.diagnosis} (${moment(diagnosis.date).format(dateFormat)})`}</TextButton>
              </React.Fragment>
            );
          })}
        </div>
        <DiagnosisModal
<<<<<<< HEAD
          model={itemModel}
          visitModel={Model}
          patientModel={patientModel}
=======
          diagnosisModel={diagnosisModel}
          parentModel={model}
>>>>>>> e1694dfc
          action={action}
          isVisible={modalVisible}
          onClose={this.onCloseModal}
          little
        />
      </div>
    );
  }
}

export default Diagnosis;<|MERGE_RESOLUTION|>--- conflicted
+++ resolved
@@ -51,14 +51,8 @@
 
   render() {
     const {
-<<<<<<< HEAD
-      model: Model,
-      showSecondary,
-      patientModel
-=======
       model,
       showSecondary
->>>>>>> e1694dfc
     } = this.props;
     const {
       modalVisible,
@@ -92,14 +86,8 @@
           })}
         </div>
         <DiagnosisModal
-<<<<<<< HEAD
-          model={itemModel}
-          visitModel={Model}
-          patientModel={patientModel}
-=======
           diagnosisModel={diagnosisModel}
           parentModel={model}
->>>>>>> e1694dfc
           action={action}
           isVisible={modalVisible}
           onClose={this.onCloseModal}
