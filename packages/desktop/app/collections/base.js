--- conflicted
+++ resolved
@@ -63,24 +63,6 @@
     return this.fetch(params);
   },
 
-<<<<<<< HEAD
-  fetchByView(opts = {}) {
-    const { view, keys: viewKeys } = opts;
-    const options = {
-      data: {
-        ...opts,
-        // FIXME
-        // Disabling view and viewKeys functionalities as they are broken 
-        // view,
-        // keys: isArray(viewKeys) ? viewKeys.join(',') : viewKeys,
-      }
-    };
-
-    return this.fetch(options);
-  },
-
-=======
->>>>>>> e3f34449
   find(opts = {}) {
     const { model: Model } = this;
     const model = new Model();
@@ -129,15 +111,6 @@
   getPage(page, options = {}) {
     const { pageSize } = options;
     if (pageSize) this.state.pageSize = pageSize;
-<<<<<<< HEAD
-
-    // FIXME 
-    // Disabling view and viewKeys functionalities as they are broken 
-    // if (view) set(options, 'data.view', view);
-    // if (viewKeys) set(options, 'data.keys', isArray(viewKeys) ? viewKeys.join(',') : viewKeys);
-    
-=======
->>>>>>> e3f34449
     return Backbone.PageableCollection.prototype.getPage.apply(this, [page, options]);
   },
 });