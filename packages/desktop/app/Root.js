import React from 'react';
import { Provider } from 'react-redux';
import { QueryClient, QueryClientProvider } from '@tanstack/react-query';
import { ReactQueryDevtools } from '@tanstack/react-query-devtools';
import { ConnectedRouter } from 'connected-react-router';
import PropTypes from 'prop-types';
import { CssBaseline } from '@material-ui/core';
import { ThemeProvider } from 'styled-components';
import { MuiThemeProvider, StylesProvider } from '@material-ui/core/styles';
import { Slide, ToastContainer } from 'react-toastify';
import { ApiContext } from './api';
import { RoutingApp } from './RoutingApp';
import { theme } from './theme';
import { EncounterProvider } from './contexts/Encounter';
import { LabRequestProvider } from './contexts/LabRequest';
import { LocalisationProvider } from './contexts/Localisation';
import { ReferralProvider } from './contexts/Referral';
<<<<<<< HEAD
=======
import { ElectronProvider } from './contexts/ElectronProvider';
import { ImagingRequestsProvider } from './contexts/ImagingRequests';
import { PatientSearchProvider } from './contexts/PatientSearch';
>>>>>>> 43ca7130

const StateContextProviders = ({ children, store }) => (
  <EncounterProvider store={store}>
    <ReferralProvider>
      <ImagingRequestsProvider>
        <LabRequestProvider store={store}>
          <PatientSearchProvider>
            <LocalisationProvider store={store}>{children}</LocalisationProvider>
          </PatientSearchProvider>
        </LabRequestProvider>
      </ImagingRequestsProvider>
    </ReferralProvider>
  </EncounterProvider>
);

const queryClient = new QueryClient({
  defaultOptions: {
    queries: {
      retry: false,
      refetchOnWindowFocus: false,
    },
  },
});

export default function Root({ api, store, history }) {
  return (
    <QueryClientProvider client={queryClient}>
      <Provider store={store}>
        <ApiContext.Provider value={api}>
          <ConnectedRouter history={history}>
            <StylesProvider injectFirst>
              <MuiThemeProvider theme={theme}>
                <ThemeProvider theme={theme}>
                  <StateContextProviders store={store}>
                    <ReactQueryDevtools initialIsOpen={false} />
<<<<<<< HEAD
                    <ToastContainer
                      closeOnClick
                      pauseOnFocusLoss
                      draggable
                      pauseOnHover
                      limit={5}
                    />
                    <CssBaseline />
                    <RoutingApp />
                  </QueryClientProvider>
=======
                    <ElectronProvider>
                      <ToastContainer
                        hideProgressBar
                        transition={Slide}
                        closeOnClick
                        pauseOnFocusLoss
                        draggable
                        pauseOnHover
                        theme="colored"
                        icon={false}
                        limit={5}
                      />
                      <CssBaseline />
                      <RoutingApp />
                    </ElectronProvider>
                  </StateContextProviders>
>>>>>>> 43ca7130
                </ThemeProvider>
              </MuiThemeProvider>
            </StylesProvider>
          </ConnectedRouter>
        </ApiContext.Provider>
      </Provider>
    </QueryClientProvider>
  );
}

Root.propTypes = {
  store: PropTypes.instanceOf(Object).isRequired,
  history: PropTypes.instanceOf(Object).isRequired,
};<|MERGE_RESOLUTION|>--- conflicted
+++ resolved
@@ -15,12 +15,8 @@
 import { LabRequestProvider } from './contexts/LabRequest';
 import { LocalisationProvider } from './contexts/Localisation';
 import { ReferralProvider } from './contexts/Referral';
-<<<<<<< HEAD
-=======
-import { ElectronProvider } from './contexts/ElectronProvider';
 import { ImagingRequestsProvider } from './contexts/ImagingRequests';
 import { PatientSearchProvider } from './contexts/PatientSearch';
->>>>>>> 43ca7130
 
 const StateContextProviders = ({ children, store }) => (
   <EncounterProvider store={store}>
@@ -56,35 +52,20 @@
                 <ThemeProvider theme={theme}>
                   <StateContextProviders store={store}>
                     <ReactQueryDevtools initialIsOpen={false} />
-<<<<<<< HEAD
                     <ToastContainer
+                      hideProgressBar
+                      transition={Slide}
                       closeOnClick
                       pauseOnFocusLoss
                       draggable
                       pauseOnHover
+                      theme="colored"
+                      icon={false}
                       limit={5}
                     />
                     <CssBaseline />
                     <RoutingApp />
-                  </QueryClientProvider>
-=======
-                    <ElectronProvider>
-                      <ToastContainer
-                        hideProgressBar
-                        transition={Slide}
-                        closeOnClick
-                        pauseOnFocusLoss
-                        draggable
-                        pauseOnHover
-                        theme="colored"
-                        icon={false}
-                        limit={5}
-                      />
-                      <CssBaseline />
-                      <RoutingApp />
-                    </ElectronProvider>
                   </StateContextProviders>
->>>>>>> 43ca7130
                 </ThemeProvider>
               </MuiThemeProvider>
             </StylesProvider>
