--- conflicted
+++ resolved
@@ -24,14 +24,10 @@
     })),
     onLogout: () => {
       dispatch(logout());
-<<<<<<< HEAD
-      queries.invalidateQueries();
-      resetNoteContext();
-=======
       // removes items from cache but doesn't trigger a re-render
       // because the login screen doesn't have any queries on it, this should be fine
       queries.removeQueries();
->>>>>>> 4aca7149
+      resetNoteContext();
     },
     onTimeout: () => dispatch(idleTimeout()),
     refreshToken: () => api.refreshToken(),
