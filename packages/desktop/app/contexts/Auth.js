import { useSelector, useDispatch } from 'react-redux';
import { useQueryClient } from '@tanstack/react-query';
import { logout, idleTimeout } from '../store';
import { useApi } from '../api';
import { useEncounterNotes } from './EncounterNotes';

// This is just a redux selector for now.
// This should become its own proper context once the auth stuff
// is refactored out of redux.

export const useAuth = () => {
  const dispatch = useDispatch();
  const api = useApi();
  const queries = useQueryClient();
  const { resetNoteContext } = useEncounterNotes();

  return {
    ...useSelector(state => ({
      currentUser: state.auth.user,
      ability: state.auth.ability,
      facility: state.auth.server?.facility || {},
      centralHost: state.auth.server?.centralHost,
      currentRole: state.auth.role,
    })),
    onLogout: () => {
      dispatch(logout());
      // removes items from cache but doesn't trigger a re-render
      // because the login screen doesn't have any queries on it, this should be fine
      queries.removeQueries();
<<<<<<< HEAD
=======
      resetNoteContext();
>>>>>>> ad69f725
    },
    onTimeout: () => dispatch(idleTimeout()),
    refreshToken: () => api.refreshToken(),
  };
};<|MERGE_RESOLUTION|>--- conflicted
+++ resolved
@@ -27,10 +27,7 @@
       // removes items from cache but doesn't trigger a re-render
       // because the login screen doesn't have any queries on it, this should be fine
       queries.removeQueries();
-<<<<<<< HEAD
-=======
       resetNoteContext();
->>>>>>> ad69f725
     },
     onTimeout: () => dispatch(idleTimeout()),
     refreshToken: () => api.refreshToken(),
