--- conflicted
+++ resolved
@@ -1,9 +1,6 @@
 import React, { useContext, createContext, useState, useCallback } from 'react';
-<<<<<<< HEAD
-=======
 import { LAB_REQUEST_STATUSES } from 'shared/constants';
 import { getCurrentDateTimeString } from 'shared/utils/dateTime';
->>>>>>> 861f93dd
 import { useApi } from '../api';
 
 const LabRequestContext = createContext({
