--- conflicted
+++ resolved
@@ -1,9 +1,5 @@
-<<<<<<< HEAD
 import { createStatePreservingReducer } from '../utils/createStatePreservingReducer';
-=======
-import { createReducer } from '../utils/createReducer';
 import { LOCAL_STORAGE_KEYS } from '../constants';
->>>>>>> 81445512
 
 // actions
 const LOGIN_START = 'LOGIN_START';
