import React, { useState, useEffect } from 'react';
import styled from 'styled-components';
import * as yup from 'yup';
import { Box } from '@material-ui/core';
import { getCurrentDateTimeString } from 'shared/utils/dateTime';
import { foreignKey } from '../utils/validation';
<<<<<<< HEAD
import { DropdownButton } from '../components/DropdownButton';
import { PrescriptionPrintModal } from '../components/PatientPrinting';
=======
// import { DropdownButton } from '../components/DropdownButton';
import { PrescriptionPrintModal } from '../components/PatientPrinting/PrescriptionPrintModal';
>>>>>>> 74bb2723
import {
  FormGrid,
  Button,
  ButtonRow,
  Form,
  Field,
  SelectField,
  TextField,
  AutocompleteField,
  NumberField,
  DateField,
  DateDisplay,
} from '../components';

const drugRouteOptions = [
  { label: 'Dermal', value: 'dermal' },
  { label: 'Ear', value: 'ear' },
  { label: 'Eye', value: 'eye' },
  { label: 'IM', value: 'intramuscular' },
  { label: 'IV', value: 'intravenous' },
  { label: 'Inhaled', value: 'inhaled' },
  { label: 'Nasal', value: 'nasal' },
  { label: 'Oral', value: 'oral' },
  { label: 'Rectal', value: 'rectal' },
  { label: 'S/C', value: 'subcutaneous' },
  { label: 'Sublingual', value: 'sublingual' },
  { label: 'Topical', value: 'topical' },
  { label: 'Vaginal', value: 'vaginal' },
];

const validationSchema = readOnly =>
  !readOnly
    ? yup.object().shape({
        medicationId: foreignKey('Medication must be selected'),
        prescriberId: foreignKey('Prescriber must be selected'),
        prescription: yup.string().required('Instructions are required'),
        route: yup
          .string()
          .oneOf(drugRouteOptions.map(x => x.value))
          .required(),
        date: yup.date().required(),
        endDate: yup.date(),
        note: yup.string(),
        quantity: yup.number().integer(),
      })
    : yup.object().shape({
        discontinuingReason: yup.string(),
        discontinuingClinicianId: foreignKey('Clinician must be selected'),
      });

const DiscontinuePrintButtonRow = styled.div`
  display: grid;
  grid-auto-flow: column;
  grid-column-gap: 0.7rem;
  grid-template-columns: 8rem auto 8rem 8rem;
  grid-column: -1 / 1;
`;

const DiscontinuedLabel = ({ medication }) => {
  const { discontinuedDate, discontinuingClinician, discontinuingReason } = medication;
  return (
    <Box color="error.main" ml={2}>
      <strong>Discontinued</strong>
      <br />
      Discontinued at: <DateDisplay date={discontinuedDate} />
      <br />
      by: {discontinuingClinician?.displayName}
      <br />
      Reason: {discontinuingReason}
      <br />
    </Box>
  );
};

export const MedicationForm = React.memo(
  ({
    onCancel,
    onSaved,
    onSubmit,
    drugSuggester,
    practitionerSuggester,
    medication,
    submittedMedication,
    shouldDiscontinue,
    onDiscontinue,
    readOnly,
  }) => {
    const shouldShowDiscontinuationButton = readOnly && !medication?.discontinued;
    const shouldShowSubmitButton = !readOnly || shouldDiscontinue;

    const [printModalOpen, setPrintModalOpen] = useState();
    const [awaitingPrint, setAwaitingPrint] = useState(false);

    // Transition to print page as soon as we have the generated id
    useEffect(() => {
      (async () => {
        if (awaitingPrint && submittedMedication) {
          setPrintModalOpen(true);
        }
      })();
    }, [awaitingPrint, submittedMedication]);

    return (
      <>
        <Form
          onSubmit={onSubmit}
          onSuccess={() => {
            if (!awaitingPrint) {
              onSaved();
            }
          }}
          initialValues={{
            note: medication?.note ?? '',
            route: medication?.route ?? '',
            prescription: medication?.prescription ?? '',
            date: medication?.date ?? getCurrentDateTimeString(),
            qtyMorning: medication?.qtyMorning ?? 0,
            qtyLunch: medication?.qtyLunch ?? 0,
            qtyEvening: medication?.qtyEvening ?? 0,
            qtyNight: medication?.qtyNight ?? 0,
            quantity: medication?.quantity ?? 0,
            indication: medication?.indication ?? '',
          }}
          validationSchema={validationSchema(readOnly)}
          render={({ submitForm }) => (
            <FormGrid>
              <div style={{ gridColumn: '1 / -1' }}>
                <Field
                  name="medicationId"
                  label="Medication"
                  component={AutocompleteField}
                  suggester={drugSuggester}
                  disabled={readOnly}
                  value={medication?.medication?.id}
                  required={!readOnly}
                />
              </div>
              <Field
                name="prescription"
                label="Instructions"
                component={TextField}
                required={!readOnly}
                disabled={readOnly}
              />
              <Field
                name="route"
                label="Route of administration"
                component={SelectField}
                options={drugRouteOptions}
                disabled={readOnly}
                required={!readOnly}
              />
              <Field
                name="date"
                label="Prescription date"
                saveDateAsString
                component={DateField}
                required={!readOnly}
                disabled={readOnly}
              />
              <Field
                name="endDate"
                label="End date"
                saveDateAsString
                component={DateField}
                disabled={readOnly}
                value={medication?.endDate}
              />
              <Field
                name="prescriberId"
                label="Prescriber"
                component={AutocompleteField}
                suggester={practitionerSuggester}
                required={!readOnly}
                disabled={readOnly}
                value={medication?.prescriberId}
              />
              <Field
                name="note"
                label="Notes"
                component={TextField}
                style={{ gridColumn: '1/-1' }}
                disabled={readOnly}
              />
              <FormGrid nested>
                <h3 style={{ gridColumn: '1/-1' }}>Quantity</h3>
                <Field
                  name="qtyMorning"
                  label="Morning"
                  component={NumberField}
                  disabled={readOnly}
                />
                <Field name="qtyLunch" label="Lunch" component={NumberField} disabled={readOnly} />
                <Field
                  name="qtyEvening"
                  label="Evening"
                  component={NumberField}
                  disabled={readOnly}
                />
                <Field name="qtyNight" label="Night" component={NumberField} disabled={readOnly} />
              </FormGrid>
              <Field
                name="indication"
                label="Indication"
                component={TextField}
                disabled={readOnly}
              />
              <Field
                name="quantity"
                label="Discharge quantity"
                component={NumberField}
                disabled={readOnly}
              />
              {shouldShowDiscontinuationButton && (
                <>
                  <DiscontinuePrintButtonRow>
                    <Button variant="outlined" color="primary" onClick={onDiscontinue}>
                      Discontinue
                    </Button>
                    <div />
                    {!shouldDiscontinue && (
                      <>
                        <Button variant="outlined" color="primary" onClick={onCancel}>
                          Close
                        </Button>
                        <Button
                          variant="contained"
                          color="primary"
                          onClick={() => setPrintModalOpen(true)}
                        >
                          Print
                        </Button>
                      </>
                    )}
                  </DiscontinuePrintButtonRow>
                </>
              )}
              <div>
                {shouldDiscontinue && (
                  <>
                    <Field
                      name="discontinuingClinicianId"
                      label="Discontinued by"
                      component={AutocompleteField}
                      suggester={practitionerSuggester}
                      value={medication?.discontinuingClinicianId}
                    />
                    <Field
                      name="discontinuingReason"
                      label="Discontinued reason"
                      component={TextField}
                    />
                  </>
                )}
                {medication?.discontinuedDate && <DiscontinuedLabel medication={medication} />}
              </div>
              {shouldShowSubmitButton && (
                <ButtonRow>
                  <Button variant="outlined" color="primary" onClick={onCancel}>
                    Cancel
                  </Button>
                  <Button
                    color="primary"
                    onClick={data => {
                      setAwaitingPrint(false);
                      submitForm(data);
                    }}
                  >
                    Finalise
                  </Button>
                  {/* <DropdownButton
                    actions={[
                      {
                        label: 'Finalise',
                        onClick: data => {
                          setAwaitingPrint(false);
                          submitForm(data);
                        },
                      },
                      {
                        label: 'Finalise & print',
                        onClick: data => {
                          setAwaitingPrint(true);
                          submitForm(data, true);
                        },
                      },
                    ]}
                  /> */}
                </ButtonRow>
              )}
            </FormGrid>
          )}
        />
        {(submittedMedication || medication) && (
          <PrescriptionPrintModal
            medication={submittedMedication || medication}
            open={printModalOpen}
            onClose={() => {
              if (awaitingPrint) {
                onSaved();
              }
              setAwaitingPrint(false);
              setPrintModalOpen(false);
            }}
          />
        )}
      </>
    );
  },
);<|MERGE_RESOLUTION|>--- conflicted
+++ resolved
@@ -4,13 +4,8 @@
 import { Box } from '@material-ui/core';
 import { getCurrentDateTimeString } from 'shared/utils/dateTime';
 import { foreignKey } from '../utils/validation';
-<<<<<<< HEAD
-import { DropdownButton } from '../components/DropdownButton';
+// import { DropdownButton } from '../components/DropdownButton';
 import { PrescriptionPrintModal } from '../components/PatientPrinting';
-=======
-// import { DropdownButton } from '../components/DropdownButton';
-import { PrescriptionPrintModal } from '../components/PatientPrinting/PrescriptionPrintModal';
->>>>>>> 74bb2723
 import {
   FormGrid,
   Button,
