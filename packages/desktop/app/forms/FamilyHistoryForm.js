import React from 'react';
import PropTypes from 'prop-types';
import * as yup from 'yup';
import { getCurrentDateTimeString } from '@tamanu/shared/utils/dateTime';
import { Form, Field, DateField, AutocompleteField, TextField } from '../components/Field';
import { FormGrid } from '../components/FormGrid';
import { FormSubmitCancelRow } from '../components/ButtonRow';

import { foreignKey, optionalForeignKey } from '../utils/validation';
import { LocalisedText } from '../components';
import { TranslatedText } from '../components/Translation/TranslatedText';

export const FamilyHistoryForm = ({
  onCancel,
  icd10Suggester,
  practitionerSuggester,
  editedObject,
  onSubmit,
}) => (
  <Form
    onSubmit={onSubmit}
    render={({ submitForm }) => (
      <FormGrid columns={1}>
        <Field
          name="diagnosisId"
          label={<TranslatedText stringId="general.form.diagnosis.label" fallback="Diagnosis" />}
          required
          component={AutocompleteField}
          suggester={icd10Suggester}
        />
        <Field
          name="recordedDate"
          label={
            <TranslatedText stringId="general.form.recordedDate.label" fallback="Date recorded" />
          }
          required
          component={DateField}
          saveDateAsString
        />
        <Field
          name="relationship"
          label={
            <TranslatedText
              stringId="familyHistory.form.relationship.label"
              fallback="Relationship to patient"
            />
          }
          component={TextField}
        />
        <Field
          name="practitionerId"
          label={<LocalisedText path="fields.clinician.shortLabel" />}
          component={AutocompleteField}
          suggester={practitionerSuggester}
        />
<<<<<<< HEAD
        <Field
          name="note"
          label={<TranslatedText stringId="general.form.notes.label" fallback="Notes" />}
          component={TextField}
          multiline
          rows={2}
        />
        <ConfirmCancelRow
=======
        <Field name="note" label="Notes" component={TextField} multiline rows={2} />
        <FormSubmitCancelRow
>>>>>>> 097c38b1
          onConfirm={submitForm}
          onCancel={onCancel}
          confirmText={
            editedObject ? (
              <TranslatedText stringId="general.action.save" fallback="Save" />
            ) : (
              <TranslatedText stringId="general.action.add" fallback="Add" />
            )
          }
        />
      </FormGrid>
    )}
    initialValues={{
      recordedDate: getCurrentDateTimeString(),
      ...editedObject,
    }}
    validationSchema={yup.object().shape({
      diagnosisId: foreignKey('Diagnosis is required'),
      practitionerId: optionalForeignKey(),
      recordedDate: yup.date().required(),
    })}
  />
);

FamilyHistoryForm.propTypes = {
  onSubmit: PropTypes.func.isRequired,
  onCancel: PropTypes.func.isRequired,
  editedObject: PropTypes.shape({}),
};

FamilyHistoryForm.defaultProps = {
  editedObject: null,
};<|MERGE_RESOLUTION|>--- conflicted
+++ resolved
@@ -53,7 +53,6 @@
           component={AutocompleteField}
           suggester={practitionerSuggester}
         />
-<<<<<<< HEAD
         <Field
           name="note"
           label={<TranslatedText stringId="general.form.notes.label" fallback="Notes" />}
@@ -61,11 +60,7 @@
           multiline
           rows={2}
         />
-        <ConfirmCancelRow
-=======
-        <Field name="note" label="Notes" component={TextField} multiline rows={2} />
         <FormSubmitCancelRow
->>>>>>> 097c38b1
           onConfirm={submitForm}
           onCancel={onCancel}
           confirmText={
