import React, { useMemo } from 'react';
import PropTypes from 'prop-types';
<<<<<<< HEAD
import { VITALS_DATA_ELEMENT_IDS } from '@tamanu/shared/constants';
=======
import { Alert, AlertTitle } from '@material-ui/lab';
import { Box } from '@material-ui/core';
import { VITALS_DATA_ELEMENT_IDS } from '@tamanu/constants';
>>>>>>> 32f28a89
import { getCurrentDateTimeString } from '@tamanu/shared/utils/dateTime';
import { ModalLoader, ConfirmCancelRow, Form } from '../components';
import { SurveyScreen } from '../components/Surveys';
import { combineQueries } from '../api/combineQueries';
import { useVitalsSurveyQuery, usePatientAdditionalDataQuery } from '../api/queries';
import { getFormInitialValues, getValidationSchema } from '../utils';
import { ForbiddenErrorModalContents } from '../components/ForbiddenErrorModal';
import { Modal } from '../components/Modal';
import { ErrorMessage } from '../components/ErrorMessage';
import { useAuth } from '../contexts/Auth';

export const VitalsForm = React.memo(({ patient, onSubmit, onClose }) => {
  const {
    data: [vitalsSurvey, patientAdditionalData],
    isLoading,
    isError,
    error,
  } = combineQueries([useVitalsSurveyQuery(), usePatientAdditionalDataQuery()]);
  const validationSchema = useMemo(() => getValidationSchema(vitalsSurvey), [vitalsSurvey]);
  const { ability } = useAuth();
  const canCreateVitals = ability.can('create', 'Vitals');

  if (isLoading) {
    return <ModalLoader />;
  }

  if (!canCreateVitals) {
    return (
      <Modal title="Permission required" open onClose={onClose}>
        <ForbiddenErrorModalContents onConfirm={onClose} confirmText="Close" />
      </Modal>
    );
  }

  if (isError) {
    return (
      <ErrorMessage
        title="Error: Cannot load vitals form"
        errorMessage="Please contact a Tamanu Administrator to ensure the Vitals form is configured correctly."
        error={error}
      />
    );
  }

  const handleSubmit = data => {
    onSubmit({ survey: vitalsSurvey, ...data });
  };

  return (
    <Form
      onSubmit={handleSubmit}
      showInlineErrorsOnly
      validateOnChange
      validateOnBlur
      validationSchema={validationSchema}
      initialValues={{
        [VITALS_DATA_ELEMENT_IDS.dateRecorded]: getCurrentDateTimeString(),
        ...getFormInitialValues(vitalsSurvey.components, patient, patientAdditionalData),
      }}
      validate={({ [VITALS_DATA_ELEMENT_IDS.dateRecorded]: date, ...values }) => {
        const errors = {};
        if (Object.values(values).every(x => x === '' || x === null || x === undefined)) {
          errors.form = 'At least one recording must be entered.';
        }

        return errors;
      }}
      render={({ submitForm, values, setFieldValue }) => (
        <SurveyScreen
          allComponents={vitalsSurvey.components}
          patient={patient}
          cols={2}
          values={values}
          setFieldValue={setFieldValue}
          submitButton={
            <ConfirmCancelRow confirmText="Record" onConfirm={submitForm} onCancel={onClose} />
          }
        />
      )}
    />
  );
});

VitalsForm.propTypes = {
  onSubmit: PropTypes.func.isRequired,
  onClose: PropTypes.func.isRequired,
  patient: PropTypes.object.isRequired,
};<|MERGE_RESOLUTION|>--- conflicted
+++ resolved
@@ -1,12 +1,8 @@
 import React, { useMemo } from 'react';
 import PropTypes from 'prop-types';
-<<<<<<< HEAD
-import { VITALS_DATA_ELEMENT_IDS } from '@tamanu/shared/constants';
-=======
 import { Alert, AlertTitle } from '@material-ui/lab';
 import { Box } from '@material-ui/core';
 import { VITALS_DATA_ELEMENT_IDS } from '@tamanu/constants';
->>>>>>> 32f28a89
 import { getCurrentDateTimeString } from '@tamanu/shared/utils/dateTime';
 import { ModalLoader, ConfirmCancelRow, Form } from '../components';
 import { SurveyScreen } from '../components/Surveys';
