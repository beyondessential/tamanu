import React, { useMemo } from 'react';
import PropTypes from 'prop-types';
import { VITALS_DATA_ELEMENT_IDS, VISIBILITY_STATUSES } from '@tamanu/constants';
import { getCurrentDateTimeString } from '@tamanu/shared/utils/dateTime';
import { ModalLoader, FormSubmitCancelRow, Form } from '../components';
import { SurveyScreen } from '../components/Surveys';
import { combineQueries } from '../api/combineQueries';
import { useVitalsSurveyQuery, usePatientAdditionalDataQuery } from '../api/queries';
import { getFormInitialValues, getValidationSchema } from '../utils';
import { ForbiddenErrorModalContents } from '../components/ForbiddenErrorModal';
import { Modal } from '../components/Modal';
import { ErrorMessage } from '../components/ErrorMessage';
import { useAuth } from '../contexts/Auth';
import { useEncounter } from '../contexts/Encounter';

export const VitalsForm = React.memo(({ patient, onSubmit, onClose, encounterType }) => {
  const {
    data: [vitalsSurvey, patientAdditionalData],
    isLoading,
    isError,
    error,
  } = combineQueries([useVitalsSurveyQuery(), usePatientAdditionalDataQuery()]);
  const { encounter } = useEncounter();
  const validationSchema = useMemo(
    () =>
      getValidationSchema(vitalsSurvey, {
        encounterType: encounterType || encounter?.encounterType,
      }),
    [vitalsSurvey, encounter?.encounterType, encounterType],
  );
  const { ability } = useAuth();
  const canCreateVitals = ability.can('create', 'Vitals');

  if (isLoading) {
    return <ModalLoader />;
  }

  if (!canCreateVitals) {
    return (
      <Modal title="Permission required" open onClose={onClose}>
        <ForbiddenErrorModalContents onConfirm={onClose} confirmText="Close" />
      </Modal>
    );
  }

  if (isError) {
    return (
      <ErrorMessage
        title="Error: Cannot load vitals form"
        errorMessage="Please contact a Tamanu Administrator to ensure the Vitals form is configured correctly."
        error={error}
      />
    );
  }

<<<<<<< HEAD
  const handleSubmit = data => {
    onSubmit({ survey: vitalsSurvey, ...data });
  };
  const currentComponents = vitalsSurvey.components.filter(
    c => c.visibilityStatus === VISIBILITY_STATUSES.CURRENT,
  );
=======
  const handleSubmit = async data => onSubmit({ survey: vitalsSurvey, ...data });
>>>>>>> 56234bc2

  return (
    <Form
      onSubmit={handleSubmit}
      showInlineErrorsOnly
      validateOnChange
      validateOnBlur
      validationSchema={validationSchema}
      initialValues={{
        [VITALS_DATA_ELEMENT_IDS.dateRecorded]: getCurrentDateTimeString(),
        ...getFormInitialValues(currentComponents, patient, patientAdditionalData),
      }}
      validate={({ [VITALS_DATA_ELEMENT_IDS.dateRecorded]: date, ...values }) => {
        const errors = {};
        if (Object.values(values).every(x => x === '' || x === null || x === undefined)) {
          errors.form = 'At least one recording must be entered.';
        }

        return errors;
      }}
      render={({ submitForm, values, setFieldValue }) => (
        <SurveyScreen
          allComponents={currentComponents}
          patient={patient}
          cols={2}
          values={values}
          setFieldValue={setFieldValue}
          submitButton={
            <FormSubmitCancelRow confirmText="Record" onConfirm={submitForm} onCancel={onClose} />
          }
          encounterType={encounterType}
        />
      )}
    />
  );
});

VitalsForm.propTypes = {
  onSubmit: PropTypes.func.isRequired,
  onClose: PropTypes.func.isRequired,
  patient: PropTypes.object.isRequired,
};<|MERGE_RESOLUTION|>--- conflicted
+++ resolved
@@ -53,16 +53,10 @@
     );
   }
 
-<<<<<<< HEAD
-  const handleSubmit = data => {
-    onSubmit({ survey: vitalsSurvey, ...data });
-  };
+  const handleSubmit = async data => onSubmit({ survey: vitalsSurvey, ...data });
   const currentComponents = vitalsSurvey.components.filter(
     c => c.visibilityStatus === VISIBILITY_STATUSES.CURRENT,
   );
-=======
-  const handleSubmit = async data => onSubmit({ survey: vitalsSurvey, ...data });
->>>>>>> 56234bc2
 
   return (
     <Form
