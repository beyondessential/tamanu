import React, { useMemo } from 'react';
import PropTypes from 'prop-types';
import { Alert, AlertTitle } from '@material-ui/lab';
import { Box } from '@material-ui/core';
import { VITALS_DATA_ELEMENT_IDS } from 'shared/constants';
import { getCurrentDateTimeString } from 'shared/utils/dateTime';
import { ModalLoader, ConfirmCancelRow, Form } from '../components';
import { SurveyScreen } from '../components/Surveys';
import { useVitalsSurvey } from '../api/queries';
import { getFormInitialValues, getValidationSchema } from '../utils';
import { ForbiddenError } from '../components/ForbiddenErrorModal';
import { Modal } from '../components/Modal';
import { useAuth } from '../contexts/Auth';

const ErrorMessage = () => {
  return (
    <Box p={5} mb={4}>
      <Alert severity="error">
        <AlertTitle>Error: Cannot load vitals form</AlertTitle>
        Please contact a Tamanu Administrator to ensure the Vitals form is configured correctly.
      </Alert>
    </Box>
  );
};

<<<<<<< HEAD
export const VitalsForm = React.memo(({ patient, onSubmit, onClose }) => {
  const { data: vitalsSurvey, isLoading, isError, error } = useVitalsSurvey();
=======
export const VitalsForm = React.memo(({ patient, onSubmit, onClose, editedObject }) => {
  const { data: vitalsSurvey, isLoading, isError } = useVitalsSurvey();
>>>>>>> f2df0967
  const validationSchema = useMemo(() => getValidationSchema(vitalsSurvey), [vitalsSurvey]);
  const { ability } = useAuth();
  const canCreateVitals = ability.can('create', 'Vitals');

  if (isLoading) {
    return <ModalLoader />;
  }

  if (!canCreateVitals) {
    return (
      <Modal title="Permission required" open onClose={onClose}>
        <ForbiddenError onConfirm={onClose} confirmText="Close" />
      </Modal>
    );
  }

  if (isError) {
    return <ErrorMessage />;
  }

  const handleSubmit = data => {
    onSubmit({ survey: vitalsSurvey, ...data });
  };

  return (
    <Form
      onSubmit={handleSubmit}
      validationSchema={validationSchema}
      initialValues={{
        [VITALS_DATA_ELEMENT_IDS.dateRecorded]: getCurrentDateTimeString(),
        ...getFormInitialValues(vitalsSurvey.components, patient),
      }}
      validate={({ [VITALS_DATA_ELEMENT_IDS.dateRecorded]: date, ...values }) => {
        const errors = {};

        // All readings are either numbers or strings
        if (!Object.values(values).some(x => ['number', 'string'].includes(typeof x))) {
          errors.form = 'At least one recording must be entered.';
        }

        return errors;
      }}
      render={({ submitForm, values, setFieldValue }) => {
        return (
          <SurveyScreen
            components={vitalsSurvey.components}
            patient={patient}
            cols={2}
            values={values}
            setFieldValue={setFieldValue}
            submitButton={
              <ConfirmCancelRow confirmText="Record" onConfirm={submitForm} onCancel={onClose} />
            }
          />
        );
      }}
    />
  );
});

VitalsForm.propTypes = {
  onSubmit: PropTypes.func.isRequired,
  onClose: PropTypes.func.isRequired,
  patient: PropTypes.object.isRequired,
};<|MERGE_RESOLUTION|>--- conflicted
+++ resolved
@@ -23,13 +23,8 @@
   );
 };
 
-<<<<<<< HEAD
 export const VitalsForm = React.memo(({ patient, onSubmit, onClose }) => {
   const { data: vitalsSurvey, isLoading, isError, error } = useVitalsSurvey();
-=======
-export const VitalsForm = React.memo(({ patient, onSubmit, onClose, editedObject }) => {
-  const { data: vitalsSurvey, isLoading, isError } = useVitalsSurvey();
->>>>>>> f2df0967
   const validationSchema = useMemo(() => getValidationSchema(vitalsSurvey), [vitalsSurvey]);
   const { ability } = useAuth();
   const canCreateVitals = ability.can('create', 'Vitals');
