--- conflicted
+++ resolved
@@ -263,12 +263,8 @@
   onSubmit,
 }) => {
   const { encounter } = useEncounter();
-<<<<<<< HEAD
+  const clinicianText = useLocalisedText({ path: 'fields.clinician.shortLabel' });
   const [dischargeNotes, setDischargeNotes] = useState([]);
-=======
-  const clinicianText = useLocalisedText({ path: 'fields.clinician.shortLabel' });
-  const [dischargeNotePages, setDischargeNotePages] = useState([]);
->>>>>>> f2b9ec61
   const api = useApi();
   const { getLocalisedSchema } = useLocalisedSchema();
 
