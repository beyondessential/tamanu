import React, { useCallback, useState, useEffect } from 'react';
import * as yup from 'yup';
import styled from 'styled-components';
<<<<<<< HEAD
import { format, getCurrentDateTimeString, toDateTimeString } from '@tamanu/shared/utils/dateTime';
import { Divider as BaseDivider } from '@material-ui/core';
import { range } from 'lodash';
import { isFuture, parseISO, set } from 'date-fns';
import { Colors, FORM_STATUSES } from '../constants';
=======
import { range } from 'lodash';
import { isFuture, parseISO, set } from 'date-fns';

import { format, getCurrentDateTimeString, toDateTimeString } from '@tamanu/shared/utils/dateTime';

import { Colors } from '../constants';
>>>>>>> 3f3c734e
import { useApi } from '../api';
import { foreignKey } from '../utils/validation';

import {
  Field,
  AutocompleteField,
  TextField,
  CheckField,
  StyledTextField,
  LocalisedField,
  useLocalisedSchema,
  CheckControl,
<<<<<<< HEAD
  PaginatedForm,
  DefaultFormScreen,
=======
  SelectField,
>>>>>>> 3f3c734e
} from '../components/Field';
import { OuterLabelFieldWrapper } from '../components/Field/OuterLabelFieldWrapper';
import { DateTimeField, DateTimeInput } from '../components/Field/DateField';
import { TextInput } from '../components/Field/TextField';
import { FormGrid } from '../components/FormGrid';
import { TableFormFields } from '../components/Table';

import { ConfirmCancelBackRow, ConfirmCancelRow } from '../components/ButtonRow';
import { DiagnosisList } from '../components/DiagnosisList';
import { useEncounter } from '../contexts/Encounter';
import { MODAL_PADDING_LEFT_AND_RIGHT, MODAL_PADDING_TOP_AND_BOTTOM } from '../components';

const Divider = styled(BaseDivider)`
  margin: 30px -${MODAL_PADDING_LEFT_AND_RIGHT}px;
`;

const ConfirmContent = styled.div`
  text-align: left;
  padding: ${40 - MODAL_PADDING_TOP_AND_BOTTOM}px ${80 - MODAL_PADDING_LEFT_AND_RIGHT}px;
  h3 {
    color: ${Colors.alert};
    font-size: 16px;
    font-weight: 500;
  }
  p {
    font-size: 14px;
    font-weight: 400;
  }
`;

const MAX_REPEATS = 12;
const REPEATS_OPTIONS = range(MAX_REPEATS + 1).map(value => ({ label: value, value }));

const getDischargeInitialValues = (encounter, dischargeNotePages, medicationInitialValues) => {
  const today = new Date();
  const encounterStartDate = parseISO(encounter.startDate);
  return {
    endDate: isFuture(encounterStartDate)
      ? // In the case of a future start_date we cannot default to current datetime as it falls outside of the min date.
        toDateTimeString(
          set(encounterStartDate, {
            hours: today.getHours(),
            minutes: today.getMinutes(),
            seconds: today.getSeconds(),
          }),
        )
      : getCurrentDateTimeString(),
    discharge: {
      note: dischargeNotePages.map(np => np.noteItems?.[0]?.content).join('\n'),
    },
    medications: medicationInitialValues,
    // Used in creation of associated notes
    submittedTime: getCurrentDateTimeString(),
  };
};

/*
Creates an object to add initialValues to Formik that matches
the table-like form fields.
*/
const getMedicationsInitialValues = medications => {
  const medicationsInitialValues = {};

  medications.forEach(medication => {
    const key = medication.id;
    medicationsInitialValues[key] = {
      isDischarge: true,
      quantity: medication.quantity || 0,
      repeats: 0,
    };
  });

  return medicationsInitialValues;
};

const StyledUnorderedList = styled.ul`
  margin: 5px 0;
  padding-left: 25px;
`;

const ProcedureList = React.memo(({ procedures }) => (
  <StyledUnorderedList>
    {procedures.length > 0
      ? procedures.map(({ procedureType }) => <li key={procedureType.id}>{procedureType.name}</li>)
      : 'N/a'}
  </StyledUnorderedList>
));

const NumberFieldWithoutLabel = ({ field, ...props }) => (
  <StyledTextField
    name={field.name}
    value={field.value || 0}
    onChange={field.onChange}
    variant="outlined"
    type="number"
    {...props}
  />
);

const StyledFlexDiv = styled.div`
  display: flex;
`;
const StyledCheckbox = styled(CheckControl)`
  font-size: 16px;
`;
const StyledTextSpan = styled.span`
  color: ${props => (props.color ? props.color : Colors.darkText)};
`;

/*
A custom check field was needed because the label resides on
the table headers and there is a need to display two text descriptions
alongside the checkbox with different stylings.
*/
const CustomCheckField = ({ field, lineOne, lineTwo }) => (
  <StyledFlexDiv>
    <StyledCheckbox
      color="primary"
      value={field.value}
      name={field.name}
      onChange={field.onChange}
    />
    <div>
      <StyledTextSpan>{lineOne}</StyledTextSpan>
      <br />
      <StyledTextSpan color={Colors.midText}>{lineTwo}</StyledTextSpan>
    </div>
  </StyledFlexDiv>
);

const MedicationAccessor = ({ id, medication, prescription }) => (
  <Field
    name={`medications.${id}.isDischarge`}
    lineOne={medication.name}
    lineTwo={prescription}
    component={CustomCheckField}
  />
);
const QuantityAccessor = ({ id }) => (
  <Field name={`medications.${id}.quantity`} component={NumberFieldWithoutLabel} />
);
const RepeatsAccessor = ({ id }) => (
  <Field
    name={`medications.${id}.repeats`}
    isClearable={false}
    component={SelectField}
    options={REPEATS_OPTIONS}
  />
);

const medicationColumns = [
  {
    key: 'drug/prescription',
    title: 'Drug / Prescription',
    accessor: MedicationAccessor,
  },
  { key: 'quantity', title: 'Discharge Quantity', accessor: QuantityAccessor, width: '20%' },
  { key: 'repeats', title: 'Repeats', accessor: RepeatsAccessor, width: '20%' },
];

const EncounterOverview = ({
  encounter: { procedures, diagnoses, startDate, examiner, reasonForEncounter },
}) => {
  // Only display diagnoses that don't have a certainty of 'error' or 'disproven'
  const currentDiagnoses = diagnoses.filter(d => !['error', 'disproven'].includes(d.certainty));

  return (
    <>
      <DateTimeInput label="Admission date" value={startDate} disabled />
      <TextInput
        label="Supervising clinician"
        value={examiner ? examiner.displayName : '-'}
        disabled
      />
      <TextInput
        label="Reason for encounter"
        value={reasonForEncounter}
        disabled
        style={{ gridColumn: '1 / -1' }}
      />
      <OuterLabelFieldWrapper label="Diagnoses" style={{ gridColumn: '1 / -1' }}>
        <DiagnosisList diagnoses={currentDiagnoses} />
      </OuterLabelFieldWrapper>
      <OuterLabelFieldWrapper label="Procedures" style={{ gridColumn: '1 / -1' }}>
        <ProcedureList procedures={procedures} />
      </OuterLabelFieldWrapper>
    </>
  );
};

const DischargeFormScreen = props => {
  const { validateForm, onStepForward, setStatus, status, onCancel } = props;

  return (
    <DefaultFormScreen
      customBottomRow={
        <ConfirmCancelRow
          onCancel={onCancel}
          onConfirm={async () => {
            const { isCanceled, ...formErrors } = await validateForm();
            if (Object.keys(formErrors).length > 0) {
              // Hacky, set to SUBMIT_ATTEMPTED status to view error before summary page
              // without hitting submit button, it works with one page only. Ideally we should
              // have Pagination form component to handle this.
              setStatus({ ...status, submitStatus: FORM_STATUSES.SUBMIT_ATTEMPTED });
            } else {
              onStepForward();
            }
          }}
          confirmText="Finalise"
          cancelText="Cancel"
        />
      }
      {...props}
    />
  );
};

const DischargeSummaryScreen = ({ onStepBack, submitForm, onCancel }) => (
  <div className="ConfirmContent">
    <ConfirmContent>
      <h3>Confirm patient discharge</h3>
      <p>Are you sure you want to discharge the patient? This action is irreversible.</p>
    </ConfirmContent>
    <Divider />
    <ConfirmCancelBackRow onBack={onStepBack} onConfirm={submitForm} onCancel={onCancel} />
  </div>
);

export const DischargeForm = ({
  dispositionSuggester,
  practitionerSuggester,
  onCancel,
  onSubmit,
}) => {
  const { encounter } = useEncounter();
  const [dischargeNotePages, setDischargeNotePages] = useState([]);
  const api = useApi();
  const { getLocalisedSchema } = useLocalisedSchema();

  // Only display medications that are not discontinued
  // Might need to update condition to compare by end date (decision pending)
  const activeMedications = encounter.medications?.filter(medication => !medication.discontinued);
  const medicationInitialValues = getMedicationsInitialValues(activeMedications);
  const handleSubmit = useCallback(
    ({ medications, ...data }) => {
      // Filter out medications that weren't marked
      const filteredMedications = {};
      Object.keys(medications).forEach(id => {
        const medication = medications[id];
        if (medication.isDischarge) filteredMedications[id] = medication;
      });

      onSubmit({ ...data, medications: filteredMedications });
    },
    [onSubmit],
  );

  useEffect(() => {
    (async () => {
      const { data: notePages } = await api.get(`encounter/${encounter.id}/notePages`);
      setDischargeNotePages(notePages.filter(n => n.noteType === 'discharge'));
    })();
  }, [api, encounter.id]);

  return (
    <PaginatedForm
      onSubmit={handleSubmit}
      onCancel={onCancel}
      initialValues={getDischargeInitialValues(
        encounter,
        dischargeNotePages,
        medicationInitialValues,
      )}
      FormScreen={DischargeFormScreen}
      SummaryScreen={DischargeSummaryScreen}
      validationSchema={yup.object().shape({
        endDate: yup.date().required(),
        discharge: yup
          .object()
          .shape({
            dischargerId: foreignKey('Discharging physician is a required field'),
          })
          .shape({
            dispositionId: getLocalisedSchema({
              name: 'dischargeDisposition',
            }),
          })
          .required(),
      })}
      formProps={{ enableReinitialize: true, showInlineErrorsOnly: true, validateOnChange: true }}
    >
      <FormGrid>
        <EncounterOverview encounter={encounter} />
        <Field
          name="endDate"
          label="Discharge date"
          component={DateTimeField}
          min={format(encounter.startDate, "yyyy-MM-dd'T'HH:mm")}
          required
          saveDateAsString
        />
        <Field
          name="discharge.dischargerId"
          label="Discharging physician"
          component={AutocompleteField}
          suggester={practitionerSuggester}
          required
        />
        <LocalisedField
          name="discharge.dispositionId"
          path="fields.dischargeDisposition"
          component={AutocompleteField}
          suggester={dispositionSuggester}
        />
        <OuterLabelFieldWrapper label="Discharge medications" style={{ gridColumn: '1 / -1' }}>
          <TableFormFields columns={medicationColumns} data={activeMedications} />
        </OuterLabelFieldWrapper>
        <Field
          name="sendToPharmacy"
          label="Send prescription to pharmacy"
          component={CheckField}
          helperText="Requires mSupply"
          style={{ gridColumn: '1 / -1' }}
          disabled
        />
        <Field
          name="discharge.note"
          label="Discharge treatment plan and follow-up notes"
          component={TextField}
          multiline
          rows={4}
          style={{ gridColumn: '1 / -1' }}
        />
      </FormGrid>
    </PaginatedForm>
  );
};<|MERGE_RESOLUTION|>--- conflicted
+++ resolved
@@ -1,20 +1,11 @@
 import React, { useCallback, useState, useEffect } from 'react';
 import * as yup from 'yup';
 import styled from 'styled-components';
-<<<<<<< HEAD
+import { range } from 'lodash';
+import { isFuture, parseISO, set } from 'date-fns';
 import { format, getCurrentDateTimeString, toDateTimeString } from '@tamanu/shared/utils/dateTime';
 import { Divider as BaseDivider } from '@material-ui/core';
-import { range } from 'lodash';
-import { isFuture, parseISO, set } from 'date-fns';
 import { Colors, FORM_STATUSES } from '../constants';
-=======
-import { range } from 'lodash';
-import { isFuture, parseISO, set } from 'date-fns';
-
-import { format, getCurrentDateTimeString, toDateTimeString } from '@tamanu/shared/utils/dateTime';
-
-import { Colors } from '../constants';
->>>>>>> 3f3c734e
 import { useApi } from '../api';
 import { foreignKey } from '../utils/validation';
 
@@ -27,12 +18,9 @@
   LocalisedField,
   useLocalisedSchema,
   CheckControl,
-<<<<<<< HEAD
+  SelectField,
   PaginatedForm,
   DefaultFormScreen,
-=======
-  SelectField,
->>>>>>> 3f3c734e
 } from '../components/Field';
 import { OuterLabelFieldWrapper } from '../components/Field/OuterLabelFieldWrapper';
 import { DateTimeField, DateTimeInput } from '../components/Field/DateField';
