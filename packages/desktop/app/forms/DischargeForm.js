--- conflicted
+++ resolved
@@ -264,11 +264,7 @@
 }) => {
   const { encounter } = useEncounter();
   const clinicianText = useLocalisedText({ path: 'fields.clinician.shortLabel' });
-<<<<<<< HEAD
-  const [dischargeNotePages, setDischargeNotePages] = useState([]);
-=======
   const [dischargeNotes, setDischargeNotes] = useState([]);
->>>>>>> ad69f725
   const api = useApi();
   const { getLocalisedSchema } = useLocalisedSchema();
 
