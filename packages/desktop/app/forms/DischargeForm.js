--- conflicted
+++ resolved
@@ -290,11 +290,7 @@
     <PaginatedForm
       onSubmit={handleSubmit}
       onCancel={onCancel}
-      initialValues={getDischargeInitialValues(
-        encounter,
-        dischargeNotePages,
-        medicationInitialValues,
-      )}
+      initialValues={getDischargeInitialValues(encounter, dischargeNotes, medicationInitialValues)}
       FormScreen={DischargeFormScreen}
       SummaryScreen={DischargeSummaryScreen}
       validationSchema={yup.object().shape({
@@ -356,33 +352,6 @@
           style={{ gridColumn: '1 / -1' }}
         />
       </FormGrid>
-<<<<<<< HEAD
-    </>
-  );
-
-  return (
-    <Form
-      onSubmit={handleSubmit}
-      render={renderForm}
-      enableReinitialize
-      initialValues={getDischargeInitialValues(encounter, dischargeNotes, medicationInitialValues)}
-      validationSchema={yup.object().shape({
-        endDate: yup.date().required(),
-        discharge: yup
-          .object()
-          .shape({
-            dischargerId: foreignKey('Discharging physician is a required field'),
-          })
-          .shape({
-            dispositionId: getLocalisedSchema({
-              name: 'dischargeDisposition',
-            }),
-          })
-          .required(),
-      })}
-    />
-=======
     </PaginatedForm>
->>>>>>> 77990f0a
   );
 };