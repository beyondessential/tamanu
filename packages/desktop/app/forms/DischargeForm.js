--- conflicted
+++ resolved
@@ -31,10 +31,11 @@
 import { ConfirmCancelBackRow, ConfirmCancelRow } from '../components/ButtonRow';
 import { DiagnosisList } from '../components/DiagnosisList';
 import { useEncounter } from '../contexts/Encounter';
-<<<<<<< HEAD
-import { useLocalisedText } from '../components';
-=======
-import { MODAL_PADDING_LEFT_AND_RIGHT, MODAL_PADDING_TOP_AND_BOTTOM } from '../components';
+import {
+  MODAL_PADDING_LEFT_AND_RIGHT,
+  MODAL_PADDING_TOP_AND_BOTTOM,
+  useLocalisedText,
+} from '../components';
 
 const Divider = styled(BaseDivider)`
   margin: 30px -${MODAL_PADDING_LEFT_AND_RIGHT}px;
@@ -53,7 +54,6 @@
     font-weight: 400;
   }
 `;
->>>>>>> e121e4e0
 
 const MAX_REPEATS = 12;
 const REPEATS_OPTIONS = range(MAX_REPEATS + 1).map(value => ({ label: value, value }));
@@ -309,7 +309,9 @@
         discharge: yup
           .object()
           .shape({
-            dischargerId: foreignKey('Discharging physician is a required field'),
+            dischargerId: foreignKey(
+              `Discharging ${clinicianText.toLowerCase()} is a required field'`,
+            ),
           })
           .shape({
             dispositionId: getLocalisedSchema({
@@ -363,39 +365,6 @@
           style={{ gridColumn: '1 / -1' }}
         />
       </FormGrid>
-<<<<<<< HEAD
-    </>
-  );
-
-  return (
-    <Form
-      onSubmit={handleSubmit}
-      render={renderForm}
-      enableReinitialize
-      initialValues={getDischargeInitialValues(
-        encounter,
-        dischargeNotePages,
-        medicationInitialValues,
-      )}
-      validationSchema={yup.object().shape({
-        endDate: yup.date().required(),
-        discharge: yup
-          .object()
-          .shape({
-            dischargerId: foreignKey(
-              `Discharging ${clinicianText.toLowerCase()} is a required field'`,
-            ),
-          })
-          .shape({
-            dispositionId: getLocalisedSchema({
-              name: 'dischargeDisposition',
-            }),
-          })
-          .required(),
-      })}
-    />
-=======
     </PaginatedForm>
->>>>>>> e121e4e0
   );
 };