--- conflicted
+++ resolved
@@ -1,12 +1,6 @@
 import React, { useState } from 'react';
 import PropTypes from 'prop-types';
-<<<<<<< HEAD
-import * as yup from 'yup';
 import { getCurrentDateTimeString } from '@tamanu/shared/utils/dateTime';
-import { LAB_REQUEST_STATUSES, LAB_REQUEST_FORM_TYPES } from '@tamanu/shared/constants/labs';
-=======
-import { getCurrentDateTimeString } from '@tamanu/shared/utils/dateTime';
->>>>>>> 76d15929
 import { useAuth } from '../../contexts/Auth';
 
 import { MultiStepForm, FormStep } from '../MultiStepForm';
