import React, { useEffect } from 'react';
import { useQuery } from '@tanstack/react-query';
import * as yup from 'yup';
<<<<<<< HEAD
import { LAB_REQUEST_FORM_TYPES } from 'shared/constants/labs';
=======
import { LAB_REQUEST_FORM_TYPES, LAB_REQUEST_STATUSES } from '@tamanu/shared/constants/labs';
>>>>>>> 0fb69f2d
import { Heading3, BodyText } from '../../components/Typography';
import {
  AutocompleteField,
  DateTimeField,
  Field,
  FormSeparatorLine,
  RadioField,
  SuggesterSelectField,
} from '../../components';
import { foreignKey } from '../../utils/validation';
import { useApi } from '../../api';
import { useLocalisation } from '../../contexts/Localisation';

export const screen1ValidationSchema = yup.object().shape({
  requestedById: foreignKey('Requesting clinician is required'),
  requestedDate: yup.date().required('Request date is required'),
  requestFormType: yup
    .string()
    .oneOf(Object.values(LAB_REQUEST_FORM_TYPES))
    .required('Select type must be selected'),
});

const OPTIONS = {
  INDIVIDUAL: {
    label: 'Individual',
    description: 'Select an individual or multiple individual tests',
    value: LAB_REQUEST_FORM_TYPES.INDIVIDUAL,
  },
  PANEL: {
    label: 'Panel',
    description: 'Select from a list of test panels',
    value: LAB_REQUEST_FORM_TYPES.PANEL,
  },
  SUPERSET: {
    label: 'Superset',
    description: 'Select from a list of supersets',
    value: LAB_REQUEST_FORM_TYPES.SUPERSET,
  },
};

const useLabRequestFormTypeOptions = setFieldValue => {
  const api = useApi();
  const { getLocalisation } = useLocalisation();
  const { onlyAllowLabPanels } = getLocalisation('features') || {};

  const { data, isSuccess } = useQuery(['suggestions/labTestPanel/all'], () =>
    api.get(`suggestions/labTestPanel/all`),
  );
  const arePanels = data?.length > 0;
  const options = [];
  if (arePanels) {
    options.push(OPTIONS.PANEL);
  }
  if (!onlyAllowLabPanels) {
    options.push(OPTIONS.INDIVIDUAL);
  }

  const defaultOption = options.length > 0 ? options[0].value : undefined;

  useEffect(() => {
    if (isSuccess) {
      setFieldValue('requestFormType', defaultOption);
    }
  }, [defaultOption, setFieldValue, isSuccess]);

  return { options };
};

export const LabRequestFormScreen1 = ({
  setFieldValue,
  practitionerSuggester,
  departmentSuggester,
}) => {
  const { options } = useLabRequestFormTypeOptions(setFieldValue);

  return (
    <>
      <div style={{ gridColumn: '1 / -1' }}>
        <Heading3 mb="12px">Creating a new lab request</Heading3>
        <BodyText mb="28px" color="textTertiary">
          Please complete the details below and select the lab request type
        </BodyText>
      </div>
      <Field
        name="requestedById"
        label="Requesting clinician"
        required
        component={AutocompleteField}
        suggester={practitionerSuggester}
      />
      <Field
        name="requestedDate"
        label="Request date & time"
        required
        component={DateTimeField}
        saveDateAsString
      />
      <Field
        name="departmentId"
        label="Department"
        component={AutocompleteField}
        suggester={departmentSuggester}
      />
      <Field
        name="labTestPriorityId"
        label="Priority"
        component={SuggesterSelectField}
        endpoint="labTestPriority"
      />
      <FormSeparatorLine />
      <div style={{ gridColumn: '1 / -1' }}>
        <Field
          required
          name="requestFormType"
          label="Select your request type"
          component={RadioField}
          options={options}
        />
      </div>
    </>
  );
};<|MERGE_RESOLUTION|>--- conflicted
+++ resolved
@@ -1,11 +1,7 @@
 import React, { useEffect } from 'react';
 import { useQuery } from '@tanstack/react-query';
 import * as yup from 'yup';
-<<<<<<< HEAD
-import { LAB_REQUEST_FORM_TYPES } from 'shared/constants/labs';
-=======
-import { LAB_REQUEST_FORM_TYPES, LAB_REQUEST_STATUSES } from '@tamanu/shared/constants/labs';
->>>>>>> 0fb69f2d
+import { LAB_REQUEST_FORM_TYPES } from '@tamanu/shared/constants/labs';
 import { Heading3, BodyText } from '../../components/Typography';
 import {
   AutocompleteField,
