--- conflicted
+++ resolved
@@ -1,8 +1,4 @@
 import React from 'react';
-<<<<<<< HEAD
-
-=======
->>>>>>> ad69f725
 import { Heading3, BodyText } from '../../components/Typography';
 import {
   AutocompleteField,
