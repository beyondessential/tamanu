--- conflicted
+++ resolved
@@ -6,11 +6,6 @@
 import { BodyText, Heading3 } from '../../components/Typography';
 
 export const screen2ValidationSchema = yup.object().shape({
-<<<<<<< HEAD
-  labTestTypeIds: yup.array().of(yup.string()),
-  panelIds: yup.array().of(yup.string()),
-  labTestPanelId: yup.string(),
-=======
   labTestTypeIds: yup
     .array()
     .nullable()
@@ -31,7 +26,6 @@
         .of(yup.string())
         .min(1, 'Please select at least one panel'),
     }),
->>>>>>> 3732220a
   notes: yup.string(),
 });
 
@@ -41,10 +35,7 @@
     instructions:
       'Please select the test or tests you would like to request below and add any relevant notes. \nYou can filter test by category using the field below.',
     selectableName: 'test',
-<<<<<<< HEAD
-=======
     fieldName: 'labTestTypeIds',
->>>>>>> 3732220a
   },
   [LAB_REQUEST_FORM_TYPES.PANEL]: {
     subheading: 'Select panel',
@@ -53,10 +44,7 @@
     label: 'Select the test panel or panels',
     selectableName: 'panel',
     searchFieldPlaceholder: 'Search panel or category',
-<<<<<<< HEAD
-=======
     fieldName: 'panelIds',
->>>>>>> 3732220a
   },
   [LAB_REQUEST_FORM_TYPES.SUPERSET]: {
     subheading: 'Select superset',
@@ -71,13 +59,8 @@
     values: { requestFormType },
   } = props;
 
-<<<<<<< HEAD
-  const labelConfig = useMemo(() => SECTION_LABELS[requestFormType], [requestFormType]);
-  const { subheading, instructions } = labelConfig;
-=======
   const fieldConfig = useMemo(() => FORM_TYPE_TO_FIELD_CONFIG[requestFormType], [requestFormType]);
   const { subheading, instructions, fieldName } = fieldConfig;
->>>>>>> 3732220a
 
   return (
     <>
@@ -87,15 +70,8 @@
           {instructions}
         </BodyText>
         <Field
-<<<<<<< HEAD
-          name={
-            requestFormType === LAB_REQUEST_FORM_TYPES.INDIVIDUAL ? 'labTestTypeIds' : 'panelIds'
-          }
-          labelConfig={labelConfig}
-=======
           name={fieldName}
           labelConfig={fieldConfig}
->>>>>>> 3732220a
           component={TestSelectorField}
           requestFormType={requestFormType}
           required
