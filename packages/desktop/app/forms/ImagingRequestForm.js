--- conflicted
+++ resolved
@@ -28,12 +28,8 @@
 import { ButtonRow } from '../components/ButtonRow';
 import { DateDisplay } from '../components/DateDisplay';
 import { FormSeparatorLine } from '../components/FormSeparatorLine';
-<<<<<<< HEAD
 import { FormSubmitDropdownButton } from '../components/DropdownButton';
-=======
-import { DropdownButton } from '../components/DropdownButton';
 import { useLocalisedText } from '../components';
->>>>>>> 790a563b
 
 function getEncounterTypeLabel(type) {
   return encounterOptions.find(x => x.value === type).label;
