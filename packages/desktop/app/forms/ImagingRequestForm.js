--- conflicted
+++ resolved
@@ -38,7 +38,6 @@
   return `${encounterDate} (${encounterTypeLabel})`;
 }
 
-<<<<<<< HEAD
 const FormSubmitActionDropdown = React.memo(({ requestId, encounter, submitForm }) => {
   const dispatch = useDispatch();
   const params = useParams();
@@ -76,42 +75,6 @@
 
   return <DropdownButton color="primary" variant="contained" actions={actions} />;
 });
-=======
-const FormSubmitActionDropdown = connect(null, dispatch => ({
-  onNavigateToImagingRequests: id => dispatch(viewImagingRequest(id, 'print')),
-}))(
-  React.memo(({ onNavigateToImagingRequests, requestId, encounter, submitForm }) => {
-    const { loadEncounter } = useEncounter();
-    const [awaitingPrintRedirect, setAwaitingPrintRedirect] = useState();
-
-    // Transition to print page as soon as we have the generated id
-    useEffect(() => {
-      (async () => {
-        if (awaitingPrintRedirect && requestId) {
-          await onNavigateToImagingRequests(requestId);
-        }
-      })();
-    }, [requestId, awaitingPrintRedirect, onNavigateToImagingRequests]);
-
-    const finalise = async data => {
-      await submitForm(data);
-      await loadEncounter(encounter.id);
-    };
-    const finaliseAndPrint = async data => {
-      await submitForm(data);
-      // We can't transition pages until the imaging req is fully submitted
-      setAwaitingPrintRedirect(true);
-    };
-
-    const actions = [
-      { label: 'Finalise', onClick: finalise },
-      { label: 'Finalise & print', onClick: finaliseAndPrint },
-    ];
-
-    return <DropdownButton actions={actions} />;
-  }),
-);
->>>>>>> fdbf736f
 
 class DumbImagingRequestForm extends React.PureComponent {
   componentDidMount() {
