import React, { useEffect, useState } from 'react';
import Collapse from '@material-ui/core/Collapse';
import * as yup from 'yup';
import styled from 'styled-components';

import { USER_DEACTIVATED_ERROR_MESSAGE } from '@tamanu/constants';

import { FormGrid } from '../components/FormGrid';
import {
  Button,
  CheckField,
  Field,
  Form,
  FormSubmitButton,
  MinusIconButton,
  PlusIconButton,
  TextField,
} from '../components';
import { ServerDetectingField } from '../components/Field/ServerDetectingField';
import { LanguageSelector } from '../components/LanguageSelector';

const LoginButton = styled(FormSubmitButton)`
  font-size: 16px;
  line-height: 18px;
  padding-top: 16px;
  padding-bottom: 16px;
`;

const RememberMeAdvancedRow = styled.div`
  display: flex;
  align-items: center;
  justify-content: space-between;
  font-size: 16px;
`;

const AdvancedButtonSpan = styled.span`
  .MuiButtonBase-root {
    padding: 0px 0px 0px 9px;
    font-size: 20px;
  }
`;

const ErrorMessage = styled.div`
  text-align: center;
`;

const LoginFormComponent = ({
  errorMessage,
  isAdvancedExpanded,
  setAdvancedExpanded,
  setFieldValue,
  onNavToResetPassword,
  setFieldError,
}) => {
  const [genericMessage, setGenericMessage] = useState(null);

  useEffect(() => {
    if (errorMessage === USER_DEACTIVATED_ERROR_MESSAGE) {
      setFieldError('email', `*${errorMessage}`);
    } else {
      setGenericMessage(errorMessage);
    }

    // only run this logic when error message is updated
    // eslint-disable-next-line react-hooks/exhaustive-deps
  }, [errorMessage]);

  return (
    <FormGrid columns={1}>
      {!!genericMessage && <ErrorMessage>{genericMessage}</ErrorMessage>}
      <Field name="email" type="email" label="Email" required component={TextField} />
      <Field name="password" label="Password" type="password" required component={TextField} />
      <RememberMeAdvancedRow>
        <Field name="rememberMe" label="Remember me" component={CheckField} />
        <AdvancedButtonSpan>
          Advanced
          {isAdvancedExpanded ? (
            <MinusIconButton
              onClick={() => setAdvancedExpanded(false)}
              styles={{ padding: '0px' }}
            />
          ) : (
            <PlusIconButton onClick={() => setAdvancedExpanded(true)} />
          )}
        </AdvancedButtonSpan>
      </RememberMeAdvancedRow>
      <Collapse in={isAdvancedExpanded}>
        <Field
          name="host"
          label="LAN server address"
          required
          component={ServerDetectingField}
          setFieldValue={setFieldValue}
        />
      </Collapse>
      <LoginButton text="Login to your account" />
      <Button onClick={onNavToResetPassword} color="default" variant="text">
        Forgot your password?
      </Button>
    </FormGrid>
  );
};

export const LoginForm = React.memo(
  ({ onSubmit, errorMessage, rememberEmail, onNavToResetPassword }) => {
    const [isAdvancedExpanded, setAdvancedExpanded] = useState(false);

    const onError = errors => {
      if (errors.host) {
        setAdvancedExpanded(true);
      }
    };

<<<<<<< HEAD
    const renderForm = ({ setFieldValue, isSubmitting }) => (
      <FormGrid columns={1}>
        <ErrorMessage>{errorMessage}</ErrorMessage>
        <Field name="email" type="email" label="Email" required component={TextField} />
        <Field name="password" label="Password" type="password" required component={TextField} />
        <RememberMeAdvancedRow>
          <Field name="rememberMe" label="Remember me" component={CheckField} />
          <AdvancedButtonSpan>
            Advanced
            {isAdvancedExpanded ? (
              <MinusIconButton
                onClick={() => setAdvancedExpanded(false)}
                styles={{ padding: '0px' }}
              />
            ) : (
              <PlusIconButton onClick={() => setAdvancedExpanded(true)} />
            )}
          </AdvancedButtonSpan>
        </RememberMeAdvancedRow>
        <Collapse in={isAdvancedExpanded}>
          <Field
            name="host"
            label="LAN server address"
            required
            component={ServerDetectingField}
            setFieldValue={setFieldValue}
          />
        </Collapse>
        <LoginButton type="submit" isSubmitting={isSubmitting}>
          Login to your account
        </LoginButton>
        <Button onClick={onNavToResetPassword} color="default" variant="text">
          Forgot your password?
        </Button>
        <LanguageSelector setFieldValue={setFieldValue} />
      </FormGrid>
=======
    const renderForm = ({ setFieldValue, setFieldError }) => (
      <LoginFormComponent
        errorMessage={errorMessage}
        isAdvancedExpanded={isAdvancedExpanded}
        setAdvancedExpanded={setAdvancedExpanded}
        setFieldValue={setFieldValue}
        onNavToResetPassword={onNavToResetPassword}
        setFieldError={setFieldError}
      />
>>>>>>> c0632ac1
    );

    return (
      <Form
        onSubmit={onSubmit}
        onError={onError}
        render={renderForm}
        initialValues={{
          email: rememberEmail,
          rememberMe: !!rememberEmail,
        }}
        validationSchema={yup.object().shape({
          host: yup.string().required(),
          email: yup
            .string()
            .email('Must enter a valid email')
            .nullable()
            .required(),
          password: yup.string().required(),
          language: yup.string(),
        })}
      />
    );
  },
);<|MERGE_RESOLUTION|>--- conflicted
+++ resolved
@@ -97,6 +97,7 @@
       <Button onClick={onNavToResetPassword} color="default" variant="text">
         Forgot your password?
       </Button>
+      <LanguageSelector setFieldValue={setFieldValue} />
     </FormGrid>
   );
 };
@@ -111,44 +112,6 @@
       }
     };
 
-<<<<<<< HEAD
-    const renderForm = ({ setFieldValue, isSubmitting }) => (
-      <FormGrid columns={1}>
-        <ErrorMessage>{errorMessage}</ErrorMessage>
-        <Field name="email" type="email" label="Email" required component={TextField} />
-        <Field name="password" label="Password" type="password" required component={TextField} />
-        <RememberMeAdvancedRow>
-          <Field name="rememberMe" label="Remember me" component={CheckField} />
-          <AdvancedButtonSpan>
-            Advanced
-            {isAdvancedExpanded ? (
-              <MinusIconButton
-                onClick={() => setAdvancedExpanded(false)}
-                styles={{ padding: '0px' }}
-              />
-            ) : (
-              <PlusIconButton onClick={() => setAdvancedExpanded(true)} />
-            )}
-          </AdvancedButtonSpan>
-        </RememberMeAdvancedRow>
-        <Collapse in={isAdvancedExpanded}>
-          <Field
-            name="host"
-            label="LAN server address"
-            required
-            component={ServerDetectingField}
-            setFieldValue={setFieldValue}
-          />
-        </Collapse>
-        <LoginButton type="submit" isSubmitting={isSubmitting}>
-          Login to your account
-        </LoginButton>
-        <Button onClick={onNavToResetPassword} color="default" variant="text">
-          Forgot your password?
-        </Button>
-        <LanguageSelector setFieldValue={setFieldValue} />
-      </FormGrid>
-=======
     const renderForm = ({ setFieldValue, setFieldError }) => (
       <LoginFormComponent
         errorMessage={errorMessage}
@@ -158,7 +121,6 @@
         onNavToResetPassword={onNavToResetPassword}
         setFieldError={setFieldError}
       />
->>>>>>> c0632ac1
     );
 
     return (
