--- conflicted
+++ resolved
@@ -57,18 +57,9 @@
 const ConfirmScreen = ({ onStepBack, submitForm, onCancel }) => (
   <FormGrid columns={1}>
     <RedHeading>Confirm death record</RedHeading>
-<<<<<<< HEAD
-    <Heading>
-      This action is irreversible. Are you sure you want to record the death of a patient?
-    </Heading>
-    <Text>
-      This should only be done under the direction of the responsible clinician. Do you wish to
-      proceed?
-=======
     <Text>
       This action is irreversible. Are you sure you want to record the death of a patient? This
       should only be done under the direction of the responsible clinician. Do you wish to proceed?
->>>>>>> 063c8a8c
     </Text>
     <Actions>
       <OutlinedButton onClick={onStepBack || undefined} disabled={!onStepBack}>
@@ -132,11 +123,7 @@
     const isAdultFemale = patient.sex === 'female' && patientYearsOld >= 12;
 
     const patientMonthsOld = moment().diff(patient.dateOfBirth, 'months');
-<<<<<<< HEAD
-    const isInfant = patientMonthsOld >= 2;
-=======
     const isInfant = patientMonthsOld <= 2;
->>>>>>> 063c8a8c
 
     return (
       <PaginatedForm
