--- conflicted
+++ resolved
@@ -165,11 +165,6 @@
 };
 
 export const DeathForm = React.memo(
-<<<<<<< HEAD
-  ({ onCancel, onSubmit, patient, practitionerSuggester, icd10Suggester, facilitySuggester }) => {
-    const canBePregnant = patient.sex === 'female' && ageInYears(patient.dateOfBirth) >= 12;
-    const isInfant = ageInMonths(patient.dateOfBirth) <= 2;
-=======
   ({
     onCancel,
     onSubmit,
@@ -179,12 +174,8 @@
     icd10Suggester,
     facilitySuggester,
   }) => {
-    const patientYearsOld = moment().diff(patient.dateOfBirth, 'years');
-    const isAdultFemale = patient.sex === 'female' && patientYearsOld >= 12;
-
-    const patientMonthsOld = moment().diff(patient.dateOfBirth, 'months');
-    const isInfant = patientMonthsOld <= 2;
->>>>>>> baa2234c
+    const canBePregnant = patient.sex === 'female' && ageInYears(patient.dateOfBirth) >= 12;
+    const isInfant = ageInMonths(patient.dateOfBirth) <= 2;
 
     return (
       <PaginatedForm
