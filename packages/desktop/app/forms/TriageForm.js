--- conflicted
+++ resolved
@@ -18,6 +18,7 @@
 import { ModalActionRow } from '../components/ModalActionRow';
 import { NestedVitalsModal } from '../components/NestedVitalsModal';
 import { useApi, useSuggester } from '../api';
+import { encounterOptions } from '../constants';
 import { useLocalisation } from '../contexts/Localisation';
 
 const InfoPopupLabel = React.memo(() => (
@@ -50,7 +51,6 @@
           helperText="If different from triage time"
           saveDateAsString
         />
-<<<<<<< HEAD
         <Field
           name="triageTime"
           label="Triage date & time"
@@ -59,9 +59,6 @@
           options={encounterOptions}
           saveDateAsString
         />
-=======
-        <Field name="triageTime" label="Triage date & time" required component={DateTimeField} />
->>>>>>> 283ed108
         <Field
           name="locationId"
           label="Location"
