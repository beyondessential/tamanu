import React from 'react';
import PropTypes from 'prop-types';
import * as yup from 'yup';

import { foreignKey } from '../utils/validation';

import {
  Form,
  Field,
  DateTimeField,
  AutocompleteField,
  TextField,
  RadioField,
  CheckField,
} from '../components/Field';
import { ImageInfoModal } from '../components/InfoModal';
import { FormGrid } from '../components/FormGrid';
import { ModalActionRow } from '../components/ButtonRow';
import { NestedVitalsModal } from '../components/NestedVitalsModal';

import triageFlowchart from '../assets/images/triage-flowchart.png';

import { visitOptions, triagePriorities } from '../constants';

const InfoPopupLabel = React.memo(() => (
  <span>
    <span>Triage score </span>
    <ImageInfoModal src={triageFlowchart} />
  </span>
));

export class TriageForm extends React.PureComponent {
  static propTypes = {
    onSubmit: PropTypes.func.isRequired,
  };

  renderForm = ({ submitForm }) => {
    const {
      locationSuggester,
      practitionerSuggester,
      triageComplaintSuggester,
      onCancel,
    } = this.props;
    return (
      <FormGrid>
        <Field
          name="arrivalTime"
          label="Arrival time"
          component={DateTimeField}
          helperText="If different from triage time"
        />
        <Field
          name="location._id"
          label="Location"
          required
          component={AutocompleteField}
          suggester={locationSuggester}
        />
        <Field
          name="triageTime"
          label="Triage time"
          required
          component={DateTimeField}
          options={visitOptions}
        />
        <Field
          name="score"
          label={<InfoPopupLabel />}
          inline
          component={RadioField}
          options={triagePriorities}
        />
        <FormGrid columns={1} style={{ gridColumn: '1 / -1' }}>
<<<<<<< HEAD
          <Field
            name="chiefComplaint._id"
            label="Chief complaint"
            component={AutocompleteField}
            suggester={triageComplaintSuggester}
            required
          />
          <Field
            name="secondaryComplaint._id"
            label="Secondary complaint"
            component={AutocompleteField}
            suggester={triageComplaintSuggester}
            required
          />
=======
          <Field name="reasonForVisit" label="Chief complaint" component={TextField} required />
          <div>
            <Field name="vitals" component={NestedVitalsModal} />
          </div>
>>>>>>> db1ff8ec
          <Field
            name="checkLostConsciousness"
            label="Did the patient receive a blow to the head or lose consciousness at any time?"
            component={CheckField}
          />
          <Field
            name="checkPregnant"
            label="Is the patient pregnant (or could they possibly be pregnant)?"
            component={CheckField}
          />
          <Field
            name="checkDrugsOrAlcohol"
            label="Has the patient had any alcohol or other drugs recently?"
            component={CheckField}
          />
          <Field
            name="checkCrime"
            label="Has a crime possibly been committed?"
            helperText="(if so, please follow additional reporting procedures as per department protocols)"
            component={CheckField}
          />
          <Field
            name="medicineNotes"
            label="Have any medicines been taken in the last 12 hours? (include time taken if known)"
            component={TextField}
            multiline
            rows={3}
          />
        </FormGrid>
        <Field
          name="practitioner._id"
          label="Triage clinician"
          required
          component={AutocompleteField}
          suggester={practitionerSuggester}
        />
        <ModalActionRow confirmText="Submit triage" onConfirm={submitForm} onCancel={onCancel} />
      </FormGrid>
    );
  };

  onSubmit = values => {
    const { onSubmit } = this.props;

    // These fields are just stored in the database as a single freetext note, so assign
    // strings and concatenate
    const notes = [
      values.checkLostConsciousness && 'Patient received a blow to the head or lost consciousness',
      values.checkPregnant && 'Patient is pregnant (or possibly pregnant)',
      values.checkDrugsOrAlcohol && 'Patient has had drugs or alcohol',
      values.checkCrime && 'A crime has possibly been committed',
      values.medicineNotes,
    ];

    const updatedValues = {
      ...values,
      notes: notes
        .map(x => x && x.trim())
        .filter(x => x)
        .join('\n'),
    };

    onSubmit(updatedValues);
  };

  render() {
    const { editedObject } = this.props;
    return (
      <Form
        onSubmit={this.onSubmit}
        render={this.renderForm}
        initialValues={{
          triageTime: new Date(),
          ...editedObject,
        }}
        validationSchema={yup.object().shape({
          triageTime: yup.date().required(),
          chiefComplaint: foreignKey('Chief complaint must be selected'),
          practitioner: foreignKey('Triage clinician must be selected'),
          location: foreignKey('Location must be selected'),
          score: yup
            .string()
            .oneOf(triagePriorities.map(x => x.value))
            .required(),
        })}
      />
    );
  }
}<|MERGE_RESOLUTION|>--- conflicted
+++ resolved
@@ -71,7 +71,6 @@
           options={triagePriorities}
         />
         <FormGrid columns={1} style={{ gridColumn: '1 / -1' }}>
-<<<<<<< HEAD
           <Field
             name="chiefComplaint._id"
             label="Chief complaint"
@@ -86,12 +85,9 @@
             suggester={triageComplaintSuggester}
             required
           />
-=======
-          <Field name="reasonForVisit" label="Chief complaint" component={TextField} required />
           <div>
             <Field name="vitals" component={NestedVitalsModal} />
           </div>
->>>>>>> db1ff8ec
           <Field
             name="checkLostConsciousness"
             label="Did the patient receive a blow to the head or lose consciousness at any time?"
