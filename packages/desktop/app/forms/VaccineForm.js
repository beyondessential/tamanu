--- conflicted
+++ resolved
@@ -6,17 +6,13 @@
 import { getCurrentDateTimeString } from 'shared/utils/dateTime';
 
 import { Form } from '../components/Field';
-<<<<<<< HEAD
 import { ErrorMessage } from '../components/ErrorMessage';
 import { LoadingIndicator } from '../components/LoadingIndicator';
-import { VaccineGivenForm, VACCINE_GIVEN_VALIDATION_SCHEMA } from './VaccineGivenForm';
-=======
 import {
   VaccineGivenForm,
   VACCINE_GIVEN_INITIAL_VALUES,
   VACCINE_GIVEN_VALIDATION_SCHEMA,
 } from './VaccineGivenForm';
->>>>>>> 724a80b5
 import { VaccineNotGivenForm, VACCINE_NOT_GIVEN_VALIDATION_SCHEMA } from './VaccineNotGivenForm';
 import { getCurrentUser } from '../store/auth';
 import { findVaccinesByAdministeredStatus } from '../utils/findVaccinesByAdministeredStatus';
@@ -111,7 +107,6 @@
       onSubmit={onSubmit}
       initialValues={{
         date: getCurrentDateTimeString(),
-<<<<<<< HEAD
         locationGroupId: !currentEncounter
           ? vaccinationDefaults.data?.locationGroupId
           : currentEncounter.location?.locationGroup?.id,
@@ -121,22 +116,16 @@
         departmentId: !currentEncounter
           ? vaccinationDefaults.data?.departmentId
           : currentEncounter.department?.id,
-=======
         ...(vaccineRecordingType === VACCINE_RECORDING_TYPES.GIVEN
           ? VACCINE_GIVEN_INITIAL_VALUES
           : {}),
->>>>>>> 724a80b5
       }}
       validationSchema={
         vaccineRecordingType === VACCINE_RECORDING_TYPES.GIVEN
           ? VACCINE_GIVEN_VALIDATION_SCHEMA
           : VACCINE_NOT_GIVEN_VALIDATION_SCHEMA
       }
-<<<<<<< HEAD
       render={({ submitForm, values = {} }) => {
-=======
-      render={({ submitForm, values: { givenOverseas } }) => {
->>>>>>> 724a80b5
         return vaccineRecordingType === VACCINE_RECORDING_TYPES.GIVEN ? (
           <VaccineGivenForm
             {...baseProps}
