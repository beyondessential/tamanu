import React, { useMemo, useEffect, useState } from 'react';
import { useSelector } from 'react-redux';
import { PropTypes } from 'prop-types';

import { VACCINE_RECORDING_TYPES, VACCINE_CATEGORIES } from 'shared/constants';
import { getCurrentDateTimeString } from 'shared/utils/dateTime';

import { Form } from '../components/Field';
import { VaccineGivenForm, VACCINE_GIVEN_VALIDATION_SCHEMA } from './VaccineGivenForm';
import { VaccineNotGivenForm, VACCINE_NOT_GIVEN_VALIDATION_SCHEMA } from './VaccineNotGivenForm';
import { getCurrentUser } from '../store/auth';
import { findVaccinesByAdministeredStatus } from '../utils/findVaccinesByAdministeredStatus';

export const VaccineForm = ({
  onCancel,
  onSubmit,
  patientId,
  getScheduledVaccines,
  vaccineRecordingType,
}) => {
  const [vaccineOptions, setVaccineOptions] = useState([]);
  const [category, setCategory] = useState(null);
  const [vaccineLabel, setVaccineLabel] = useState();

  const selectedVaccine = useMemo(() => vaccineOptions.find(v => v.label === vaccineLabel), [
    vaccineLabel,
    vaccineOptions,
  ]);
  const administeredOptions = useMemo(
    () => findVaccinesByAdministeredStatus(selectedVaccine, true),
    [selectedVaccine],
  );
  const scheduleOptions = useMemo(() => findVaccinesByAdministeredStatus(selectedVaccine, false), [
    selectedVaccine,
  ]);

  const currentUser = useSelector(getCurrentUser);

  useEffect(() => {
    const fetchScheduledVaccines = async () => {
      if (!category || category === VACCINE_CATEGORIES.OTHER) {
        setVaccineOptions([]);
        return;
      }
      const availableScheduledVaccines = await getScheduledVaccines({ category });
      setVaccineOptions(
        availableScheduledVaccines.map(vaccine => ({
          label: vaccine.label,
          value: vaccine.label,
          schedules: vaccine.schedules,
        })),
      );
    };

    fetchScheduledVaccines();
  }, [category, getScheduledVaccines]);

  const baseProps = {
    vaccineLabel,
    vaccineOptions,
    category,
    setCategory,
    setVaccineLabel,
    administeredOptions,
    scheduleOptions,
    onSubmit: data => {
      onSubmit({ ...data, category });
    },
    onCancel,
    currentUser,
  };

<<<<<<< HEAD
  return vaccineRecordingType === VACCINE_RECORDING_TYPES.GIVEN ? (
    <VaccineGivenForm {...baseProps} patientId={patientId} />
  ) : (
    <VaccineNotGivenForm {...baseProps} />
=======
  return (
    <Form
      onSubmit={onSubmit}
      initialValues={{
        date: getCurrentDateTimeString(),
      }}
      validationSchema={
        VACCINE_RECORDING_TYPES.GIVEN
          ? VACCINE_GIVEN_VALIDATION_SCHEMA
          : VACCINE_NOT_GIVEN_VALIDATION_SCHEMA
      }
      render={({ submitForm, values: { givenOverseas = false } = {} }) => {
        return vaccineRecordingType === VACCINE_RECORDING_TYPES.GIVEN ? (
          <VaccineGivenForm {...baseProps} submitForm={submitForm} givenOverseas={givenOverseas} />
        ) : (
          <VaccineNotGivenForm {...baseProps} submitForm={submitForm} />
        );
      }}
    />
>>>>>>> b843ec08
  );
};

VaccineForm.propTypes = {
  onCancel: PropTypes.func.isRequired,
  onSubmit: PropTypes.func.isRequired,
  patientId: PropTypes.string.isRequired,
  getScheduledVaccines: PropTypes.func.isRequired,
  vaccineRecordingType: PropTypes.string.isRequired,
};<|MERGE_RESOLUTION|>--- conflicted
+++ resolved
@@ -70,12 +70,6 @@
     currentUser,
   };
 
-<<<<<<< HEAD
-  return vaccineRecordingType === VACCINE_RECORDING_TYPES.GIVEN ? (
-    <VaccineGivenForm {...baseProps} patientId={patientId} />
-  ) : (
-    <VaccineNotGivenForm {...baseProps} />
-=======
   return (
     <Form
       onSubmit={onSubmit}
@@ -87,15 +81,19 @@
           ? VACCINE_GIVEN_VALIDATION_SCHEMA
           : VACCINE_NOT_GIVEN_VALIDATION_SCHEMA
       }
-      render={({ submitForm, values: { givenOverseas = false } = {} }) => {
+      render={({ submitForm, values = {} }) => {
         return vaccineRecordingType === VACCINE_RECORDING_TYPES.GIVEN ? (
-          <VaccineGivenForm {...baseProps} submitForm={submitForm} givenOverseas={givenOverseas} />
+          <VaccineGivenForm
+            {...baseProps}
+            submitForm={submitForm}
+            values={values}
+            patientId={patientId}
+          />
         ) : (
           <VaccineNotGivenForm {...baseProps} submitForm={submitForm} />
         );
       }}
     />
->>>>>>> b843ec08
   );
 };
 
