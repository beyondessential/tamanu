import React from 'react';
import { PropTypes } from 'prop-types';
import * as yup from 'yup';

<<<<<<< HEAD
import { getCurrentDateTimeString } from 'shared/utils/dateTime';
import { VACCINE_CATEGORY_OPTIONS, VACCINE_CATEGORIES } from 'shared/constants';

=======
>>>>>>> 01a4365e
import { TwoTwoGrid } from '../components/TwoTwoGrid';
import { ConfirmCancelRow } from '../components/ButtonRow';
import {
  CategoryField,
  VaccineLabelField,
  AdministeredVaccineScheduleField,
  VaccineDateField,
  LocationField,
  DepartmentField,
  GivenByField,
  RecordedByField,
  StyledDivider,
} from '../components/VaccineCommonFields';
import { Field, SuggesterSelectField } from '../components/Field';

export const VACCINE_NOT_GIVEN_VALIDATION_SCHEMA = yup.object().shape({
  date: yup.string().required(),
  scheduledVaccineId: yup.string().required(),
});

export const VaccineNotGivenForm = ({
  vaccineLabel,
  vaccineOptions,
  administeredOptions,
  submitForm,
  category,
  scheduleOptions,
  onCancel,
  setCategory,
  setVaccineLabel,
}) => (
<<<<<<< HEAD
  <Form
    onSubmit={onSubmit}
    initialValues={{
      date: getCurrentDateTimeString(),
    }}
    validationSchema={yup.object().shape({
      date: yup.string().required(),
      scheduledVaccineId: yup.string().required(),
    })}
    render={({ submitForm }) => (
      <TwoTwoGrid>
        <FullWidthCol>
          <Field
            name="category"
            label="Category"
            value={category}
            component={RadioField}
            options={VACCINE_CATEGORY_OPTIONS}
            onChange={e => {
              setCategory(e.target.value);
              setVaccineLabel(null);
            }}
            required
          />
        </FullWidthCol>
        {category === VACCINE_CATEGORIES.OTHER ? (
          <>
            <Field name="vaccineName" label="Vaccine name" component={TextField} required />

            <Field name="disease" label="Disease" component={TextField} required />
          </>
        ) : (
          <Field
            name="vaccineLabel"
            label="Vaccine"
            value={vaccineLabel}
            component={SelectField}
            options={vaccineOptions}
            onChange={e => setVaccineLabel(e.target.value)}
            required
          />
        )}
        {administeredOptions.length || scheduleOptions.length ? (
          <FullWidthCol>
            {administeredOptions.length > 0 && (
              <div>
                <OuterLabelFieldWrapper label="Administered schedule" />
                {administeredOptions.map(option => (
                  <AdministeredVaccineSchedule option={option} />
                ))}
              </div>
            )}
            {scheduleOptions.length > 0 && (
              <Field
                name="scheduledVaccineId"
                label="Available schedule"
                component={RadioField}
                options={scheduleOptions}
                required
              />
            )}
          </FullWidthCol>
        ) : null}
        <Field name="date" label="Date" component={DateField} required saveDateAsString />
        <Field
          name="notGivenReasonId"
          label="Reason"
          component={SuggesterSelectField}
          endpoint="vaccineNotGivenReason"
        />
        <Field name="supervisingClinician" label="Supervising clinician" component={TextField} />
        <Field
          disabled
          name="recorderId"
          label="Recorded By"
          component={SelectField}
          options={[
            {
              label: currentUser.displayName,
              value: currentUser.id,
            },
          ]}
          value={currentUser.id}
        />
        <ConfirmCancelRow
          onConfirm={submitForm}
          confirmDisabled={scheduleOptions.length === 0}
          onCancel={onCancel}
        />
      </TwoTwoGrid>
    )}
  />
=======
  <TwoTwoGrid>
    <CategoryField
      category={category}
      setCategory={setCategory}
      setVaccineLabel={setVaccineLabel}
    />
    <VaccineLabelField
      vaccineLabel={vaccineLabel}
      vaccineOptions={vaccineOptions}
      setVaccineLabel={setVaccineLabel}
    />
    {administeredOptions.length || scheduleOptions.length ? (
      <AdministeredVaccineScheduleField
        administeredOptions={administeredOptions}
        scheduleOptions={scheduleOptions}
      />
    ) : null}
    <Field
      name="notGivenReasonId"
      label="Reason"
      component={SuggesterSelectField}
      endpoint="vaccineNotGivenReason"
    />
    <VaccineDateField label="Date recorded" />

    <StyledDivider />

    <LocationField />
    <DepartmentField />

    <StyledDivider />

    <GivenByField label="Supervising clinician" />
    <RecordedByField />

    <ConfirmCancelRow
      onConfirm={submitForm}
      confirmDisabled={scheduleOptions.length === 0}
      onCancel={onCancel}
    />
  </TwoTwoGrid>
>>>>>>> 01a4365e
);

VaccineNotGivenForm.propTypes = {
  vaccineLabel: PropTypes.string.isRequired,
  vaccineOptions: PropTypes.array.isRequired,
  administeredOptions: PropTypes.array.isRequired,
  submitForm: PropTypes.func.isRequired,
  category: PropTypes.string.isRequired,
  scheduleOptions: PropTypes.array.isRequired,
  onCancel: PropTypes.func.isRequired,
  setCategory: PropTypes.func.isRequired,
  setVaccineLabel: PropTypes.func.isRequired,
};<|MERGE_RESOLUTION|>--- conflicted
+++ resolved
@@ -2,12 +2,8 @@
 import { PropTypes } from 'prop-types';
 import * as yup from 'yup';
 
-<<<<<<< HEAD
-import { getCurrentDateTimeString } from 'shared/utils/dateTime';
-import { VACCINE_CATEGORY_OPTIONS, VACCINE_CATEGORIES } from 'shared/constants';
+import { VACCINE_CATEGORIES } from 'shared/constants';
 
-=======
->>>>>>> 01a4365e
 import { TwoTwoGrid } from '../components/TwoTwoGrid';
 import { ConfirmCancelRow } from '../components/ButtonRow';
 import {
@@ -21,7 +17,7 @@
   RecordedByField,
   StyledDivider,
 } from '../components/VaccineCommonFields';
-import { Field, SuggesterSelectField } from '../components/Field';
+import { Field, SuggesterSelectField, TextField } from '../components/Field';
 
 export const VACCINE_NOT_GIVEN_VALIDATION_SCHEMA = yup.object().shape({
   date: yup.string().required(),
@@ -39,111 +35,26 @@
   setCategory,
   setVaccineLabel,
 }) => (
-<<<<<<< HEAD
-  <Form
-    onSubmit={onSubmit}
-    initialValues={{
-      date: getCurrentDateTimeString(),
-    }}
-    validationSchema={yup.object().shape({
-      date: yup.string().required(),
-      scheduledVaccineId: yup.string().required(),
-    })}
-    render={({ submitForm }) => (
-      <TwoTwoGrid>
-        <FullWidthCol>
-          <Field
-            name="category"
-            label="Category"
-            value={category}
-            component={RadioField}
-            options={VACCINE_CATEGORY_OPTIONS}
-            onChange={e => {
-              setCategory(e.target.value);
-              setVaccineLabel(null);
-            }}
-            required
-          />
-        </FullWidthCol>
-        {category === VACCINE_CATEGORIES.OTHER ? (
-          <>
-            <Field name="vaccineName" label="Vaccine name" component={TextField} required />
-
-            <Field name="disease" label="Disease" component={TextField} required />
-          </>
-        ) : (
-          <Field
-            name="vaccineLabel"
-            label="Vaccine"
-            value={vaccineLabel}
-            component={SelectField}
-            options={vaccineOptions}
-            onChange={e => setVaccineLabel(e.target.value)}
-            required
-          />
-        )}
-        {administeredOptions.length || scheduleOptions.length ? (
-          <FullWidthCol>
-            {administeredOptions.length > 0 && (
-              <div>
-                <OuterLabelFieldWrapper label="Administered schedule" />
-                {administeredOptions.map(option => (
-                  <AdministeredVaccineSchedule option={option} />
-                ))}
-              </div>
-            )}
-            {scheduleOptions.length > 0 && (
-              <Field
-                name="scheduledVaccineId"
-                label="Available schedule"
-                component={RadioField}
-                options={scheduleOptions}
-                required
-              />
-            )}
-          </FullWidthCol>
-        ) : null}
-        <Field name="date" label="Date" component={DateField} required saveDateAsString />
-        <Field
-          name="notGivenReasonId"
-          label="Reason"
-          component={SuggesterSelectField}
-          endpoint="vaccineNotGivenReason"
-        />
-        <Field name="supervisingClinician" label="Supervising clinician" component={TextField} />
-        <Field
-          disabled
-          name="recorderId"
-          label="Recorded By"
-          component={SelectField}
-          options={[
-            {
-              label: currentUser.displayName,
-              value: currentUser.id,
-            },
-          ]}
-          value={currentUser.id}
-        />
-        <ConfirmCancelRow
-          onConfirm={submitForm}
-          confirmDisabled={scheduleOptions.length === 0}
-          onCancel={onCancel}
-        />
-      </TwoTwoGrid>
-    )}
-  />
-=======
   <TwoTwoGrid>
     <CategoryField
       category={category}
       setCategory={setCategory}
       setVaccineLabel={setVaccineLabel}
     />
-    <VaccineLabelField
-      vaccineLabel={vaccineLabel}
-      vaccineOptions={vaccineOptions}
-      setVaccineLabel={setVaccineLabel}
-    />
+    {category === VACCINE_CATEGORIES.OTHER ? (
+      <>
+        <Field name="vaccineName" label="Vaccine name" component={TextField} required />
+
+        <Field name="disease" label="Disease" component={TextField} required />
+      </>
+    ) : (
+      <VaccineLabelField
+        vaccineLabel={vaccineLabel}
+        vaccineOptions={vaccineOptions}
+        setVaccineLabel={setVaccineLabel}
+      />
+    )}
+
     {administeredOptions.length || scheduleOptions.length ? (
       <AdministeredVaccineScheduleField
         administeredOptions={administeredOptions}
@@ -170,11 +81,10 @@
 
     <ConfirmCancelRow
       onConfirm={submitForm}
-      confirmDisabled={scheduleOptions.length === 0}
+      confirmDisabled={category !== VACCINE_CATEGORIES.OTHER && scheduleOptions.length === 0}
       onCancel={onCancel}
     />
   </TwoTwoGrid>
->>>>>>> 01a4365e
 );
 
 VaccineNotGivenForm.propTypes = {
