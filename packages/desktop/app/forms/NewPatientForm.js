import React, { memo, useState } from 'react';
import styled from 'styled-components';
import Collapse from '@material-ui/core/Collapse';
import Button from '@material-ui/core/Button';
import { useQuery } from '@tanstack/react-query';

import { PATIENT_REGISTRY_TYPES, PLACE_OF_BIRTH_TYPES } from '@tamanu/constants';

import { useLocalisation } from '../contexts/Localisation';

import { Form, Field } from '../components/Field';
import { IdField } from '../components/Field/IdField';
import { ModalFormActionRow } from '../components/ModalActionRow';
import { RadioField } from '../components';
import { IdBanner } from '../components/IdBanner';
import { Colors } from '../constants';
import { getPatientDetailsValidation } from '../validations';
import {
  PrimaryDetailsGroup,
  SecondaryDetailsGroup,
  PatientFieldsGroup,
} from './PatientDetailsForm';
import { useSexValues } from '../hooks';
import { useApi } from '../api';
import { LoadingIndicator } from '../components/LoadingIndicator';

import plusCircle from '../assets/images/plus_circle.svg';
import minusCircle from '../assets/images/minus_circle.svg';
import { RandomPatientButton } from '../views/patients/components/RandomPatientButton';
import { TranslatedText } from '../components/Translation/TranslatedText';

const StyledImageButton = styled(Button)`
  min-width: 30px;
  margin-right: 5px;
  background: ${Colors.background};
`;

const IdBannerContainer = styled.div`
  margin: -20px -32px 0 -32px;
  grid-column: 1 / -1;
`;

const AdditionalInformationRow = styled.div`
  grid-column: 1 / -1;
  border-top: 1px solid ${Colors.outline};
  margin-top: 30px;
  margin-bottom: 20px;
  padding: 10px 0;
  display: flex;
  flex-direction: row;
  justify-content: space-between;

  div {
    font-weight: 500;
    font-size: 17px;
    color: ${Colors.darkestText};
  }

  button {
    padding: 0;
    color: ${Colors.primary};
  }

  div span {
    font-weight: 200;
    font-size: 14px;
    color: #999999;
  }
`;

const StyledRadioField = styled(RadioField)`
  margin-top: 10px;
  margin-bottom: 10px;
`;

export const NewPatientForm = memo(({ editedObject, onSubmit, onCancel, generateId }) => {
  const [isExpanded, setExpanded] = useState(false);
  const [patientRegistryType, setPatientRegistryType] = useState(
    PATIENT_REGISTRY_TYPES.NEW_PATIENT,
  );
  const api = useApi();
  const { data: fieldDefinitions, error, isLoading } = useQuery(['patientFieldDefinition'], () =>
    api.get(`patientFieldDefinition`),
  );
  const sexValues = useSexValues();

  const { getLocalisation } = useLocalisation();

  if (error) {
    return <pre>{error.stack}</pre>;
  }

  const handleSubmit = async data => {
    const newData = { ...data };
    newData.patientRegistryType = patientRegistryType;

    if (newData.registeredBirthPlace !== PLACE_OF_BIRTH_TYPES.HEALTH_FACILITY) {
      newData.birthFacilityId = null;
    }

    await onSubmit(newData);
  };

  const renderForm = ({ submitForm, values, setValues }) => {
    return (
      <>
        <IdBannerContainer>
          <RandomPatientButton setValues={setValues} generateId={generateId} />
          <IdBanner>
            <Field name="displayId" component={IdField} regenerateId={generateId} />
          </IdBanner>
        </IdBannerContainer>
        <StyledRadioField
          field={{
            name: 'newPatient',
            label: 'New patient action',
            value: patientRegistryType,
            onChange: event => setPatientRegistryType(event.target?.value),
          }}
          options={[
            {
              value: PATIENT_REGISTRY_TYPES.NEW_PATIENT,
              label: (
                <TranslatedText
                  stringId="patient.form.newPatientAction.option.newPatient"
                  fallback="Create new patient"
                />
              ),
            },
            {
              value: PATIENT_REGISTRY_TYPES.BIRTH_REGISTRY,
              label: (
                <TranslatedText
                  stringId="patient.form.newPatientAction.option.birthRegistry"
                  fallback="Register birth"
                />
              ),
            },
          ]}
          style={{ gridColumn: '1 / -1' }}
        />
        <PrimaryDetailsGroup values={values} patientRegistryType={patientRegistryType} />
        <AdditionalInformationRow>
          <div>
            {isExpanded ? (
              <StyledImageButton onClick={() => setExpanded(false)}>
                <img alt="Minus button" src={minusCircle} />
              </StyledImageButton>
            ) : (
              <StyledImageButton onClick={() => setExpanded(true)}>
                <img alt="Plus button" src={plusCircle} />
              </StyledImageButton>
            )}
            <TranslatedText
              stringId="patient.form.additionalInformation.label"
              fallback="Add additional information"
            />
            <span>
              {' '}
              <TranslatedText
                stringId="patient.form.additionalInformation.exampleText"
                fallback="(religion, occupation, blood type...)"
              />
            </span>
          </div>
        </AdditionalInformationRow>
        <Collapse in={isExpanded} style={{ gridColumn: 'span 2' }}>
          <SecondaryDetailsGroup patientRegistryType={patientRegistryType} values={values} />
          {isLoading ? (
            <LoadingIndicator />
          ) : (
            <PatientFieldsGroup fieldDefinitions={fieldDefinitions?.data} />
          )}
        </Collapse>
<<<<<<< HEAD
        <ModalActionRow onConfirm={submitForm} onCancel={onCancel} />
=======
        <ModalFormActionRow confirmText="Confirm" onConfirm={submitForm} onCancel={onCancel} />
>>>>>>> 097c38b1
      </>
    );
  };

  return (
    <Form
      onSubmit={handleSubmit}
      render={renderForm}
      initialValues={{
        displayId: generateId(),
        ...editedObject,
      }}
      validationSchema={getPatientDetailsValidation(
        patientRegistryType,
        sexValues,
        getLocalisation,
      )}
    />
  );
});<|MERGE_RESOLUTION|>--- conflicted
+++ resolved
@@ -172,11 +172,11 @@
             <PatientFieldsGroup fieldDefinitions={fieldDefinitions?.data} />
           )}
         </Collapse>
-<<<<<<< HEAD
-        <ModalActionRow onConfirm={submitForm} onCancel={onCancel} />
-=======
-        <ModalFormActionRow confirmText="Confirm" onConfirm={submitForm} onCancel={onCancel} />
->>>>>>> 097c38b1
+        <ModalFormActionRow
+          confirmText={<TranslatedText stringId="general.action.confirm" fallback="Confirm" />}
+          onConfirm={submitForm}
+          onCancel={onCancel}
+        />
       </>
     );
   };
