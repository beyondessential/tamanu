import React from 'react';

import { FormGrid } from '../components/FormGrid';
import { ButtonRow } from '../components/ButtonRow';
import { Button } from '../components/Button';

import {
  Form,
  FlagField,
  DateField,
  AutocompleteField,
  TextField,
  RadioField,
  SelectField,
} from '../components/Field';

import {
  sexOptions,
  bloodOptions,
  titleOptions,
  socialMediaOptions,
  maritalStatusOptions,
  educationalAttainmentOptions,
} from '../constants';

export const PrimaryDetailsGroup = ({ villageSuggester }) => (
  <React.Fragment>
    <FlagField name="firstName" component={TextField} required />
    <FlagField name="middleName" component={TextField} />
    <FlagField name="lastName" component={TextField} required />
    <FlagField name="culturalName" component={TextField} />
    <FlagField name="dateOfBirth" component={DateField} required />
    <FlagField name="villageId" component={AutocompleteField} suggester={villageSuggester} />
    <FlagField name="sex" component={RadioField} options={sexOptions} inline required />
  </React.Fragment>
);

export const SecondaryDetailsGroup = ({
  medicalAreaSuggester,
  nursingZoneSuggester,
  settlementSuggester,
  occupationSuggester,
  ethnicitySuggester,
  nationalitySuggester,
  countrySuggester,
  divisionSuggester,
  subdivisionSuggester,
}) => (
  <React.Fragment>
<<<<<<< HEAD
    <FlagField name="bloodType" component={SelectField} options={bloodOptions} />
    <FlagField name="title" component={SelectField} options={titleOptions} />
    <FlagField name="placeOfBirth" component={TextField} />
    <FlagField name="maritalStatus" component={SelectField} options={maritalStatusOptions} />
    <FlagField name="primaryContactNumber" component={TextField} type="tel" />
    <FlagField name="secondaryContactNumber" component={TextField} type="tel" />
    <FlagField name="socialMedia" component={SelectField} options={socialMediaOptions} />
    <FlagField name="settlementId" component={AutocompleteField} suggester={settlementSuggester} />
    <FlagField name="streetVillage" component={TextField} />
    <FlagField name="cityTown" component={TextField} />
    <FlagField name="subdivisionId" component={AutocompleteField} suggester={subdivisionSuggester} />
    <FlagField name="divisionId" component={AutocompleteField} suggester={divisionSuggester} />
    <FlagField name="countryId" component={AutocompleteField} suggester={nationalitySuggester} />
    <FlagField name="medicalAreaId" component={AutocompleteField} suggester={medicalAreaSuggester} />
    <FlagField name="nursingZoneId" component={AutocompleteField} suggester={nursingZoneSuggester} />
    <FlagField name="nationalityId" component={AutocompleteField} suggester={nationalitySuggester} />
    <FlagField name="ethnicityId" component={AutocompleteField} suggester={ethnicitySuggester} />
    <FlagField name="occupationId" component={AutocompleteField} suggester={occupationSuggester} />
    <FlagField name="educationalLevel" component={SelectField} options={educationalAttainmentOptions} />
=======
    <Field name="bloodType" label="Blood type" component={SelectField} options={bloodOptions} />
    <Field name="title" label="Title" component={SelectField} options={titleOptions} />
    <Field name="placeOfBirth" label="Place of birth" component={TextField} />
    <Field
      name="maritalStatus"
      label="Marital Status"
      component={SelectField}
      options={maritalStatusOptions}
    />
    <Field
      name="primaryContactNumber"
      label="Primary Contact Number"
      component={TextField}
      type="tel"
    />
    <Field
      name="secondaryContactNumber"
      label="Secondary Contact Number"
      component={TextField}
      type="tel"
    />
    <Field
      name="socialMedia"
      label="Social media platform"
      component={SelectField}
      options={socialMediaOptions}
    />
    <Field
      name="settlementId"
      label="Settlement"
      component={AutocompleteField}
      suggester={settlementSuggester}
    />
    <Field name="streetVillage" label="Residential Landmark" component={TextField} />
    <Field name="cityTown" label="City/Town" component={TextField} />
    <Field
      name="subdivisionId"
      label="Sub Division"
      component={AutocompleteField}
      suggester={subdivisionSuggester}
    />
    <Field
      name="divisionId"
      label="Division"
      component={AutocompleteField}
      suggester={divisionSuggester}
    />
    <Field
      name="countryId"
      label="Country"
      component={AutocompleteField}
      suggester={countrySuggester}
    />
    <Field
      name="medicalAreaId"
      label="Medical Area"
      component={AutocompleteField}
      suggester={medicalAreaSuggester}
    />
    <Field
      name="nursingZoneId"
      label="Nursing Zone"
      component={AutocompleteField}
      suggester={nursingZoneSuggester}
    />
    <Field
      name="nationalityId"
      label="Nationality"
      component={AutocompleteField}
      suggester={nationalitySuggester}
    />
    <Field
      name="ethnicityId"
      label="Ethnicity"
      component={AutocompleteField}
      suggester={ethnicitySuggester}
    />
    <Field
      name="occupationId"
      label="Occupation"
      component={AutocompleteField}
      suggester={occupationSuggester}
    />
    <Field
      name="educationalLevel"
      label="Educational Attainment"
      component={SelectField}
      options={educationalAttainmentOptions}
    />
>>>>>>> 38b48af1
  </React.Fragment>
);

export const PatientDetailsForm = ({
  patientSuggester,
  facilitySuggester,
  villageSuggester,
  ethnicitySuggester,
  nationalitySuggester,
  countrySuggester,
  divisionSuggester,
  subdivisionSuggester,
  medicalAreaSuggester,
  nursingZoneSuggester,
  settlementSuggester,
  occupationSuggester,
  patient,
  onSubmit,
}) => {
  const render = React.useCallback(
    ({ submitForm }) => (
      <FormGrid>
        <PrimaryDetailsGroup
          villageSuggester={villageSuggester}
          ethnicitySuggester={ethnicitySuggester}
          nationalitySuggester={nationalitySuggester}
          divisionSuggester={divisionSuggester}
          subdivisionSuggester={subdivisionSuggester}
        />
        <SecondaryDetailsGroup
          patientSuggester={patientSuggester}
          facilitySuggester={facilitySuggester}
          medicalAreaSuggester={medicalAreaSuggester}
          nursingZoneSuggester={nursingZoneSuggester}
          settlementSuggester={settlementSuggester}
          occupationSuggester={occupationSuggester}
          countrySuggester={countrySuggester}
        />
        <ButtonRow>
          <Button variant="contained" color="primary" onClick={submitForm}>
            Save
          </Button>
        </ButtonRow>
      </FormGrid>
    ),
    [
      villageSuggester,
      ethnicitySuggester,
      nationalitySuggester,
      patientSuggester,
      facilitySuggester,
      divisionSuggester,
      subdivisionSuggester,
      medicalAreaSuggester,
      nursingZoneSuggester,
      settlementSuggester,
      occupationSuggester,
    ],
  );

  return (
    <Form
      render={render}
      initialValues={{ ...patient, ...patient.additionalData }}
      onSubmit={onSubmit}
    />
  );
};<|MERGE_RESOLUTION|>--- conflicted
+++ resolved
@@ -47,7 +47,6 @@
   subdivisionSuggester,
 }) => (
   <React.Fragment>
-<<<<<<< HEAD
     <FlagField name="bloodType" component={SelectField} options={bloodOptions} />
     <FlagField name="title" component={SelectField} options={titleOptions} />
     <FlagField name="placeOfBirth" component={TextField} />
@@ -60,104 +59,13 @@
     <FlagField name="cityTown" component={TextField} />
     <FlagField name="subdivisionId" component={AutocompleteField} suggester={subdivisionSuggester} />
     <FlagField name="divisionId" component={AutocompleteField} suggester={divisionSuggester} />
-    <FlagField name="countryId" component={AutocompleteField} suggester={nationalitySuggester} />
+    <FlagField name="countryId" component={AutocompleteField} suggester={countrySuggester} />
     <FlagField name="medicalAreaId" component={AutocompleteField} suggester={medicalAreaSuggester} />
     <FlagField name="nursingZoneId" component={AutocompleteField} suggester={nursingZoneSuggester} />
     <FlagField name="nationalityId" component={AutocompleteField} suggester={nationalitySuggester} />
     <FlagField name="ethnicityId" component={AutocompleteField} suggester={ethnicitySuggester} />
     <FlagField name="occupationId" component={AutocompleteField} suggester={occupationSuggester} />
     <FlagField name="educationalLevel" component={SelectField} options={educationalAttainmentOptions} />
-=======
-    <Field name="bloodType" label="Blood type" component={SelectField} options={bloodOptions} />
-    <Field name="title" label="Title" component={SelectField} options={titleOptions} />
-    <Field name="placeOfBirth" label="Place of birth" component={TextField} />
-    <Field
-      name="maritalStatus"
-      label="Marital Status"
-      component={SelectField}
-      options={maritalStatusOptions}
-    />
-    <Field
-      name="primaryContactNumber"
-      label="Primary Contact Number"
-      component={TextField}
-      type="tel"
-    />
-    <Field
-      name="secondaryContactNumber"
-      label="Secondary Contact Number"
-      component={TextField}
-      type="tel"
-    />
-    <Field
-      name="socialMedia"
-      label="Social media platform"
-      component={SelectField}
-      options={socialMediaOptions}
-    />
-    <Field
-      name="settlementId"
-      label="Settlement"
-      component={AutocompleteField}
-      suggester={settlementSuggester}
-    />
-    <Field name="streetVillage" label="Residential Landmark" component={TextField} />
-    <Field name="cityTown" label="City/Town" component={TextField} />
-    <Field
-      name="subdivisionId"
-      label="Sub Division"
-      component={AutocompleteField}
-      suggester={subdivisionSuggester}
-    />
-    <Field
-      name="divisionId"
-      label="Division"
-      component={AutocompleteField}
-      suggester={divisionSuggester}
-    />
-    <Field
-      name="countryId"
-      label="Country"
-      component={AutocompleteField}
-      suggester={countrySuggester}
-    />
-    <Field
-      name="medicalAreaId"
-      label="Medical Area"
-      component={AutocompleteField}
-      suggester={medicalAreaSuggester}
-    />
-    <Field
-      name="nursingZoneId"
-      label="Nursing Zone"
-      component={AutocompleteField}
-      suggester={nursingZoneSuggester}
-    />
-    <Field
-      name="nationalityId"
-      label="Nationality"
-      component={AutocompleteField}
-      suggester={nationalitySuggester}
-    />
-    <Field
-      name="ethnicityId"
-      label="Ethnicity"
-      component={AutocompleteField}
-      suggester={ethnicitySuggester}
-    />
-    <Field
-      name="occupationId"
-      label="Occupation"
-      component={AutocompleteField}
-      suggester={occupationSuggester}
-    />
-    <Field
-      name="educationalLevel"
-      label="Educational Attainment"
-      component={SelectField}
-      options={educationalAttainmentOptions}
-    />
->>>>>>> 38b48af1
   </React.Fragment>
 );
 
