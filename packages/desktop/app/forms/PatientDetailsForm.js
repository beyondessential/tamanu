import React from 'react';
import { getCurrentDateString } from 'shared/utils/dateTime';
import styled from 'styled-components';
import { isEmpty } from 'lodash';
import { toDateTimeString } from 'shared-src/src/utils/dateTime';
import { PATIENT_REGISTRY_TYPES, PLACE_OF_BIRTH_TYPES } from 'shared/constants';
import { useSexValues } from '../hooks';
import {
  Colors,
  sexOptions,
  bloodOptions,
  titleOptions,
  socialMediaOptions,
  maritalStatusOptions,
  educationalAttainmentOptions,
  BIRTH_DELIVERY_TYPE_OPTIONS,
  BIRTH_TYPE_OPTIONS,
  PLACE_OF_BIRTH_OPTIONS,
  ATTENDANT_OF_BIRTH_OPTIONS,
} from '../constants';
import { useLocalisation } from '../contexts/Localisation';
import { useSuggester, usePatientSuggester } from '../api';
import { getPatientDetailsValidation } from '../validations';
import {
  FormGrid,
  ButtonRow,
  Button,
  Form,
  LocalisedField,
  DateField,
  AutocompleteField,
  TextField,
  RadioField,
  SelectField,
  SuggesterSelectField,
  TimeField,
} from '../components';

const StyledHeading = styled.div`
  font-weight: 500;
  font-size: 16px;
  color: ${Colors.darkText};
  margin-bottom: 10px;
`;

const StyledFormGrid = styled(FormGrid)`
  margin-bottom: 70px;
`;

const StyledSecondaryDetailsGroup = styled.div`
  margin-top: 20px;
`;

const StyledPatientDetailSecondaryDetailsGroupWrapper = styled.div`
  margin-top: 70px;
`;

export const PrimaryDetailsGroup = () => {
  const villageSuggester = useSuggester('village');
  const { getLocalisation } = useLocalisation();
  let filteredSexOptions = sexOptions;
  if (getLocalisation('features.hideOtherSex') === true) {
    filteredSexOptions = filteredSexOptions.filter(s => s.value !== 'other');
  }

  return (
    <FormGrid>
      <LocalisedField name="firstName" component={TextField} required />
      <LocalisedField name="middleName" component={TextField} />
      <LocalisedField name="lastName" component={TextField} required />
      <LocalisedField name="culturalName" component={TextField} />
      <LocalisedField
        name="dateOfBirth"
        max={getCurrentDateString()}
        component={DateField}
        required
        saveDateAsString
      />
      <LocalisedField name="villageId" component={AutocompleteField} suggester={villageSuggester} />
      <LocalisedField name="sex" component={RadioField} options={filteredSexOptions} required />
      <LocalisedField
        name="email"
        component={TextField}
        type="email"
        defaultLabel="Email address"
      />
    </FormGrid>
  );
};

export const SecondaryDetailsGroup = ({ patientRegistryType, values = {} }) => {
  const countrySuggester = useSuggester('country');
  const divisionSuggester = useSuggester('division');
  const ethnicitySuggester = useSuggester('ethnicity');
  const medicalAreaSuggester = useSuggester('medicalArea');
  const nationalitySuggester = useSuggester('nationality');
  const nursingZoneSuggester = useSuggester('nursingZone');
  const occupationSuggester = useSuggester('occupation');
  const settlementSuggester = useSuggester('settlement');
  const subdivisionSuggester = useSuggester('subdivision');
  const religionSuggester = useSuggester('religion');
  const facilitySuggester = useSuggester('facility');
  const patientSuggester = usePatientSuggester();

  return (
    <StyledSecondaryDetailsGroup>
      {patientRegistryType === PATIENT_REGISTRY_TYPES.BIRTH_REGISTRY && (
        <>
          <StyledHeading>Birth details</StyledHeading>
          <StyledFormGrid>
            <LocalisedField name="timeOfBirth" component={TimeField} />
            <LocalisedField name="gestationalAgeEstimate" component={TextField} type="number" />
            <LocalisedField
              name="registeredBirthPlace"
              component={SelectField}
              options={PLACE_OF_BIRTH_OPTIONS}
            />
            {values.registeredBirthPlace === PLACE_OF_BIRTH_TYPES.HEALTH_FACILITY && (
              <LocalisedField
                name="birthFacilityId"
                component={AutocompleteField}
                suggester={facilitySuggester}
              />
            )}
            <LocalisedField
              name="attendantAtBirth"
              component={SelectField}
              options={ATTENDANT_OF_BIRTH_OPTIONS}
            />
            <LocalisedField name="nameOfAttendantAtBirth" component={TextField} type="text" />
            <LocalisedField
              name="birthDeliveryType"
              component={SelectField}
              options={BIRTH_DELIVERY_TYPE_OPTIONS}
            />
            <LocalisedField name="birthType" component={SelectField} options={BIRTH_TYPE_OPTIONS} />
            <LocalisedField name="birthWeight" component={TextField} type="number" />
            <LocalisedField name="birthLength" component={TextField} type="number" />
            <LocalisedField name="apgarScoreOneMinute" component={TextField} type="number" />
            <LocalisedField name="apgarScoreFiveMinutes" component={TextField} type="number" />
            <LocalisedField name="apgarScoreTenMinutes" component={TextField} type="number" />
          </StyledFormGrid>
        </>
      )}

      <StyledHeading>Identification information</StyledHeading>
      <StyledFormGrid>
        <LocalisedField name="birthCertificate" component={TextField} />
        {patientRegistryType === PATIENT_REGISTRY_TYPES.NEW_PATIENT && (
          <LocalisedField name="drivingLicense" component={TextField} />
        )}
        <LocalisedField name="passport" component={TextField} />
      </StyledFormGrid>

      <StyledHeading>Contact information</StyledHeading>
      <StyledFormGrid>
        <LocalisedField name="primaryContactNumber" component={TextField} type="tel" />
        <LocalisedField name="secondaryContactNumber" component={TextField} type="tel" />
        <LocalisedField name="emergencyContactName" component={TextField} />
        <LocalisedField name="emergencyContactNumber" component={TextField} type="tel" />
      </StyledFormGrid>

      <StyledHeading>Personal information</StyledHeading>
      <StyledFormGrid>
        <LocalisedField name="title" component={SelectField} options={titleOptions} />
        {patientRegistryType === PATIENT_REGISTRY_TYPES.NEW_PATIENT && (
          <LocalisedField
            name="maritalStatus"
            component={SelectField}
            options={maritalStatusOptions}
          />
        )}
        <LocalisedField name="bloodType" component={SelectField} options={bloodOptions} />
        <LocalisedField name="placeOfBirth" component={TextField} />
        <LocalisedField
          name="countryOfBirthId"
          component={AutocompleteField}
          suggester={countrySuggester}
        />
        <LocalisedField
          name="nationalityId"
          component={AutocompleteField}
          suggester={nationalitySuggester}
        />
        <LocalisedField
          name="ethnicityId"
          component={AutocompleteField}
          suggester={ethnicitySuggester}
        />
        <LocalisedField
          name="religionId"
          component={AutocompleteField}
          suggester={religionSuggester}
        />
        {patientRegistryType === PATIENT_REGISTRY_TYPES.NEW_PATIENT && (
          <>
            <LocalisedField
              name="educationalLevel"
              component={SelectField}
              options={educationalAttainmentOptions}
            />
            <LocalisedField
              name="occupationId"
              component={AutocompleteField}
              suggester={occupationSuggester}
            />
            <LocalisedField
              name="socialMedia"
              component={SelectField}
              options={socialMediaOptions}
            />
          </>
        )}
        <LocalisedField
          name="patientBillingTypeId"
          endpoint="patientBillingType"
          component={SuggesterSelectField}
        />
        <LocalisedField
          name="motherId"
          component={AutocompleteField}
          suggester={patientSuggester}
        />
        <LocalisedField
          name="fatherId"
          component={AutocompleteField}
          suggester={patientSuggester}
        />
      </StyledFormGrid>

      <StyledHeading>Location information</StyledHeading>
      <StyledFormGrid>
        <LocalisedField name="cityTown" component={TextField} />
        <LocalisedField
          name="subdivisionId"
          component={AutocompleteField}
          suggester={subdivisionSuggester}
        />
        <LocalisedField
          name="divisionId"
          component={AutocompleteField}
          suggester={divisionSuggester}
        />
        <LocalisedField
          name="countryId"
          component={AutocompleteField}
          suggester={countrySuggester}
        />

        <LocalisedField
          name="settlementId"
          component={AutocompleteField}
          suggester={settlementSuggester}
        />
        <LocalisedField
          name="medicalAreaId"
          component={AutocompleteField}
          suggester={medicalAreaSuggester}
        />
        <LocalisedField
          name="nursingZoneId"
          component={AutocompleteField}
          suggester={nursingZoneSuggester}
        />
        <LocalisedField name="streetVillage" component={TextField} />
      </StyledFormGrid>
    </StyledSecondaryDetailsGroup>
  );
};

function sanitiseRecordForValues(data) {
  const {
    // unwanted ids
    id,
    patientId,

    // backend fields
    markedForSync,
    createdAt,
    updatedAt,
<<<<<<< HEAD
    updatedAtSyncTick,
=======
    pushedAt,
    pulledAt,
    isPushing,
>>>>>>> eb209f6d

    // state fields
    loading,
    error,

    ...remaining
  } = data;

  return Object.entries(remaining)
    .filter(([, v]) => {
      if (Array.isArray(v)) return false;
      if (typeof v === 'object') return false;
      return true;
    })
    .reduce((state, [k, v]) => ({ ...state, [k]: v }), {});
}

function stripPatientData(patient, additionalData, birthData) {
  // The patient object includes the entirety of patient state, not just the
  // fields on the db record, and whatever we pass to initialValues will get
  // sent on to the server if it isn't modified by a field on the form.
  // So, we strip that out here.

  return {
    ...sanitiseRecordForValues(patient),
    ...sanitiseRecordForValues(additionalData),
    ...sanitiseRecordForValues(birthData),
  };
}

export const PatientDetailsForm = ({ patient, additionalData, birthData, onSubmit }) => {
  const patientRegistryType = !isEmpty(birthData)
    ? PATIENT_REGISTRY_TYPES.BIRTH_REGISTRY
    : PATIENT_REGISTRY_TYPES.NEW_PATIENT;

  const handleSubmit = data => {
    const newData = { ...data };
    newData.timeOfBirth =
      typeof newData.timeOfBirth !== 'string'
        ? toDateTimeString(newData.timeOfBirth)
        : newData.timeOfBirth;

    if (newData.registeredBirthPlace !== PLACE_OF_BIRTH_TYPES.HEALTH_FACILITY) {
      newData.birthFacilityId = null;
    }

    onSubmit(newData);
  };

  const sexValues = useSexValues();

  return (
    <Form
      render={({ submitForm, values }) => (
        <>
          <PrimaryDetailsGroup />
          <StyledPatientDetailSecondaryDetailsGroupWrapper>
            <SecondaryDetailsGroup patientRegistryType={patientRegistryType} values={values} />
          </StyledPatientDetailSecondaryDetailsGroupWrapper>
          <ButtonRow>
            <Button variant="contained" color="primary" onClick={submitForm}>
              Save
            </Button>
          </ButtonRow>
        </>
      )}
      initialValues={stripPatientData(patient, additionalData, birthData)}
      onSubmit={handleSubmit}
      validationSchema={getPatientDetailsValidation(sexValues)}
    />
  );
};<|MERGE_RESOLUTION|>--- conflicted
+++ resolved
@@ -278,13 +278,7 @@
     markedForSync,
     createdAt,
     updatedAt,
-<<<<<<< HEAD
     updatedAtSyncTick,
-=======
-    pushedAt,
-    pulledAt,
-    isPushing,
->>>>>>> eb209f6d
 
     // state fields
     loading,
