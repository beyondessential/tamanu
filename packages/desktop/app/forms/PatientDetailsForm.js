import React from 'react';
<<<<<<< HEAD

import { getCurrentDateString } from 'shared/utils/dateTime';
=======
import styled from 'styled-components';
import { isEmpty } from 'lodash';
import { toDateTimeString } from 'shared-src/src/utils/dateTime';
import { format } from 'date-fns';
import { PATIENT_REGISTRY_TYPES, PLACE_OF_BIRTH_TYPES } from 'shared/constants';
import { useSexValues } from '../hooks';

import {
  Colors,
  sexOptions,
  bloodOptions,
  titleOptions,
  socialMediaOptions,
  maritalStatusOptions,
  educationalAttainmentOptions,
  BIRTH_DELIVERY_TYPE_OPTIONS,
  BIRTH_TYPE_OPTIONS,
  PLACE_OF_BIRTH_OPTIONS,
  ATTENDANT_OF_BIRTH_OPTIONS,
} from '../constants';
>>>>>>> bc345d6a
import { useLocalisation } from '../contexts/Localisation';
import { useSuggester, usePatientSuggester } from '../api';
import { getPatientDetailsValidation } from '../validations';
import {
  FormGrid,
  ButtonRow,
  Button,
  Form,
  LocalisedField,
  DateField,
  AutocompleteField,
  TextField,
  RadioField,
  SelectField,
  SuggesterSelectField,
  TimeField,
} from '../components';

const StyledHeading = styled.div`
  font-weight: 500;
  font-size: 16px;
  color: ${Colors.darkText};
  margin-bottom: 10px;
`;

const StyledFormGrid = styled(FormGrid)`
  margin-bottom: 70px;
`;

const StyledSecondaryDetailsGroup = styled.div`
  margin-top: 20px;
`;

const StyledPatientDetailSecondaryDetailsGroupWrapper = styled.div`
  margin-top: 70px;
`;

export const PrimaryDetailsGroup = () => {
  const villageSuggester = useSuggester('village');
  const { getLocalisation } = useLocalisation();
  let filteredSexOptions = sexOptions;
  if (getLocalisation('features.hideOtherSex') === true) {
    filteredSexOptions = filteredSexOptions.filter(s => s.value !== 'other');
  }

  return (
    <FormGrid>
      <LocalisedField name="firstName" component={TextField} required />
      <LocalisedField name="middleName" component={TextField} />
      <LocalisedField name="lastName" component={TextField} required />
      <LocalisedField name="culturalName" component={TextField} />
      <LocalisedField
        name="dateOfBirth"
        max={getCurrentDateString()}
        component={DateField}
        required
        saveDateAsString
      />
      <LocalisedField name="villageId" component={AutocompleteField} suggester={villageSuggester} />
      <LocalisedField name="sex" component={RadioField} options={filteredSexOptions} required />
      <LocalisedField
        name="email"
        component={TextField}
        type="email"
        defaultLabel="Email address"
      />
    </FormGrid>
  );
};

export const SecondaryDetailsGroup = ({ patientRegistryType, values = {} }) => {
  const countrySuggester = useSuggester('country');
  const divisionSuggester = useSuggester('division');
  const ethnicitySuggester = useSuggester('ethnicity');
  const medicalAreaSuggester = useSuggester('medicalArea');
  const nationalitySuggester = useSuggester('nationality');
  const nursingZoneSuggester = useSuggester('nursingZone');
  const occupationSuggester = useSuggester('occupation');
  const settlementSuggester = useSuggester('settlement');
  const subdivisionSuggester = useSuggester('subdivision');
  const religionSuggester = useSuggester('religion');
  const facilitySuggester = useSuggester('facility');
  const patientSuggester = usePatientSuggester();

  return (
    <StyledSecondaryDetailsGroup>
      {patientRegistryType === PATIENT_REGISTRY_TYPES.BIRTH_REGISTRY && (
        <>
          <StyledHeading>Birth details</StyledHeading>
          <StyledFormGrid>
            <LocalisedField name="timeOfBirth" component={TimeField} />
            <LocalisedField name="gestationalAgeEstimate" component={TextField} type="number" />
            <LocalisedField
              name="registeredBirthPlace"
              component={SelectField}
              options={PLACE_OF_BIRTH_OPTIONS}
            />
            {values.registeredBirthPlace === PLACE_OF_BIRTH_TYPES.HEALTH_FACILITY && (
              <LocalisedField
                name="birthFacilityId"
                component={AutocompleteField}
                suggester={facilitySuggester}
              />
            )}
            <LocalisedField
              name="attendantAtBirth"
              component={SelectField}
              options={ATTENDANT_OF_BIRTH_OPTIONS}
            />
            <LocalisedField name="nameOfAttendantAtBirth" component={TextField} type="text" />
            <LocalisedField
              name="birthDeliveryType"
              component={SelectField}
              options={BIRTH_DELIVERY_TYPE_OPTIONS}
            />
            <LocalisedField name="birthType" component={SelectField} options={BIRTH_TYPE_OPTIONS} />
            <LocalisedField name="birthWeight" component={TextField} type="number" />
            <LocalisedField name="birthLength" component={TextField} type="number" />
            <LocalisedField name="apgarScoreOneMinute" component={TextField} type="number" />
            <LocalisedField name="apgarScoreFiveMinutes" component={TextField} type="number" />
            <LocalisedField name="apgarScoreTenMinutes" component={TextField} type="number" />
          </StyledFormGrid>
        </>
      )}

      <StyledHeading>Identification information</StyledHeading>
      <StyledFormGrid>
        <LocalisedField name="birthCertificate" component={TextField} />
        {patientRegistryType === PATIENT_REGISTRY_TYPES.NEW_PATIENT && (
          <LocalisedField name="drivingLicense" component={TextField} />
        )}
        <LocalisedField name="passport" component={TextField} />
      </StyledFormGrid>

      <StyledHeading>Contact information</StyledHeading>
      <StyledFormGrid>
        <LocalisedField name="primaryContactNumber" component={TextField} type="tel" />
        <LocalisedField name="secondaryContactNumber" component={TextField} type="tel" />
        <LocalisedField name="emergencyContactName" component={TextField} />
        <LocalisedField name="emergencyContactNumber" component={TextField} type="tel" />
      </StyledFormGrid>

      <StyledHeading>Personal information</StyledHeading>
      <StyledFormGrid>
        <LocalisedField name="title" component={SelectField} options={titleOptions} />
        {patientRegistryType === PATIENT_REGISTRY_TYPES.NEW_PATIENT && (
          <LocalisedField
            name="maritalStatus"
            component={SelectField}
            options={maritalStatusOptions}
          />
        )}
        <LocalisedField name="bloodType" component={SelectField} options={bloodOptions} />
        <LocalisedField name="placeOfBirth" component={TextField} />
        <LocalisedField
          name="countryOfBirthId"
          component={AutocompleteField}
          suggester={countrySuggester}
        />
        <LocalisedField
          name="nationalityId"
          component={AutocompleteField}
          suggester={nationalitySuggester}
        />
        <LocalisedField
          name="ethnicityId"
          component={AutocompleteField}
          suggester={ethnicitySuggester}
        />
        <LocalisedField
          name="religionId"
          component={AutocompleteField}
          suggester={religionSuggester}
        />
        {patientRegistryType === PATIENT_REGISTRY_TYPES.NEW_PATIENT && (
          <>
            <LocalisedField
              name="educationalLevel"
              component={SelectField}
              options={educationalAttainmentOptions}
            />
            <LocalisedField
              name="occupationId"
              component={AutocompleteField}
              suggester={occupationSuggester}
            />
            <LocalisedField
              name="socialMedia"
              component={SelectField}
              options={socialMediaOptions}
            />
          </>
        )}
        <LocalisedField
          name="patientBillingTypeId"
          endpoint="patientBillingType"
          component={SuggesterSelectField}
        />
        <LocalisedField
          name="motherId"
          component={AutocompleteField}
          suggester={patientSuggester}
        />
        <LocalisedField
          name="fatherId"
          component={AutocompleteField}
          suggester={patientSuggester}
        />
      </StyledFormGrid>

      <StyledHeading>Location information</StyledHeading>
      <StyledFormGrid>
        <LocalisedField name="cityTown" component={TextField} />
        <LocalisedField
          name="subdivisionId"
          component={AutocompleteField}
          suggester={subdivisionSuggester}
        />
        <LocalisedField
          name="divisionId"
          component={AutocompleteField}
          suggester={divisionSuggester}
        />
        <LocalisedField
          name="countryId"
          component={AutocompleteField}
          suggester={countrySuggester}
        />

        <LocalisedField
          name="settlementId"
          component={AutocompleteField}
          suggester={settlementSuggester}
        />
        <LocalisedField
          name="medicalAreaId"
          component={AutocompleteField}
          suggester={medicalAreaSuggester}
        />
        <LocalisedField
          name="nursingZoneId"
          component={AutocompleteField}
          suggester={nursingZoneSuggester}
        />
        <LocalisedField name="streetVillage" component={TextField} />
      </StyledFormGrid>
    </StyledSecondaryDetailsGroup>
  );
};

function sanitiseRecordForValues(data) {
  const {
    // unwanted ids
    id,
    patientId,

    // backend fields
    markedForPush,
    markedForSync,
    createdAt,
    updatedAt,
    pushedAt,
    pulledAt,

    // state fields
    loading,
    error,

    ...remaining
  } = data;

  return Object.entries(remaining)
    .filter(([, v]) => {
      if (Array.isArray(v)) return false;
      if (typeof v === 'object') return false;
      return true;
    })
    .reduce((state, [k, v]) => ({ ...state, [k]: v }), {});
}

function stripPatientData(patient, additionalData, birthData) {
  // The patient object includes the entirety of patient state, not just the
  // fields on the db record, and whatever we pass to initialValues will get
  // sent on to the server if it isn't modified by a field on the form.
  // So, we strip that out here.

  return {
    ...sanitiseRecordForValues(patient),
    ...sanitiseRecordForValues(additionalData),
    ...sanitiseRecordForValues(birthData),
  };
}

export const PatientDetailsForm = ({ patient, additionalData, birthData, onSubmit }) => {
  const patientRegistryType = !isEmpty(birthData)
    ? PATIENT_REGISTRY_TYPES.BIRTH_REGISTRY
    : PATIENT_REGISTRY_TYPES.NEW_PATIENT;

  const handleSubmit = data => {
    const newData = { ...data };
    newData.timeOfBirth =
      typeof newData.timeOfBirth !== 'string'
        ? toDateTimeString(newData.timeOfBirth)
        : newData.timeOfBirth;

    if (newData.registeredBirthPlace !== PLACE_OF_BIRTH_TYPES.HEALTH_FACILITY) {
      newData.birthFacilityId = null;
    }

    onSubmit(newData);
  };

  const sexValues = useSexValues();

  return (
    <Form
      render={({ submitForm, values }) => (
        <>
          <PrimaryDetailsGroup />
          <StyledPatientDetailSecondaryDetailsGroupWrapper>
            <SecondaryDetailsGroup patientRegistryType={patientRegistryType} values={values} />
          </StyledPatientDetailSecondaryDetailsGroupWrapper>
          <ButtonRow>
            <Button variant="contained" color="primary" onClick={submitForm}>
              Save
            </Button>
          </ButtonRow>
        </>
      )}
      initialValues={stripPatientData(patient, additionalData, birthData)}
      onSubmit={handleSubmit}
      validationSchema={getPatientDetailsValidation(sexValues)}
    />
  );
};<|MERGE_RESOLUTION|>--- conflicted
+++ resolved
@@ -1,15 +1,10 @@
 import React from 'react';
-<<<<<<< HEAD
-
 import { getCurrentDateString } from 'shared/utils/dateTime';
-=======
 import styled from 'styled-components';
 import { isEmpty } from 'lodash';
 import { toDateTimeString } from 'shared-src/src/utils/dateTime';
-import { format } from 'date-fns';
 import { PATIENT_REGISTRY_TYPES, PLACE_OF_BIRTH_TYPES } from 'shared/constants';
 import { useSexValues } from '../hooks';
-
 import {
   Colors,
   sexOptions,
@@ -23,7 +18,6 @@
   PLACE_OF_BIRTH_OPTIONS,
   ATTENDANT_OF_BIRTH_OPTIONS,
 } from '../constants';
->>>>>>> bc345d6a
 import { useLocalisation } from '../contexts/Localisation';
 import { useSuggester, usePatientSuggester } from '../api';
 import { getPatientDetailsValidation } from '../validations';
