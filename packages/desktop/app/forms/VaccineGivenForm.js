import React from 'react';
import { PropTypes } from 'prop-types';
import * as yup from 'yup';

import { VACCINE_CATEGORIES } from 'shared/constants';

import { TwoTwoGrid } from '../components/TwoTwoGrid';
import {
  CategoryField,
  VaccineLabelField,
  BatchField,
  AdministeredVaccineScheduleField,
  VaccineDateField,
  InjectionSiteField,
  LocationField,
  DepartmentField,
  GivenByField,
  RecordedByField,
  ConsentField,
  StyledDivider,
  FullWidthCol,
  ConfirmCancelRowField,
  VaccineNameField,
  VaccineBrandField,
  DiseaseField,
} from '../components/VaccineCommonFields';
import { Field, AutocompleteField, CheckField, TextField } from '../components/Field';
import { useSuggester } from '../api';
import { usePatientCurrentEncounter } from '../api/queries';
import { useVaccinationDefaults } from '../api/queries/useVaccinationDefaults';

export const VACCINE_GIVEN_VALIDATION_SCHEMA = yup.object().shape({
  scheduledVaccineId: yup.string().required(),
  date: yup.string().required(),
  consent: yup
    .boolean()
    .oneOf([true])
    .required(),
});

export const VaccineGivenForm = ({
  patientId,
  vaccineLabel,
  vaccineOptions,
  administeredOptions,
  submitForm,
  category,
  scheduleOptions,
  onCancel,
  setCategory,
  setVaccineLabel,
  givenOverseas,
}) => {
  const countrySuggester = useSuggester('country');
  const {
    data: currentEncounter,
    error: currentEncounterError,
    isLoading: currentEncounterLoading,
  } = usePatientCurrentEncounter(patientId);
  const {
    data: vaccinationDefaults = {},
    error: vaccinationDefaultsError,
    isLoading: vaccinationDefaultsLoading,
  } = useVaccinationDefaults();

  return (
    <TwoTwoGrid>
      <CategoryField
        category={category}
        setCategory={setCategory}
        setVaccineLabel={setVaccineLabel}
      />
      <FullWidthCol>
        <Field name="givenOverseas" label="Given overseas" component={CheckField} />
      </FullWidthCol>
      {category === VACCINE_CATEGORIES.OTHER ? (
        <>
          <VaccineNameField />
          <VaccineBrandField />
          <DiseaseField />
        </>
      ) : (
        <VaccineLabelField
          vaccineLabel={vaccineLabel}
          vaccineOptions={vaccineOptions}
          setVaccineLabel={setVaccineLabel}
        />
      )}

      <BatchField />
      {administeredOptions.length || scheduleOptions.length ? (
        <AdministeredVaccineScheduleField
          administeredOptions={administeredOptions}
          scheduleOptions={scheduleOptions}
        />
      ) : null}

<<<<<<< HEAD
          <Field name="date" label="Date" component={DateField} required saveDateAsString />
          <Field
            name="injectionSite"
            label="Injection site"
            component={SelectField}
            options={Object.values(INJECTION_SITE_OPTIONS).map(site => ({
              label: site,
              value: site,
            }))}
          />
          <Field
            name="locationId"
            component={LocalisedLocationField}
            defaultGroupValue={
              !currentEncounter ? vaccinationDefaults.data?.defaultLocationGroupId : null
            }
            defaultValue={!currentEncounter ? vaccinationDefaults.data?.defaultLocationId : null}
            required
          />
          <Field
            name="departmentId"
            label="Department"
            required
            value={
              !currentEncounter
                ? vaccinationDefaults.data?.defaultDepartmentId
                : values.departmentId
            }
            component={AutocompleteField}
            suggester={departmentSuggester}
          />
          {values.givenOverseas ? (
            <Field
              name="givenByCountryId"
              label="Country"
              component={AutocompleteField}
              suggester={countrySuggester}
              required
            />
          ) : (
            <Field name="givenBy" label="Given by" component={TextField} />
          )}
=======
      <VaccineDateField label="Date given" />
      <InjectionSiteField />
>>>>>>> b843ec08

      <StyledDivider />

      <LocationField />
      <DepartmentField />

      <StyledDivider />

      <GivenByField
        name="givenBy"
        label={givenOverseas ? 'Country' : 'Given by'}
        component={givenOverseas ? AutocompleteField : undefined}
        suggester={givenOverseas ? countrySuggester : undefined}
        required={givenOverseas}
      />

      <RecordedByField />

      <StyledDivider />

      <ConsentField
        label={
          givenOverseas
            ? 'Do you have consent to record in Tamanu?'
            : 'Do you have consent from the recipient/parent/guardian to give this vaccine and record in Tamanu?'
        }
      />
      <ConfirmCancelRowField
        onConfirm={submitForm}
        category={category}
        scheduleOptions={scheduleOptions}
        onCancel={onCancel}
      />
    </TwoTwoGrid>
  );
};

VaccineGivenForm.propTypes = {
  vaccineLabel: PropTypes.string.isRequired,
  vaccineOptions: PropTypes.array.isRequired,
  administeredOptions: PropTypes.array.isRequired,
  submitForm: PropTypes.func.isRequired,
  category: PropTypes.string.isRequired,
  scheduleOptions: PropTypes.array.isRequired,
  onCancel: PropTypes.func.isRequired,
  setCategory: PropTypes.func.isRequired,
  setVaccineLabel: PropTypes.func.isRequired,
  givenOverseas: PropTypes.bool.isRequired,
};<|MERGE_RESOLUTION|>--- conflicted
+++ resolved
@@ -49,19 +49,11 @@
   onCancel,
   setCategory,
   setVaccineLabel,
-  givenOverseas,
+  values,
 }) => {
   const countrySuggester = useSuggester('country');
-  const {
-    data: currentEncounter,
-    error: currentEncounterError,
-    isLoading: currentEncounterLoading,
-  } = usePatientCurrentEncounter(patientId);
-  const {
-    data: vaccinationDefaults = {},
-    error: vaccinationDefaultsError,
-    isLoading: vaccinationDefaultsLoading,
-  } = useVaccinationDefaults();
+  const { data: currentEncounter } = usePatientCurrentEncounter(patientId);
+  const { data: vaccinationDefaults = {} } = useVaccinationDefaults();
 
   return (
     <TwoTwoGrid>
@@ -71,7 +63,7 @@
         setVaccineLabel={setVaccineLabel}
       />
       <FullWidthCol>
-        <Field name="givenOverseas" label="Given overseas" component={CheckField} />
+        <Field name="values.givenOverseas" label="Given overseas" component={CheckField} />
       </FullWidthCol>
       {category === VACCINE_CATEGORIES.OTHER ? (
         <>
@@ -95,67 +87,31 @@
         />
       ) : null}
 
-<<<<<<< HEAD
-          <Field name="date" label="Date" component={DateField} required saveDateAsString />
-          <Field
-            name="injectionSite"
-            label="Injection site"
-            component={SelectField}
-            options={Object.values(INJECTION_SITE_OPTIONS).map(site => ({
-              label: site,
-              value: site,
-            }))}
-          />
-          <Field
-            name="locationId"
-            component={LocalisedLocationField}
-            defaultGroupValue={
-              !currentEncounter ? vaccinationDefaults.data?.defaultLocationGroupId : null
-            }
-            defaultValue={!currentEncounter ? vaccinationDefaults.data?.defaultLocationId : null}
-            required
-          />
-          <Field
-            name="departmentId"
-            label="Department"
-            required
-            value={
-              !currentEncounter
-                ? vaccinationDefaults.data?.defaultDepartmentId
-                : values.departmentId
-            }
-            component={AutocompleteField}
-            suggester={departmentSuggester}
-          />
-          {values.givenOverseas ? (
-            <Field
-              name="givenByCountryId"
-              label="Country"
-              component={AutocompleteField}
-              suggester={countrySuggester}
-              required
-            />
-          ) : (
-            <Field name="givenBy" label="Given by" component={TextField} />
-          )}
-=======
       <VaccineDateField label="Date given" />
       <InjectionSiteField />
->>>>>>> b843ec08
 
       <StyledDivider />
 
-      <LocationField />
-      <DepartmentField />
+      <LocationField
+        defaultGroupValue={
+          !currentEncounter ? vaccinationDefaults.data?.defaultLocationGroupId : null
+        }
+        defaultValue={!currentEncounter ? vaccinationDefaults.data?.defaultLocationId : null}
+      />
+      <DepartmentField
+        value={
+          !currentEncounter ? vaccinationDefaults.data?.defaultDepartmentId : values.departmentId
+        }
+      />
 
       <StyledDivider />
 
       <GivenByField
         name="givenBy"
-        label={givenOverseas ? 'Country' : 'Given by'}
-        component={givenOverseas ? AutocompleteField : undefined}
-        suggester={givenOverseas ? countrySuggester : undefined}
-        required={givenOverseas}
+        label={values.givenOverseas ? 'Country' : 'Given by'}
+        component={values.givenOverseas ? AutocompleteField : undefined}
+        suggester={values.givenOverseas ? countrySuggester : undefined}
+        required={values.givenOverseas}
       />
 
       <RecordedByField />
@@ -164,7 +120,7 @@
 
       <ConsentField
         label={
-          givenOverseas
+          values.givenOverseas
             ? 'Do you have consent to record in Tamanu?'
             : 'Do you have consent from the recipient/parent/guardian to give this vaccine and record in Tamanu?'
         }
@@ -189,5 +145,5 @@
   onCancel: PropTypes.func.isRequired,
   setCategory: PropTypes.func.isRequired,
   setVaccineLabel: PropTypes.func.isRequired,
-  givenOverseas: PropTypes.bool.isRequired,
+  values: PropTypes.object.isRequired,
 };