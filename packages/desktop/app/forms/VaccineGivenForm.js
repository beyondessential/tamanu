import React from 'react';
import { PropTypes } from 'prop-types';
import * as yup from 'yup';

import { VACCINE_CATEGORIES } from 'shared/constants';
import { getCurrentDateTimeString } from 'shared/utils/dateTime';

import { TwoTwoGrid } from '../components/TwoTwoGrid';
import {
  CategoryField,
  VaccineLabelField,
  BatchField,
  AdministeredVaccineScheduleField,
  VaccineDateField,
  InjectionSiteField,
  LocationField,
  DepartmentField,
  GivenByField,
  GivenByCountryField,
  RecordedByField,
  ConsentField,
  ConsentGivenByField,
  StyledDivider,
  FullWidthCol,
  ConfirmCancelRowField,
  VaccineNameField,
  VaccineBrandField,
  DiseaseField,
} from '../components/VaccineCommonFields';
import { Field, CheckField, SuggesterSelectField } from '../components/Field';

export const VACCINE_GIVEN_INITIAL_VALUES = {
  givenElsewhere: false,
  consent: false,
};

export const VACCINE_GIVEN_VALIDATION_SCHEMA = {
  consent: yup.bool().oneOf([true], 'Consent is required'),
  givenBy: yup.string().when('givenElsewhere', {
    is: true,
    then: yup.string().required('Country is required'),
  }),
  // will be converted into array of string pre submitting
  circumstanceIds: yup.string().when('givenElsewhere', {
    is: true,
<<<<<<< HEAD
    then: yup.string().required('At least 1 circumstance is required'),
=======
    then: yup.string().required(),
    otherwise: yup.string().nullable(),
>>>>>>> e751f117
  }),
};

export const VaccineGivenForm = ({
  vaccineLabel,
  vaccineOptions,
  administeredOptions,
  editMode = false,
  submitForm,
  category,
  scheduleOptions,
  onCancel,
  setCategory,
  setVaccineLabel,
  values,
  setValues,
}) => {
  return (
    <TwoTwoGrid>
      {!editMode && (
        <>
          <CategoryField
            category={category}
            setCategory={setCategory}
            setVaccineLabel={setVaccineLabel}
            onChange={(_e, value) => {
              const newValues = { ...values };
              if (value !== VACCINE_CATEGORIES.OTHER) {
                delete newValues.vaccineName;
                delete newValues.vaccineBrand;
                delete newValues.disease;
              } else {
                delete newValues.scheduledVaccineId;
              }

              setValues(newValues);
            }}
          />
          <FullWidthCol>
            <Field
              name="givenElsewhere"
              label="Given elsewhere"
              component={CheckField}
              onChange={(_e, value) => {
                const newValues = { ...values };
                delete newValues.givenBy;
                if (!value) {
                  delete newValues.circumstanceIds;
                  newValues.date = getCurrentDateTimeString();
                } else {
                  delete newValues.date;
                }
                setValues(newValues);
              }}
            />
          </FullWidthCol>
        </>
      )}
      {values.givenElsewhere && (
        <>
          <FullWidthCol>
            <Field
              name="circumstanceIds"
              label="Circumstances"
              component={SuggesterSelectField}
              endpoint="vaccineCircumstance"
              isMulti
              required
            />
          </FullWidthCol>
          <StyledDivider />
        </>
      )}
      {category === VACCINE_CATEGORIES.OTHER ? (
        <>
          {!editMode && <VaccineNameField />}
          <BatchField />
          <VaccineBrandField />
          <DiseaseField />
        </>
      ) : (
        <>
          {!editMode && (
            <VaccineLabelField
              vaccineLabel={vaccineLabel}
              vaccineOptions={vaccineOptions}
              setVaccineLabel={setVaccineLabel}
            />
          )}
          <BatchField />
        </>
      )}

      {!editMode && (administeredOptions.length || scheduleOptions.length) ? (
        <AdministeredVaccineScheduleField
          administeredOptions={administeredOptions}
          scheduleOptions={scheduleOptions}
        />
      ) : null}

      <VaccineDateField label="Date given" required={!values.givenElsewhere} />

      <InjectionSiteField />

      {!values.givenElsewhere ? (
        <>
          <StyledDivider />

          <LocationField />
          <DepartmentField />
        </>
      ) : null}

      <StyledDivider />

      {values.givenElsewhere ? <GivenByCountryField /> : <GivenByField />}

      {values.givenElsewhere && <StyledDivider />}

      {!editMode && <RecordedByField />}

      <StyledDivider />

      <ConsentField
        label={
          values.givenElsewhere
            ? 'Do you have consent to record in Tamanu?'
            : 'Do you have consent from the recipient/parent/guardian to give this vaccine and record in Tamanu?'
        }
      />

      <ConsentGivenByField />

      <ConfirmCancelRowField
        onConfirm={submitForm}
        category={category}
        scheduleOptions={scheduleOptions}
        editMode={editMode}
        onCancel={onCancel}
      />
    </TwoTwoGrid>
  );
};

VaccineGivenForm.propTypes = {
  vaccineLabel: PropTypes.string.isRequired,
  vaccineOptions: PropTypes.array.isRequired,
  administeredOptions: PropTypes.array.isRequired,
  submitForm: PropTypes.func.isRequired,
  category: PropTypes.string.isRequired,
  scheduleOptions: PropTypes.array.isRequired,
  onCancel: PropTypes.func.isRequired,
  setCategory: PropTypes.func.isRequired,
  setVaccineLabel: PropTypes.func.isRequired,
  values: PropTypes.object.isRequired,
};<|MERGE_RESOLUTION|>--- conflicted
+++ resolved
@@ -43,12 +43,8 @@
   // will be converted into array of string pre submitting
   circumstanceIds: yup.string().when('givenElsewhere', {
     is: true,
-<<<<<<< HEAD
     then: yup.string().required('At least 1 circumstance is required'),
-=======
-    then: yup.string().required(),
     otherwise: yup.string().nullable(),
->>>>>>> e751f117
   }),
 };
 
