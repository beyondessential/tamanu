import React from 'react';
import { PropTypes } from 'prop-types';
import * as yup from 'yup';

import { TwoTwoGrid } from '../components/TwoTwoGrid';
import { ConfirmCancelRow } from '../components/ButtonRow';
import {
  CategoryField,
  VaccineLabelField,
  BatchField,
  AdministeredVaccineScheduleField,
  VaccineDateField,
  InjectionSiteFIeld,
  LocationField,
  DepartmentField,
  GivenByField,
  RecordedByField,
  ConsentField,
  StyledDivider,
} from '../components/VaccineCommonFields';

export const VACCINE_GIVEN_VALIDATION_SCHEMA = yup.object().shape({
  scheduledVaccineId: yup.string().required(),
  date: yup.string().required(),
  consent: yup
    .boolean()
    .oneOf([true])
    .required(),
});

export const VaccineGivenForm = ({
  vaccineLabel,
  vaccineOptions,
  administeredOptions,
  submitForm,
  category,
  scheduleOptions,
  onCancel,
  setCategory,
  setVaccineLabel,
}) => {
<<<<<<< HEAD
  const departmentSuggester = useSuggester('department', {
    baseQueryParameters: { filterByFacility: true },
  });
  const countrySuggester = useSuggester('country');

  return (
    <Form
      onSubmit={onSubmit}
      initialValues={{
        date: getCurrentDateTimeString(),
      }}
      validationSchema={yup.object().shape({
        scheduledVaccineId: yup.string().required(),
        date: yup.string().required(),
        consent: yup
          .boolean()
          .oneOf([true])
          .required(),
      })}
      render={({ submitForm, values }) => (
        <TwoTwoGrid>
          <FullWidthCol>
            <Field
              name="category"
              label="Category"
              value={category}
              component={RadioField}
              options={VACCINE_CATEGORY_OPTIONS}
              onChange={e => {
                setCategory(e.target.value);
                setVaccineLabel(null);
              }}
              required
            />
          </FullWidthCol>
          <FullWidthCol>
            <Field name="givenOverseas" label="Given overseas" component={CheckField} />
          </FullWidthCol>
          <Field
            name="vaccineLabel"
            label="Vaccine"
            value={vaccineLabel}
            component={SelectField}
            options={vaccineOptions}
            onChange={e => setVaccineLabel(e.target.value)}
            required
          />
          <Field name="batch" label="Batch" component={TextField} />
          {administeredOptions.length || scheduleOptions.length ? (
            <FullWidthCol>
              {administeredOptions.length > 0 && (
                <div>
                  <OuterLabelFieldWrapper label="Administered schedule" />
                  {administeredOptions.map(option => (
                    <AdministeredVaccineSchedule option={option} />
                  ))}
                </div>
              )}
              {scheduleOptions.length > 0 && (
                <Field
                  name="scheduledVaccineId"
                  label="Available schedule"
                  component={RadioField}
                  options={scheduleOptions}
                  required
                />
              )}
            </FullWidthCol>
          ) : null}

          <Field name="date" label="Date" component={DateField} required saveDateAsString />
          <Field
            name="injectionSite"
            label="Injection site"
            component={SelectField}
            options={Object.values(INJECTION_SITE_OPTIONS).map(site => ({
              label: site,
              value: site,
            }))}
          />
          <Field name="locationId" component={LocalisedLocationField} required />
          <Field
            name="departmentId"
            label="Department"
            required
            component={AutocompleteField}
            suggester={departmentSuggester}
          />
          {values.givenOverseas ? (
            <Field
              name="givenByCountryId"
              label="Country"
              component={AutocompleteField}
              suggester={countrySuggester}
              required
            />
          ) : (
            <Field name="givenBy" label="Given by" component={TextField} />
          )}

          <Field
            disabled
            name="recorderId"
            label="Recorded By"
            component={SelectField}
            options={[
              {
                label: currentUser.displayName,
                value: currentUser.id,
              },
            ]}
            value={currentUser.id}
          />
          <FullWidthCol>
            <OuterLabelFieldWrapper label="Consent" style={{ marginBottom: '5px' }} required />
            <Field
              name="consent"
              label={
                values.givenOverseas
                  ? 'Do you have consent to record in Tamanu?'
                  : 'Do you have consent from the recipient/parent/guardian to give this vaccine and record in Tamanu?'
              }
              component={CheckField}
              required
            />
          </FullWidthCol>
          <ConfirmCancelRow
            onConfirm={submitForm}
            confirmDisabled={scheduleOptions.length === 0}
            onCancel={onCancel}
          />
        </TwoTwoGrid>
      )}
    />
=======
  return (
    <TwoTwoGrid>
      <CategoryField
        category={category}
        setCategory={setCategory}
        setVaccineLabel={setVaccineLabel}
      />
      <VaccineLabelField
        vaccineLabel={vaccineLabel}
        vaccineOptions={vaccineOptions}
        setVaccineLabel={setVaccineLabel}
      />
      <BatchField />
      {administeredOptions.length || scheduleOptions.length ? (
        <AdministeredVaccineScheduleField
          administeredOptions={administeredOptions}
          scheduleOptions={scheduleOptions}
        />
      ) : null}

      <VaccineDateField label="Date given" />
      <InjectionSiteFIeld />

      <StyledDivider />

      <LocationField />
      <DepartmentField />

      <StyledDivider />

      <GivenByField />
      <RecordedByField />

      <StyledDivider />

      <ConsentField />
      <ConfirmCancelRow
        onConfirm={submitForm}
        confirmDisabled={scheduleOptions.length === 0}
        onCancel={onCancel}
      />
    </TwoTwoGrid>
>>>>>>> 8ed6aadc
  );
};

VaccineGivenForm.propTypes = {
  vaccineLabel: PropTypes.string.isRequired,
  vaccineOptions: PropTypes.array.isRequired,
  administeredOptions: PropTypes.array.isRequired,
  submitForm: PropTypes.func.isRequired,
  category: PropTypes.string.isRequired,
  scheduleOptions: PropTypes.array.isRequired,
  onCancel: PropTypes.func.isRequired,
  setCategory: PropTypes.func.isRequired,
  setVaccineLabel: PropTypes.func.isRequired,
};<|MERGE_RESOLUTION|>--- conflicted
+++ resolved
@@ -39,142 +39,6 @@
   setCategory,
   setVaccineLabel,
 }) => {
-<<<<<<< HEAD
-  const departmentSuggester = useSuggester('department', {
-    baseQueryParameters: { filterByFacility: true },
-  });
-  const countrySuggester = useSuggester('country');
-
-  return (
-    <Form
-      onSubmit={onSubmit}
-      initialValues={{
-        date: getCurrentDateTimeString(),
-      }}
-      validationSchema={yup.object().shape({
-        scheduledVaccineId: yup.string().required(),
-        date: yup.string().required(),
-        consent: yup
-          .boolean()
-          .oneOf([true])
-          .required(),
-      })}
-      render={({ submitForm, values }) => (
-        <TwoTwoGrid>
-          <FullWidthCol>
-            <Field
-              name="category"
-              label="Category"
-              value={category}
-              component={RadioField}
-              options={VACCINE_CATEGORY_OPTIONS}
-              onChange={e => {
-                setCategory(e.target.value);
-                setVaccineLabel(null);
-              }}
-              required
-            />
-          </FullWidthCol>
-          <FullWidthCol>
-            <Field name="givenOverseas" label="Given overseas" component={CheckField} />
-          </FullWidthCol>
-          <Field
-            name="vaccineLabel"
-            label="Vaccine"
-            value={vaccineLabel}
-            component={SelectField}
-            options={vaccineOptions}
-            onChange={e => setVaccineLabel(e.target.value)}
-            required
-          />
-          <Field name="batch" label="Batch" component={TextField} />
-          {administeredOptions.length || scheduleOptions.length ? (
-            <FullWidthCol>
-              {administeredOptions.length > 0 && (
-                <div>
-                  <OuterLabelFieldWrapper label="Administered schedule" />
-                  {administeredOptions.map(option => (
-                    <AdministeredVaccineSchedule option={option} />
-                  ))}
-                </div>
-              )}
-              {scheduleOptions.length > 0 && (
-                <Field
-                  name="scheduledVaccineId"
-                  label="Available schedule"
-                  component={RadioField}
-                  options={scheduleOptions}
-                  required
-                />
-              )}
-            </FullWidthCol>
-          ) : null}
-
-          <Field name="date" label="Date" component={DateField} required saveDateAsString />
-          <Field
-            name="injectionSite"
-            label="Injection site"
-            component={SelectField}
-            options={Object.values(INJECTION_SITE_OPTIONS).map(site => ({
-              label: site,
-              value: site,
-            }))}
-          />
-          <Field name="locationId" component={LocalisedLocationField} required />
-          <Field
-            name="departmentId"
-            label="Department"
-            required
-            component={AutocompleteField}
-            suggester={departmentSuggester}
-          />
-          {values.givenOverseas ? (
-            <Field
-              name="givenByCountryId"
-              label="Country"
-              component={AutocompleteField}
-              suggester={countrySuggester}
-              required
-            />
-          ) : (
-            <Field name="givenBy" label="Given by" component={TextField} />
-          )}
-
-          <Field
-            disabled
-            name="recorderId"
-            label="Recorded By"
-            component={SelectField}
-            options={[
-              {
-                label: currentUser.displayName,
-                value: currentUser.id,
-              },
-            ]}
-            value={currentUser.id}
-          />
-          <FullWidthCol>
-            <OuterLabelFieldWrapper label="Consent" style={{ marginBottom: '5px' }} required />
-            <Field
-              name="consent"
-              label={
-                values.givenOverseas
-                  ? 'Do you have consent to record in Tamanu?'
-                  : 'Do you have consent from the recipient/parent/guardian to give this vaccine and record in Tamanu?'
-              }
-              component={CheckField}
-              required
-            />
-          </FullWidthCol>
-          <ConfirmCancelRow
-            onConfirm={submitForm}
-            confirmDisabled={scheduleOptions.length === 0}
-            onCancel={onCancel}
-          />
-        </TwoTwoGrid>
-      )}
-    />
-=======
   return (
     <TwoTwoGrid>
       <CategoryField
@@ -217,7 +81,6 @@
         onCancel={onCancel}
       />
     </TwoTwoGrid>
->>>>>>> 8ed6aadc
   );
 };
 
