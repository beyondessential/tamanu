import React from 'react';
import PropTypes from 'prop-types';
import * as yup from 'yup';
import Collapse from '@material-ui/core/Collapse';

import { getCurrentDateTimeString } from 'shared/utils/dateTime';
import {
  Form,
  Field,
  DateField,
  TimeField,
  CheckField,
  AutocompleteField,
  TextField,
  LocationField,
} from '../components/Field';
import { FormGrid } from '../components/FormGrid';
import { ConfirmCancelRow } from '../components/ButtonRow';

import { foreignKey, optionalForeignKey } from '../utils/validation';
import { useLocalisedText } from '../components';

const suggesterType = PropTypes.shape({
  fetchSuggestions: PropTypes.func,
  fetchCurrentOption: PropTypes.func,
});

export const ProcedureForm = React.memo(
  ({
    onCancel,
    onSubmit,
    editedObject,
    anaestheticSuggester,
    procedureSuggester,
    practitionerSuggester,
  }) => {
    const clinicianText = useLocalisedText({ path: 'fields.clinician.shortLabel' });

    return (
      <Form
        onSubmit={onSubmit}
        render={({ submitForm, values }) => {
          const handleCancel = () => onCancel && onCancel();
          const getButtonText = isCompleted => {
            if (isCompleted) return 'Finalise';
            if (editedObject?.id) return 'Update';
            return 'Submit';
          };

          const isCompleted = !!values.completed;
          const buttonText = getButtonText(isCompleted);
          return (
            <div>
              <FormGroup disabled={isCompleted}>
                <FormGrid>
                  <div style={{ gridColumn: 'span 2' }}>
                    <Field
                      name="procedureTypeId"
                      label="Procedure"
                      required
                      component={AutocompleteField}
                      suggester={procedureSuggester}
                    />
                  </div>
                  <FormGrid style={{ gridColumn: 'span 2' }}>
                    <Field
                      name="physicianId"
                      label={clinicianText}
                      required
                      component={AutocompleteField}
                      suggester={practitionerSuggester}
                    />
                    <Field
                      name="date"
                      label="Procedure date"
                      saveDateAsString
                      required
                      component={DateField}
                    />
                    <Field
                      locationGroupLabel="Procedure area"
                      label="Procedure location"
                      name="locationId"
                      enableLocationStatus={false}
                      required
                      component={LocationField}
                    />
                  </FormGrid>
                  <FormGrid style={{ gridColumn: 'span 2' }}>
                    <Field
                      name="startTime"
                      label="Time started"
                      component={TimeField}
                      saveDateAsString
                    />
                    <Field
                      name="endTime"
                      label="Time ended"
                      component={TimeField}
                      saveDateAsString
                    />
                  </FormGrid>

<<<<<<< HEAD
                  <Field
                    name="anaesthetistId"
                    label="Anaesthetist"
                    component={AutocompleteField}
                    suggester={practitionerSuggester}
                  />
                  <Field
                    name="anaestheticId"
                    label="Anaesthetic type"
                    component={AutocompleteField}
                    suggester={anaestheticSuggester}
                    rows={4}
                    style={{ gridColumn: 'span 2' }}
                  />
                  <Field
                    name="assistantId"
                    label="Assistant"
                    component={AutocompleteField}
                    suggester={practitionerSuggester}
                  />
                  <Field
                    name="note"
                    label="Notes or additional instructions"
                    component={TextField}
                    multiline
                    rows={4}
                    style={{ gridColumn: 'span 2' }}
                  />
                </FormGrid>
              </FormGroup>
              <FormGrid>
                <Field name="completed" label="Completed" component={CheckField} />
                <Collapse in={isCompleted} style={{ gridColumn: 'span 2' }}>
                  <Field
                    name="completedNote"
                    label="Notes on completed procedure"
                    component={TextField}
                    multiline
                    rows={4}
                  />
                </Collapse>
                <ConfirmCancelRow
                  onCancel={handleCancel}
                  onConfirm={submitForm}
                  confirmText={buttonText}
                />
              </FormGrid>
            </div>
          );
        }}
        initialValues={{
          date: getCurrentDateTimeString(),
          startTime: getCurrentDateTimeString(),
          ...editedObject,
        }}
        validationSchema={yup.object().shape({
          procedureTypeId: foreignKey('Procedure must be selected'),
          locationId: foreignKey('Location must be selected'),
          date: yup.date().required(),
          startTime: yup.date(),
          endTime: yup.date(),
          physicianId: foreignKey(`${clinicianText} must be selected`),
          assistantId: optionalForeignKey(),
          anaesthetistId: optionalForeignKey(),
          anaestheticId: optionalForeignKey(),
          note: yup.string(),
          completed: yup.boolean(),
          completedNote: yup.string(),
        })}
      />
    );
  },
=======
        const isCompleted = !!values.completed;
        const buttonText = getButtonText(isCompleted);
        return (
          <div>
            <FormGrid>
              <div style={{ gridColumn: 'span 2' }}>
                <Field
                  name="procedureTypeId"
                  label="Procedure"
                  required
                  component={AutocompleteField}
                  suggester={procedureSuggester}
                />
              </div>
              <FormGrid style={{ gridColumn: 'span 2' }}>
                <Field
                  name="physicianId"
                  label="Clinician"
                  required
                  component={AutocompleteField}
                  suggester={practitionerSuggester}
                />
                <Field
                  name="date"
                  label="Procedure date"
                  saveDateAsString
                  required
                  component={DateField}
                />
                <Field
                  locationGroupLabel="Procedure area"
                  label="Procedure location"
                  name="locationId"
                  enableLocationStatus={false}
                  required
                  component={LocationField}
                />
              </FormGrid>
              <FormGrid style={{ gridColumn: 'span 2' }}>
                <Field
                  name="startTime"
                  label="Time started"
                  component={TimeField}
                  saveDateAsString
                />
                <Field name="endTime" label="Time ended" component={TimeField} saveDateAsString />
              </FormGrid>

              <Field
                name="anaesthetistId"
                label="Anaesthetist"
                component={AutocompleteField}
                suggester={practitionerSuggester}
              />
              <Field
                name="anaestheticId"
                label="Anaesthetic type"
                component={AutocompleteField}
                suggester={anaestheticSuggester}
                rows={4}
                style={{ gridColumn: 'span 2' }}
              />
              <Field
                name="assistantId"
                label="Assistant"
                component={AutocompleteField}
                suggester={practitionerSuggester}
              />
              <Field
                name="note"
                label="Notes or additional instructions"
                component={TextField}
                multiline
                rows={4}
                style={{ gridColumn: 'span 2' }}
              />
              <Field name="completed" label="Completed" component={CheckField} />
              <Collapse in={isCompleted} style={{ gridColumn: 'span 2' }}>
                <Field
                  name="completedNote"
                  label="Notes on completed procedure"
                  component={TextField}
                  multiline
                  rows={4}
                />
              </Collapse>
              <ConfirmCancelRow
                onCancel={handleCancel}
                onConfirm={submitForm}
                confirmText={buttonText}
              />
            </FormGrid>
          </div>
        );
      }}
      initialValues={{
        date: getCurrentDateTimeString(),
        startTime: getCurrentDateTimeString(),
        ...editedObject,
      }}
      validationSchema={yup.object().shape({
        procedureTypeId: foreignKey('Procedure must be selected'),
        locationId: foreignKey('Location must be selected'),
        date: yup.date().required(),
        startTime: yup.date(),
        endTime: yup.date(),
        physicianId: foreignKey('Clinician must be selected'),
        assistantId: optionalForeignKey(),
        anaesthetistId: optionalForeignKey(),
        anaestheticId: optionalForeignKey(),
        note: yup.string(),
        completed: yup.boolean(),
        completedNote: yup.string(),
      })}
    />
  ),
>>>>>>> 23c8cd95
);

ProcedureForm.propTypes = {
  onSubmit: PropTypes.func.isRequired,
  onCancel: PropTypes.func.isRequired,
  editedObject: PropTypes.shape({}),

  anaestheticSuggester: suggesterType.isRequired,
  procedureSuggester: suggesterType.isRequired,
  locationSuggester: suggesterType.isRequired,
  practitionerSuggester: suggesterType.isRequired,
};

ProcedureForm.defaultProps = {
  editedObject: null,
};<|MERGE_RESOLUTION|>--- conflicted
+++ resolved
@@ -51,88 +51,78 @@
           const buttonText = getButtonText(isCompleted);
           return (
             <div>
-              <FormGroup disabled={isCompleted}>
-                <FormGrid>
-                  <div style={{ gridColumn: 'span 2' }}>
-                    <Field
-                      name="procedureTypeId"
-                      label="Procedure"
-                      required
-                      component={AutocompleteField}
-                      suggester={procedureSuggester}
-                    />
-                  </div>
-                  <FormGrid style={{ gridColumn: 'span 2' }}>
-                    <Field
-                      name="physicianId"
-                      label={clinicianText}
-                      required
-                      component={AutocompleteField}
-                      suggester={practitionerSuggester}
-                    />
-                    <Field
-                      name="date"
-                      label="Procedure date"
-                      saveDateAsString
-                      required
-                      component={DateField}
-                    />
-                    <Field
-                      locationGroupLabel="Procedure area"
-                      label="Procedure location"
-                      name="locationId"
-                      enableLocationStatus={false}
-                      required
-                      component={LocationField}
-                    />
-                  </FormGrid>
-                  <FormGrid style={{ gridColumn: 'span 2' }}>
-                    <Field
-                      name="startTime"
-                      label="Time started"
-                      component={TimeField}
-                      saveDateAsString
-                    />
-                    <Field
-                      name="endTime"
-                      label="Time ended"
-                      component={TimeField}
-                      saveDateAsString
-                    />
-                  </FormGrid>
-
-<<<<<<< HEAD
+              <FormGrid>
+                <div style={{ gridColumn: 'span 2' }}>
                   <Field
-                    name="anaesthetistId"
-                    label="Anaesthetist"
+                    name="procedureTypeId"
+                    label="Procedure"
+                    required
+                    component={AutocompleteField}
+                    suggester={procedureSuggester}
+                  />
+                </div>
+                <FormGrid style={{ gridColumn: 'span 2' }}>
+                  <Field
+                    name="physicianId"
+                    label={clinicianText}
+                    required
                     component={AutocompleteField}
                     suggester={practitionerSuggester}
                   />
                   <Field
-                    name="anaestheticId"
-                    label="Anaesthetic type"
-                    component={AutocompleteField}
-                    suggester={anaestheticSuggester}
-                    rows={4}
-                    style={{ gridColumn: 'span 2' }}
+                    name="date"
+                    label="Procedure date"
+                    saveDateAsString
+                    required
+                    component={DateField}
                   />
                   <Field
-                    name="assistantId"
-                    label="Assistant"
-                    component={AutocompleteField}
-                    suggester={practitionerSuggester}
-                  />
-                  <Field
-                    name="note"
-                    label="Notes or additional instructions"
-                    component={TextField}
-                    multiline
-                    rows={4}
-                    style={{ gridColumn: 'span 2' }}
+                    locationGroupLabel="Procedure area"
+                    label="Procedure location"
+                    name="locationId"
+                    enableLocationStatus={false}
+                    required
+                    component={LocationField}
                   />
                 </FormGrid>
-              </FormGroup>
-              <FormGrid>
+                <FormGrid style={{ gridColumn: 'span 2' }}>
+                  <Field
+                    name="startTime"
+                    label="Time started"
+                    component={TimeField}
+                    saveDateAsString
+                  />
+                  <Field name="endTime" label="Time ended" component={TimeField} saveDateAsString />
+                </FormGrid>
+
+                <Field
+                  name="anaesthetistId"
+                  label="Anaesthetist"
+                  component={AutocompleteField}
+                  suggester={practitionerSuggester}
+                />
+                <Field
+                  name="anaestheticId"
+                  label="Anaesthetic type"
+                  component={AutocompleteField}
+                  suggester={anaestheticSuggester}
+                  rows={4}
+                  style={{ gridColumn: 'span 2' }}
+                />
+                <Field
+                  name="assistantId"
+                  label="Assistant"
+                  component={AutocompleteField}
+                  suggester={practitionerSuggester}
+                />
+                <Field
+                  name="note"
+                  label="Notes or additional instructions"
+                  component={TextField}
+                  multiline
+                  rows={4}
+                  style={{ gridColumn: 'span 2' }}
+                />
                 <Field name="completed" label="Completed" component={CheckField} />
                 <Collapse in={isCompleted} style={{ gridColumn: 'span 2' }}>
                   <Field
@@ -174,124 +164,6 @@
       />
     );
   },
-=======
-        const isCompleted = !!values.completed;
-        const buttonText = getButtonText(isCompleted);
-        return (
-          <div>
-            <FormGrid>
-              <div style={{ gridColumn: 'span 2' }}>
-                <Field
-                  name="procedureTypeId"
-                  label="Procedure"
-                  required
-                  component={AutocompleteField}
-                  suggester={procedureSuggester}
-                />
-              </div>
-              <FormGrid style={{ gridColumn: 'span 2' }}>
-                <Field
-                  name="physicianId"
-                  label="Clinician"
-                  required
-                  component={AutocompleteField}
-                  suggester={practitionerSuggester}
-                />
-                <Field
-                  name="date"
-                  label="Procedure date"
-                  saveDateAsString
-                  required
-                  component={DateField}
-                />
-                <Field
-                  locationGroupLabel="Procedure area"
-                  label="Procedure location"
-                  name="locationId"
-                  enableLocationStatus={false}
-                  required
-                  component={LocationField}
-                />
-              </FormGrid>
-              <FormGrid style={{ gridColumn: 'span 2' }}>
-                <Field
-                  name="startTime"
-                  label="Time started"
-                  component={TimeField}
-                  saveDateAsString
-                />
-                <Field name="endTime" label="Time ended" component={TimeField} saveDateAsString />
-              </FormGrid>
-
-              <Field
-                name="anaesthetistId"
-                label="Anaesthetist"
-                component={AutocompleteField}
-                suggester={practitionerSuggester}
-              />
-              <Field
-                name="anaestheticId"
-                label="Anaesthetic type"
-                component={AutocompleteField}
-                suggester={anaestheticSuggester}
-                rows={4}
-                style={{ gridColumn: 'span 2' }}
-              />
-              <Field
-                name="assistantId"
-                label="Assistant"
-                component={AutocompleteField}
-                suggester={practitionerSuggester}
-              />
-              <Field
-                name="note"
-                label="Notes or additional instructions"
-                component={TextField}
-                multiline
-                rows={4}
-                style={{ gridColumn: 'span 2' }}
-              />
-              <Field name="completed" label="Completed" component={CheckField} />
-              <Collapse in={isCompleted} style={{ gridColumn: 'span 2' }}>
-                <Field
-                  name="completedNote"
-                  label="Notes on completed procedure"
-                  component={TextField}
-                  multiline
-                  rows={4}
-                />
-              </Collapse>
-              <ConfirmCancelRow
-                onCancel={handleCancel}
-                onConfirm={submitForm}
-                confirmText={buttonText}
-              />
-            </FormGrid>
-          </div>
-        );
-      }}
-      initialValues={{
-        date: getCurrentDateTimeString(),
-        startTime: getCurrentDateTimeString(),
-        ...editedObject,
-      }}
-      validationSchema={yup.object().shape({
-        procedureTypeId: foreignKey('Procedure must be selected'),
-        locationId: foreignKey('Location must be selected'),
-        date: yup.date().required(),
-        startTime: yup.date(),
-        endTime: yup.date(),
-        physicianId: foreignKey('Clinician must be selected'),
-        assistantId: optionalForeignKey(),
-        anaesthetistId: optionalForeignKey(),
-        anaestheticId: optionalForeignKey(),
-        note: yup.string(),
-        completed: yup.boolean(),
-        completedNote: yup.string(),
-      })}
-    />
-  ),
->>>>>>> 23c8cd95
 );
 
 ProcedureForm.propTypes = {
