import React, { useState, useRef } from 'react';
import styled from 'styled-components';
<<<<<<< HEAD
=======
import { useQuery, useMutation, useQueryClient } from '@tanstack/react-query';
>>>>>>> 8f5e2c56
import NotesIcon from '@material-ui/icons/Notes';
import { Button, Box } from '@material-ui/core';
import { NOTE_TYPES } from 'shared/constants';
import { useApi } from '../api';
import { Form, Field, TextField, DateDisplay } from '../components';

const Container = styled.div`
  display: flex;
  align-items: flex-start;
  background: white;
  border-radius: 3px;
  margin-bottom: 15px;
  padding: 12px;
`;

const List = styled.ul`
  margin: 0;
<<<<<<< HEAD
  padding: 4px 0 0 15px;
  min-height: 25px;
=======
  padding: 5px 0 0 15px;
  max-height: 200px;
  overflow: auto;
>>>>>>> 8f5e2c56
`;

const ListItem = styled.li`
  margin: 0 0 5px 0;
  font-weight: 400;
  font-size: 12px;
  line-height: 15px;
`;

const Caption = styled.span`
  color: ${props => props.theme.palette.text.tertiary};
  margin-left: 6px;
`;

const NotesInput = styled(Field)`
  flex: 1;

  .MuiInputBase-input {
    font-size: 12px;
    line-height: 15px;
    padding: 8px;
  }
`;

const TextButton = styled(Button)`
  font-weight: 500;
  font-size: 12px;
  line-height: 15px;
  text-transform: none;
  padding-left: 8px;
  padding-right: 8px;
  min-width: auto;
  background: none;
  color: ${props =>
    props.$underline ? props.theme.palette.primary.main : props.theme.palette.text.tertiary};
  text-decoration: ${props => (props.$underline ? 'underline' : 'none')};
<<<<<<< HEAD

  &.MuiButton-root:hover {
    background: none;
    text-decoration: underline;
    color: ${props => props.theme.palette.primary.main};
  }
`;

export const LabRequestNoteForm = React.memo(({ labRequest, isReadOnly }) => {
  const api = useApi();
  const [active, setActive] = useState(false);
  const [notes, setNotes] = useState([]);
=======

  &.MuiButton-root:hover {
    background: none;
    text-decoration: underline;
    color: ${props => props.theme.palette.primary.main};
  }
`;
>>>>>>> 8f5e2c56

export const LabRequestNoteForm = React.memo(({ labRequestId, isReadOnly }) => {
  const api = useApi();
  const queryClient = useQueryClient();
  const [active, setActive] = useState(false);

<<<<<<< HEAD
  const saveNote = async ({ content }, { resetForm }) => {
    const newNote = await api.post(`labRequest/${labRequest.id}/notes`, {
      content,
      authorId: api.user.id,
      noteType: NOTE_TYPES.OTHER,
    });
    setNotes([...notes, newNote]);
    setActive(false);
    resetForm();
  };

  return (
    <Container>
      <NotesIcon color="primary" />
      <Box flex="1" ml={1}>
        <List>
          {notes.map(note => (
            <ListItem key={`${note.id}`}>
              {note.content}
              <Caption>
                {note.author?.displayName} <DateDisplay date={note.date} />
              </Caption>
            </ListItem>
          ))}
        </List>
        {!isReadOnly && (
          <Form
            onSubmit={saveNote}
            render={({ submitForm, values }) => {
              const formSubmitIsDisabled = !values.content || values.content.length < 2;
              return active ? (
                <Box display="flex" alignItems="center">
                  <NotesInput label="" name="content" component={TextField} />
                  <TextButton onClick={submitForm} disabled={formSubmitIsDisabled}>
=======
  // Add sorting
  const { data: notes, isSuccess } = useQuery(['labRequest', labRequestId], () =>
    api.get(`labRequest/${labRequestId}/notes`),
  );

  const { mutate: saveNote } = useMutation(
    ({ values }) => {
      return api.post(`labRequest/${labRequestId}/notes`, {
        content: values.content,
        authorId: api.user.id,
        noteType: NOTE_TYPES.OTHER,
      });
    },
    {
      onSuccess: (responseData, { formProps }) => {
        setActive(false);
        formProps.resetForm();
        queryClient.invalidateQueries(['labRequest', labRequestId]);
      },
    },
  );

  return (
    <Container>
      <NotesIcon color="primary" style={{ marginTop: 4 }} />
      <Box flex="1" ml={1}>
        <List>
          {isSuccess &&
            notes.data?.map(note => (
              <ListItem key={`${note.id}`}>
                {note.content}
                <Caption>
                  {note.author?.displayName} <DateDisplay date={note.date} showTime />
                </Caption>
              </ListItem>
            ))}
        </List>
        {!isReadOnly && (
          <Form
            onSubmit={(values, formProps) => {
              saveNote({ values, formProps });
            }}
            render={({ values }) => {
              const formSubmitIsDisabled = !values.content || values.content.length < 2;
              return active ? (
                <Box display="flex" alignItems="center">
                  <NotesInput label="" name="content" component={TextField} autoFocus />
                  <TextButton type="submit" disabled={formSubmitIsDisabled}>
>>>>>>> 8f5e2c56
                    Save
                  </TextButton>
                  <TextButton onClick={() => setActive(false)}>Cancel</TextButton>
                </Box>
              ) : (
                <TextButton $underline onClick={() => setActive(true)}>
                  Add note
                </TextButton>
              );
            }}
          />
        )}
      </Box>
    </Container>
  );
});<|MERGE_RESOLUTION|>--- conflicted
+++ resolved
@@ -1,9 +1,6 @@
 import React, { useState, useRef } from 'react';
 import styled from 'styled-components';
-<<<<<<< HEAD
-=======
 import { useQuery, useMutation, useQueryClient } from '@tanstack/react-query';
->>>>>>> 8f5e2c56
 import NotesIcon from '@material-ui/icons/Notes';
 import { Button, Box } from '@material-ui/core';
 import { NOTE_TYPES } from 'shared/constants';
@@ -21,14 +18,9 @@
 
 const List = styled.ul`
   margin: 0;
-<<<<<<< HEAD
-  padding: 4px 0 0 15px;
-  min-height: 25px;
-=======
   padding: 5px 0 0 15px;
   max-height: 200px;
   overflow: auto;
->>>>>>> 8f5e2c56
 `;
 
 const ListItem = styled.li`
@@ -65,7 +57,6 @@
   color: ${props =>
     props.$underline ? props.theme.palette.primary.main : props.theme.palette.text.tertiary};
   text-decoration: ${props => (props.$underline ? 'underline' : 'none')};
-<<<<<<< HEAD
 
   &.MuiButton-root:hover {
     background: none;
@@ -74,61 +65,11 @@
   }
 `;
 
-export const LabRequestNoteForm = React.memo(({ labRequest, isReadOnly }) => {
-  const api = useApi();
-  const [active, setActive] = useState(false);
-  const [notes, setNotes] = useState([]);
-=======
-
-  &.MuiButton-root:hover {
-    background: none;
-    text-decoration: underline;
-    color: ${props => props.theme.palette.primary.main};
-  }
-`;
->>>>>>> 8f5e2c56
-
 export const LabRequestNoteForm = React.memo(({ labRequestId, isReadOnly }) => {
   const api = useApi();
   const queryClient = useQueryClient();
   const [active, setActive] = useState(false);
 
-<<<<<<< HEAD
-  const saveNote = async ({ content }, { resetForm }) => {
-    const newNote = await api.post(`labRequest/${labRequest.id}/notes`, {
-      content,
-      authorId: api.user.id,
-      noteType: NOTE_TYPES.OTHER,
-    });
-    setNotes([...notes, newNote]);
-    setActive(false);
-    resetForm();
-  };
-
-  return (
-    <Container>
-      <NotesIcon color="primary" />
-      <Box flex="1" ml={1}>
-        <List>
-          {notes.map(note => (
-            <ListItem key={`${note.id}`}>
-              {note.content}
-              <Caption>
-                {note.author?.displayName} <DateDisplay date={note.date} />
-              </Caption>
-            </ListItem>
-          ))}
-        </List>
-        {!isReadOnly && (
-          <Form
-            onSubmit={saveNote}
-            render={({ submitForm, values }) => {
-              const formSubmitIsDisabled = !values.content || values.content.length < 2;
-              return active ? (
-                <Box display="flex" alignItems="center">
-                  <NotesInput label="" name="content" component={TextField} />
-                  <TextButton onClick={submitForm} disabled={formSubmitIsDisabled}>
-=======
   // Add sorting
   const { data: notes, isSuccess } = useQuery(['labRequest', labRequestId], () =>
     api.get(`labRequest/${labRequestId}/notes`),
@@ -177,7 +118,6 @@
                 <Box display="flex" alignItems="center">
                   <NotesInput label="" name="content" component={TextField} autoFocus />
                   <TextButton type="submit" disabled={formSubmitIsDisabled}>
->>>>>>> 8f5e2c56
                     Save
                   </TextButton>
                   <TextButton onClick={() => setActive(false)}>Cancel</TextButton>
