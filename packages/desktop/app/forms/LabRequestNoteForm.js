--- conflicted
+++ resolved
@@ -2,13 +2,8 @@
 import styled, { css } from 'styled-components';
 import { useQuery, useMutation, useQueryClient } from '@tanstack/react-query';
 import NotesIcon from '@material-ui/icons/Notes';
-<<<<<<< HEAD
 import { Box } from '@material-ui/core';
-import { NOTE_TYPES } from '@tamanu/shared/constants';
-=======
-import { Button, Box } from '@material-ui/core';
 import { NOTE_TYPES } from '@tamanu/constants';
->>>>>>> f216d560
 import { getCurrentDateTimeString } from '@tamanu/shared/utils/dateTime';
 
 import { useApi } from '../api';
