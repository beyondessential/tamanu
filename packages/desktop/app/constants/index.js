--- conflicted
+++ resolved
@@ -18,12 +18,9 @@
   IMAGING_REQUEST_STATUS_TYPES,
   LAB_REQUEST_STATUS_CONFIG,
   LAB_REQUEST_STATUSES,
-<<<<<<< HEAD
-  TEMPLATE_TYPES,
-=======
   LOCATION_AVAILABILITY_STATUS,
   LOCATION_AVAILABILITY_TAG_CONFIG,
->>>>>>> 2551ec5e
+  TEMPLATE_TYPES,
 } from 'shared/constants';
 
 import {
