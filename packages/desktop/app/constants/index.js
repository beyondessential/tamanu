--- conflicted
+++ resolved
@@ -382,12 +382,11 @@
   vaginal: 'Vaginal',
 };
 
-<<<<<<< HEAD
 export const FORM_STATUSES = {
   SUBMIT_ATTEMPTED: 'SUBMIT_ATTEMPTED',
-=======
+};
+
 export const SUPPORTED_DOCUMENT_TYPES = {
   PDF: 'PDF',
   JPEG: 'JPEG',
->>>>>>> dda2c9ba
 };