--- conflicted
+++ resolved
@@ -123,11 +123,7 @@
 
       if (Array.isArray(answersEnablingFollowUp)) {
         return isMultiSelect
-<<<<<<< HEAD
           ? (JSON.parse(value) || []).some(selected => answersEnablingFollowUp.includes(selected))
-=======
-          ? (value?.split(', ') || []).some(selected => answersEnablingFollowUp.includes(selected))
->>>>>>> 2bf78fa8
           : answersEnablingFollowUp.includes(value);
       }
 
