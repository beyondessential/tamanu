// Much of this file is duplicated in `packages/mobile/App/ui/components/Forms/SurveyForm/helpers.ts`
import React from 'react';
import * as yup from 'yup';
import { checkJSONCriteria } from '@tamanu/shared/utils/criteria';
import { intervalToDuration, parseISO } from 'date-fns';

import {
  LimitedTextField,
  MultilineTextField,
  SelectField,
  MultiselectField,
  DateField,
  NullableBooleanField,
  SurveyQuestionAutocompleteField,
  SurveyResponseSelectField,
  NumberField,
  ReadOnlyTextField,
  UnsupportedPhotoField,
  DateTimeField,
} from 'desktop/app/components/Field';
import { ageInYears, ageInMonths, ageInWeeks } from '@tamanu/shared/utils/dateTime';
import { PROGRAM_DATA_ELEMENT_TYPES } from '@tamanu/constants';
import { joinNames } from './user';
import { notifyError } from './utils';

const InstructionField = ({ label, helperText }) => (
  <p>
    {label} {helperText}
  </p>
);

const QUESTION_COMPONENTS = {
  [PROGRAM_DATA_ELEMENT_TYPES.TEXT]: LimitedTextField,
  [PROGRAM_DATA_ELEMENT_TYPES.MULTILINE]: MultilineTextField,
  [PROGRAM_DATA_ELEMENT_TYPES.RADIO]: SelectField, // TODO: Implement proper radio field?
  [PROGRAM_DATA_ELEMENT_TYPES.SELECT]: SelectField,
  [PROGRAM_DATA_ELEMENT_TYPES.MULTI_SELECT]: MultiselectField,
  [PROGRAM_DATA_ELEMENT_TYPES.AUTOCOMPLETE]: SurveyQuestionAutocompleteField,
  [PROGRAM_DATA_ELEMENT_TYPES.DATE]: props => <DateField {...props} saveDateAsString />,
  [PROGRAM_DATA_ELEMENT_TYPES.DATE_TIME]: props => <DateTimeField {...props} saveDateAsString />,
  [PROGRAM_DATA_ELEMENT_TYPES.SUBMISSION_DATE]: props => <DateField {...props} saveDateAsString />,
  [PROGRAM_DATA_ELEMENT_TYPES.NUMBER]: NumberField,
  [PROGRAM_DATA_ELEMENT_TYPES.BINARY]: NullableBooleanField,
  [PROGRAM_DATA_ELEMENT_TYPES.CHECKBOX]: NullableBooleanField,
  [PROGRAM_DATA_ELEMENT_TYPES.CALCULATED]: ReadOnlyTextField,
  [PROGRAM_DATA_ELEMENT_TYPES.SURVEY_LINK]: SurveyResponseSelectField,
  [PROGRAM_DATA_ELEMENT_TYPES.SURVEY_RESULT]: null,
  [PROGRAM_DATA_ELEMENT_TYPES.SURVEY_ANSWER]: null,
  [PROGRAM_DATA_ELEMENT_TYPES.PATIENT_DATA]: ReadOnlyTextField,
  [PROGRAM_DATA_ELEMENT_TYPES.USER_DATA]: ReadOnlyTextField,
  [PROGRAM_DATA_ELEMENT_TYPES.INSTRUCTION]: InstructionField,
  [PROGRAM_DATA_ELEMENT_TYPES.PHOTO]: UnsupportedPhotoField,
  [PROGRAM_DATA_ELEMENT_TYPES.RESULT]: null,
  [PROGRAM_DATA_ELEMENT_TYPES.PATIENT_ISSUE]: InstructionField,
};

export function getComponentForQuestionType(type, { writeToPatient: { fieldType } = {} }) {
  let component = QUESTION_COMPONENTS[type];
  if (type === PROGRAM_DATA_ELEMENT_TYPES.PATIENT_DATA && fieldType) {
    // PatientData specifically can overwrite field type if we are writing back to patient record
    component = QUESTION_COMPONENTS[fieldType];
  }
  if (component === undefined) {
    return LimitedTextField;
  }
  return component;
}
// TODO: figure out why defaultOptions is an object in the database, should it be an array? Also what's up with options, is it ever set by anything? There's no survey_screen_component.options in the db that are not null.
export function mapOptionsToValues(options) {
  if (!options) return null;
  if (typeof options === 'object') {
    // sometimes this is a map of value => value
    return Object.values(options).map(x => ({ label: x, value: x }));
  }
  if (!Array.isArray(options)) return null;
  return options.map(x => ({ label: x, value: x }));
}

/**
 * IMPORTANT: We have 4 other versions of this method:
 *
 * - mobile/App/ui/helpers/fields.ts
 * - desktop/app/utils/survey.js
 * - shared/src/utils/fields.js
 * - sync-server/app/subCommands/calculateSurveyResults.js
 *
 * So if there is an update to this method, please make the same update
 * in the other versions
 */
export function checkVisibility(component, values, allComponents) {
  const { visibilityCriteria } = component;
  // nothing set - show by default
  if (!visibilityCriteria) return true;

  try {
    const valuesByCode = Object.entries(values).reduce((acc, [key, val]) => {
      const matchingComponent = allComponents.find(x => x.dataElement.id === key);
      if (matchingComponent) {
        acc[matchingComponent.dataElement.code] = val;
      }
      return acc;
    }, {});
    return checkJSONCriteria(visibilityCriteria, allComponents, valuesByCode);
  } catch (error) {
    // eslint-disable-next-line no-console
    console.warn(`Error parsing visilbity criteria as JSON, using fallback.
                  \nError message: ${error}
                  \nJSON: ${visibilityCriteria}`);

    return fallbackParseVisibilityCriteria(component, values, allComponents);
  }
}

function fallbackParseVisibilityCriteria({ visibilityCriteria, dataElement }, values, components) {
  if (
    [PROGRAM_DATA_ELEMENT_TYPES.RESULT, PROGRAM_DATA_ELEMENT_TYPES.CALCULATED].includes(
      dataElement.type,
    )
  ) {
    return false;
  }
  if (!visibilityCriteria) return true;

  const [code, requiredValue] = visibilityCriteria.split(':').map(x => x.trim());
  const referencedComponent = components.find(c => c.dataElement.code === code);
  if (!referencedComponent) return true;

  const key = referencedComponent.dataElement.id;
  const formValue = values[key];

  const sanitisedValue = (requiredValue || '').toLowerCase().trim();

  if (typeof formValue === 'boolean') {
    if (formValue && sanitisedValue === 'yes') return true;
    if (!formValue && sanitisedValue === 'no') return true;
  }

  if (sanitisedValue === (formValue || '').toLowerCase().trim()) return true;

  return false;
}

function getInitialValue(dataElement) {
  switch (dataElement.type) {
    case PROGRAM_DATA_ELEMENT_TYPES.TEXT:
    case PROGRAM_DATA_ELEMENT_TYPES.MULTILINE:
    case PROGRAM_DATA_ELEMENT_TYPES.NUMBER:
    case PROGRAM_DATA_ELEMENT_TYPES.PATIENT_ISSUE: // This is important (doesn't make sense that it is important though...)
      return '';
    case PROGRAM_DATA_ELEMENT_TYPES.DATE:
    default:
      return undefined;
  }
}

export function getConfigObject(componentId, config) {
  if (!config) return {};
  try {
    return JSON.parse(config);
  } catch (e) {
    // eslint-disable-next-line no-console
    console.warn(`Invalid config in survey screen component ${componentId}`);
    return {};
  }
}

function transformPatientData(patient, additionalData, config) {
  const { writeToPatient = {}, column = 'fullName' } = config;
  const { isAdditionalDataField = false } = writeToPatient;
  const { dateOfBirth, firstName, lastName } = patient;

  const { months, years } = intervalToDuration({
    start: parseISO(dateOfBirth),
    end: new Date(),
  });

  const yearPlural = years !== 1 ? 's' : '';
  const monthPlural = months !== 1 ? 's' : '';

  switch (column) {
    case 'age':
      return years.toString();
    case 'ageWithMonths':
      if (!years) {
        return `${months} month${monthPlural}`;
      }
      return `${years} year${yearPlural}, ${months} month${monthPlural}`;
    case 'fullName':
      return joinNames({ firstName, lastName });
    default:
      if (isAdditionalDataField) {
        return additionalData ? additionalData[column] : undefined;
      }
      return patient[column];
  }
}

export function getFormInitialValues(components, patient, additionalData, currentUser = {}) {
  const initialValues = components.reduce((acc, { dataElement }) => {
    const initialValue = getInitialValue(dataElement);
    const propName = dataElement.id;
    if (initialValue === undefined) {
      return acc;
    }
    acc[propName] = initialValue;
    return acc;
  }, {});

  // other data
  for (const component of components) {
    // type definition of config is string, but in usage its an object...
    const config = getConfigObject(component.id, component.config) || {};

    // current user data
    if (component.dataElement.type === 'UserData') {
      const { column = 'displayName' } = config;
      const userValue = currentUser[column];
      if (userValue !== undefined) initialValues[component.dataElement.id] = userValue;
    }

    // patient data
    if (component.dataElement.type === 'PatientData') {
      const patientValue = transformPatientData(patient, additionalData, config);
      if (patientValue !== undefined) initialValues[component.dataElement.id] = patientValue;
    }
  }
  return initialValues;
}

export const getAnswersFromData = (data, survey) =>
  Object.entries(data).reduce((acc, [key, val]) => {
    if (
      survey.components.find(({ dataElement }) => dataElement.id === key)?.dataElement?.type !==
      'PatientIssue'
    ) {
      acc[key] = val;
    }
    return acc;
  }, {});

<<<<<<< HEAD
export const getValidationSchema = surveyData => {
=======
export const getActionsFromData = (data, survey) =>
  Object.entries(data).reduce((acc, [key]) => {
    const component = survey.components.find(({ dataElement }) => dataElement.id === key);
    if (ACTION_DATA_ELEMENT_TYPES.includes(component?.dataElement?.type)) {
      if (checkVisibility(component, data, survey.components)) {
        acc[key] = true;
      }
    }
    return acc;
  }, {});

export const getValidationSchema = (surveyData, valuesToCheckMandatory = {}) => {
>>>>>>> 326a9e48
  if (!surveyData) return {};
  const { components } = surveyData;
  const schema = components.reduce(
    (
      acc,
      {
        id: componentId,
        dataElement,
        validationCriteria,
        config,
        dataElementId,
        text: componentText,
      },
    ) => {
      const { unit = '' } = getConfigObject(componentId, config);
      const { min, max, mandatory: mandatoryConfig } = getConfigObject(
        componentId,
        validationCriteria,
      );
      const { type, defaultText } = dataElement;
      const text = componentText || defaultText;
      const mandatory = checkMandatory(mandatoryConfig, valuesToCheckMandatory);
      let valueSchema;
      switch (type) {
        case PROGRAM_DATA_ELEMENT_TYPES.NUMBER: {
          valueSchema = yup.number().nullable();
          if (typeof min === 'number' && !isNaN(min)) {
            valueSchema = valueSchema.min(min, `${text} must be at least ${min}${unit}`);
          }
          if (typeof max === 'number' && !isNaN(max)) {
            valueSchema = valueSchema.max(max, `${text} can not exceed ${max}${unit}`);
          }
          break;
        }
        case PROGRAM_DATA_ELEMENT_TYPES.AUTOCOMPLETE:
        case PROGRAM_DATA_ELEMENT_TYPES.TEXT:
        case PROGRAM_DATA_ELEMENT_TYPES.SELECT:
          valueSchema = yup.string();
          break;
        case PROGRAM_DATA_ELEMENT_TYPES.DATE:
        case PROGRAM_DATA_ELEMENT_TYPES.DATE_TIME:
        case PROGRAM_DATA_ELEMENT_TYPES.SUBMISSION_DATE:
          valueSchema = yup.date();
          break;
        default:
          valueSchema = yup.mixed();
          break;
      }
      return {
        ...acc,
        [dataElementId]: valueSchema[mandatory ? 'required' : 'notRequired'](
          mandatory ? 'Required' : null,
        ),
      };
    },
    {},
  );
  return yup.object().shape(schema);
};

/*
  Only applies to vitals survey components:
  Validation criteria normal range can be different by age but we also need
  to support the previous format where only one is specified.
  This will also be on mobile in file /App/ui/components/VitalsTable/index.tsx
  both should be changed together. Though note that the functions might not
  be exactly the same because of different APIs.
*/
export const getNormalRangeByAge = (validationCriteria = {}, { dateOfBirth }) => {
  const { normalRange = {} } = validationCriteria;
  if (Array.isArray(normalRange) === false) {
    return normalRange;
  }

  const age = {
    years: ageInYears(dateOfBirth),
    months: ageInMonths(dateOfBirth),
    weeks: ageInWeeks(dateOfBirth),
  };

  const normalRangeByAge = normalRange.find(
    ({ ageUnit = '', ageMin = -Infinity, ageMax = Infinity }) => {
      if (['years', 'months', 'weeks'].includes(ageUnit) === false) return false;
      const ageInUnit = age[ageUnit];
      return ageInUnit >= ageMin && ageInUnit < ageMax;
    },
  );

  return normalRangeByAge;
};

export const checkMandatory = (mandatory, values) => {
  try {
    if (!mandatory) {
      return false;
    }
    if (typeof mandatory === 'boolean') {
      return mandatory;
    }

    return checkJSONCriteria(JSON.stringify(mandatory), [], values);
  } catch (error) {
    notifyError(
      `Failed to use mandatory in validationCriteria: ${JSON.stringify(mandatory)}, error: ${
        error.message
      }`,
    );
    return false;
  }
};<|MERGE_RESOLUTION|>--- conflicted
+++ resolved
@@ -238,22 +238,7 @@
     return acc;
   }, {});
 
-<<<<<<< HEAD
-export const getValidationSchema = surveyData => {
-=======
-export const getActionsFromData = (data, survey) =>
-  Object.entries(data).reduce((acc, [key]) => {
-    const component = survey.components.find(({ dataElement }) => dataElement.id === key);
-    if (ACTION_DATA_ELEMENT_TYPES.includes(component?.dataElement?.type)) {
-      if (checkVisibility(component, data, survey.components)) {
-        acc[key] = true;
-      }
-    }
-    return acc;
-  }, {});
-
 export const getValidationSchema = (surveyData, valuesToCheckMandatory = {}) => {
->>>>>>> 326a9e48
   if (!surveyData) return {};
   const { components } = surveyData;
   const schema = components.reduce(
