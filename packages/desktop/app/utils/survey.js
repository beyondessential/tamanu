--- conflicted
+++ resolved
@@ -187,7 +187,6 @@
   }
 }
 
-<<<<<<< HEAD
 // also exists on mobile
 export function shouldSaveComponent(component, values, components) {
   const config = getConfigObject(component.id, component.config);
@@ -196,8 +195,6 @@
   return isVisible && shouldPersist;
 }
 
-=======
->>>>>>> c176e47b
 function transformPatientData(patient, additionalData, config) {
   const { writeToPatient = {}, column = 'fullName' } = config;
   const { isAdditionalDataField = false } = writeToPatient;
@@ -253,11 +250,7 @@
     }
 
     // patient data
-<<<<<<< HEAD
     if (component.dataElement.type === PROGRAM_DATA_ELEMENT_TYPES.PATIENT_DATA) {
-=======
-    if (component.dataElement.type === 'PatientData') {
->>>>>>> c176e47b
       const patientValue = transformPatientData(patient, additionalData, config);
       if (patientValue !== undefined) initialValues[component.dataElement.id] = patientValue;
     }
