--- conflicted
+++ resolved
@@ -341,12 +341,12 @@
   return normalRangeByAge;
 };
 
-<<<<<<< HEAD
 // Re-use getNormalRangeByAge logic - needs to change the shape of the objects to work
 export const getGraphRangeByAge = (visualisationConfig, patientData) => {
   const mockedValidationCriteria = { normalRange: visualisationConfig.yAxis.graphRange };
   return getNormalRangeByAge(mockedValidationCriteria, patientData);
-=======
+};
+
 export const checkMandatory = (mandatory, values) => {
   try {
     if (!mandatory) {
@@ -365,5 +365,4 @@
     );
     return false;
   }
->>>>>>> 326a9e48
 };