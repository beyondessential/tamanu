--- conflicted
+++ resolved
@@ -14,13 +14,8 @@
   NumberField,
   ReadOnlyTextField,
   UnsupportedPhotoField,
-  TextField,
 } from 'desktop/app/components/Field';
-<<<<<<< HEAD
 import { PROGRAM_DATA_ELEMENT_TYPES, ACTION_DATA_ELEMENT_TYPES } from 'shared-src/src/constants';
-=======
-import { PROGRAM_DATA_ELEMENT_TYPES } from 'shared/constants';
->>>>>>> 06b73cb5
 import { joinNames } from './user';
 
 const InstructionField = ({ label, helperText }) => (
