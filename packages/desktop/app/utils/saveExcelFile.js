import XLSX from 'xlsx';

const stringifyIfNonDateObject = val =>
  typeof val === 'object' && !(val instanceof Date) && val !== null ? JSON.stringify(val) : val;

<<<<<<< HEAD
// TODO(web)
export async function saveExcelFile(data, { promptForFilePath, filePath, defaultFileName }) {
=======
export async function saveExcelFile(
  { data, metadata },
  { promptForFilePath, filePath, defaultFileName = '', bookType },
) {
>>>>>>> 43ca7130
  let path;
  if (promptForFilePath) {
    path = await showFileDialog(
      [{ name: `Excel spreadsheet (${bookType})`, extensions: [bookType] }],
      defaultFileName,
    );
    if (!path) {
      // user cancelled
      return '';
    }
  } else {
    path = filePath;
  }
  if (!path) {
    throw Error('No path found');
  }
  const stringifiedData = data.map(row => row.map(stringifyIfNonDateObject));

  const book = XLSX.utils.book_new();
  const metadataSheet = XLSX.utils.aoa_to_sheet(metadata);
  metadataSheet['!cols'] = [{ wch: 30 }, { wch: 30 }];

  const dataSheet = XLSX.utils.aoa_to_sheet(stringifiedData);
  // For csv bookTypes, only the first sheet will be exported as CSV book types don't support
  // multiple tabs
  XLSX.utils.book_append_sheet(book, dataSheet, 'report');
  XLSX.utils.book_append_sheet(book, metadataSheet, 'metadata');

  return new Promise((resolve, reject) => {
    XLSX.writeFileAsync(path, book, { type: bookType }, err => {
      if (err) {
        reject(err);
      } else {
        resolve(path);
      }
    });
  });
}<|MERGE_RESOLUTION|>--- conflicted
+++ resolved
@@ -3,21 +3,17 @@
 const stringifyIfNonDateObject = val =>
   typeof val === 'object' && !(val instanceof Date) && val !== null ? JSON.stringify(val) : val;
 
-<<<<<<< HEAD
-// TODO(web)
-export async function saveExcelFile(data, { promptForFilePath, filePath, defaultFileName }) {
-=======
 export async function saveExcelFile(
   { data, metadata },
   { promptForFilePath, filePath, defaultFileName = '', bookType },
 ) {
->>>>>>> 43ca7130
   let path;
   if (promptForFilePath) {
-    path = await showFileDialog(
-      [{ name: `Excel spreadsheet (${bookType})`, extensions: [bookType] }],
-      defaultFileName,
-    );
+    // TODO(web)
+    // path = await showFileDialog(
+    //   [{ name: `Excel spreadsheet (${bookType})`, extensions: [bookType] }],
+    //   defaultFileName,
+    // );
     if (!path) {
       // user cancelled
       return '';
