--- conflicted
+++ resolved
@@ -1,10 +1,5 @@
 export async function saveBlobAs(blob, { extensions, defaultFileName } = {}) {
-<<<<<<< HEAD
-  // TODO(web)
-  /*
-=======
   return; // TODO(web)
->>>>>>> 87128714
   const path = await showFileDialog([{ extensions }], defaultFileName);
   if (!path) {
     // user cancelled
@@ -14,5 +9,4 @@
   const buffer = Buffer.from(await blob.arrayBuffer());
   fs.writeFileSync(path, buffer);
   return path;
-  */
 }