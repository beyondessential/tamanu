{
  "name": "desktop",
  "productName": "Tamanu",
<<<<<<< HEAD
  "version": "1.29.1",
=======
  "version": "1.30.0",
>>>>>>> 473a8ca0
  "description": "Tamanu Desktop application",
  "private": true,
  "homepage": "https://github.com/beyondessential/tamanu.git#readme",
  "repository": "git@github.com:beyondessential/tamanu.git",
  "author": "Beyond Essential Systems Pty. Ltd. <tamanu@bes.au>",
  "license": "SEE LICENSE IN license",
  "scripts": {
    "build": "concurrently \"npm run build-main\" \"npm run build-renderer\"",
    "build-main": "cross-env NODE_ENV=production CONFIG=webpack.config.main.prod node babel-register-pack",
    "build-renderer": "cross-env NODE_ENV=production CONFIG=webpack.config.renderer.prod node babel-register-pack",
    "dev": "cross-env START_HOT=1 node -r ./babel-register ./internals/scripts/CheckPortInUse.js && cross-env START_HOT=1 npm run start-renderer-dev",
    "electron-rebuild": "electron-rebuild --parallel --force --types prod,dev,optional --module-dir app",
    "lint": "eslint app",
    "package": "npm run build && electron-builder --publish never",
    "package-only": "electron-builder --publish never",
    "package-all": "npm run build && electron-builder -mwl --publish never",
    "package-linux": "npm run build && electron-builder --linux --publish never",
    "package-win": "npm run build && electron-builder --win --x64 --publish never",
    "package-and-publish-win": "npm run build && electron-builder --win --x64 --publish always",
    "prestart": "npm run build",
    "start": "cross-env NODE_ENV=production electron ./app/",
    "start-dev": "npm run dev",
    "start-main-dev": "cross-env HOT=1 NODE_ENV=development electron -r ./babel-register ./app/main.dev",
    "start-renderer-dev": "cross-env NODE_ENV=development node --trace-warnings -r ./babel-register ./node_modules/webpack-dev-server/bin/webpack-dev-server --config webpack.config.renderer.dev.js",
    "test": "echo 'No tests on desktop'",
    "reinstall": "rm -rf ../../**/node_modules && yarn",
    "storybook": "start-storybook -p 6006",
    "verify-storybook": "start-storybook --ci --smoke-test",
    "build-storybook": "build-storybook"
  },
  "browserslist": "electron 1.6",
  "lint-staged": {
    "*.(js|jsx)": [
      "cross-env NODE_ENV=development eslint --cache --format=node_modules/eslint-formatter-pretty",
      "prettier --ignore-path .eslintignore --single-quote --write",
      "git add"
    ],
    "*.(json|css|scss|md)|.(prettierrc|eslintrc)": [
      "prettier --ignore-path .eslintignore --write",
      "git add"
    ]
  },
  "build": {
    "productName": "Tamanu",
    "appId": "org.beyondessential.Tamanu",
    "files": [
      "dist/",
      "node_modules/",
      "app.html",
      "dist/main.prod.js",
      "dist/main.prod.js.map",
      "package.json"
    ],
    "publish": {
      "provider": "s3",
      "bucket": "tamanu-builds",
      "region": "ap-southeast-2",
      "path": "will be set by build_desktop.sh"
    },
    "dmg": {
      "contents": [
        {
          "x": 130,
          "y": 220
        },
        {
          "x": 410,
          "y": 220,
          "type": "link",
          "path": "/Applications"
        }
      ]
    },
    "win": {
      "target": [
        "nsis"
      ]
    },
    "nsis": {
      "perMachine": true,
      "runAfterFinish": true
    },
    "msi": {
      "perMachine": true,
      "runAfterFinish": false,
      "createDesktopShortcut": "always"
    },
    "linux": {
      "target": [
        "AppImage"
      ],
      "category": "Development"
    },
    "directories": {
      "buildResources": "resources",
      "output": "release"
    }
  },
  "jest": {
    "testURL": "http://localhost/",
    "moduleNameMapper": {
      "\\.(jpg|jpeg|png|gif|eot|otf|webp|svg|ttf|woff|woff2|mp4|webm|wav|mp3|m4a|aac|oga)$": "<rootDir>/internals/mocks/fileMock.js",
      "\\.(css|less|sass|scss)$": "identity-obj-proxy"
    },
    "moduleFileExtensions": [
      "js"
    ],
    "moduleDirectories": [
      "node_modules",
      "app/node_modules"
    ],
    "transform": {
      "^.+\\.js$": "babel-jest"
    },
    "setupFiles": [
      "./internals/scripts/CheckBuiltsExist.js"
    ]
  },
  "devDependencies": {
    "@babel/plugin-proposal-optional-chaining": "^7.18.9",
    "@beyondessential/eslint-config-js": "^1.1.0",
    "@emotion/core": "^10.0.9",
    "@storybook/addon-controls": "^6.5.16",
    "@storybook/addon-actions": "^6.5.16",
    "@storybook/addon-links": "^6.5.16",
    "@storybook/addons": "^6.5.16",
    "@storybook/builder-webpack5": "^6.5.16",
    "@storybook/manager-webpack5": "^6.5.16",
    "@storybook/react": "^6.5.16",
    "@react-pdf/renderer": "^3.1.3",
    "@tanstack/react-query-devtools": "^4.0.10",
    "chalk": "^2.4.1",
    "concurrently": "^3.6.1",
    "cross-env": "^5.2.0",
    "cross-spawn": "^6.0.5",
    "css-loader": "^1.0.0",
    "detect-port": "^1.2.3",
    "electron": "^13.6.1",
    "electron-builder": "^22.10.5",
    "electron-devtools-installer": "^3.1.1",
    "electron-rebuild": "^1.8.2",
    "electron-updater": "^4.3.5",
    "enzyme": "^3.3.0",
    "enzyme-adapter-react-16": "^1.1.1",
    "enzyme-to-json": "^3.3.4",
    "eslint": "^5.15.2",
    "eslint-config-prettier": "^2.9.0",
    "eslint-formatter-pretty": "^1.3.0",
    "eslint-import-resolver-webpack": "^0.10.1",
    "eslint-plugin-compat": "^2.5.1",
    "eslint-plugin-import": "^2.22.1",
    "eslint-plugin-jest": "^21.18.0",
    "eslint-plugin-jsx-a11y": "6.1.1",
    "eslint-plugin-promise": "^3.8.0",
    "eslint-plugin-react": "^7.14.3",
    "express": "^4.16.3",
    "fbjs-scripts": "^0.8.3",
    "file-loader": "^1.1.11",
    "husky": "^0.14.3",
    "identity-obj-proxy": "^3.0.0",
    "json5-loader": "^1.0.1",
    "lint-staged": "^7.2.0",
    "mini-css-extract-plugin": "^0.4.1",
    "minimist": "^1.2.0",
    "npm-logical-tree": "^1.2.1",
    "optimize-css-assets-webpack-plugin": "^5.0.0",
    "pg": "^8.8.0",
    "pg-hstore": "^2.3.4",
    "prettier": "^1.14.0",
    "qrcode": "^1.5.0",
    "react-test-renderer": "^16.4.1",
    "redux-logger": "^3.0.6",
    "rimraf": "^2.6.2",
    "sass": "^1.20.1",
    "sass-loader": "^7.0.3",
    "sinon": "^6.1.4",
    "style-loader": "^0.21.0",
    "stylelint": "^9.4.0",
    "stylelint-config-standard": "^18.2.0",
    "url-loader": "^1.0.1",
    "webpack": "^5.24.0",
    "webpack-bundle-analyzer": "^2.13.1",
    "webpack-cli": "^3.3.2",
    "webpack-dev-server": "^3.7.2",
    "webpack-merge": "^4.1.3"
  },
  "dependencies": {
    "@babel/core": "^7.17.12",
    "@babel/plugin-proposal-class-properties": "^7.17.12",
    "@babel/plugin-proposal-export-default-from": "^7.17.12",
    "@babel/plugin-proposal-logical-assignment-operators": "^7.17.12",
    "@babel/preset-env": "^7.17.12",
    "@babel/preset-react": "^7.17.12",
    "@babel/register": "^7.17.7",
    "@casl/react": "^0.8.1",
    "@fortawesome/fontawesome-free": "^5.11.2",
    "@material-ui/core": "^4.12.3",
    "@material-ui/icons": "^4.11.3",
    "@material-ui/lab": "^4.0.0-alpha.56",
    "@tamanu/shared": "*",
    "@tanstack/react-query": "^4.0.10",
    "@types/react-autosuggest": "^9.3.7",
    "babel-eslint": "^10.0.1",
    "babel-loader": "^8.0.5",
    "bulma": "^0.7.1",
    "chance": "^1.1.8",
    "cheerio": "^1.0.0-rc.10",
    "classnames": "^2.2.5",
    "connected-react-router": "^6.5.2",
    "date-fns": "^2.25.0",
    "deep-equal": "^1.0.1",
    "devtron": "^1.4.0",
    "electron-debug": "^2.0.0",
    "formik": "^2.2.9",
    "fs-jetpack": "^2.2.2",
    "history": "^4.7.2",
    "iso-lang-codes": "^2.1.1",
    "jquery": "^3.3.1",
    "lodash": "^4.17.10",
    "mathjs": "^9.3.0",
    "mime-types": "^2.1.35",
    "ms": "^2.1.3",
    "nano": "^6.4.4",
    "nanoid": "^3.1.29",
    "node-polyglot": "^2.3.0",
    "pdfjs-dist": "^3.2.146",
    "prop-types": "^15.6.2",
    "qs": "^6.10.2",
    "react": "^16.8.5",
    "react-autosuggest": "^10.1.0",
    "react-barcode": "^1.3.4",
    "react-big-calendar": "^0.19.1",
    "react-bootstrap-table-next": "^0.1.8",
    "react-datepicker": "^1.4.1",
    "react-dom": "^16.8.5",
    "react-dropzone": "^4.2.10",
    "react-events": "^1.0.1",
    "react-idle-timer": "^5.4.2",
    "react-mixin-manager": "^1.0.2",
    "react-redux": "^7.1.0",
    "react-responsive-modal": "^2.1.0",
    "react-router-dom": "^5.0.1",
    "react-select": "^4.2.1",
    "react-table": "^6.8.6",
    "react-toastify": "8.2.0",
    "recharts": "^2.6.2",
    "redux": "^4.0.2",
    "redux-persist": "^6.0.0",
    "redux-thunk": "^2.2.0",
    "request": "^2.87.0",
    "rsvp": "^4.8.2",
    "shortid": "^2.2.8",
    "source-map-support": "^0.5.6",
    "styled-components": "^5.3.3",
    "typeface-roboto": "^0.0.54",
    "xlsx": "^0.14.0",
    "yup": "^0.27.0"
  },
  "devEngines": {
    "node": ">=7.x <11.0",
    "npm": ">=4.x",
    "yarn": ">=0.21.3"
  },
  "workspaces": {
    "nohoist": [
      "electron"
    ]
  }
}<|MERGE_RESOLUTION|>--- conflicted
+++ resolved
@@ -1,11 +1,7 @@
 {
   "name": "desktop",
   "productName": "Tamanu",
-<<<<<<< HEAD
-  "version": "1.29.1",
-=======
   "version": "1.30.0",
->>>>>>> 473a8ca0
   "description": "Tamanu Desktop application",
   "private": true,
   "homepage": "https://github.com/beyondessential/tamanu.git#readme",
