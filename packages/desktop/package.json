--- conflicted
+++ resolved
@@ -1,11 +1,7 @@
 {
   "name": "desktop",
   "productName": "Tamanu",
-<<<<<<< HEAD
-  "version": "1.34.2",
-=======
   "version": "1.35.0",
->>>>>>> d797091b
   "description": "Tamanu Desktop application",
   "private": true,
   "homepage": "https://github.com/beyondessential/tamanu.git#readme",
