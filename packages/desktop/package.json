{
  "name": "desktop",
  "productName": "Tamanu",
  "version": "1.39.0",
  "description": "Tamanu Desktop application",
  "private": true,
  "homepage": "https://github.com/beyondessential/tamanu.git#readme",
  "repository": "git@github.com:beyondessential/tamanu.git",
  "author": "Beyond Essential Systems Pty. Ltd. <tamanu@bes.au>",
  "license": "SEE LICENSE IN license",
  "type": "module",
  "scripts": {
    "build": "vite build",
    "start-dev": "vite",
    "test": "NODE_ENV=test vitest run",
    "test-watch": "NODE_ENV=test vitest watch",
    "test-storybook": "yarn build-storybook --test",
    "build-storybook": "NODE_ENV=development storybook build"
  },
  "devDependencies": {
<<<<<<< HEAD
    "@emotion/core": "^10.0.9",
    "@react-pdf/renderer": "^3.1.3",
    "@storybook/addon-essentials": "^7.6.6",
    "@storybook/addon-links": "^7.6.6",
    "@storybook/addons": "^7.6.6",
    "@storybook/react-vite": "^7.6.6",
    "@tanstack/react-query-devtools": "^4.0.10",
    "@vitejs/plugin-react-swc": "^3.5.0",
=======
    "@storybook/addon-actions": "^6.5.16",
    "@storybook/addon-controls": "^6.5.16",
    "@storybook/addon-links": "^6.5.16",
    "@storybook/addons": "^6.5.16",
    "@storybook/react": "^6.5.16",
>>>>>>> 1890efcf
    "concurrently": "^3.6.1",
    "enzyme": "^3.3.0",
    "enzyme-adapter-react-16": "^1.1.1",
    "enzyme-to-json": "^3.3.4",
    "express": "^4.16.3",
<<<<<<< HEAD
    "fbjs-scripts": "^0.8.3",
    "file-loader": "^1.1.11",
    "husky": "^0.14.3",
    "identity-obj-proxy": "^3.0.0",
    "js-sql-parser": "^1.4.1",
    "mini-css-extract-plugin": "^0.4.1",
    "minimist": "^1.2.0",
    "npm-logical-tree": "^1.2.1",
    "pg": "^8.8.0",
    "pg-hstore": "^2.3.4",
=======
    "jest": "^29.3.1",
>>>>>>> 1890efcf
    "prettier": "^1.14.0",
    "react-test-renderer": "^16.4.1",
    "rimraf": "^2.6.2",
<<<<<<< HEAD
    "sass": "^1.20.1",
    "sinon": "^6.1.4",
    "storybook": "^7.6.6",
    "vite": "^5.0.2",
    "vite-plugin-json5": "^1.1.0",
    "vitest": "^1.1.0"
=======
    "sinon": "^6.1.4"
>>>>>>> 1890efcf
  },
  "dependencies": {
    "@casl/react": "^0.8.1",
    "@emotion/core": "^10.0.9",
    "@fortawesome/fontawesome-free": "^5.11.2",
    "@material-ui/core": "^4.12.4",
    "@material-ui/icons": "^4.11.3",
<<<<<<< HEAD
    "@material-ui/lab": "^4.0.0-alpha.61",
=======
    "@material-ui/lab": "^4.0.0-alpha.56",
    "@react-pdf/renderer": "^3.1.3",
>>>>>>> 1890efcf
    "@tamanu/shared": "*",
    "@tanstack/react-query": "^4.0.10",
    "@tanstack/react-query-devtools": "^4.0.10",
    "@types/react-autosuggest": "^9.3.7",
<<<<<<< HEAD
=======
    "@vitejs/plugin-react-swc": "^3.5.0",
    "bulma": "^0.7.1",
>>>>>>> 1890efcf
    "chance": "^1.1.8",
    "cheerio": "^1.0.0-rc.10",
    "classnames": "^2.2.5",
    "connected-react-router": "^6.9.3",
    "date-fns": "^2.25.0",
    "deep-equal": "^1.0.1",
    "formik": "^2.2.9",
    "history": "^4.7.2",
    "identity-obj-proxy": "^3.0.0",
    "iso-lang-codes": "^2.1.1",
    "jquery": "^3.3.1",
    "js-sql-parser": "^1.4.1",
    "lodash": "^4.17.10",
    "mathjs": "^9.3.0",
    "mime-types": "^2.1.35",
    "ms": "^2.1.3",
    "nano": "^6.4.4",
    "nanoid": "^3.1.29",
    "node-polyglot": "^2.3.0",
    "pdfjs-dist": "^3.10.111",
    "prop-types": "^15.6.2",
    "qrcode": "^1.5.0",
    "qs": "^6.10.2",
    "react-ace": "^10.1.0",
    "react-autosuggest": "^10.1.0",
    "react-barcode": "^1.3.4",
    "react-big-calendar": "^0.19.1",
    "react-bootstrap-table-next": "^0.1.8",
    "react-datepicker": "^1.4.1",
    "react-dom": "^18.2.0",
    "react-dropzone": "^4.2.10",
    "react-events": "^1.0.1",
    "react-idle-timer": "=5.4.2",
    "react-mixin-manager": "^1.0.2",
    "react-redux": "8.0.2",
    "react-responsive-modal": "^2.1.0",
    "react-router-dom": "^5.0.1",
    "react-scripts": "5.0.1",
    "react-select": "^4.2.1",
    "react-table": "^6.8.6",
    "react-toastify": "8.2.0",
    "react": "^18.2.0",
    "recharts": "^2.6.2",
    "redux-logger": "^3.0.6",
    "redux-persist": "^6.0.0",
    "redux-thunk": "^2.2.0",
    "redux": "^4.0.2",
    "request": "^2.87.0",
    "shortid": "^2.2.8",
    "styled-components": "^5.3.3",
    "typeface-roboto": "^0.0.54",
    "vite": "^5.0.2",
    "xlsx": "^0.14.0",
    "yup": "^0.32.9"
  }
}<|MERGE_RESOLUTION|>--- conflicted
+++ resolved
@@ -18,7 +18,6 @@
     "build-storybook": "NODE_ENV=development storybook build"
   },
   "devDependencies": {
-<<<<<<< HEAD
     "@emotion/core": "^10.0.9",
     "@react-pdf/renderer": "^3.1.3",
     "@storybook/addon-essentials": "^7.6.6",
@@ -27,45 +26,17 @@
     "@storybook/react-vite": "^7.6.6",
     "@tanstack/react-query-devtools": "^4.0.10",
     "@vitejs/plugin-react-swc": "^3.5.0",
-=======
-    "@storybook/addon-actions": "^6.5.16",
-    "@storybook/addon-controls": "^6.5.16",
-    "@storybook/addon-links": "^6.5.16",
-    "@storybook/addons": "^6.5.16",
-    "@storybook/react": "^6.5.16",
->>>>>>> 1890efcf
     "concurrently": "^3.6.1",
     "enzyme": "^3.3.0",
     "enzyme-adapter-react-16": "^1.1.1",
     "enzyme-to-json": "^3.3.4",
     "express": "^4.16.3",
-<<<<<<< HEAD
-    "fbjs-scripts": "^0.8.3",
-    "file-loader": "^1.1.11",
-    "husky": "^0.14.3",
-    "identity-obj-proxy": "^3.0.0",
-    "js-sql-parser": "^1.4.1",
-    "mini-css-extract-plugin": "^0.4.1",
-    "minimist": "^1.2.0",
-    "npm-logical-tree": "^1.2.1",
-    "pg": "^8.8.0",
-    "pg-hstore": "^2.3.4",
-=======
-    "jest": "^29.3.1",
->>>>>>> 1890efcf
     "prettier": "^1.14.0",
     "react-test-renderer": "^16.4.1",
     "rimraf": "^2.6.2",
-<<<<<<< HEAD
-    "sass": "^1.20.1",
     "sinon": "^6.1.4",
     "storybook": "^7.6.6",
-    "vite": "^5.0.2",
-    "vite-plugin-json5": "^1.1.0",
     "vitest": "^1.1.0"
-=======
-    "sinon": "^6.1.4"
->>>>>>> 1890efcf
   },
   "dependencies": {
     "@casl/react": "^0.8.1",
@@ -73,21 +44,14 @@
     "@fortawesome/fontawesome-free": "^5.11.2",
     "@material-ui/core": "^4.12.4",
     "@material-ui/icons": "^4.11.3",
-<<<<<<< HEAD
     "@material-ui/lab": "^4.0.0-alpha.61",
-=======
-    "@material-ui/lab": "^4.0.0-alpha.56",
     "@react-pdf/renderer": "^3.1.3",
->>>>>>> 1890efcf
     "@tamanu/shared": "*",
     "@tanstack/react-query": "^4.0.10",
     "@tanstack/react-query-devtools": "^4.0.10",
     "@types/react-autosuggest": "^9.3.7",
-<<<<<<< HEAD
-=======
     "@vitejs/plugin-react-swc": "^3.5.0",
     "bulma": "^0.7.1",
->>>>>>> 1890efcf
     "chance": "^1.1.8",
     "cheerio": "^1.0.0-rc.10",
     "classnames": "^2.2.5",
@@ -140,6 +104,7 @@
     "styled-components": "^5.3.3",
     "typeface-roboto": "^0.0.54",
     "vite": "^5.0.2",
+    "vite-plugin-json5": "^1.1.0",
     "xlsx": "^0.14.0",
     "yup": "^0.32.9"
   }
