--- conflicted
+++ resolved
@@ -120,15 +120,15 @@
     "transform": {
       "^.+\\.js$": "babel-jest"
     },
-    "testPathIgnorePatterns" : [
+    "testPathIgnorePatterns": [
       "<rootDir>/stories",
       "<rootDir>/.storybook"
     ],
-    "modulePathIgnorePatterns" : [
+    "modulePathIgnorePatterns": [
       "<rootDir>/stories",
       "<rootDir>/.storybook"
     ],
-    "transformIgnorePatterns" : [
+    "transformIgnorePatterns": [
       "<rootDir>/stories",
       "<rootDir>/.storybook"
     ]
@@ -243,12 +243,8 @@
     "ms": "^2.1.3",
     "nano": "^6.4.4",
     "nanoid": "^3.1.29",
-<<<<<<< HEAD
-    "pdfjs-dist": "3.3.122",
-=======
     "node-polyglot": "^2.3.0",
     "pdfjs-dist": "^3.10.111",
->>>>>>> 7f1882ed
     "prop-types": "^15.6.2",
     "qs": "^6.10.2",
     "react": "^16.8.5",
