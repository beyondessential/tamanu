{
  "name": "desktop",
  "productName": "Tamanu",
<<<<<<< HEAD
  "version": "1.18.5",
=======
  "version": "1.19.0",
>>>>>>> 2648ea27
  "description": "Tamanu Desktop application",
  "private": true,
  "homepage": "https://github.com/beyondessential/tamanu.git#readme",
  "repository": "git@github.com:beyondessential/tamanu.git",
  "author": "Beyond Essential Systems Pty. Ltd.",
  "license": "SEE LICENSE IN license",
  "pkg": {
    "assets": [
      "../shared/**/*"
    ]
  },
  "scripts": {
    "build": "concurrently \"npm run build-main\" \"npm run build-renderer\"",
    "build-main": "cross-env NODE_ENV=production CONFIG=webpack.config.main.prod node babel-register-pack",
    "build-renderer": "cross-env NODE_ENV=production CONFIG=webpack.config.renderer.prod node babel-register-pack",
    "dev": "cross-env START_HOT=1 node -r ./babel-register ./internals/scripts/CheckPortInUse.js && cross-env START_HOT=1 npm run start-renderer-dev",
    "electron-rebuild": "electron-rebuild --parallel --force --types prod,dev,optional --module-dir app",
    "lint": "eslint app",
    "lint-stats": "eslint app --format ../scripts/eslint-stats.js",
    "package": "npm run build && electron-builder --publish never",
    "package-all": "npm run build && electron-builder -mwl --publish never",
    "package-linux": "npm run build && electron-builder --linux --publish never",
    "package-win": "npm run build && electron-builder --win --x64 --publish never",
    "package-and-publish-win": "npm run build && electron-builder --win --x64 --publish always",
    "prestart": "npm run build",
    "start": "cross-env NODE_ENV=production electron ./app/",
    "start-dev": "npm run dev",
    "start-main-dev": "cross-env HOT=1 NODE_ENV=development electron -r ./babel-register ./app/main.dev",
    "start-renderer-dev": "cross-env NODE_ENV=development node --trace-warnings -r ./babel-register ./node_modules/webpack-dev-server/bin/webpack-dev-server --config webpack.config.renderer.dev.js",
    "test": "echo 'No tests on desktop'",
    "reinstall": "rm -rf ../../**/node_modules && yarn",
    "storybook": "start-storybook -p 6006",
    "build-storybook": "build-storybook"
  },
  "browserslist": "electron 1.6",
  "lint-staged": {
    "*.(js|jsx)": [
      "cross-env NODE_ENV=development eslint --cache --format=node_modules/eslint-formatter-pretty",
      "prettier --ignore-path .eslintignore --single-quote --write",
      "git add"
    ],
    "*.(json|css|scss|md)|.(prettierrc|eslintrc)": [
      "prettier --ignore-path .eslintignore --write",
      "git add"
    ]
  },
  "build": {
    "productName": "Tamanu",
    "appId": "org.beyondessential.Tamanu",
    "files": [
      "dist/",
      "node_modules/",
      "app.html",
      "dist/main.prod.js",
      "dist/main.prod.js.map",
      "package.json"
    ],
    "publish": {
      "provider": "s3",
      "bucket": "tamanu-builds",
      "region": "ap-southeast-2",
      "path": "will be set by build_desktop.sh"
    },
    "dmg": {
      "contents": [
        {
          "x": 130,
          "y": 220
        },
        {
          "x": 410,
          "y": 220,
          "type": "link",
          "path": "/Applications"
        }
      ]
    },
    "win": {
      "target": [
        "nsis"
      ]
    },
    "linux": {
      "target": [
        "deb",
        "AppImage"
      ],
      "category": "Development"
    },
    "directories": {
      "buildResources": "resources",
      "output": "release"
    }
  },
  "jest": {
    "testURL": "http://localhost/",
    "moduleNameMapper": {
      "\\.(jpg|jpeg|png|gif|eot|otf|webp|svg|ttf|woff|woff2|mp4|webm|wav|mp3|m4a|aac|oga)$": "<rootDir>/internals/mocks/fileMock.js",
      "\\.(css|less|sass|scss)$": "identity-obj-proxy"
    },
    "moduleFileExtensions": [
      "js"
    ],
    "moduleDirectories": [
      "node_modules",
      "app/node_modules"
    ],
    "transform": {
      "^.+\\.js$": "babel-jest"
    },
    "setupFiles": [
      "./internals/scripts/CheckBuiltsExist.js"
    ]
  },
  "devDependencies": {
    "@beyondessential/eslint-config-js": "^1.1.0",
    "@emotion/core": "^10.0.9",
    "@react-pdf/renderer": "^2.1.1",
    "@storybook/addon-actions": "^5.0.1",
    "@storybook/addon-links": "^5.0.1",
    "@storybook/addons": "^5.0.1",
    "@storybook/react": "^5.0.1",
    "@tanstack/react-query-devtools": "^4.0.10",
    "chalk": "^2.4.1",
    "concurrently": "^3.6.1",
    "cross-env": "^5.2.0",
    "cross-spawn": "^6.0.5",
    "css-loader": "^1.0.0",
    "detect-port": "^1.2.3",
    "electron": "^13.6.1",
    "electron-builder": "^22.10.5",
    "electron-devtools-installer": "^3.1.1",
    "electron-rebuild": "^1.8.2",
    "electron-updater": "^4.3.5",
    "enzyme": "^3.3.0",
    "enzyme-adapter-react-16": "^1.1.1",
    "enzyme-to-json": "^3.3.4",
    "eslint": "^5.15.2",
    "eslint-config-prettier": "^2.9.0",
    "eslint-formatter-pretty": "^1.3.0",
    "eslint-import-resolver-webpack": "^0.10.1",
    "eslint-plugin-compat": "^2.5.1",
    "eslint-plugin-import": "^2.22.1",
    "eslint-plugin-jest": "^21.18.0",
    "eslint-plugin-jsx-a11y": "6.1.1",
    "eslint-plugin-promise": "^3.8.0",
    "eslint-plugin-react": "^7.14.3",
    "express": "^4.16.3",
    "fbjs-scripts": "^0.8.3",
    "file-loader": "^1.1.11",
    "husky": "^0.14.3",
    "identity-obj-proxy": "^3.0.0",
    "lint-staged": "^7.2.0",
    "mini-css-extract-plugin": "^0.4.1",
    "minimist": "^1.2.0",
    "npm-logical-tree": "^1.2.1",
    "optimize-css-assets-webpack-plugin": "^5.0.0",
    "prettier": "^1.14.0",
    "qrcode": "^1.5.0",
    "react-test-renderer": "^16.4.1",
    "redux-logger": "^3.0.6",
    "rimraf": "^2.6.2",
    "sass": "^1.20.1",
    "sass-loader": "^7.0.3",
    "sinon": "^6.1.4",
    "spectron": "^3.8.0",
    "style-loader": "^0.21.0",
    "stylelint": "^9.4.0",
    "stylelint-config-standard": "^18.2.0",
    "url-loader": "^1.0.1",
    "webpack": "^5.24.0",
    "webpack-bundle-analyzer": "^2.13.1",
    "webpack-cli": "^3.3.2",
    "webpack-dev-server": "^3.7.2",
    "webpack-merge": "^4.1.3"
  },
  "dependencies": {
    "@babel/core": "^7.4.0",
    "@babel/plugin-proposal-class-properties": "^7.4.0",
    "@babel/plugin-proposal-export-default-from": "^7.2.0",
    "@babel/plugin-proposal-function-bind": "^7.2.0",
    "@babel/plugin-transform-classes": "^7.4.0",
    "@babel/preset-env": "^7.4.2",
    "@babel/preset-react": "^7.0.0",
    "@babel/register": "^7.4.0",
    "@casl/react": "^0.8.1",
    "@fortawesome/fontawesome-free": "^5.11.2",
    "@material-ui/core": "^4.12.3",
    "@material-ui/icons": "^3.0.1",
    "@material-ui/lab": "^4.0.0-alpha.56",
    "@tanstack/react-query": "^4.0.10",
    "@types/react-autosuggest": "^9.3.7",
    "await-to-js": "^2.0.1",
    "babel-eslint": "^10.0.1",
    "babel-loader": "^8.0.5",
    "bluebird": "^3.5.1",
    "bulma": "^0.7.1",
    "chance": "^1.1.8",
    "cheerio": "^1.0.0-rc.10",
    "classnames": "^2.2.5",
    "connected-react-router": "^6.5.2",
    "date-fns": "^2.25.0",
    "deep-equal": "^1.0.1",
    "devtron": "^1.4.0",
    "electron-debug": "^2.0.0",
    "formik": "^1.5.2",
    "fs-jetpack": "^2.2.2",
    "history": "^4.7.2",
    "jquery": "^3.3.1",
    "lodash": "^4.17.10",
    "mathjs": "^9.3.0",
    "mime-types": "^2.1.35",
    "moment": "^2.22.1",
    "nano": "^6.4.4",
    "nanoid": "^3.1.29",
    "node-polyglot": "^2.3.0",
    "prop-types": "^15.6.2",
    "qs": "^6.10.2",
    "react": "^16.8.5",
    "react-autocomplete": "^1.8.1",
    "react-autosuggest": "^9.4.3",
    "react-barcode": "^1.3.4",
    "react-big-calendar": "^0.19.1",
    "react-bootstrap-table-next": "^0.1.8",
    "react-datepicker": "^1.4.1",
    "react-dom": "^16.8.5",
    "react-dropzone": "^4.2.10",
    "react-events": "^1.0.1",
    "react-mixin-manager": "^1.0.2",
    "react-redux": "^7.1.0",
    "react-responsive-modal": "^2.1.0",
    "react-router-dom": "^5.0.1",
    "react-select": "^4.2.1",
    "react-table": "^6.8.6",
    "react-toastify": "8.2.0",
    "recharts": "^1.3.5",
    "redux": "^4.0.2",
    "redux-persist": "^6.0.0",
    "redux-thunk": "^2.2.0",
    "request": "^2.87.0",
    "rsvp": "^4.8.2",
    "shortid": "^2.2.8",
    "source-map-support": "^0.5.6",
    "styled-components": "^5.3.3",
    "typeface-roboto": "^0.0.54",
    "xlsx": "^0.14.0",
    "yup": "^0.27.0"
  },
  "devEngines": {
    "node": ">=7.x <11.0",
    "npm": ">=4.x",
    "yarn": ">=0.21.3"
  },
  "workspaces": {
    "nohoist": [
      "electron"
    ]
  }
}<|MERGE_RESOLUTION|>--- conflicted
+++ resolved
@@ -1,11 +1,7 @@
 {
   "name": "desktop",
   "productName": "Tamanu",
-<<<<<<< HEAD
-  "version": "1.18.5",
-=======
   "version": "1.19.0",
->>>>>>> 2648ea27
   "description": "Tamanu Desktop application",
   "private": true,
   "homepage": "https://github.com/beyondessential/tamanu.git#readme",
