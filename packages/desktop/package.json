{
  "name": "desktop",
  "productName": "Tamanu",
<<<<<<< HEAD
  "version": "1.24.2",
=======
  "version": "1.25.0",
>>>>>>> 74bb2723
  "description": "Tamanu Desktop application",
  "private": true,
  "homepage": "https://github.com/beyondessential/tamanu.git#readme",
  "repository": "git@github.com:beyondessential/tamanu.git",
  "author": "Beyond Essential Systems Pty. Ltd.",
  "license": "SEE LICENSE IN license",
  "pkg": {
    "assets": [
      "../shared/**/*"
    ]
  },
  "scripts": {
    "build": "concurrently \"npm run build-main\" \"npm run build-renderer\"",
    "build-main": "cross-env NODE_ENV=production CONFIG=webpack.config.main.prod node babel-register-pack",
    "build-renderer": "cross-env NODE_ENV=production CONFIG=webpack.config.renderer.prod node babel-register-pack",
    "dev": "cross-env START_HOT=1 node -r ./babel-register ./internals/scripts/CheckPortInUse.js && cross-env START_HOT=1 npm run start-renderer-dev",
    "electron-rebuild": "electron-rebuild --parallel --force --types prod,dev,optional --module-dir app",
    "lint": "eslint app",
    "lint-stats": "eslint app --format ../scripts/eslint-stats.js",
    "package": "npm run build && electron-builder --publish never",
    "package-all": "npm run build && electron-builder -mwl --publish never",
    "package-linux": "npm run build && electron-builder --linux --publish never",
    "package-win": "npm run build && electron-builder --win --x64 --publish never",
    "package-and-publish-win": "npm run build && electron-builder --win --x64 --publish always",
    "prestart": "npm run build",
    "start": "cross-env NODE_ENV=production electron ./app/",
    "start-dev": "npm run dev",
    "start-main-dev": "cross-env HOT=1 NODE_ENV=development electron -r ./babel-register ./app/main.dev",
    "start-renderer-dev": "cross-env NODE_ENV=development node --trace-warnings -r ./babel-register ./node_modules/webpack-dev-server/bin/webpack-dev-server --config webpack.config.renderer.dev.js",
    "test": "echo 'No tests on desktop'",
    "reinstall": "rm -rf ../../**/node_modules && yarn",
    "storybook": "start-storybook -p 6006",
    "verify-storybook": "start-storybook --ci --smoke-test",
    "build-storybook": "build-storybook"
  },
  "browserslist": "electron 1.6",
  "lint-staged": {
    "*.(js|jsx)": [
      "cross-env NODE_ENV=development eslint --cache --format=node_modules/eslint-formatter-pretty",
      "prettier --ignore-path .eslintignore --single-quote --write",
      "git add"
    ],
    "*.(json|css|scss|md)|.(prettierrc|eslintrc)": [
      "prettier --ignore-path .eslintignore --write",
      "git add"
    ]
  },
  "build": {
    "productName": "Tamanu",
    "appId": "org.beyondessential.Tamanu",
    "files": [
      "dist/",
      "node_modules/",
      "app.html",
      "dist/main.prod.js",
      "dist/main.prod.js.map",
      "package.json"
    ],
    "publish": {
      "provider": "s3",
      "bucket": "tamanu-builds",
      "region": "ap-southeast-2",
      "path": "will be set by build_desktop.sh"
    },
    "dmg": {
      "contents": [
        {
          "x": 130,
          "y": 220
        },
        {
          "x": 410,
          "y": 220,
          "type": "link",
          "path": "/Applications"
        }
      ]
    },
    "win": {
      "target": [
        "nsis"
      ]
    },
    "nsis": {
      "perMachine": true
    },
    "linux": {
      "target": [
        "deb",
        "AppImage"
      ],
      "category": "Development"
    },
    "directories": {
      "buildResources": "resources",
      "output": "release"
    }
  },
  "jest": {
    "testURL": "http://localhost/",
    "moduleNameMapper": {
      "\\.(jpg|jpeg|png|gif|eot|otf|webp|svg|ttf|woff|woff2|mp4|webm|wav|mp3|m4a|aac|oga)$": "<rootDir>/internals/mocks/fileMock.js",
      "\\.(css|less|sass|scss)$": "identity-obj-proxy"
    },
    "moduleFileExtensions": [
      "js"
    ],
    "moduleDirectories": [
      "node_modules",
      "app/node_modules"
    ],
    "transform": {
      "^.+\\.js$": "babel-jest"
    },
    "setupFiles": [
      "./internals/scripts/CheckBuiltsExist.js"
    ]
  },
  "devDependencies": {
    "@babel/plugin-proposal-optional-chaining": "^7.18.9",
    "@beyondessential/eslint-config-js": "^1.1.0",
    "@emotion/core": "^10.0.9",
    "@react-pdf/renderer": "^3.1.3",
    "@storybook/addon-actions": "^5.0.1",
    "@storybook/addon-links": "^5.0.1",
    "@storybook/addons": "^5.0.1",
    "@storybook/react": "^5.0.1",
    "@tanstack/react-query-devtools": "^4.0.10",
    "chalk": "^2.4.1",
    "concurrently": "^3.6.1",
    "cross-env": "^5.2.0",
    "cross-spawn": "^6.0.5",
    "css-loader": "^1.0.0",
    "detect-port": "^1.2.3",
    "electron": "^13.6.1",
    "electron-builder": "^22.10.5",
    "electron-devtools-installer": "^3.1.1",
    "electron-rebuild": "^1.8.2",
    "electron-updater": "^4.3.5",
    "enzyme": "^3.3.0",
    "enzyme-adapter-react-16": "^1.1.1",
    "enzyme-to-json": "^3.3.4",
    "eslint": "^5.15.2",
    "eslint-config-prettier": "^2.9.0",
    "eslint-formatter-pretty": "^1.3.0",
    "eslint-import-resolver-webpack": "^0.10.1",
    "eslint-plugin-compat": "^2.5.1",
    "eslint-plugin-import": "^2.22.1",
    "eslint-plugin-jest": "^21.18.0",
    "eslint-plugin-jsx-a11y": "6.1.1",
    "eslint-plugin-promise": "^3.8.0",
    "eslint-plugin-react": "^7.14.3",
    "express": "^4.16.3",
    "fbjs-scripts": "^0.8.3",
    "file-loader": "^1.1.11",
    "husky": "^0.14.3",
    "identity-obj-proxy": "^3.0.0",
    "lint-staged": "^7.2.0",
    "mini-css-extract-plugin": "^0.4.1",
    "minimist": "^1.2.0",
    "npm-logical-tree": "^1.2.1",
    "optimize-css-assets-webpack-plugin": "^5.0.0",
    "pg": "^8.8.0",
    "pg-hstore": "^2.3.4",
    "prettier": "^1.14.0",
    "qrcode": "^1.5.0",
    "react-test-renderer": "^16.4.1",
    "redux-logger": "^3.0.6",
    "rimraf": "^2.6.2",
    "sass": "^1.20.1",
    "sass-loader": "^7.0.3",
    "sinon": "^6.1.4",
    "style-loader": "^0.21.0",
    "stylelint": "^9.4.0",
    "stylelint-config-standard": "^18.2.0",
    "url-loader": "^1.0.1",
    "webpack": "^5.24.0",
    "webpack-bundle-analyzer": "^2.13.1",
    "webpack-cli": "^3.3.2",
    "webpack-dev-server": "^3.7.2",
    "webpack-merge": "^4.1.3"
  },
  "dependencies": {
    "@babel/core": "^7.17.12",
    "@babel/plugin-proposal-class-properties": "^7.17.12",
    "@babel/plugin-proposal-export-default-from": "^7.17.12",
    "@babel/plugin-proposal-logical-assignment-operators": "^7.17.12",
    "@babel/preset-env": "^7.17.12",
    "@babel/preset-react": "^7.17.12",
    "@babel/register": "^7.17.7",
    "@casl/react": "^0.8.1",
    "@fortawesome/fontawesome-free": "^5.11.2",
    "@material-ui/core": "^4.12.3",
    "@material-ui/icons": "^4.11.3",
    "@material-ui/lab": "^4.0.0-alpha.56",
    "@tanstack/react-query": "^4.0.10",
    "@types/react-autosuggest": "^9.3.7",
    "await-to-js": "^2.0.1",
    "babel-eslint": "^10.0.1",
    "babel-loader": "^8.0.5",
    "bulma": "^0.7.1",
    "chance": "^1.1.8",
    "cheerio": "^1.0.0-rc.10",
    "classnames": "^2.2.5",
    "connected-react-router": "^6.5.2",
    "date-fns": "^2.25.0",
    "deep-equal": "^1.0.1",
    "devtron": "^1.4.0",
    "electron-debug": "^2.0.0",
    "formik": "^1.5.2",
    "fs-jetpack": "^2.2.2",
    "history": "^4.7.2",
    "iso-lang-codes": "^2.1.1",
    "jquery": "^3.3.1",
    "lodash": "^4.17.10",
    "mathjs": "^9.3.0",
    "mime-types": "^2.1.35",
    "ms": "^2.1.3",
    "nano": "^6.4.4",
    "nanoid": "^3.1.29",
    "node-polyglot": "^2.3.0",
    "prop-types": "^15.6.2",
    "qs": "^6.10.2",
    "react": "^16.8.5",
    "react-autosuggest": "^10.1.0",
    "react-barcode": "^1.3.4",
    "react-big-calendar": "^0.19.1",
    "react-bootstrap-table-next": "^0.1.8",
    "react-datepicker": "^1.4.1",
    "react-dom": "^16.8.5",
    "react-dropzone": "^4.2.10",
    "react-events": "^1.0.1",
    "react-mixin-manager": "^1.0.2",
    "react-redux": "^7.1.0",
    "react-responsive-modal": "^2.1.0",
    "react-router-dom": "^5.0.1",
    "react-select": "^4.2.1",
    "react-table": "^6.8.6",
    "react-toastify": "8.2.0",
    "recharts": "^1.3.5",
    "redux": "^4.0.2",
    "redux-persist": "^6.0.0",
    "redux-thunk": "^2.2.0",
    "request": "^2.87.0",
    "rsvp": "^4.8.2",
    "shortid": "^2.2.8",
    "source-map-support": "^0.5.6",
    "styled-components": "^5.3.3",
    "typeface-roboto": "^0.0.54",
    "xlsx": "^0.14.0",
    "yup": "^0.27.0"
  },
  "devEngines": {
    "node": ">=7.x <11.0",
    "npm": ">=4.x",
    "yarn": ">=0.21.3"
  },
  "workspaces": {
    "nohoist": [
      "electron"
    ]
  }
}<|MERGE_RESOLUTION|>--- conflicted
+++ resolved
@@ -1,11 +1,7 @@
 {
   "name": "desktop",
   "productName": "Tamanu",
-<<<<<<< HEAD
-  "version": "1.24.2",
-=======
   "version": "1.25.0",
->>>>>>> 74bb2723
   "description": "Tamanu Desktop application",
   "private": true,
   "homepage": "https://github.com/beyondessential/tamanu.git#readme",
