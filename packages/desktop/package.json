--- conflicted
+++ resolved
@@ -1,11 +1,7 @@
 {
   "name": "desktop",
   "productName": "Tamanu",
-<<<<<<< HEAD
-  "version": "1.30.2",
-=======
   "version": "1.31.0",
->>>>>>> ad69f725
   "description": "Tamanu Desktop application",
   "private": true,
   "homepage": "https://github.com/beyondessential/tamanu.git#readme",
