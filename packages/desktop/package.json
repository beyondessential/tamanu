--- conflicted
+++ resolved
@@ -191,10 +191,6 @@
     "webpack-merge": "^4.1.3"
   },
   "dependencies": {
-<<<<<<< HEAD
-=======
-    "ajv": "^6.12.6",
->>>>>>> bb99e0c7
     "@babel/core": "^7.17.12",
     "@babel/plugin-proposal-class-properties": "^7.17.12",
     "@babel/plugin-proposal-export-default-from": "^7.17.12",
