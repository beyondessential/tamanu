{
  "name": "desktop",
  "productName": "Tamanu",
<<<<<<< HEAD
  "version": "1.34.4",
=======
  "version": "1.38.0",
>>>>>>> b064c264
  "description": "Tamanu Desktop application",
  "private": true,
  "homepage": "https://github.com/beyondessential/tamanu.git#readme",
  "repository": "git@github.com:beyondessential/tamanu.git",
  "author": "Beyond Essential Systems Pty. Ltd. <tamanu@bes.au>",
  "license": "SEE LICENSE IN license",
  "scripts": {
    "build": "concurrently \"npm run build-main\" \"npm run build-renderer\"",
    "build-main": "cross-env NODE_ENV=production CONFIG=webpack.config.main.prod node babel-register-pack",
    "build-renderer": "cross-env NODE_ENV=production CONFIG=webpack.config.renderer.prod node babel-register-pack",
    "dev": "cross-env START_HOT=1 node -r ./babel-register ./internals/scripts/CheckPortInUse.js && cross-env START_HOT=1 npm run start-renderer-dev",
    "electron-rebuild": "electron-rebuild --parallel --force --types prod,dev,optional --module-dir app",
    "lint": "eslint app",
    "package": "npm run build && electron-builder --publish never",
    "package-only": "electron-builder --publish never",
    "package-all": "npm run build && electron-builder -mwl --publish never",
    "package-linux": "npm run build && electron-builder --linux --publish never",
    "package-win": "npm run build && electron-builder --win --x64 --publish never",
    "package-and-publish-win": "npm run build && electron-builder --win --x64 --publish always",
    "prestart": "npm run build",
    "start": "cross-env NODE_ENV=production electron ./app/",
    "start-dev": "npm run dev",
    "start-main-dev": "cross-env HOT=1 NODE_ENV=development electron -r ./babel-register ./app/main.dev",
    "start-renderer-dev": "cross-env NODE_ENV=development node --trace-warnings -r ./babel-register ./node_modules/webpack-dev-server/bin/webpack-dev-server --config webpack.config.renderer.dev.js",
    "test": "yarn verify-storybook && yarn unit-test",
    "unit-test": "NODE_ENV=test jest",
    "unit-test-watch": "yarn unit-test --watch",
    "reinstall": "rm -rf ../../**/node_modules && yarn",
    "storybook": "start-storybook -p 6006",
    "verify-storybook": "NODE_ENV=development start-storybook --ci --smoke-test",
    "build-storybook": "build-storybook"
  },
  "browserslist": "electron 1.6",
  "lint-staged": {
    "*.(js|jsx)": [
      "cross-env NODE_ENV=development eslint --cache --format=node_modules/eslint-formatter-pretty",
      "prettier --ignore-path .eslintignore --single-quote --write",
      "git add"
    ],
    "*.(json|css|scss|md)|.(prettierrc|eslintrc)": [
      "prettier --ignore-path .eslintignore --write",
      "git add"
    ]
  },
  "build": {
    "productName": "Tamanu",
    "appId": "org.beyondessential.Tamanu",
    "files": [
      "dist/",
      "node_modules/",
      "app.html",
      "dist/main.prod.js",
      "dist/main.prod.js.map",
      "package.json"
    ],
    "publish": {
      "provider": "s3",
      "bucket": "tamanu-builds",
      "region": "ap-southeast-2",
      "path": "will be set by build_desktop.sh"
    },
    "dmg": {
      "contents": [
        {
          "x": 130,
          "y": 220
        },
        {
          "x": 410,
          "y": 220,
          "type": "link",
          "path": "/Applications"
        }
      ]
    },
    "win": {
      "target": [
        "nsis"
      ]
    },
    "nsis": {
      "perMachine": true,
      "runAfterFinish": true
    },
    "msi": {
      "perMachine": true,
      "runAfterFinish": false,
      "createDesktopShortcut": "always"
    },
    "linux": {
      "target": [
        "AppImage"
      ],
      "category": "Development"
    },
    "directories": {
      "buildResources": "resources",
      "output": "release"
    }
  },
  "jest": {
    "testURL": "http://localhost/",
    "moduleNameMapper": {
      "\\.(jpg|jpeg|png|gif|eot|otf|webp|svg|ttf|woff|woff2|mp4|webm|wav|mp3|m4a|aac|oga)$": "<rootDir>/internals/mocks/fileMock.js",
      "\\.(css|less|sass|scss)$": "identity-obj-proxy",
      "\\.\\./sync-server/config/default\\.json$": "<rootDir>/internals/mocks/test.json",
      "^redux-persist/lib/storage": "<rootDir>/internals/mocks/fileMock.js"
    },
    "moduleFileExtensions": [
      "js"
    ],
    "moduleDirectories": [
      "node_modules",
      "app/node_modules"
    ],
    "transform": {
      "^.+\\.js$": "babel-jest"
    }
  },
  "devDependencies": {
    "@babel/plugin-proposal-optional-chaining": "^7.18.9",
    "@beyondessential/eslint-config-js": "^1.1.0",
    "@emotion/core": "^10.0.9",
    "@storybook/addon-controls": "^6.5.16",
    "@storybook/addon-actions": "^6.5.16",
    "@storybook/addon-links": "^6.5.16",
    "@storybook/addons": "^6.5.16",
    "@storybook/builder-webpack5": "^6.5.16",
    "@storybook/manager-webpack5": "^6.5.16",
    "@storybook/react": "^6.5.16",
    "@react-pdf/renderer": "^3.1.3",
    "@tanstack/react-query-devtools": "^4.0.10",
    "chalk": "^2.4.1",
    "concurrently": "^3.6.1",
    "cross-env": "^5.2.0",
    "cross-spawn": "^6.0.5",
    "css-loader": "^1.0.0",
    "detect-port": "^1.2.3",
    "electron": "^13.6.1",
    "electron-builder": "^22.10.5",
    "electron-devtools-installer": "^3.1.1",
    "electron-rebuild": "^1.8.2",
    "electron-updater": "^4.3.5",
    "enzyme": "^3.3.0",
    "enzyme-adapter-react-16": "^1.1.1",
    "enzyme-to-json": "^3.3.4",
    "eslint": "^5.15.2",
    "eslint-config-prettier": "^2.9.0",
    "eslint-formatter-pretty": "^1.3.0",
    "eslint-import-resolver-webpack": "^0.10.1",
    "eslint-plugin-compat": "^2.5.1",
    "eslint-plugin-import": "^2.22.1",
    "eslint-plugin-jest": "^21.18.0",
    "eslint-plugin-jsx-a11y": "6.1.1",
    "eslint-plugin-promise": "^3.8.0",
    "eslint-plugin-react": "^7.14.3",
    "express": "^4.16.3",
    "fbjs-scripts": "^0.8.3",
    "file-loader": "^1.1.11",
    "husky": "^0.14.3",
    "identity-obj-proxy": "^3.0.0",
    "jest": "^29.3.1",
    "json5-loader": "^1.0.1",
    "js-sql-parser": "^1.4.1",
    "lint-staged": "^7.2.0",
    "mini-css-extract-plugin": "^0.4.1",
    "minimist": "^1.2.0",
    "npm-logical-tree": "^1.2.1",
    "optimize-css-assets-webpack-plugin": "^5.0.0",
    "pg": "^8.8.0",
    "pg-hstore": "^2.3.4",
    "prettier": "^1.14.0",
    "qrcode": "^1.5.0",
    "react-ace": "^10.1.0",
    "react-test-renderer": "^16.4.1",
    "redux-logger": "^3.0.6",
    "rimraf": "^2.6.2",
    "sass": "^1.20.1",
    "sass-loader": "^7.0.3",
    "sinon": "^6.1.4",
    "style-loader": "^0.21.0",
    "stylelint": "^9.4.0",
    "stylelint-config-standard": "^18.2.0",
    "url-loader": "^1.0.1",
    "webpack": "^5.24.0",
    "webpack-bundle-analyzer": "^2.13.1",
    "webpack-cli": "^3.3.2",
    "webpack-dev-server": "^3.7.2",
    "webpack-merge": "^4.1.3"
  },
  "dependencies": {
    "@babel/core": "^7.17.12",
    "@babel/plugin-proposal-class-properties": "^7.17.12",
    "@babel/plugin-proposal-export-default-from": "^7.17.12",
    "@babel/plugin-proposal-logical-assignment-operators": "^7.17.12",
    "@babel/preset-env": "^7.17.12",
    "@babel/preset-react": "^7.17.12",
    "@babel/register": "^7.17.7",
    "@casl/react": "^0.8.1",
    "@fortawesome/fontawesome-free": "^5.11.2",
    "@material-ui/core": "^4.12.3",
    "@material-ui/icons": "^4.11.3",
    "@material-ui/lab": "^4.0.0-alpha.56",
    "@tamanu/shared": "*",
    "@tanstack/react-query": "^4.0.10",
    "@types/react-autosuggest": "^9.3.7",
    "babel-eslint": "^10.0.1",
    "babel-loader": "^8.0.5",
    "bulma": "^0.7.1",
    "chance": "^1.1.8",
    "cheerio": "^1.0.0-rc.10",
    "classnames": "^2.2.5",
    "connected-react-router": "^6.5.2",
    "date-fns": "^2.25.0",
    "deep-equal": "^1.0.1",
    "devtron": "^1.4.0",
    "electron-debug": "^2.0.0",
    "formik": "^2.2.9",
    "fs-jetpack": "^2.2.2",
    "history": "^4.7.2",
    "iso-lang-codes": "^2.1.1",
    "jquery": "^3.3.1",
    "lodash": "^4.17.10",
    "mathjs": "^9.3.0",
    "mime-types": "^2.1.35",
    "ms": "^2.1.3",
    "nano": "^6.4.4",
    "nanoid": "^3.1.29",
    "node-polyglot": "^2.3.0",
    "pdfjs-dist": "3.3.122",
    "prop-types": "^15.6.2",
    "qs": "^6.10.2",
    "react": "^16.8.5",
    "react-autosuggest": "^10.1.0",
    "react-barcode": "^1.3.4",
    "react-big-calendar": "^0.19.1",
    "react-bootstrap-table-next": "^0.1.8",
    "react-datepicker": "^1.4.1",
    "react-dom": "^16.8.5",
    "react-dropzone": "^4.2.10",
    "react-events": "^1.0.1",
    "react-idle-timer": "^5.4.2",
    "react-mixin-manager": "^1.0.2",
    "react-redux": "^7.1.0",
    "react-responsive-modal": "^2.1.0",
    "react-router-dom": "^5.0.1",
    "react-select": "^4.2.1",
    "react-table": "^6.8.6",
    "react-toastify": "8.2.0",
    "recharts": "^2.6.2",
    "redux": "^4.0.2",
    "redux-persist": "^6.0.0",
    "redux-thunk": "^2.2.0",
    "request": "^2.87.0",
    "rsvp": "^4.8.2",
    "shortid": "^2.2.8",
    "source-map-support": "^0.5.6",
    "styled-components": "^5.3.3",
    "typeface-roboto": "^0.0.54",
    "xlsx": "^0.14.0",
    "yup": "^0.32.9"
  },
  "devEngines": {
    "node": ">=7.x <11.0",
    "npm": ">=4.x",
    "yarn": ">=0.21.3"
  },
  "workspaces": {
    "nohoist": [
      "electron"
    ]
  }
}<|MERGE_RESOLUTION|>--- conflicted
+++ resolved
@@ -1,11 +1,7 @@
 {
   "name": "desktop",
   "productName": "Tamanu",
-<<<<<<< HEAD
-  "version": "1.34.4",
-=======
   "version": "1.38.0",
->>>>>>> b064c264
   "description": "Tamanu Desktop application",
   "private": true,
   "homepage": "https://github.com/beyondessential/tamanu.git#readme",
