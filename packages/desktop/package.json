{
  "name": "desktop",
  "productName": "Tamanu",
<<<<<<< HEAD
  "version": "1.28.2",
=======
  "version": "1.30.0",
>>>>>>> f3ebc310
  "description": "Tamanu Desktop application",
  "private": true,
  "homepage": "https://github.com/beyondessential/tamanu.git#readme",
  "repository": "git@github.com:beyondessential/tamanu.git",
  "author": "Beyond Essential Systems Pty. Ltd. <tamanu@bes.au>",
  "license": "SEE LICENSE IN license",
  "scripts": {
    "build": "concurrently \"npm run build-main\" \"npm run build-renderer\"",
    "build-main": "cross-env NODE_ENV=production CONFIG=webpack.config.main.prod node babel-register-pack",
    "build-renderer": "cross-env NODE_ENV=production CONFIG=webpack.config.renderer.prod node babel-register-pack",
    "dev": "cross-env START_HOT=1 node -r ./babel-register ./internals/scripts/CheckPortInUse.js && cross-env START_HOT=1 npm run start-renderer-dev",
    "electron-rebuild": "electron-rebuild --parallel --force --types prod,dev,optional --module-dir app",
    "lint": "eslint app",
    "package": "npm run build && electron-builder --publish never",
    "package-only": "electron-builder --publish never",
    "package-all": "npm run build && electron-builder -mwl --publish never",
    "package-linux": "npm run build && electron-builder --linux --publish never",
    "package-win": "npm run build && electron-builder --win --x64 --publish never",
    "package-and-publish-win": "npm run build && electron-builder --win --x64 --publish always",
    "prestart": "npm run build",
    "start": "cross-env NODE_ENV=production electron ./app/",
    "start-dev": "npm run dev",
    "start-main-dev": "cross-env HOT=1 NODE_ENV=development electron -r ./babel-register ./app/main.dev",
    "start-renderer-dev": "cross-env NODE_ENV=development node --trace-warnings -r ./babel-register ./node_modules/webpack-dev-server/bin/webpack-dev-server --config webpack.config.renderer.dev.js",
    "test": "echo 'No tests on desktop'",
    "reinstall": "rm -rf ../../**/node_modules && yarn",
    "storybook": "start-storybook -p 6006",
    "verify-storybook": "start-storybook --ci --smoke-test",
    "build-storybook": "build-storybook"
  },
  "browserslist": "electron 1.6",
  "lint-staged": {
    "*.(js|jsx)": [
      "cross-env NODE_ENV=development eslint --cache --format=node_modules/eslint-formatter-pretty",
      "prettier --ignore-path .eslintignore --single-quote --write",
      "git add"
    ],
    "*.(json|css|scss|md)|.(prettierrc|eslintrc)": [
      "prettier --ignore-path .eslintignore --write",
      "git add"
    ]
  },
  "build": {
    "productName": "Tamanu",
    "appId": "org.beyondessential.Tamanu",
    "files": [
      "dist/",
      "node_modules/",
      "app.html",
      "dist/main.prod.js",
      "dist/main.prod.js.map",
      "package.json"
    ],
    "publish": {
      "provider": "s3",
      "bucket": "tamanu-builds",
      "region": "ap-southeast-2",
      "path": "will be set by build_desktop.sh"
    },
    "dmg": {
      "contents": [
        {
          "x": 130,
          "y": 220
        },
        {
          "x": 410,
          "y": 220,
          "type": "link",
          "path": "/Applications"
        }
      ]
    },
    "win": {
      "target": [
        "nsis"
      ]
    },
    "nsis": {
      "perMachine": true,
      "runAfterFinish": true
    },
    "msi": {
      "perMachine": true,
      "runAfterFinish": false,
      "createDesktopShortcut": "always"
    },
    "linux": {
      "target": [
        "AppImage"
      ],
      "category": "Development"
    },
    "directories": {
      "buildResources": "resources",
      "output": "release"
    }
  },
  "jest": {
    "testURL": "http://localhost/",
    "moduleNameMapper": {
      "\\.(jpg|jpeg|png|gif|eot|otf|webp|svg|ttf|woff|woff2|mp4|webm|wav|mp3|m4a|aac|oga)$": "<rootDir>/internals/mocks/fileMock.js",
      "\\.(css|less|sass|scss)$": "identity-obj-proxy"
    },
    "moduleFileExtensions": [
      "js"
    ],
    "moduleDirectories": [
      "node_modules",
      "app/node_modules"
    ],
    "transform": {
      "^.+\\.js$": "babel-jest"
    },
    "setupFiles": [
      "./internals/scripts/CheckBuiltsExist.js"
    ]
  },
  "devDependencies": {
    "@babel/plugin-proposal-optional-chaining": "^7.18.9",
    "@beyondessential/eslint-config-js": "^1.1.0",
    "@emotion/core": "^10.0.9",
    "@storybook/addon-controls": "^6.5.16",
    "@storybook/addon-actions": "^6.5.16",
    "@storybook/addon-links": "^6.5.16",
    "@storybook/addons": "^6.5.16",
    "@storybook/builder-webpack5": "^6.5.16",
    "@storybook/manager-webpack5": "^6.5.16",
    "@storybook/react": "^6.5.16",
    "@react-pdf/renderer": "^3.1.3",
    "@tanstack/react-query-devtools": "^4.0.10",
    "chalk": "^2.4.1",
    "concurrently": "^3.6.1",
    "cross-env": "^5.2.0",
    "cross-spawn": "^6.0.5",
    "css-loader": "^1.0.0",
    "detect-port": "^1.2.3",
    "electron": "^13.6.1",
    "electron-builder": "^22.10.5",
    "electron-devtools-installer": "^3.1.1",
    "electron-rebuild": "^1.8.2",
    "electron-updater": "^4.3.5",
    "enzyme": "^3.3.0",
    "enzyme-adapter-react-16": "^1.1.1",
    "enzyme-to-json": "^3.3.4",
    "eslint": "^5.15.2",
    "eslint-config-prettier": "^2.9.0",
    "eslint-formatter-pretty": "^1.3.0",
    "eslint-import-resolver-webpack": "^0.10.1",
    "eslint-plugin-compat": "^2.5.1",
    "eslint-plugin-import": "^2.22.1",
    "eslint-plugin-jest": "^21.18.0",
    "eslint-plugin-jsx-a11y": "6.1.1",
    "eslint-plugin-promise": "^3.8.0",
    "eslint-plugin-react": "^7.14.3",
    "express": "^4.16.3",
    "fbjs-scripts": "^0.8.3",
    "file-loader": "^1.1.11",
    "husky": "^0.14.3",
    "identity-obj-proxy": "^3.0.0",
    "json5-loader": "^1.0.1",
    "lint-staged": "^7.2.0",
    "mini-css-extract-plugin": "^0.4.1",
    "minimist": "^1.2.0",
    "npm-logical-tree": "^1.2.1",
    "optimize-css-assets-webpack-plugin": "^5.0.0",
    "pg": "^8.8.0",
    "pg-hstore": "^2.3.4",
    "prettier": "^1.14.0",
    "qrcode": "^1.5.0",
    "react-test-renderer": "^16.4.1",
    "redux-logger": "^3.0.6",
    "rimraf": "^2.6.2",
    "sass": "^1.20.1",
    "sass-loader": "^7.0.3",
    "sinon": "^6.1.4",
    "style-loader": "^0.21.0",
    "stylelint": "^9.4.0",
    "stylelint-config-standard": "^18.2.0",
    "url-loader": "^1.0.1",
    "webpack": "^5.24.0",
    "webpack-bundle-analyzer": "^2.13.1",
    "webpack-cli": "^3.3.2",
    "webpack-dev-server": "^3.7.2",
    "webpack-merge": "^4.1.3"
  },
  "dependencies": {
    "@babel/core": "^7.17.12",
    "@babel/plugin-proposal-class-properties": "^7.17.12",
    "@babel/plugin-proposal-export-default-from": "^7.17.12",
    "@babel/plugin-proposal-logical-assignment-operators": "^7.17.12",
    "@babel/preset-env": "^7.17.12",
    "@babel/preset-react": "^7.17.12",
    "@babel/register": "^7.17.7",
    "@casl/react": "^0.8.1",
    "@fortawesome/fontawesome-free": "^5.11.2",
    "@material-ui/core": "^4.12.3",
    "@material-ui/icons": "^4.11.3",
    "@material-ui/lab": "^4.0.0-alpha.56",
    "@tamanu/shared": "*",
    "@tanstack/react-query": "^4.0.10",
    "@types/react-autosuggest": "^9.3.7",
    "babel-eslint": "^10.0.1",
    "babel-loader": "^8.0.5",
    "bulma": "^0.7.1",
    "chance": "^1.1.8",
    "cheerio": "^1.0.0-rc.10",
    "classnames": "^2.2.5",
    "connected-react-router": "^6.5.2",
    "date-fns": "^2.25.0",
    "deep-equal": "^1.0.1",
    "devtron": "^1.4.0",
    "electron-debug": "^2.0.0",
    "formik": "^2.2.9",
    "fs-jetpack": "^2.2.2",
    "history": "^4.7.2",
    "iso-lang-codes": "^2.1.1",
    "jquery": "^3.3.1",
    "lodash": "^4.17.10",
    "mathjs": "^9.3.0",
    "mime-types": "^2.1.35",
    "ms": "^2.1.3",
    "nano": "^6.4.4",
    "nanoid": "^3.1.29",
    "node-polyglot": "^2.3.0",
    "pdfjs-dist": "^3.2.146",
    "prop-types": "^15.6.2",
    "qs": "^6.10.2",
    "react": "^16.8.5",
    "react-autosuggest": "^10.1.0",
    "react-barcode": "^1.3.4",
    "react-big-calendar": "^0.19.1",
    "react-bootstrap-table-next": "^0.1.8",
    "react-datepicker": "^1.4.1",
    "react-dom": "^16.8.5",
    "react-dropzone": "^4.2.10",
    "react-events": "^1.0.1",
    "react-idle-timer": "^5.4.2",
    "react-mixin-manager": "^1.0.2",
    "react-redux": "^7.1.0",
    "react-responsive-modal": "^2.1.0",
    "react-router-dom": "^5.0.1",
    "react-select": "^4.2.1",
    "react-table": "^6.8.6",
    "react-toastify": "8.2.0",
    "recharts": "^2.6.2",
    "redux": "^4.0.2",
    "redux-persist": "^6.0.0",
    "redux-thunk": "^2.2.0",
    "request": "^2.87.0",
    "rsvp": "^4.8.2",
    "shortid": "^2.2.8",
    "source-map-support": "^0.5.6",
    "styled-components": "^5.3.3",
    "typeface-roboto": "^0.0.54",
    "xlsx": "^0.14.0",
    "yup": "^0.27.0"
  },
  "devEngines": {
    "node": ">=7.x <11.0",
    "npm": ">=4.x",
    "yarn": ">=0.21.3"
  },
  "workspaces": {
    "nohoist": [
      "electron"
    ]
  }
}<|MERGE_RESOLUTION|>--- conflicted
+++ resolved
@@ -1,11 +1,7 @@
 {
   "name": "desktop",
   "productName": "Tamanu",
-<<<<<<< HEAD
-  "version": "1.28.2",
-=======
   "version": "1.30.0",
->>>>>>> f3ebc310
   "description": "Tamanu Desktop application",
   "private": true,
   "homepage": "https://github.com/beyondessential/tamanu.git#readme",
