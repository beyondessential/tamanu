--- conflicted
+++ resolved
@@ -1,11 +1,7 @@
 {
   "name": "desktop",
   "productName": "Tamanu",
-<<<<<<< HEAD
   "version": "1.29.0",
-=======
-  "version": "1.28.1",
->>>>>>> abe34c11
   "description": "Tamanu Desktop application",
   "private": true,
   "homepage": "https://github.com/beyondessential/tamanu.git#readme",
