{
  "name": "desktop",
  "productName": "Tamanu",
<<<<<<< HEAD
  "version": "1.28.8",
=======
  "version": "1.29.2",
>>>>>>> 1aa4b5d8
  "description": "Tamanu Desktop application",
  "private": true,
  "homepage": "https://github.com/beyondessential/tamanu.git#readme",
  "repository": "git@github.com:beyondessential/tamanu.git",
  "author": "Beyond Essential Systems Pty. Ltd. <tamanu@bes.au>",
  "license": "SEE LICENSE IN license",
  "scripts": {
    "build": "concurrently \"npm run build-main\" \"npm run build-renderer\"",
    "build-main": "cross-env NODE_ENV=production CONFIG=webpack.config.main.prod node babel-register-pack",
    "build-renderer": "cross-env NODE_ENV=production CONFIG=webpack.config.renderer.prod node babel-register-pack",
    "dev": "cross-env START_HOT=1 node -r ./babel-register ./internals/scripts/CheckPortInUse.js && cross-env START_HOT=1 npm run start-renderer-dev",
    "electron-rebuild": "electron-rebuild --parallel --force --types prod,dev,optional --module-dir app",
    "lint": "eslint app",
    "package": "npm run build && electron-builder --publish never",
    "package-only": "electron-builder --publish never",
    "package-all": "npm run build && electron-builder -mwl --publish never",
    "package-linux": "npm run build && electron-builder --linux --publish never",
    "package-win": "npm run build && electron-builder --win --x64 --publish never",
    "package-and-publish-win": "npm run build && electron-builder --win --x64 --publish always",
    "prestart": "npm run build",
    "start": "cross-env NODE_ENV=production electron ./app/",
    "start-dev": "npm run dev",
    "start-main-dev": "cross-env HOT=1 NODE_ENV=development electron -r ./babel-register ./app/main.dev",
    "start-renderer-dev": "cross-env NODE_ENV=development node --trace-warnings -r ./babel-register ./node_modules/webpack-dev-server/bin/webpack-dev-server --config webpack.config.renderer.dev.js",
    "test": "echo 'No tests on desktop'",
    "reinstall": "rm -rf ../../**/node_modules && yarn",
    "storybook": "start-storybook -p 6006",
    "verify-storybook": "start-storybook --ci --smoke-test",
    "build-storybook": "build-storybook"
  },
  "browserslist": "electron 1.6",
  "lint-staged": {
    "*.(js|jsx)": [
      "cross-env NODE_ENV=development eslint --cache --format=node_modules/eslint-formatter-pretty",
      "prettier --ignore-path .eslintignore --single-quote --write",
      "git add"
    ],
    "*.(json|css|scss|md)|.(prettierrc|eslintrc)": [
      "prettier --ignore-path .eslintignore --write",
      "git add"
    ]
  },
  "build": {
    "productName": "Tamanu",
    "appId": "org.beyondessential.Tamanu",
    "files": [
      "dist/",
      "node_modules/",
      "app.html",
      "dist/main.prod.js",
      "dist/main.prod.js.map",
      "package.json"
    ],
    "publish": {
      "provider": "s3",
      "bucket": "tamanu-builds",
      "region": "ap-southeast-2",
      "path": "will be set by build_desktop.sh"
    },
    "dmg": {
      "contents": [
        {
          "x": 130,
          "y": 220
        },
        {
          "x": 410,
          "y": 220,
          "type": "link",
          "path": "/Applications"
        }
      ]
    },
    "win": {
      "target": [
        "nsis"
      ]
    },
    "nsis": {
      "perMachine": true,
      "runAfterFinish": true
    },
    "msi": {
      "perMachine": true,
      "runAfterFinish": false,
      "createDesktopShortcut": "always"
    },
    "linux": {
      "target": [
        "AppImage"
      ],
      "category": "Development"
    },
    "directories": {
      "buildResources": "resources",
      "output": "release"
    }
  },
  "jest": {
    "testURL": "http://localhost/",
    "moduleNameMapper": {
      "\\.(jpg|jpeg|png|gif|eot|otf|webp|svg|ttf|woff|woff2|mp4|webm|wav|mp3|m4a|aac|oga)$": "<rootDir>/internals/mocks/fileMock.js",
      "\\.(css|less|sass|scss)$": "identity-obj-proxy"
    },
    "moduleFileExtensions": [
      "js"
    ],
    "moduleDirectories": [
      "node_modules",
      "app/node_modules"
    ],
    "transform": {
      "^.+\\.js$": "babel-jest"
    },
    "setupFiles": [
      "./internals/scripts/CheckBuiltsExist.js"
    ]
  },
  "devDependencies": {
    "@babel/plugin-proposal-optional-chaining": "^7.18.9",
    "@beyondessential/eslint-config-js": "^1.1.0",
    "@emotion/core": "^10.0.9",
    "@storybook/addon-controls": "^6.5.16",
    "@storybook/addon-actions": "^6.5.16",
    "@storybook/addon-links": "^6.5.16",
    "@storybook/addons": "^6.5.16",
    "@storybook/builder-webpack5": "^6.5.16",
    "@storybook/manager-webpack5": "^6.5.16",
    "@storybook/react": "^6.5.16",
    "@react-pdf/renderer": "^3.1.3",
    "@tanstack/react-query-devtools": "^4.0.10",
    "chalk": "^2.4.1",
    "concurrently": "^3.6.1",
    "cross-env": "^5.2.0",
    "cross-spawn": "^6.0.5",
    "css-loader": "^1.0.0",
    "detect-port": "^1.2.3",
    "electron": "^13.6.1",
    "electron-builder": "^22.10.5",
    "electron-devtools-installer": "^3.1.1",
    "electron-rebuild": "^1.8.2",
    "electron-updater": "^4.3.5",
    "enzyme": "^3.3.0",
    "enzyme-adapter-react-16": "^1.1.1",
    "enzyme-to-json": "^3.3.4",
    "eslint": "^5.15.2",
    "eslint-config-prettier": "^2.9.0",
    "eslint-formatter-pretty": "^1.3.0",
    "eslint-import-resolver-webpack": "^0.10.1",
    "eslint-plugin-compat": "^2.5.1",
    "eslint-plugin-import": "^2.22.1",
    "eslint-plugin-jest": "^21.18.0",
    "eslint-plugin-jsx-a11y": "6.1.1",
    "eslint-plugin-promise": "^3.8.0",
    "eslint-plugin-react": "^7.14.3",
    "express": "^4.16.3",
    "fbjs-scripts": "^0.8.3",
    "file-loader": "^1.1.11",
    "husky": "^0.14.3",
    "identity-obj-proxy": "^3.0.0",
    "json5-loader": "^1.0.1",
    "lint-staged": "^7.2.0",
    "mini-css-extract-plugin": "^0.4.1",
    "minimist": "^1.2.0",
    "npm-logical-tree": "^1.2.1",
    "optimize-css-assets-webpack-plugin": "^5.0.0",
    "pg": "^8.8.0",
    "pg-hstore": "^2.3.4",
    "prettier": "^1.14.0",
    "qrcode": "^1.5.0",
    "react-test-renderer": "^16.4.1",
    "redux-logger": "^3.0.6",
    "rimraf": "^2.6.2",
    "sass": "^1.20.1",
    "sass-loader": "^7.0.3",
    "sinon": "^6.1.4",
    "style-loader": "^0.21.0",
    "stylelint": "^9.4.0",
    "stylelint-config-standard": "^18.2.0",
    "url-loader": "^1.0.1",
    "webpack": "^5.24.0",
    "webpack-bundle-analyzer": "^2.13.1",
    "webpack-cli": "^3.3.2",
    "webpack-dev-server": "^3.7.2",
    "webpack-merge": "^4.1.3"
  },
  "dependencies": {
    "@babel/core": "^7.17.12",
    "@babel/plugin-proposal-class-properties": "^7.17.12",
    "@babel/plugin-proposal-export-default-from": "^7.17.12",
    "@babel/plugin-proposal-logical-assignment-operators": "^7.17.12",
    "@babel/preset-env": "^7.17.12",
    "@babel/preset-react": "^7.17.12",
    "@babel/register": "^7.17.7",
    "@casl/react": "^0.8.1",
    "@fortawesome/fontawesome-free": "^5.11.2",
    "@material-ui/core": "^4.12.3",
    "@material-ui/icons": "^4.11.3",
    "@material-ui/lab": "^4.0.0-alpha.56",
    "@tamanu/shared": "*",
    "@tanstack/react-query": "^4.0.10",
    "@types/react-autosuggest": "^9.3.7",
    "babel-eslint": "^10.0.1",
    "babel-loader": "^8.0.5",
    "bulma": "^0.7.1",
    "chance": "^1.1.8",
    "cheerio": "^1.0.0-rc.10",
    "classnames": "^2.2.5",
    "connected-react-router": "^6.5.2",
    "date-fns": "^2.25.0",
    "deep-equal": "^1.0.1",
    "devtron": "^1.4.0",
    "electron-debug": "^2.0.0",
    "formik": "^2.2.9",
    "fs-jetpack": "^2.2.2",
    "history": "^4.7.2",
    "iso-lang-codes": "^2.1.1",
    "jquery": "^3.3.1",
    "lodash": "^4.17.10",
    "mathjs": "^9.3.0",
    "mime-types": "^2.1.35",
    "ms": "^2.1.3",
    "nano": "^6.4.4",
    "nanoid": "^3.1.29",
    "node-polyglot": "^2.3.0",
    "pdfjs-dist": "^3.2.146",
    "prop-types": "^15.6.2",
    "qs": "^6.10.2",
    "react": "^16.8.5",
    "react-autosuggest": "^10.1.0",
    "react-barcode": "^1.3.4",
    "react-big-calendar": "^0.19.1",
    "react-bootstrap-table-next": "^0.1.8",
    "react-datepicker": "^1.4.1",
    "react-dom": "^16.8.5",
    "react-dropzone": "^4.2.10",
    "react-events": "^1.0.1",
    "react-idle-timer": "^5.4.2",
    "react-mixin-manager": "^1.0.2",
    "react-redux": "^7.1.0",
    "react-responsive-modal": "^2.1.0",
    "react-router-dom": "^5.0.1",
    "react-select": "^4.2.1",
    "react-table": "^6.8.6",
    "react-toastify": "8.2.0",
    "recharts": "^2.6.2",
    "redux": "^4.0.2",
    "redux-persist": "^6.0.0",
    "redux-thunk": "^2.2.0",
    "request": "^2.87.0",
    "rsvp": "^4.8.2",
    "shortid": "^2.2.8",
    "source-map-support": "^0.5.6",
    "styled-components": "^5.3.3",
    "typeface-roboto": "^0.0.54",
    "xlsx": "^0.14.0",
    "yup": "^0.27.0"
  },
  "devEngines": {
    "node": ">=7.x <11.0",
    "npm": ">=4.x",
    "yarn": ">=0.21.3"
  },
  "workspaces": {
    "nohoist": [
      "electron"
    ]
  }
}<|MERGE_RESOLUTION|>--- conflicted
+++ resolved
@@ -1,11 +1,7 @@
 {
   "name": "desktop",
   "productName": "Tamanu",
-<<<<<<< HEAD
-  "version": "1.28.8",
-=======
   "version": "1.29.2",
->>>>>>> 1aa4b5d8
   "description": "Tamanu Desktop application",
   "private": true,
   "homepage": "https://github.com/beyondessential/tamanu.git#readme",
