--- conflicted
+++ resolved
@@ -9,23 +9,16 @@
   "author": "Beyond Essential Systems Pty. Ltd. <tamanu@bes.au>",
   "license": "SEE LICENSE IN license",
   "scripts": {
-    "start": "react-app-rewired start",
-    "build": "react-app-rewired build",
-    "test": "react-app-rewired test",
-    "eject": "react-app-rewired eject",
     "lint": "eslint src",
     "lint-stats": "eslint src --format ../scripts/eslint-stats.js",
     "lint-fix": "eslint src --fix",
     "prestart": "npm run build",
     "start-dev": "npm run dev",
-<<<<<<< HEAD
-=======
     "start-main-dev": "cross-env HOT=1 NODE_ENV=development electron -r ./babel-register ./app/main.dev",
     "start-renderer-dev": "cross-env NODE_ENV=development node --trace-warnings -r ./babel-register ./node_modules/webpack-dev-server/bin/webpack-dev-server --config webpack.config.renderer.dev.js",
     "test": "yarn verify-storybook && yarn unit-test",
     "unit-test": "NODE_ENV=test jest",
     "unit-test-watch": "yarn unit-test --watch",
->>>>>>> 79a5ae89
     "reinstall": "rm -rf ../../**/node_modules && yarn",
     "storybook": "start-storybook -p 6006",
     "verify-storybook": "NODE_ENV=development start-storybook --ci --smoke-test",
@@ -37,73 +30,10 @@
       "not dead",
       "not op_mini all"
     ],
-<<<<<<< HEAD
-    "development": [
-      "last 1 chrome version",
-      "last 1 firefox version",
-      "last 1 safari version"
-    ]
-=======
     "*.(json|css|scss|md)|.(prettierrc|eslintrc)": [
       "prettier --ignore-path .eslintignore --write",
       "git add"
     ]
-  },
-  "build": {
-    "productName": "Tamanu",
-    "appId": "org.beyondessential.Tamanu",
-    "files": [
-      "dist/",
-      "node_modules/",
-      "app.html",
-      "dist/main.prod.js",
-      "dist/main.prod.js.map",
-      "package.json"
-    ],
-    "publish": {
-      "provider": "s3",
-      "bucket": "tamanu-builds",
-      "region": "ap-southeast-2",
-      "path": "will be set by build_desktop.sh"
-    },
-    "dmg": {
-      "contents": [
-        {
-          "x": 130,
-          "y": 220
-        },
-        {
-          "x": 410,
-          "y": 220,
-          "type": "link",
-          "path": "/Applications"
-        }
-      ]
-    },
-    "win": {
-      "target": [
-        "nsis"
-      ]
-    },
-    "nsis": {
-      "perMachine": true,
-      "runAfterFinish": true
-    },
-    "msi": {
-      "perMachine": true,
-      "runAfterFinish": false,
-      "createDesktopShortcut": "always"
-    },
-    "linux": {
-      "target": [
-        "AppImage"
-      ],
-      "category": "Development"
-    },
-    "directories": {
-      "buildResources": "resources",
-      "output": "release"
-    }
   },
   "jest": {
     "testURL": "http://localhost/",
@@ -123,7 +53,6 @@
     "transform": {
       "^.+\\.js$": "babel-jest"
     }
->>>>>>> 79a5ae89
   },
   "devDependencies": {
     "@beyondessential/eslint-config-js": "^1.1.0",
@@ -172,11 +101,7 @@
     "pg-hstore": "^2.3.4",
     "prettier": "^1.14.0",
     "qrcode": "^1.5.0",
-<<<<<<< HEAD
-    "react-app-rewired": "^2.2.1",
-=======
     "react-ace": "^10.1.0",
->>>>>>> 79a5ae89
     "react-test-renderer": "^16.4.1",
     "redux-logger": "^3.0.6",
     "rimraf": "^2.6.2",
@@ -245,13 +170,8 @@
     "react-select": "^4.2.1",
     "react-table": "^6.8.6",
     "react-toastify": "8.2.0",
-<<<<<<< HEAD
-    "recharts": "^1.3.5",
-    "redux": "^4.0.5",
-=======
     "recharts": "^2.6.2",
     "redux": "^4.0.2",
->>>>>>> 79a5ae89
     "redux-persist": "^6.0.0",
     "redux-thunk": "^2.2.0",
     "request": "^2.87.0",
@@ -261,20 +181,6 @@
     "styled-components": "^5.3.3",
     "typeface-roboto": "^0.0.54",
     "xlsx": "^0.14.0",
-<<<<<<< HEAD
     "yup": "^0.27.0"
-=======
-    "yup": "^0.32.9"
-  },
-  "devEngines": {
-    "node": ">=7.x <11.0",
-    "npm": ">=4.x",
-    "yarn": ">=0.21.3"
-  },
-  "workspaces": {
-    "nohoist": [
-      "electron"
-    ]
->>>>>>> 79a5ae89
   }
 }