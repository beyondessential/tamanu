--- conflicted
+++ resolved
@@ -1,10 +1,6 @@
 {
   "name": "@tamanu/build-tooling",
-<<<<<<< HEAD
-  "version": "2.10.2",
-=======
   "version": "2.11.0",
->>>>>>> 02d3a0b1
   "description": "Build tooling for Tamanu packages",
   "main": "index.mjs",
   "type": "module",
