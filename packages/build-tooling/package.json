--- conflicted
+++ resolved
@@ -1,10 +1,6 @@
 {
   "name": "@tamanu/build-tooling",
-<<<<<<< HEAD
-  "version": "2.24.1",
-=======
   "version": "2.25.0",
->>>>>>> 9a309755
   "description": "Build tooling for Tamanu packages",
   "main": "index.mjs",
   "type": "module",
