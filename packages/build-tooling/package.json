--- conflicted
+++ resolved
@@ -1,10 +1,6 @@
 {
   "name": "@tamanu/build-tooling",
-<<<<<<< HEAD
-  "version": "2.16.11",
-=======
   "version": "2.17.0",
->>>>>>> c988d93b
   "description": "Build tooling for Tamanu packages",
   "main": "index.mjs",
   "type": "module",
