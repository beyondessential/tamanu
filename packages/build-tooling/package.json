--- conflicted
+++ resolved
@@ -1,10 +1,6 @@
 {
   "name": "@tamanu/build-tooling",
-<<<<<<< HEAD
-  "version": "2.21.0",
-=======
   "version": "2.22.0",
->>>>>>> 21d44a4a
   "description": "Build tooling for Tamanu packages",
   "main": "index.mjs",
   "type": "module",
