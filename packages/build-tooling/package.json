--- conflicted
+++ resolved
@@ -1,10 +1,6 @@
 {
   "name": "@tamanu/build-tooling",
-<<<<<<< HEAD
-  "version": "2.30.2",
-=======
   "version": "2.31.0",
->>>>>>> 66ac94fa
   "description": "Build tooling for Tamanu packages",
   "main": "index.mjs",
   "type": "module",
