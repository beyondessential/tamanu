--- conflicted
+++ resolved
@@ -1,10 +1,6 @@
 {
   "name": "@tamanu/build-tooling",
-<<<<<<< HEAD
-  "version": "2.29.1",
-=======
   "version": "2.30.0",
->>>>>>> 5f2cd418
   "description": "Build tooling for Tamanu packages",
   "main": "index.mjs",
   "type": "module",
