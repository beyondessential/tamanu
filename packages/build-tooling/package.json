--- conflicted
+++ resolved
@@ -1,10 +1,6 @@
 {
   "name": "@tamanu/build-tooling",
-<<<<<<< HEAD
-  "version": "2.11.1",
-=======
   "version": "2.12.0",
->>>>>>> 6d5c10b3
   "description": "Build tooling for Tamanu packages",
   "main": "index.mjs",
   "type": "module",
