{
  "name": "@tamanu/build-tooling",
<<<<<<< HEAD
  "version": "2.15.1",
=======
  "version": "2.16.0",
>>>>>>> 32260871
  "description": "Build tooling for Tamanu packages",
  "main": "index.mjs",
  "type": "module",
  "bin": {
    "nodemon": "./node_modules/.bin/nodemon",
    "concurrently": "./node_modules/.bin/concurrently",
    "dual-pkg": "./dual-pkg.mjs",
    "move-dts": "./move-dts.mjs",
    "pkg": "./node_modules/.bin/pkg",
    "swc": "./node_modules/.bin/swc",
    "tsc": "./node_modules/.bin/tsc"
  },
  "dependencies": {
    "@swc/cli": "^0.1.63",
    "@swc/core": "^1.3.100",
    "concurrently": "^8.2.1",
    "glob": "^10.3.3",
    "nodemon": "^2.0.19",
    "pkg": "^5.8.1",
    "swc-loader": "^0.2.3",
    "typescript": "^5.1.6"
  },
  "private": true,
  "homepage": "https://github.com/beyondessential/tamanu.git#readme",
  "repository": "git@github.com:beyondessential/tamanu.git",
  "author": "Beyond Essential Systems Pty. Ltd.",
  "license": "GPL-3.0-or-later"
}<|MERGE_RESOLUTION|>--- conflicted
+++ resolved
@@ -1,10 +1,6 @@
 {
   "name": "@tamanu/build-tooling",
-<<<<<<< HEAD
-  "version": "2.15.1",
-=======
   "version": "2.16.0",
->>>>>>> 32260871
   "description": "Build tooling for Tamanu packages",
   "main": "index.mjs",
   "type": "module",
