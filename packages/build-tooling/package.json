--- conflicted
+++ resolved
@@ -1,10 +1,6 @@
 {
   "name": "@tamanu/build-tooling",
-<<<<<<< HEAD
-  "version": "2.21.1",
-=======
   "version": "2.22.0",
->>>>>>> c7e98ac6
   "description": "Build tooling for Tamanu packages",
   "main": "index.mjs",
   "type": "module",
