--- conflicted
+++ resolved
@@ -13,13 +13,8 @@
   // normalise dst paths to always end with a /
   d.replace(/\/?$/, '/'),
 ]);
-//find all *.d.ts and *.d.ts.map files in src
-const files = glob.sync(`${src}/**/*.{d.ts,d.ts.map}`, { ignore: 'node_modules/**' });
 
-<<<<<<< HEAD
-=======
 const files = await glob(`${src}/**/*.{d.ts,d.ts.map}`, { ignore: 'node_modules/**' });
->>>>>>> cf8b822e
 if (files.length === 0) {
   process.exit(0);
 }
