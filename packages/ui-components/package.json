{
  "name": "@tamanu/ui-components",
<<<<<<< HEAD
  "version": "2.42.1",
=======
  "version": "2.43.0",
>>>>>>> 496a5d9a
  "description": "Tamanu UI components",
  "private": true,
  "homepage": "https://github.com/beyondessential/tamanu.git#readme",
  "repository": "git@github.com:beyondessential/tamanu.git",
  "author": "Beyond Essential Systems Pty. Ltd. <tamanu@bes.au>",
  "license": "GPL-3.0-or-later",
  "type": "module",
  "main": "src/index.js",
  "module": "src/index.js",
  "exports": {
    ".": "./src/index.js"
  },
  "scripts": {
    "build": "echo 'builds with client frontend'"
  },
  "peerDependencies": {
    "react": "^18.2.0",
    "react-dom": "^18.2.0",
    "styled-components": "^5.3.3",
    "@material-ui/core": "^4.12.4",
    "@mui/material": "^6.1.1"
  }
}<|MERGE_RESOLUTION|>--- conflicted
+++ resolved
@@ -1,10 +1,6 @@
 {
   "name": "@tamanu/ui-components",
-<<<<<<< HEAD
-  "version": "2.42.1",
-=======
   "version": "2.43.0",
->>>>>>> 496a5d9a
   "description": "Tamanu UI components",
   "private": true,
   "homepage": "https://github.com/beyondessential/tamanu.git#readme",
