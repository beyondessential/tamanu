--- conflicted
+++ resolved
@@ -1,10 +1,6 @@
 {
   "name": "@tamanu/utils",
-<<<<<<< HEAD
-  "version": "2.23.2",
-=======
   "version": "2.24.0",
->>>>>>> da618cef
   "private": true,
   "description": "Common code across Tamanu packages",
   "main": "dist/cjs/index.js",
