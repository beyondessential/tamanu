{
  "name": "@tamanu/utils",
<<<<<<< HEAD
  "version": "2.38.1",
=======
  "version": "2.40.0",
>>>>>>> e4c30b42
  "private": true,
  "description": "Common code across Tamanu packages",
  "main": "dist/cjs/index.js",
  "types": "dist/esm/index.d.ts",
  "exports": {
    ".": {
      "import": "./dist/esm/index.js",
      "require": "./dist/cjs/index.js",
      "types": "./dist/esm/index.d.ts"
    },
    "./*": {
      "import": "./dist/esm/*.js",
      "require": "./dist/cjs/*.js",
      "types": "./dist/esm/*.d.ts"
    }
  },
  "homepage": "https://github.com/beyondessential/tamanu.git#readme",
  "repository": "git@github.com:beyondessential/tamanu.git",
  "author": "Beyond Essential Systems Pty. Ltd.",
  "license": "GPL-3.0-or-later",
  "scripts": {
    "build": "npm run clean && npm run build:esm && npm run build:cjs && npm run build:types",
    "build:dev:watch": "npm run clean && concurrently \"npm run build:esm -- --watch\" \"npm run build:cjs -- --watch\" \"npm run build:types:esm -- --watch\" \"npm run build:types:cjs -- --watch\"",
    "build:esm": "swc --out-dir dist/esm --copy-files --source-maps true src",
    "build:cjs": "npm run build:esm -- --out-dir dist/cjs --config module.type=commonjs",
    "build:types": "npm run build:types:esm && npm run build:types:cjs",
    "build:types:esm": "tsc --declaration --declarationMap --emitDeclarationOnly --noEmit false --outDir dist/esm",
    "build:types:cjs": "npm run build:types:esm -- --outDir dist/cjs",
    "clean": "rimraf dist *.tsbuildInfo",
    "clean:deps": "rimraf node_modules",
    "build-watch": "npm run build:dev:watch",
    "test": "vitest run",
    "test:watch": "vitest --watch"
  },
  "devDependencies": {
    "@types/node": "^20.9.0",
    "rimraf": "^6.0.1",
    "vitest": "^2.1.9"
  },
  "dependencies": {
    "date-fns": "^4.1.0",
    "es-toolkit": "^1.31.0",
    "nanoid": "^3.3.8",
    "uuid": "^11.0.3",
    "zod": "^4.0.17"
  }
}<|MERGE_RESOLUTION|>--- conflicted
+++ resolved
@@ -1,10 +1,6 @@
 {
   "name": "@tamanu/utils",
-<<<<<<< HEAD
-  "version": "2.38.1",
-=======
   "version": "2.40.0",
->>>>>>> e4c30b42
   "private": true,
   "description": "Common code across Tamanu packages",
   "main": "dist/cjs/index.js",
