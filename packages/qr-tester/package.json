{
  "name": "qr-tester",
<<<<<<< HEAD
  "version": "2.18.6",
=======
  "version": "2.19.6",
>>>>>>> e3a7d132
  "private": true,
  "description": "BES QR Code Tester App / Website",
  "author": "",
  "license": "GPL-3.0-or-later",
  "scripts": {
    "build": "mkdir -p www/vendor && npm run build:jsonc && npm run build:jsrsasign && npm run build:schema",
    "build:jsonc": "cp ../../node_modules/json-canonicalize/bundles/index.esm.min.js www/vendor/ && mv www/vendor/index.esm.min.js www/vendor/jsonc.min.js",
    "build:jsrsasign": "cp ../../node_modules/jsrsasign/lib/jsrsasign-all-min.js www/vendor/",
    "build:schema": "node compileSchemata.js",
    "start": "node serve.js",
    "pkg": "pkg --compress Brotli package.json"
  },
  "dependencies": {
    "chalk": "^4.1.2",
    "http-server": "^14.1.0",
    "opener": "^1.5.2"
  },
  "devDependencies": {
    "ajv": "^8.10.0",
    "fast-deep-equal": "^3.1.3",
    "json-canonicalize": "^1.0.4",
    "jsrsasign": "^11.0.0",
    "pkg": "^5.8.1"
  },
  "bin": "serve.js",
  "pkg": {
    "scripts": "serve.js",
    "assets": [
      "server.crt",
      "server.key",
      "www/**/*"
    ],
    "targets": [
      "node16-linuxstatic-x64",
      "node16-macos-x64",
      "node16-windows-x64"
    ],
    "outputPath": "build"
  }
}<|MERGE_RESOLUTION|>--- conflicted
+++ resolved
@@ -1,10 +1,6 @@
 {
   "name": "qr-tester",
-<<<<<<< HEAD
-  "version": "2.18.6",
-=======
   "version": "2.19.6",
->>>>>>> e3a7d132
   "private": true,
   "description": "BES QR Code Tester App / Website",
   "author": "",
