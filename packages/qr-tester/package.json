{
  "name": "qr-tester",
<<<<<<< HEAD
  "version": "1.28.2",
=======
  "version": "1.30.0",
>>>>>>> f3ebc310
  "private": true,
  "description": "BES QR Code Tester App / Website",
  "author": "",
  "license": "UNLICENSED",
  "scripts": {
    "build": "mkdir -p www/vendor && npm run build:jsonc && npm run build:jsrsasign && npm run build:schema",
    "build:jsonc": "cp ../../node_modules/json-canonicalize/bundles/index.esm.min.js www/vendor/ && mv www/vendor/{index.esm,jsonc}.min.js",
    "build:jsrsasign": "cp ../../node_modules/jsrsasign/lib/jsrsasign-all-min.js www/vendor/",
    "build:schema": "node compileSchemata.js",
    "start": "node serve.js",
    "pkg": "pkg --compress Brotli package.json"
  },
  "dependencies": {
    "chalk": "^4.1.2",
    "http-server": "^14.1.0",
    "opener": "^1.5.2"
  },
  "devDependencies": {
    "ajv": "^8.10.0",
    "fast-deep-equal": "^3.1.3",
    "json-canonicalize": "^1.0.4",
    "jsrsasign": "^10.5.8",
    "pkg": "^5.5.2"
  },
  "bin": "serve.js",
  "pkg": {
    "scripts": "serve.js",
    "assets": [
      "server.crt",
      "server.key",
      "www/**/*"
    ],
    "targets": [
      "node16-linuxstatic-x64",
      "node16-macos-x64",
      "node16-windows-x64"
    ],
    "outputPath": "build"
  }
}<|MERGE_RESOLUTION|>--- conflicted
+++ resolved
@@ -1,10 +1,6 @@
 {
   "name": "qr-tester",
-<<<<<<< HEAD
-  "version": "1.28.2",
-=======
   "version": "1.30.0",
->>>>>>> f3ebc310
   "private": true,
   "description": "BES QR Code Tester App / Website",
   "author": "",
