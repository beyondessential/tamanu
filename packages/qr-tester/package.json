--- conflicted
+++ resolved
@@ -1,10 +1,6 @@
 {
   "name": "qr-tester",
-<<<<<<< HEAD
-  "version": "1.34.1",
-=======
   "version": "1.35.0",
->>>>>>> 811de400
   "private": true,
   "description": "BES QR Code Tester App / Website",
   "author": "",
