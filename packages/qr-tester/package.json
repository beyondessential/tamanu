--- conflicted
+++ resolved
@@ -1,10 +1,6 @@
 {
   "name": "qr-tester",
-<<<<<<< HEAD
-  "version": "2.10.2",
-=======
   "version": "2.13.0",
->>>>>>> a964a719
   "private": true,
   "description": "BES QR Code Tester App / Website",
   "author": "",
