--- conflicted
+++ resolved
@@ -1,10 +1,6 @@
 {
   "name": "qr-tester",
-<<<<<<< HEAD
-  "version": "2.15.1",
-=======
   "version": "2.16.0",
->>>>>>> 32260871
   "private": true,
   "description": "BES QR Code Tester App / Website",
   "author": "",
