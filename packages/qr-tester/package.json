--- conflicted
+++ resolved
@@ -1,10 +1,6 @@
 {
   "name": "qr-tester",
-<<<<<<< HEAD
-  "version": "2.2.1",
-=======
   "version": "2.3.0",
->>>>>>> 777c7f0e
   "private": true,
   "description": "BES QR Code Tester App / Website",
   "author": "",
