--- conflicted
+++ resolved
@@ -1,10 +1,6 @@
 {
   "name": "qr-tester",
-<<<<<<< HEAD
-  "version": "2.4.1",
-=======
   "version": "2.6.0",
->>>>>>> 908689b1
   "private": true,
   "description": "BES QR Code Tester App / Website",
   "author": "",
