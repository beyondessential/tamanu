--- conflicted
+++ resolved
@@ -1,10 +1,6 @@
 {
   "name": "qr-tester",
-<<<<<<< HEAD
-  "version": "1.22.0",
-=======
   "version": "1.21.1",
->>>>>>> 4b9cf0bd
   "description": "BES QR Code Tester App / Website",
   "author": "",
   "license": "UNLICENSED",
