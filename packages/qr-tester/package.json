{
  "name": "qr-tester",
<<<<<<< HEAD
  "version": "1.25.0",
  "private": true,
=======
  "version": "1.25.2",
>>>>>>> d6d3214a
  "description": "BES QR Code Tester App / Website",
  "author": "",
  "license": "UNLICENSED",
  "scripts": {
    "build": "mkdir -p www/vendor && npm run build:jsonc && npm run build:jsrsasign && npm run build:schema",
    "build:jsonc": "cp ../../node_modules/json-canonicalize/bundles/index.esm.min.js www/vendor/ && mv www/vendor/{index.esm,jsonc}.min.js",
    "build:jsrsasign": "cp ../../node_modules/jsrsasign/lib/jsrsasign-all-min.js www/vendor/",
    "build:schema": "node compileSchemata.js",
    "start": "node serve.js",
    "pkg": "pkg --compress Brotli package.json"
  },
  "dependencies": {
    "chalk": "^4.1.2",
    "http-server": "^14.1.0",
    "opener": "^1.5.2"
  },
  "devDependencies": {
    "ajv": "^8.10.0",
    "fast-deep-equal": "^3.1.3",
    "json-canonicalize": "^1.0.4",
    "jsrsasign": "^10.5.8",
    "pkg": "^5.5.2"
  },
  "bin": "serve.js",
  "pkg": {
    "scripts": "serve.js",
    "assets": [
      "server.crt",
      "server.key",
      "www/**/*"
    ],
    "targets": [
      "node16-linuxstatic-x64",
      "node16-macos-x64",
      "node16-windows-x64"
    ],
    "outputPath": "build"
  }
}<|MERGE_RESOLUTION|>--- conflicted
+++ resolved
@@ -1,11 +1,7 @@
 {
   "name": "qr-tester",
-<<<<<<< HEAD
-  "version": "1.25.0",
+  "version": "1.25.2",
   "private": true,
-=======
-  "version": "1.25.2",
->>>>>>> d6d3214a
   "description": "BES QR Code Tester App / Website",
   "author": "",
   "license": "UNLICENSED",
