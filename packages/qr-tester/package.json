{
  "name": "qr-tester",
<<<<<<< HEAD
  "version": "1.18.5",
=======
  "version": "1.19.0",
>>>>>>> 2648ea27
  "description": "BES QR Code Tester App / Website",
  "author": "",
  "license": "UNLICENSED",
  "scripts": {
    "build": "mkdir -p www/vendor && npm run build:jsonc && npm run build:jsrsasign && npm run build:schema",
    "build:jsonc": "cp ../../node_modules/json-canonicalize/bundles/index.esm.min.js www/vendor/ && mv www/vendor/{index.esm,jsonc}.min.js",
    "build:jsrsasign": "cp ../../node_modules/jsrsasign/lib/jsrsasign-all-min.js www/vendor/",
    "build:schema": "node compileSchemata.js",
    "start": "node serve.js",
    "pkg": "pkg --compress Brotli package.json"
  },
  "dependencies": {
    "chalk": "^4.1.2",
    "http-server": "^14.1.0",
    "opener": "^1.5.2"
  },
  "devDependencies": {
    "ajv": "^8.10.0",
    "fast-deep-equal": "^3.1.3",
    "json-canonicalize": "^1.0.4",
    "jsrsasign": "^10.5.8",
    "pkg": "^5.5.2"
  },
  "bin": "serve.js",
  "pkg": {
    "scripts": "serve.js",
    "assets": [
      "server.crt",
      "server.key",
      "www/**/*"
    ],
    "targets": [
      "node12-linuxstatic-x64",
      "node12-macos-x64",
      "node12-windows-x64"
    ],
    "outputPath": "build"
  }
}<|MERGE_RESOLUTION|>--- conflicted
+++ resolved
@@ -1,10 +1,6 @@
 {
   "name": "qr-tester",
-<<<<<<< HEAD
-  "version": "1.18.5",
-=======
   "version": "1.19.0",
->>>>>>> 2648ea27
   "description": "BES QR Code Tester App / Website",
   "author": "",
   "license": "UNLICENSED",
