{
  "name": "qr-tester",
<<<<<<< HEAD
  "version": "1.19.1",
=======
  "version": "1.20.0",
>>>>>>> f8fa4ff0
  "description": "BES QR Code Tester App / Website",
  "author": "",
  "license": "UNLICENSED",
  "scripts": {
    "build": "mkdir -p www/vendor && npm run build:jsonc && npm run build:jsrsasign && npm run build:schema",
    "build:jsonc": "cp ../../node_modules/json-canonicalize/bundles/index.esm.min.js www/vendor/ && mv www/vendor/{index.esm,jsonc}.min.js",
    "build:jsrsasign": "cp ../../node_modules/jsrsasign/lib/jsrsasign-all-min.js www/vendor/",
    "build:schema": "node compileSchemata.js",
    "start": "node serve.js",
    "pkg": "pkg --compress Brotli package.json"
  },
  "dependencies": {
    "chalk": "^4.1.2",
    "http-server": "^14.1.0",
    "opener": "^1.5.2"
  },
  "devDependencies": {
    "ajv": "^8.10.0",
    "fast-deep-equal": "^3.1.3",
    "json-canonicalize": "^1.0.4",
    "jsrsasign": "^10.5.8",
    "pkg": "^5.5.2"
  },
  "bin": "serve.js",
  "pkg": {
    "scripts": "serve.js",
    "assets": [
      "server.crt",
      "server.key",
      "www/**/*"
    ],
    "targets": [
      "node16-linuxstatic-x64",
      "node16-macos-x64",
      "node16-windows-x64"
    ],
    "outputPath": "build"
  }
}<|MERGE_RESOLUTION|>--- conflicted
+++ resolved
@@ -1,10 +1,6 @@
 {
   "name": "qr-tester",
-<<<<<<< HEAD
-  "version": "1.19.1",
-=======
   "version": "1.20.0",
->>>>>>> f8fa4ff0
   "description": "BES QR Code Tester App / Website",
   "author": "",
   "license": "UNLICENSED",
