--- conflicted
+++ resolved
@@ -1,10 +1,6 @@
 {
   "name": "qr-tester",
-<<<<<<< HEAD
-  "version": "1.24.2",
-=======
   "version": "1.25.0",
->>>>>>> 74bb2723
   "description": "BES QR Code Tester App / Website",
   "author": "",
   "license": "UNLICENSED",
