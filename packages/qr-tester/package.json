--- conflicted
+++ resolved
@@ -1,10 +1,6 @@
 {
   "name": "qr-tester",
-<<<<<<< HEAD
-  "version": "1.23.1",
-=======
   "version": "1.24.0",
->>>>>>> 2e4b006e
   "description": "BES QR Code Tester App / Website",
   "author": "",
   "license": "UNLICENSED",
