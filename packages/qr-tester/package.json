--- conflicted
+++ resolved
@@ -1,10 +1,6 @@
 {
   "name": "qr-tester",
-<<<<<<< HEAD
-  "version": "2.18.0",
-=======
   "version": "2.17.0",
->>>>>>> f4569e61
   "private": true,
   "description": "BES QR Code Tester App / Website",
   "author": "",
