{
  "name": "qr-tester",
<<<<<<< HEAD
  "version": "1.28.5",
=======
  "version": "1.29.0",
>>>>>>> 97601c8e
  "private": true,
  "description": "BES QR Code Tester App / Website",
  "author": "",
  "license": "UNLICENSED",
  "scripts": {
    "build": "mkdir -p www/vendor && npm run build:jsonc && npm run build:jsrsasign && npm run build:schema",
    "build:jsonc": "cp ../../node_modules/json-canonicalize/bundles/index.esm.min.js www/vendor/ && mv www/vendor/{index.esm,jsonc}.min.js",
    "build:jsrsasign": "cp ../../node_modules/jsrsasign/lib/jsrsasign-all-min.js www/vendor/",
    "build:schema": "node compileSchemata.js",
    "start": "node serve.js",
    "pkg": "pkg --compress Brotli package.json"
  },
  "dependencies": {
    "chalk": "^4.1.2",
    "http-server": "^14.1.0",
    "opener": "^1.5.2"
  },
  "devDependencies": {
    "ajv": "^8.10.0",
    "fast-deep-equal": "^3.1.3",
    "json-canonicalize": "^1.0.4",
    "jsrsasign": "^10.5.8",
    "pkg": "^5.5.2"
  },
  "bin": "serve.js",
  "pkg": {
    "scripts": "serve.js",
    "assets": [
      "server.crt",
      "server.key",
      "www/**/*"
    ],
    "targets": [
      "node16-linuxstatic-x64",
      "node16-macos-x64",
      "node16-windows-x64"
    ],
    "outputPath": "build"
  }
}<|MERGE_RESOLUTION|>--- conflicted
+++ resolved
@@ -1,10 +1,6 @@
 {
   "name": "qr-tester",
-<<<<<<< HEAD
-  "version": "1.28.5",
-=======
   "version": "1.29.0",
->>>>>>> 97601c8e
   "private": true,
   "description": "BES QR Code Tester App / Website",
   "author": "",
