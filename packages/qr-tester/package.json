--- conflicted
+++ resolved
@@ -1,10 +1,6 @@
 {
   "name": "qr-tester",
-<<<<<<< HEAD
-  "version": "2.8.3",
-=======
   "version": "2.9.0",
->>>>>>> f7400728
   "private": true,
   "description": "BES QR Code Tester App / Website",
   "author": "",
