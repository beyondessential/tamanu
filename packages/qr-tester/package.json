--- conflicted
+++ resolved
@@ -1,10 +1,6 @@
 {
   "name": "qr-tester",
-<<<<<<< HEAD
-  "version": "2.21.1",
-=======
   "version": "2.22.0",
->>>>>>> c7e98ac6
   "private": true,
   "description": "BES QR Code Tester App / Website",
   "author": "",
