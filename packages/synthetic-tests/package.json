{
  "name": "@tamanu/synthetic-tests",
<<<<<<< HEAD
  "version": "2.42.1",
=======
  "version": "2.43.0",
>>>>>>> 496a5d9a
  "private": true,
  "dependencies": {
    "@tamanu/constants": "*",
    "@tamanu/fake-data": "*",
    "js-yaml": "^4.1.0",
    "jsonwebtoken": "^9.0.2"
  },
  "devDependencies": {
    "@faker-js/faker": "^9.8.0"
  },
  "scripts": {
    "test": "npm run merge-scenarios && artillery run src/merged-scenarios.yml",
    "merge-scenarios": "node src/scripts/mergeScenarios.mjs"
  },
  "keywords": [],
  "author": "",
  "license": "ISC",
  "description": ""
}<|MERGE_RESOLUTION|>--- conflicted
+++ resolved
@@ -1,10 +1,6 @@
 {
   "name": "@tamanu/synthetic-tests",
-<<<<<<< HEAD
-  "version": "2.42.1",
-=======
   "version": "2.43.0",
->>>>>>> 496a5d9a
   "private": true,
   "dependencies": {
     "@tamanu/constants": "*",
