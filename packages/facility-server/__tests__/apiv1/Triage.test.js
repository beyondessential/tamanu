import config from 'config';
import {
  createDummyEncounter,
  createDummyPatient,
  createDummyTriage,
  randomRecordId,
  randomReferenceId,
} from '@tamanu/shared/demoData';
import { fake } from '@tamanu/shared/test-helpers';
import { ENCOUNTER_TYPES } from '@tamanu/constants';
import { getCurrentDateTimeString } from '@tamanu/utils/dateTime';
import { createTestContext } from '../utilities';
<<<<<<< HEAD
import { selectFacilityIds } from '@tamanu/utils/configSelectors';
=======
import { selectFacilityIds } from '@tamanu/utils/selectFacilityIds';
>>>>>>> cf8b822e

describe('Triage', () => {
  let app = null;
  let baseApp = null;
  let models = null;
  let facility = null;
  let emergencyDepartment = null;
  let ctx;

  beforeAll(async () => {
    ctx = await createTestContext();
    baseApp = ctx.baseApp;
    models = ctx.models;
    app = await baseApp.asRole('practitioner');

    const [facilityId] = selectFacilityIds(config);

    facility = await models.Facility.findOne({
      where: { id: facilityId },
    });

    [emergencyDepartment] = await models.Department.upsert({
      id: 'emergency',
      code: 'Emergency',
      name: 'Emergency',
      facilityId: facility.id,
    });
  });

  afterAll(() => ctx.close());

  it('should admit a patient to triage', async () => {
    const encounterPatient = await models.Patient.create(await createDummyPatient(models));
    const response = await app.post('/api/triage').send(
      await createDummyTriage(models, {
        patientId: encounterPatient.id,
        departmentId: await randomRecordId(models, 'Department'),
      }),
    );
    expect(response).toHaveSucceeded();

    const createdTriage = await models.Triage.findByPk(response.body.id);
    expect(createdTriage).toBeTruthy();
    const createdEncounter = await models.Encounter.findByPk(createdTriage.encounterId);
    expect(createdEncounter).toBeTruthy();
  });

  it('should record arrival mode when admit a patient to triage', async () => {
    const arrivalMode = await models.ReferenceData.create({
      id: 'test-arrival-mode-id',
      type: 'arrivalMode',
      code: 'test-arrival-mode-id',
      name: 'Test arrival mode',
    });
    const encounterPatient = await models.Patient.create(await createDummyPatient(models));
    const response = await app.post('/api/triage').send(
      await createDummyTriage(models, {
        patientId: encounterPatient.id,
        departmentId: await randomRecordId(models, 'Department'),
        arrivalModeId: arrivalMode.id,
      }),
    );
    expect(response).toHaveSucceeded();

    const createdTriage = await models.Triage.findByPk(response.body.id);
    expect(createdTriage).toBeTruthy();
    expect(createdTriage.arrivalModeId).toEqual(arrivalMode.id);

    const createdEncounter = await models.Encounter.findByPk(createdTriage.encounterId);
    expect(createdEncounter).toBeTruthy();
  });

  it('should fail to triage if an encounter is already open', async () => {
    const encounterPatient = await models.Patient.create(await createDummyPatient(models));
    const encounter = await models.Encounter.create(
      await createDummyEncounter(models, {
        current: true,
        patientId: encounterPatient.id,
      }),
    );

    expect(encounter.endDate).toBeFalsy();

    const response = await app.post('/api/triage').send(
      await createDummyTriage(models, {
        patientId: encounterPatient.id,
        departmentId: await randomRecordId(models, 'Department'),
      }),
    );
    expect(response).toHaveRequestError();
  });

  it('should successfully triage if the existing encounter is closed', async () => {
    const encounterPatient = await models.Patient.create(await createDummyPatient(models));
    const encounter = await models.Encounter.create(
      await createDummyEncounter(models, {
        current: false,
        patientId: encounterPatient.id,
      }),
    );

    expect(encounter.endDate).toBeTruthy();

    const response = await app.post('/api/triage').send(
      await createDummyTriage(models, {
        patientId: encounterPatient.id,
        departmentId: await randomRecordId(models, 'Department'),
      }),
    );
    expect(response).toHaveSucceeded();
  });

  it('should close a triage by progressing an encounter', async () => {
    const encounterPatient = await models.Patient.create(await createDummyPatient(models));
    const createdTriage = await models.Triage.create(
      await createDummyTriage(models, {
        patientId: encounterPatient.id,
        departmentId: await randomRecordId(models, 'Department'),
      }),
    );
    const createdEncounter = await models.Encounter.findByPk(createdTriage.encounterId);
    expect(createdEncounter).toBeTruthy();

    const progressResponse = await app.put(`/api/encounter/${createdEncounter.id}`).send({
      encounterType: ENCOUNTER_TYPES.EMERGENCY,
      submittedTime: getCurrentDateTimeString(),
    });
    expect(progressResponse).toHaveSucceeded();
    const updatedTriage = await models.Triage.findByPk(createdTriage.id);
    expect(updatedTriage.closedTime).toBeTruthy();
  });

  it('should close a triage by discharging an encounter', async () => {
    const encounterPatient = await models.Patient.create(await createDummyPatient(models));
    const createdTriage = await models.Triage.create(
      await createDummyTriage(models, {
        patientId: encounterPatient.id,
        departmentId: await randomRecordId(models, 'Department'),
      }),
    );
    const createdEncounter = await models.Encounter.findByPk(createdTriage.encounterId);
    expect(createdEncounter).toBeTruthy();

    const progressResponse = await app.put(`/api/encounter/${createdEncounter.id}`).send({
      endDate: Date.now(),
    });
    expect(progressResponse).toHaveSucceeded();
    const updatedTriage = await models.Triage.findByPk(createdTriage.id);
    expect(updatedTriage.closedTime).toBeTruthy();
  });

  it('should not update the closed time of an already-closed triage', async () => {
    const encounterPatient = await models.Patient.create(await createDummyPatient(models));
    const createdTriage = await models.Triage.create(
      await createDummyTriage(models, {
        patientId: encounterPatient.id,
        departmentId: await randomRecordId(models, 'Department'),
      }),
    );
    const createdEncounter = await models.Encounter.findByPk(createdTriage.encounterId);
    expect(createdEncounter).toBeTruthy();

    const DATE_1 = '2023-01-01 10:00:00';
    const DATE_2 = '2023-01-01 10:30:00';

    // progress encounter once (which should update the triage)
    const progressResponse = await app.put(`/api/encounter/${createdEncounter.id}`).send({
      encounterType: ENCOUNTER_TYPES.EMERGENCY,
      submittedTime: DATE_1,
    });
    expect(progressResponse).toHaveSucceeded();
    const updatedTriage = await models.Triage.findByPk(createdTriage.id);
    expect(updatedTriage.closedTime).toEqual(DATE_1);

    // and again (which should NOT update the triage)
    const progressResponse2 = await app.put(`/api/encounter/${createdEncounter.id}`).send({
      encounterType: ENCOUNTER_TYPES.ADMISSION,
      submittedTime: DATE_2,
    });
    expect(progressResponse2).toHaveSucceeded();
    const updatedTriage2 = await models.Triage.findByPk(createdTriage.id);
    expect(updatedTriage2.closedTime).toEqual(DATE_1);
  });

  it('should set the encounter reason to the text of the chief complaints', async () => {
    const encounterPatient = await models.Patient.create(await createDummyPatient(models));
    const createdTriage = await models.Triage.create(
      await createDummyTriage(models, {
        patientId: encounterPatient.id,
        chiefComplaintId: await randomReferenceId(models, 'triageReason'),
        secondaryComplaintId: null,
        departmentId: await randomRecordId(models, 'Department'),
      }),
    );
    const reason = await models.ReferenceData.findByPk(createdTriage.chiefComplaintId);
    const createdEncounter = await models.Encounter.findByPk(createdTriage.encounterId);
    expect(createdEncounter).toBeTruthy();
    expect(createdEncounter.reasonForEncounter).toContain(reason.name);
  });

  it('should concatenate multiple encounter reasons', async () => {
    const encounterPatient = await models.Patient.create(await createDummyPatient(models));
    const createdTriage = await models.Triage.create(
      await createDummyTriage(models, {
        patientId: encounterPatient.id,
        chiefComplaintId: await randomReferenceId(models, 'triageReason'),
        secondaryComplaintId: await randomReferenceId(models, 'triageReason'),
        departmentId: await randomRecordId(models, 'Department'),
      }),
    );
    const chiefReason = await models.ReferenceData.findByPk(createdTriage.chiefComplaintId);
    const secondaryReason = await models.ReferenceData.findByPk(createdTriage.secondaryComplaintId);
    const createdEncounter = await models.Encounter.findByPk(createdTriage.encounterId);
    expect(createdEncounter).toBeTruthy();
    expect(createdEncounter.reasonForEncounter).toContain(chiefReason.name);
    expect(createdEncounter.reasonForEncounter).toContain(secondaryReason.name);
  });

  it("should use Emergency department for encounter's department", async () => {
    const encounterPatient = await models.Patient.create(await createDummyPatient(models));
    const triageBody = await createDummyTriage(models, {
      patientId: encounterPatient.id,
      chiefComplaintId: await randomReferenceId(models, 'triageReason'),
      secondaryComplaintId: await randomReferenceId(models, 'triageReason'),
    });
    const { body: createdTriage } = await app
      .post('/api/triage')
      .send({ ...triageBody, facilityId: facility.id });
    const createdEncounter = await models.Encounter.findByPk(createdTriage.encounterId);
    expect(createdEncounter.departmentId).toEqual(emergencyDepartment.id);
  });

  it('should throw an error when there is no Emergency department for the current facility', async () => {
    const testFacility = await models.Facility.create({
      ...fake(models.Facility, { id: 'testFacility' }),
    });
    await emergencyDepartment.update({ facilityId: testFacility.id });
    const encounterPatient = await models.Patient.create(await createDummyPatient(models));
    const triageBody = await createDummyTriage(models, {
      patientId: encounterPatient.id,
      chiefComplaintId: await randomReferenceId(models, 'triageReason'),
      secondaryComplaintId: await randomReferenceId(models, 'triageReason'),
    });
    const response = await app.post('/api/triage').send({ ...triageBody, facilityId: facility.id });
    expect(response).toHaveStatus(500);
    expect(response.body?.error?.message).toEqual(
      'Cannot find Emergency department for current facility',
    );

    await emergencyDepartment.update({ facilityId: facility.id });
  });

  it('should throw an error when neither departmentId nor facilityId is provided', async () => {
    const encounterPatient = await models.Patient.create(await createDummyPatient(models));
    const triageBody = await createDummyTriage(models, {
      patientId: encounterPatient.id,
      chiefComplaintId: await randomReferenceId(models, 'triageReason'),
      secondaryComplaintId: await randomReferenceId(models, 'triageReason'),
    });
    const response = await app.post('/api/triage').send(triageBody);
    expect(response).toHaveStatus(500);
    expect(response.body?.error?.message).toEqual(
      'Providing facilityId is required to find the emergency department',
    );

    await emergencyDepartment.update({ facilityId: facility.id });
  });

  describe('Listing & filtering', () => {
    let createTestTriage;
    let bulkCreateTestTriage;

    beforeAll(async () => {
      const { id: locationId } = await models.Location.create({
        ...fake(models.Location),
        facilityId: facility.id,
      });

      const { id: departmentId } = await models.Department.create({
        ...fake(models.Department),
        facilityId: facility.id,
      });

      createTestTriage = async overrides => {
        const { Patient, Triage } = models;
        const encounterPatient = await Patient.create(await createDummyPatient(models));
        return Triage.create(
          await createDummyTriage(models, {
            patientId: encounterPatient.id,
            locationId,
            departmentId,
            ...overrides,
          }),
        );
      };

      bulkCreateTestTriage = async triageConfigs => {
        const promises = [];
        triageConfigs.forEach(c => {
          promises.push(createTestTriage(c));
        });
        await Promise.all(promises);
      };
    });

    beforeEach(async () => {
      await models.Triage.truncate({ cascade: true });
      await models.Encounter.truncate({ cascade: true });
      await models.Patient.truncate({ cascade: true });
    });

    it('should get a list of triages ordered by score and arrival time', async () => {
      const triageConfigs = [
        {
          score: 1,
          triageTime: '2022-01-03 06:15:00',
        },
        {
          score: 2,
          arrivalTime: '2022-01-03 06:15:00',
        },
        {
          score: 3,
          arrivalTime: '2022-01-03 10:15:00',
        },
        {
          score: 3,
          arrivalTime: '2022-01-03 09:15:00',
        },
        {
          score: 3,
          arrivalTime: '2022-01-03 08:15:00',
        },
      ];
      await bulkCreateTestTriage(triageConfigs);

      const response = await app.get(`/api/triage?facilityId=${facility.id}`);
      const results = response.body;
      expect(results.count).toEqual(5);
      // Test Score
      expect(results.data[0]).toHaveProperty('score', '1');
      expect(results.data[1]).toHaveProperty('score', '2');
      expect(results.data[2]).toHaveProperty('score', '3');

      // Test Arrival Time
      expect(results.data[2]).toHaveProperty('arrivalTime', '2022-01-03 08:15:00');
      expect(results.data[3]).toHaveProperty('arrivalTime', '2022-01-03 09:15:00');
      expect(results.data[4]).toHaveProperty('arrivalTime', '2022-01-03 10:15:00');
    });

    it('should include short stay patients in the triage list', async () => {
      const triageConfigs = [
        {
          score: 3,
          triageTime: '2022-01-03 06:15:00',
        },
        {
          score: 2,
          arrivalTime: '2022-01-03 06:15:00',
        },
      ];
      await bulkCreateTestTriage(triageConfigs);

      const createdTriage = await createTestTriage();
      const createdEncounter = await models.Encounter.findByPk(createdTriage.encounterId);
      await createdEncounter.update({
        reasonForEncounter: 'Test include short stay',
        encounterType: ENCOUNTER_TYPES.EMERGENCY,
      });
      const response = await app.get(`/api/triage?facilityId=${facility.id}`);

      expect(response.body.data.some(b => b.encounterId === createdEncounter.id)).toEqual(true);
    });

    test.todo('should get a list of all triages with relevant attached data');
    test.todo('should filter triages by location');
    test.todo('should filter triages by age range');
    test.todo('should filter triages by chief complaint');
  });
});<|MERGE_RESOLUTION|>--- conflicted
+++ resolved
@@ -10,11 +10,7 @@
 import { ENCOUNTER_TYPES } from '@tamanu/constants';
 import { getCurrentDateTimeString } from '@tamanu/utils/dateTime';
 import { createTestContext } from '../utilities';
-<<<<<<< HEAD
-import { selectFacilityIds } from '@tamanu/utils/configSelectors';
-=======
 import { selectFacilityIds } from '@tamanu/utils/selectFacilityIds';
->>>>>>> cf8b822e
 
 describe('Triage', () => {
   let app = null;
