import config from 'config';
import {
  IMAGING_REQUEST_STATUS_TYPES,
  IMAGING_TYPES,
  NOTE_RECORD_TYPES,
  NOTE_TYPES,
  REFERENCE_TYPES,
<<<<<<< HEAD
  IMAGING_REQUEST_STATUS_TYPES,
  SETTINGS_SCOPES,
=======
  VISIBILITY_STATUSES,
>>>>>>> c796c391
} from '@tamanu/constants';
import { createDummyEncounter, createDummyPatient } from '@tamanu/shared/demoData/patients';
import { getCurrentDateTimeString } from '@tamanu/shared/utils/dateTime';
import { fake } from '@tamanu/shared/test-helpers/fake';

import { createTestContext } from '../utilities';

describe('Imaging requests', () => {
  let patient = null;
  let encounter = null;
  let app = null;
  let baseApp = null;
  let models = null;
  let ctx;

  beforeAll(async () => {
    ctx = await createTestContext();
    baseApp = ctx.baseApp;
    models = ctx.models;
    app = await baseApp.asRole('practitioner');
    patient = await models.Patient.create(await createDummyPatient(models));
    encounter = await models.Encounter.create({
      ...(await createDummyEncounter(models)),
      patientId: patient.id,
    });
  });
  afterAll(() => ctx.close());

  describe('Creating an imaging request', () => {
    it('should record an imaging request', async () => {
      const result = await app.post('/v1/imagingRequest').send({
        encounterId: encounter.id,
        imagingType: IMAGING_TYPES.CT_SCAN,
        requestedById: app.user.id,
      });
      expect(result).toHaveSucceeded();
      expect(result.body.requestedDate).toBeTruthy();
    });

    it('should require a valid status', async () => {
      const result = await app.post('/v1/imagingRequest').send({
        encounterId: encounter.id,
        status: 'invalid',
        imagingType: IMAGING_TYPES.CT_SCAN,
        requestedById: app.user.id,
      });
      expect(result).toHaveRequestError();
    });

    it('should require a valid status', async () => {
      const result = await app.post('/v1/imagingRequest').send({
        encounterId: encounter.id,
        status: 'invalid',
        imagingType: IMAGING_TYPES.CT_SCAN,
        requestedById: app.user.id,
      });
      expect(result).toHaveRequestError();
    });
  });

  it('should get imaging requests for an encounter', async () => {
    const createdImagingRequest = await models.ImagingRequest.create({
      encounterId: encounter.id,
      imagingType: IMAGING_TYPES.CT_SCAN,
      requestedById: app.user.id,
    });
    const result = await app.get(`/v1/encounter/${encounter.id}/imagingRequests`);
    expect(result).toHaveSucceeded();

    const { body } = result;

    // ID, imagingType, status, requestedBy, requestedDate

    expect(body.count).toBeGreaterThan(0);
    expect(body.data[0]).toHaveProperty('imagingType', createdImagingRequest.imagingType);
  });

  describe('Notes', () => {
    it('should get relevant notes for an imagingRequest', async () => {
      const createdImagingRequest = await models.ImagingRequest.create({
        encounterId: encounter.id,
        imagingType: IMAGING_TYPES.CT_SCAN,
        requestedById: app.user.id,
      });

      await models.Note.createForRecord(
        createdImagingRequest.id,
        NOTE_RECORD_TYPES.IMAGING_REQUEST,
        NOTE_TYPES.AREA_TO_BE_IMAGED,
        'test-area-note',
        app.user.id,
      );

      await models.Note.createForRecord(
        createdImagingRequest.id,
        NOTE_RECORD_TYPES.IMAGING_REQUEST,
        NOTE_TYPES.OTHER,
        'test-note',
        app.user.id,
      );

      const result = await app.get(`/v1/imagingRequest/${createdImagingRequest.id}`);

      expect(result).toHaveSucceeded();

      const { body } = result;
      expect(body).toHaveProperty('note', 'test-note');
      expect(body).toHaveProperty('areaNote', 'test-area-note');
    });

    it('should get relevant notes for an imagingRequest under an encounter', async () => {
      // Arrange
      const createdImagingRequest = await models.ImagingRequest.create({
        encounterId: encounter.id,
        imagingType: IMAGING_TYPES.CT_SCAN,
        requestedById: app.user.id,
      });
      const n1 = await models.Note.createForRecord(
        createdImagingRequest.id,
        NOTE_RECORD_TYPES.IMAGING_REQUEST,
        NOTE_TYPES.AREA_TO_BE_IMAGED,
        'test-area-note',
        app.user.id,
      );
      const n2 = await models.Note.createForRecord(
        createdImagingRequest.id,
        NOTE_RECORD_TYPES.IMAGING_REQUEST,
        NOTE_TYPES.OTHER,
        'test-note',
        app.user.id,
      );

      // Act
      const result = await app.get(
        `/v1/encounter/${encounter.id}/imagingRequests?includeNotes=true`,
      );

      // Assert
      expect(result).toHaveSucceeded();
      const { body } = result;
      expect(body.count).toBeGreaterThan(0);
      const retrievedImgReq = body.data.find(ir => ir.id === createdImagingRequest.id);
      expect(retrievedImgReq).toMatchObject({
        note: 'test-note',
        areaNote: 'test-area-note',
      });
      expect(
        retrievedImgReq.notes
          .map(note => note.id)
          .sort()
          .join(','),
      ).toBe([n1.id, n2.id].sort().join(','));
    });

    it('should get imaging request reference info when listing imaging requests', async () => {
      await models.ImagingRequest.create({
        encounterId: encounter.id,
        requestedById: app.user.id,
        imagingType: IMAGING_TYPES.CT_SCAN,
      });
      const result = await app.get(`/v1/encounter/${encounter.id}/imagingRequests`);
      expect(result).toHaveSucceeded();
      const { body } = result;
      expect(body.count).toBeGreaterThan(0);

      const record = body.data[0];
      expect(record).toHaveProperty('requestedBy.displayName');
    });

    it('should return note content when providing note or areaNote', async () => {
      const result = await app.post('/v1/imagingRequest').send({
        encounterId: encounter.id,
        imagingType: IMAGING_TYPES.CT_SCAN,
        requestedById: app.user.id,
        note: 'test-note',
        areaNote: 'test-area-note',
      });
      expect(result).toHaveSucceeded();
      expect(result.body.note).toEqual('test-note');
      expect(result.body.areaNote).toEqual('test-area-note');
    });
  });

  describe('Area listing', () => {
    it('should return areas to be imaged', async () => {
      const result = await app.get('/v1/imagingRequest/areas');
      expect(result).toHaveSucceeded();
      const { body } = result;
      const expectedAreas = expect.arrayContaining([
        expect.objectContaining({
          id: expect.any(String),
        }),
      ]);
      expect(body).toEqual(
        expect.objectContaining({
          xRay: expectedAreas,
          ctScan: expectedAreas,
          ultrasound: expectedAreas,
        }),
      );
    });

    it('should respect visibilityStatus', async () => {
      const hiddenArea = await models.ReferenceData.create(
        fake(models.ReferenceData, {
          type: REFERENCE_TYPES.X_RAY_IMAGING_AREA,
          visibilityStatus: VISIBILITY_STATUSES.HISTORICAL,
        }),
      );

      const result = await app.get('/v1/imagingRequest/areas');
      expect(result).toHaveSucceeded();
      const { body } = result;

      expect(body.xRay).not.toEqual(
        expect.arrayContaining([
          expect.objectContaining({
            id: hiddenArea.id,
          }),
        ]),
      );
    });
  });

  it('should return all results for an imaging request', async () => {
    // arrange
    const ir = await models.ImagingRequest.create({
      encounterId: encounter.id,
      imagingType: IMAGING_TYPES.CT_SCAN,
      requestedById: app.user.id,
    });
    await models.ImagingResult.create({
      imagingRequestId: ir.id,
      description: 'result description',
    });
    await models.ImagingResult.create({
      imagingRequestId: ir.id,
      description: 'result description with user',
      completedById: app.user.dataValues.id,
    });

    // act
    const result = await app.get(`/v1/imagingRequest/${ir.id}`);

    // assert
    expect(result).toHaveSucceeded();
    expect(result.body.results[0]).toMatchObject({
      description: 'result description',
    });
    expect(result.body.results[1]).toMatchObject({
      description: 'result description with user',
      completedBy: {
        id: app.user.dataValues.id,
      },
    });
  });

  it('should create a result for an imaging request', async () => {
    // arrange
    const ir = await models.ImagingRequest.create({
      encounterId: encounter.id,
      imagingType: IMAGING_TYPES.CT_SCAN,
      requestedById: app.user.id,
    });

    // act
    const result = await app.put(`/v1/imagingRequest/${ir.id}`).send({
      status: 'completed',
      newResult: {
        description: 'new result description',
        completedAt: getCurrentDateTimeString(),
        completedById: app.user.dataValues.id,
      },
    });

    // assert
    expect(result).toHaveSucceeded();

    const results = await models.ImagingResult.findAll({
      where: { imagingRequestId: ir.id },
    });
    expect(results.length).toBe(1);
    expect(results[0].description).toBe('new result description');
  });

  it('should create multiple results for an imaging request', async () => {
    // arrange
    const ir = await models.ImagingRequest.create({
      encounterId: encounter.id,
      imagingType: IMAGING_TYPES.CT_SCAN,
      requestedById: app.user.id,
    });

    // act
    const result1 = await app.put(`/v1/imagingRequest/${ir.id}`).send({
      status: 'completed',
      newResult: {
        description: 'new result description 1',
        completedAt: getCurrentDateTimeString(),
        completedById: app.user.dataValues.id,
      },
    });
    const result2 = await app.put(`/v1/imagingRequest/${ir.id}`).send({
      status: 'completed',
      newResult: {
        description: 'new result description 2',
        completedAt: getCurrentDateTimeString(),
        completedById: app.user.dataValues.id,
      },
    });

    // assert
    expect(result1).toHaveSucceeded();
    expect(result2).toHaveSucceeded();

    const results = await models.ImagingResult.findAll({
      where: { imagingRequestId: ir.id },
    });
    expect(results.length).toBe(2);
    expect(results[0].description).toBe('new result description 1');
    expect(results[1].description).toBe('new result description 2');
  });

  it('should create imaging result with description as optional', async () => {
    // arrange
    const ir = await models.ImagingRequest.create({
      encounterId: encounter.id,
      imagingType: IMAGING_TYPES.CT_SCAN,
      requestedById: app.user.id,
    });

    const newResultDate = getCurrentDateTimeString();
    // act
    const result1 = await app.put(`/v1/imagingRequest/${ir.id}`).send({
      status: 'completed',
      newResult: {
        completedAt: newResultDate,
        completedById: app.user.dataValues.id,
      },
    });

    // assert
    expect(result1).toHaveSucceeded();

    const results = await models.ImagingResult.findAll({
      where: { imagingRequestId: ir.id },
    });
    expect(results.length).toBe(1);
    expect(results[0].completedById).toBe(app.user.dataValues.id);
    expect(results[0].completedAt).toBe(newResultDate);
  });

  it('should query an external provider for imaging results if configured so', async () => {
    // arrange
    const ir = await models.ImagingRequest.create({
      encounterId: encounter.id,
      imagingType: IMAGING_TYPES.CT_SCAN,
      requestedById: app.user.id,
    });
    const resultRow = await models.ImagingResult.create({
      imagingRequestId: ir.id,
      description: 'external result description',
      externalCode: 'EXT123',
    });
    await models.ImagingResult.create({
      imagingRequestId: ir.id,
      description: 'result description with user',
      completedById: app.user.dataValues.id,
    });

    const settings = await models.Setting.get('integrations.imaging');
    await models.Setting.set(
      'integrations.imaging',
      {
        enabled: true,
        provider: 'test',
      },
      SETTINGS_SCOPES.GLOBAL,
    );

    // act
    const result = await app.get(`/v1/imagingRequest/${ir.id}`);

    // reset settings
    await models.Setting.set('integrations.imaging', settings, SETTINGS_SCOPES.GLOBAL);

    // assert
    expect(result).toHaveSucceeded();
    expect(result.body.results[0]).toMatchObject({
      description: 'external result description',
      externalUrl: `https://test.tamanu.io/${resultRow.id}`,
    });
    expect(result.body.results[1]).toMatchObject({
      description: 'result description with user',
      completedBy: {
        id: app.user.dataValues.id,
      },
    });
  });

  describe('Listing requests', () => {
    const makeRequestAtFacility = async (facilityId, status, resultCount = 0) => {
      const testLocation = await models.Location.create({
        ...fake(models.Location),
        facilityId,
      });
      const testEncounter = await models.Encounter.create({
        ...(await createDummyEncounter(models)),
        locationId: testLocation.id,
        patientId: patient.id,
      });
      const imagingRequest = await models.ImagingRequest.create({
        encounterId: testEncounter.id,
        imagingType: IMAGING_TYPES.CT_SCAN,
        status,
        requestedById: app.user.id,
      });

      for (let i = 0; i < resultCount; ++i) {
        // add a result
        // (note that `fake` will automatically assign a completedAt)
        await models.ImagingResult.create(
          fake(models.ImagingResult, {
            imagingRequestId: imagingRequest.id,
          }),
        );
      }

      return imagingRequest;
    };

    describe('Filtering by allFacilities', () => {
      const otherFacilityId = 'kerang';

      beforeAll(async () => {
        await models.ImagingRequest.truncate({ cascade: true });
        await makeRequestAtFacility(config.serverFacilityId);
        await makeRequestAtFacility(config.serverFacilityId);
        await makeRequestAtFacility(
          config.serverFacilityId,
          IMAGING_REQUEST_STATUS_TYPES.COMPLETED,
        );
        await makeRequestAtFacility(otherFacilityId);
        await makeRequestAtFacility(otherFacilityId);
        await makeRequestAtFacility(otherFacilityId, IMAGING_REQUEST_STATUS_TYPES.COMPLETED);
      });

      it('should omit external requests when allFacilities is false', async () => {
        const result = await app.get(`/v1/imagingRequest?allFacilities=false`);
        expect(result).toHaveSucceeded();
        result.body.data.forEach(ir => {
          expect(ir.encounter.location.facilityId).toBe(config.serverFacilityId);
        });
      });

      it('should include all requests when allFacilities is true', async () => {
        const result = await app.get(`/v1/imagingRequest?allFacilities=true`);
        expect(result).toHaveSucceeded();

        const hasConfigFacility = result.body.data.some(
          ir => ir.encounter.location.facilityId === config.serverFacilityId,
        );
        expect(hasConfigFacility).toBe(true);

        const hasOtherFacility = result.body.data.some(
          ir => ir.encounter.location.facilityId === otherFacilityId,
        );
        expect(hasOtherFacility).toBe(true);
      });

      it('Completed tab should only show completed imaging requests', async () => {
        const result = await app.get(
          `/v1/imagingRequest?status=${IMAGING_REQUEST_STATUS_TYPES.COMPLETED}`,
        );
        expect(result).toHaveSucceeded();
        result.body.data.forEach(ir => {
          expect(ir.status).toBe(IMAGING_REQUEST_STATUS_TYPES.COMPLETED);
        });
      });
    });

    describe('Pagination', () => {
      // create a bunch of tests, use a number that isn't divisible by 10 to
      // stress the pagination a bit harder
      const completedCount = 17;
      const incompleteCount = 9;
      const totalCount = completedCount + incompleteCount;

      beforeAll(async () => {
        await models.ImagingRequest.truncate({ cascade: true });

        for (let i = 0; i < completedCount; ++i) {
          const resultCount = i % 4; // get a few different result counts in, including 0
          await makeRequestAtFacility(
            config.serverFacilityId,
            IMAGING_REQUEST_STATUS_TYPES.COMPLETED,
            resultCount,
          );
        }
        for (let i = 0; i < incompleteCount; ++i) {
          await makeRequestAtFacility(config.serverFacilityId);
        }
      });

      it('Should paginate correctly', async () => {
        const getPage = async page => {
          const result = await app.get(`/v1/imagingRequest?page=${page}`);
          expect(result).toHaveSucceeded();
          return result;
        };

        const result = await getPage(0);
        expect(result.body.count).toBe(totalCount); // total requests
        expect(result.body.data).toHaveLength(10); // page

        const result2 = await getPage(1);
        expect(result2.body.count).toBe(totalCount); // total requests
        expect(result2.body.data).toHaveLength(10); // page

        const ids = new Set([
          ...result.body.data.map(x => x.id),
          ...result2.body.data.map(x => x.id),
        ]);
        expect(ids.size).toBe(20); // ie no duplicates in the two result sets
      });

      it('Should paginate correctly when sorting by completedAt', async () => {
        const getPage = async page => {
          const result = await app.get(
            `/v1/imagingRequest?orderBy=completedAt&page=${page}&order=DESC`,
          );
          expect(result).toHaveSucceeded();
          return result;
        };

        const result = await getPage(0);
        expect(result.body.count).toBe(totalCount); // total requests
        expect(result.body.data).toHaveLength(10); // page

        const result2 = await getPage(1);
        expect(result2.body.count).toBe(totalCount); // total requests
        expect(result2.body.data).toHaveLength(10); // page

        const result3 = await getPage(2);
        expect(result3.body.count).toBe(totalCount); // total requests
        expect(result3.body.data).toHaveLength(totalCount % 10); // page

        const allResults = [...result.body.data, ...result2.body.data, ...result3.body.data];

        const completed = allResults.filter(
          x => x.status === IMAGING_REQUEST_STATUS_TYPES.COMPLETED,
        );
        expect(completed).toHaveLength(completedCount);

        const notCompleted = allResults.filter(
          x => x.status !== IMAGING_REQUEST_STATUS_TYPES.COMPLETED,
        );
        expect(notCompleted).toHaveLength(incompleteCount);

        const ids = new Set(allResults.map(x => x.id));
        expect(ids.size).toBe(totalCount); // ie no duplicates in the two result sets
      });

      it('Should paginate correctly when sorting by completedAt and filtering by status', async () => {
        const getPage = async page => {
          const result = await app.get(
            `/v1/imagingRequest?status=${IMAGING_REQUEST_STATUS_TYPES.COMPLETED}&orderBy=completedAt&page=${page}&order=ASC`,
          );
          expect(result).toHaveSucceeded();
          return result;
        };

        const result = await getPage(0);
        expect(result.body.count).toBe(completedCount); // total requests
        expect(result.body.data).toHaveLength(10); // page

        const result2 = await getPage(1);
        expect(result2.body.count).toBe(completedCount); // total requests
        expect(result2.body.data).toHaveLength(completedCount % 10); // page

        const result3 = await getPage(2);
        expect(result3.body.count).toBe(completedCount); // total requests
        expect(result3.body.data).toHaveLength(0); // page

        const allResults = [...result.body.data, ...result2.body.data, ...result3.body.data];

        const completed = allResults.filter(
          x => x.status === IMAGING_REQUEST_STATUS_TYPES.COMPLETED,
        );
        expect(completed).toHaveLength(completedCount);

        const notCompleted = allResults.filter(
          x => x.status !== IMAGING_REQUEST_STATUS_TYPES.COMPLETED,
        );
        expect(notCompleted).toHaveLength(0);

        const ids = new Set(allResults.map(x => x.id));
        expect(ids.size).toBe(completedCount); // ie no duplicates in the two result sets
      });
    });
  });
});<|MERGE_RESOLUTION|>--- conflicted
+++ resolved
@@ -5,12 +5,9 @@
   NOTE_RECORD_TYPES,
   NOTE_TYPES,
   REFERENCE_TYPES,
-<<<<<<< HEAD
   IMAGING_REQUEST_STATUS_TYPES,
   SETTINGS_SCOPES,
-=======
   VISIBILITY_STATUSES,
->>>>>>> c796c391
 } from '@tamanu/constants';
 import { createDummyEncounter, createDummyPatient } from '@tamanu/shared/demoData/patients';
 import { getCurrentDateTimeString } from '@tamanu/shared/utils/dateTime';
