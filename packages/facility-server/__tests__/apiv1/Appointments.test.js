import config from 'config';
import { add } from 'date-fns';

<<<<<<< HEAD
import { createDummyPatient } from '@tamanu/database/demoData/patients';
import { randomRecordId } from '@tamanu/database/demoData/utilities';
import { APPOINTMENT_STATUSES, REPEAT_FREQUENCY } from '@tamanu/constants';
=======
import {
  APPOINTMENT_STATUSES,
  PATIENT_COMMUNICATION_CHANNELS,
  PATIENT_COMMUNICATION_TYPES,
  SETTINGS_SCOPES,
} from '@tamanu/constants';
import { createDummyPatient } from '@tamanu/database/demoData/patients';
import { randomRecordId } from '@tamanu/database/demoData/utilities';
import { fake } from '@tamanu/shared/test-helpers/fake';
>>>>>>> 86d61198
import { selectFacilityIds } from '@tamanu/utils/selectFacilityIds';

import { createTestContext } from '../utilities';

describe('Appointments', () => {
  const [facilityId] = selectFacilityIds(config);
  let baseApp;
  let models;
  let userApp;
  let patient;
  let appointment;
  let ctx;
  let maxRepeatingAppointmentsPerGeneration;

  beforeAll(async () => {
    ctx = await createTestContext();
    maxRepeatingAppointmentsPerGeneration = await ctx.settings[facilityId].get(
      'appointments.maxRepeatingAppointmentsPerGeneration',
    );
    baseApp = ctx.baseApp;
    models = ctx.models;
    userApp = await baseApp.asRole('practitioner');
    patient = await models.Patient.create(await createDummyPatient(models));
  });
  afterAll(() => ctx.close());
  it('should create a new appointment', async () => {
    const result = await userApp.post('/api/appointments').send({
      patientId: patient.id,
      startTime: add(new Date(), { days: 1 }), // create a date in the future
      clinicianId: userApp.user.dataValues.id,
      appointmentTypeId: 'appointmentType-standard',
    });
    expect(result).toHaveSucceeded();
    appointment = result.body;
    expect(result.body.appointmentTypeId).toEqual('appointmentType-standard');
    expect(result.body.patientId).toEqual(patient.id);
    expect(result.body.status).toEqual(APPOINTMENT_STATUSES.CONFIRMED);
    expect(result.body.clinicianId).toEqual(userApp.user.dataValues.id);
  });
  it('should list appointments', async () => {
    const result = await userApp.get('/api/appointments');
    expect(result).toHaveSucceeded();
    expect(result.body.count).toEqual(1);
    // verify that the appointment returned is the one created above
    expect(result.body.data[0].id).toEqual(appointment.id);
  });
  it('should cancel an appointment', async () => {
    const result = await userApp.put(`/api/appointments/${appointment.id}`).send({
      status: APPOINTMENT_STATUSES.CANCELLED,
    });
    expect(result).toHaveSucceeded();
    expect(result.body.status).toEqual(APPOINTMENT_STATUSES.CANCELLED);
    const getResult = await userApp.get('/api/appointments?includeCancelled=true');
    expect(getResult).toHaveSucceeded();
    expect(getResult.body.count).toEqual(1);
    expect(getResult.body.data[0].status).toEqual(APPOINTMENT_STATUSES.CANCELLED);
  });

  it('should return appropriate full/partial matches to displayId or name when passed filter string', async () => {
    appointment = await models.Appointment.create({
      ...fake(models.Appointment),
      patientId: patient.id,
    });

    const searchPatientNameOrId = (query) =>
      userApp.get(`/api/appointments?patientNameOrId=${query}`);

    // Valid searches
    const searchById = await searchPatientNameOrId(patient.displayId);
    const searchByPartialId = await searchPatientNameOrId(patient.displayId.slice(0, 3));
    const searchByFirstName = await searchPatientNameOrId(patient.firstName);
    const searchByPartialFirstName = await searchPatientNameOrId(patient.firstName.slice(0, 3));
    const searchByLastName = await searchPatientNameOrId(patient.lastName);
    const searchByPartialLastName = await searchPatientNameOrId(patient.lastName.slice(0, 3));
    expect(searchById.body.count).toBe(1);
    expect(searchByPartialId.body.count).toBe(1);
    expect(searchByFirstName.body.count).toBe(1);
    expect(searchByPartialFirstName.body.count).toBe(1);
    expect(searchByLastName.body.count).toBe(1);
    expect(searchByPartialLastName.body.count).toBe(1);

    // Invalid searches
    const searchByInvalidString = await searchPatientNameOrId('invalid');
    expect(searchByInvalidString.body.count).toBe(0);
  });

  describe('outpatient appointments', () => {
    describe('reminder emails', () => {
      const TEST_EMAIL = 'test@email.com';
      beforeAll(async () => {
        appointment = await models.Appointment.create({
          ...fake(models.Appointment),
          patientId: patient.id,
          locationGroupId: await randomRecordId(models, 'LocationGroup'),
        });
      });
      afterEach(async () => {
        await models.PatientCommunication.truncate({ cascade: true, force: true });
      });

      it('should create patient communication record when created with email in request body', async () => {
        const appointmentWithEmail = await userApp.post('/api/appointments').send({
          patientId: patient.id,
          startTime: add(new Date(), { days: 1 }),
          clinicianId: userApp.user.dataValues.id,
          appointmentTypeId: 'appointmentType-standard',
          email: TEST_EMAIL,
          locationGroupId: await randomRecordId(models, 'LocationGroup'),
          facilityId,
        });
        expect(appointmentWithEmail).toHaveSucceeded();

        const patientCommunications = await models.PatientCommunication.findAll();
        expect(patientCommunications.length).toBe(1);
        expect(patientCommunications[0]).toMatchObject({
          type: PATIENT_COMMUNICATION_TYPES.APPOINTMENT_CONFIRMATION,
          channel: PATIENT_COMMUNICATION_CHANNELS.EMAIL,
          destination: TEST_EMAIL,
        });
      });

      it('should create patient communication record when hitting email endpoint', async () => {
        const result1 = await userApp
          .post('/api/appointments/emailReminder')
          .send({ facilityId, appointmentId: appointment.id, email: TEST_EMAIL });
        expect(result1).toHaveSucceeded();
        const patientCommunications = await models.PatientCommunication.findAll();
        expect(patientCommunications.length).toBe(1);
        expect(patientCommunications[0]).toMatchObject({
          type: PATIENT_COMMUNICATION_TYPES.APPOINTMENT_CONFIRMATION,
          channel: PATIENT_COMMUNICATION_CHANNELS.EMAIL,
          destination: TEST_EMAIL,
        });
      });

      it('should use template from settings for email subject and body', async () => {
        const TEST_SUBJECT = 'test subject';
        const TEST_CONTENT = 'test body';

        await models.Setting.set(
          'templates.appointmentConfirmation',
          {
            subject: TEST_SUBJECT,
            body: TEST_CONTENT,
          },
          SETTINGS_SCOPES.GLOBAL,
        );

        await userApp
          .post('/api/appointments/emailReminder')
          .send({ facilityId, appointmentId: appointment.id, email: TEST_EMAIL });
        const patientCommunication = await models.PatientCommunication.findOne({
          where: {
            destination: TEST_EMAIL,
          },
          raw: true,
        });
        expect(patientCommunication.subject).toBe(TEST_SUBJECT);
        expect(patientCommunication.content).toBe(TEST_CONTENT);
      });
    });
  });

  describe('location bookings', () => {
    let locationId, patientId, clinicianId;

    beforeAll(async () => {
      locationId = await randomRecordId(models, 'Location'); // Fetch once for all tests
      patientId = patient.id;
      clinicianId = userApp.user.dataValues.id;
    });

    const makeBooking = async (startTime, endTime) => {
      return await userApp.post('/api/appointments/locationBooking').send({
        patientId,
        startTime,
        endTime,
        clinicianId,
        locationId,
      });
    };

    beforeEach(async () => {
      await makeBooking('2024-10-02 12:00:00', '2024-10-02 12:30:00');
    });

    afterEach(async () => {
      await models.Appointment.truncate();
    });

    describe('booked time conflict checking', () => {
      it('should reject if the same time', async () => {
        const result = await makeBooking('2024-10-02 12:00:00', '2024-10-02 12:30:00');
        expect(result.status).toBe(409);
      });
      it('should reject if start overlaps', async () => {
        const result = await makeBooking('2024-10-02 12:15:00', '2024-10-02 12:45:00');
        expect(result.status).toBe(409);
      });
      it('should reject if end overlaps', async () => {
        const result = await makeBooking('2024-10-02 11:45:00', '2024-10-02 12:15:00');
        expect(result.status).toBe(409);
      });
      it('should reject if it would contain an existing booking within it', async () => {
        const result = await makeBooking('2024-10-02 11:30:00', '2024-10-02 13:00:00');
        expect(result.status).toBe(409);
      });
      it('should reject if it would be contained within an existing booking', async () => {
        const result = await makeBooking('2024-10-02 12:10:00', '2024-10-02 12:20:00');
        expect(result.status).toBe(409);
      });
      it('should allow booking if start time equals end time of another', async () => {
        const result = await makeBooking('2024-10-02 12:30:00', '2024-10-02 13:00:00');
        expect(result).toHaveSucceeded();
      });
      it('should allow booking if end time equals start time of another', async () => {
        const result = await makeBooking('2024-10-02 11:30:00', '2024-10-02 12:00:00');
        expect(result).toHaveSucceeded();
      });
    });
  });

  describe('validation', () => {
    it('should reject an appointment without an untilDate or occurrenceCount', async () => {
      await expect(
        models.AppointmentSchedule.create({
          interval: 1,
          frequency: REPEAT_FREQUENCY.WEEKLY,
          daysOfWeek: ['WE'],
        }),
      ).rejects.toThrow(
        'Validation error: AppointmentSchedule must have either untilDate or occurrenceCount',
      );
    });
    it('should reject an appointment without exactly one weekday', async () => {
      await expect(
        models.AppointmentSchedule.create({
          untilDate: '2024-10-10',
          interval: 1,
          frequency: REPEAT_FREQUENCY.WEEKLY,
          daysOfWeek: ['WE', 'TH'],
        }),
      ).rejects.toThrow('Validation error: AppointmentSchedule must have exactly one weekday');
    });
    it('should reject an appointment without nthWeekday for MONTHLY frequency', async () => {
      await expect(
        models.AppointmentSchedule.create({
          untilDate: '2024-10-10',
          interval: 1,
          frequency: REPEAT_FREQUENCY.MONTHLY,
          daysOfWeek: ['WE'],
        }),
      ).rejects.toThrow(
        'Validation error: AppointmentSchedule must have nthWeekday for MONTHLY frequency',
      );
    });
  });

  describe('createWithSchedule', () => {
    const testRepeatingAppointment = async (appointmentSchedule, startTime, expected) => {
      const result = await userApp.post('/api/appointments').send({
        appointmentSchedule,
        patientId: patient.id,
        clinicianId: userApp.user.dataValues.id,
        appointmentTypeId: 'appointmentType-standard',
        startTime,
        facilityId,
      });
      expect(result).toHaveSucceeded();
      const appointmentsInSchedule = await models.Appointment.findAll({
        where: { scheduleId: result.body.scheduleId },
        order: [['startTime', 'ASC']],
      });
      if (!expected) return appointmentsInSchedule;
      expect(appointmentsInSchedule.map((a) => a.startTime)).toEqual(expected);
    };
    it('should generate repeating weekly appointments on Wednesday', async () => {
      const appointmentSchedule = {
        untilDate: '2024-12-04',
        interval: 1,
        frequency: REPEAT_FREQUENCY.WEEKLY,
        daysOfWeek: ['WE'],
      };
      await testRepeatingAppointment(appointmentSchedule, '2024-10-02 12:00:00', [
        '2024-10-02 12:00:00',
        '2024-10-09 12:00:00',
        '2024-10-16 12:00:00',
        '2024-10-23 12:00:00',
        '2024-10-30 12:00:00',
        '2024-11-06 12:00:00',
        '2024-11-13 12:00:00',
        '2024-11-20 12:00:00',
        '2024-11-27 12:00:00',
        '2024-12-04 12:00:00',
      ]);
    });
    it('should generate repeating weekly appointments on Friday to occurrence count', async () => {
      const appointmentSchedule = {
        occurrenceCount: 5,
        interval: 1,
        frequency: REPEAT_FREQUENCY.WEEKLY,
        daysOfWeek: ['FR'],
      };
      await testRepeatingAppointment(appointmentSchedule, '2024-10-04 12:00:00', [
        '2024-10-04 12:00:00',
        '2024-10-11 12:00:00',
        '2024-10-18 12:00:00',
        '2024-10-25 12:00:00',
        '2024-11-01 12:00:00',
      ]);
    });
    it('should generate repeating bi-weekly appointments on Wednesday', async () => {
      const appointmentSchedule = {
        untilDate: '2023-12-02',
        interval: 2,
        frequency: REPEAT_FREQUENCY.WEEKLY,
        daysOfWeek: ['WE'],
      };
      await testRepeatingAppointment(appointmentSchedule, '2023-09-23 12:00:00', [
        '2023-09-23 12:00:00',
        '2023-10-07 12:00:00',
        '2023-10-21 12:00:00',
        '2023-11-04 12:00:00',
        '2023-11-18 12:00:00',
        '2023-12-02 12:00:00',
      ]);
    });
    it('should generate repeating monthly appointments on first Tuesday', async () => {
      const appointmentSchedule = {
        untilDate: '2024-11-05',
        interval: 1,
        frequency: REPEAT_FREQUENCY.MONTHLY,
        daysOfWeek: ['TU'],
        nthWeekday: 1,
      };
      await testRepeatingAppointment(appointmentSchedule, '2024-06-04 12:00:00', [
        '2024-06-04 12:00:00',
        '2024-07-02 12:00:00',
        '2024-08-06 12:00:00',
        '2024-09-03 12:00:00',
        '2024-10-01 12:00:00',
        '2024-11-05 12:00:00',
      ]);
    });
    it('should generate repeating monthly appointments on second Wednesday to occurrence count', async () => {
      const appointmentSchedule = {
        occurrenceCount: 3,
        interval: 1,
        frequency: REPEAT_FREQUENCY.MONTHLY,
        daysOfWeek: ['WE'],
        nthWeekday: 2,
      };
      await testRepeatingAppointment(appointmentSchedule, '2024-06-12 12:00:00', [
        '2024-06-12 12:00:00',
        '2024-07-10 12:00:00',
        '2024-08-14 12:00:00',
      ]);
    });
    it('should generate repeating monthly appointments on last friday', async () => {
      const appointmentSchedule = {
        startDate: '2024-06-28 12:00:00',
        untilDate: '2024-09-27',
        interval: 1,
        frequency: REPEAT_FREQUENCY.MONTHLY,
        daysOfWeek: ['FR'],
        nthWeekday: -1,
      };
      await testRepeatingAppointment(appointmentSchedule, '2024-06-28 12:00:00', [
        '2024-06-28 12:00:00',
        '2024-07-26 12:00:00',
        '2024-08-30 12:00:00',
        '2024-09-27 12:00:00',
      ]);
    });
    it('should generate repeating bi-monthly appointments on first tuesday', async () => {
      const appointmentSchedule = {
        untilDate: '2024-10-01',
        interval: 2,
        frequency: REPEAT_FREQUENCY.MONTHLY,
        daysOfWeek: ['TU'],
        nthWeekday: 1,
      };
      await testRepeatingAppointment(appointmentSchedule, '2024-06-04 12:00:00', [
        '2024-06-04 12:00:00',
        '2024-08-06 12:00:00',
        '2024-10-01 12:00:00',
      ]);
    });
    it('should only generate the maximum number of weekly appointments', async () => {
      const appointmentSchedule = {
        occurrenceCount: maxRepeatingAppointmentsPerGeneration + 10,
        interval: 1,
        frequency: REPEAT_FREQUENCY.WEEKLY,
        daysOfWeek: ['TU'],
      };
      const result = await testRepeatingAppointment(appointmentSchedule, '2024-06-04 12:00:00');
      expect(result).toHaveLength(maxRepeatingAppointmentsPerGeneration);
    });
    it('should only generate the maximum number of monthly appointments', async () => {
      const appointmentSchedule = {
        occurrenceCount: maxRepeatingAppointmentsPerGeneration + 10,
        interval: 1,
        frequency: REPEAT_FREQUENCY.MONTHLY,
        daysOfWeek: ['TU'],
        nthWeekday: 1,
      };
      const result = await testRepeatingAppointment(appointmentSchedule, '2024-06-04 12:00:00');
      expect(result).toHaveLength(maxRepeatingAppointmentsPerGeneration);
    });
  });
});<|MERGE_RESOLUTION|>--- conflicted
+++ resolved
@@ -1,21 +1,16 @@
 import config from 'config';
 import { add } from 'date-fns';
 
-<<<<<<< HEAD
-import { createDummyPatient } from '@tamanu/database/demoData/patients';
-import { randomRecordId } from '@tamanu/database/demoData/utilities';
-import { APPOINTMENT_STATUSES, REPEAT_FREQUENCY } from '@tamanu/constants';
-=======
 import {
   APPOINTMENT_STATUSES,
   PATIENT_COMMUNICATION_CHANNELS,
   PATIENT_COMMUNICATION_TYPES,
   SETTINGS_SCOPES,
+  REPEAT_FREQUENCY,
 } from '@tamanu/constants';
 import { createDummyPatient } from '@tamanu/database/demoData/patients';
 import { randomRecordId } from '@tamanu/database/demoData/utilities';
 import { fake } from '@tamanu/shared/test-helpers/fake';
->>>>>>> 86d61198
 import { selectFacilityIds } from '@tamanu/utils/selectFacilityIds';
 
 import { createTestContext } from '../utilities';
