import config from 'config';
import { add } from 'date-fns';
import { Op } from 'sequelize';

import {
  APPOINTMENT_STATUSES,
  PATIENT_COMMUNICATION_CHANNELS,
  PATIENT_COMMUNICATION_TYPES,
  SETTINGS_SCOPES,
  REPEAT_FREQUENCY,
} from '@tamanu/constants';
import { createDummyPatient } from '@tamanu/database/demoData/patients';
import { randomRecordId } from '@tamanu/database/demoData/utilities';
<<<<<<< HEAD
import {
  APPOINTMENT_STATUSES,
  REPEAT_FREQUENCY,
  MODIFY_REPEATING_APPOINTMENT_MODE,
} from '@tamanu/constants';
=======
import { fake } from '@tamanu/shared/test-helpers/fake';
>>>>>>> 6f6d977d
import { selectFacilityIds } from '@tamanu/utils/selectFacilityIds';

import { createTestContext } from '../utilities';

describe('Appointments', () => {
  const [facilityId] = selectFacilityIds(config);
  let baseApp;
  let models;
  let userApp;
  let patient;
  let appointment;
  let ctx;
  let maxRepeatingAppointmentsPerGeneration;

  beforeAll(async () => {
    ctx = await createTestContext();
    maxRepeatingAppointmentsPerGeneration = await ctx.settings[facilityId].get(
      'appointments.maxRepeatingAppointmentsPerGeneration',
    );
    baseApp = ctx.baseApp;
    models = ctx.models;
    userApp = await baseApp.asRole('practitioner');
    patient = await models.Patient.create(await createDummyPatient(models));
  });

  afterAll(() => ctx.close());

  it('should create a new appointment', async () => {
    const result = await userApp.post('/api/appointments').send({
      patientId: patient.id,
      startTime: add(new Date(), { days: 1 }), // create a date in the future
      clinicianId: userApp.user.dataValues.id,
      appointmentTypeId: 'appointmentType-standard',
    });
    expect(result).toHaveSucceeded();
    appointment = result.body;
    expect(result.body.appointmentTypeId).toEqual('appointmentType-standard');
    expect(result.body.patientId).toEqual(patient.id);
    expect(result.body.status).toEqual(APPOINTMENT_STATUSES.CONFIRMED);
    expect(result.body.clinicianId).toEqual(userApp.user.dataValues.id);
  });

  it('should list appointments', async () => {
    const result = await userApp.get('/api/appointments');
    expect(result).toHaveSucceeded();
    expect(result.body.count).toEqual(1);
    // verify that the appointment returned is the one created above
    expect(result.body.data[0].id).toEqual(appointment.id);
  });

  it('should cancel an appointment', async () => {
    const result = await userApp.put(`/api/appointments/${appointment.id}`).send({
      status: APPOINTMENT_STATUSES.CANCELLED,
    });
    expect(result).toHaveSucceeded();
    const getResult = await userApp.get('/api/appointments?includeCancelled=true');
    expect(getResult).toHaveSucceeded();
    expect(getResult.body.count).toEqual(1);
    expect(getResult.body.data[0].status).toEqual(APPOINTMENT_STATUSES.CANCELLED);
  });

  it('should return appropriate full/partial matches to displayId or name when passed filter string', async () => {
    appointment = await models.Appointment.create({
      ...fake(models.Appointment),
      patientId: patient.id,
    });

    const searchPatientNameOrId = (query) =>
      userApp.get(`/api/appointments?patientNameOrId=${query}`);

    // Valid searches
    const searchById = await searchPatientNameOrId(patient.displayId);
    const searchByPartialId = await searchPatientNameOrId(patient.displayId.slice(0, 3));
    const searchByFirstName = await searchPatientNameOrId(patient.firstName);
    const searchByPartialFirstName = await searchPatientNameOrId(patient.firstName.slice(0, 3));
    const searchByLastName = await searchPatientNameOrId(patient.lastName);
    const searchByPartialLastName = await searchPatientNameOrId(patient.lastName.slice(0, 3));
    expect(searchById.body.count).toBe(1);
    expect(searchByPartialId.body.count).toBe(1);
    expect(searchByFirstName.body.count).toBe(1);
    expect(searchByPartialFirstName.body.count).toBe(1);
    expect(searchByLastName.body.count).toBe(1);
    expect(searchByPartialLastName.body.count).toBe(1);

    // Invalid searches
    const searchByInvalidString = await searchPatientNameOrId('invalid');
    expect(searchByInvalidString.body.count).toBe(0);
  });

  describe('outpatient appointments', () => {
    describe('reminder emails', () => {
      const TEST_EMAIL = 'test@email.com';
      beforeAll(async () => {
        appointment = await models.Appointment.create({
          ...fake(models.Appointment),
          patientId: patient.id,
          locationGroupId: await randomRecordId(models, 'LocationGroup'),
        });
      });
      afterEach(async () => {
        await models.PatientCommunication.truncate({ cascade: true, force: true });
      });

      it('should create patient communication record when created with email in request body', async () => {
        const appointmentWithEmail = await userApp.post('/api/appointments').send({
          patientId: patient.id,
          startTime: add(new Date(), { days: 1 }),
          clinicianId: userApp.user.dataValues.id,
          appointmentTypeId: 'appointmentType-standard',
          email: TEST_EMAIL,
          locationGroupId: await randomRecordId(models, 'LocationGroup'),
          facilityId,
        });
        expect(appointmentWithEmail).toHaveSucceeded();

        const patientCommunications = await models.PatientCommunication.findAll();
        expect(patientCommunications.length).toBe(1);
        expect(patientCommunications[0]).toMatchObject({
          type: PATIENT_COMMUNICATION_TYPES.APPOINTMENT_CONFIRMATION,
          channel: PATIENT_COMMUNICATION_CHANNELS.EMAIL,
          destination: TEST_EMAIL,
        });
      });

      it('should create patient communication record when hitting email endpoint', async () => {
        const result1 = await userApp
          .post('/api/appointments/emailReminder')
          .send({ facilityId, appointmentId: appointment.id, email: TEST_EMAIL });
        expect(result1).toHaveSucceeded();
        const patientCommunications = await models.PatientCommunication.findAll();
        expect(patientCommunications.length).toBe(1);
        expect(patientCommunications[0]).toMatchObject({
          type: PATIENT_COMMUNICATION_TYPES.APPOINTMENT_CONFIRMATION,
          channel: PATIENT_COMMUNICATION_CHANNELS.EMAIL,
          destination: TEST_EMAIL,
        });
      });

      it('should use template from settings for email subject and body', async () => {
        const TEST_SUBJECT = 'test subject';
        const TEST_CONTENT = 'test body';

        await models.Setting.set(
          'templates.appointmentConfirmation',
          {
            subject: TEST_SUBJECT,
            body: TEST_CONTENT,
          },
          SETTINGS_SCOPES.GLOBAL,
        );

        await userApp
          .post('/api/appointments/emailReminder')
          .send({ facilityId, appointmentId: appointment.id, email: TEST_EMAIL });
        const patientCommunication = await models.PatientCommunication.findOne({
          where: {
            destination: TEST_EMAIL,
          },
          raw: true,
        });
        expect(patientCommunication.subject).toBe(TEST_SUBJECT);
        expect(patientCommunication.content).toBe(TEST_CONTENT);
      });
    });
  });

  describe('location bookings', () => {
    let locationId, patientId, clinicianId;

    beforeAll(async () => {
      locationId = await randomRecordId(models, 'Location'); // Fetch once for all tests
      patientId = patient.id;
      clinicianId = userApp.user.dataValues.id;
    });

    const makeBooking = async (startTime, endTime) => {
      return await userApp.post('/api/appointments/locationBooking').send({
        patientId,
        startTime,
        endTime,
        clinicianId,
        locationId,
      });
    };

    beforeEach(async () => {
      await makeBooking('2024-10-02 12:00:00', '2024-10-02 12:30:00');
    });

    afterEach(async () => {
      await models.Appointment.truncate();
    });

    describe('booked time conflict checking', () => {
      it('should reject if the same time', async () => {
        const result = await makeBooking('2024-10-02 12:00:00', '2024-10-02 12:30:00');
        expect(result.status).toBe(409);
      });

      it('should reject if start overlaps', async () => {
        const result = await makeBooking('2024-10-02 12:15:00', '2024-10-02 12:45:00');
        expect(result.status).toBe(409);
      });

      it('should reject if end overlaps', async () => {
        const result = await makeBooking('2024-10-02 11:45:00', '2024-10-02 12:15:00');
        expect(result.status).toBe(409);
      });

      it('should reject if it would contain an existing booking within it', async () => {
        const result = await makeBooking('2024-10-02 11:30:00', '2024-10-02 13:00:00');
        expect(result.status).toBe(409);
      });

      it('should reject if it would be contained within an existing booking', async () => {
        const result = await makeBooking('2024-10-02 12:10:00', '2024-10-02 12:20:00');
        expect(result.status).toBe(409);
      });

      it('should allow booking if start time equals end time of another', async () => {
        const result = await makeBooking('2024-10-02 12:30:00', '2024-10-02 13:00:00');
        expect(result).toHaveSucceeded();
      });

      it('should allow booking if end time equals start time of another', async () => {
        const result = await makeBooking('2024-10-02 11:30:00', '2024-10-02 12:00:00');
        expect(result).toHaveSucceeded();
      });
    });
  });

  describe('validation', () => {
    it('should reject an appointment without an untilDate or occurrenceCount', async () => {
      await expect(
        models.AppointmentSchedule.create({
          interval: 1,
          frequency: REPEAT_FREQUENCY.WEEKLY,
          daysOfWeek: ['WE'],
        }),
      ).rejects.toThrow(
        'Validation error: AppointmentSchedule must have either untilDate or occurrenceCount',
      );
    });

    it('should reject an appointment without exactly one weekday', async () => {
      await expect(
        models.AppointmentSchedule.create({
          untilDate: '2024-10-10',
          interval: 1,
          frequency: REPEAT_FREQUENCY.WEEKLY,
          daysOfWeek: ['WE', 'TH'],
        }),
      ).rejects.toThrow('Validation error: AppointmentSchedule must have exactly one weekday');
    });

    it('should reject an appointment without nthWeekday for MONTHLY frequency', async () => {
      await expect(
        models.AppointmentSchedule.create({
          untilDate: '2024-10-10',
          interval: 1,
          frequency: REPEAT_FREQUENCY.MONTHLY,
          daysOfWeek: ['WE'],
        }),
      ).rejects.toThrow(
        'Validation error: AppointmentSchedule must have nthWeekday for MONTHLY frequency',
      );
    });
  });

  describe('create with schedule', () => {
    const testRepeatingAppointment = async (schedule, startTime, expected) => {
      const result = await userApp.post('/api/appointments').send({
        schedule,
        patientId: patient.id,
        clinicianId: userApp.user.dataValues.id,
        appointmentTypeId: 'appointmentType-standard',
        startTime,
        facilityId,
      });
      expect(result).toHaveSucceeded();
      const appointmentsInSchedule = await models.Appointment.findAll({
        where: { scheduleId: result.body.scheduleId },
        order: [['startTime', 'ASC']],
      });
      if (!expected) return appointmentsInSchedule;
      expect(appointmentsInSchedule.map((a) => a.startTime)).toEqual(expected);
    };

    it('should generate repeating weekly appointments on Wednesday', async () => {
      const appointmentSchedule = {
        untilDate: '2024-12-04',
        interval: 1,
        frequency: REPEAT_FREQUENCY.WEEKLY,
        daysOfWeek: ['WE'],
      };
      await testRepeatingAppointment(appointmentSchedule, '2024-10-02 12:00:00', [
        '2024-10-02 12:00:00',
        '2024-10-09 12:00:00',
        '2024-10-16 12:00:00',
        '2024-10-23 12:00:00',
        '2024-10-30 12:00:00',
        '2024-11-06 12:00:00',
        '2024-11-13 12:00:00',
        '2024-11-20 12:00:00',
        '2024-11-27 12:00:00',
        '2024-12-04 12:00:00',
      ]);
    });

    it('should generate repeating weekly appointments on Friday to occurrence count', async () => {
      const appointmentSchedule = {
        occurrenceCount: 5,
        interval: 1,
        frequency: REPEAT_FREQUENCY.WEEKLY,
        daysOfWeek: ['FR'],
      };
      await testRepeatingAppointment(appointmentSchedule, '2024-10-04 12:00:00', [
        '2024-10-04 12:00:00',
        '2024-10-11 12:00:00',
        '2024-10-18 12:00:00',
        '2024-10-25 12:00:00',
        '2024-11-01 12:00:00',
      ]);
    });

    it('should generate repeating bi-weekly appointments on Wednesday', async () => {
      const appointmentSchedule = {
        untilDate: '2023-12-02',
        interval: 2,
        frequency: REPEAT_FREQUENCY.WEEKLY,
        daysOfWeek: ['WE'],
      };
      await testRepeatingAppointment(appointmentSchedule, '2023-09-23 12:00:00', [
        '2023-09-23 12:00:00',
        '2023-10-07 12:00:00',
        '2023-10-21 12:00:00',
        '2023-11-04 12:00:00',
        '2023-11-18 12:00:00',
        '2023-12-02 12:00:00',
      ]);
    });

    it('should generate repeating monthly appointments on first Tuesday', async () => {
      const appointmentSchedule = {
        untilDate: '2024-11-05',
        interval: 1,
        frequency: REPEAT_FREQUENCY.MONTHLY,
        daysOfWeek: ['TU'],
        nthWeekday: 1,
      };
      await testRepeatingAppointment(appointmentSchedule, '2024-06-04 12:00:00', [
        '2024-06-04 12:00:00',
        '2024-07-02 12:00:00',
        '2024-08-06 12:00:00',
        '2024-09-03 12:00:00',
        '2024-10-01 12:00:00',
        '2024-11-05 12:00:00',
      ]);
    });

    it('should generate repeating monthly appointments on second Wednesday to occurrence count', async () => {
      const appointmentSchedule = {
        occurrenceCount: 3,
        interval: 1,
        frequency: REPEAT_FREQUENCY.MONTHLY,
        daysOfWeek: ['WE'],
        nthWeekday: 2,
      };
      await testRepeatingAppointment(appointmentSchedule, '2024-06-12 12:00:00', [
        '2024-06-12 12:00:00',
        '2024-07-10 12:00:00',
        '2024-08-14 12:00:00',
      ]);
    });

    it('should generate repeating monthly appointments on last friday', async () => {
      const appointmentSchedule = {
        startDate: '2024-06-28 12:00:00',
        untilDate: '2024-09-27',
        interval: 1,
        frequency: REPEAT_FREQUENCY.MONTHLY,
        daysOfWeek: ['FR'],
        nthWeekday: -1,
      };
      await testRepeatingAppointment(appointmentSchedule, '2024-06-28 12:00:00', [
        '2024-06-28 12:00:00',
        '2024-07-26 12:00:00',
        '2024-08-30 12:00:00',
        '2024-09-27 12:00:00',
      ]);
    });

    it('should generate repeating bi-monthly appointments on first tuesday', async () => {
      const appointmentSchedule = {
        untilDate: '2024-10-01',
        interval: 2,
        frequency: REPEAT_FREQUENCY.MONTHLY,
        daysOfWeek: ['TU'],
        nthWeekday: 1,
      };
      await testRepeatingAppointment(appointmentSchedule, '2024-06-04 12:00:00', [
        '2024-06-04 12:00:00',
        '2024-08-06 12:00:00',
        '2024-10-01 12:00:00',
      ]);
    });

    it('should only generate the maximum number of weekly appointments', async () => {
      const appointmentSchedule = {
        occurrenceCount: maxRepeatingAppointmentsPerGeneration + 10,
        interval: 1,
        frequency: REPEAT_FREQUENCY.WEEKLY,
        daysOfWeek: ['TU'],
      };
      const result = await testRepeatingAppointment(appointmentSchedule, '2024-06-04 12:00:00');
      expect(result).toHaveLength(maxRepeatingAppointmentsPerGeneration);
    });

    it('should only generate the maximum number of monthly appointments', async () => {
      const appointmentSchedule = {
        occurrenceCount: maxRepeatingAppointmentsPerGeneration + 10,
        interval: 1,
        frequency: REPEAT_FREQUENCY.MONTHLY,
        daysOfWeek: ['TU'],
        nthWeekday: 1,
      };
      const result = await testRepeatingAppointment(appointmentSchedule, '2024-06-04 12:00:00');
      expect(result).toHaveLength(maxRepeatingAppointmentsPerGeneration);
    });
  });

  describe('modify with schedule', () => {
    const scheduleCreateData = {
      untilDate: '2024-10-30',
      interval: 1,
      frequency: REPEAT_FREQUENCY.WEEKLY,
      daysOfWeek: ['WE'],
      occurrenceCount: null,
      nthWeekday: null,
    };
    const generateSchedule = async () => {
      const schedule = await models.AppointmentSchedule.create(scheduleCreateData);
      const appointments = await models.Appointment.bulkCreate(
        [
          '2024-10-02 12:00:00',
          '2024-10-09 12:00:00',
          '2024-10-16 12:00:00',
          '2024-10-23 12:00:00',
          '2024-10-30 12:00:00',
        ].map((startTime) => ({
          patientId: patient.id,
          startTime,
          clinicianId: userApp.user.dataValues.id,
          appointmentTypeId: 'appointmentType-standard',
          scheduleId: schedule.id,
        })),
      );
      return { schedule, appointments };
    };

    it('should update all future appointments if schedule is unchanged and updating a mid schedule appointment', async () => {
      const { schedule, appointments } = await generateSchedule();
      const thirdAppointment = appointments[2];

      await userApp.put(`/api/appointments/${thirdAppointment.id}`).send({
        startTime: '2024-10-16 12:00:00',
        appointmentTypeId: 'appointmentType-specialist',
        facilityId,
        modifyRepeatingMode: MODIFY_REPEATING_APPOINTMENT_MODE.THIS_AND_FUTURE_APPOINTMENTS,
      });
      const appointmentsInSchedule = await schedule.getAppointments({
        order: [['startTime', 'ASC']],
      });

      // 3rd and 4th appointments should be updated
      expect(appointmentsInSchedule.map((a) => a.appointmentTypeId)).toEqual([
        'appointmentType-standard',
        'appointmentType-standard',
        'appointmentType-specialist',
        'appointmentType-specialist',
        'appointmentType-specialist',
      ]);
    });

    it('should update all appointments if schedule is unchanged and updating first appointment', async () => {
      const { schedule, appointments } = await generateSchedule();
      const firstAppointment = appointments[0];

      await userApp.put(`/api/appointments/${firstAppointment.id}`).send({
        startTime: '2024-10-02 12:00:00',
        appointmentTypeId: 'appointmentType-specialist',
        facilityId,
        modifyRepeatingMode: MODIFY_REPEATING_APPOINTMENT_MODE.THIS_AND_FUTURE_APPOINTMENTS,
      });
      const appointmentsInSchedule = await schedule.getAppointments({
        order: [['startTime', 'ASC']],
      });

      // All appointments should be updated
      expect(
        appointmentsInSchedule.every((a) => a.appointmentTypeId === 'appointmentType-specialist'),
      ).toBeTruthy();
    });

    it('should create a new schedule and close the existing one if schedule data is supplied when updating a mid schedule appointment', async () => {
      const { schedule, appointments } = await generateSchedule();
      const thirdAppointment = appointments[2];

      const result = await userApp.put(`/api/appointments/${thirdAppointment.id}`).send({
        schedule: {
          untilDate: '2024-11-06',
          interval: 1,
          frequency: REPEAT_FREQUENCY.WEEKLY,
          daysOfWeek: ['WE'],
          occurrenceCount: null,
          nthWeekday: null,
        },
        startTime: '2024-10-16 12:00:00',
        appointmentTypeId: 'appointmentType-specialist',
        facilityId,
        id: thirdAppointment.id,
        modifyRepeatingMode: MODIFY_REPEATING_APPOINTMENT_MODE.THIS_AND_FUTURE_APPOINTMENTS,
      });

      expect(result).toHaveSucceeded();
      expect(result.body.schedule).toBeTruthy();

      const updatedExistingSchedule = await models.AppointmentSchedule.findOne({
        where: {
          id: schedule.id,
        },
        include: [
          {
            model: models.Appointment,
            as: 'appointments',
            where: {
              status: {
                [Op.not]: APPOINTMENT_STATUSES.CANCELLED,
              },
            },
          },
        ],
      });

      expect(updatedExistingSchedule.untilDate).toEqual('2024-10-09');
      expect(updatedExistingSchedule.appointments.map((a) => a.startTime)).toEqual([
        '2024-10-02 12:00:00',
        '2024-10-09 12:00:00',
      ]);
      expect(
        updatedExistingSchedule.appointments.every(
          (a) => a.appointmentTypeId === 'appointmentType-standard',
        ),
      ).toBeTruthy();

      const newSchedule = await models.AppointmentSchedule.findOne({
        where: {
          id: result.body.schedule.id,
        },
        include: [
          {
            model: models.Appointment,
            as: 'appointments',
          },
        ],
      });

      expect(newSchedule.appointments.map((a) => a.startTime)).toEqual([
        '2024-10-16 12:00:00',
        '2024-10-23 12:00:00',
        '2024-10-30 12:00:00',
        '2024-11-06 12:00:00',
      ]);
      expect(
        newSchedule.appointments.every((a) => a.appointmentTypeId === 'appointmentType-specialist'),
      ).toBeTruthy();
    });

    it('should create a new schedule and close the existing one if schedule data is supplied when updating the first appointment in schedule', async () => {
      const { schedule, appointments } = await generateSchedule();
      const firstAppointment = appointments[0];

      const result = await userApp.put(`/api/appointments/${firstAppointment.id}`).send({
        schedule: {
          untilDate: '2024-10-23',
          interval: 2,
          frequency: REPEAT_FREQUENCY.WEEKLY,
          daysOfWeek: ['WE'],
          occurrenceCount: null,
          nthWeekday: null,
        },
        startTime: '2024-10-02 12:00:00',
        appointmentTypeId: 'appointmentType-specialist',
        facilityId,
        id: firstAppointment.id,
        modifyRepeatingMode: MODIFY_REPEATING_APPOINTMENT_MODE.THIS_AND_FUTURE_APPOINTMENTS,
      });

      expect(result).toHaveSucceeded();
      expect(result.body.schedule).toBeTruthy();

      const updatedExistingSchedule = await models.AppointmentSchedule.findOne({
        where: {
          id: schedule.id,
        },
        include: [
          {
            model: models.Appointment,
            as: 'appointments',
            required: false,
            where: {
              status: {
                [Op.not]: APPOINTMENT_STATUSES.CANCELLED,
              },
            },
          },
        ],
      });

      expect(updatedExistingSchedule.untilDate).toEqual('2024-10-02');
      expect(updatedExistingSchedule.appointments).toHaveLength(0);

      const newSchedule = await models.AppointmentSchedule.findOne({
        where: {
          id: result.body.schedule.id,
        },
        include: [
          {
            model: models.Appointment,
            as: 'appointments',
          },
        ],
      });

      expect(newSchedule.appointments.map((a) => a.startTime)).toEqual([
        '2024-10-02 12:00:00',
        '2024-10-16 12:00:00',
      ]);
      expect(
        newSchedule.appointments.every((a) => a.appointmentTypeId === 'appointmentType-specialist'),
      ).toBeTruthy();
    });
  });
});<|MERGE_RESOLUTION|>--- conflicted
+++ resolved
@@ -8,18 +8,11 @@
   PATIENT_COMMUNICATION_TYPES,
   SETTINGS_SCOPES,
   REPEAT_FREQUENCY,
+  MODIFY_REPEATING_APPOINTMENT_MODE,
 } from '@tamanu/constants';
 import { createDummyPatient } from '@tamanu/database/demoData/patients';
 import { randomRecordId } from '@tamanu/database/demoData/utilities';
-<<<<<<< HEAD
-import {
-  APPOINTMENT_STATUSES,
-  REPEAT_FREQUENCY,
-  MODIFY_REPEATING_APPOINTMENT_MODE,
-} from '@tamanu/constants';
-=======
 import { fake } from '@tamanu/shared/test-helpers/fake';
->>>>>>> 6f6d977d
 import { selectFacilityIds } from '@tamanu/utils/selectFacilityIds';
 
 import { createTestContext } from '../utilities';
