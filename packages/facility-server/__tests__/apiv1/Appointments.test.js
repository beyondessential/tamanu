--- conflicted
+++ resolved
@@ -1,15 +1,10 @@
-<<<<<<< HEAD
 import config from 'config';
-import { createDummyPatient } from '@tamanu/shared/demoData/patients';
 import { add } from 'date-fns';
+
+import { createDummyPatient } from '@tamanu/database/demoData/patients';
+import { randomRecordId } from '@tamanu/database/demoData/utilities';
 import { APPOINTMENT_STATUSES, REPEAT_FREQUENCY } from '@tamanu/constants';
-import { randomRecordId } from '@tamanu/shared/demoData/utilities';
-=======
-import { createDummyPatient } from '@tamanu/database/demoData/patients';
-import { add } from 'date-fns';
-import { APPOINTMENT_STATUSES } from '@tamanu/constants';
-import { randomRecordId } from '@tamanu/database/demoData/utilities';
->>>>>>> d928015a
+
 import { createTestContext } from '../utilities';
 
 describe('Appointments', () => {
