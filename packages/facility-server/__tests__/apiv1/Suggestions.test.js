import {
  LAB_REQUEST_STATUSES,
  LOCATION_AVAILABILITY_STATUS,
  SURVEY_TYPES,
  VISIBILITY_STATUSES,
  REFERENCE_DATA_TRANSLATION_PREFIX,
  INVOICE_ITEMS_CATEGORIES,
  INVOICE_ITEMS_CATEGORIES_MODELS,
} from '@tamanu/constants';
import {
  buildDiagnosis,
  createDummyEncounter,
  createDummyPatient,
  randomRecords,
  randomLabRequest,
  splitIds,
  randomSensitiveLabRequest,
} from '@tamanu/database/demoData';
import { findOneOrCreate } from '@tamanu/shared/test-helpers';
import { fake, chance } from '@tamanu/fake-data/fake';
import { createTestContext } from '../utilities';
import { testDiagnoses } from '../seed';
import { sortBy } from 'lodash';

describe('Suggestions', () => {
  let userApp = null;
  let baseApp = null;
  let models = null;
  let ctx;

  beforeAll(async () => {
    ctx = await createTestContext();
    baseApp = ctx.baseApp;
    models = ctx.models;
    userApp = await baseApp.asRole('practitioner');
  });
  afterAll(() => ctx.close());

  describe('Patients', () => {
    let searchPatient;
    let spaceySearchPatient;

    beforeAll(async () => {
      searchPatient = await models.Patient.create(
        await createDummyPatient(models, {
          firstName: 'Test',
          lastName: 'Appear',
          displayId: 'abcabc123123',
        }),
      );
      spaceySearchPatient = await models.Patient.create(
        await createDummyPatient(models, {
          firstName: 'Spacey ',
          lastName: 'Patient ',
          displayId: 'zxyzxy321321 ',
        }),
      );
      await models.Patient.create(
        await createDummyPatient(models, {
          firstName: 'Negative',
          lastName: 'Negative',
          displayId: 'negative',
        }),
      );
    });

    it('should get a patient by first name', async () => {
      const result = await userApp.get('/api/suggestions/patient').query({ q: 'Test' });
      expect(result).toHaveSucceeded();

      const { body } = result;
      expect(body).toHaveLength(1);
      expect(body[0]).toHaveProperty('id', searchPatient.id);
    });

    it('should get a patient by last name', async () => {
      const result = await userApp.get('/api/suggestions/patient').query({ q: 'Appear' });
      expect(result).toHaveSucceeded();

      const { body } = result;
      expect(body).toHaveProperty('length', 1);
      expect(body[0]).toHaveProperty('id', searchPatient.id);
    });

    it('should get a patient by combined first then last name', async () => {
      const result = await userApp.get('/api/suggestions/patient').query({ q: 'Test Appear' });
      expect(result).toHaveSucceeded();

      const { body } = result;
      expect(body).toHaveProperty('length', 1);
      expect(body[0]).toHaveProperty('id', searchPatient.id);
    });

    it('should get a patient by combined last then first name', async () => {
      const result = await userApp.get('/api/suggestions/patient').query({ q: 'Appear Test' });
      expect(result).toHaveSucceeded();

      const { body } = result;
      expect(body).toHaveProperty('length', 1);
      expect(body[0]).toHaveProperty('id', searchPatient.id);
    });

    it('should get a patient by combined first then last name when there is a space in the patient record', async () => {
      const result = await userApp.get('/api/suggestions/patient').query({ q: 'Spacey Patient' });
      expect(result).toHaveSucceeded();

      const { body } = result;
      expect(body).toHaveProperty('length', 1);
      expect(body[0]).toHaveProperty('id', spaceySearchPatient.id);
    });

    it('should get a patient by combined last then first name when there is a space in the patient record', async () => {
      const result = await userApp.get('/api/suggestions/patient').query({ q: 'Patient Spacey' });
      expect(result).toHaveSucceeded();

      const { body } = result;
      expect(body).toHaveProperty('length', 1);
      expect(body[0]).toHaveProperty('id', spaceySearchPatient.id);
    });

    it('should get a patient by displayId', async () => {
      const result = await userApp.get('/api/suggestions/patient').query({ q: 'abcabc123123' });
      expect(result).toHaveSucceeded();

      const { body } = result;
      expect(body).toHaveProperty('length', 1);
      expect(body[0]).toHaveProperty('id', searchPatient.id);
    });

    it('should get a patient by displayId when there is a space in the patient record', async () => {
      const result = await userApp.get('/api/suggestions/patient').query({ q: 'zxyzxy321321' });
      expect(result).toHaveSucceeded();

      const { body } = result;
      expect(body).toHaveProperty('length', 1);
      expect(body[0]).toHaveProperty('id', spaceySearchPatient.id);
    });

    it('should order patients by displayId if matched, then by first then last name, then by last then first name', async () => {
      // intentionally created out of order
      const monPartialDisplayIdPatient = await models.Patient.create(
        await createDummyPatient(models, {
          firstName: 'Test',
          lastName: 'Patient',
          displayId: 'mon123',
        }),
      );
      const monLastNamePatient = await models.Patient.create(
        await createDummyPatient(models, {
          firstName: 'Test',
          lastName: 'Montegue',
          displayId: 'lastname',
        }),
      );
      const monFirstNameFirstPatient = await models.Patient.create(
        await createDummyPatient(models, {
          firstName: 'Monica',
          lastName: 'Patient',
          displayId: 'firstfirstname',
        }),
      );
      const monFirstNameSecondPatient = await models.Patient.create(
        await createDummyPatient(models, {
          firstName: 'Monty', // testing alphabetical order within a section
          lastName: 'Patient',
          displayId: 'secondfirstname',
        }),
      );
      const monExactDisplayIdPatient = await models.Patient.create(
        await createDummyPatient(models, {
          firstName: 'Test',
          lastName: 'Patient',
          displayId: 'mon',
        }),
      );

      const result = await userApp.get('/api/suggestions/patient').query({ q: 'mon' });
      expect(result).toHaveSucceeded();

      const orderedPatientIds = [
        monExactDisplayIdPatient.id,
        monPartialDisplayIdPatient.id,
        monFirstNameFirstPatient.id,
        monFirstNameSecondPatient.id,
        monLastNamePatient.id,
      ];
      const { body } = result;
      expect(body.map(p => p.id)).toStrictEqual(orderedPatientIds);
    });

    it('should not get patients without permission', async () => {
      const result = await baseApp.get('/api/suggestions/patient').query({ q: 'anything' });
      expect(result).toBeForbidden();
    });
  });

  // Locations suggester has specialised functionality for determining location availability
  describe('Locations', () => {
    let occupiedLocation;
    let reservedLocation;
    let unrestrictedLocation;

    beforeAll(async () => {
      [occupiedLocation, reservedLocation, unrestrictedLocation] = await randomRecords(
        models,
        'Location',
        3,
      );

      await unrestrictedLocation.update({ maxOccupancy: null });

      // An encounter requires a patient
      const patient = await models.Patient.create(
        await createDummyPatient(models, {
          firstName: 'Lauren',
          lastName: 'Ipsum',
          displayId: 'lorem',
        }),
      );
      // mark one location as occupied, and one as reserved
      await models.Encounter.create(
        await createDummyEncounter(models, {
          patientId: patient.id,
          locationId: occupiedLocation.id,
          plannedLocationId: reservedLocation.id,
          endDate: null,
        }),
      );
      // mark unrestricted location as occupied
      await models.Encounter.create(
        await createDummyEncounter(models, {
          patientId: patient.id,
          locationId: unrestrictedLocation.id,
          plannedLocationId: null,
          endDate: null,
        }),
      );
    });

    afterAll(async () => {
      await unrestrictedLocation.update({ maxOccupancy: 1 });
    });

    it('should calculate location availability and return it with suggestion list', async () => {
      const result = await userApp.get('/api/suggestions/location');
      expect(result).toHaveSucceeded();

      const { body } = result;

      const occupiedResult = body.find(x => x.id === occupiedLocation.id);
      expect(occupiedResult).toHaveProperty('availability', LOCATION_AVAILABILITY_STATUS.OCCUPIED);

      const reservedResult = body.find(x => x.id === reservedLocation.id);
      expect(reservedResult).toHaveProperty('availability', LOCATION_AVAILABILITY_STATUS.RESERVED);

      const unrestrictedResult = body.find(x => x.id === unrestrictedLocation.id);
      expect(unrestrictedResult).toHaveProperty(
        'availability',
        LOCATION_AVAILABILITY_STATUS.AVAILABLE,
      );

      const otherResults = body.filter(
        x => ![occupiedLocation.id, reservedLocation.id, unrestrictedLocation.id].includes(x.id),
      );
      for (const location of otherResults) {
        expect(location).toHaveProperty('availability', LOCATION_AVAILABILITY_STATUS.AVAILABLE);
      }
    });

    it('should filter locations by location group', async () => {
      await models.Location.truncate({ cascade: true });

      const locationGroup = await findOneOrCreate(models, models.LocationGroup, {
        id: 'test-area',
        name: 'Test Area',
      });
      await findOneOrCreate(models, models.Location, {
        name: 'Bed 1',
        locationGroupId: locationGroup.id,
        visibilityStatus: 'current',
      });
      await findOneOrCreate(models, models.Location, {
        name: 'Bed 2',
        locationGroupId: locationGroup.id,
        visibilityStatus: 'current',
      });
      await findOneOrCreate(models, models.Location, {
        name: 'Bed 3',
        visibilityStatus: 'current',
      });
      const result = await userApp.get('/api/suggestions/location');
      expect(result).toHaveSucceeded();
      expect(result?.body?.length).toEqual(3);

      const filteredResult = await userApp.get(
        '/api/suggestions/location?locationGroupId=test-area',
      );
      expect(filteredResult).toHaveSucceeded();
      expect(filteredResult?.body?.length).toEqual(2);
    });

    it('should sort locations naturally', async () => {
      await models.Location.truncate({ cascade: true });

      await findOneOrCreate(models, models.Location, {
        name: 'Bed 1',
        visibilityStatus: 'current',
      });
      await findOneOrCreate(models, models.Location, {
        name: 'Bed 9',
        visibilityStatus: 'current',
      });
      await findOneOrCreate(models, models.Location, {
        name: 'Bed 15',
        visibilityStatus: 'current',
      });
      const result = await userApp.get('/api/suggestions/location');
      expect(result).toHaveSucceeded();
      expect(result?.body?.length).toEqual(3);
      expect(result?.body?.map(({ name }) => name)).toEqual(['Bed 1', 'Bed 9', 'Bed 15']);
    });

    it('should return facilityId with suggestion list', async () => {
      await models.Location.truncate({ cascade: true, force: true });
      const facility = await models.Facility.create({
        id: 'test-facility',
        code: 'test-facility',
        name: 'Test Facility',
      });
      const locationGroup = await findOneOrCreate(models, models.LocationGroup, {
        id: 'test-area',
        name: 'Test Area',
      });
      await findOneOrCreate(models, models.Location, {
        name: 'Bed 1',
        locationGroupId: locationGroup.id,
        visibilityStatus: 'current',
        facilityId: facility.id,
      });
      const result = await userApp.get('/api/suggestions/location');
      expect(result).toHaveSucceeded();
      expect(result?.body?.length).toEqual(1);
      expect(result.body[0].facilityId).toEqual(facility.id);
    });
  });

  // Labs has functionality for only returning categories that have results for a particular patient
  describe('patientLabTestCategories', () => {
    let patientId;
    let encounterId;

    beforeAll(async () => {
      await models.ReferenceData.destroy({ where: { type: 'labTestCategory' } });
      await models.ReferenceData.create({
        ...fake(models.ReferenceData),
        name: 'AA-decoy1',
        type: 'labTestCategory',
      });
      await models.ReferenceData.create({
        ...fake(models.ReferenceData),
        name: 'BB-decoy2',
        type: 'labTestCategory',
      });
      const { id: unpublishedCategoryId } = await models.ReferenceData.create({
        ...fake(models.ReferenceData),
        name: 'AA-unpublished',
        type: 'labTestCategory',
      });
      const { id: usedCategoryId } = await models.ReferenceData.create({
        ...fake(models.ReferenceData),
        name: 'AA-used',
        type: 'labTestCategory',
      });
      patientId = (await models.Patient.create(await createDummyPatient(models))).id;

      const encounter = await models.Encounter.create(
        await createDummyEncounter(models, { patientId }),
      );
      encounterId = encounter.id;

      await models.LabRequest.createWithTests(
        await randomLabRequest(models, {
          categoryId: unpublishedCategoryId,
          status: LAB_REQUEST_STATUSES.RESULTS_PENDING,
          encounterId,
        }),
      );
      await models.LabRequest.createWithTests(
        await randomLabRequest(models, {
          categoryId: usedCategoryId,
          status: LAB_REQUEST_STATUSES.PUBLISHED,
          encounterId,
        }),
      );
    });

    it('should not filter if there is no patient id', async () => {
      const result = await userApp
        .get('/v1/suggestions/patientLabTestCategories')
        .query({ q: 'AA' });
      expect(result).toHaveSucceeded();
      expect(result?.body?.length).toEqual(3);
    });

    it('should filter lab test categories by use', async () => {
      const result = await userApp.get('/v1/suggestions/patientLabTestCategories').query({
        patientId,
        status: LAB_REQUEST_STATUSES.PUBLISHED,
      });
      expect(result).toHaveSucceeded();
      expect(result?.body?.length).toEqual(1);
      expect(result.body[0].name).toEqual('AA-used');
    });

    it('should escape the query params', async () => {
      const result = await userApp.get('/v1/suggestions/patientLabTestCategories').query({
        q: `bobby tables'; drop all '' $$ \\';`,
        patientId: `bobby tables'; drop all '' $$ \\';`,
      });
      expect(result).toHaveSucceeded();
      expect(result?.body?.length).toEqual(0);
    });

    it('should filter lab test categories if lab test types are sensitive', async () => {
      const labRequestData = await randomSensitiveLabRequest(models, {
        patientId,
        status: LAB_REQUEST_STATUSES.PUBLISHED,
        encounterId,
      });
      await models.LabRequest.createWithTests(labRequestData);

      const result = await userApp.get('/v1/suggestions/patientLabTestCategories').query({
        patientId,
      });
      expect(result).toHaveSucceeded();
      expect(result.body.length).toEqual(1);
      expect(result.body[0].name).toEqual('AA-used');
    });
  });

  describe('General functionality (via diagnoses)', () => {
    const limit = 25;

    it('should get a default list of suggestions with an empty query', async () => {
      const result = await userApp.get('/api/suggestions/diagnosis');
      expect(result).toHaveSucceeded();
      const { body } = result;
      expect(body).toBeInstanceOf(Array);
      expect(body.length).toEqual(limit);
    });

    it('should get a full list of diagnoses with a general query', async () => {
      const result = await userApp.get('/api/suggestions/diagnosis?q=A');
      expect(result).toHaveSucceeded();
      const { body } = result;
      expect(body).toBeInstanceOf(Array);
      expect(body.length).toEqual(limit);
    });

    it('should get a partial list of diagnoses with a specific query', async () => {
      const count = testDiagnoses.filter(td => td.name.toLowerCase().includes('bacterial')).length;
      expect(count).toBeLessThan(limit); // ensure we're actually testing filtering!
      const result = await userApp.get('/api/suggestions/diagnosis?q=bacterial');
      expect(result).toHaveSucceeded();
      const { body } = result;
      expect(body).toBeInstanceOf(Array);
      expect(body.length).toEqual(count);
    });

    it('should not be case sensitive', async () => {
      const result = await userApp.get('/api/suggestions/diagnosis?q=pNeUmOnIa');
      expect(result).toHaveSucceeded();
      const { body } = result;
      expect(body).toBeInstanceOf(Array);
      expect(body.length).toBeGreaterThan(0);
    });

    it('should look up a specific suggestion', async () => {
      const record = await models.ReferenceData.findOne();
      const result = await userApp.get(`/api/suggestions/diagnosis/${record.id}`, {
        language: 'en',
      });
      expect(result).toHaveSucceeded();
      const { body } = result;
      expect(body).toHaveProperty('name', record.name);
      expect(body).toHaveProperty('id', record.id);
    });
  });

  describe('Other suggesters', () => {
    it('should get suggestions for a medication', async () => {
      const result = await userApp.get('/api/suggestions/drug?q=a');
      expect(result).toHaveSucceeded();
      const { body } = result;
      expect(body).toBeInstanceOf(Array);
      expect(body.length).toBeGreaterThan(0);
    });

    it('should get suggestions for a survey', async () => {
      const programId1 = 'all-survey-program-id';
      const programId2 = 'alternative-program-id';
      const obsoleteSurveyId = 'obsolete-survey-id';
      await models.Program.create({
        id: programId1,
        name: 'Program',
      });
      await models.Program.create({
        id: programId2,
        name: 'Program',
      });

      await models.Survey.bulkCreate([
        {
          id: obsoleteSurveyId,
          programId: programId1,
          name: 'XX - Obsolete Survey',
          surveyType: SURVEY_TYPES.OBSOLETE,
        },
        {
          id: 'referral-survey-id',
          programId: programId1,
          name: 'XX - Referral Survey',
        },
        {
          id: 'program-survey-id',
          programId: programId1,
          name: 'XX - Program Survey',
        },
        {
          id: 'program-survey-id-2',
          programId: programId1,
          name: 'ZZ - Program Survey',
        },
        {
          id: 'program2-survey-id-2',
          programId: programId2,
          name: 'AA - Program Survey',
        },
      ]);

      const result = await userApp
        .get('/api/suggestions/survey')
        .query({ q: 'X', programId: 'all-survey-program-id' });
      expect(result).toHaveSucceeded();
      const { body } = result;
      expect(body).toBeInstanceOf(Array);
      expect(body.length).toBe(2);
      const idArray = body.map(({ id }) => id);
      expect(idArray).not.toContain(obsoleteSurveyId);
    });
  });

  describe('Order of results (via diagnoses)', () => {
    // Applies only to tests in this describe block
    beforeEach(() => {
      return models.ReferenceData.truncate({ cascade: true, force: true });
    });

    it('should return results that start with the query first', async () => {
      const testData = splitIds(`
        Acute bacterial infection	A49.9
        Chronic constipation	K59.0
        Constipation	K59.0
        Simple constipation	K59.0
        Unconscious	R40.2
      `).map(buildDiagnosis);

      await models.ReferenceData.bulkCreate(testData);

      const result = await userApp.get('/api/suggestions/diagnosis?q=cons');
      expect(result).toHaveSucceeded();
      const { body } = result;
      const firstResult = body[0];
      const lastResult = body[body.length - 1];

      expect(body).toBeInstanceOf(Array);
      expect(body.length).toBeGreaterThan(0);

      expect(firstResult.name).toEqual('Constipation');
      expect(lastResult.name).toEqual('Unconscious');
    });

    it('should return results alphabetically when the position of the search query is the same', async () => {
      const testData = splitIds(`
        Acute viral gastroenteritis	A09.9
        Acute myeloid leukaemia	C92.0
        Acute bronchiolitis	J21.9
        Acute stress disorder	F43.0
        Acute vulvitis	N76.2
        Acute gout attack	M10.9
        Acute tubular necrosis	N17.0
        Acute axillary lymphadenitis	L04.2
        Acute mastitis	N61
        Acute bronchitis	J20.9
      `).map(buildDiagnosis);

      await models.ReferenceData.bulkCreate(testData);

      const result = await userApp.get('/api/suggestions/diagnosis?q=acute');
      expect(result).toHaveSucceeded();
      const { body } = result;

      const sortedTestData = testData.sort((a, b) => a.name.localeCompare(b.name));
      expect(body.map(({ name }) => name)).toEqual(sortedTestData.map(({ name }) => name));
    });
  });

  describe('Translations', () => {
    beforeEach(async () => {
      const { TranslatedString, ReferenceData } = models;
      await ReferenceData.truncate({ cascade: true, force: true });
      await TranslatedString.truncate({ cascade: true, force: true });
    });

    it('should return translated labels for current language if present in the db', async () => {
      const { TranslatedString, ReferenceData } = models;

      const DATA_TYPE = 'diagnosis';
      const DATA_ID = 'test-diagnosis';
      const ORIGINAL_LABEL = 'AAAOriginal label'; // A's are to ensure it comes first in the list
      const ENGLISH_LABEL = 'AAAEnglish label';
      const KHMER_LABEL = 'AAAKhmer label';
      const ENGLISH_CODE = 'en';
      const KHMER_CODE = 'km';

      await ReferenceData.create({
        id: DATA_ID,
        type: DATA_TYPE,
        name: ORIGINAL_LABEL,
        code: 'test-diagnosis',
      });

      await TranslatedString.create({
        stringId: `${REFERENCE_DATA_TRANSLATION_PREFIX}.${DATA_TYPE}.${DATA_ID}`,
        text: ENGLISH_LABEL,
        language: ENGLISH_CODE,
      });

      await TranslatedString.create({
        stringId: `${REFERENCE_DATA_TRANSLATION_PREFIX}.${DATA_TYPE}.${DATA_ID}`,
        text: KHMER_LABEL,
        language: KHMER_CODE,
      });

      const englishResults = await userApp.get(`/api/suggestions/${DATA_TYPE}?language=en`);
      const khmerResults = await userApp.get(`/api/suggestions/${DATA_TYPE}?language=km`);

      const englishRecord = englishResults.body.find(({ id }) => id === DATA_ID);
      expect(englishRecord.name).toEqual(ENGLISH_LABEL);

      const khmerRecord = khmerResults.body.find(({ id }) => id === DATA_ID);
      expect(khmerRecord.name).toEqual(KHMER_LABEL);

      await TranslatedString.truncate({ cascade: true, force: true });

      const untranslatedResults = await userApp.get(`/api/suggestions/${DATA_TYPE}?language=en`);
      const untranslatedRecord = untranslatedResults.body.find(({ id }) => id === DATA_ID);
      expect(untranslatedRecord.name).toEqual(ORIGINAL_LABEL);
    });

    it('should return a translated label for a single record if it exists', async () => {
      const { TranslatedString, ReferenceData } = models;

      await ReferenceData.create({
        id: 'test-drug',
        type: 'drug',
        name: 'banana',
        code: 'test-drug',
      });

      await TranslatedString.create({
        stringId: `${REFERENCE_DATA_TRANSLATION_PREFIX}.drug.test-drug`,
        text: 'apple',
        language: 'en',
      });

      const result = await userApp.get(`/api/suggestions/drug/test-drug?language=en`);
      expect(result).toHaveSucceeded();
      expect(result.body.name).toEqual('apple');

      await TranslatedString.truncate({ cascade: true, force: true });

      const result2 = await userApp.get(`/api/suggestions/drug/test-drug?language=en`);
      expect(result2).toHaveSucceeded();
      expect(result2.body.name).toEqual('banana');
    });

    it('should only search against translated names if they exist', async () => {
      const { TranslatedString, ReferenceData } = models;

      await ReferenceData.create({
        id: 'test-drug',
        type: 'drug',
        name: 'banana',
        code: 'test-drug',
      });

      await TranslatedString.create({
        stringId: `${REFERENCE_DATA_TRANSLATION_PREFIX}.drug.test-drug`,
        text: 'apple',
        language: 'en',
      });

      // Check that the translated label can be matched through search
      const result1 = await userApp.get(`/api/suggestions/drug?language=en&q=apple`);
      expect(result1.body.length).toEqual(1);
      expect(result1.body[0].name).toEqual('apple');

      // Check that the original label is not matched since a translated label exists
      const result2 = await userApp.get(`/api/suggestions/drug?language=en&q=banana`);
      expect(result2.body.length).toEqual(0);

      // Drop the translation and check that the original label is matched
      await TranslatedString.truncate({ cascade: true, force: true });
      const result3 = await userApp.get(`/api/suggestions/drug?language=en&q=banana`);
      expect(result3.body.length).toEqual(1);
      expect(result3.body[0].name).toEqual('banana');
    });

    it('should order by translated name if it exists', async () => {
      const { TranslatedString, ReferenceData } = models;

      // Create 10 reference data records with random names
      const testData = Array.from({ length: 10 }, (_, i) => ({
        id: `test-drug-${i}`,
        type: 'drug',
        name: `Drug ${chance.word()}`,
        code: `test-drug-${i}`,
      }));
      await ReferenceData.bulkCreate(testData);

      const alphabeticalTestDataNames = sortBy(testData, 'name').map(({ name }) => name);

      // Check they order alphabetically
      const result = await userApp.get('/api/suggestions/drug?q=drug');
      expect(result).toHaveSucceeded();
      expect(result.body.map(({ name }) => name)).toEqual(alphabeticalTestDataNames);

      // Create 10 random translations
      const translations = Array.from({ length: 10 }, (_, i) => ({
        stringId: `${REFERENCE_DATA_TRANSLATION_PREFIX}.drug.test-drug-${i}`,
        text: `Drug ${chance.word()}`,
        language: 'en',
      }));
      await TranslatedString.bulkCreate(translations);

      const alphabeticalTranslationText = sortBy(translations, 'text').map(({ text }) => text);

      // Check they order by translated name
      const result2 = await userApp.get('/api/suggestions/drug?q=drug&language=en');
      expect(result2).toHaveSucceeded();
      expect(result2.body.map(({ name }) => name)).toEqual(alphabeticalTranslationText);
    });
  });

  describe('Address hierarchy', () => {
    it('should filter address_hierarchy fields by parent id if supplied in query', async () => {
      const { ReferenceData, ReferenceDataRelation } = models;
      const fakeReferenceData = async type =>
        await ReferenceData.create(fake(ReferenceData, { type }));

      const fakeReferenceDataRelation = async ({ parentId, childId }) =>
        await ReferenceDataRelation.create(
          fake(ReferenceDataRelation, {
            type: 'address_hierarchy',
            referenceDataId: childId,
            referenceDataParentId: parentId,
          }),
        );

      // create a linked address hierarchy division, subdivision, settlement and village
      const divisionInHierarchy = await fakeReferenceData('division');
      const subdivisionInHierarchy = await fakeReferenceData('subdivision');
      const settlementInHierarchy = await fakeReferenceData('settlement');
      const villageInHierarchy = await fakeReferenceData('village');

      // Create the links between the hierarchy
      await fakeReferenceDataRelation({
        parentId: divisionInHierarchy.id,
        childId: subdivisionInHierarchy.id,
      });
      await fakeReferenceDataRelation({
        parentId: subdivisionInHierarchy.id,
        childId: settlementInHierarchy.id,
      });
      await fakeReferenceDataRelation({
        parentId: settlementInHierarchy.id,
        childId: villageInHierarchy.id,
      });

      // Create data outside of the hierarchy
      await fakeReferenceData('subdivision');
      await fakeReferenceData('settlement');
      await fakeReferenceData('village');

      const divisionResults = await userApp.get('/api/suggestions/division');
      expect(divisionResults).toHaveSucceeded();
      expect(divisionResults.body.length).toEqual(1);
      expect(divisionResults.body[0].id).toEqual(divisionInHierarchy.id);

      const subdivisionResults = await userApp.get(
        `/api/suggestions/subdivision?parentId=${divisionInHierarchy.id}`,
      );
      expect(subdivisionResults).toHaveSucceeded();
      expect(subdivisionResults.body.length).toEqual(1);
      expect(subdivisionResults.body[0].id).toEqual(subdivisionInHierarchy.id);

      const settlementResults = await userApp.get(
        `/api/suggestions/settlement?parentId=${subdivisionInHierarchy.id}`,
      );
      expect(settlementResults).toHaveSucceeded();
      expect(settlementResults.body.length).toEqual(1);
      expect(settlementResults.body[0].id).toEqual(settlementInHierarchy.id);

      const villageResults = await userApp.get(
        `/api/suggestions/village?parentId=${settlementInHierarchy.id}`,
      );
      expect(villageResults).toHaveSucceeded();
      expect(villageResults.body.length).toEqual(1);
      expect(villageResults.body[0].id).toEqual(villageInHierarchy.id);
    });

    it('should test early limit application in address hierarchy filtering', async () => {
      // Create 30 divisions with names that ensure alphabetical ordering
      // Use zero-padded numbers to ensure proper alphabetical order
      const divisions = [];
      for (let i = 1; i <= 30; i++) {
        const paddedNumber = i.toString().padStart(2, '0');
        const division = await models.ReferenceData.create({
          id: `test-division-${paddedNumber}`,
          code: `DIV_${paddedNumber}`,
          type: 'division',
          name: `Division ${paddedNumber}`,
          visibilityStatus: 'current',
        });
        divisions.push(division);
      }

      // Create one parent to filter by
      const parentCountry = await models.ReferenceData.create({
        id: 'test-parent-country',
        code: 'PARENT_COUNTRY',
        type: 'country',
        name: 'Parent Country',
        visibilityStatus: 'current',
      });

      // Only create relations for the last 5 divisions (26-30)
      // With zero-padding, these will be alphabetically last
      for (let i = 26; i <= 30; i++) {
        const paddedNumber = i.toString().padStart(2, '0');
        await models.ReferenceDataRelation.create({
          referenceDataId: `test-division-${paddedNumber}`,
          referenceDataParentId: parentCountry.id,
          type: 'address_hierarchy',
        });
      }

      const result = await userApp.get(
        `/api/suggestions/division?q=division&parentId=${parentCountry.id}&language=en`,
      );
      expect(result).toHaveSucceeded();

      const { body } = result;
      expect(body).toBeInstanceOf(Array);
      // If the limit is applied correctly (after the join), we should get 5 results
      // If limit is applied too early (before the join), we might get 0 results
      expect(body.length).toBe(5);

      // Verify we got the correct divisions (26-30)
      const returnedIds = body.map(item => item.id).sort();
      const expectedIds = [
        'test-division-26',
        'test-division-27',
        'test-division-28',
        'test-division-29',
        'test-division-30',
      ];
      expect(returnedIds).toEqual(expectedIds);
    });
  });

  it('should respect visibility status', async () => {
    const visible = await models.ReferenceData.create({
      type: 'allergy',
      name: 'visibility YES',
      code: 'visible_allergy',
    });
    const invisible = await models.ReferenceData.create({
      type: 'allergy',
      name: 'visibility NO',
      code: 'invisible_allergy',
      visibilityStatus: VISIBILITY_STATUSES.HISTORICAL,
    });

    const result = await userApp.get('/api/suggestions/allergy?q=visibility');
    expect(result).toHaveSucceeded();
    const { body } = result;

    const idArray = body.map(({ id }) => id);
    expect(idArray).toContain(visible.id);
    expect(idArray).not.toContain(invisible.id);
  });

  it('Should get all suggestions on the /all endpoint', async () => {
    await models.ReferenceData.truncate({ cascade: true, force: true });
    const dummyRecords = new Array(30).fill(0).map((_, i) => ({
      id: `diag-${i}`,
      type: 'diagnosis',
      name: `Diag ${i}`,
      code: `diag-${i}`,
    }));

    await models.ReferenceData.bulkCreate(dummyRecords);
    const result = await userApp.get('/api/suggestions/diagnosis/all');
    expect(result).toHaveSucceeded();
    expect(result.body).toHaveLength(30);
  });

  it('should handle complex includes in invoiceProduct suggester', async () => {
    const { id: categoryId } = await models.ReferenceData.create({
      ...fake(models.ReferenceData),
      name: 'Test Lab Test Category',
      type: 'labTestCategory',
    });
    const labTestType = await models.LabTestType.create({
      id: 'test-lab-test-type-id',
      code: 'TEST_LAB_TEST_TYPE',
      labTestCategoryId: categoryId,
    });

    const invoiceProduct = await models.InvoiceProduct.create({
      name: 'Test Invoice Product',
<<<<<<< HEAD
=======
      category: INVOICE_ITEMS_CATEGORIES.LAB_TEST_TYPE,
      sourceRecordType: INVOICE_ITEMS_CATEGORIES_MODELS[INVOICE_ITEMS_CATEGORIES.LAB_TEST_TYPE],
      sourceRecordId: labTestType.id,
>>>>>>> a8436fe6
      discountable: true,
      visibilityStatus: 'current',
    });

    const result = await userApp.get('/api/suggestions/invoiceProduct?q=test&language=en');
    expect(result).toHaveSucceeded();

    const { body } = result;
    expect(body).toBeInstanceOf(Array);
    expect(body.length).toBeGreaterThan(0);
    expect(body[0]).toHaveProperty('id', invoiceProduct.id);
  });

  it('should handle complex includes in multiReferenceData suggester', async () => {
    const parentTaskTemplate = await models.ReferenceData.create({
      id: 'test-task-template-parent',
      code: 'TASK_PARENT',
      type: 'taskTemplate',
      name: 'Parent Task Template',
      visibilityStatus: 'current',
    });

    const childTaskTemplate = await models.ReferenceData.create({
      id: 'test-task-template-child',
      code: 'TASK_CHILD',
      type: 'taskTemplate',
      name: 'Child Task Template',
      visibilityStatus: 'current',
    });

    await models.TaskTemplate.create({
      referenceDataId: parentTaskTemplate.id,
    });

    await models.TaskTemplate.create({
      referenceDataId: childTaskTemplate.id,
    });

    await models.ReferenceDataRelation.create({
      referenceDataId: childTaskTemplate.id,
      referenceDataParentId: parentTaskTemplate.id,
      type: 'task',
    });

    const result = await userApp.get(
      '/api/suggestions/multiReferenceData?q=task&types[]=taskTemplate&relationType=task&language=en',
    );
    expect(result).toHaveSucceeded();

    const { body } = result;
    expect(body).toBeInstanceOf(Array);
    expect(body.length).toBeGreaterThan(0);
  });

  it('should handle self-referencing includes in address hierarchy suggesters', async () => {
    const parentDivision = await models.ReferenceData.create({
      id: 'test-parent-division',
      code: 'PARENT_DIV',
      type: 'division',
      name: 'Parent Division',
      visibilityStatus: 'current',
    });

    const childSubdivision = await models.ReferenceData.create({
      id: 'test-child-subdivision',
      code: 'CHILD_SUB',
      type: 'subdivision',
      name: 'Child Subdivision',
      visibilityStatus: 'current',
    });

    await models.ReferenceDataRelation.create({
      referenceDataId: childSubdivision.id,
      referenceDataParentId: parentDivision.id,
      type: 'address_hierarchy',
    });

    const result = await userApp.get(
      `/api/suggestions/subdivision?q=child&parentId=${parentDivision.id}&language=en`,
    );
    expect(result).toHaveSucceeded();

    const { body } = result;
    expect(body).toBeInstanceOf(Array);
    expect(body.length).toBeGreaterThan(0);
    expect(body[0]).toHaveProperty('id', childSubdivision.id);
  });
});<|MERGE_RESOLUTION|>--- conflicted
+++ resolved
@@ -931,12 +931,9 @@
 
     const invoiceProduct = await models.InvoiceProduct.create({
       name: 'Test Invoice Product',
-<<<<<<< HEAD
-=======
       category: INVOICE_ITEMS_CATEGORIES.LAB_TEST_TYPE,
       sourceRecordType: INVOICE_ITEMS_CATEGORIES_MODELS[INVOICE_ITEMS_CATEGORIES.LAB_TEST_TYPE],
       sourceRecordId: labTestType.id,
->>>>>>> a8436fe6
       discountable: true,
       visibilityStatus: 'current',
     });
