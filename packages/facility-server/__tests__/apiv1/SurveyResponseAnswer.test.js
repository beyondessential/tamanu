import Chance from 'chance';
import config from 'config';
import { fake } from '@tamanu/shared/test-helpers/fake';
import {
  PROGRAM_DATA_ELEMENT_TYPES,
  SURVEY_TYPES,
  VITALS_DATA_ELEMENT_IDS,
} from '@tamanu/constants/surveys';
import { getCurrentDateTimeString } from '@tamanu/utils/dateTime';
import { createTestContext } from '../utilities';
<<<<<<< HEAD
import { selectFacilityIds } from '@tamanu/utils/configSelectors';
=======
import { selectFacilityIds } from '@tamanu/utils/selectFacilityIds';
>>>>>>> cf8b822e
import { SETTINGS_SCOPES } from '@tamanu/constants';

const chance = new Chance();
const TEST_VITALS_SURVEY_ID = 'vitals-survey-id-for-testing-purposes';
describe('SurveyResponseAnswer', () => {
  const [facilityId] = selectFacilityIds(config);
  let app;
  let baseApp;
  let models;
  let settings;
  let ctx;

  beforeAll(async () => {
    ctx = await createTestContext();
    baseApp = ctx.baseApp;
    models = ctx.models;
    settings = ctx.settings[facilityId];
    app = await baseApp.asRole('practitioner');
  });
  afterAll(() => ctx.close());

  describe('getDefaultId', () => {
    beforeAll(async () => {
      const { Setting, Department } = models;
      await Department.create({
        id: 'test-department-id',
        code: 'test-department-code',
        name: 'Test Department',
        facilityId,
      });
      await Setting.set(
        'survey.defaultCodes.department',
        'test-department-code',
        SETTINGS_SCOPES.FACILITY,
        facilityId,
      );
    });
    afterAll(async () => {
      const { Setting } = models;
      await Setting.truncate();
    });

    it('should return the default id for a resource from settings', async () => {
      const departmentId = await models.SurveyResponseAnswer.getDefaultId('department', settings);
      expect(departmentId).toEqual('test-department-id');
    });
    it('should return the default id from config if no settings facility override defined', async () => {
      const locationId = await models.SurveyResponseAnswer.getDefaultId('location', settings);
      const locationCode = await settings.get('survey.defaultCodes.location');
      const location = await models.Location.findOne({
        where: {
          code: locationCode,
        },
        attributes: ['id'],
      });
      expect(locationId).toBe(location.id);
    });
  });

  describe('vitals', () => {
    let dataElements;
    let createNewVitalsSurveyResponse;

    beforeAll(async () => {
      const {
        Survey,
        ProgramDataElement,
        SurveyScreenComponent,
        SurveyResponse,
        Patient,
        Encounter,
        Facility,
        Location,
        Department,
        User,
      } = models;

      // Setup a somewhat credible vitals survey
      await Survey.create({
        ...fake(models.Survey),
        id: TEST_VITALS_SURVEY_ID,
        surveyType: SURVEY_TYPES.VITALS,
      });

      dataElements = await Promise.all([
        ProgramDataElement.create({
          ...fake(ProgramDataElement),
          type: PROGRAM_DATA_ELEMENT_TYPES.NUMBER,
          code: 'CodeWithoutMathSymbolsOne',
        }),
        ProgramDataElement.create({
          ...fake(ProgramDataElement),
          type: PROGRAM_DATA_ELEMENT_TYPES.NUMBER,
          code: 'CodeWithoutMathSymbolsTwo',
        }),
        ProgramDataElement.create({
          ...fake(ProgramDataElement),
          type: PROGRAM_DATA_ELEMENT_TYPES.CALCULATED,
          code: 'CodeWithoutMathSymbolsThree',
        }),
        ProgramDataElement.create({
          ...fake(ProgramDataElement),
          id: VITALS_DATA_ELEMENT_IDS.dateRecorded,
          type: PROGRAM_DATA_ELEMENT_TYPES.DATE_TIME,
          code: 'CodeWithoutMathSymbolsFour',
        }),
      ]);
      const [dataElementOne, dataElementTwo, dataElementThree, dataElementFour] = dataElements;

      await Promise.all([
        SurveyScreenComponent.create({
          ...fake(SurveyScreenComponent),
          dataElementId: dataElementOne.id,
          surveyId: TEST_VITALS_SURVEY_ID,
          calculation: '',
          config: '',
        }),
        SurveyScreenComponent.create({
          ...fake(SurveyScreenComponent),
          dataElementId: dataElementTwo.id,
          surveyId: TEST_VITALS_SURVEY_ID,
          calculation: '',
          config: '',
        }),
        SurveyScreenComponent.create({
          ...fake(SurveyScreenComponent),
          dataElementId: dataElementThree.id,
          surveyId: TEST_VITALS_SURVEY_ID,
          calculation: `${dataElementTwo.code}+1`,
          config: '',
        }),
        SurveyScreenComponent.create({
          ...fake(SurveyScreenComponent),
          dataElementId: dataElementFour.id,
          surveyId: TEST_VITALS_SURVEY_ID,
          calculation: '',
          config: '',
        }),
      ]);

      createNewVitalsSurveyResponse = async () => {
        const randomPatient = await Patient.create(fake(Patient));
        const facility = await Facility.create(fake(Facility));
        const location = await Location.create({
          ...fake(Location),
          facilityId: facility.id,
        });
        const department = await Department.create({
          ...fake(Department),
          facilityId: facility.id,
        });
        const examiner = await User.create(fake(User));
        const randomEncounter = await Encounter.create({
          ...fake(Encounter),
          patientId: randomPatient.id,
          locationId: location.id,
          departmentId: department.id,
          examinerId: examiner.id,
        });

        // Calculated question is dependent on this value
        const randomNumber = chance.integer({ min: 0, max: 100 });
        const data = {
          patientId: randomPatient.id,
          encounterId: randomEncounter.id,
          surveyId: TEST_VITALS_SURVEY_ID,
          userId: app.user.id,
          answers: {
            [dataElementOne.id]: chance.integer({ min: 0, max: 100 }),
            [dataElementTwo.id]: randomNumber,
            [dataElementThree.id]: randomNumber + 1,
            [dataElementFour.id]: getCurrentDateTimeString(),
          },
        };
        const response = await SurveyResponse.sequelize.transaction(() =>
          SurveyResponse.createWithAnswers(data),
        );

        return response;
      };

      await models.Setting.set('features.enableVitalEdit', true);
    });

    describe('write', () => {
      it('should modify a survey response answer', async () => {
        const response = await createNewVitalsSurveyResponse();
        const answers = await response.getAnswers();
        const singleAnswer = answers.find(answer => answer.dataElementId === dataElements[0].id);
        const newValue = parseInt(singleAnswer.body, 10) + 1;
        const result = await app.put(`/api/surveyResponseAnswer/vital/${singleAnswer.id}`).send({
          reasonForChange: 'test',
          newValue,
          date: getCurrentDateTimeString(),
          facilityId,
        });
        expect(result).toHaveSucceeded();
        await singleAnswer.reload();
        expect(singleAnswer.body).toEqual(String(newValue));
      });

      it('should create a log on modification', async () => {
        const response = await createNewVitalsSurveyResponse();
        const answers = await response.getAnswers();
        const singleAnswer = answers.find(answer => answer.dataElementId === dataElements[0].id);
        const previousValue = singleAnswer.body;
        const newValue = parseInt(previousValue, 10) + 1;
        const reasonForChange = 'test2';
        const result = await app.put(`/api/surveyResponseAnswer/vital/${singleAnswer.id}`).send({
          reasonForChange,
          newValue,
          date: getCurrentDateTimeString(),
          facilityId,
        });
        expect(result).toHaveSucceeded();

        const log = await models.VitalLog.findOne({
          where: { answerId: singleAnswer.id },
          order: [['createdAt', 'DESC']],
        });
        expect(log.previousValue).toBe(previousValue);
        expect(log.newValue).toBe(String(newValue));
        expect(log.reasonForChange).toBe(reasonForChange);
      });

      it('should update calculated questions accordingly', async () => {
        const response = await createNewVitalsSurveyResponse();
        const answers = await response.getAnswers();

        // This answer is used in a calculated value
        const usedAnswer = answers.find(answer => answer.dataElementId === dataElements[1].id);
        const calculatedAnswer = answers.find(
          answer => answer.dataElementId === dataElements[2].id,
        );
        const previousValue = calculatedAnswer.body;
        const newValue = parseInt(usedAnswer.body, 10) + 1;
        const newCalculatedValue = (newValue + 1).toFixed(1);
        const reasonForChange = 'test3';

        const result = await app.put(`/api/surveyResponseAnswer/vital/${usedAnswer.id}`).send({
          reasonForChange,
          newValue,
          date: getCurrentDateTimeString(),
          facilityId,
        });
        expect(result).toHaveSucceeded();
        await calculatedAnswer.reload();
        const log = await models.VitalLog.findOne({
          where: { answerId: calculatedAnswer.id },
          order: [['createdAt', 'DESC']],
        });
        expect(calculatedAnswer.body).toBe(newCalculatedValue);
        expect(log.previousValue).toBe(previousValue);
        expect(log.newValue).toBe(newCalculatedValue);
        expect(log.reasonForChange).toBe(reasonForChange);
      });

      it('should only modify answers from survey vitals', async () => {
        const {
          Survey,
          SurveyResponse,
          SurveyScreenComponent,
          ProgramDataElement,
          Patient,
          Encounter,
        } = models;
        const survey = await Survey.create({
          ...fake(Survey),
          surveyType: SURVEY_TYPES.PROGRAMS,
        });
        const pde = await ProgramDataElement.create({
          ...fake(ProgramDataElement),
          type: PROGRAM_DATA_ELEMENT_TYPES.TEXT,
        });
        await SurveyScreenComponent.create({
          ...fake(SurveyScreenComponent),
          dataElementId: pde.id,
          surveyId: survey.id,
          calculation: '',
        });

        const randomPatient = await Patient.findOne();
        const randomEncounter = await Encounter.findOne({ where: { patientId: randomPatient.id } });
        const data = {
          patientId: randomPatient.id,
          encounterId: randomEncounter.id,
          surveyId: survey.id,
          answers: {
            [pde.id]: chance.string(),
          },
        };
        const response = await SurveyResponse.sequelize.transaction(() =>
          SurveyResponse.createWithAnswers(data),
        );
        const answers = await response.getAnswers();
        const singleAnswer = answers.find(answer => answer.dataElementId === pde.id);
        const result = await app.put(`/api/surveyResponseAnswer/vital/${singleAnswer.id}`).send({
          reasonForChange: 'test4',
          newValue: chance.string(),
          date: getCurrentDateTimeString(),
          facilityId,
        });
        expect(result).not.toHaveSucceeded();
        expect(result.status).toBe(404);
      });

      it('should only modify answers that are not calculated questions', async () => {
        const response = await createNewVitalsSurveyResponse();
        const answers = await response.getAnswers();
        const calculatedAnswer = answers.find(
          answer => answer.dataElementId === dataElements[2].id,
        );

        const result = await app
          .put(`/api/surveyResponseAnswer/vital/${calculatedAnswer.id}`)
          .send({
            reasonForChange: 'test5',
            newValue: chance.integer({ min: 0, max: 100 }),
            date: getCurrentDateTimeString(),
            facilityId,
          });
        expect(result).not.toHaveSucceeded();
        expect(result.status).toBe(404);
      });

      it('should reject editing if new value is the same as previous value', async () => {
        const response = await createNewVitalsSurveyResponse();
        const answers = await response.getAnswers();
        const singleAnswer = answers.find(answer => answer.dataElementId === dataElements[0].id);
        const newValue = singleAnswer.body;
        const result = await app.put(`/api/surveyResponseAnswer/vital/${singleAnswer.id}`).send({
          reasonForChange: 'test6',
          newValue,
          facilityId,
        });
        expect(result).not.toHaveSucceeded();
        expect(result.status).toBe(422);
      });

      it('should return error if feature flag is off', async () => {
        await models.Setting.set('features.enableVitalEdit', false);

        const result = await app.put(`/api/surveyResponseAnswer/vital/nonImportantID`).send({
          reasonForChange: 'test7',
          newValue: chance.integer({ min: 0, max: 100 }),
          facilityId,
        });
        expect(result).not.toHaveSucceeded();
        expect(result.status).toBe(422);
      });
    });

    describe('create', () => {
      let extraDataElement;
      beforeAll(async () => {
        const { ProgramDataElement, SurveyScreenComponent } = models;
        // Create an extra question to be left unanswered
        extraDataElement = await ProgramDataElement.create({
          ...fake(ProgramDataElement),
          type: PROGRAM_DATA_ELEMENT_TYPES.NUMBER,
          code: 'CodeWithoutMathSymbolsFive',
        });
        await SurveyScreenComponent.create({
          ...fake(SurveyScreenComponent),
          dataElementId: extraDataElement.id,
          surveyId: TEST_VITALS_SURVEY_ID,
          calculation: '',
          config: '',
        });

        await models.Setting.set('features.enableVitalEdit', true);
      });

      it('should create a survey response answer', async () => {
        const response = await createNewVitalsSurveyResponse();
        const answers = await response.getAnswers();
        const dateAnswer = answers.find(answer => answer.dataElementId === dataElements[3].id);
        const newValue = chance.integer({ min: 0, max: 100 });
        const result = await app.post('/api/surveyResponseAnswer/vital').send({
          reasonForChange: 'another-test',
          newValue,
          date: getCurrentDateTimeString(),
          recordedDate: dateAnswer.body,
          dataElementId: extraDataElement.id,
          encounterId: response.encounterId,
          facilityId,
        });
        expect(result).toHaveSucceeded();
        const createdAnswer = await models.SurveyResponseAnswer.findOne({
          where: { body: String(newValue) },
        });
        expect(createdAnswer).toBeTruthy();
      });

      it('should create a log', async () => {
        const response = await createNewVitalsSurveyResponse();
        const answers = await response.getAnswers();
        const dateAnswer = answers.find(answer => answer.dataElementId === dataElements[3].id);
        const newValue = chance.integer({ min: 0, max: 100 });
        const reasonForChange = 'another-test2';
        const date = getCurrentDateTimeString();
        const result = await app.post('/api/surveyResponseAnswer/vital').send({
          reasonForChange,
          newValue,
          date,
          recordedDate: dateAnswer.body,
          dataElementId: extraDataElement.id,
          encounterId: response.encounterId,
          facilityId,
        });
        expect(result).toHaveSucceeded();
        const log = await models.VitalLog.findOne({
          where: { date },
          order: [['createdAt', 'DESC']],
        });
        expect(log.newValue).toBe(String(newValue));
        expect(log.reasonForChange).toBe(reasonForChange);
      });

      it('should return error if feature flag is off', async () => {
        await models.Setting.set('features.enableVitalEdit', false);

        const result = await app.post('/api/surveyResponseAnswer/vital').send({
          reasonForChange: 'another-test3',
          newValue: chance.integer({ min: 0, max: 100 }),
          facilityId,
        });

        expect(result.status).toBe(422);
      });
    });
  });
});<|MERGE_RESOLUTION|>--- conflicted
+++ resolved
@@ -8,11 +8,7 @@
 } from '@tamanu/constants/surveys';
 import { getCurrentDateTimeString } from '@tamanu/utils/dateTime';
 import { createTestContext } from '../utilities';
-<<<<<<< HEAD
-import { selectFacilityIds } from '@tamanu/utils/configSelectors';
-=======
 import { selectFacilityIds } from '@tamanu/utils/selectFacilityIds';
->>>>>>> cf8b822e
 import { SETTINGS_SCOPES } from '@tamanu/constants';
 
 const chance = new Chance();
