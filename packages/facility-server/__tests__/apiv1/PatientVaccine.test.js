import config from 'config';
import {
  createDummyEncounter,
  createDummyPatient,
  randomVitals,
} from '@tamanu/shared/demoData/patients';
import {
  ENCOUNTER_TYPES,
  REFERENCE_TYPES,
  SETTINGS_SCOPES,
  SETTING_KEYS,
  VACCINE_CATEGORIES,
  VACCINE_RECORDING_TYPES,
  VACCINE_STATUS,
} from '@tamanu/constants';
import {
  createAdministeredVaccine,
  createScheduledVaccine,
} from '@tamanu/shared/demoData/vaccines';
import { fake } from '@tamanu/shared/test-helpers/fake';
import { createTestContext } from '../utilities';
import { toDateString } from '@tamanu/utils/dateTime';
<<<<<<< HEAD
import { selectFacilityIds } from '@tamanu/utils/configSelectors';
=======
import { selectFacilityIds } from '@tamanu/utils/selectFacilityIds';
>>>>>>> cf8b822e
import { subDays } from 'date-fns';

describe('PatientVaccine', () => {
  const [facilityId] = selectFacilityIds(config);
  let ctx;
  let models = null;
  let app = null;
  let baseApp = null;

  let scheduled1 = null;
  let scheduled2 = null;
  let scheduled3 = null;
  let scheduled4 = null;
  let scheduled5 = null;
  let scheduled6 = null;
  let clinician = null;
  let location = null;
  let locationGroup = null;
  let department = null;
  let facility = null;
  let patient = null;
  let drug = null;

  const recordAdministeredVaccine = async (patientObject, vaccine, overrides) => {
    const encounter = await models.Encounter.create(
      await createDummyEncounter(models, { patientId: patientObject.id }),
    );
    return models.AdministeredVaccine.create(
      await createAdministeredVaccine(models, {
        scheduledVaccineId: vaccine.id,
        encounterId: encounter.id,
        ...overrides,
      }),
    );
  };

  const createNewScheduledVaccine = async (category, label, doseLabel) => {
    return models.ScheduledVaccine.create(
      await createScheduledVaccine(models, {
        category,
        label,
        doseLabel,
        vaccineId: drug.id,
      }),
    );
  };

  beforeAll(async () => {
    ctx = await createTestContext();
    baseApp = ctx.baseApp;
    models = ctx.models;
    app = await baseApp.asRole('practitioner');
    clinician = await models.User.create(fake(models.User));
    const [facilityId] = selectFacilityIds(config);
    [facility] = await models.Facility.upsert({
      id: facilityId,
      name: facilityId,
      code: facilityId,
    });
    patient = await models.Patient.create(await createDummyPatient(models));

    await models.ScheduledVaccine.truncate({ cascade: true });
    await models.AdministeredVaccine.truncate({ cascade: true });

    drug = await models.ReferenceData.create(
      fake(models.ReferenceData, { type: REFERENCE_TYPES.DRUG }),
    );

    // set up reference data
    // create 3 scheduled vaccines, 2 routine and 1 campaign and 2 catch up
    scheduled1 = await createNewScheduledVaccine(
      VACCINE_CATEGORIES.ROUTINE,
      'vaccine 1 routine',
      'Dose 1',
    );
    scheduled2 = await createNewScheduledVaccine(
      VACCINE_CATEGORIES.ROUTINE,
      'vaccine 1 routine',
      'Dose 2',
    );
    scheduled3 = await createNewScheduledVaccine(
      VACCINE_CATEGORIES.CAMPAIGN,
      'vaccine 1 campaign',
      'Dose 1',
    );
    scheduled4 = await createNewScheduledVaccine(
      VACCINE_CATEGORIES.CATCHUP,
      'vaccine 1 catchup',
      'Dose 1',
    );
    scheduled5 = await createNewScheduledVaccine(
      VACCINE_CATEGORIES.CATCHUP,
      'vaccine 1 catchup',
      'Dose 2',
    );
    scheduled6 = await createNewScheduledVaccine(
      VACCINE_CATEGORIES.CATCHUP,
      'vaccine 2 catchup',
      'Dose 1',
    );

    locationGroup = await models.LocationGroup.create({
      ...fake(models.LocationGroup),
      facilityId: facility.id,
    });
    location = await models.Location.create({
      ...fake(models.Location),
      locationGroupId: locationGroup.id,
      facilityId: facility.id,
    });
    department = await models.Department.create({
      ...fake(models.Department),
      facilityId: facility.id,
    });

    // add an administered vaccine for patient1, of schedule 2
    const encounter = await models.Encounter.create(
      await createDummyEncounter(models, { patientId: patient.id }),
    );

    // create the encounter with multiple vitals records
    await models.Vitals.create({ encounterId: encounter.id, ...randomVitals() });
    await models.Vitals.create({ encounterId: encounter.id, ...randomVitals() });

    // set up clinical data

    await recordAdministeredVaccine(patient, scheduled2, {
      status: VACCINE_STATUS.GIVEN,
    });

    await recordAdministeredVaccine(patient, scheduled2, {
      status: VACCINE_STATUS.NOT_GIVEN,
    });

    await recordAdministeredVaccine(patient, scheduled2, {
      status: VACCINE_STATUS.UNKNOWN,
    });

    await recordAdministeredVaccine(patient, scheduled4, {
      status: VACCINE_STATUS.GIVEN,
    });

    await recordAdministeredVaccine(patient, scheduled5, {
      status: VACCINE_STATUS.GIVEN,
    });

    await recordAdministeredVaccine(patient, scheduled6, {
      status: VACCINE_STATUS.NOT_GIVEN,
    });
  });

  afterAll(() => ctx.close());

  it('should reject with insufficient permissions', async () => {
    const noPermsApp = await baseApp.asRole('base');
    const result = await noPermsApp.get(`/api/patient/${patient.id}/scheduledVaccines`, {});
    expect(result).toBeForbidden();
  });

  describe('Scheduled vaccines', () => {
    it('should only return vaccines with some that have not been administered', async () => {
      const result = await app.get(`/api/patient/${patient.id}/scheduledVaccines`);
      expect(result).toHaveSucceeded();
      expect(result.body).toHaveLength(3);
    });

    it('should get a list of scheduled vaccines based on category', async () => {
      const result = await app.get(
        `/api/patient/${patient.id}/scheduledVaccines?category=${VACCINE_CATEGORIES.CAMPAIGN}`,
      );
      expect(result).toHaveSucceeded();
      expect(result.body).toHaveLength(1);
      expect(result.body[0]).toHaveProperty('id', scheduled3.id);
    });

    it('should indicate administered vaccine', async () => {
      // add an administered vaccine for patient1, of schedule 2

      const result = await app.get(
        `/api/patient/${patient.id}/scheduledVaccines?category=${VACCINE_CATEGORIES.ROUTINE}`,
      );
      expect(result).toHaveSucceeded();
      expect(result.body).toHaveLength(1);
      expect(result.body[0].schedules).toEqual([
        { administered: false, doseLabel: 'Dose 1', scheduledVaccineId: scheduled1.id },
        { administered: true, doseLabel: 'Dose 2', scheduledVaccineId: scheduled2.id },
      ]);
    });

    it('should indicate pending vaccine', async () => {
      // just create a new patient with no vaccinations
      const freshPatient = await models.Patient.create(await createDummyPatient(models));
      const result = await app.get(
        `/api/patient/${freshPatient.id}/scheduledVaccines?category=${VACCINE_CATEGORIES.ROUTINE}`,
      );
      expect(result).toHaveSucceeded();
      expect(result.body).toHaveLength(1);
      expect(result.body[0].schedules).toEqual([
        { administered: false, doseLabel: 'Dose 1', scheduledVaccineId: scheduled1.id },
        { administered: false, doseLabel: 'Dose 2', scheduledVaccineId: scheduled2.id },
      ]);
    });

    it('should only return vaccines with some that have not been administered for a category', async () => {
      // just create a new patient with no vaccinations
      const result = await app.get(
        `/api/patient/${patient.id}/scheduledVaccines?category=${VACCINE_CATEGORIES.CATCHUP}`,
      );
      expect(result).toHaveSucceeded();
      expect(result.body).toHaveLength(1);
      expect(result.body[0].schedules).toEqual([
        { administered: false, doseLabel: 'Dose 1', scheduledVaccineId: scheduled6.id },
      ]);
    });
  });

  describe('Administered vaccines', () => {
    let location2;
    let department2;
    beforeAll(async () => {
      location2 = await models.Location.create({
        ...fake(models.Location),
        locationGroupId: locationGroup.id,
        facilityId: facility.id,
      });
      department2 = await models.Department.create({
        ...fake(models.Department),
        facilityId: facility.id,
      });
      await models.Setting.set(
        SETTING_KEYS.VACCINATION_DEFAULTS,
        { locationId: location.id, departmentId: department.id },
        SETTINGS_SCOPES.FACILITY,
        facility.id,
      );
      await models.Setting.set(
        SETTING_KEYS.VACCINATION_GIVEN_ELSEWHERE_DEFAULTS,
        { locationId: location2.id, departmentId: department2.id },
        SETTINGS_SCOPES.FACILITY,
        facility.id,
      );
    });

    it('Should get administered vaccines', async () => {
      const result = await app.get(`/api/patient/${patient.id}/administeredVaccines`);
      expect(result).toHaveSucceeded();
      expect(result.body.count).toEqual(5); // there are 5 recorded given vaccines in beforeAll
    });

    it('Should get administered vaccines with pagination', async () => {
      const expectedOrder = ['vaccine 2 catchup', 'vaccine 1 routine', 'vaccine 1 routine'];
      const result = await app.get(
        `/api/patient/${patient.id}/administeredVaccines?page=0&rowsPerPage=3&orderBy=vaccineDisplayName&order=desc`,
      );
      expect(result).toHaveSucceeded();
      expect(result.body.data.map(x => x.vaccineDisplayName)).toEqual(expectedOrder);
    });

    it('Should include not given vaccines', async () => {
      const freshPatient = await models.Patient.create(await createDummyPatient(models));
      await recordAdministeredVaccine(freshPatient, scheduled1);
      await recordAdministeredVaccine(freshPatient, scheduled2, {
        status: VACCINE_STATUS.NOT_GIVEN,
      });

      const result = await app.get(
        `/api/patient/${freshPatient.id}/administeredVaccines?includeNotGiven=true`,
      );

      expect(result).toHaveSucceeded();
      expect(result.body.count).toEqual(2);
      expect(result.body.data[0].status).toEqual(VACCINE_STATUS.GIVEN);
      expect(result.body.data[1].status).toEqual(VACCINE_STATUS.NOT_GIVEN);
    });

    it('Should mark an administered vaccine as recorded in error', async () => {
      const result = await app.get(`/api/patient/${patient.id}/administeredVaccines`);

      const markedAsRecordedInError = await app
        .put(`/api/patient/${patient.id}/administeredVaccine/${result.body.data[0].id}`)
        .send({ status: 'RECORDED_IN_ERROR' });
      expect(markedAsRecordedInError).toHaveSucceeded();
      expect(markedAsRecordedInError.body.status).toEqual('RECORDED_IN_ERROR');
    });

    it('Should record vaccine with country when it is given overseas', async () => {
      const [country] = await models.ReferenceData.upsert({
        type: 'country',
        name: 'Australia',
        code: 'Australia',
      });

      const result = await app.post(`/api/patient/${patient.id}/administeredVaccine`).send({
        status: VACCINE_RECORDING_TYPES.GIVEN,
        scheduledVaccineId: scheduled1.id,
        recorderId: clinician.id,
        patientId: patient.id,
        date: new Date(),
        givenElsewhere: true,
        givenBy: country.name,
        facilityId,
      });

      expect(result).toHaveSucceeded();

      const vaccine = await models.AdministeredVaccine.findByPk(result.body.id);

      expect(vaccine.givenElsewhere).toEqual(true);
      expect(vaccine.givenBy).toEqual(country.name);
    });

    it('Should record vaccine with correct values when category is Other', async () => {
      const VACCINE_BRAND = 'Test Vaccine Brand';
      const VACCINE_NAME = 'Test Vaccine Name';
      const VACCINE_DISEASE = 'Test Vaccine Disease';

      const otherScheduledVaccine = await models.ScheduledVaccine.create(
        await createScheduledVaccine(models, { category: VACCINE_CATEGORIES.OTHER }),
      );

      const result = await app.post(`/api/patient/${patient.id}/administeredVaccine`).send({
        status: VACCINE_RECORDING_TYPES.GIVEN,
        category: VACCINE_CATEGORIES.OTHER,
        locationId: location.id,
        departmentId: department.id,
        recorderId: clinician.id,
        patientId: patient.id,
        date: new Date(),
        vaccineBrand: VACCINE_BRAND,
        vaccineName: VACCINE_NAME,
        disease: VACCINE_DISEASE,
        facilityId,
      });

      expect(result).toHaveSucceeded();

      const vaccine = await models.AdministeredVaccine.findByPk(result.body.id);

      expect(vaccine.scheduledVaccineId).toEqual(otherScheduledVaccine.id);
      expect(vaccine.vaccineBrand).toEqual(VACCINE_BRAND);
      expect(vaccine.vaccineName).toEqual(VACCINE_NAME);
      expect(vaccine.disease).toEqual(VACCINE_DISEASE);
    });

    it('Should record vaccine with default department and default location when givenElsewhere is true', async () => {
      const [country] = await models.ReferenceData.upsert({
        type: 'country',
        name: 'Australia',
        code: 'Australia',
      });

      const vaccinationDefaults = await models.Setting.get(
        SETTING_KEYS.VACCINATION_GIVEN_ELSEWHERE_DEFAULTS,
        facility.id,
      );

      const result = await app.post(`/api/patient/${patient.id}/administeredVaccine`).send({
        status: VACCINE_RECORDING_TYPES.GIVEN,
        scheduledVaccineId: scheduled1.id,
        recorderId: clinician.id,
        patientId: patient.id,
        date: new Date(),
        givenElsewhere: true,
        givenBy: country.name,
        facilityId,
      });

      expect(result).toHaveSucceeded();

      const vaccine = await models.AdministeredVaccine.findByPk(result.body.id);
      const encounter = await models.Encounter.findByPk(vaccine.encounterId);

      expect(encounter.locationId).toEqual(vaccinationDefaults.locationId);
      expect(encounter.departmentId).toEqual(vaccinationDefaults.departmentId);
    });

    it('Should update corresponding NOT_GIVEN vaccine to HISTORICAL when recording GIVEN vaccine', async () => {
      const freshPatient = await models.Patient.create(await createDummyPatient(models));
      const notGivenVaccine = await recordAdministeredVaccine(freshPatient, scheduled1, {
        status: VACCINE_STATUS.NOT_GIVEN,
      });

      const result = await app.post(`/api/patient/${freshPatient.id}/administeredVaccine`).send({
        status: VACCINE_STATUS.GIVEN,
        scheduledVaccineId: scheduled1.id,
        recorderId: clinician.id,
        date: new Date(),
        givenBy: 'Clinician',
        facilityId,
      });

      expect(result).toHaveSucceeded();

      const givenVaccine = await models.AdministeredVaccine.findByPk(result.body.id);
      const histocalVaccine = await models.AdministeredVaccine.findByPk(notGivenVaccine.id);

      expect(givenVaccine.status).toEqual(VACCINE_STATUS.GIVEN);
      expect(histocalVaccine.status).toEqual(VACCINE_STATUS.HISTORICAL);
    });

    it('Should assign current date to vaccine date when no date is provided', async () => {
      const result = await app.post(`/api/patient/${patient.id}/administeredVaccine`).send({
        status: VACCINE_STATUS.GIVEN,
        scheduledVaccineId: scheduled1.id,
        recorderId: clinician.id,
        givenBy: 'Clinician',
        facilityId,
      });

      expect(result).toHaveSucceeded();

      const vaccine = await models.AdministeredVaccine.findByPk(result.body.id);
      const encounter = await models.Encounter.findByPk(vaccine.encounterId);
      expect(vaccine.date).toBeDefined();
      expect(encounter.startDate).toBeDefined();
      expect(encounter.endDate).toBeDefined();
    });

    it('Should not have current date as default', async () => {
      const result = await app.post(`/api/patient/${patient.id}/administeredVaccine`).send({
        status: VACCINE_STATUS.GIVEN,
        scheduledVaccineId: scheduled1.id,
        recorderId: clinician.id,
        givenBy: 'Clinician',
        givenElsewhere: true,
        facilityId,
      });

      expect(result).toHaveSucceeded();

      const vaccine = await models.AdministeredVaccine.findByPk(result.body.id);
      expect(vaccine.date).toBe(null);
    });

    it('Should create a vaccine encounter with the correct description', async () => {
      const result = await app.post(`/api/patient/${patient.id}/administeredVaccine`).send({
        status: VACCINE_STATUS.GIVEN,
        scheduledVaccineId: scheduled1.id,
        recorderId: clinician.id,
        givenBy: 'Clinician',
        givenElsewhere: true,
        facilityId,
      });

      expect(result).toHaveSucceeded();

      const vaccine = await models.AdministeredVaccine.findByPk(result.body.id);
      const encounter = await vaccine.getEncounter();
      expect(encounter).toHaveProperty('encounterType', ENCOUNTER_TYPES.VACCINATION);
      expect(encounter.reasonForEncounter).toMatch(
        `Vaccination recorded for ${drug.name} ${scheduled1.doseLabel}`,
      );
    });

    it('Should update reason for encounter with correct description when vaccine is recorded in error', async () => {
      const result = await app.get(`/api/patient/${patient.id}/administeredVaccines`);
      const vaccineId = result.body.data[0].id;
      const vaccine = await models.AdministeredVaccine.findByPk(vaccineId);
      const encounter = await vaccine.getEncounter();

      const markedAsRecordedInError = await app
        .put(`/api/patient/${patient.id}/administeredVaccine/${vaccineId}`)
        .send({ status: VACCINE_STATUS.RECORDED_IN_ERROR });

      expect(markedAsRecordedInError).toHaveSucceeded();

      const updatedVaccine = await models.AdministeredVaccine.findByPk(
        markedAsRecordedInError.body.id,
      );
      const updatedEncounter = await updatedVaccine.getEncounter();
      expect(updatedVaccine.status).toEqual(VACCINE_STATUS.RECORDED_IN_ERROR);
      expect(updatedEncounter.reasonForEncounter).toMatch(
        `${encounter.reasonForEncounter} reverted`,
      );
    });
  });

  describe('Administered vaccines table', () => {
    let readPatient = null;
    let vaccineOld;
    let vaccineNew;
    let vaccineNull;

    beforeAll(async () => {
      readPatient = await models.Patient.create(await createDummyPatient(models));
      vaccineNew = await recordAdministeredVaccine(readPatient, scheduled1, {
        date: '2023-01-01',
      });
      vaccineOld = await recordAdministeredVaccine(readPatient, scheduled2, {
        date: '2010-01-01',
      });
      vaccineNull = await recordAdministeredVaccine(readPatient, scheduled3, {
        date: null,
      });
    });

    it('Should return the vaccines for a patient', async () => {
      const result = await app.get(`/api/patient/${readPatient.id}/administeredVaccines`);
      expect(result).toHaveSucceeded();
      expect(result.body.data).toHaveLength(3);
    });

    it('Should sort null dates as though they are old', async () => {
      const result = await app.get(
        `/api/patient/${readPatient.id}/administeredVaccines?orderBy=date`,
      );
      expect(result).toHaveSucceeded();
      expect(result.body.data).toHaveLength(3);

      const ids = result.body.data.map(x => x.id);
      expect(ids[0]).toEqual(vaccineNull.id);
      expect(ids[1]).toEqual(vaccineOld.id);
      expect(ids[2]).toEqual(vaccineNew.id);
    });

    it('Should sort null dates as though they are old (descending)', async () => {
      const result = await app.get(
        `/api/patient/${readPatient.id}/administeredVaccines?orderBy=date&order=desc`,
      );
      expect(result).toHaveSucceeded();
      expect(result.body.data).toHaveLength(3);

      const ids = result.body.data.map(x => x.id);
      expect(ids[0]).toEqual(vaccineNew.id);
      expect(ids[1]).toEqual(vaccineOld.id);
      expect(ids[2]).toEqual(vaccineNull.id);
    });
  });

  describe('Upcoming vaccination', () => {
    let scheduledVax1;
    let scheduledVax2;
    let patient1;
    let patient2;

    beforeAll(async () => {
      await models.ScheduledVaccine.truncate({ cascade: true });
      await models.AdministeredVaccine.truncate({ cascade: true });

      scheduledVax1 = await models.ScheduledVaccine.create(
        await createScheduledVaccine(models, {
          category: VACCINE_CATEGORIES.ROUTINE,
          schedule: 'Dose 1',
          index: 1,
          weeksFromBirthDue: 1,
          vaccineId: drug.id,
        }),
      );

      scheduledVax2 = await models.ScheduledVaccine.create(
        await createScheduledVaccine(models, {
          category: VACCINE_CATEGORIES.ROUTINE,
          schedule: 'Dose 2',
          index: 2,
          weeksFromLastVaccinationDue: 2,
          vaccineId: drug.id,
        }),
      );

      patient1 = await models.Patient.create({
        ...fake(models.Patient),
        dateOfBirth: toDateString(subDays(new Date(), 1)),
      });

      patient2 = await models.Patient.create({
        ...fake(models.Patient),
        dateOfBirth: toDateString(subDays(new Date(), 365 * 2)),
      });

      await recordAdministeredVaccine(patient2, scheduledVax1, {
        status: VACCINE_STATUS.GIVEN,
        date: toDateString(subDays(new Date(), 1)),
      });
    });

    it('should return first dose in schedule for patient 1', async () => {
      const result = await app.get(`/api/patient/${patient1.id}/upcomingVaccination`);
      expect(result).toHaveSucceeded();
      expect(result.body.data).toHaveLength(1);
      expect(result.body.data.at(0)?.scheduledVaccineId).toEqual(scheduledVax1.id);
    });

    it('should second dose in schedule for patient 2', async () => {
      const result = await app.get(`/api/patient/${patient2.id}/upcomingVaccination`);
      expect(result).toHaveSucceeded();
      expect(result.body.data).toHaveLength(1);
      expect(result.body.data.at(0)?.scheduledVaccineId).toEqual(scheduledVax2.id);
    });
  });
});<|MERGE_RESOLUTION|>--- conflicted
+++ resolved
@@ -20,11 +20,7 @@
 import { fake } from '@tamanu/shared/test-helpers/fake';
 import { createTestContext } from '../utilities';
 import { toDateString } from '@tamanu/utils/dateTime';
-<<<<<<< HEAD
-import { selectFacilityIds } from '@tamanu/utils/configSelectors';
-=======
 import { selectFacilityIds } from '@tamanu/utils/selectFacilityIds';
->>>>>>> cf8b822e
 import { subDays } from 'date-fns';
 
 describe('PatientVaccine', () => {
