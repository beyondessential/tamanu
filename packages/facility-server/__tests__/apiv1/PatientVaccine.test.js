import config from 'config';
import {
  createDummyEncounter,
  createDummyPatient,
  randomVitals,
} from '@tamanu/shared/demoData/patients';
import {
  ENCOUNTER_TYPES,
  REFERENCE_TYPES,
  SETTINGS_SCOPES,
  SETTING_KEYS,
  VACCINE_CATEGORIES,
  VACCINE_RECORDING_TYPES,
  VACCINE_STATUS,
} from '@tamanu/constants';
import {
  createAdministeredVaccine,
  createScheduledVaccine,
} from '@tamanu/shared/demoData/vaccines';
import { fake } from '@tamanu/shared/test-helpers/fake';
import { createTestContext } from '../utilities';
import { toDateString } from '@tamanu/shared/utils/dateTime';
import { subDays } from 'date-fns';

describe('PatientVaccine', () => {
  let ctx;
  let models = null;
  let app = null;
  let baseApp = null;

  let scheduled1 = null;
  let scheduled2 = null;
  let scheduled3 = null;
  let scheduled4 = null;
  let scheduled5 = null;
  let scheduled6 = null;
  let clinician = null;
  let location = null;
  let locationGroup = null;
  let department = null;
  let facility = null;
  let patient = null;
  let drug = null;

  const recordAdministeredVaccine = async (patientObject, vaccine, overrides) => {
    const encounter = await models.Encounter.create(
      await createDummyEncounter(models, { patientId: patientObject.id }),
    );
    return models.AdministeredVaccine.create(
      await createAdministeredVaccine(models, {
        scheduledVaccineId: vaccine.id,
        encounterId: encounter.id,
        ...overrides,
      }),
    );
  };

  const createNewScheduledVaccine = async (category, label, doseLabel) => {
    return models.ScheduledVaccine.create(
      await createScheduledVaccine(models, {
        category,
        label,
        doseLabel,
        vaccineId: drug.id,
      }),
    );
  };

  beforeAll(async () => {
    ctx = await createTestContext();
    baseApp = ctx.baseApp;
    models = ctx.models;
    app = await baseApp.asRole('practitioner');
    clinician = await models.User.create(fake(models.User));
    [facility] = await models.Facility.upsert({
      id: config.serverFacilityId,
      name: config.serverFacilityId,
      code: config.serverFacilityId,
    });
    patient = await models.Patient.create(await createDummyPatient(models));

    await models.ScheduledVaccine.truncate({ cascade: true });
    await models.AdministeredVaccine.truncate({ cascade: true });

    drug = await models.ReferenceData.create(
      fake(models.ReferenceData, { type: REFERENCE_TYPES.DRUG }),
    );

    // set up reference data
    // create 3 scheduled vaccines, 2 routine and 1 campaign and 2 catch up
    scheduled1 = await createNewScheduledVaccine(
      VACCINE_CATEGORIES.ROUTINE,
      'vaccine 1 routine',
      'Dose 1',
    );
    scheduled2 = await createNewScheduledVaccine(
      VACCINE_CATEGORIES.ROUTINE,
      'vaccine 1 routine',
      'Dose 2',
    );
    scheduled3 = await createNewScheduledVaccine(
      VACCINE_CATEGORIES.CAMPAIGN,
      'vaccine 1 campaign',
      'Dose 1',
    );
    scheduled4 = await createNewScheduledVaccine(
      VACCINE_CATEGORIES.CATCHUP,
      'vaccine 1 catchup',
      'Dose 1',
    );
    scheduled5 = await createNewScheduledVaccine(
      VACCINE_CATEGORIES.CATCHUP,
      'vaccine 1 catchup',
      'Dose 2',
    );
    scheduled6 = await createNewScheduledVaccine(
      VACCINE_CATEGORIES.CATCHUP,
      'vaccine 2 catchup',
      'Dose 1',
    );

    locationGroup = await models.LocationGroup.create({
      ...fake(models.LocationGroup),
      facilityId: facility.id,
    });
    location = await models.Location.create({
      ...fake(models.Location),
      locationGroupId: locationGroup.id,
      facilityId: facility.id,
    });
    department = await models.Department.create({
      ...fake(models.Department),
      facilityId: facility.id,
    });

    // add an administered vaccine for patient1, of schedule 2
    const encounter = await models.Encounter.create(
      await createDummyEncounter(models, { patientId: patient.id }),
    );

    // create the encounter with multiple vitals records
    await models.Vitals.create({ encounterId: encounter.id, ...randomVitals() });
    await models.Vitals.create({ encounterId: encounter.id, ...randomVitals() });

    // set up clinical data

    await recordAdministeredVaccine(patient, scheduled2, {
      status: VACCINE_STATUS.GIVEN,
    });

    await recordAdministeredVaccine(patient, scheduled2, {
      status: VACCINE_STATUS.NOT_GIVEN,
    });

    await recordAdministeredVaccine(patient, scheduled2, {
      status: VACCINE_STATUS.UNKNOWN,
    });

    await recordAdministeredVaccine(patient, scheduled4, {
      status: VACCINE_STATUS.GIVEN,
    });

    await recordAdministeredVaccine(patient, scheduled5, {
      status: VACCINE_STATUS.GIVEN,
    });

    await recordAdministeredVaccine(patient, scheduled6, {
      status: VACCINE_STATUS.NOT_GIVEN,
    });
  });

  afterAll(() => ctx.close());

  it('should reject with insufficient permissions', async () => {
    const noPermsApp = await baseApp.asRole('base');
    const result = await noPermsApp.get(`/api/patient/${patient.id}/scheduledVaccines`, {});
    expect(result).toBeForbidden();
  });

  describe('Scheduled vaccines', () => {
    it('should only return vaccines with some that have not been administered', async () => {
      const result = await app.get(`/api/patient/${patient.id}/scheduledVaccines`);
      expect(result).toHaveSucceeded();
      expect(result.body).toHaveLength(3);
    });

    it('should get a list of scheduled vaccines based on category', async () => {
      const result = await app.get(
        `/api/patient/${patient.id}/scheduledVaccines?category=${VACCINE_CATEGORIES.CAMPAIGN}`,
      );
      expect(result).toHaveSucceeded();
      expect(result.body).toHaveLength(1);
      expect(result.body[0]).toHaveProperty('id', scheduled3.id);
    });

    it('should indicate administered vaccine', async () => {
      // add an administered vaccine for patient1, of schedule 2

      const result = await app.get(
        `/api/patient/${patient.id}/scheduledVaccines?category=${VACCINE_CATEGORIES.ROUTINE}`,
      );
      expect(result).toHaveSucceeded();
      expect(result.body).toHaveLength(1);
      expect(result.body[0].schedules).toEqual([
        { administered: false, doseLabel: 'Dose 1', scheduledVaccineId: scheduled1.id },
        { administered: true, doseLabel: 'Dose 2', scheduledVaccineId: scheduled2.id },
      ]);
    });

    it('should indicate pending vaccine', async () => {
      // just create a new patient with no vaccinations
      const freshPatient = await models.Patient.create(await createDummyPatient(models));
      const result = await app.get(
        `/api/patient/${freshPatient.id}/scheduledVaccines?category=${VACCINE_CATEGORIES.ROUTINE}`,
      );
      expect(result).toHaveSucceeded();
      expect(result.body).toHaveLength(1);
      expect(result.body[0].schedules).toEqual([
        { administered: false, doseLabel: 'Dose 1', scheduledVaccineId: scheduled1.id },
        { administered: false, doseLabel: 'Dose 2', scheduledVaccineId: scheduled2.id },
      ]);
    });

    it('should only return vaccines with some that have not been administered for a category', async () => {
      // just create a new patient with no vaccinations
      const result = await app.get(
        `/api/patient/${patient.id}/scheduledVaccines?category=${VACCINE_CATEGORIES.CATCHUP}`,
      );
      expect(result).toHaveSucceeded();
      expect(result.body).toHaveLength(1);
      expect(result.body[0].schedules).toEqual([
        { administered: false, doseLabel: 'Dose 1', scheduledVaccineId: scheduled6.id },
      ]);
    });
  });

  describe('Administered vaccines', () => {
    let location2;
    let department2;
    beforeAll(async () => {
      location2 = await models.Location.create({
        ...fake(models.Location),
        locationGroupId: locationGroup.id,
        facilityId: facility.id,
      });
      department2 = await models.Department.create({
        ...fake(models.Department),
        facilityId: facility.id,
      });
      await models.Setting.set(
        SETTING_KEYS.VACCINATION_DEFAULTS,
        { locationId: location.id, departmentId: department.id },
        SETTINGS_SCOPES.FACILITY,
        facility.id,
      );
      await models.Setting.set(
        SETTING_KEYS.VACCINATION_GIVEN_ELSEWHERE_DEFAULTS,
        { locationId: location2.id, departmentId: department2.id },
        SETTINGS_SCOPES.FACILITY,
        facility.id,
      );
    });

    it('Should get administered vaccines', async () => {
      const result = await app.get(`/api/patient/${patient.id}/administeredVaccines`);
      expect(result).toHaveSucceeded();
      expect(result.body.count).toEqual(5); // there are 5 recorded given vaccines in beforeAll
    });

    it('Should include not given vaccines', async () => {
      const freshPatient = await models.Patient.create(await createDummyPatient(models));
      await recordAdministeredVaccine(freshPatient, scheduled1);
      await recordAdministeredVaccine(freshPatient, scheduled2, {
        status: VACCINE_STATUS.NOT_GIVEN,
      });

      const result = await app.get(
        `/api/patient/${freshPatient.id}/administeredVaccines?includeNotGiven=true`,
      );

      expect(result).toHaveSucceeded();
      expect(result.body.count).toEqual(2);
      expect(result.body.data[0].status).toEqual(VACCINE_STATUS.GIVEN);
      expect(result.body.data[1].status).toEqual(VACCINE_STATUS.NOT_GIVEN);
    });

    it('Should mark an administered vaccine as recorded in error', async () => {
      const result = await app.get(`/api/patient/${patient.id}/administeredVaccines`);

      const markedAsRecordedInError = await app
        .put(`/api/patient/${patient.id}/administeredVaccine/${result.body.data[0].id}`)
        .send({ status: 'RECORDED_IN_ERROR' });
      expect(markedAsRecordedInError).toHaveSucceeded();
      expect(markedAsRecordedInError.body.status).toEqual('RECORDED_IN_ERROR');
    });

    it('Should record vaccine with country when it is given overseas', async () => {
      const [country] = await models.ReferenceData.upsert({
        type: 'country',
        name: 'Australia',
        code: 'Australia',
      });

      const result = await app.post(`/api/patient/${patient.id}/administeredVaccine`).send({
        status: VACCINE_RECORDING_TYPES.GIVEN,
        scheduledVaccineId: scheduled1.id,
        recorderId: clinician.id,
        patientId: patient.id,
        date: new Date(),
        givenElsewhere: true,
        givenBy: country.name,
      });

      expect(result).toHaveSucceeded();

      const vaccine = await models.AdministeredVaccine.findByPk(result.body.id);

      expect(vaccine.givenElsewhere).toEqual(true);
      expect(vaccine.givenBy).toEqual(country.name);
    });

    it('Should record vaccine with correct values when category is Other', async () => {
      const VACCINE_BRAND = 'Test Vaccine Brand';
      const VACCINE_NAME = 'Test Vaccine Name';
      const VACCINE_DISEASE = 'Test Vaccine Disease';

      const otherScheduledVaccine = await models.ScheduledVaccine.create(
        await createScheduledVaccine(models, { category: VACCINE_CATEGORIES.OTHER }),
      );

      const result = await app.post(`/api/patient/${patient.id}/administeredVaccine`).send({
        status: VACCINE_RECORDING_TYPES.GIVEN,
        category: VACCINE_CATEGORIES.OTHER,
        locationId: location.id,
        departmentId: department.id,
        recorderId: clinician.id,
        patientId: patient.id,
        date: new Date(),
        vaccineBrand: VACCINE_BRAND,
        vaccineName: VACCINE_NAME,
        disease: VACCINE_DISEASE,
      });

      expect(result).toHaveSucceeded();

      const vaccine = await models.AdministeredVaccine.findByPk(result.body.id);

      expect(vaccine.scheduledVaccineId).toEqual(otherScheduledVaccine.id);
      expect(vaccine.vaccineBrand).toEqual(VACCINE_BRAND);
      expect(vaccine.vaccineName).toEqual(VACCINE_NAME);
      expect(vaccine.disease).toEqual(VACCINE_DISEASE);
    });

    it('Should record vaccine with default department and default location when givenElsewhere is true', async () => {
      const [country] = await models.ReferenceData.upsert({
        type: 'country',
        name: 'Australia',
        code: 'Australia',
      });

      const vaccinationDefaults = await models.Setting.get(
        SETTING_KEYS.VACCINATION_GIVEN_ELSEWHERE_DEFAULTS,
        facility.id,
      );

      const result = await app.post(`/api/patient/${patient.id}/administeredVaccine`).send({
        status: VACCINE_RECORDING_TYPES.GIVEN,
        scheduledVaccineId: scheduled1.id,
        recorderId: clinician.id,
        patientId: patient.id,
        date: new Date(),
        givenElsewhere: true,
        givenBy: country.name,
      });

      expect(result).toHaveSucceeded();

      const vaccine = await models.AdministeredVaccine.findByPk(result.body.id);
      const encounter = await models.Encounter.findByPk(vaccine.encounterId);

      expect(encounter.locationId).toEqual(vaccinationDefaults.locationId);
      expect(encounter.departmentId).toEqual(vaccinationDefaults.departmentId);
    });

    it('Should update corresponding NOT_GIVEN vaccine to HISTORICAL when recording GIVEN vaccine', async () => {
      const freshPatient = await models.Patient.create(await createDummyPatient(models));
      const notGivenVaccine = await recordAdministeredVaccine(freshPatient, scheduled1, {
        status: VACCINE_STATUS.NOT_GIVEN,
      });

      const result = await app.post(`/api/patient/${freshPatient.id}/administeredVaccine`).send({
        status: VACCINE_STATUS.GIVEN,
        scheduledVaccineId: scheduled1.id,
        recorderId: clinician.id,
        date: new Date(),
        givenBy: 'Clinician',
      });

      expect(result).toHaveSucceeded();

      const givenVaccine = await models.AdministeredVaccine.findByPk(result.body.id);
      const histocalVaccine = await models.AdministeredVaccine.findByPk(notGivenVaccine.id);

      expect(givenVaccine.status).toEqual(VACCINE_STATUS.GIVEN);
      expect(histocalVaccine.status).toEqual(VACCINE_STATUS.HISTORICAL);
    });

    it('Should assign current date to vaccine date when no date is provided', async () => {
      const result = await app.post(`/api/patient/${patient.id}/administeredVaccine`).send({
        status: VACCINE_STATUS.GIVEN,
        scheduledVaccineId: scheduled1.id,
        recorderId: clinician.id,
        givenBy: 'Clinician',
      });

      expect(result).toHaveSucceeded();

      const vaccine = await models.AdministeredVaccine.findByPk(result.body.id);
      const encounter = await models.Encounter.findByPk(vaccine.encounterId);
      expect(vaccine.date).toBeDefined();
      expect(encounter.startDate).toBeDefined();
      expect(encounter.endDate).toBeDefined();
    });

    it('Should not have current date as default', async () => {
      const result = await app.post(`/api/patient/${patient.id}/administeredVaccine`).send({
        status: VACCINE_STATUS.GIVEN,
        scheduledVaccineId: scheduled1.id,
        recorderId: clinician.id,
        givenBy: 'Clinician',
        givenElsewhere: true,
      });

      expect(result).toHaveSucceeded();

      const vaccine = await models.AdministeredVaccine.findByPk(result.body.id);
      expect(vaccine.date).toBe(null);
    });

    it('Should create a vaccine encounter with the correct description', async () => {
      const result = await app.post(`/api/patient/${patient.id}/administeredVaccine`).send({
        status: VACCINE_STATUS.GIVEN,
        scheduledVaccineId: scheduled1.id,
        recorderId: clinician.id,
        givenBy: 'Clinician',
        givenElsewhere: true,
      });

      expect(result).toHaveSucceeded();

      const vaccine = await models.AdministeredVaccine.findByPk(result.body.id);
      const encounter = await vaccine.getEncounter();
      expect(encounter).toHaveProperty('encounterType', ENCOUNTER_TYPES.VACCINATION);
      expect(encounter.reasonForEncounter).toMatch(
        `Vaccination recorded for ${drug.name} ${scheduled1.doseLabel}`,
      );
    });

    it('Should update reason for encounter with correct description when vaccine is recorded in error', async () => {
      const result = await app.get(`/api/patient/${patient.id}/administeredVaccines`);
      const vaccineId = result.body.data[0].id;
      const vaccine = await models.AdministeredVaccine.findByPk(vaccineId);
      const encounter = await vaccine.getEncounter();

      const markedAsRecordedInError = await app
        .put(`/api/patient/${patient.id}/administeredVaccine/${vaccineId}`)
        .send({ status: VACCINE_STATUS.RECORDED_IN_ERROR });

      expect(markedAsRecordedInError).toHaveSucceeded();

      const updatedVaccine = await models.AdministeredVaccine.findByPk(
        markedAsRecordedInError.body.id,
      );
      const updatedEncounter = await updatedVaccine.getEncounter();
      expect(updatedVaccine.status).toEqual(VACCINE_STATUS.RECORDED_IN_ERROR);
      expect(updatedEncounter.reasonForEncounter).toMatch(
        `${encounter.reasonForEncounter} reverted`,
      );
    });
  });

  describe('Administered vaccines table', () => {
    let readPatient = null;
    let vaccineOld;
    let vaccineNew;
    let vaccineNull;

    beforeAll(async () => {
      readPatient = await models.Patient.create(await createDummyPatient(models));
      vaccineNew = await recordAdministeredVaccine(readPatient, scheduled1, {
        date: '2023-01-01',
      });
      vaccineOld = await recordAdministeredVaccine(readPatient, scheduled2, {
        date: '2010-01-01',
      });
      vaccineNull = await recordAdministeredVaccine(readPatient, scheduled3, {
        date: null,
      });
    });

    it('Should return the vaccines for a patient', async () => {
      const result = await app.get(`/api/patient/${readPatient.id}/administeredVaccines`);
      expect(result).toHaveSucceeded();
      expect(result.body.data).toHaveLength(3);
    });

    it('Should sort null dates as though they are old', async () => {
      const result = await app.get(
        `/api/patient/${readPatient.id}/administeredVaccines?orderBy=date`,
      );
      expect(result).toHaveSucceeded();
      expect(result.body.data).toHaveLength(3);

      const ids = result.body.data.map(x => x.id);
      expect(ids[0]).toEqual(vaccineNull.id);
      expect(ids[1]).toEqual(vaccineOld.id);
      expect(ids[2]).toEqual(vaccineNew.id);
    });

    it('Should sort null dates as though they are old (descending)', async () => {
      const result = await app.get(
        `/api/patient/${readPatient.id}/administeredVaccines?orderBy=date&order=desc`,
      );
      expect(result).toHaveSucceeded();
      expect(result.body.data).toHaveLength(3);

      const ids = result.body.data.map(x => x.id);
      expect(ids[0]).toEqual(vaccineNew.id);
      expect(ids[1]).toEqual(vaccineOld.id);
      expect(ids[2]).toEqual(vaccineNull.id);
    });
  });

  describe('Upcoming vaccination', () => {
    let scheduledVax1;
    let scheduledVax2;
    let patient1;
    let patient2;

    beforeAll(async () => {
      await models.ScheduledVaccine.truncate({ cascade: true });
      await models.AdministeredVaccine.truncate({ cascade: true });

      scheduledVax1 = await models.ScheduledVaccine.create(
        await createScheduledVaccine(models, {
          category: VACCINE_CATEGORIES.ROUTINE,
          schedule: 'Dose 1',
          index: 1,
          weeksFromBirthDue: 1,
          vaccineId: drug.id,
        }),
      );

      scheduledVax2 = await models.ScheduledVaccine.create(
        await createScheduledVaccine(models, {
          category: VACCINE_CATEGORIES.ROUTINE,
          schedule: 'Dose 2',
          index: 2,
          weeksFromLastVaccinationDue: 2,
          vaccineId: drug.id,
        }),
      );

      patient1 = await models.Patient.create({
        ...fake(models.Patient),
        dateOfBirth: toDateString(subDays(new Date(), 1)),
      });

      patient2 = await models.Patient.create({
        ...fake(models.Patient),
        dateOfBirth: toDateString(subDays(new Date(), 365 * 2)),
      });

<<<<<<< HEAD
      await recordAdministeredVaccine(patient2, scheduledVax2, {
=======
      await recordAdministeredVaccine(patient2, scheduledVax1, {
>>>>>>> 3448ef5d
        status: VACCINE_STATUS.GIVEN,
        date: toDateString(subDays(new Date(), 1)),
      });
    });

<<<<<<< HEAD
    it('should return 1 upcoming vaccinations of patient 1', async () => {
=======
    it('should return first dose in schedule for patient 1', async () => {
>>>>>>> 3448ef5d
      const result = await app.get(`/api/patient/${patient1.id}/upcomingVaccination`);
      expect(result).toHaveSucceeded();
      expect(result.body.data).toHaveLength(1);
      expect(result.body.data.at(0)?.scheduledVaccineId).toEqual(scheduledVax1.id);
    });

<<<<<<< HEAD
    it.skip('should return 1 upcoming vaccinations of patient 2', async () => {
=======
    it('should second dose in schedule for patient 2', async () => {
>>>>>>> 3448ef5d
      const result = await app.get(`/api/patient/${patient2.id}/upcomingVaccination`);
      expect(result).toHaveSucceeded();
      expect(result.body.data).toHaveLength(1);
      expect(result.body.data.at(0)?.scheduledVaccineId).toEqual(scheduledVax2.id);
    });
  });
});<|MERGE_RESOLUTION|>--- conflicted
+++ resolved
@@ -571,32 +571,20 @@
         dateOfBirth: toDateString(subDays(new Date(), 365 * 2)),
       });
 
-<<<<<<< HEAD
-      await recordAdministeredVaccine(patient2, scheduledVax2, {
-=======
       await recordAdministeredVaccine(patient2, scheduledVax1, {
->>>>>>> 3448ef5d
         status: VACCINE_STATUS.GIVEN,
         date: toDateString(subDays(new Date(), 1)),
       });
     });
 
-<<<<<<< HEAD
-    it('should return 1 upcoming vaccinations of patient 1', async () => {
-=======
     it('should return first dose in schedule for patient 1', async () => {
->>>>>>> 3448ef5d
       const result = await app.get(`/api/patient/${patient1.id}/upcomingVaccination`);
       expect(result).toHaveSucceeded();
       expect(result.body.data).toHaveLength(1);
       expect(result.body.data.at(0)?.scheduledVaccineId).toEqual(scheduledVax1.id);
     });
 
-<<<<<<< HEAD
-    it.skip('should return 1 upcoming vaccinations of patient 2', async () => {
-=======
     it('should second dose in schedule for patient 2', async () => {
->>>>>>> 3448ef5d
       const result = await app.get(`/api/patient/${patient2.id}/upcomingVaccination`);
       expect(result).toHaveSucceeded();
       expect(result.body.data).toHaveLength(1);
