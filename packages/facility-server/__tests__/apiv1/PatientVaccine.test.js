--- conflicted
+++ resolved
@@ -1,9 +1,5 @@
 import config from 'config';
-<<<<<<< HEAD
 import moment from 'moment';
-=======
-
->>>>>>> 618dbd40
 import {
   createDummyEncounter,
   createDummyPatient,
@@ -15,19 +11,14 @@
   SETTINGS_SCOPES,
   SETTING_KEYS,
   VACCINE_CATEGORIES,
-  VACCINE_CATEGORIES_VALUES,
   VACCINE_RECORDING_TYPES,
   VACCINE_STATUS,
 } from '@tamanu/constants';
-<<<<<<< HEAD
-import { chance, fake } from '@tamanu/shared/test-helpers/fake';
-=======
-import { fake } from '@tamanu/shared/test-helpers/fake';
->>>>>>> 618dbd40
 import {
   createAdministeredVaccine,
   createScheduledVaccine,
 } from '@tamanu/shared/demoData/vaccines';
+import { fake } from '@tamanu/shared/test-helpers/fake';
 import { createTestContext } from '../utilities';
 
 describe('PatientVaccine', () => {
