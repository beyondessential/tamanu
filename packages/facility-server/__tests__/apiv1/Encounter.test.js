import { addHours, formatISO9075, sub, subWeeks } from 'date-fns';
import { isEqual } from 'lodash';

import {
  createDummyEncounter,
  createDummyEncounterMedication,
  createDummyPatient,
} from '@tamanu/shared/demoData/patients';
import { randomLabRequest } from '@tamanu/shared/demoData';
import {
  DOCUMENT_SOURCES,
  EncounterChangeType,
  IMAGING_REQUEST_STATUS_TYPES,
  LAB_REQUEST_STATUSES,
  NOTE_RECORD_TYPES,
  NOTE_TYPES,
  VITALS_DATA_ELEMENT_IDS,
} from '@tamanu/constants';
import { setupSurveyFromObject } from '@tamanu/shared/demoData/surveys';
import { fake, fakeUser } from '@tamanu/shared/test-helpers/fake';
import { getCurrentDateTimeString, toDateTimeString } from '@tamanu/shared/utils/dateTime';
import { disableHardcodedPermissionsForSuite } from '@tamanu/shared/test-helpers';

import { uploadAttachment } from '../../dist/utils/uploadAttachment';
import { createTestContext } from '../utilities';
import { setupSurvey } from '../setupSurvey';

describe('Encounter', () => {
  let patient = null;
  let user = null;
  let app = null;
  let baseApp = null;
  let models = null;
  let ctx;

  beforeAll(async () => {
    ctx = await createTestContext();
    baseApp = ctx.baseApp;
    models = ctx.models;
    patient = await models.Patient.create(await createDummyPatient(models));
    user = await models.User.create({ ...fakeUser(), role: 'practitioner' });
    app = await baseApp.asUser(user);
  });
  afterAll(() => ctx.close());

  it('should reject reading an encounter with insufficient permissions', async () => {
    const noPermsApp = await baseApp.asRole('base');
    const encounter = await models.Encounter.create({
      ...(await createDummyEncounter(models)),
      patientId: patient.id,
    });

    const result = await noPermsApp.get(`/api/encounter/${encounter.id}`);
    expect(result).toBeForbidden();
  });

  test.todo('should create an access record');

  it('should get an encounter', async () => {
    const v = await models.Encounter.create({
      ...(await createDummyEncounter(models)),
      patientId: patient.id,
    });
    const result = await app.get(`/api/encounter/${v.id}`);
    expect(result).toHaveSucceeded();
    expect(result.body.id).toEqual(v.id);
    expect(result.body.patientId).toEqual(patient.id);
  });

  it('should get a list of encounters for a patient', async () => {
    const v = await models.Encounter.create({
      ...(await createDummyEncounter(models)),
      patientId: patient.id,
    });
    const c = await models.Encounter.create({
      ...(await createDummyEncounter(models, { current: true })),
      patientId: patient.id,
    });

    const result = await app.get(`/api/patient/${patient.id}/encounters`);
    expect(result).toHaveSucceeded();
    expect(result.body.count).toBeGreaterThan(0);
    expect(result.body.data.some(x => x.id === v.id)).toEqual(true);
    expect(result.body.data.some(x => x.id === c.id)).toEqual(true);

    expect(result.body.data.find(x => x.id === v.id)).toMatchObject({
      id: v.id,
      endDate: expect.any(String),
    });
    expect(result.body.data.find(x => x.id === c.id)).toMatchObject({
      id: c.id,
    });
    expect(result.body.data.find(x => x.id === c.id)).not.toHaveProperty('endDate');
  });

  it('should fail to get an encounter that does not exist', async () => {
    const result = await app.get('/api/encounter/nonexistent');
    expect(result).toHaveRequestError();
  });

  it('should get a discharge', async () => {
    const encounter = await models.Encounter.create({
      ...(await createDummyEncounter(models)),
      patientId: patient.id,
    });
    const { id: dischargeId } = await models.Discharge.create({
      encounterId: encounter.id,
      dischargerId: app.user.id,
    });

    const result = await app.get(`/api/encounter/${encounter.id}/discharge`);

    expect(result).toHaveSucceeded();
    expect(result.body).toMatchObject({
      id: dischargeId,
      encounterId: encounter.id,
      dischargerId: app.user.id,
      discharger: {
        id: app.user.id,
      },
    });
  });

  it('should get a list of notes and pin treatment plan notes to the top', async () => {
    const encounter = await models.Encounter.create({
      ...(await createDummyEncounter(models)),
      patientId: patient.id,
    });
    const otherEncounter = await models.Encounter.create({
      ...(await createDummyEncounter(models)),
      patientId: patient.id,
    });
    await Promise.all([
      models.Note.createForRecord(
        encounter.id,
        'Encounter',
        NOTE_TYPES.AREA_TO_BE_IMAGED,
        'Test 1',
      ),
      models.Note.createForRecord(encounter.id, 'Encounter', NOTE_TYPES.TREATMENT_PLAN, 'Test 2'),
      models.Note.createForRecord(encounter.id, 'Encounter', NOTE_TYPES.MEDICAL, 'Test 3'),
      models.Note.createForRecord(
        otherEncounter.id,
        'Encounter',
        NOTE_TYPES.TREATMENT_PLAN,
        'Fail',
      ),
    ]);

    const result = await app.get(`/api/encounter/${encounter.id}/notes`);
    expect(result).toHaveSucceeded();
    expect(result.body.count).toEqual(3);
    expect(result.body.data.every(x => x.content.match(/^Test \d$/))).toEqual(true);
    expect(result.body.data[0].noteType).toEqual(NOTE_TYPES.TREATMENT_PLAN);
  });

  it('should get a list of notes filtered by noteType', async () => {
    const encounter = await models.Encounter.create({
      ...(await createDummyEncounter(models)),
      patientId: patient.id,
    });
    await Promise.all([
      models.Note.createForRecord(encounter.id, 'Encounter', 'treatmentPlan', 'Test 4'),
      models.Note.createForRecord(encounter.id, 'Encounter', 'treatmentPlan', 'Test 5'),
      models.Note.createForRecord(encounter.id, 'Encounter', 'admission', 'Test 6'),
    ]);

    const result = await app.get(`/api/encounter/${encounter.id}/notes?noteType=treatmentPlan`);
    expect(result).toHaveSucceeded();
    expect(result.body.count).toEqual(2);
    expect(result.body.data.every(x => x.noteType === 'treatmentPlan')).toEqual(true);
  });

  it('should get a list of changelog notes of a root note ordered DESC', async () => {
    const encounter = await models.Encounter.create({
      ...(await createDummyEncounter(models)),
      patientId: patient.id,
    });

    const rootNote = await models.Note.create(
      fake(models.Note, {
        recordId: encounter.id,
        recordType: NOTE_RECORD_TYPES.ENCOUNTER,
        content: 'Root note',
        authorId: app.user.id,
        date: toDateTimeString(sub(new Date(), { days: 8 })),
      }),
    );
    const changelog1 = await models.Note.create(
      fake(models.Note, {
        recordId: encounter.id,
        recordType: NOTE_RECORD_TYPES.ENCOUNTER,
        content: 'Changelog1',
        authorId: app.user.id,
        date: toDateTimeString(sub(new Date(), { days: 6 })),
        revisedById: rootNote.id,
      }),
    );
    const changelog2 = await models.Note.create(
      fake(models.Note, {
        recordId: encounter.id,
        recordType: NOTE_RECORD_TYPES.ENCOUNTER,
        content: 'Changelog2',
        authorId: app.user.id,
        date: toDateTimeString(sub(new Date(), { days: 4 })),
        revisedById: rootNote.id,
      }),
    );

    const changelog3 = await models.Note.create(
      fake(models.Note, {
        recordId: encounter.id,
        recordType: NOTE_RECORD_TYPES.ENCOUNTER,
        content: 'Changelog3',
        authorId: app.user.id,
        date: toDateTimeString(sub(new Date(), { days: 2 })),
        revisedById: rootNote.id,
      }),
    );

    const result = await app.get(`/api/encounter/${encounter.id}/notes/${rootNote.id}/changelogs`);
    expect(result).toHaveSucceeded();
    expect(result.body.count).toEqual(4);
    expect(result.body.data[0]).toMatchObject({
      recordId: changelog3.recordId,
      recordType: NOTE_RECORD_TYPES.ENCOUNTER,
      content: changelog3.content,
      authorId: changelog3.authorId,
      date: changelog3.date,
      revisedById: rootNote.id,
    });
    expect(result.body.data[1]).toMatchObject({
      recordId: changelog2.recordId,
      recordType: NOTE_RECORD_TYPES.ENCOUNTER,
      content: changelog2.content,
      authorId: changelog2.authorId,
      date: changelog2.date,
      revisedById: rootNote.id,
    });
    expect(result.body.data[2]).toMatchObject({
      recordId: changelog1.recordId,
      recordType: NOTE_RECORD_TYPES.ENCOUNTER,
      content: changelog1.content,
      authorId: changelog1.authorId,
      date: changelog1.date,
      revisedById: rootNote.id,
    });
  });

  test.todo('should get a list of procedures');
  test.todo('should get a list of prescriptions');

  describe('GET encounter lab requests', () => {
    it('should get a list of lab requests', async () => {
      const encounter = await models.Encounter.create({
        ...(await createDummyEncounter(models)),
        patientId: patient.id,
      });

      const labRequest1 = await models.LabRequest.create({
        ...(await randomLabRequest(models, {
          patientId: patient.id,
          encounterId: encounter.id,
          status: LAB_REQUEST_STATUSES.RECEPTION_PENDING,
        })),
      });
      const labRequest2 = await models.LabRequest.create({
        ...(await randomLabRequest(models, {
          patientId: patient.id,
          encounterId: encounter.id,
          status: LAB_REQUEST_STATUSES.RECEPTION_PENDING,
        })),
      });

      const result = await app.get(`/api/encounter/${encounter.id}/labRequests`);
      expect(result).toHaveSucceeded();
      expect(result.body).toMatchObject({
        count: 2,
        data: expect.any(Array),
      });
      expect(
        isEqual([labRequest1.id, labRequest2.id], [result.body.data[0].id, result.body.data[1].id]),
      ).toBe(true);
    });

    it('Should not include lab requests with a status of deleted or entered in error', async () => {
      const encounter = await models.Encounter.create({
        ...(await createDummyEncounter(models)),
        patientId: patient.id,
      });

      await models.LabRequest.create({
        ...(await randomLabRequest(models, {
          patientId: patient.id,
          encounterId: encounter.id,
          status: LAB_REQUEST_STATUSES.RECEPTION_PENDING,
        })),
      });
      await models.LabRequest.create({
        ...(await randomLabRequest(models, {
          patientId: patient.id,
          encounterId: encounter.id,
          status: LAB_REQUEST_STATUSES.RECEPTION_PENDING,
        })),
      });
      await models.LabRequest.create({
        ...(await randomLabRequest(models, {
          patientId: patient.id,
          encounterId: encounter.id,
          status: LAB_REQUEST_STATUSES.CANCELLED,
        })),
      });
      await models.LabRequest.create({
        ...(await randomLabRequest(models, {
          patientId: patient.id,
          encounterId: encounter.id,
          status: LAB_REQUEST_STATUSES.INVALIDATED,
        })),
      });
      await models.LabRequest.create({
        ...(await randomLabRequest(models, {
          patientId: patient.id,
          encounterId: encounter.id,
          status: LAB_REQUEST_STATUSES.DELETED,
        })),
      });
      await models.LabRequest.create({
        ...(await randomLabRequest(models, {
          patientId: patient.id,
          encounterId: encounter.id,
          status: LAB_REQUEST_STATUSES.ENTERED_IN_ERROR,
        })),
      });

      const result = await app.get(`/api/encounter/${encounter.id}/labRequests`);
      expect(result).toHaveSucceeded();
      expect(result.body.count).toEqual(4);
      expect(result.body.data.length).toEqual(4);
    });

    it('should get the correct count for a list of lab requests', async () => {
      const encounter = await models.Encounter.create({
        ...(await createDummyEncounter(models)),
        patientId: patient.id,
      });

      const labRequest1 = await models.LabRequest.create({
        ...(await randomLabRequest(models, {
          patientId: patient.id,
          encounterId: encounter.id,
          status: LAB_REQUEST_STATUSES.RECEPTION_PENDING,
        })),
      });
      await models.LabRequest.create({
        ...(await randomLabRequest(models, {
          patientId: patient.id,
          encounterId: encounter.id,
          status: LAB_REQUEST_STATUSES.RECEPTION_PENDING,
        })),
      });

      // Ensure that the count of results is correct even if Lab Lab Requests have many LabTests
      // to ensure that count is not flattening the count results
      await models.LabTest.create({
        labRequestId: labRequest1.id,
      });
      await models.LabTest.create({
        labRequestId: labRequest1.id,
      });
      await models.LabTest.create({
        labRequestId: labRequest1.id,
      });

      const result = await app.get(`/api/encounter/${encounter.id}/labRequests`);
      expect(result).toHaveSucceeded();
      expect(result.body.count).toEqual(2);
      expect(result.body.data.length).toEqual(2);
    });

    it('should get a list of lab requests filtered by status query parameter', async () => {
      const encounter = await models.Encounter.create({
        ...(await createDummyEncounter(models)),
        patientId: patient.id,
      });

      const labRequest1 = await models.LabRequest.create({
        ...(await randomLabRequest(models, {
          patientId: patient.id,
          encounterId: encounter.id,
          status: LAB_REQUEST_STATUSES.RECEPTION_PENDING,
        })),
      });
      await models.LabRequest.create({
        ...(await randomLabRequest(models, {
          patientId: patient.id,
          encounterId: encounter.id,
          status: LAB_REQUEST_STATUSES.RESULTS_PENDING,
        })),
      });

      const result = await app.get(
        `/api/encounter/${encounter.id}/labRequests?status=reception_pending`,
      );
      expect(result).toHaveSucceeded();
      expect(result.body).toMatchObject({
        count: 1,
        data: expect.any(Array),
      });
      expect(labRequest1.id).toEqual(result.body.data[0].id);
    });

    it('should get a list of lab requests NOT including associated note pages if NOT specified in query parameter', async () => {
      const encounter = await models.Encounter.create({
        ...(await createDummyEncounter(models)),
        patientId: patient.id,
      });

      const labRequest1 = await models.LabRequest.create({
        ...(await randomLabRequest(models, {
          patientId: patient.id,
          encounterId: encounter.id,
          status: LAB_REQUEST_STATUSES.RECEPTION_PENDING,
        })),
      });

      await labRequest1.createNote({
        noteType: NOTE_TYPES.AREA_TO_BE_IMAGED,
        content: 'Testing lab request note',
        authorId: app.user.id,
      });

      const result = await app.get(`/api/encounter/${encounter.id}/labRequests`);
      expect(result).toHaveSucceeded();
      expect(result.body).toMatchObject({
        count: 1,
        data: expect.any(Array),
      });
      expect(labRequest1.id).toEqual(result.body.data[0].id);
      expect(result.body.data[0].notes).not.toBeDefined();
    });

    it('should get a list of lab requests including associated note pages if specified in query parameter', async () => {
      const encounter = await models.Encounter.create({
        ...(await createDummyEncounter(models)),
        patientId: patient.id,
      });

      const labRequest1 = await models.LabRequest.create({
        ...(await randomLabRequest(models, {
          patientId: patient.id,
          encounterId: encounter.id,
          status: LAB_REQUEST_STATUSES.RECEPTION_PENDING,
        })),
      });

      const note = await labRequest1.createNote({
        noteType: NOTE_TYPES.AREA_TO_BE_IMAGED,
        content: 'Testing lab request note',
        authorId: app.user.id,
      });

      const result = await app.get(`/api/encounter/${encounter.id}/labRequests?includeNotes=true`);
      expect(result).toHaveSucceeded();
      expect(result.body).toMatchObject({
        count: 1,
        data: expect.any(Array),
      });
      expect(labRequest1.id).toEqual(result.body.data[0].id);
      expect(result.body.data[0].notes[0].content).toEqual(note.content);
    });
  });

  it('should get a list of all documents from an encounter', async () => {
    const encounter = await models.Encounter.create({
      ...(await createDummyEncounter(models)),
      patientId: patient.id,
    });
    const otherEncounter = await models.Encounter.create({
      ...(await createDummyEncounter(models)),
      patientId: patient.id,
    });
    // Create four document metadata objects: two from requested encounter,
    // one from a different encounter, one from the same patient.
    const metadataOne = {
      name: 'one',
      type: 'application/pdf',
      attachmentId: 'fake-id-1',
      encounterId: encounter.id,
    };
    const metadataTwo = {
      name: 'two',
      type: 'application/pdf',
      attachmentId: 'fake-id-2',
      encounterId: encounter.id,
    };
    const metadataThree = {
      name: 'three',
      type: 'application/pdf',
      attachmentId: 'fake-id-3',
      encounterId: otherEncounter.id,
    };
    const metadataFour = {
      name: 'four',
      type: 'application/pdf',
      attachmentId: 'fake-id-4',
      patientId: patient.id,
    };

    await Promise.all([
      models.DocumentMetadata.create(metadataOne),
      models.DocumentMetadata.create(metadataTwo),
      models.DocumentMetadata.create(metadataThree),
      models.DocumentMetadata.create(metadataFour),
    ]);

    const result = await app.get(`/api/encounter/${encounter.id}/documentMetadata`);
    expect(result).toHaveSucceeded();
    expect(result.body).toMatchObject({
      count: 2,
      data: expect.any(Array),
    });
  });

  it('should get a sorted list of documents', async () => {
    const encounter = await models.Encounter.create({
      ...(await createDummyEncounter(models)),
      patientId: patient.id,
    });
    const metadataOne = await models.DocumentMetadata.create({
      name: 'A',
      type: 'application/pdf',
      attachmentId: 'fake-id-1',
      encounterId: encounter.id,
    });
    const metadataTwo = await models.DocumentMetadata.create({
      name: 'B',
      type: 'image/jpeg',
      attachmentId: 'fake-id-2',
      encounterId: encounter.id,
    });

    // Sort by name ASC/DESC (presumably sufficient to test only one field)
    const resultAsc = await app.get(
      `/api/encounter/${encounter.id}/documentMetadata?order=asc&orderBy=name`,
    );
    expect(resultAsc).toHaveSucceeded();
    expect(resultAsc.body.data[0].id).toBe(metadataOne.id);

    const resultDesc = await app.get(
      `/api/encounter/${encounter.id}/documentMetadata?order=desc&orderBy=name`,
    );
    expect(resultDesc).toHaveSucceeded();
    expect(resultDesc.body.data[0].id).toBe(metadataTwo.id);
  });

  it('should get a paginated list of documents', async () => {
    const encounter = await models.Encounter.create({
      ...(await createDummyEncounter(models)),
      patientId: patient.id,
    });

    const documents = [];
    for (let i = 0; i < 12; i++) {
      documents.push({
        name: String(i),
        type: 'application/pdf',
        attachmentId: `fake-id-${i}`,
        encounterId: encounter.id,
      });
    }
    await models.DocumentMetadata.bulkCreate(documents);
    const result = await app.get(
      `/api/encounter/${encounter.id}/documentMetadata?page=1&rowsPerPage=10&offset=5`,
    );
    expect(result).toHaveSucceeded();
    expect(result.body.data.length).toBe(7);
  });

  describe('write', () => {
    it('should reject updating an encounter with insufficient permissions', async () => {
      const noPermsApp = await baseApp.asRole('base');
      const encounter = await models.Encounter.create({
        ...(await createDummyEncounter(models)),
        patientId: patient.id,
        reasonForEncounter: 'intact',
      });

      const result = await noPermsApp.put(`/api/encounter/${encounter.id}`).send({
        reasonForEncounter: 'forbidden',
      });
      expect(result).toBeForbidden();

      const after = await models.Encounter.findByPk(encounter.id);
      expect(after.reasonForEncounter).toEqual('intact');
    });

    it('should reject creating a new encounter with insufficient permissions', async () => {
      const noPermsApp = await baseApp.asRole('base');
      const result = await noPermsApp.post('/api/encounter').send({
        ...(await createDummyEncounter(models)),
        patientId: patient.id,
        reasonForEncounter: 'should-not-be-created',
      });
      expect(result).toBeForbidden();

      const encounters = await models.Encounter.findAll({
        where: {
          patientId: patient.id,
          reasonForEncounter: 'should-not-be-created',
        },
      });
      expect(encounters).toHaveLength(0);
    });

    describe('journey', () => {
      // NB:
      // triage happens in Triage.test.js

      it('should create a new encounter', async () => {
        const result = await app.post('/api/encounter').send({
          ...(await createDummyEncounter(models)),
          patientId: patient.id,
        });
        expect(result).toHaveSucceeded();
        expect(result.body.id).toBeTruthy();
        const encounter = await models.Encounter.findByPk(result.body.id);
        expect(encounter).toBeDefined();
        expect(encounter.patientId).toEqual(patient.id);
      });

      it('should record referralSourceId when create a new encounter', async () => {
        const referralSource = await models.ReferenceData.create({
          id: 'test-referral-source-id',
          type: 'referralSource',
          code: 'test-referral-source-id',
          name: 'Test referral source',
        });

        const result = await app.post('/api/encounter').send({
          ...(await createDummyEncounter(models)),
          patientId: patient.id,
          referralSourceId: referralSource.id,
        });
        expect(result).toHaveSucceeded();
        expect(result.body.id).toBeTruthy();
        const encounter = await models.Encounter.findByPk(result.body.id);
        expect(encounter).toBeDefined();
        expect(encounter.referralSourceId).toEqual(referralSource.id);
      });

      it('should update encounter details', async () => {
        const v = await models.Encounter.create({
          ...(await createDummyEncounter(models)),
          patientId: patient.id,
          reasonForEncounter: 'before',
        });

        const result = await app.put(`/api/encounter/${v.id}`).send({
          reasonForEncounter: 'after',
        });
        expect(result).toHaveSucceeded();

        const updated = await models.Encounter.findByPk(v.id);
        expect(updated.reasonForEncounter).toEqual('after');
      });

      it('should change encounter type and add a note', async () => {
        const v = await models.Encounter.create({
          ...(await createDummyEncounter(models)),
          patientId: patient.id,
          encounterType: 'triage',
        });

        const result = await app.put(`/api/encounter/${v.id}`).send({
          encounterType: 'admission',
        });
        expect(result).toHaveSucceeded();

        const notes = await v.getNotes();
        expect(notes).toHaveLength(1);
        expect(
          notes[0].content.includes('triage') && notes[0].content.includes('admission'),
        ).toEqual(true);
        expect(notes[0].authorId).toEqual(app.user.id);
      });

      it('should fail to change encounter type to an invalid type', async () => {
        const v = await models.Encounter.create({
          ...(await createDummyEncounter(models)),
          patientId: patient.id,
          encounterType: 'triage',
        });

        const result = await app.put(`/api/encounter/${v.id}`).send({
          encounterType: 'not-a-real-encounter-type',
        });
        expect(result).toHaveRequestError();

        const notes = await v.getNotes();
        expect(notes).toHaveLength(0);
      });

      it('should change encounter department and add a note', async () => {
        const departments = await models.Department.findAll({ limit: 2 });

        const v = await models.Encounter.create({
          ...(await createDummyEncounter(models)),
          patientId: patient.id,
          departmentId: departments[0].id,
        });

        const result = await app.put(`/api/encounter/${v.id}`).send({
          departmentId: departments[1].id,
        });
        expect(result).toHaveSucceeded();

        const notes = await v.getNotes();
        expect(notes).toHaveLength(1);
        expect(
          notes[0].content.includes(departments[0].name) &&
            notes[0].content.includes(departments[1].name),
        ).toEqual(true);
        expect(notes[0].authorId).toEqual(app.user.id);
      });

      it('should change encounter location and add a note', async () => {
        const [fromLocation, toLocation] = await models.Location.findAll({ limit: 2 });

        const v = await models.Encounter.create({
          ...(await createDummyEncounter(models)),
          patientId: patient.id,
          locationId: fromLocation.id,
        });

        const result = await app.put(`/api/encounter/${v.id}`).send({
          locationId: toLocation.id,
        });
        expect(result).toHaveSucceeded();

        const notes = await v.getNotes();
        expect(notes).toHaveLength(1);
        expect(
          notes[0].content.includes(fromLocation.name) &&
            notes[0].content.includes(toLocation.name),
        ).toEqual(true);
        expect(notes[0].authorId).toEqual(app.user.id);
      });

      it('should include comma separated location_group and location name in created note on updating encounter location', async () => {
        const facility = await models.Facility.create(fake(models.Facility));
        const locationGroup = await models.LocationGroup.create({
          ...fake(models.LocationGroup),
          facilityId: facility.id,
        });
        const locationGroup2 = await models.LocationGroup.create({
          ...fake(models.LocationGroup),
          facilityId: facility.id,
        });
        const location = await models.Location.create({
          ...fake(models.Location),
          locationGroupId: locationGroup.id,
          facilityId: facility.id,
        });
        const location2 = await models.Location.create({
          ...fake(models.Location),
          locationGroupId: locationGroup2.id,
          facilityId: facility.id,
        });
        const encounter = await models.Encounter.create({
          ...(await createDummyEncounter(models)),
          patientId: patient.id,
          locationId: location.id,
        });
        const result = await app.put(`/api/encounter/${encounter.id}`).send({
          locationId: location2.id,
        });

        const [notes] = await encounter.getNotes();

        expect(result).toHaveSucceeded();
        expect(notes.content).toEqual(
          `Changed location from ${locationGroup.name}, ${location.name} to ${locationGroup2.name}, ${location2.name}`,
        );
      });

      it('should change encounter clinician and add a note', async () => {
        const fromClinician = await models.User.create(fakeUser());
        const toClinician = await models.User.create(fakeUser());

        const existingEncounter = await models.Encounter.create({
          ...(await createDummyEncounter(models)),
          patientId: patient.id,
          examinerId: fromClinician.id,
        });

        const result = await app.put(`/api/encounter/${existingEncounter.id}`).send({
          examinerId: toClinician.id,
        });
        expect(result).toHaveSucceeded();

        const updatedEncounter = await models.Encounter.findOne({
          where: { id: existingEncounter.id },
        });
        expect(updatedEncounter.examinerId).toEqual(toClinician.id);

        const notes = await existingEncounter.getNotes();
        expect(notes).toHaveLength(1);
        expect(notes[0].content).toEqual(
          `Changed supervising clinician from ${fromClinician.displayName} to ${toClinician.displayName}`,
        );
        expect(notes[0].authorId).toEqual(app.user.id);
      });

      it('should discharge a patient', async () => {
        const v = await models.Encounter.create({
          ...(await createDummyEncounter(models)),
          patientId: patient.id,
          startDate: toDateTimeString(subWeeks(new Date(), 4)),
          endDate: null,
          reasonForEncounter: 'before',
        });
        const endDate = getCurrentDateTimeString();

        const result = await app.put(`/api/encounter/${v.id}`).send({
          endDate,
          discharge: {
            encounterId: v.id,
            dischargerId: app.user.id,
          },
        });
        expect(result).toHaveSucceeded();

        const updated = await models.Encounter.findByPk(v.id);
        expect(updated.endDate).toEqual(endDate);

        const discharges = await models.Discharge.findAll({
          where: { encounterId: v.id },
        });
        // Discharges have a 1-1 relationship with encounters
        expect(discharges).toHaveLength(1);
        expect(discharges[0]).toMatchObject({
          encounterId: v.id,
          dischargerId: app.user.id,
        });

        const notes = await v.getNotes();
        expect(notes).toHaveLength(1);
        expect(notes[0].content.includes('Patient discharged by')).toEqual(true);
        expect(notes[0].authorId).toEqual(app.user.id);
      });

      it('should only update medications marked for discharge', async () => {
        // Create encounter to be discharged
        const encounter = await models.Encounter.create({
          ...(await createDummyEncounter(models, { current: true })),
          patientId: patient.id,
        });

        // Create two encounter medications with specific quantities to compare
        const medicationOne = await models.EncounterMedication.create({
          ...(await createDummyEncounterMedication(models, { quantity: 1 })),
          encounterId: encounter.id,
        });
        const medicationTwo = await models.EncounterMedication.create({
          ...(await createDummyEncounterMedication(models, { quantity: 2 })),
          encounterId: encounter.id,
        });

        // Mark only one medication for discharge
        const result = await app.put(`/api/encounter/${encounter.id}`).send({
          endDate: new Date(),
          discharge: {
            encounterId: encounter.id,
            dischargerId: app.user.id,
          },
          medications: {
            [medicationOne.id]: {
              isDischarge: true,
              quantity: 3,
              repeats: 0,
            },
            [medicationTwo.id]: {
              isDischarge: false,
              quantity: 0,
              repeats: 1,
            },
          },
        });
        expect(result).toHaveSucceeded();

        // Reload medications and make sure only the first one got edited
        await Promise.all([medicationOne.reload(), medicationTwo.reload()]);

        // Only compare explicitly set values
        expect(medicationOne.dataValues).toMatchObject({
          id: medicationOne.id,
          isDischarge: true,
          quantity: 3,
          repeats: 0,
        });
        expect(medicationTwo.dataValues).toMatchObject({
          id: medicationTwo.id,
          quantity: 2,
        });
      });

      it('should not update encounter to an invalid location or add a note', async () => {
        const v = await models.Encounter.create({
          ...(await createDummyEncounter(models)),
          patientId: patient.id,
        });

        const result = await app.put(`/api/encounter/${v.id}`).send({
          locationId: 'invalid-location-id',
        });

        expect(result).toHaveRequestError();
      });

      it('should roll back a whole modification if part of it is invalid', async () => {
        // to test this, we're going to do a valid location change and an invalid encounter type update

        const [fromLocation, toLocation] = await models.Location.findAll({ limit: 2 });

        const v = await models.Encounter.create({
          ...(await createDummyEncounter(models)),
          encounterType: 'clinic',
          patientId: patient.id,
          locationId: fromLocation.id,
        });

        const result = await app.put(`/api/encounter/${v.id}`).send({
          locationId: toLocation.id,
          encounterType: 'not-a-real-encounter-type',
        });
        expect(result).toHaveRequestError();

        const updatedEncounter = await models.Encounter.findByPk(v.id);
        expect(updatedEncounter).toHaveProperty('encounterType', 'clinic');
        expect(updatedEncounter).toHaveProperty('locationId', fromLocation.id);

        const notes = await v.getNotes();
        expect(notes).toHaveLength(0);
      });

      test.todo('should not admit a patient who is already in an encounter');
      test.todo('should not admit a patient who is dead');
    });

    describe('diagnoses', () => {
      let diagnosisEncounter = null;
      let testDiagnosis = null;

      beforeAll(async () => {
        diagnosisEncounter = await models.Encounter.create({
          ...(await createDummyEncounter(models)),
          patientId: patient.id,
          reasonForEncounter: 'diagnosis test',
        });

        testDiagnosis = await models.ReferenceData.create({
          type: 'diagnosis',
          name: 'Malady',
          code: 'malady',
        });
      });

      it('should record a diagnosis', async () => {
        const result = await app.post('/api/diagnosis').send({
          encounterId: diagnosisEncounter.id,
          diagnosisId: testDiagnosis.id,
        });
        expect(result).toHaveSucceeded();
        expect(result.body.date).toBeTruthy();
      });

      it('should get diagnoses for an encounter', async () => {
        const result = await app.get(`/api/encounter/${diagnosisEncounter.id}/diagnoses`);
        expect(result).toHaveSucceeded();
        const { body } = result;
        expect(body.count).toBeGreaterThan(0);
        expect(body.data[0].diagnosisId).toEqual(testDiagnosis.id);
      });

      it('should get diagnosis reference info when listing encounters', async () => {
        const result = await app.get(`/api/encounter/${diagnosisEncounter.id}/diagnoses`);
        expect(result).toHaveSucceeded();
        const { body } = result;
        expect(body.count).toBeGreaterThan(0);
        expect(body.data[0].diagnosis.name).toEqual('Malady');
        expect(body.data[0].diagnosis.code).toEqual('malady');
      });
    });

    describe('medication', () => {
      let medicationEncounter = null;
      let testMedication = null;

      beforeAll(async () => {
        medicationEncounter = await models.Encounter.create({
          ...(await createDummyEncounter(models)),
          patientId: patient.id,
          reasonForEncounter: 'medication test',
        });

        testMedication = await models.ReferenceData.create({
          type: 'drug',
          name: 'Checkizol',
          code: 'check',
        });
      });

      it('should record a medication', async () => {
        const result = await app.post('/api/medication').send({
          encounterId: medicationEncounter.id,
          medicationId: testMedication.id,
          prescriberId: app.user.id,
        });
        expect(result).toHaveSucceeded();
        expect(result.body.date).toBeTruthy();
      });

      it('should get medications for an encounter', async () => {
        const result = await app.get(`/api/encounter/${medicationEncounter.id}/medications`);
        expect(result).toHaveSucceeded();
        const { body } = result;
        expect(body.count).toBeGreaterThan(0);
        expect(body.data[0].medicationId).toEqual(testMedication.id);
      });

      it('should get medication reference info when listing encounters', async () => {
        const result = await app.get(`/api/encounter/${medicationEncounter.id}/medications`);
        expect(result).toHaveSucceeded();
        const { body } = result;
        expect(body.count).toBeGreaterThan(0);
        expect(body.data[0].medication.name).toEqual('Checkizol');
        expect(body.data[0].medication.code).toEqual('check');
      });
    });

    describe('vitals', () => {
      let vitalsEncounter = null;
      let vitalsPatient = null;

      beforeAll(async () => {
        // The original patient may or may not have a current encounter
        // So let's create a specific one for vitals testing
        vitalsPatient = await models.Patient.create(await createDummyPatient(models));
        vitalsEncounter = await models.Encounter.create({
          ...(await createDummyEncounter(models, { endDate: null })),
          patientId: vitalsPatient.id,
          reasonForEncounter: 'vitals test',
        });

        await setupSurveyFromObject(models, {
          program: {
            id: 'vitals-program',
          },
          survey: {
            id: 'vitals-survey',
            survey_type: 'vitals',
          },
          questions: [
            {
              name: 'PatientVitalsDate',
              type: 'Date',
            },
            {
              name: 'PatientVitalsWeight',
              type: 'Number',
            },
            {
              name: 'PatientVitalsHeight',
              type: 'Number',
            },
            {
              name: 'PatientVitalsHeartRate',
              type: 'Number',
            },
            {
              name: 'PatientVitalsSBP',
              type: 'Number',
            },
          ],
        });
      });

      describe('basic vital features', () => {
        beforeEach(async () => {
          await models.VitalLog.truncate({});
          await models.SurveyResponseAnswer.truncate({});
          await models.SurveyResponse.truncate({});
        });
        it('should record a new vitals reading', async () => {
          const submissionDate = getCurrentDateTimeString();
          const result = await app.post('/api/surveyResponse').send({
            surveyId: 'vitals-survey',
            patientId: vitalsPatient.id,
            startTime: submissionDate,
            endTime: submissionDate,
            answers: {
              'pde-PatientVitalsDate': submissionDate,
              'pde-PatientVitalsHeartRate': 1234,
            },
          });
          expect(result).toHaveSucceeded();
          const saved = await models.SurveyResponseAnswer.findOne({
            where: { dataElementId: 'pde-PatientVitalsHeartRate', body: '1234' },
          });
          expect(saved).toHaveProperty('body', '1234');
        });

        it('should get vitals readings for an encounter', async () => {
          const submissionDate = getCurrentDateTimeString();
          const answers = {
            'pde-PatientVitalsDate': submissionDate,
            'pde-PatientVitalsHeartRate': 123,
            'pde-PatientVitalsHeight': 456,
            'pde-PatientVitalsWeight': 789,
          };
          await app.post('/api/surveyResponse').send({
            surveyId: 'vitals-survey',
            patientId: vitalsPatient.id,
            startTime: submissionDate,
            endTime: submissionDate,
            answers,
          });
          const result = await app.get(`/api/encounter/${vitalsEncounter.id}/vitals`);
          expect(result).toHaveSucceeded();
          const { body } = result;
          expect(body).toHaveProperty('count');
          expect(body.count).toBeGreaterThan(0);
          expect(body).toHaveProperty('data');
          expect(body.data).toEqual(
            expect.arrayContaining(
              Object.entries(answers).map(([key, value]) =>
                expect.objectContaining({
                  dataElementId: key,
                  records: {
                    [submissionDate]: expect.objectContaining({
                      id: expect.any(String),
                      body: value.toString(),
                      logs: null,
                    }),
                  },
                }),
              ),
            ),
          );
        });
      });

      describe('vitals data by data element id', () => {
        const nullAnswer = {
          responseId: 'response_id_5',
          submissionDate: formatISO9075(addHours(new Date(), -5)),
          value: 'null', // null value exist on the databases for historical reasons
        };
        const answers = [
          {
            responseId: 'response_id_1',
            submissionDate: formatISO9075(addHours(new Date(), -1)),
            value: 122,
          },
          {
            responseId: 'response_id_2',
            submissionDate: formatISO9075(addHours(new Date(), -3)),
            value: 155,
          },
          {
            responseId: 'response_id_3',
            submissionDate: formatISO9075(addHours(new Date(), -2)),
            value: 133,
          },
          {
            responseId: 'response_id_4',
            submissionDate: formatISO9075(addHours(new Date(), -4)),
            value: '',
          },
          nullAnswer,
        ];
        const patientVitalSbpKey = VITALS_DATA_ELEMENT_IDS.sbp;

        beforeAll(async () => {
          for (const answer of answers) {
            const { submissionDate, value, responseId } = answer;
            const surveyResponseAnswersBody = {
              'pde-PatientVitalsDate': submissionDate,
              [patientVitalSbpKey]: value,
            };
            await app.post('/api/surveyResponse').send({
              id: responseId,
              surveyId: 'vitals-survey',
              patientId: vitalsPatient.id,
              startTime: submissionDate,
              endTime: submissionDate,
              answers: surveyResponseAnswersBody,
            });
          }

          // Can't import null value by endpoint as it is prevented, so we have to update it manually
          await models.SurveyResponseAnswer.update(
            { body: null },
            {
              where: {
                response_id: nullAnswer.responseId,
                data_element_id: patientVitalSbpKey,
              },
            },
          );
        });

        afterAll(async () => {
          for (const answer of answers) {
            await models.SurveyResponseAnswer.destroy({
              where: {
                response_id: answer.responseId,
              },
            });
            await models.SurveyResponse.destroy({
              where: {
                id: answer.responseId,
              },
            });
          }
        });

        it('should get vital data within time frame and filter out empty and null value', async () => {
          const startDateString = formatISO9075(addHours(new Date(), -4));
          const endDateString = formatISO9075(new Date());
          const expectedAnswers = answers.filter(
            answer => answer.value !== '' && answer.value !== nullAnswer.value,
          );

          const result = await app.get(
            `/api/encounter/${vitalsEncounter.id}/vitals/${patientVitalSbpKey}?startDate=${startDateString}&endDate=${endDateString}`,
          );
          expect(result).toHaveSucceeded();
          const { body } = result;
          expect(body).toHaveProperty('count');
          expect(body.count).toEqual(expectedAnswers.length);
          expect(body).toHaveProperty('data');
          expect(body.data).toEqual(
            expect.arrayContaining(
              expectedAnswers.map(answer =>
                expect.objectContaining({
                  dataElementId: patientVitalSbpKey,
                  body: answer.value.toString(),
                  recordedDate: answer.submissionDate,
                }),
              ),
            ),
          );

          const expectedRecordedDate = [...expectedAnswers]
            .sort((a, b) => (a.submissionDate > b.submissionDate ? 1 : -1))
            .map(answer => answer.submissionDate);
          const resultRecordedDate = body.data.map(data => data.recordedDate);
          expect(resultRecordedDate).toEqual(expectedRecordedDate);
        });

        it('should get vital data on the edge of time frame (equal to startdate)', async () => {
          const startDateString = answers[0].submissionDate;
          const endDateString = formatISO9075(new Date());
          const result = await app.get(
            `/api/encounter/${vitalsEncounter.id}/vitals/${patientVitalSbpKey}?startDate=${startDateString}&endDate=${endDateString}`,
          );
          expect(result).toHaveSucceeded();
          const { body } = result;
          expect(body).toHaveProperty('count');
          expect(body.count).toEqual(1);
          expect(body).toHaveProperty('data');
          expect(body.data).toEqual(
            expect.arrayContaining([
              expect.objectContaining({
                dataElementId: patientVitalSbpKey,
                body: answers[0].value.toString(),
                recordedDate: answers[0].submissionDate,
              }),
            ]),
          );
        });
      });
    });

<<<<<<< HEAD
    describe('charting', () => {
      let chartsEncounter = null;
      let chartsPatient = null;

      beforeAll(async () => {
        chartsPatient = await models.Patient.create(await createDummyPatient(models));
        chartsEncounter = await models.Encounter.create({
          ...(await createDummyEncounter(models, { endDate: null })),
          patientId: chartsPatient.id,
          reasonForEncounter: 'charting test',
        });

        await setupSurveyFromObject(models, {
          program: {
            id: 'charts-program',
          },
          survey: {
            id: 'simple-chart-survey',
            survey_type: 'simpleChart',
          },
          questions: [
            {
              name: 'ChartDate',
              type: 'DateTime',
            },
            {
              name: 'ChartQuestionOne',
              type: 'Number',
            },
            {
              name: 'ChartQuestionTwo',
              type: 'Number',
            },
          ],
        });
      });

      beforeEach(async () => {
        await models.SurveyResponseAnswer.truncate({});
        await models.SurveyResponse.truncate({});
      });

      it('should record a new simple chart reading', async () => {
        const submissionDate = getCurrentDateTimeString();
        const result = await app.post('/api/surveyResponse').send({
          surveyId: 'simple-chart-survey',
          patientId: chartsPatient.id,
          startTime: submissionDate,
          endTime: submissionDate,
          answers: {
            'pde-ChartDate': submissionDate,
            'pde-ChartQuestionOne': 1234,
          },
        });
        expect(result).toHaveSucceeded();
        const saved = await models.SurveyResponseAnswer.findOne({
          where: { dataElementId: 'pde-ChartQuestionOne', body: '1234' },
        });
        expect(saved).toHaveProperty('body', '1234');
      });

      it('should get simple chart readings for an encounter', async () => {
        const surveyId = 'simple-chart-survey';
        const submissionDate = getCurrentDateTimeString();
        const answers = {
          'pde-ChartDate': submissionDate,
          'pde-ChartQuestionOne': 123,
          'pde-ChartQuestionTwo': 456,
        };
        await app.post('/api/surveyResponse').send({
          surveyId,
          patientId: chartsPatient.id,
          startTime: submissionDate,
          endTime: submissionDate,
          answers,
        });
        const result = await app.get(`/api/encounter/${chartsEncounter.id}/charts/${surveyId}`);
        expect(result).toHaveSucceeded();
        const { body } = result;
        expect(body).toHaveProperty('count');
        expect(body.count).toBeGreaterThan(0);
        expect(body).toHaveProperty('data');
        expect(body.data).toEqual(
          expect.arrayContaining(
            Object.entries(answers).map(([key, value]) =>
              expect.objectContaining({
                dataElementId: key,
                records: {
                  [submissionDate]: expect.objectContaining({
                    id: expect.any(String),
                    body: value.toString(),
                    logs: null,
                  }),
                },
              }),
            ),
          ),
        );
=======
    describe('program responses', () => {
      disableHardcodedPermissionsForSuite();

      let surveyEncounter = null;
      let permissionApp;

      beforeAll(async () => {
        surveyEncounter = await models.Encounter.create({
          ...(await createDummyEncounter(models)),
          patientId: patient.id,
          reasonForEncounter: 'medication test',
        });
      });

      it('should only return survey responses that users have permission to', async () => {
        const { patient, survey: survey1 } = await setupSurvey({
          models,
          surveyName: 'survey-a',
          encounterId: surveyEncounter.id,
        });

        const { survey: survey2 } = await setupSurvey({
          models,
          surveyName: 'survey-b',
          patientId: patient.id,
          encounterId: surveyEncounter.id,
        });
        await setupSurvey({
          models,
          surveyName: 'survey-c',
          patientId: patient.id,
          encounterId: surveyEncounter.id,
        });

        const permissions = [
          ['read', 'Patient'],
          ['list', 'SurveyResponse'],
          ['read', 'Survey', survey1.id],
          ['read', 'Survey', survey2.id],
          // No survey 2
        ];

        permissionApp = await baseApp.asNewRole(permissions);

        const response = await permissionApp.get(`/api/patient/${patient.id}/programResponses`);
        expect(response).toHaveSucceeded();
        expect(response.body.count).toEqual(2);
        expect(response.body.data).toHaveLength(2);
>>>>>>> ed43e0c4
      });
    });

    describe('document metadata', () => {
      it('should fail creating a document metadata if the encounter ID does not exist', async () => {
        const result = await app.post('/api/encounter/123456789/documentMetadata').send({
          name: 'test document',
          documentOwner: 'someone',
          note: 'some note',
        });
        expect(result).toHaveRequestError();
      });

      it('should create a document metadata', async () => {
        const encounter = await models.Encounter.create({
          ...(await createDummyEncounter(models)),
          patientId: patient.id,
        });

        // Mock function gets called inside api route
        uploadAttachment.mockImplementationOnce(req => ({
          metadata: { ...req.body },
          type: 'application/pdf',
          attachmentId: '123456789',
        }));

        const result = await app.post(`/api/encounter/${encounter.id}/documentMetadata`).send({
          name: 'test document',
          type: 'application/pdf',
          source: DOCUMENT_SOURCES.PATIENT_LETTER,
          documentOwner: 'someone',
          note: 'some note',
        });
        expect(result).toHaveSucceeded();
        expect(result.body.id).toBeTruthy();
        const metadata = await models.DocumentMetadata.findByPk(result.body.id);
        expect(metadata).toBeDefined();
        expect(uploadAttachment.mock.calls.length).toBe(1);
      });
    });

    describe('imaging request', () => {
      it('should get a list of imaging requests', async () => {
        // arrange
        const encounter = await models.Encounter.create({
          ...(await createDummyEncounter(models)),
          patientId: patient.id,
        });

        const imagingRequest = await models.ImagingRequest.create(
          fake(models.ImagingRequest, {
            patientId: patient.id,
            encounterId: encounter.id,
            requestedById: app.user.id,
            status: IMAGING_REQUEST_STATUS_TYPES.PENDING,
          }),
        );

        const areaRefData = await models.ReferenceData.create(
          fake(models.ReferenceData, { type: 'xRayImagingArea' }),
        );

        const area = await models.ImagingRequestArea.create(
          fake(models.ImagingRequestArea, {
            areaId: areaRefData.id,
            imagingRequestId: imagingRequest.id,
          }),
        );

        // act
        const result = await app.get(
          `/api/encounter/${encodeURIComponent(encounter.id)}/imagingRequests`,
        );

        // assert
        expect(result).toHaveSucceeded();
        expect(result.body).toMatchObject({
          count: 1,
          data: expect.any(Array),
        });
        const resultLabReq = result.body.data[0];
        expect(resultLabReq.areas).toEqual([
          expect.objectContaining({
            id: areaRefData.id,
            ImagingRequestArea: expect.objectContaining({ id: area.id }),
          }),
        ]);
      });

      it('should get a list of imaging requests ordered by joined column', async () => {
        // arrange

        const practictionerB = await models.User.create({ ...fakeUser(), displayName: 'B' });
        const practictionerA = await models.User.create({ ...fakeUser(), displayName: 'A' });
        const encounter = await models.Encounter.create({
          ...(await createDummyEncounter(models)),
          patientId: patient.id,
        });

        const imagingRequestB = await models.ImagingRequest.create(
          fake(models.ImagingRequest, {
            patientId: patient.id,
            encounterId: encounter.id,
            requestedById: practictionerB.id,
            status: IMAGING_REQUEST_STATUS_TYPES.PENDING,
          }),
        );

        const imagingRequestA = await models.ImagingRequest.create(
          fake(models.ImagingRequest, {
            patientId: patient.id,
            encounterId: encounter.id,
            requestedById: practictionerA.id,
            status: IMAGING_REQUEST_STATUS_TYPES.PENDING,
          }),
        );

        // act
        const result = await app.get(
          `/api/encounter/${encodeURIComponent(
            encounter.id,
          )}/imagingRequests?orderBy=requestedBy.displayName&order=asc`,
        );

        // assert
        expect(result).toHaveSucceeded();
        expect(result.body).toMatchObject({
          count: 2,
          data: [
            expect.objectContaining({ id: imagingRequestA.id }),
            expect.objectContaining({ id: imagingRequestB.id }),
          ],
        });
      });
    });

    describe('encounter history', () => {
      describe('single change', () => {
        it('should record an encounter history when an encounter is created', async () => {
          const result = await app.post('/api/encounter').send({
            ...(await createDummyEncounter(models)),
            patientId: patient.id,
          });

          expect(result).toHaveSucceeded();
          const encounter = await models.Encounter.findByPk(result.body.id);

          const encounterHistoryRecords = await models.EncounterHistory.findAll({
            where: {
              encounterId: encounter.id,
            },
          });

          expect(encounterHistoryRecords).toHaveLength(1);
          expect(encounterHistoryRecords[0]).toMatchObject({
            encounterId: encounter.id,
            departmentId: encounter.departmentId,
            locationId: encounter.locationId,
            examinerId: encounter.examinerId,
            encounterType: encounter.encounterType,
            actorId: user.id,
            date: encounter.startDate,
          });
        });

        it('should record an encounter history for a location change', async () => {
          const [oldLocation, newLocation] = await models.Location.findAll({ limit: 2 });
          const submittedTime = getCurrentDateTimeString();
          const result = await app.post('/api/encounter').send({
            ...(await createDummyEncounter(models)),
            patientId: patient.id,
            locationId: oldLocation.id,
          });

          expect(result).toHaveSucceeded();
          const encounter = await models.Encounter.findByPk(result.body.id);

          const updateResult = await app.put(`/api/encounter/${encounter.id}`).send({
            locationId: newLocation.id,
            submittedTime,
          });

          expect(updateResult).toHaveSucceeded();

          const encounterHistoryRecords = await models.EncounterHistory.findAll({
            where: {
              encounterId: encounter.id,
            },
          });

          expect(encounterHistoryRecords).toHaveLength(2);
          expect(encounterHistoryRecords[0]).toMatchObject({
            encounterId: encounter.id,
            departmentId: encounter.departmentId,
            locationId: oldLocation.id,
            examinerId: encounter.examinerId,
            encounterType: encounter.encounterType,
            actorId: user.id,
            date: encounter.startDate,
          });

          expect(encounterHistoryRecords[1]).toMatchObject({
            date: submittedTime,
            encounterId: encounter.id,
            departmentId: encounter.departmentId,
            locationId: newLocation.id,
            examinerId: encounter.examinerId,
            encounterType: encounter.encounterType,
            changeType: EncounterChangeType.Location,
            actorId: user.id,
          });
        });

        it('should record an encounter history for a department change', async () => {
          const [oldDepartment, newDepartment] = await models.Department.findAll({ limit: 2 });
          const submittedTime = getCurrentDateTimeString();
          const result = await app.post('/api/encounter').send({
            ...(await createDummyEncounter(models)),
            patientId: patient.id,
            departmentId: oldDepartment.id,
          });

          expect(result).toHaveSucceeded();
          const encounter = await models.Encounter.findByPk(result.body.id);

          const updateResult = await app.put(`/api/encounter/${encounter.id}`).send({
            departmentId: newDepartment.id,
            submittedTime,
          });

          expect(updateResult).toHaveSucceeded();

          const encounterHistoryRecords = await models.EncounterHistory.findAll({
            where: {
              encounterId: encounter.id,
            },
          });

          expect(encounterHistoryRecords).toHaveLength(2);
          expect(encounterHistoryRecords[0]).toMatchObject({
            encounterId: encounter.id,
            departmentId: oldDepartment.id,
            locationId: encounter.locationId,
            examinerId: encounter.examinerId,
            encounterType: encounter.encounterType,
            actorId: user.id,
            date: encounter.startDate,
          });
          expect(encounterHistoryRecords[1]).toMatchObject({
            date: submittedTime,
            encounterId: encounter.id,
            departmentId: newDepartment.id,
            locationId: encounter.locationId,
            examinerId: encounter.examinerId,
            encounterType: encounter.encounterType,
            changeType: EncounterChangeType.Department,
            actorId: user.id,
          });
        });

        it('should record an encounter history for a clinician change', async () => {
          const [oldClinician, newClinician] = await models.User.findAll({ limit: 2 });
          const submittedTime = getCurrentDateTimeString();

          const result = await app.post('/api/encounter').send({
            ...(await createDummyEncounter(models)),
            patientId: patient.id,
            examinerId: oldClinician.id,
          });

          expect(result).toHaveSucceeded();
          const encounter = await models.Encounter.findByPk(result.body.id);

          const updateResult = await app.put(`/api/encounter/${encounter.id}`).send({
            examinerId: newClinician.id,
            submittedTime,
          });

          expect(updateResult).toHaveSucceeded();

          const encounterHistoryRecords = await models.EncounterHistory.findAll({
            where: {
              encounterId: encounter.id,
            },
          });

          expect(encounterHistoryRecords).toHaveLength(2);
          expect(encounterHistoryRecords[0]).toMatchObject({
            encounterId: encounter.id,
            departmentId: encounter.departmentId,
            locationId: encounter.locationId,
            examinerId: oldClinician.id,
            encounterType: encounter.encounterType,
            actorId: user.id,
            date: encounter.startDate,
          });
          expect(encounterHistoryRecords[1]).toMatchObject({
            date: submittedTime,
            encounterId: encounter.id,
            departmentId: encounter.departmentId,
            locationId: encounter.locationId,
            examinerId: newClinician.id,
            encounterType: encounter.encounterType,
            changeType: EncounterChangeType.Examiner,
            actorId: user.id,
          });
        });

        it('should record an encounter history for an encounter type change', async () => {
          const oldEncounterType = 'admission';
          const newEncounterType = 'clinic';
          const submittedTime = getCurrentDateTimeString();

          const result = await app.post('/api/encounter').send({
            ...(await createDummyEncounter(models)),
            patientId: patient.id,
            encounterType: oldEncounterType,
          });

          expect(result).toHaveSucceeded();
          const encounter = await models.Encounter.findByPk(result.body.id);

          const updateResult = await app.put(`/api/encounter/${encounter.id}`).send({
            encounterType: newEncounterType,
            submittedTime,
          });

          expect(updateResult).toHaveSucceeded();

          const encounterHistoryRecords = await models.EncounterHistory.findAll({
            where: {
              encounterId: encounter.id,
            },
          });

          expect(encounterHistoryRecords).toHaveLength(2);
          expect(encounterHistoryRecords[0]).toMatchObject({
            encounterId: encounter.id,
            departmentId: encounter.departmentId,
            locationId: encounter.locationId,
            examinerId: encounter.examinerId,
            encounterType: oldEncounterType,
            actorId: user.id,
            date: encounter.startDate,
          });
          expect(encounterHistoryRecords[1]).toMatchObject({
            date: submittedTime,
            encounterId: encounter.id,
            departmentId: encounter.departmentId,
            locationId: encounter.locationId,
            examinerId: encounter.examinerId,
            encounterType: newEncounterType,
            changeType: EncounterChangeType.EncounterType,
            actorId: user.id,
          });
        });
      });

      describe('multiple changes', () => {
        it('should record an encounter history for mixed changes', async () => {
          const [oldLocation, newLocation] = await models.Location.findAll({ limit: 2 });
          const [oldDepartment, newDepartment] = await models.Department.findAll({ limit: 2 });
          const [oldClinician, newClinician] = await models.User.findAll({ limit: 2 });

          const result = await app.post('/api/encounter').send({
            ...(await createDummyEncounter(models)),
            patientId: patient.id,
            examinerId: oldClinician.id,
            locationId: oldLocation.id,
            departmentId: oldDepartment.id,
          });

          expect(result).toHaveSucceeded();
          const encounter = await models.Encounter.findByPk(result.body.id);

          const locationChangeSubmittedTime = getCurrentDateTimeString();

          const updateResult = await app.put(`/api/encounter/${encounter.id}`).send({
            locationId: newLocation.id,
            submittedTime: locationChangeSubmittedTime,
          });
          expect(updateResult).toHaveSucceeded();

          let encounterHistoryRecords = await models.EncounterHistory.findAll({
            where: {
              encounterId: encounter.id,
            },
            order: [['date', 'ASC']],
          });

          expect(encounterHistoryRecords).toHaveLength(2);
          expect(encounterHistoryRecords[0]).toMatchObject({
            encounterId: encounter.id,
            departmentId: encounter.departmentId,
            locationId: oldLocation.id,
            examinerId: encounter.examinerId,
            encounterType: encounter.encounterType,
            date: encounter.startDate,
          });
          expect(encounterHistoryRecords[1]).toMatchObject({
            date: locationChangeSubmittedTime,
            encounterId: encounter.id,
            departmentId: encounter.departmentId,
            locationId: newLocation.id,
            examinerId: encounter.examinerId,
            encounterType: encounter.encounterType,
          });

          const departmentChangeSubmittedTime = getCurrentDateTimeString();
          const updateResult2 = await app.put(`/api/encounter/${encounter.id}`).send({
            departmentId: newDepartment.id,
            submittedTime: departmentChangeSubmittedTime,
          });

          expect(updateResult2).toHaveSucceeded();

          encounterHistoryRecords = await models.EncounterHistory.findAll({
            where: {
              encounterId: encounter.id,
            },
            order: [['date', 'ASC']],
          });

          expect(encounterHistoryRecords).toHaveLength(3);
          expect(encounterHistoryRecords[0]).toMatchObject({
            encounterId: encounter.id,
            departmentId: encounter.departmentId,
            locationId: encounter.locationId,
            examinerId: encounter.examinerId,
            encounterType: encounter.encounterType,
            actorId: user.id,
            date: encounter.startDate,
          });
          expect(encounterHistoryRecords[1]).toMatchObject({
            date: locationChangeSubmittedTime,
            encounterId: encounter.id,
            departmentId: encounter.departmentId,
            locationId: newLocation.id,
            examinerId: encounter.examinerId,
            encounterType: encounter.encounterType,
            actorId: user.id,
            changeType: EncounterChangeType.Location,
          });
          expect(encounterHistoryRecords[2]).toMatchObject({
            date: departmentChangeSubmittedTime,
            encounterId: encounter.id,
            departmentId: newDepartment.id,
            locationId: newLocation.id,
            examinerId: encounter.examinerId,
            encounterType: encounter.encounterType,
            actorId: user.id,
            changeType: EncounterChangeType.Department,
          });

          const clinicianChangeSubmittedTime = getCurrentDateTimeString();
          const updateResult3 = await app.put(`/api/encounter/${encounter.id}`).send({
            examinerId: newClinician.id,
            submittedTime: clinicianChangeSubmittedTime,
          });

          expect(updateResult3).toHaveSucceeded();

          encounterHistoryRecords = await models.EncounterHistory.findAll({
            where: {
              encounterId: encounter.id,
            },
            order: [['date', 'ASC']],
          });

          expect(encounterHistoryRecords).toHaveLength(4);
          expect(encounterHistoryRecords[0]).toMatchObject({
            encounterId: encounter.id,
            departmentId: encounter.departmentId,
            locationId: encounter.locationId,
            examinerId: encounter.examinerId,
            encounterType: encounter.encounterType,
            actorId: user.id,
            date: encounter.startDate,
          });
          expect(encounterHistoryRecords[1]).toMatchObject({
            date: locationChangeSubmittedTime,
            encounterId: encounter.id,
            departmentId: encounter.departmentId,
            locationId: newLocation.id,
            examinerId: encounter.examinerId,
            encounterType: encounter.encounterType,
            actorId: user.id,
            changeType: EncounterChangeType.Location,
          });
          expect(encounterHistoryRecords[2]).toMatchObject({
            date: departmentChangeSubmittedTime,
            encounterId: encounter.id,
            departmentId: newDepartment.id,
            locationId: newLocation.id,
            examinerId: encounter.examinerId,
            encounterType: encounter.encounterType,
            actorId: user.id,
            changeType: EncounterChangeType.Department,
          });
          expect(encounterHistoryRecords[3]).toMatchObject({
            date: clinicianChangeSubmittedTime,
            encounterId: encounter.id,
            departmentId: newDepartment.id,
            locationId: newLocation.id,
            examinerId: newClinician.id,
            encounterType: encounter.encounterType,
            actorId: user.id,
            changeType: EncounterChangeType.Examiner,
          });
        });
      });

      describe('multiple changes in 1 encounter update', () => {
        it('throws an error if multiple changes happen in 1 encounter update', async () => {
          const [oldLocation, newLocation] = await models.Location.findAll({ limit: 2 });
          const [oldDepartment, newDepartment] = await models.Department.findAll({ limit: 2 });
          const [clinician] = await models.User.findAll({ limit: 1 });

          const result = await app.post('/api/encounter').send({
            ...(await createDummyEncounter(models)),
            patientId: patient.id,
            examinerId: clinician.id,
            locationId: oldLocation.id,
            departmentId: oldDepartment.id,
          });

          expect(result).toHaveSucceeded();
          const encounter = await models.Encounter.findByPk(result.body.id);

          const locationChangeSubmittedTime = getCurrentDateTimeString();
          const updateResult = await app.put(`/api/encounter/${encounter.id}`).send({
            locationId: newLocation.id, // update new location
            departmentId: newDepartment.id, // update new department
            examinerId: clinician.id,
            submittedTime: locationChangeSubmittedTime,
          });

          expect(updateResult).toHaveRequestError();
          expect(updateResult.body.error.message).toEqual(
            'Encounter type, department, location and clinician must be changed in separate operations',
          );

          const newEncounter = await models.Encounter.findByPk(result.body.id);

          // Confirm that the encounter has not been changed if an error has been thrown
          expect(newEncounter).toMatchObject({
            patientId: patient.id,
            examinerId: clinician.id,
            locationId: oldLocation.id,
            departmentId: oldDepartment.id,
          });

          const encounterHistoryRecords = await models.EncounterHistory.findAll({
            where: {
              encounterId: encounter.id,
            },
            order: [['date', 'ASC']],
          });

          // only 1 encounter history for initial encounter snapshot
          expect(encounterHistoryRecords).toHaveLength(1);
          expect(encounterHistoryRecords[0]).toMatchObject({
            encounterId: encounter.id,
            departmentId: encounter.departmentId,
            locationId: encounter.locationId,
            examinerId: encounter.examinerId,
            encounterType: encounter.encounterType,
            actorId: user.id,
          });
        });
      });
    });

    test.todo('should record a note');
    test.todo('should update a note');

    describe('Planned location move', () => {
      it('Adding a planned location should also add a planned location time', async () => {
        const [location, plannedLocation] = await models.Location.findAll({ limit: 2 });
        const submittedTime = getCurrentDateTimeString();
        const encounter = await models.Encounter.create({
          ...(await createDummyEncounter(models)),
          patientId: patient.id,
          locationId: location.id,
        });

        const result = await app.put(`/api/encounter/${encounter.id}`).send({
          plannedLocationId: plannedLocation.id,
          submittedTime,
        });
        expect(result).toHaveSucceeded();

        const updatedEncounter = await models.Encounter.findByPk(encounter.id);
        expect(updatedEncounter.plannedLocationId).toEqual(plannedLocation.id);
        expect(updatedEncounter.plannedLocationStartTime).toEqual(submittedTime);
      });
      it('Clearing a planned location should also clear the planned location time', async () => {
        const [location, plannedLocation] = await models.Location.findAll({ limit: 2 });
        const encounter = await models.Encounter.create({
          ...(await createDummyEncounter(models)),
          patientId: patient.id,
          locationId: location.id,
          plannedLocationId: plannedLocation.id,
          submittedTime: getCurrentDateTimeString(),
        });

        const result = await app.put(`/api/encounter/${encounter.id}`).send({
          plannedLocationId: null,
        });
        expect(result).toHaveSucceeded();

        const updatedEncounter = await models.Encounter.findByPk(encounter.id);
        expect(updatedEncounter.plannedLocationId).toBe(null);
        expect(updatedEncounter.plannedLocationStartTime).toBe(null);
      });
      it('Updating the location should also clear the planned location info', async () => {
        const [location, plannedLocation] = await models.Location.findAll({ limit: 2 });
        const encounter = await models.Encounter.create({
          ...(await createDummyEncounter(models)),
          patientId: patient.id,
          locationId: location.id,
          plannedLocationId: plannedLocation.id,
          submittedTime: getCurrentDateTimeString(),
        });

        const result = await app.put(`/api/encounter/${encounter.id}`).send({
          locationId: plannedLocation.id,
        });
        expect(result).toHaveSucceeded();

        const updatedEncounter = await models.Encounter.findByPk(encounter.id);
        expect(updatedEncounter.locationId).toEqual(plannedLocation.id);
        expect(updatedEncounter.plannedLocationId).toBe(null);
        expect(updatedEncounter.plannedLocationStartTime).toBe(null);
      });
    });
  });
});<|MERGE_RESOLUTION|>--- conflicted
+++ resolved
@@ -1283,7 +1283,6 @@
       });
     });
 
-<<<<<<< HEAD
     describe('charting', () => {
       let chartsEncounter = null;
       let chartsPatient = null;
@@ -1382,7 +1381,8 @@
             ),
           ),
         );
-=======
+      });
+    });
     describe('program responses', () => {
       disableHardcodedPermissionsForSuite();
 
@@ -1431,7 +1431,6 @@
         expect(response).toHaveSucceeded();
         expect(response.body.count).toEqual(2);
         expect(response.body.data).toHaveLength(2);
->>>>>>> ed43e0c4
       });
     });
 
