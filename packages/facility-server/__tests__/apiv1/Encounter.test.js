--- conflicted
+++ resolved
@@ -92,6 +92,65 @@
       });
       expect(result.body.data.find(x => x.id === c.id)).not.toHaveProperty('endDate');
     });
+    it('should get a list of notes and pin treatment plan notes to the top', async () => {
+      const encounter = await models.Encounter.create({
+        ...(await createDummyEncounter(models)),
+        patientId: patient.id,
+      });
+      const otherEncounter = await models.Encounter.create({
+        ...(await createDummyEncounter(models)),
+        patientId: patient.id,
+      });
+      await Promise.all([
+        models.Note.createForRecord(
+          encounter.id,
+          'Encounter',
+          NOTE_TYPES.AREA_TO_BE_IMAGED,
+          'Test 1',
+        ),
+        models.Note.createForRecord(encounter.id, 'Encounter', NOTE_TYPES.TREATMENT_PLAN, 'Test 2'),
+        models.Note.createForRecord(encounter.id, 'Encounter', NOTE_TYPES.OTHER, 'Test 3'),
+        models.Note.createForRecord(
+          otherEncounter.id,
+          'Encounter',
+          NOTE_TYPES.TREATMENT_PLAN,
+          'Fail',
+        ),
+      ]);
+
+      const result = await app.get(`/api/encounter/${encounter.id}/notes`);
+      expect(result).toHaveSucceeded();
+      expect(result.body.count).toEqual(3);
+      expect(result.body.data.every(x => x.content.match(/^Test \d$/))).toEqual(true);
+      expect(result.body.data[0].noteTypeId).toEqual(NOTE_TYPES.TREATMENT_PLAN);
+    });
+  });
+
+  it('should get a list of notes filtered by noteTypeId', async () => {
+    const encounter = await models.Encounter.create({
+      ...(await createDummyEncounter(models)),
+      patientId: patient.id,
+    });
+
+    await Promise.all([
+      models.Note.createForRecord(encounter.id, 'Encounter', NOTE_TYPES.TREATMENT_PLAN, 'Test 4'),
+      models.Note.createForRecord(encounter.id, 'Encounter', NOTE_TYPES.TREATMENT_PLAN, 'Test 5'),
+      models.Note.createForRecord(encounter.id, 'Encounter', NOTE_TYPES.OTHER, 'Test 6'),
+    ]);
+
+    const result = await app.get(
+      `/api/encounter/${encounter.id}/notes?noteTypeId=${NOTE_TYPES.TREATMENT_PLAN}`,
+    );
+    expect(result).toHaveSucceeded();
+    expect(result.body.count).toEqual(2);
+    expect(result.body.data.every(x => x.noteTypeId === NOTE_TYPES.TREATMENT_PLAN)).toEqual(true);
+  });
+
+  it('should get a list of changelog notes of a root note ordered DESC', async () => {
+    const encounter = await models.Encounter.create({
+      ...(await createDummyEncounter(models)),
+      patientId: patient.id,
+    });
 
     it('should fail to get an encounter that does not exist', async () => {
       const result = await app.get('/api/encounter/nonexistent');
@@ -120,7 +179,6 @@
         },
       });
     });
-<<<<<<< HEAD
 
     it('should get a list of notes and pin treatment plan notes to the top', async () => {
       const encounter = await models.Encounter.create({
@@ -154,51 +212,6 @@
       expect(result.body.data.every(x => x.content.match(/^Test \d$/))).toEqual(true);
       expect(result.body.data[0].noteType).toEqual(NOTE_TYPES.TREATMENT_PLAN);
     });
-=======
-    await Promise.all([
-      models.Note.createForRecord(
-        encounter.id,
-        'Encounter',
-        NOTE_TYPES.AREA_TO_BE_IMAGED,
-        'Test 1',
-      ),
-      models.Note.createForRecord(encounter.id, 'Encounter', NOTE_TYPES.TREATMENT_PLAN, 'Test 2'),
-      models.Note.createForRecord(encounter.id, 'Encounter', NOTE_TYPES.OTHER, 'Test 3'),
-      models.Note.createForRecord(
-        otherEncounter.id,
-        'Encounter',
-        NOTE_TYPES.TREATMENT_PLAN,
-        'Fail',
-      ),
-    ]);
-
-    const result = await app.get(`/api/encounter/${encounter.id}/notes`);
-    expect(result).toHaveSucceeded();
-    expect(result.body.count).toEqual(3);
-    expect(result.body.data.every(x => x.content.match(/^Test \d$/))).toEqual(true);
-    expect(result.body.data[0].noteTypeId).toEqual(NOTE_TYPES.TREATMENT_PLAN);
-  });
-
-  it('should get a list of notes filtered by noteTypeId', async () => {
-    const encounter = await models.Encounter.create({
-      ...(await createDummyEncounter(models)),
-      patientId: patient.id,
-    });
-
-    await Promise.all([
-      models.Note.createForRecord(encounter.id, 'Encounter', NOTE_TYPES.TREATMENT_PLAN, 'Test 4'),
-      models.Note.createForRecord(encounter.id, 'Encounter', NOTE_TYPES.TREATMENT_PLAN, 'Test 5'),
-      models.Note.createForRecord(encounter.id, 'Encounter', NOTE_TYPES.OTHER, 'Test 6'),
-    ]);
-
-    const result = await app.get(
-      `/api/encounter/${encounter.id}/notes?noteTypeId=${NOTE_TYPES.TREATMENT_PLAN}`,
-    );
-    expect(result).toHaveSucceeded();
-    expect(result.body.count).toEqual(2);
-    expect(result.body.data.every(x => x.noteTypeId === NOTE_TYPES.TREATMENT_PLAN)).toEqual(true);
-  });
->>>>>>> f9249b1e
 
     it('should get a list of notes filtered by noteType', async () => {
       const encounter = await models.Encounter.create({
