import { fake } from '@tamanu/fake-data/fake';
<<<<<<< HEAD
=======
import { sortBy } from 'lodash';
>>>>>>> 11ddfe36
import Chance from 'chance';
import { createTestContext } from '../utilities';
import { REFERENCE_DATA_TRANSLATION_PREFIX } from '@tamanu/constants';

const chance = new Chance();

const LANGUAGE_CODES = {
  ENGLISH: 'en',
  KHMER: 'km',
};

const LANGUAGE_NAMES = {
  [LANGUAGE_CODES.ENGLISH]: '🇬🇧 English',
  [LANGUAGE_CODES.KHMER]: '🇰🇭 ភាសាខ្មែរ',
};

describe('TranslatedString', () => {
  let ctx = null;
  let app = null;
  let baseApp = null;
  let models = null;
  let englishTranslations = null;
  let khmerTranslations = null;

  beforeAll(async () => {
    ctx = await createTestContext();
    baseApp = ctx.baseApp;
    models = ctx.models;
    app = await baseApp.asRole('practitioner');
    englishTranslations = await seedTranslationsForLanguage(LANGUAGE_CODES.ENGLISH);
    khmerTranslations = await seedTranslationsForLanguage(LANGUAGE_CODES.KHMER);
  });

  afterAll(() => ctx.close());

  const seedTranslationsForLanguage = async (language, count = 5) => {
    const { TranslatedString } = models;
    const tStrings = await Promise.all(
      Array.from({ length: count }).map(async (value, i) =>
        (
          await TranslatedString.create({
            ...fake(TranslatedString),
            stringId: i === 0 ? 'languageName' : `${language}.${i}`,
            text: i === 0 ? LANGUAGE_NAMES[language] : chance.sentence(),
            language,
          })
        ).get({
          plain: true,
        }),
      ),
    );
    // Return a translation dictionary used in the app
    return Object.fromEntries(tStrings.map(({ stringId, text }) => [stringId, text]));
  };

  describe('/languageOptions GET', () => {
    it('Should receive an object containing languageNames and languageCodes to be mapped onto options for select field', async () => {
      const result = await app.get('/v1/public/translation/languageOptions');
      expect(result).toHaveSucceeded();

      expect(result.body).toHaveProperty('languageNames');
      expect(result.body.languageNames).toHaveLength(2);
      expect(result.body.languageNames.map(({ text }) => text).sort()).toEqual([
        LANGUAGE_NAMES[LANGUAGE_CODES.ENGLISH],
        LANGUAGE_NAMES[LANGUAGE_CODES.KHMER],
      ]);

      expect(result.body).toHaveProperty('languagesInDb');
      expect(sortBy(result.body.languagesInDb, ['language'])).toEqual([
        { language: LANGUAGE_CODES.ENGLISH },
        { language: LANGUAGE_CODES.KHMER },
      ]);
    });
  });

  describe('/translation/:languageCode GET', () => {
    it('Should receive a dictionary of all translated text for selected language keyed by stringId', async () => {
      const englishResult = await app.get(`/v1/public/translation/${LANGUAGE_CODES.ENGLISH}`);
      expect(englishResult).toHaveSucceeded();
      expect(englishResult.body).toEqual(englishTranslations);

      const khmerResult = await app.get(`/v1/public/translation/${LANGUAGE_CODES.KHMER}`);
      expect(khmerResult).toHaveSucceeded();
      expect(khmerResult.body).toEqual(khmerTranslations);
    });
  });
  describe('/ POST', () => {
    it('should create a new translated string', async () => {
      const mockText = 'test-fallback';
      const stringId = 'test-string';
      const result = await app.post('/v1/translation').send({
        stringId,
        fallback: mockText,
      });
      expect(result).toHaveSucceeded();
      expect(result.body).toEqual(
        expect.objectContaining({
          id: `${stringId};${LANGUAGE_CODES.ENGLISH}`,
          stringId,
          text: mockText,
          language: LANGUAGE_CODES.ENGLISH,
        }),
      );
    });
  });

  describe('getReferenceDataTranslationsByDataType method', () => {
    it('should return all translations for a given reference data endpoint in a given language', async () => {
      const { TranslatedString } = models;

      const EXPECTED_REFDATA_TYPE = 'diagnosis';

      const expectedTranslation = await TranslatedString.create({
        stringId: `${REFERENCE_DATA_TRANSLATION_PREFIX}.${EXPECTED_REFDATA_TYPE}.testDisease`,
        text: 'Test disease',
        language: LANGUAGE_CODES.ENGLISH,
      });

      // Response shouldnt include this record as its not english
      await TranslatedString.create({
        stringId: `${REFERENCE_DATA_TRANSLATION_PREFIX}.${EXPECTED_REFDATA_TYPE}.testDisease`,
        text: '១២៣',
        language: LANGUAGE_CODES.KHMER,
      });

      // Response shouldn't include this record as the wrong data type
      await TranslatedString.create({
        stringId: `${REFERENCE_DATA_TRANSLATION_PREFIX}.village.testVillage`,
        text: 'Test Village',
        language: LANGUAGE_CODES.ENGLISH,
      });

      const translations = await TranslatedString.getReferenceDataTranslationsByDataType({
        language: LANGUAGE_CODES.ENGLISH,
        refDataType: EXPECTED_REFDATA_TYPE,
      });

      expect(translations).toHaveLength(1);
      expect(expectedTranslation).toMatchObject(translations[0]);
    });
  });
});<|MERGE_RESOLUTION|>--- conflicted
+++ resolved
@@ -1,8 +1,5 @@
 import { fake } from '@tamanu/fake-data/fake';
-<<<<<<< HEAD
-=======
 import { sortBy } from 'lodash';
->>>>>>> 11ddfe36
 import Chance from 'chance';
 import { createTestContext } from '../utilities';
 import { REFERENCE_DATA_TRANSLATION_PREFIX } from '@tamanu/constants';
