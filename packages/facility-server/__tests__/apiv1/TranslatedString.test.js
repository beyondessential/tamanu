--- conflicted
+++ resolved
@@ -72,11 +72,7 @@
 
   describe('/translation/:languageCode GET', () => {
     it('Should receive a dictionary of all translated text for selected language keyed by stringId', async () => {
-<<<<<<< HEAD
-      const englishResult = await app.get('/v1/translation/en');
-=======
       const englishResult = await app.get(`/v1/translation/${LANGUAGE_CODES.ENGLISH}`);
->>>>>>> 76314c84
       expect(englishResult).toHaveSucceeded();
       expect(englishResult.body).toEqual(englishTranslations);
 
@@ -85,11 +81,7 @@
       expect(khmerResult.body).toEqual(khmerTranslations);
     });
   });
-<<<<<<< HEAD
-  
-=======
 
->>>>>>> 76314c84
   describe('/ POST', () => {
     it('should create a new translated string', async () => {
       const mockText = 'test-fallback';
