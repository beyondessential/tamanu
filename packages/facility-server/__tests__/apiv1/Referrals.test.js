import config from 'config';
import { createDummyEncounter, createDummyPatient } from '@tamanu/shared/demoData';
import { chance, findOneOrCreate } from '@tamanu/shared/test-helpers';
import { createTestContext } from '../utilities';
<<<<<<< HEAD
import { selectFacilityIds } from '@tamanu/utils/configSelectors';
=======
import { selectFacilityIds } from '@tamanu/utils/selectFacilityIds';
>>>>>>> cf8b822e

let baseApp = null;
let models = null;

async function createDummyProgram() {
  return models.Program.create({
    name: `PROGRAM-${chance.string()}`,
  });
}

async function createDummyDataElement(survey, index) {
  const dataElement = await models.ProgramDataElement.create({
    name: chance.string(),
    defaultText: chance.string(),
    code: chance.string(),
    type: chance.pickone(['number', 'text']),
  });

  await models.SurveyScreenComponent.create({
    dataElementId: dataElement.id,
    surveyId: survey.id,
    componentIndex: index,
    text: chance.string(),
    screenIndex: 0,
  });

  return dataElement;
}

async function createDummySurvey(program, dataElementCount = -1) {
  const survey = await models.Survey.create({
    programId: program.id,
    name: `SURVEY-${chance.string()}`,
  });

  const amount = dataElementCount >= 0 ? dataElementCount : chance.integer({ min: 5, max: 10 });

  const dataElements = await Promise.all(
    new Array(amount).fill(1).map((x, i) => createDummyDataElement(survey, i)),
  );

  survey.dataElements = dataElements;

  return survey;
}

function getRandomAnswer(dataElement) {
  switch (dataElement.type) {
    case 'text':
      return chance.string();
    case 'options':
      return chance.choose(dataElement.options);
    case 'number':
    default:
      return chance.integer({ min: -100, max: 100 });
  }
}

describe('Referrals', () => {
  const [facilityId] = selectFacilityIds(config);
  let ctx = null;
  let settings = null;
  let app = null;
  let patient = null;
  let encounter = null;
  let testProgram = null;
  let testSurvey = null;
  const answers = {};

  beforeAll(async () => {
    ctx = await createTestContext();
    baseApp = ctx.baseApp;
    models = ctx.models;
    settings = ctx.settings[facilityId];
    app = await baseApp.asRole('practitioner');
    patient = await models.Patient.create(await createDummyPatient(models));
    encounter = await models.Encounter.create({
      ...(await createDummyEncounter(models)),
      patientId: patient.id,
    });
    testProgram = await createDummyProgram();
    testSurvey = await createDummySurvey(testProgram, 6);

    testSurvey.dataElements.forEach(q => {
      answers[q.id] = getRandomAnswer(q);
    });
  });
  afterAll(() => ctx.close());

  it('should record a referral request', async () => {
    const { departmentId, locationId } = encounter;
    const result = await app.post('/api/referral').send({
      answers,
      startTime: Date.now(),
      endTime: Date.now(),
      patientId: patient.id,
      surveyId: testSurvey.id,
      departmentId,
      locationId,
      facilityId,
    });
    expect(result).toHaveSucceeded();
  });

  it('should get all referrals for a patient', async () => {
    const { departmentId, locationId } = encounter;
    // create a second referral
    await app.post('/api/referral').send({
      answers,
      startTime: Date.now(),
      endTime: Date.now(),
      patientId: patient.id,
      surveyId: testSurvey.id,
      departmentId,
      locationId,
      facilityId,
    });

    const result = await app.get(`/api/patient/${patient.id}/referrals`);
    expect(result).toHaveSucceeded();
    expect(result.body.count).toEqual(2);
  });

  it('should use the default department if one is not provided', async () => {
    const { department: departmentCode } = await settings.get('survey.defaultCodes');
    const department = await findOneOrCreate(models, models.Department, {
      code: departmentCode,
    });

    const { locationId } = encounter;
    const result = await app.post('/api/referral').send({
      answers,
      startTime: Date.now(),
      endTime: Date.now(),
      patientId: patient.id,
      surveyId: testSurvey.id,
      locationId,
      facilityId,
    });

    expect(result).toHaveSucceeded();
    const initiatingEncounter = await models.Encounter.findOne({
      where: { id: result.body.initiatingEncounterId },
    });
    expect(initiatingEncounter).toHaveProperty('departmentId', department.id);
  });

  it('should use the default location if one is not provided', async () => {
    const { location: locationCode } = await settings.get('survey.defaultCodes');
    const location = await findOneOrCreate(models, models.Location, { code: locationCode });

    const { departmentId } = encounter;
    const result = await app.post('/api/referral').send({
      answers,
      startTime: Date.now(),
      endTime: Date.now(),
      patientId: patient.id,
      surveyId: testSurvey.id,
      departmentId,
      facilityId,
    });

    expect(result).toHaveSucceeded();
    const initiatingEncounter = await models.Encounter.findOne({
      where: { id: result.body.initiatingEncounterId },
    });
    expect(initiatingEncounter).toHaveProperty('locationId', location.id);
  });
});<|MERGE_RESOLUTION|>--- conflicted
+++ resolved
@@ -2,11 +2,7 @@
 import { createDummyEncounter, createDummyPatient } from '@tamanu/shared/demoData';
 import { chance, findOneOrCreate } from '@tamanu/shared/test-helpers';
 import { createTestContext } from '../utilities';
-<<<<<<< HEAD
-import { selectFacilityIds } from '@tamanu/utils/configSelectors';
-=======
 import { selectFacilityIds } from '@tamanu/utils/selectFacilityIds';
->>>>>>> cf8b822e
 
 let baseApp = null;
 let models = null;
