--- conflicted
+++ resolved
@@ -2,11 +2,7 @@
 
 import { format } from '@tamanu/utils/dateTime';
 import { createDummyPatient, randomReferenceIds } from '@tamanu/shared/demoData/patients';
-<<<<<<< HEAD
-import { selectFacilityIds } from '@tamanu/utils/configSelectors';
-=======
 import { selectFacilityIds } from '@tamanu/utils/selectFacilityIds';
->>>>>>> cf8b822e
 
 import { createTestContext } from '../../utilities';
 
