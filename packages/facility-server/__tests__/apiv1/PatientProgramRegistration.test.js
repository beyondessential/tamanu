--- conflicted
+++ resolved
@@ -560,10 +560,7 @@
             clinicianId: app.user.id,
             patientId: patient.id,
             date: TEST_DATE_EARLY,
-<<<<<<< HEAD
             registeringFacilityId: facilityId,
-=======
->>>>>>> 302a6eb7
           });
 
         expect(result).toBeForbidden();
@@ -588,10 +585,7 @@
             clinicianId: app.user.id,
             patientId: patient.id,
             date: TEST_DATE_EARLY,
-<<<<<<< HEAD
             registeringFacilityId: facilityId,
-=======
->>>>>>> 302a6eb7
           });
 
         expect(result).toHaveSucceeded();
