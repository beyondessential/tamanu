import config from 'config';
import { afterAll, beforeAll } from '@jest/globals';

import { REGISTRATION_STATUSES } from '@tamanu/constants';
<<<<<<< HEAD
import { selectFacilityIds } from '@tamanu/utils/configSelectors';
=======
import { selectFacilityIds } from '@tamanu/utils/selectFacilityIds';
>>>>>>> cf8b822e
import { disableHardcodedPermissionsForSuite, fake } from '@tamanu/shared/test-helpers';

import { createTestContext } from '../utilities';

describe('PatientProgramRegistration', () => {
  const [facilityId] = selectFacilityIds(config);
  let ctx = null;
  let app = null;
  let baseApp = null;
  let models = null;

  const TEST_DATE_EARLY = '2023-09-04 08:00:00';
  const TEST_DATE_LATE = '2023-09-04 09:00:00';

  beforeAll(async () => {
    ctx = await createTestContext();
    baseApp = ctx.baseApp;
    models = ctx.models;
    app = await baseApp.asRole('practitioner');
  });

  afterEach(async () => {
    await models.PatientProgramRegistration.truncate({ cascade: true });
  });

  afterAll(() => ctx.close());

  const createProgramRegistry = async ({ ...params } = {}) => {
    delete params.clinicalStatuses;
    const program = await models.Program.create(fake(models.Program));
    return models.ProgramRegistry.create(
      fake(models.ProgramRegistry, { programId: program.id, ...params }),
    );
  };

  describe('Creating and retrieving registrations', () => {
    it('fetches most recent registration for each program', async () => {
      const clinician = await models.User.create(fake(models.User));
      const patient = await models.Patient.create(fake(models.Patient));

      // endpoint returns records in alphabetical order, so the names are relevant here
      const programRegistry1 = await createProgramRegistry({ name: 'AA-registry1' });
      const programRegistry2 = await createProgramRegistry({ name: 'BB-registry2' });
      const programRegistry3 = await createProgramRegistry({ name: 'CC-registry3' });
      const programRegistry4 = await createProgramRegistry({ name: 'DD-registry4' });

      const programRegistryClinicalStatus = await models.ProgramRegistryClinicalStatus.create(
        fake(models.ProgramRegistryClinicalStatus, {
          programRegistryId: programRegistry1.id,
          name: 'registry1-clinicalStatus',
        }),
      );

      // Registration 1: Should show
      await models.PatientProgramRegistration.create(
        fake(models.PatientProgramRegistration, {
          programRegistryId: programRegistry1.id,
          clinicianId: clinician.id,
          clinicalStatusId: programRegistryClinicalStatus.id,
          registrationStatus: REGISTRATION_STATUSES.ACTIVE,
          patientId: patient.id,
          date: TEST_DATE_EARLY,
        }),
      );

      // Registry 2: Should show
      await models.PatientProgramRegistration.create(
        fake(models.PatientProgramRegistration, {
          programRegistryId: programRegistry2.id,
          registrationStatus: REGISTRATION_STATUSES.ACTIVE,
          clinicianId: clinician.id,
          patientId: patient.id,
          date: TEST_DATE_EARLY,
        }),
      );

      // Registry 3: Should not show
      await models.PatientProgramRegistration.create(
        fake(models.PatientProgramRegistration, {
          programRegistryId: programRegistry3.id,
          registrationStatus: REGISTRATION_STATUSES.ACTIVE,
          patientId: patient.id,
          date: TEST_DATE_EARLY,
          clinicianId: app.user.id,
        }),
      );
      await models.PatientProgramRegistration.create(
        fake(models.PatientProgramRegistration, {
          programRegistryId: programRegistry3.id,
          registrationStatus: REGISTRATION_STATUSES.RECORDED_IN_ERROR,
          patientId: patient.id,
          date: TEST_DATE_LATE,
          clinicianId: app.user.id,
        }),
      );

      // Registry 4: Should show the most recent details
      await models.PatientProgramRegistration.create(
        fake(models.PatientProgramRegistration, {
          programRegistryId: programRegistry4.id,
          registrationStatus: REGISTRATION_STATUSES.INACTIVE,
          patientId: patient.id,
          date: TEST_DATE_EARLY,
          clinicianId: app.user.id,
        }),
      );
      await models.PatientProgramRegistration.create(
        fake(models.PatientProgramRegistration, {
          programRegistryId: programRegistry4.id,
          registrationStatus: REGISTRATION_STATUSES.INACTIVE,
          patientId: patient.id,
          date: TEST_DATE_LATE,
          clinicianId: app.user.id,
        }),
      );

      const result = await app.get(`/api/patient/${patient.id}/programRegistration`);

      expect(result).toHaveSucceeded();
      expect(result.body.data).toMatchObject([
        {
          registrationStatus: REGISTRATION_STATUSES.ACTIVE,
          clinicianId: clinician.id,
          date: TEST_DATE_EARLY,
          patientId: patient.id,
          programRegistryId: programRegistry1.id,
          programRegistry: {
            name: 'AA-registry1',
          },
          clinicalStatus: {
            name: 'registry1-clinicalStatus',
          },
        },
        {
          registrationStatus: REGISTRATION_STATUSES.ACTIVE,
          programRegistryId: programRegistry2.id,
        },
        {
          registrationStatus: REGISTRATION_STATUSES.INACTIVE,
          date: TEST_DATE_LATE,
          programRegistryId: programRegistry4.id,
        },
      ]);
    });

    it('creates a new program registration', async () => {
      const clinician = await models.User.create(fake(models.User));
      const patient = await models.Patient.create(fake(models.Patient));
      const program1 = await models.Program.create(fake(models.Program));
      const programRegistry1 = await models.ProgramRegistry.create(
        fake(models.ProgramRegistry, { programId: program1.id }),
      );
      const programRegistryCondition = await models.ProgramRegistryCondition.create(
        fake(models.ProgramRegistryCondition, { programRegistryId: programRegistry1.id }),
      );
      const result = await app.post(`/api/patient/${patient.id}/programRegistration`).send({
        programRegistryId: programRegistry1.id,
        clinicianId: clinician.id,
        patientId: patient.id,
        date: '2023-09-02 08:00:00',
        conditionIds: [programRegistryCondition.id],
        registeringFacilityId: facilityId,
      });

      expect(result).toHaveSucceeded();

      const createdRegistration = await models.PatientProgramRegistration.findByPk(result.body.id);

      expect(createdRegistration).toMatchObject({
        programRegistryId: programRegistry1.id,
        clinicianId: clinician.id,
        patientId: patient.id,
        date: '2023-09-02 08:00:00',
      });

      const createdRegistrationCondition = await models.PatientProgramRegistrationCondition.findByPk(
        result.body.conditions[0].id,
      );

      expect(createdRegistrationCondition).toMatchObject({
        programRegistryId: programRegistry1.id,
        clinicianId: clinician.id,
        patientId: patient.id,
        date: '2023-09-02 08:00:00',
        programRegistryConditionId: programRegistryCondition.id,
      });
    });

    it('appends a new entry to the history for a program registration', async () => {
      const clinician = await models.User.create(fake(models.User));
      const patient = await models.Patient.create(fake(models.Patient));
      const program1 = await models.Program.create(fake(models.Program));
      const programRegistry1 = await models.ProgramRegistry.create(
        fake(models.ProgramRegistry, { programId: program1.id }),
      );
      const existingRegistration = await models.PatientProgramRegistration.create(
        fake(models.PatientProgramRegistration, {
          programRegistryId: programRegistry1.id,
          clinicianId: clinician.id,
          patientId: patient.id,
          date: '2023-09-02 08:00:00',
        }),
      );

      // Add a small delay so the registrations are definitely created at distinctly different times.
      await new Promise(resolve => {
        setTimeout(resolve, 100);
      });

      const result = await app.post(`/api/patient/${patient.id}/programRegistration`).send({
        // clinicianId: Should come from existing registration
        patientId: patient.id,
        programRegistryId: programRegistry1.id,
        registrationStatus: REGISTRATION_STATUSES.INACTIVE,
        date: '2023-09-02 09:00:00',
        registeringFacilityId: facilityId,
      });

      expect(result).toHaveSucceeded();

      const createdRegistration = await models.PatientProgramRegistration.findByPk(result.body.id);

      expect(createdRegistration).toMatchObject({
        programRegistryId: programRegistry1.id,
        clinicianId: clinician.id,
        patientId: patient.id,
        registrationStatus: REGISTRATION_STATUSES.INACTIVE,
        date: '2023-09-02 09:00:00',
      });
      expect(createdRegistration.updatedAt).not.toEqual(existingRegistration.updatedAt);
    });
  });

  describe('reading registration information', () => {
    const populate = async () => {
      const clinician = await models.User.create(fake(models.User));
      const patient = await models.Patient.create(fake(models.Patient));
      const registry = await createProgramRegistry();
      const facility = await models.Facility.create(fake(models.Facility));
      const village = await models.ReferenceData.create(
        fake(models.ReferenceData, { type: 'village' }),
      );

      const status1 = await models.ProgramRegistryClinicalStatus.create(
        fake(models.ProgramRegistryClinicalStatus, { programRegistryId: registry.id }),
      );
      const status2 = await models.ProgramRegistryClinicalStatus.create(
        fake(models.ProgramRegistryClinicalStatus, { programRegistryId: registry.id }),
      );

      const records = [
        {
          clinicianId: clinician.id,
          patientId: patient.id,
          clinicalStatusId: status1.id,
          programRegistryId: registry.id,
          registeringFacilityId: facility.id,
          registrationStatus: REGISTRATION_STATUSES.ACTIVE,
          date: '2023-09-02 08:00:00',
        },
        {
          clinicianId: clinician.id,
          patientId: patient.id,
          clinicalStatusId: status2.id,
          programRegistryId: registry.id,
          registeringFacilityId: facility.id,
          registrationStatus: REGISTRATION_STATUSES.INACTIVE,
          date: '2023-09-02 09:00:00',
        },
        {
          // Note this record won't show up as the status hasn't changed
          // but it should have it's date as a registrationDate
          patientId: patient.id,
          programRegistryId: registry.id,
          clinicalStatusId: status2.id,
          villageId: village.id,
          registeringFacilityId: facility.id,
          registrationStatus: REGISTRATION_STATUSES.ACTIVE,
          date: '2023-09-02 10:00:00',
        },
        {
          patientId: patient.id,
          clinicalStatusId: status1.id,
          programRegistryId: registry.id,
          registeringFacilityId: facility.id,
          registrationStatus: REGISTRATION_STATUSES.ACTIVE,
          date: '2023-09-02 11:00:00',
        },
        {
          patientId: patient.id,
          clinicalStatusId: status2.id,
          programRegistryId: registry.id,
          registeringFacilityId: facility.id,
          registrationStatus: REGISTRATION_STATUSES.INACTIVE,
          date: '2023-09-02 11:30:00',
        },
      ];

      for (const r of records) {
        const result = await app.post(`/api/patient/${patient.id}/programRegistration`).send(r);
        expect(result).toHaveSucceeded();
      }

      return { patient, registry, records };
    };

    it('fetches the registration history for a patient', async () => {
      const { patient, registry, records } = await populate();

      const result = await app.get(
        `/api/patient/${patient.id}/programRegistration/${registry.id}/history`,
      );
      expect(result).toHaveSucceeded();

      // Only expect the records where the status has changed
      const expectedRecords = [...records.slice(0, 2), ...records.slice(3)];
      // it'll give us latest-first, so reverse it
      const history = [...expectedRecords].reverse();
      expect(result.body.data).toMatchObject(history);

      // also check for the correctly-joined info
      expect(result.body.data[0]).toHaveProperty('clinician.displayName');
      expect(result.body.data[0]).toHaveProperty('clinicalStatus.name');

      // Check for correct registrationDates
      expect(result.body.data[0]).toHaveProperty('registrationDate');
      // In chronological order (numbers are negative because the result is reversed, and -1 so the indexes match):
      expect(result.body.data.at(-1).registrationDate).toEqual(records.at(0).date);
      expect(result.body.data.at(-2).registrationDate).toEqual(records.at(0).date);
      // (third record is filtered out)
      expect(result.body.data.at(-3).registrationDate).toEqual(records.at(2).date);
      expect(result.body.data.at(-4).registrationDate).toEqual(records.at(2).date);
    });

    it('fetches the full detail of the latest registration', async () => {
      const { patient, registry, records } = await populate();

      const result = await app.get(`/api/patient/${patient.id}/programRegistration/${registry.id}`);
      expect(result).toHaveSucceeded();

      const record = result.body;
      expect(record).toMatchObject(records.slice(-1)[0]);
      expect(record).toHaveProperty('clinician.displayName');
      expect(record).toHaveProperty('clinicalStatus.name');
      expect(record).toHaveProperty('registeringFacility.name');
      expect(record).toHaveProperty('village.name');

      // Check for derived info:
      expect(record).toHaveProperty('registrationDate', records[2].date);
      expect(record).toHaveProperty('registrationClinician.displayName');
      expect(record).toHaveProperty('dateRemoved', records.at(-1).date);
      expect(record).toHaveProperty('removedBy.displayName');
    });

    describe('errors', () => {
      it('should get a 404 for a non-existent registration', async () => {
        const patient = await models.Patient.create(fake(models.Patient));
        const registry = await createProgramRegistry();

        // real patient, real registry, but not registered
        const result = await app.get(
          `/api/patient/${patient.id}/programRegistration/${registry.id}`,
        );
        expect(result).toHaveStatus(404);
      });

      it('should require a user that can read patient info', async () => {
        const { patient, registry } = await populate();

        const newApp = await baseApp.asRole('base');
        const result = await newApp.get(
          `/api/patient/${patient.id}/programRegistration/${registry.id}`,
        );
        expect(result).toBeForbidden();
      });
    });
  });

  describe('Conditions', () => {
    describe('POST patient/:patientId/programRegistration/:programRegistryId/condition', () => {
      let patient;
      let programRegistry;
      let programRegistryCondition;

      beforeEach(async () => {
        patient = await models.Patient.create(fake(models.Patient));
        const program1 = await models.Program.create(fake(models.Program));
        programRegistry = await models.ProgramRegistry.create(
          fake(models.ProgramRegistry, { programId: program1.id }),
        );
        programRegistryCondition = await models.ProgramRegistryCondition.create(
          fake(models.ProgramRegistryCondition, { programRegistryId: programRegistry.id }),
        );
      });

      afterEach(async () => {
        await models.PatientProgramRegistrationCondition.truncate({ cascade: true, force: true });
        await models.ProgramRegistryCondition.truncate({ cascade: true, force: true });
        await models.Patient.truncate({ cascade: true, force: true });
        await models.ProgramRegistry.truncate({ cascade: true, force: true });
        await models.Program.truncate({ cascade: true, force: true });
      });

      it('creates a new condition', async () => {
        const result = await app
          .post(`/api/patient/${patient.id}/programRegistration/${programRegistry.id}/condition`)
          .send({
            programRegistryConditionId: programRegistryCondition.id,
            date: '2023-09-02 08:00:00',
            // clinicianId: clinician.id, // No clinician, just to switch it up
          });

        expect(result).toHaveSucceeded();

        const createdCondition = await models.PatientProgramRegistrationCondition.findByPk(
          result.body.id,
        );

        expect(createdCondition).toMatchObject({
          programRegistryId: programRegistry.id,
          patientId: patient.id,
          programRegistryConditionId: programRegistryCondition.id,
          date: '2023-09-02 08:00:00',
        });
      });

      it('Will not post duplicate conditions', async () => {
        await models.PatientProgramRegistrationCondition.create(
          fake(models.PatientProgramRegistrationCondition, {
            patientId: patient.id,
            programRegistryId: programRegistry.id,
            programRegistryConditionId: programRegistryCondition.id,
          }),
        );
        const result = await app
          .post(`/api/patient/${patient.id}/programRegistration/${programRegistry.id}/condition`)
          .send({
            programRegistryConditionId: programRegistryCondition.id,
            date: '2023-09-02 08:00:00',
            // clinicianId: clinician.id, // No clinician, just to switch it up
          });

        expect(result).not.toHaveSucceeded();
      });
    });

    describe('GET patient/:patientId/programRegistration/:programRegistryId/condition', () => {
      it.todo('should retrieve current patient program registration conditions');
    });

    describe('DELETE patient/:patientId/programRegistration/:programRegistryId/condition', () => {
      it('Deletes a condition', async () => {
        const clinician = await models.User.create(fake(models.User));
        const patient = await models.Patient.create(fake(models.Patient));
        const program1 = await models.Program.create(fake(models.Program));
        const programRegistry1 = await models.ProgramRegistry.create(
          fake(models.ProgramRegistry, { programId: program1.id }),
        );
        const programRegistryCondition = await models.ProgramRegistryCondition.create(
          fake(models.ProgramRegistryCondition, { programRegistryId: programRegistry1.id }),
        );
        const createdCondition = await models.PatientProgramRegistrationCondition.create(
          fake(models.PatientProgramRegistrationCondition, {
            date: '2023-09-01 08:00:00',
            patientId: patient.id,
            programRegistryId: programRegistry1.id,
            programRegistryConditionId: programRegistryCondition.id,
          }),
        );
        const result = await app
          .delete(
            `/api/patient/${patient.id}/programRegistration/${programRegistry1.id}/condition/${createdCondition.id}?deletionDate=2023-09-02%2008%3A00%3A00`,
          )
          .send({
            programRegistryConditionId: programRegistryCondition.id,
            deletionClinicianId: clinician.id,
          });

        expect(result).toHaveSucceeded();

        const deletedCondition = await models.PatientProgramRegistrationCondition.findByPk(
          result.body.id,
          { paranoid: false },
        );

        expect(deletedCondition).toMatchObject({
          programRegistryId: programRegistry1.id,
          patientId: patient.id,
          programRegistryConditionId: programRegistryCondition.id,
          date: '2023-09-01 08:00:00',
          deletionDate: '2023-09-02 08:00:00',
        });
      });
    });
  });

  describe('Permissions', () => {
    disableHardcodedPermissionsForSuite();

    describe('GET /:patientId/programRegistration', () => {
      it('should only list registrations with a permitted registry', async () => {
        const patient = await models.Patient.create(fake(models.Patient));
        const forbiddenRegistry = await createProgramRegistry({ name: 'Forbidden Registry' });
        const allowedRegistry = await createProgramRegistry({ name: 'Allowed Registry' });

        await models.PatientProgramRegistration.create(
          fake(models.PatientProgramRegistration, {
            programRegistryId: forbiddenRegistry.id,
            clinicianId: app.user.id,
            patientId: patient.id,
            date: TEST_DATE_EARLY,
          }),
        );
        await models.PatientProgramRegistration.create(
          fake(models.PatientProgramRegistration, {
            programRegistryId: allowedRegistry.id,
            clinicianId: app.user.id,
            patientId: patient.id,
            date: TEST_DATE_EARLY,
          }),
        );

        const permissions = [
          ['read', 'ProgramRegistry', allowedRegistry.id],
          ['read', 'Patient'],
          ['read', 'PatientProgramRegistration'],
          ['list', 'PatientProgramRegistration'],
        ];
        const appWithPermissions = await ctx.baseApp.asNewRole(permissions);
        const result = await appWithPermissions.get(
          `/api/patient/${patient.id}/programRegistration`,
        );
        expect(result).toHaveSucceeded();
        expect(result.body.data.length).toBe(1);
      });
    });

    describe('POST /:patientId/programRegistration', () => {
      it('should error if program registry is forbidden', async () => {
        const patient = await models.Patient.create(fake(models.Patient));
        const programRegistry = await createProgramRegistry({ name: 'Forbidden Registry' });

        const permissions = [
          ['read', 'ProgramRegistry', 'different-object-id'],
          ['read', 'Patient'],
          ['write', 'PatientProgramRegistration'],
          ['create', 'PatientProgramRegistration'],
          ['create', 'PatientProgramRegistrationCondition'],
        ];
        const appWithPermissions = await ctx.baseApp.asNewRole(permissions);
        const result = await appWithPermissions
          .post(`/api/patient/${patient.id}/programRegistration`)
          .send({
            programRegistryId: programRegistry.id,
            clinicianId: app.user.id,
            patientId: patient.id,
            date: TEST_DATE_EARLY,
            registeringFacilityId: facilityId,
          });

        expect(result).toBeForbidden();
      });

      it('should create new registration on allowed program registry', async () => {
        const patient = await models.Patient.create(fake(models.Patient));
        const programRegistry = await createProgramRegistry({ name: 'Allowed Registry' });

        const permissions = [
          ['read', 'ProgramRegistry', programRegistry.id],
          ['read', 'Patient'],
          ['write', 'PatientProgramRegistration'],
          ['create', 'PatientProgramRegistration'],
          ['create', 'PatientProgramRegistrationCondition'],
        ];
        const appWithPermissions = await ctx.baseApp.asNewRole(permissions);
        const result = await appWithPermissions
          .post(`/api/patient/${patient.id}/programRegistration`)
          .send({
            programRegistryId: programRegistry.id,
            clinicianId: app.user.id,
            patientId: patient.id,
            date: TEST_DATE_EARLY,
            registeringFacilityId: facilityId,
          });

        expect(result).toHaveSucceeded();
        expect(result.body.programRegistryId).toBe(programRegistry.id);
      });
    });

    describe('GET /:patientId/programRegistration/:programRegistryId', () => {
      it('should error if program registry is forbidden', async () => {
        const patient = await models.Patient.create(fake(models.Patient));
        const programRegistry = await createProgramRegistry();
        await models.PatientProgramRegistration.create(
          fake(models.PatientProgramRegistration, {
            programRegistryId: programRegistry.id,
            clinicianId: app.user.id,
            patientId: patient.id,
            date: TEST_DATE_EARLY,
          }),
        );

        const permissions = [
          ['read', 'ProgramRegistry', 'different-object-id'],
          ['read', 'Patient'],
          ['read', 'PatientProgramRegistration'],
        ];
        const appWithPermissions = await ctx.baseApp.asNewRole(permissions);
        const result = await appWithPermissions.get(
          `/api/patient/${patient.id}/programRegistration/${programRegistry.id}`,
        );
        expect(result).toBeForbidden();
      });

      it('should get latest registration on allowed program registry', async () => {
        const patient = await models.Patient.create(fake(models.Patient));
        const programRegistry = await createProgramRegistry();
        await models.PatientProgramRegistration.create(
          fake(models.PatientProgramRegistration, {
            programRegistryId: programRegistry.id,
            clinicianId: app.user.id,
            patientId: patient.id,
            date: TEST_DATE_EARLY,
          }),
        );

        const permissions = [
          ['read', 'ProgramRegistry', programRegistry.id],
          ['read', 'Patient'],
          ['read', 'PatientProgramRegistration'],
        ];
        const appWithPermissions = await ctx.baseApp.asNewRole(permissions);
        const result = await appWithPermissions.get(
          `/api/patient/${patient.id}/programRegistration/${programRegistry.id}`,
        );
        expect(result).toHaveSucceeded();
      });
    });

    describe('GET /:patientId/programRegistration/:programRegistryId/history', () => {
      it('should error if program registry is forbidden', async () => {
        const patient = await models.Patient.create(fake(models.Patient));
        const programRegistry = await createProgramRegistry();
        await models.PatientProgramRegistration.create(
          fake(models.PatientProgramRegistration, {
            programRegistryId: programRegistry.id,
            clinicianId: app.user.id,
            patientId: patient.id,
            date: TEST_DATE_EARLY,
          }),
        );

        const permissions = [
          ['read', 'ProgramRegistry', 'different-object-id'],
          ['read', 'Patient'],
          ['list', 'PatientProgramRegistration'],
        ];
        const appWithPermissions = await ctx.baseApp.asNewRole(permissions);
        const result = await appWithPermissions.get(
          `/api/patient/${patient.id}/programRegistration/${programRegistry.id}/history`,
        );
        expect(result).toBeForbidden();
      });

      it('should return history with permitted program registry', async () => {
        const patient = await models.Patient.create(fake(models.Patient));
        const programRegistry = await createProgramRegistry();
        await models.PatientProgramRegistration.create(
          fake(models.PatientProgramRegistration, {
            programRegistryId: programRegistry.id,
            clinicianId: app.user.id,
            patientId: patient.id,
            date: TEST_DATE_EARLY,
          }),
        );

        const permissions = [
          ['read', 'ProgramRegistry', programRegistry.id],
          ['read', 'Patient'],
          ['list', 'PatientProgramRegistration'],
        ];
        const appWithPermissions = await ctx.baseApp.asNewRole(permissions);
        const result = await appWithPermissions.get(
          `/api/patient/${patient.id}/programRegistration/${programRegistry.id}/history`,
        );
        expect(result).toHaveSucceeded();
      });
    });

    describe('POST /:patientId/programRegistration/:programRegistryId/condition', () => {
      it('should error if program registry is forbidden', async () => {
        const patient = await models.Patient.create(fake(models.Patient));
        const programRegistry = await createProgramRegistry();
        await models.PatientProgramRegistration.create(
          fake(models.PatientProgramRegistration, {
            programRegistryId: programRegistry.id,
            clinicianId: app.user.id,
            patientId: patient.id,
            date: TEST_DATE_EARLY,
          }),
        );
        const programRegistryCondition = await models.ProgramRegistryCondition.create(
          fake(models.ProgramRegistryCondition, { programRegistryId: programRegistry.id }),
        );

        const permissions = [
          ['read', 'ProgramRegistry', 'different-object-id'],
          ['read', 'Patient'],
          ['read', 'PatientProgramRegistrationCondition'],
          ['create', 'PatientProgramRegistrationCondition'],
        ];
        const appWithPermissions = await ctx.baseApp.asNewRole(permissions);
        const result = await appWithPermissions
          .post(`/api/patient/${patient.id}/programRegistration/${programRegistry.id}/condition`)
          .send({
            programRegistryConditionId: programRegistryCondition.id,
            date: TEST_DATE_EARLY,
          });

        expect(result).toBeForbidden();
      });

      it('should add new condition with permitted registry', async () => {
        const patient = await models.Patient.create(fake(models.Patient));
        const programRegistry = await createProgramRegistry();
        await models.PatientProgramRegistration.create(
          fake(models.PatientProgramRegistration, {
            programRegistryId: programRegistry.id,
            clinicianId: app.user.id,
            patientId: patient.id,
            date: TEST_DATE_EARLY,
          }),
        );
        const programRegistryCondition = await models.ProgramRegistryCondition.create(
          fake(models.ProgramRegistryCondition, { programRegistryId: programRegistry.id }),
        );

        const permissions = [
          ['read', 'ProgramRegistry', programRegistry.id],
          ['read', 'Patient'],
          ['read', 'PatientProgramRegistrationCondition'],
          ['create', 'PatientProgramRegistrationCondition'],
        ];
        const appWithPermissions = await ctx.baseApp.asNewRole(permissions);
        const result = await appWithPermissions
          .post(`/api/patient/${patient.id}/programRegistration/${programRegistry.id}/condition`)
          .send({
            programRegistryConditionId: programRegistryCondition.id,
            date: TEST_DATE_EARLY,
          });

        expect(result).toHaveSucceeded();
      });
    });

    describe('GET /:patientId/programRegistration/:programRegistryId/condition', () => {
      it('should error if program registry is forbidden', async () => {
        const patient = await models.Patient.create(fake(models.Patient));
        const programRegistry = await createProgramRegistry();
        await models.PatientProgramRegistration.create(
          fake(models.PatientProgramRegistration, {
            programRegistryId: programRegistry.id,
            clinicianId: app.user.id,
            patientId: patient.id,
            date: TEST_DATE_EARLY,
          }),
        );
        const programRegistryCondition = await models.ProgramRegistryCondition.create(
          fake(models.ProgramRegistryCondition, { programRegistryId: programRegistry.id }),
        );
        await models.PatientProgramRegistrationCondition.create(
          fake(models.PatientProgramRegistrationCondition, {
            patientId: patient.id,
            programRegistryId: programRegistry.id,
            programRegistryConditionId: programRegistryCondition.id,
          }),
        );

        const permissions = [
          ['read', 'ProgramRegistry', 'different-object-id'],
          ['read', 'Patient'],
          ['list', 'PatientProgramRegistrationCondition'],
        ];
        const appWithPermissions = await ctx.baseApp.asNewRole(permissions);
        const result = await appWithPermissions.get(
          `/api/patient/${patient.id}/programRegistration/${programRegistry.id}/condition`,
        );
        expect(result).toBeForbidden();
      });

      it('should get patient conditions with permitted registry', async () => {
        const patient = await models.Patient.create(fake(models.Patient));
        const programRegistry = await createProgramRegistry();
        await models.PatientProgramRegistration.create(
          fake(models.PatientProgramRegistration, {
            programRegistryId: programRegistry.id,
            clinicianId: app.user.id,
            patientId: patient.id,
            date: TEST_DATE_EARLY,
          }),
        );
        const programRegistryCondition = await models.ProgramRegistryCondition.create(
          fake(models.ProgramRegistryCondition, { programRegistryId: programRegistry.id }),
        );
        await models.PatientProgramRegistrationCondition.create(
          fake(models.PatientProgramRegistrationCondition, {
            patientId: patient.id,
            programRegistryId: programRegistry.id,
            programRegistryConditionId: programRegistryCondition.id,
          }),
        );

        const permissions = [
          ['read', 'ProgramRegistry', programRegistry.id],
          ['read', 'Patient'],
          ['list', 'PatientProgramRegistrationCondition'],
        ];
        const appWithPermissions = await ctx.baseApp.asNewRole(permissions);
        const result = await appWithPermissions.get(
          `/api/patient/${patient.id}/programRegistration/${programRegistry.id}/condition`,
        );
        expect(result).toHaveSucceeded();
      });
    });

    describe('DELETE /:patientId/programRegistration/:programRegistryId/condition/:conditionId', () => {
      it('should error if program registry is forbidden', async () => {
        const patient = await models.Patient.create(fake(models.Patient));
        const programRegistry = await createProgramRegistry();
        await models.PatientProgramRegistration.create(
          fake(models.PatientProgramRegistration, {
            programRegistryId: programRegistry.id,
            clinicianId: app.user.id,
            patientId: patient.id,
            date: TEST_DATE_EARLY,
          }),
        );
        const programRegistryCondition = await models.ProgramRegistryCondition.create(
          fake(models.ProgramRegistryCondition, { programRegistryId: programRegistry.id }),
        );
        const condition = await models.PatientProgramRegistrationCondition.create(
          fake(models.PatientProgramRegistrationCondition, {
            patientId: patient.id,
            programRegistryId: programRegistry.id,
            programRegistryConditionId: programRegistryCondition.id,
          }),
        );

        const permissions = [
          ['read', 'ProgramRegistry', 'different-object-id'],
          ['read', 'Patient'],
          ['delete', 'PatientProgramRegistrationCondition'],
        ];
        const appWithPermissions = await ctx.baseApp.asNewRole(permissions);
        const result = await appWithPermissions
          .delete(
            `/api/patient/${patient.id}/programRegistration/${programRegistry.id}/condition/${condition.id}`,
          )
          .send({
            programRegistryConditionId: programRegistryCondition.id,
            deletionClinicianId: app.user.id,
            deletionDate: TEST_DATE_EARLY,
          });

        expect(result).toBeForbidden();
      });

      it('should delete condition with permitted program registry', async () => {
        const patient = await models.Patient.create(fake(models.Patient));
        const programRegistry = await createProgramRegistry();
        await models.PatientProgramRegistration.create(
          fake(models.PatientProgramRegistration, {
            programRegistryId: programRegistry.id,
            clinicianId: app.user.id,
            patientId: patient.id,
            date: TEST_DATE_EARLY,
          }),
        );
        const programRegistryCondition = await models.ProgramRegistryCondition.create(
          fake(models.ProgramRegistryCondition, { programRegistryId: programRegistry.id }),
        );
        const condition = await models.PatientProgramRegistrationCondition.create(
          fake(models.PatientProgramRegistrationCondition, {
            patientId: patient.id,
            programRegistryId: programRegistry.id,
            programRegistryConditionId: programRegistryCondition.id,
          }),
        );

        const permissions = [
          ['read', 'ProgramRegistry', programRegistry.id],
          ['read', 'Patient'],
          ['delete', 'PatientProgramRegistrationCondition'],
        ];
        const appWithPermissions = await ctx.baseApp.asNewRole(permissions);
        const result = await appWithPermissions
          .delete(
            `/api/patient/${patient.id}/programRegistration/${programRegistry.id}/condition/${condition.id}`,
          )
          .send({
            programRegistryConditionId: programRegistryCondition.id,
            deletionClinicianId: app.user.id,
            deletionDate: TEST_DATE_EARLY,
          });

        expect(result).toHaveSucceeded();
      });
    });
  });
});<|MERGE_RESOLUTION|>--- conflicted
+++ resolved
@@ -2,11 +2,7 @@
 import { afterAll, beforeAll } from '@jest/globals';
 
 import { REGISTRATION_STATUSES } from '@tamanu/constants';
-<<<<<<< HEAD
-import { selectFacilityIds } from '@tamanu/utils/configSelectors';
-=======
 import { selectFacilityIds } from '@tamanu/utils/selectFacilityIds';
->>>>>>> cf8b822e
 import { disableHardcodedPermissionsForSuite, fake } from '@tamanu/shared/test-helpers';
 
 import { createTestContext } from '../utilities';
