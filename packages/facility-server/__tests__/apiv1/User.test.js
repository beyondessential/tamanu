--- conflicted
+++ resolved
@@ -650,13 +650,8 @@
       app = await baseApp.asUser(user);
 
       await updateUserPreference({
-<<<<<<< HEAD
-        preferenceKey: 'selectedGraphedVitalsOnFilter',
-        preferenceValue: defaultSelectedGraphedVitalsOnFilter,
-=======
         key: 'selectedGraphedVitalsOnFilter',
         value: defaultSelectedGraphedVitalsOnFilter,
->>>>>>> bb46978b
       });
     });
 
@@ -672,13 +667,8 @@
     it('should update current user preference and updatedAt for selected graphed vitals on filter', async () => {
       const result1 = await models.UserPreference.findOne({ where: { key: 'selectedGraphedVitalsOnFilter' } });
       const result2 = await updateUserPreference({
-<<<<<<< HEAD
-        preferenceKey: 'selectedGraphedVitalsOnFilter',
-        preferenceValue: defaultSelectedGraphedVitalsOnFilter,
-=======
         key: 'selectedGraphedVitalsOnFilter',
         value: defaultSelectedGraphedVitalsOnFilter,
->>>>>>> bb46978b
       });
       const result1Date = new Date(result1.updatedAt);
       const result2Date = new Date(result2.body.updatedAt);
