--- conflicted
+++ resolved
@@ -643,10 +643,7 @@
         .send({ facilityId, ...userPreferences });
       expect(result).toHaveSucceeded();
       expect(result.body).toMatchObject({
-<<<<<<< HEAD
-=======
         id: expect.any(String),
->>>>>>> c6472c0a
         userId: user.id,
       });
       return result;
@@ -660,17 +657,10 @@
       );
       app = await baseApp.asUser(user);
 
-<<<<<<< HEAD
       facilityA = await models.Facility.create(fake(models.Facility));
       facilityB = await models.Facility.create(fake(models.Facility));
 
       await updateUserPreferences({ userPreferences: defaultPreferences });
-=======
-      await updateUserPreference({
-        key: 'selectedGraphedVitalsOnFilter',
-        value: defaultSelectedGraphedVitalsOnFilter,
-      });
->>>>>>> c6472c0a
     });
 
     it('should fetch current user existing user preference', async () => {
@@ -717,7 +707,6 @@
     });
 
     it('should update current user preference and updatedAt for selected graphed vitals on filter', async () => {
-<<<<<<< HEAD
       const newSelectedGraphedVitalsOnFilter = ['data-element-1', 'data-element-2'].join(',');
       const result1 = await app.get(`/api/user/userPreferences/${facilityA.id}`);
       const result2 = await updateUserPreferences({
@@ -727,16 +716,6 @@
       });
 
       const result1Date = new Date(result1.body.updatedAt);
-=======
-      const result1 = await models.UserPreference.findOne({
-        where: { key: 'selectedGraphedVitalsOnFilter' },
-      });
-      const result2 = await updateUserPreference({
-        key: 'selectedGraphedVitalsOnFilter',
-        value: defaultSelectedGraphedVitalsOnFilter,
-      });
-      const result1Date = new Date(result1.updatedAt);
->>>>>>> c6472c0a
       const result2Date = new Date(result2.body.updatedAt);
       expect(result2Date.getTime()).toBeGreaterThan(result1Date.getTime());
     });
