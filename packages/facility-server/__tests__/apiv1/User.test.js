import { CAN_ACCESS_ALL_FACILITIES, VISIBILITY_STATUSES } from '@tamanu/constants';
import { pick } from 'lodash';
import { chance, disableHardcodedPermissionsForSuite, fake } from '@tamanu/shared/test-helpers';
import { addHours } from 'date-fns';
import { createDummyEncounter } from '@tamanu/database/demoData/patients';

import { centralServerLogin, buildToken, comparePassword } from '../../dist/middleware/auth';
import { CentralServerConnection } from '../../dist/sync/CentralServerConnection';
import { createTestContext } from '../utilities';

const createUser = (overrides) => ({
  email: chance.email(),
  displayName: chance.name(),
  password: chance.word(),
  ...overrides,
});

// N.B. there were formerly a well written extra suite of tests here for functionality like creating
// users and changing passwords, which is functionality that isn't supported on the facility server
// If reimplementing the same functionality on the facility or central server, see this file at
// commit 51f66c9
describe('User', () => {
  let baseApp = null;
  let models = null;
  let centralServer = null;
  let ctx;
  const rawPassword = 'PASSWORD';
  const localisation = { foo: 'bar' };
  let authUser = null;
  let deactivatedUser = null;

  const facility1 = { id: 'balwyn', name: 'Balwyn' };
  const facility2 = { id: 'kerang', name: 'Kerang' };
  const facility3 = { id: 'lake-charm', name: 'Lake Charm' };
  const configFacilities = [facility1, facility2, facility3];
  const configFacilityIds = configFacilities.map((f) => f.id);

  beforeAll(async () => {
    ctx = await createTestContext();
    baseApp = ctx.baseApp;
    models = ctx.models;
    centralServer = ctx.centralServer;
    CentralServerConnection.mockImplementation(() => centralServer);
  });
  afterAll(() => ctx.close());

  describe('auth with db-defined permissions', () => {
    disableHardcodedPermissionsForSuite();
    let authRole = null;

    beforeAll(async () => {
      const { User, Role } = models;
      await models.Setting.set('auth.restrictUsersToFacilities', true);
      authRole = await Role.create(fake(Role));
      authUser = await User.create(fake(User, { password: rawPassword, role: authRole.id }));
      deactivatedUser = await User.create(
        fake(User, {
          password: rawPassword,
          role: authRole.id,
          visibilityStatus: VISIBILITY_STATUSES.HISTORICAL,
        }),
      );
      await models.UserFacility.create({
        facilityId: facility1.id,
        userId: authUser.id,
      });
    });

    it('should include role in the data returned by a successful login', async () => {
      const result = await baseApp.post('/api/login').send({
        email: authUser.email,
        password: rawPassword,
      });
      expect(result).toHaveSucceeded();
      expect(result.body.role).toMatchObject({
        id: authRole.id,
        name: authRole.name,
      });
    });

    it('should return available facilities in data returned by successful login', async () => {
      const result = await baseApp.post('/api/login').send({
        email: authUser.email,
        password: rawPassword,
      });
      expect(result).toHaveSucceeded();
      expect(result.body).toHaveProperty('availableFacilities');
      expect(result.body.availableFacilities).toStrictEqual([facility1]);
    });

    it('should succeed if setting a facility with permission', async () => {
      const userAgent = await baseApp.asUser(authUser);
      const validFacilityResult = await userAgent.post('/api/setFacility').send({
        facilityId: facility1.id,
      });
      expect(validFacilityResult).toHaveSucceeded();
    });

    it('should throw error if trying to set a facility without permission', async () => {
      const userAgent = await baseApp.asUser(authUser);
      const validFacilityResult = await userAgent.post('/api/setFacility').send({
        facilityId: facility2.id,
      });
      expect(validFacilityResult).toHaveRequestError();
    });
  });

  // TODO: move to db-defined permissions
  describe('auth', () => {
    beforeAll(async () => {
      authUser = await models.User.create(
        createUser({
          password: rawPassword,
        }),
      );
      await models.UserLocalisationCache.create({
        userId: authUser.id,
        localisation: JSON.stringify(localisation),
      });
      await models.UserFacility.create({
        facilityId: facility1.id,
        userId: authUser.id,
      });
    });

    describe('logins', () => {
      it('should obtain a valid login token', async () => {
        const result = await baseApp.post('/api/login').send({
          email: authUser.email,
          password: rawPassword,
        });
        expect(result).toHaveSucceeded();
        expect(result.body).toHaveProperty('token');
      });

      it('should be case insensitive', async () => {
        const result = await baseApp.post('/api/login').send({
          email: authUser.email.toUpperCase(),
          password: rawPassword,
        });
        expect(result).toHaveSucceeded();
      });

      it('should fail to obtain a token for a wrong password', async () => {
        const result = await baseApp.post('/api/login').send({
          email: authUser.email,
          password: 'PASSWARD',
        });
        expect(result).toHaveRequestError();
      });

      it('should fail to obtain a token for a wrong email', async () => {
        const result = await baseApp.post('/api/login').send({
          email: 'test@toast.com',
          password: rawPassword,
        });
        expect(result).toHaveRequestError();
      });

      it('should return cached feature flags in the login request', async () => {
        const result = await baseApp.post('/api/login').send({
          email: authUser.email,
          password: rawPassword,
        });
        expect(result).toHaveSucceeded();
        expect(result.body).toHaveProperty('localisation');
        expect(result.body.localisation).toEqual(localisation);
      });

      it('should pass feature flags through from a central server login request', async () => {
        centralServer.fetch.mockResolvedValueOnce({
          user: pick(authUser, ['id', 'role', 'email', 'displayName']),
          localisation,
        });
        const result = await centralServerLogin(models, authUser.email, rawPassword);
        expect(result).toHaveProperty('localisation', localisation);
        const cache = await models.UserLocalisationCache.findOne({
          where: {
            userId: authUser.id,
          },
          raw: true,
        });
        expect(cache).toMatchObject({
          localisation: JSON.stringify(localisation),
        });
      });

      it('should include permissions in the data returned by a successful login', async () => {
        const result = await baseApp.post('/api/login').send({
          email: authUser.email,
          password: rawPassword,
        });
        expect(result).toHaveSucceeded();
        expect(result.body).toHaveProperty('permissions');
      });

      describe('Rejected logins', () => {
        it('should fail to obtain a token for a wrong password', async () => {
          const result = await baseApp.post('/api/login').send({
            email: authUser.email,
            password: 'PASSWARD',
          });
          expect(result).toHaveRequestError();
        });

        it('should fail to obtain a token for a wrong email', async () => {
          const result = await baseApp.post('/api/login').send({
            email: 'test@toast.com',
            password: rawPassword,
          });
          expect(result).toHaveRequestError();
        });

        it('should fail to obtain a token for a deactivated user', async () => {
          const result = await baseApp.post('/api/login').send({
            email: deactivatedUser.email,
            password: rawPassword,
          });
          expect(result).toHaveRequestError();
        });
      });
    });

    describe('tokens', () => {
      test.todo('should refresh a token');
      test.todo('should not refresh an expired token');

      it('should get the user based on the current token', async () => {
        const userAgent = await baseApp.asUser(authUser);
        const result = await userAgent.get('/api/user/me');
        expect(result).toHaveSucceeded();
        expect(result.body).toHaveProperty('id', authUser.id);
      });

      it('should fail to get the user with a null token', async () => {
        const result = await baseApp.get('/api/user/me');
        expect(result).toBeForbidden();
      });

      it('should fail to get the user with an expired token', async () => {
        const expiredToken = await buildToken(authUser, null, '-1s');
        const result = await baseApp
          .get('/api/user/me')
          .set('authorization', `Bearer ${expiredToken}`);
        expect(result).toHaveRequestError();
      });

      it('should fail to get the user with an invalid token', async () => {
        const result = await baseApp
          .get('/api/user/me')
          .set('authorization', 'Bearer ABC_not_a_valid_token');
        expect(result).toHaveRequestError();
      });

      describe('Rejected tokens', () => {
        it('should get the user based on the current token', async () => {
          const userAgent = await baseApp.asUser(authUser);
          const result = await userAgent.get('/api/user/me');
          expect(result).toHaveSucceeded();
          expect(result.body).toHaveProperty('id', authUser.id);
        });

        it('should fail to get the user with an expired token', async () => {
          const expiredToken = await buildToken(authUser, null, '-1s');
          const result = await baseApp
            .get('/api/user/me')
            .set('authorization', `Bearer ${expiredToken}`);
          expect(result).toHaveRequestError();
        });

        it('should fail to get the user with an invalid token', async () => {
          const result = await baseApp
            .get('/api/user/me')
            .set('authorization', 'Bearer ABC_not_a_valid_token');
          expect(result).toHaveRequestError();
        });

        it('should fail to get a deactivated user with a valid token', async () => {
          const userAgent = await baseApp.asUser(deactivatedUser);
          const result = await userAgent.get('/api/user/me');
          expect(result).toHaveRequestError();
        });
      });
    });

    describe('change password', () => {
      let chPwUser;
      let chPwApp;
      beforeEach(async () => {
        chPwUser = await models.User.create(
          createUser({
            password: rawPassword,
          }),
        );
        chPwApp = await baseApp.asUser(chPwUser);
      });
      const doesPwMatch = async (pw) => {
        const user = await models.User.scope('withPassword').findByPk(chPwUser.id);
        return comparePassword(user, pw);
      };

      it('succeeds if the central succeeds', async () => {
        centralServer.forwardRequest.mockResolvedValueOnce({ ok: 'ok' });
        const newPassword = `${rawPassword}_central_success`;
        const result = await chPwApp.post('/api/changePassword').send({
          email: chPwUser.email,
          newPassword,
          token: "this doesn't matter here",
        });
        expect(result).toHaveSucceeded();
        expect(await doesPwMatch(newPassword)).toBe(true);
      });

      it('fails if the central fails', async () => {
        centralServer.forwardRequest.mockRejectedValueOnce(new Error('not a real error'));
        const newPassword = `${rawPassword}_central_failure`;
        const result = await chPwApp.post('/api/changePassword').send({
          email: chPwUser.email,
          newPassword,
          token: "this doesn't matter here",
        });
        expect(result).not.toHaveSucceeded();
        expect(await doesPwMatch(newPassword)).toBe(false);
      });

      it('looks up emails case insensitively', async () => {
        centralServer.forwardRequest.mockResolvedValueOnce({ ok: 'ok' });
        const newPassword = `${rawPassword}_case`;
        const result = await chPwApp.post('/api/changePassword').send({
          email: chPwUser.email.toUpperCase(),
          newPassword,
          token: "this doesn't matter here",
        });
        expect(result).toHaveSucceeded();
        expect(await doesPwMatch(newPassword)).toBe(true);
      });
    });
  });

  describe('User facility methods', () => {
    let user = null;
    let superUser = null;
    let noFacilityUser = null;

    const validUserFacilities = [facility1, facility2];
    const validUserFacilityIds = validUserFacilities.map((f) => f.id);

    beforeAll(async () => {
      await models.Setting.set('auth.restrictUsersToFacilities', true);
      superUser = await models.User.create(
        createUser({
          role: 'admin',
        }),
      );
      user = await models.User.create(
        createUser({
          role: 'practitioner',
        }),
      );
      noFacilityUser = await models.User.create(
        createUser({
          role: 'practitioner',
        }),
      );

      await Promise.all(
        validUserFacilities.map(async (facility) => {
          return await models.UserFacility.create({
            facilityId: facility.id,
            userId: user.id,
          });
        }),
      );

      await user.reload({ include: 'facilities' });
    });

    describe('checkCanAccessAllFacilities', () => {
      it('should return true if superuser', async () => {
        expect(await superUser.checkCanAccessAllFacilities()).toBe(true);
      });
      it('should return false if user without  "login", "Facility" permission', async () => {
        expect(await user.checkCanAccessAllFacilities()).toBe(false);
      });
    });

    describe('allowedFacilities', () => {
      it('should get special "ALL" key when superuser', async () => {
        const superUserFacilities = await superUser.allowedFacilities();
        expect(superUserFacilities).toBe(CAN_ACCESS_ALL_FACILITIES);
      });
      it('should return linked facilities from user_facilities table', async () => {
        const userFacilities = await user.allowedFacilities();
        expect(userFacilities).toStrictEqual(validUserFacilities);
      });
      it('should return empty array if no linked facilities', async () => {
        const userFacilities = await noFacilityUser.allowedFacilities();
        expect(userFacilities).toHaveLength(0);
      });
    });

    describe('allowedFacilityIds', () => {
      it('should get special "ALL" key when superuser', async () => {
        jest
          .spyOn(superUser, 'allowedFacilities')
          .mockImplementation(() => CAN_ACCESS_ALL_FACILITIES);
        const superUserFacilityIds = await superUser.allowedFacilityIds();
        expect(superUserFacilityIds).toBe(CAN_ACCESS_ALL_FACILITIES);
      });
      it('should return linked facility ids from user_facilities table', async () => {
        jest.spyOn(user, 'allowedFacilities').mockImplementation(() => validUserFacilities);
        const userFacilityIds = await user.allowedFacilityIds();
        expect(userFacilityIds).toStrictEqual(validUserFacilityIds);
      });
      it('should return empty array if no linked facilities', async () => {
        const userFacilityIds = await noFacilityUser.allowedFacilities();
        expect(userFacilityIds).toHaveLength(0);
      });
    });

    describe('canAccessFacility', () => {
      it('should return true for every facility if superuser', async () => {
        jest
          .spyOn(superUser, 'allowedFacilityIds')
          .mockImplementation(() => CAN_ACCESS_ALL_FACILITIES);
        expect(await superUser.canAccessFacility(facility1.id)).toBe(true);
        expect(await superUser.canAccessFacility(facility2.id)).toBe(true);
        expect(await superUser.canAccessFacility(facility3.id)).toBe(true);
      });

      it('should only return true if valid facility linked through user table', async () => {
        jest.spyOn(user, 'allowedFacilityIds').mockImplementation(() => validUserFacilityIds);
        expect(await user.canAccessFacility(facility1.id)).toBe(true);
        expect(await user.canAccessFacility(facility2.id)).toBe(true);
        expect(await user.canAccessFacility(facility3.id)).toBe(false);
      });

      it('should only always return false if no facility links', async () => {
        jest.spyOn(user, 'allowedFacilityIds').mockImplementation(() => []);
        expect(await user.canAccessFacility(facility1.id)).toBe(false);
        expect(await user.canAccessFacility(facility2.id)).toBe(false);
        expect(await user.canAccessFacility(facility3.id)).toBe(false);
      });
    });

    describe('filterAllowedFacilities', () => {
      it('should return all DB facilities that match facilityIds argument if super user', async () => {
        const superUserAllowedFacilities = await models.User.filterAllowedFacilities(
          CAN_ACCESS_ALL_FACILITIES,
          configFacilityIds,
        );
        expect(superUserAllowedFacilities).toStrictEqual([facility1, facility2, facility3]);
      });

      it('should filter allowed facilities by facilityIds argument if normal user', async () => {
        const userAllowedFacilities = await models.User.filterAllowedFacilities(
          validUserFacilities,
          configFacilityIds,
        );
        expect(userAllowedFacilities).toStrictEqual(validUserFacilities);
      });
    });
  });

  describe('Recently viewed patients', () => {
    let user = null;
    let app = null;
    let patients = [];

    const viewPatient = async (patient) => {
      const result = await app.post(`/api/user/recently-viewed-patients/${patient.id}`);
      expect(result).toHaveSucceeded();
      expect(result.body).toMatchObject({
        userId: user.id,
        patientId: patient.id,
      });
      return result;
    };

    beforeAll(async () => {
      user = await models.User.create(
        createUser({
          role: 'practitioner',
        }),
      );

      app = await baseApp.asUser(user);

      const patientCreations = new Array(20)
        .fill(0)
        .map(() => models.Patient.create(fake(models.Patient)));
      patients = await Promise.all(patientCreations);
    });

    beforeEach(async () => {
      await models.UserRecentlyViewedPatient.destroy({
        where: {},
        truncate: true,
      });
    });

    it('should create a new recently viewed patient on first post from user', async () => {
      const [firstPatient] = patients;

      await viewPatient(firstPatient);

      const getResult = await app.get('/api/user/recently-viewed-patients');
      expect(getResult).toHaveSucceeded();
      expect(getResult.body.data).toHaveLength(1);
      expect(getResult.body.count).toBe(1);
    });

    it('should update updatedAt when posting with id of an already recently viewed patient', async () => {
      const [firstPatient] = patients;

      const result = await viewPatient(firstPatient);
      const result2 = await viewPatient(firstPatient);

      const resultDate = new Date(result.body.updatedAt);
      const result2Date = new Date(result2.body.updatedAt);
      expect(result2Date.getTime()).toBeGreaterThan(resultDate.getTime());

      const getResult = await app.get('/api/user/recently-viewed-patients');
      expect(getResult).toHaveSucceeded();
      expect(getResult.body.data).toHaveLength(1);
      expect(getResult.body.count).toBe(1);

      expect(getResult.body.data[0]).toHaveProperty('id', firstPatient.id);

      const getResultDate = new Date(getResult.body.data[0].last_accessed_on);
      expect(getResultDate.getTime()).toBe(result2Date.getTime());
    });

    it('should not include more than 12 recent patients', async () => {
      // first register a view for every patient in the list (>12)
      for (const p of patients) {
        await viewPatient(p);
      }

      const result = await app.get('/api/user/recently-viewed-patients');
      expect(result).toHaveSucceeded();
      expect(result.body.count).toBe(12);
      expect(result.body.data).toHaveLength(12);

      // orders should match
      const resultIds = result.body.data.map((x) => x.id);
      const sourceIds = patients
        .map((x) => x.id)
        .reverse()
        .slice(0, 12);
      expect(resultIds).toEqual(sourceIds);
    });

    it('should handle multiple encounters cleanly', async () => {
      const patientsToView = patients.slice(0, 4);

      for (const p of patientsToView) {
        // open a few encounters for each patient
        for (let i = 0; i < 4; ++i) {
          const enc = await models.Encounter.create(
            await createDummyEncounter(models, {
              patientId: p.id,
              encounterType: 'admission',
              current: true,
            }),
          );

          // close some of them but not all
          if (i >= 2) {
            await enc.update({ endDate: new Date() });
          }
        }
      }

      for (const p of patientsToView) {
        await viewPatient(p);
      }

      const result = await app.get('/api/user/recently-viewed-patients?encounterType=admission');
      expect(result).toHaveSucceeded();
      // orders should match
      const resultIds = result.body.data.map((x) => x.id);
      const sourceIds = patientsToView.map((x) => x.id).reverse();
      expect(resultIds).toEqual(sourceIds);
    });

    it('should handle multiple encounters with same start date', async () => {
      const patientsToView = patients.slice(0, 4);

      for (const p of patientsToView) {
        const startDate = new Date();
        const endDate = addHours(startDate, 1);

        // open a few encounters for each patient
        for (let i = 0; i < 4; ++i) {
          const enc = await models.Encounter.create(
            await createDummyEncounter(models, {
              patientId: p.id,
              encounterType: 'admission',
              startDate,
            }),
          );

          // close some of them but not all
          if (i >= 2) {
            await enc.update({ endDate });
          }
        }
      }

      for (const p of patientsToView) {
        await viewPatient(p);
      }

      const result = await app.get('/api/user/recently-viewed-patients?encounterType=admission');
      expect(result).toHaveSucceeded();

      // orders should match
      const resultIds = result.body.data.map((x) => x.id);
      const sourceIds = patientsToView.map((x) => x.id).reverse();
      expect(resultIds).toEqual(sourceIds);
    });
  });

  describe('User preference', () => {
    let user = null;
    let facilityA = null;
    let facilityB = null;
    let app = null;
<<<<<<< HEAD

    const defaultPreferences = {
      selectedGraphedVitalsOnFilter: ['data-element-1', 'data-element-2', 'data-element-3'].join(
        ',',
      ),
      outpatientAppointmentFilters: {
        appointmentTypeId: ['appointmentType-other'],
      },
    };

    const updateUserPreferences = async ({ userPreferences, facilityId = null }) => {
      const result = await app
        .post('/api/user/userPreferences')
        .send({ facilityId, ...userPreferences });
=======
    const defaultSelectedGraphedVitalsOnFilter = [
      'data-element-1',
      'data-element-2',
      'data-element-3',
    ].join(',');
    const updateUserPreference = async (userPreference) => {
      const result = await app.post('/api/user/userPreferences').send(userPreference);
>>>>>>> d928015a
      expect(result).toHaveSucceeded();
      expect(result.body).toMatchObject({
        id: expect.any(String),
        userId: user.id,
      });
      return result;
    };

    beforeAll(async () => {
      user = await models.User.create(
        createUser({
          role: 'practitioner',
        }),
      );
      app = await baseApp.asUser(user);

      facilityA = await models.Facility.create(fake(models.Facility));
      facilityB = await models.Facility.create(fake(models.Facility));

      await updateUserPreferences({ userPreferences: defaultPreferences });
    });

    it('should fetch current user existing user preference', async () => {
      const result = await app.get(`/api/user/userPreferences/${facilityA.id}`);
      expect(result).toHaveSucceeded();
      expect(result.body).toMatchObject(defaultPreferences);
    });

    it('should prioritise preferences set by facility than fallback to general', async () => {
      const facilityAOutpatientAppointmentFilters = {
        appointmentTypeId: ['appointmentType-standard'],
      };
      const facilityBOutpatientAppointmentFilters = {
        appointmentTypeId: ['appointmentType-other'],
      };

      await updateUserPreferences({
        userPreferences: {
          outpatientAppointmentFilters: facilityAOutpatientAppointmentFilters,
        },
        facilityId: facilityA.id,
      });

      await updateUserPreferences({
        userPreferences: {
          outpatientAppointmentFilters: facilityBOutpatientAppointmentFilters,
        },
        facilityId: facilityB.id,
      });

      const resultA = await app.get(`/api/user/userPreferences/${facilityA.id}`);
      expect(resultA).toHaveSucceeded();
      expect(resultA.body).toMatchObject({
        ...defaultPreferences,
        outpatientAppointmentFilters: facilityAOutpatientAppointmentFilters,
      });

      const resultB = await app.get(`/api/user/userPreferences/${facilityB.id}`);
      expect(resultB).toHaveSucceeded();
      expect(resultB.body).toMatchObject({
        ...defaultPreferences,
        outpatientAppointmentFilters: facilityBOutpatientAppointmentFilters,
      });
    });

    it('should update current user preference and updatedAt for selected graphed vitals on filter', async () => {
      const newSelectedGraphedVitalsOnFilter = ['data-element-1', 'data-element-2'].join(',');
      const result1 = await app.get(`/api/user/userPreferences/${facilityA.id}`);
      const result2 = await updateUserPreferences({
        userPreferences: {
          selectedGraphedVitalsOnFilter: newSelectedGraphedVitalsOnFilter,
        },
      });

      const result1Date = new Date(result1.body.updatedAt);
      const result2Date = new Date(result2.body.updatedAt);
      expect(result2Date.getTime()).toBeGreaterThan(result1Date.getTime());
    });
  });
});<|MERGE_RESOLUTION|>--- conflicted
+++ resolved
@@ -8,7 +8,7 @@
 import { CentralServerConnection } from '../../dist/sync/CentralServerConnection';
 import { createTestContext } from '../utilities';
 
-const createUser = (overrides) => ({
+const createUser = overrides => ({
   email: chance.email(),
   displayName: chance.name(),
   password: chance.word(),
@@ -33,7 +33,7 @@
   const facility2 = { id: 'kerang', name: 'Kerang' };
   const facility3 = { id: 'lake-charm', name: 'Lake Charm' };
   const configFacilities = [facility1, facility2, facility3];
-  const configFacilityIds = configFacilities.map((f) => f.id);
+  const configFacilityIds = configFacilities.map(f => f.id);
 
   beforeAll(async () => {
     ctx = await createTestContext();
@@ -294,7 +294,7 @@
         );
         chPwApp = await baseApp.asUser(chPwUser);
       });
-      const doesPwMatch = async (pw) => {
+      const doesPwMatch = async pw => {
         const user = await models.User.scope('withPassword').findByPk(chPwUser.id);
         return comparePassword(user, pw);
       };
@@ -343,7 +343,7 @@
     let noFacilityUser = null;
 
     const validUserFacilities = [facility1, facility2];
-    const validUserFacilityIds = validUserFacilities.map((f) => f.id);
+    const validUserFacilityIds = validUserFacilities.map(f => f.id);
 
     beforeAll(async () => {
       await models.Setting.set('auth.restrictUsersToFacilities', true);
@@ -364,7 +364,7 @@
       );
 
       await Promise.all(
-        validUserFacilities.map(async (facility) => {
+        validUserFacilities.map(async facility => {
           return await models.UserFacility.create({
             facilityId: facility.id,
             userId: user.id,
@@ -467,7 +467,7 @@
     let app = null;
     let patients = [];
 
-    const viewPatient = async (patient) => {
+    const viewPatient = async patient => {
       const result = await app.post(`/api/user/recently-viewed-patients/${patient.id}`);
       expect(result).toHaveSucceeded();
       expect(result.body).toMatchObject({
@@ -543,9 +543,9 @@
       expect(result.body.data).toHaveLength(12);
 
       // orders should match
-      const resultIds = result.body.data.map((x) => x.id);
+      const resultIds = result.body.data.map(x => x.id);
       const sourceIds = patients
-        .map((x) => x.id)
+        .map(x => x.id)
         .reverse()
         .slice(0, 12);
       expect(resultIds).toEqual(sourceIds);
@@ -579,8 +579,8 @@
       const result = await app.get('/api/user/recently-viewed-patients?encounterType=admission');
       expect(result).toHaveSucceeded();
       // orders should match
-      const resultIds = result.body.data.map((x) => x.id);
-      const sourceIds = patientsToView.map((x) => x.id).reverse();
+      const resultIds = result.body.data.map(x => x.id);
+      const sourceIds = patientsToView.map(x => x.id).reverse();
       expect(resultIds).toEqual(sourceIds);
     });
 
@@ -616,8 +616,8 @@
       expect(result).toHaveSucceeded();
 
       // orders should match
-      const resultIds = result.body.data.map((x) => x.id);
-      const sourceIds = patientsToView.map((x) => x.id).reverse();
+      const resultIds = result.body.data.map(x => x.id);
+      const sourceIds = patientsToView.map(x => x.id).reverse();
       expect(resultIds).toEqual(sourceIds);
     });
   });
@@ -627,7 +627,6 @@
     let facilityA = null;
     let facilityB = null;
     let app = null;
-<<<<<<< HEAD
 
     const defaultPreferences = {
       selectedGraphedVitalsOnFilter: ['data-element-1', 'data-element-2', 'data-element-3'].join(
@@ -642,15 +641,6 @@
       const result = await app
         .post('/api/user/userPreferences')
         .send({ facilityId, ...userPreferences });
-=======
-    const defaultSelectedGraphedVitalsOnFilter = [
-      'data-element-1',
-      'data-element-2',
-      'data-element-3',
-    ].join(',');
-    const updateUserPreference = async (userPreference) => {
-      const result = await app.post('/api/user/userPreferences').send(userPreference);
->>>>>>> d928015a
       expect(result).toHaveSucceeded();
       expect(result.body).toMatchObject({
         id: expect.any(String),
