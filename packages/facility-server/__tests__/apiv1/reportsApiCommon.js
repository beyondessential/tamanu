--- conflicted
+++ resolved
@@ -64,25 +64,16 @@
       });
 
       app = await baseApp.asNewRole([
-<<<<<<< HEAD
-        ['run', 'StaticReport', 'recent-diagnoses'],
-        ['read', 'Referral'], // old legacy permissions for the incomplete-referrals report
-=======
         ['run', 'StaticReport', 'generic-survey-export-line-list'],
         ['read', 'Survey', survey.id],
->>>>>>> 1f380199
       ]);
     });
 
     it('should be able to run permitted static reports with "run" permissions', async () => {
       // Act
-<<<<<<< HEAD
-      const res = await makeRequest(app, 'recent-diagnoses');
-=======
       const res = await makeRequest(app, 'generic-survey-export-line-list', {
         parameters: { surveyId: survey.id },
       });
->>>>>>> 1f380199
 
       // Assert
       expect(res).toHaveSucceeded();
@@ -110,7 +101,7 @@
       .map(() => fake(ReportDefinition)),
   );
   await ReportDefinitionVersion.bulkCreate(
-    reports.map((r) =>
+    reports.map(r =>
       fake(ReportDefinitionVersion, {
         id: `${r.id}_version-1`,
         versionNumber: 1,
@@ -128,8 +119,6 @@
   );
   const permittedReports = reports.slice(0, 2);
   const restrictedReports = reports.slice(2);
-  const app = await baseApp.asNewRole(
-    permittedReports.map((r) => ['run', 'ReportDefinition', r.id]),
-  );
+  const app = await baseApp.asNewRole(permittedReports.map(r => ['run', 'ReportDefinition', r.id]));
   return { app, role: app.role, user: app.user, permittedReports, restrictedReports };
 }