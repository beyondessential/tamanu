/* eslint-disable global-require */
import config from 'config';

import { sleepAsync } from '@tamanu/utils/sleepAsync';
import { fake, fakeUser } from '@tamanu/shared/test-helpers/fake';
import { createDummyEncounter, createDummyPatient } from '@tamanu/shared/demoData/patients';
import {
  CURRENT_SYNC_TIME_KEY,
  LAST_SUCCESSFUL_SYNC_PULL_KEY,
  LAST_SUCCESSFUL_SYNC_PUSH_KEY,
} from '@tamanu/shared/sync/constants';

import { createTestContext } from '../utilities';
<<<<<<< HEAD
import { selectFacilityIds } from '@tamanu/utils/configSelectors';
=======
import { selectFacilityIds } from '@tamanu/utils/selectFacilityIds';
>>>>>>> cf8b822e

describe('FacilitySyncManager edge cases', () => {
  let ctx;
  let models;
  let sequelize;
  const TEST_SESSION_ID = 'sync123';
  const LAST_SUCCESSFUL_SYNC_PUSH = '2';
  const LAST_SUCCESSFUL_SYNC_PULL = '2';

  beforeAll(async () => {
    ctx = await createTestContext();
    models = ctx.models;
    sequelize = ctx.sequelize;
  });

  afterAll(() => ctx.close());

  beforeEach(() => {
    jest.resetModules();
  });

  it('will not start snapshotting until all transactions started under the old sync tick have committed', async () => {
    // It is possible for a transaction to be in flight when a sync starts, having created or
    // updated at least one record within it, but not yet committed/rolled back. If the sync
    // session starts at this moment, and progresses through to begin snapshotting before the
    // transaction completes, that create or update will have been recorded with the old sync
    // tick, but will not be included in the snapshot.

    const currentSyncTick = '6';
    const newSyncTick = '8';

    const {
      FacilitySyncManager: TestFacilitySyncManager,
    } = require('../../dist/sync/FacilitySyncManager');
    const syncManager = new TestFacilitySyncManager({
      models,
      sequelize,
      centralServer: {
        startSyncSession: jest.fn().mockImplementation(async () => ({
          sessionId: TEST_SESSION_ID,
          startedAtTick: newSyncTick,
        })),
        push: jest.fn(),
        completePush: jest.fn(),
        endSyncSession: jest.fn(),
        initiatePull: jest.fn().mockImplementation(async () => ({
          totalToPull: 0,
          pullUntil: 0,
        })),
      },
    });
    syncManager.__testSpyEnabled = true;

    // set current sync tick
    await models.LocalSystemFact.set(CURRENT_SYNC_TIME_KEY, currentSyncTick);
    await ctx.models.LocalSystemFact.set(LAST_SUCCESSFUL_SYNC_PUSH_KEY, LAST_SUCCESSFUL_SYNC_PUSH);

    const [facilityId] = selectFacilityIds(config);
    // create a record that will be committed before the sync starts, so safely gets the current
    // sync tick and available in the db for snapshotting
    await models.Facility.findOrCreate({
      where: { id: facilityId },
      defaults: {
        ...fake(models.Facility),
        id: facilityId,
      },
    });
    const { id: safePatientId } = await models.Patient.create(createDummyPatient());

    // start a transaction that will not commit until after the sync starts
    // create another record within a transaction, which will get the current sync tick but not be
    // committed to the db yet
    const transaction = await sequelize.transaction();
    const { id: riskyPatientId } = await models.Patient.create(createDummyPatient(), {
      transaction,
    });

    // start the sync
    const syncPromise = syncManager.runSync();

    // after a wait for sync to move through to snapshotting, commit the transaction and await
    // the rest of the sync
    await sleepAsync(200);
    await transaction.commit();
    await syncPromise;

    // check that the sync tick has been updated
    const updatedSyncTick = await models.LocalSystemFact.get(CURRENT_SYNC_TIME_KEY);
    expect(updatedSyncTick).toBe(newSyncTick);

    // check that both patient records have the old sync tick
    const safePatient = await models.Patient.findByPk(safePatientId);
    expect(safePatient.updatedAtSyncTick).toBe(currentSyncTick);
    const riskyPatient = await models.Patient.findByPk(riskyPatientId);
    expect(riskyPatient.updatedAtSyncTick).toBe(currentSyncTick);

    // check that the snapshot included _both_ patient records (the changes get passed as an
    // argument to pushOutgoingChanges, which we spy on)
    expect(
      syncManager.__testOnlyPushChangesSpy[0].outgoingChanges
        .filter(c => c.recordType === 'patients')
        .map(c => c.recordId)
        .sort(),
    ).toStrictEqual([safePatientId, riskyPatientId].sort());
  });

  describe('handles local updates between "snapshot for push" and "pull"', () => {
    let patient;
    let syncManager;

    const CURRENT_SYNC_TICK = '6';
    const NEW_SYNC_TICK = '8';

    beforeAll(async () => {
      const facility = await models.Facility.create({
        ...fake(models.Facility),
      });
      await models.User.create(fakeUser());
      await models.Department.create({
        ...fake(models.Department),
        facilityId: facility.id,
      });
      await models.Location.create({
        ...fake(models.Location),
        facilityId: facility.id,
      });
      patient = await models.Patient.create({
        ...fake(models.Patient),
      });
    });

    const initializeSyncManager = async (configToOverride = null) => {
      const encounter = await models.Encounter.create({
        ...(await createDummyEncounter(models)),
        patientId: patient.id,
      });
      const {
        FacilitySyncManager: TestFacilitySyncManager,
      } = require('../../dist/sync/FacilitySyncManager');
      if (configToOverride) {
        TestFacilitySyncManager.overrideConfig(configToOverride);
      }
      syncManager = new TestFacilitySyncManager({
        models,
        sequelize,
        centralServer: {
          startSyncSession: jest.fn().mockImplementation(async () => ({
            sessionId: TEST_SESSION_ID,
            startedAtTick: NEW_SYNC_TICK,
          })),
          push: jest.fn(),
          pull: jest.fn().mockImplementation(async () => [
            {
              id: 1,
              recordId: encounter.id,
              isDeleted: false,
              recordType: models.Encounter.tableName,
              savedAtSyncTick: 1,
              data: {
                ...encounter.dataValues,
              },
            },
          ]),
          completePush: jest.fn(),
          endSyncSession: jest.fn(),
          initiatePull: jest.fn().mockImplementation(async () => ({
            totalToPull: 1,
            pullUntil: 1,
          })),
        },
      });
      syncManager.__testSpyEnabled = true;
      return encounter;
    };

    beforeEach(async () => {
      jest.resetModules();

      await models.Encounter.truncate({ force: true, cascade: true });
      await models.LocalSystemFact.set(CURRENT_SYNC_TIME_KEY, CURRENT_SYNC_TICK);
      await models.LocalSystemFact.set(LAST_SUCCESSFUL_SYNC_PUSH_KEY, LAST_SUCCESSFUL_SYNC_PUSH);
      await models.LocalSystemFact.set(LAST_SUCCESSFUL_SYNC_PULL_KEY, LAST_SUCCESSFUL_SYNC_PULL);
    });

    it('does not throw an error if pulled records was not updated between push and pull', async () => {
      let resolvePushOutgoingChangesPromise;
      const pushOutgoingChangesPromise = new Promise(resolve => {
        resolvePushOutgoingChangesPromise = async () => resolve(true);
      });
      jest.doMock('../../dist/sync/pushOutgoingChanges', () => ({
        ...jest.requireActual('../../dist/sync/pushOutgoingChanges'),
        pushOutgoingChanges: jest.fn().mockImplementation(() => {
          return pushOutgoingChangesPromise;
        }),
      }));

      await initializeSyncManager();

      // start the sync
      const syncPromise = syncManager.runSync();

      await sleepAsync(200);

      // Update patient which is not one of the pulled records
      patient.lastName = 'Updated';
      await patient.save();

      await resolvePushOutgoingChangesPromise();

      // No expects as if there is an error, it should fail the test
      await syncPromise;
    });

    it('throws an error if a pulled record was updated between push and pull', async () => {
      let resolvePushOutgoingChangesPromise;
      const pushOutgoingChangesPromise = new Promise(resolve => {
        resolvePushOutgoingChangesPromise = async () => resolve(true);
      });
      jest.doMock('../../dist/sync/pushOutgoingChanges', () => ({
        ...jest.requireActual('../../dist/sync/pushOutgoingChanges'),
        pushOutgoingChanges: jest.fn().mockImplementation(() => {
          return pushOutgoingChangesPromise;
        }),
      }));

      const configToOverride = {
        sync: { enabled: true, assertIfPulledRecordsUpdatedAfterPushSnapshot: true },
      };
      const encounter = await initializeSyncManager(configToOverride);

      // start the sync
      const syncPromise = syncManager.runSync();

      await sleepAsync(200);

      // Update encounter which is one of the pulled records
      encounter.reasonForEncounter = 'Updated';
      await encounter.save();

      await resolvePushOutgoingChangesPromise();

      await expect(async () => {
        await syncPromise;
      }).rejects.toThrow(
        "Facility: There are 1 encounters record(s) updated between 'snapshot-for-pushing' and now. Error thrown to restart the sync cycle and push the updated records to central",
      );
    });

    it('does not throw an error if a pulled record was updated between push and pull, but the config was disabled', async () => {
      let resolvePushOutgoingChangesPromise;
      const pushOutgoingChangesPromise = new Promise(resolve => {
        resolvePushOutgoingChangesPromise = async () => resolve(true);
      });
      jest.doMock('../../dist/sync/pushOutgoingChanges', () => ({
        ...jest.requireActual('../../dist/sync/pushOutgoingChanges'),
        pushOutgoingChanges: jest.fn().mockImplementation(() => {
          return pushOutgoingChangesPromise;
        }),
      }));

      const configToOverride = {
        sync: { enabled: false, assertIfPulledRecordsUpdatedAfterPushSnapshot: false },
      };
      const encounter = await initializeSyncManager(configToOverride);

      // start the sync
      const syncPromise = syncManager.runSync();

      await sleepAsync(200);

      // Update encounter which is one of the pulled records
      encounter.reasonForEncounter = 'Updated';
      await encounter.save();

      await resolvePushOutgoingChangesPromise();

      // No expects as if there is an error, it should fail the test
      await syncPromise;
    });
  });
});<|MERGE_RESOLUTION|>--- conflicted
+++ resolved
@@ -11,11 +11,7 @@
 } from '@tamanu/shared/sync/constants';
 
 import { createTestContext } from '../utilities';
-<<<<<<< HEAD
-import { selectFacilityIds } from '@tamanu/utils/configSelectors';
-=======
 import { selectFacilityIds } from '@tamanu/utils/selectFacilityIds';
->>>>>>> cf8b822e
 
 describe('FacilitySyncManager edge cases', () => {
   let ctx;
