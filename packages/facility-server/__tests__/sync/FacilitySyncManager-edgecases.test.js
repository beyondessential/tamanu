/* eslint-disable global-require */
import config from 'config';
import { SETTINGS_SCOPES } from '@tamanu/constants';
import { sleepAsync } from '@tamanu/shared/utils/sleepAsync';
import { fake, fakeUser } from '@tamanu/shared/test-helpers/fake';
import { createDummyEncounter, createDummyPatient } from '@tamanu/shared/demoData/patients';
import {
  CURRENT_SYNC_TIME_KEY,
  LAST_SUCCESSFUL_SYNC_PULL_KEY,
  LAST_SUCCESSFUL_SYNC_PUSH_KEY,
} from '@tamanu/shared/sync/constants';

import { createTestContext } from '../utilities';

describe('FacilitySyncManager edge cases', () => {
  let ctx;
  let models;
  let settings;
  let sequelize;
  const TEST_SESSION_ID = 'sync123';
  const LAST_SUCCESSFUL_SYNC_PUSH = '2';
  const LAST_SUCCESSFUL_SYNC_PULL = '2';

  beforeAll(async () => {
    ctx = await createTestContext();
    models = ctx.models;
    sequelize = ctx.sequelize;
    settings = ctx.settings;
  });

  afterAll(() => ctx.close());

  beforeEach(async () => {
    jest.resetModules();
    await models.Setting.destroy({
      where: {},
    });
  });

  it('will not start snapshotting until all transactions started under the old sync tick have committed', async () => {
    // It is possible for a transaction to be in flight when a sync starts, having created or
    // updated at least one record within it, but not yet committed/rolled back. If the sync
    // session starts at this moment, and progresses through to begin snapshotting before the
    // transaction completes, that create or update will have been recorded with the old sync
    // tick, but will not be included in the snapshot.

    const currentSyncTick = '6';
    const newSyncTick = '8';

    const {
      FacilitySyncManager: TestFacilitySyncManager,
    } = require('../../app/sync/FacilitySyncManager');

    const syncManager = new TestFacilitySyncManager({
      models,
      sequelize,
      centralServer: {
        settings,
        startSyncSession: jest.fn().mockImplementation(async () => ({
          sessionId: TEST_SESSION_ID,
          startedAtTick: newSyncTick,
        })),
        push: jest.fn(),
        completePush: jest.fn(),
        endSyncSession: jest.fn(),
        initiatePull: jest.fn().mockImplementation(async () => ({
          totalToPull: 0,
          pullUntil: 0,
        })),
      },
    });
    syncManager.__testSpyEnabled = true;

    // set current sync tick
    await models.LocalSystemFact.set(CURRENT_SYNC_TIME_KEY, currentSyncTick);
    await ctx.models.LocalSystemFact.set(LAST_SUCCESSFUL_SYNC_PUSH_KEY, LAST_SUCCESSFUL_SYNC_PUSH);

    // create a record that will be committed before the sync starts, so safely gets the current
    // sync tick and available in the db for snapshotting
    await models.Facility.findOrCreate({
      where: { id: config.serverFacilityId },
      defaults: {
        ...fake(models.Facility),
        id: config.serverFacilityId,
      },
    });
    const { id: safePatientId } = await models.Patient.create(createDummyPatient());

    // start a transaction that will not commit until after the sync starts
    // create another record within a transaction, which will get the current sync tick but not be
    // committed to the db yet
    const transaction = await sequelize.transaction();
    const { id: riskyPatientId } = await models.Patient.create(createDummyPatient(), {
      transaction,
    });

    // start the sync
    const syncPromise = syncManager.runSync();

    // after a wait for sync to move through to snapshotting, commit the transaction and await
    // the rest of the sync
    await sleepAsync(200);
    await transaction.commit();
    await syncPromise;

    // check that the sync tick has been updated
    const updatedSyncTick = await models.LocalSystemFact.get(CURRENT_SYNC_TIME_KEY);
    expect(updatedSyncTick).toBe(newSyncTick);

    // check that both patient records have the old sync tick
    const safePatient = await models.Patient.findByPk(safePatientId);
    expect(safePatient.updatedAtSyncTick).toBe(currentSyncTick);
    const riskyPatient = await models.Patient.findByPk(riskyPatientId);
    expect(riskyPatient.updatedAtSyncTick).toBe(currentSyncTick);

    // check that the snapshot included _both_ patient records (the changes get passed as an
    // argument to pushOutgoingChanges, which we spy on)
    expect(
      syncManager.__testOnlyPushChangesSpy[0].outgoingChanges
        .filter(c => c.recordType === 'patients')
        .map(c => c.recordId)
        .sort(),
    ).toStrictEqual([safePatientId, riskyPatientId].sort());
  });

  describe('handles local updates between "snapshot for push" and "pull"', () => {
    let patient;
    let syncManager;

    const CURRENT_SYNC_TICK = '6';
    const NEW_SYNC_TICK = '8';

    beforeAll(async () => {
      const facility = await models.Facility.create({
        ...fake(models.Facility),
      });
      await models.User.create(fakeUser());
      await models.Department.create({
        ...fake(models.Department),
        facilityId: facility.id,
      });
      await models.Location.create({
        ...fake(models.Location),
        facilityId: facility.id,
      });
      patient = await models.Patient.create({
        ...fake(models.Patient),
      });
    });

    const initializeSyncManager = async (configToOverride = null) => {
      const encounter = await models.Encounter.create({
        ...(await createDummyEncounter(models)),
        patientId: patient.id,
      });
      const {
        FacilitySyncManager: TestFacilitySyncManager,
      } = require('../../dist/sync/FacilitySyncManager');
      if (configToOverride) {
        TestFacilitySyncManager.overrideConfig(configToOverride);
      }
      syncManager = new TestFacilitySyncManager({
        models,
        sequelize,
        centralServer: {
          startSyncSession: jest.fn().mockImplementation(async () => ({
            sessionId: TEST_SESSION_ID,
            startedAtTick: NEW_SYNC_TICK,
          })),
          settings,
          push: jest.fn(),
          pull: jest.fn().mockImplementation(async () => [
            {
              id: encounter.id,
              recordId: encounter.id,
              isDeleted: false,
              recordType: models.Encounter.tableName,
              savedAtSyncTick: 1,
              data: {
                ...encounter.dataValues,
              },
            },
          ]),
          completePush: jest.fn(),
          endSyncSession: jest.fn(),
          initiatePull: jest.fn().mockImplementation(async () => ({
            totalToPull: 1,
            pullUntil: 1,
          })),
        },
      });
      syncManager.__testSpyEnabled = true;
      return encounter;
    };

    beforeEach(async () => {
      jest.resetModules();

      await models.Encounter.truncate({ force: true, cascade: true });
      await models.LocalSystemFact.set(CURRENT_SYNC_TIME_KEY, CURRENT_SYNC_TICK);
      await models.LocalSystemFact.set(LAST_SUCCESSFUL_SYNC_PUSH_KEY, LAST_SUCCESSFUL_SYNC_PUSH);
      await models.LocalSystemFact.set(LAST_SUCCESSFUL_SYNC_PULL_KEY, LAST_SUCCESSFUL_SYNC_PULL);
    });

    it('does not throw an error if pulled records was not updated between push and pull', async () => {
      let resolvePushOutgoingChangesPromise;
      const pushOutgoingChangesPromise = new Promise(resolve => {
        resolvePushOutgoingChangesPromise = async () => resolve(true);
      });
      jest.doMock('../../dist/sync/pushOutgoingChanges', () => ({
        ...jest.requireActual('../../dist/sync/pushOutgoingChanges'),
        pushOutgoingChanges: jest.fn().mockImplementation(() => {
          return pushOutgoingChangesPromise;
        }),
      }));

      await initializeSyncManager();

      // start the sync
      const syncPromise = syncManager.runSync();

      await sleepAsync(200);

      // Update patient which is not one of the pulled records
      patient.lastName = 'Updated';
      await patient.save();

      await resolvePushOutgoingChangesPromise();

      // No expects as if there is an error, it should fail the test
      await syncPromise;
    });

    it('throws an error if a pulled record was updated between push and pull', async () => {
      let resolvePushOutgoingChangesPromise;
      const pushOutgoingChangesPromise = new Promise(resolve => {
        resolvePushOutgoingChangesPromise = async () => resolve(true);
      });
      jest.doMock('../../dist/sync/pushOutgoingChanges', () => ({
        ...jest.requireActual('../../dist/sync/pushOutgoingChanges'),
        pushOutgoingChanges: jest.fn().mockImplementation(() => {
          return pushOutgoingChangesPromise;
        }),
      }));

      const encounter = await initializeSyncManager();

      // start the sync
      const syncPromise = syncManager.runSync();

      await sleepAsync(200);

      // Update encounter which is one of the pulled records
      encounter.reasonForEncounter = 'Updated';
      await encounter.save();

      await resolvePushOutgoingChangesPromise();

      await expect(async () => {
        await syncPromise;
      }).rejects.toThrow(
        "Facility: There are 1 encounters record(s) updated between 'snapshot-for-pushing' and now. Error thrown to restart the sync cycle and push the updated records to central",
      );
    });

    it('does not throw an error if a pulled record was updated between push and pull, but the config was disabled', async () => {
      let resolvePushOutgoingChangesPromise;
      const pushOutgoingChangesPromise = new Promise(resolve => {
        resolvePushOutgoingChangesPromise = async () => resolve(true);
      });
      jest.doMock('../../dist/sync/pushOutgoingChanges', () => ({
        ...jest.requireActual('../../dist/sync/pushOutgoingChanges'),
        pushOutgoingChanges: jest.fn().mockImplementation(() => {
          return pushOutgoingChangesPromise;
        }),
      }));

      const configToOverride = {
        sync: { enabled: false, assertIfPulledRecordsUpdatedAfterPushSnapshot: false },
      };
<<<<<<< HEAD

      const { Setting } = models;
      await Setting.set('sync.enabled', false, SETTINGS_SCOPES.FACILITY, config.serverFacilityId);
      await Setting.set(
        'sync.assertIfPulledRecordsUpdatedAfterPushSnapshot',
        false,
        SETTINGS_SCOPES.FACILITY,
        config.serverFacilityId,
      );

      initializeSyncManager(encounter, configToOverride);
=======
      const encounter = await initializeSyncManager(configToOverride);
>>>>>>> c42a140b

      // start the sync
      const syncPromise = syncManager.runSync();

      await sleepAsync(200);

      // Update encounter which is one of the pulled records
      encounter.reasonForEncounter = 'Updated';
      await encounter.save();

      await resolvePushOutgoingChangesPromise();

      // No expects as if there is an error, it should fail the test
      await syncPromise;
    });
  });
});<|MERGE_RESOLUTION|>--- conflicted
+++ resolved
@@ -278,7 +278,6 @@
       const configToOverride = {
         sync: { enabled: false, assertIfPulledRecordsUpdatedAfterPushSnapshot: false },
       };
-<<<<<<< HEAD
 
       const { Setting } = models;
       await Setting.set('sync.enabled', false, SETTINGS_SCOPES.FACILITY, config.serverFacilityId);
@@ -289,10 +288,7 @@
         config.serverFacilityId,
       );
 
-      initializeSyncManager(encounter, configToOverride);
-=======
       const encounter = await initializeSyncManager(configToOverride);
->>>>>>> c42a140b
 
       // start the sync
       const syncPromise = syncManager.runSync();
