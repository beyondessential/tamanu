--- conflicted
+++ resolved
@@ -12,12 +12,8 @@
   seedLocations,
   seedSettings,
 } from '@tamanu/shared/demoData';
-<<<<<<< HEAD
 import { ReadSettings } from '@tamanu/settings';
-import { chance, fake, showError } from '@tamanu/shared/test-helpers';
-=======
 import { chance, asNewRole, showError } from '@tamanu/shared/test-helpers';
->>>>>>> cbdaffc9
 
 import { createApp } from '../dist/createApp';
 import { initReporting } from '../dist/database';
