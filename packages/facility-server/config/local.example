{
  "sync": {
    "host": "http://localhost:3000",
    "email": "admin@tamanu.io",
    "password": "admin",
    "enabled": true,
  },
  "db": {
    "host": "facility-db",
    "port": "5432",
    "name": "postgres",
    "verbose": false,
    "username": "postgres",
    "password": "postgres",
    "migrateOnStartup": true,
  },
<<<<<<< HEAD
  "serverFacilityIds": ["facility-BaHealthCentre"]
=======
  "log": {},
  "serverFacilityId": "facility-1"
>>>>>>> 33c48b0d
}<|MERGE_RESOLUTION|>--- conflicted
+++ resolved
@@ -14,10 +14,6 @@
     "password": "postgres",
     "migrateOnStartup": true,
   },
-<<<<<<< HEAD
+  "log": {},
   "serverFacilityIds": ["facility-BaHealthCentre"]
-=======
-  "log": {},
-  "serverFacilityId": "facility-1"
->>>>>>> 33c48b0d
 }