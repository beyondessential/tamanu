import express from 'express';
import asyncHandler from 'express-async-handler';
import { isAfter } from 'date-fns';
import { subject } from '@casl/ability';
import { NotFoundError } from '@tamanu/shared/errors';
import { REGISTRATION_STATUSES } from '@tamanu/constants';
import { validatePatientProgramRegistrationRequest } from './utils';
import { Op, Sequelize } from 'sequelize';

export const patientProgramRegistration = express.Router();

patientProgramRegistration.get(
  '/:patientId/programRegistration',
  asyncHandler(async (req, res) => {
    const { params, models } = req;

    req.checkPermission('read', 'Patient');
    req.checkPermission('read', 'PatientProgramRegistration');
    req.checkPermission('list', 'PatientProgramRegistration');

    const registrationData =
      await models.PatientProgramRegistration.getRegistrationsForPatient(
        params.patientId,
      );

    const filteredData = registrationData.filter((x) => req.ability.can('read', x.programRegistry));
    res.send({ data: filteredData });
  }),
);

patientProgramRegistration.post(
  '/:patientId/programRegistration',
  asyncHandler(async (req, res) => {
    const { db, models, params, body } = req;
    const { patientId } = params;
    const { programRegistryId, registeringFacilityId } = body;

    await validatePatientProgramRegistrationRequest(req, patientId, programRegistryId);

    const existingRegistration = await models.PatientProgramRegistration.findOne({
      where: {
        programRegistryId,
        patientId,
      },
    });

    if (existingRegistration) {
      req.checkPermission('write', 'PatientProgramRegistration');
    } else {
      req.checkPermission('create', 'PatientProgramRegistration');
    }

    const { conditions = [], ...registrationData } = body;

    if (conditions.length > 0) {
      req.checkPermission('create', 'PatientProgramRegistrationCondition');
    }

    // Run in a transaction so it either fails or succeeds together
    const [registration, conditionsRecords] = await db.transaction(async (transaction) => {
      const newRegistration = await models.PatientProgramRegistration.create(
        {
          patientId,
          programRegistryId,
          ...registrationData,
        },
        { transaction },
      );

      const newConditions = await models.PatientProgramRegistrationCondition.bulkCreate(
        conditions
          .filter((condition) => condition.conditionId)
          .map((condition) => ({
            patientProgramRegistrationId: newRegistration.id,
            clinicianId: registrationData.clinicianId,
            date: registrationData.date,
            programRegistryConditionId: condition.conditionId,
            conditionCategory: condition.category,
          })),
        { transaction },
      );

      await models.PatientFacility.upsert(
        {
          patientId,
          facilityId: registeringFacilityId,
        },
        { transaction },
      );

      return [newRegistration, newConditions];
    });

    // Convert Sequelize model to use a custom object as response
    const responseObject = {
      ...registration.get({ plain: true }),
      conditions: conditionsRecords,
    };

    res.send(responseObject);
  }),
);

patientProgramRegistration.put(
  '/programRegistration/:id',
  asyncHandler(async (req, res) => {
    req.checkPermission('write', 'PatientProgramRegistration');
    const { db, models, params, body } = req;
    const { id } = params;
    const { conditions = [], ...registrationData } = body;
    const { PatientProgramRegistration } = models;

    if (conditions.length > 0) {
      req.checkPermission('create', 'PatientProgramRegistrationCondition');
    }

    const existingRegistration = await PatientProgramRegistration.findByPk(id);

    if (!existingRegistration) {
      throw new NotFoundError('PatientProgramRegistration not found');
    }

    const conditionsData = conditions.map((condition) => ({
      id: condition.id,
      patientProgramRegistrationId: existingRegistration.id,
      clinicianId: registrationData.clinicianId,
      date: condition.date,
      programRegistryConditionId: condition.conditionId,
      conditionCategory: condition.conditionCategory,
      reasonForChange: condition.reasonForChange,
    }));

    const [registration] = await db.transaction(async () => {
      return Promise.all([
        existingRegistration.update(registrationData),
        models.PatientProgramRegistrationCondition.bulkCreate(conditionsData, {
          updateOnDuplicate: ['date', 'conditionCategory', 'reasonForChange'],
        }),
      ]);
    });

    const responseObject = {
      ...registration.get({ plain: true }),
    };

    res.send(responseObject);
  }),
);

patientProgramRegistration.delete(
  '/programRegistration/:id',
  asyncHandler(async (req, res) => {
    const { db, models, params } = req;
    const { id } = params;
    const { PatientProgramRegistration, PatientProgramRegistrationCondition } = models;

    req.checkPermission('delete', 'PatientProgramRegistration');

    const existingRegistration = await PatientProgramRegistration.findByPk(id);

    if (!existingRegistration) {
      throw new NotFoundError('PatientProgramRegistration not found');
    }

    await db.transaction(async (transaction) => {
      // Update the status to recordedInError and soft delete the registration
      await existingRegistration.update(
        { registrationStatus: REGISTRATION_STATUSES.RECORDED_IN_ERROR },
        { transaction },
      );
      await existingRegistration.destroy({ transaction });

      // Soft delete all related conditions
      await PatientProgramRegistrationCondition.destroy({
        where: { patientProgramRegistrationId: id },
        transaction,
      });
    });

    res.status(200).send({ message: 'Registration successfully deleted' });
  }),
);

const getChangingFieldRecords = (allRecords, field) =>
  allRecords.filter(({ [field]: currentValue }, i) => {
    // We always want the first record
    if (i === 0) {
      return true;
    }
    const prevValue = allRecords[i - 1][field];
    return currentValue !== prevValue;
  });

const getRegistrationRecords = (allRecords) =>
  getChangingFieldRecords(allRecords, 'registrationStatus').filter(
    ({ registrationStatus }) => registrationStatus === REGISTRATION_STATUSES.ACTIVE,
  );
const getDeactivationRecords = (allRecords) =>
  getChangingFieldRecords(allRecords, 'registrationStatus').filter(
    ({ registrationStatus }) => registrationStatus === REGISTRATION_STATUSES.INACTIVE,
  );

patientProgramRegistration.get(
  '/:patientId/programRegistration/:programRegistryId',
  asyncHandler(async (req, res) => {
    const {
      models,
      params,
      query: { facilityId },
    } = req;
    const { patientId, programRegistryId } = params;
    const { PatientProgramRegistration } = models;

    req.checkPermission('read', subject('ProgramRegistry', { id: programRegistryId }));
    req.checkPermission('read', 'PatientProgramRegistration');

    const registration = await PatientProgramRegistration.findOne({
      where: {
        patientId,
        programRegistryId,
      },
      include: PatientProgramRegistration.getFullReferenceAssociations(),
      raw: true,
      nest: true,
    });

    if (!registration) {
      throw new NotFoundError();
    }

    const history = await PatientProgramRegistration.findAll({
      where: {
        patientId,
        programRegistryId,
      },
      include: PatientProgramRegistration.getListReferenceAssociations(),
      order: [['date', 'ASC']],
      raw: true,
      nest: true,
    });

    const registrationRecords = getRegistrationRecords(history)
      .map(({ date, clinician }) => ({ date, clinician }))
      .reverse();

    const recentRegistrationRecord = registrationRecords.find(
      ({ date }) => !isAfter(new Date(date), new Date(registration.date)),
    );

    const deactivationRecords = getDeactivationRecords(history)
      .map(({ date, clinician }) => ({ date, clinician }))
      .reverse();

    const recentDeactivationRecord = deactivationRecords.find(
      ({ date }) => !isAfter(new Date(date), new Date(registration.date)),
    );
    const deactivationData =
      registration.registrationStatus === REGISTRATION_STATUSES.INACTIVE
        ? {
            dateRemoved: recentDeactivationRecord.date,
            removedBy: recentDeactivationRecord.clinician,
          }
        : {};

    await req.audit.access({
      recordId: registration.id,
      params,
      model: PatientProgramRegistration,
      facilityId,
    });

    res.send({
      ...registration,
      // Using optional chaining for these until we create the new field to track
      // registration date in https://linear.app/bes/issue/SAV-570/add-new-column-to-patient-program-registration
      // when that work gets done, we can decide whether we want to enforce these or keep the optional chaining
      registrationDate: recentRegistrationRecord?.date,
      registrationClinician: recentRegistrationRecord?.clinician,
      ...deactivationData,
    });
  }),
);

patientProgramRegistration.get(
  '/:patientId/programRegistration/:programRegistryId/history$',
  asyncHandler(async (req, res) => {
    const { models, params } = req;
    const { patientId, programRegistryId } = params;
    const { ChangeLog, User, ProgramRegistryClinicalStatus } = models;

    req.checkPermission('read', subject('ProgramRegistry', { id: programRegistryId }));
    req.checkPermission('list', 'PatientProgramRegistration');

    const changes = await ChangeLog.findAll({
      where: {
        tableName: 'patient_program_registrations',
        recordId: {
          [Op.in]: Sequelize.literal(
            `(SELECT id::text FROM patient_program_registrations WHERE patient_id = :patientId AND program_registry_id = :programRegistryId)`,
          ),
        },
      },
      include: [
        {
          model: User,
<<<<<<< HEAD
          as: 'user',
=======
          as: 'updatedByUser',
>>>>>>> 5531c44a
          attributes: ['id', 'displayName'],
        },
      ],
      order: [['loggedAt', 'DESC']],
      replacements: {
        patientId,
        programRegistryId,
      },
    });

    // Get all unique clinical status IDs from the changes
    const clinicalStatusIds = [
      ...new Set(changes.map((change) => change.recordData.clinical_status_id).filter(Boolean)),
    ];

    // Fetch all clinical statuses in one query
    const clinicalStatuses = await ProgramRegistryClinicalStatus.findAll({
      where: {
        id: {
          [Op.in]: clinicalStatusIds,
        },
      },
      attributes: ['id', 'name', 'color'],
    });

    // Create a map for quick lookup
    const clinicalStatusMap = clinicalStatuses.reduce((acc, status) => {
      acc[status.id] = status;
      return acc;
    }, {});

    const history = changes.map((change) => {
      const data = change.recordData;
      return {
        id: change.id,
        date: change.loggedAt,
        registrationStatus: data.registration_status,
        clinicalStatusId: data.clinical_status_id,
        clinicalStatus: data.clinical_status_id ? clinicalStatusMap[data.clinical_status_id] : null,
<<<<<<< HEAD
        clinician: change.user,
=======
        clinician: change.updatedByUser,
>>>>>>> 5531c44a
        registrationDate: data.date,
      };
    });

    res.send({
      count: history.length,
      data: history,
    });
  }),
);<|MERGE_RESOLUTION|>--- conflicted
+++ resolved
@@ -303,11 +303,7 @@
       include: [
         {
           model: User,
-<<<<<<< HEAD
-          as: 'user',
-=======
           as: 'updatedByUser',
->>>>>>> 5531c44a
           attributes: ['id', 'displayName'],
         },
       ],
@@ -347,11 +343,7 @@
         registrationStatus: data.registration_status,
         clinicalStatusId: data.clinical_status_id,
         clinicalStatus: data.clinical_status_id ? clinicalStatusMap[data.clinical_status_id] : null,
-<<<<<<< HEAD
-        clinician: change.user,
-=======
         clinician: change.updatedByUser,
->>>>>>> 5531c44a
         registrationDate: data.date,
       };
     });
