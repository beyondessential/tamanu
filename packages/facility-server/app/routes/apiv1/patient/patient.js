--- conflicted
+++ resolved
@@ -383,20 +383,7 @@
       ${whereClauses && `WHERE ${whereClauses}`}
     `;
 
-<<<<<<< HEAD
-    const filterReplacements = filters
-      .filter(f => f.transform)
-      .reduce(
-        (current, { transform }) => ({
-          ...current,
-          ...transform(current),
-        }),
-        filterParams,
-      );
     filterReplacements.facilityId = facilityId;
-=======
-    filterReplacements.facilityId = config.serverFacilityId;
->>>>>>> 241cf0b4
 
     const countResult = await req.db.query(`SELECT COUNT(1) AS count ${from}`, {
       replacements: filterReplacements,
