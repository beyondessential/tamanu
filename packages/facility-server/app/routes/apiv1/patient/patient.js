--- conflicted
+++ resolved
@@ -1,10 +1,6 @@
 import express from 'express';
 import asyncHandler from 'express-async-handler';
-<<<<<<< HEAD
-import { QueryTypes, Op } from 'sequelize';
-=======
 import { literal, QueryTypes, Op } from 'sequelize';
->>>>>>> 3062dc77
 import { snakeCase } from 'lodash';
 
 import { NotFoundError, InvalidParameterError } from '@tamanu/shared/errors';
@@ -12,11 +8,8 @@
   PATIENT_REGISTRY_TYPES,
   VISIBILITY_STATUSES,
   IPS_REQUEST_STATUSES,
-<<<<<<< HEAD
   ENCOUNTER_TYPES,
-=======
   DRUG_ROUTE_LABELS,
->>>>>>> 3062dc77
 } from '@tamanu/constants';
 import { isGeneratedDisplayId } from '@tamanu/utils/generateId';
 
