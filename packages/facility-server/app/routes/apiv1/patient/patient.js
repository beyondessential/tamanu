import express from 'express';
import asyncHandler from 'express-async-handler';
import { Op, QueryTypes } from 'sequelize';
import { snakeCase } from 'lodash';

import { NotFoundError, InvalidParameterError } from '@tamanu/shared/errors';
import {
  PATIENT_REGISTRY_TYPES,
  VISIBILITY_STATUSES,
  IPS_REQUEST_STATUSES,
} from '@tamanu/constants';
import { isGeneratedDisplayId } from '@tamanu/utils/generateId';

import { renameObjectKeys } from '@tamanu/utils/renameObjectKeys';
import { createPatientFilters } from '../../../utils/patientFilters';
import { patientVaccineRoutes } from './patientVaccine';
import { patientDocumentMetadataRoutes } from './patientDocumentMetadata';
import { patientInvoiceRoutes } from './patientInvoice';
import { patientRelations } from './patientRelations';
import { patientBirthData } from './patientBirthData';
import { patientLocations } from './patientLocations';
import { patientProgramRegistration } from './patientProgramRegistration';
import { getOrderClause } from '../../../database/utils';
import { dbRecordToResponse, pickPatientBirthData, requestBodyToRecord } from './utils';
import { PATIENT_SORT_KEYS } from './constants';
import { getWhereClausesAndReplacementsFromFilters } from '../../../utils/query';
import { patientContact } from './patientContact';

const patientRoute = express.Router();

patientRoute.get(
  '/:id',
  asyncHandler(async (req, res) => {
    const {
      models: { Patient },
      params,
      query: { facilityId },
    } = req;
    req.checkPermission('read', 'Patient');
    const patient = await Patient.findByPk(params.id, {
      include: Patient.getFullReferenceAssociations(),
    });
    if (!patient) throw new NotFoundError();

    await req.audit.access({
      recordId: params.id,
      params,
      model: Patient,
    });

    res.send(dbRecordToResponse(patient, facilityId));
  }),
);

patientRoute.put(
  '/:id',
  asyncHandler(async (req, res) => {
    const {
      db,
      models: { Patient, PatientAdditionalData, PatientBirthData, PatientSecondaryId },
      params,
      body: { facilityId, ...body },
    } = req;
    req.checkPermission('read', 'Patient');
    const patient = await Patient.findByPk(params.id);

    if (!patient) {
      throw new NotFoundError();
    }

    req.checkPermission('write', patient);

    await db.transaction(async () => {
      // First check if displayId changed to create a secondaryId record
      if (body.displayId && body.displayId !== patient.displayId) {
        const oldDisplayIdType = isGeneratedDisplayId(patient.displayId)
          ? 'secondaryIdType-tamanu-display-id'
          : 'secondaryIdType-nhn';
        await PatientSecondaryId.create({
          value: patient.displayId,
          visibilityStatus: VISIBILITY_STATUSES.HISTORICAL,
          typeId: oldDisplayIdType,
          patientId: patient.id,
        });
      }

      await patient.update(requestBodyToRecord(body));

      const patientAdditionalData = await PatientAdditionalData.findOne({
        where: { patientId: patient.id },
      });

      if (!patientAdditionalData) {
        await PatientAdditionalData.create({
          ...requestBodyToRecord(body),
          patientId: patient.id,
        });
      } else {
        await patientAdditionalData.update(requestBodyToRecord(body));
      }

      const patientBirth = await PatientBirthData.findOne({
        where: { patientId: patient.id },
      });
      const recordData = requestBodyToRecord(req.body);
      const patientBirthRecordData = pickPatientBirthData(PatientBirthData, recordData);

      if (patientBirth) {
        await patientBirth.update(patientBirthRecordData);
      }

      await patient.writeFieldValues(req.body.patientFields);
    });

    res.send(dbRecordToResponse(patient, facilityId));
  }),
);

patientRoute.post(
  '/$',
  asyncHandler(async (req, res) => {
    const { db, models, body } = req;
    const { Patient, PatientAdditionalData, PatientBirthData, PatientFacility } = models;
    req.checkPermission('create', 'Patient');
    const requestData = requestBodyToRecord(body);
    const { patientRegistryType, facilityId, ...patientData } = requestData;

    const patientRecord = await db.transaction(async () => {
      const createdPatient = await Patient.create(patientData);
      const patientAdditionalBirthData =
        patientRegistryType === PATIENT_REGISTRY_TYPES.BIRTH_REGISTRY
          ? { motherId: patientData.motherId, fatherId: patientData.fatherId }
          : {};

      await PatientAdditionalData.create({
        ...patientData,
        ...patientAdditionalBirthData,
        patientId: createdPatient.id,
      });
      await createdPatient.writeFieldValues(req.body.patientFields);

      if (patientRegistryType === PATIENT_REGISTRY_TYPES.BIRTH_REGISTRY) {
        await PatientBirthData.create({
          ...pickPatientBirthData(PatientBirthData, patientData),
          patientId: createdPatient.id,
        });
      }

      // mark for sync in this facility
      await PatientFacility.create({ facilityId, patientId: createdPatient.id });

      return createdPatient;
    });

    res.send(dbRecordToResponse(patientRecord, facilityId));
  }),
);

patientRoute.get(
  '/:id/currentEncounter',
  asyncHandler(async (req, res) => {
    const {
      models: { Encounter },
      params,
      query: { facilityId },
    } = req;

    req.checkPermission('read', 'Patient');
    req.checkPermission('read', 'Encounter');

    const currentEncounter = await Encounter.findOne({
      where: {
        patientId: params.id,
        endDate: null,
      },
      include: Encounter.getFullReferenceAssociations(),
    });

    if (currentEncounter) {
      await req.audit.access({
        recordId: currentEncounter.id,
        params,
        model: Encounter,
        facilityId,
      });
    }

    // explicitly send as json (as it might be null)
    res.json(currentEncounter);
  }),
);

patientRoute.get(
  '/:id/lastDischargedEncounter/medications',
  asyncHandler(async (req, res) => {
    const {
      models: { Encounter, Prescription },
      params,
      query,
    } = req;

    const { order = 'ASC', orderBy, rowsPerPage = 10, page = 0 } = query;

    req.checkPermission('read', 'Patient');
    req.checkPermission('read', 'Encounter');
    req.checkPermission('list', 'Prescription');

    const lastDischargedEncounter = await Encounter.findOne({
      where: {
        patientId: params.id,
        endDate: { [Op.not]: null },
      },
      order: [['endDate', 'DESC']],
    });

    // Return empty values if there isn't a discharged encounter
    if (!lastDischargedEncounter) {
      res.send({
        count: 0,
        data: [],
      });
      return;
    }

    // Find and return all associated encounter medications
    const lastPrescriptions = await Prescription.findAndCountAll({
      include: [
        ...Prescription.getListReferenceAssociations(),
        {
          association: 'encounters',
          where: { id: lastDischargedEncounter.id },
          through: { where: { isDischarge: true } },
          include: [
            {
              association: 'location',
              include: ['facility'],
            },
          ],
        },
      ],
      order: orderBy ? getOrderClause(order, orderBy) : undefined,
      limit: rowsPerPage,
      offset: page * rowsPerPage,
    });

<<<<<<< HEAD
    const { count } = lastPrescriptions;
    const data = lastPrescriptions.rows.map((x) => ({
      ...x.forResponse(),
      encounters: x.encounters.map((e) => e.forResponse()),
    }));
=======
    const { count } = lastEncounterMedications;
    const data = lastEncounterMedications.rows.map((x) => x.forResponse());

>>>>>>> 01a451db
    res.send({
      count,
      data,
    });
  }),
);

patientRoute.get(
  '/$',
  asyncHandler(async (req, res) => {
    const {
      models: { Patient },
      query,
    } = req;

    req.checkPermission('list', 'Patient');

    const { orderBy, order = 'asc', rowsPerPage = 10, page = 0, ...filterParams } = query;

    const sortKey = PATIENT_SORT_KEYS[orderBy] || PATIENT_SORT_KEYS.lastName;
    const sortDirection = order.toLowerCase() === 'asc' ? 'ASC' : 'DESC';

    // add secondary search terms so no matter what the primary order, the results are secondarily
    // sorted sensibly
    const secondarySearchTerm = [
      PATIENT_SORT_KEYS.lastName,
      PATIENT_SORT_KEYS.firstName,
      PATIENT_SORT_KEYS.displayId,
    ]
      .filter((v) => v !== orderBy)
      .map((v) => `${v} ASC`)
      .join(', ');

    // query is always going to come in as strings, has to be set manually
    ['ageMax', 'ageMin']
      .filter((k) => filterParams[k])
      .forEach((k) => {
        filterParams[k] = parseFloat(filterParams[k]);
      });

    let filterSort = '';
    let filterSortReplacements = {};
    // If there is a sort selected by the user, it shouldn't use exact match sort.
    // The search is complex and it has more details over this https://linear.app/bes/issue/TAN-2038/desktop-improve-patient-listing-search-fields
    // Basically, we are sorting results based on the following rules:
    // 1) if the user selects a column to sort, this is our first priority.
    // 2) In case the user used one of the filters = "Display Id", "Last Name", "First Name", we have some special rules.
    // 2.a) If there is an exact match for 'display Id', 'last name', 'first name, it should display those results on top
    // 2.b) In the case we have a exact match for two or more columns listed above, we will display it sorted by display id, last name, and first name
    // 2.c) After the exact match is applied, we should prioritize the results that starts with the text the user inserted.
    // 2.d) the same rule of 2.b is applied in case we have two or more columns starting with what the user selected.
    // 2.e) The last rule for selected filters, is, if the user has selected any of those filters, we should also sort them alphabetically.
    if (!orderBy) {
      const selectedFilters = ['displayId', 'lastName', 'firstName'].filter((v) => filterParams[v]);
      if (selectedFilters?.length) {
        filterSortReplacements = selectedFilters.reduce((acc, filter) => {
          return {
            ...acc,
            [`exactMatchSort${filter}`]: filterParams[filter].toUpperCase(),
            [`beginsWithSort${filter}`]: `${filterParams[filter].toUpperCase()}%`,
          };
        }, {});

        // Exact match sort
        const exactMatchSort = selectedFilters
          .map(
            (filter) => `upper(patients.${snakeCase(filter)}) = ${`:exactMatchSort${filter}`} DESC`,
          )
          .join(', ');

        // Begins with sort
        const beginsWithSort = selectedFilters
          .map(
            (filter) => `upper(patients.${snakeCase(filter)}) LIKE :beginsWithSort${filter} DESC`,
          )
          .join(', ');

        // the last one is
        const alphabeticSort = selectedFilters
          .map((filter) => `patients.${snakeCase(filter)} ASC`)
          .join(', ');

        filterSort = `${exactMatchSort}, ${beginsWithSort}, ${alphabeticSort}`;
      }
    }

    // Check if this is the main patient listing and change FROM and SELECT
    // clauses to improve query speed by removing unused joins
    const { isAllPatientsListing = false } = filterParams;
    const filters = createPatientFilters(filterParams);
    const { whereClauses, filterReplacements } = getWhereClausesAndReplacementsFromFilters(
      filters,
      filterParams,
    );

    const from = isAllPatientsListing
      ? `
      FROM patients
        LEFT JOIN (
          SELECT *, ROW_NUMBER() OVER (PARTITION BY patient_id ORDER BY start_date DESC, id DESC) AS row_num
          FROM encounters
          WHERE end_date IS NULL
          AND deleted_at is NULL
        ) encounters
          ON (patients.id = encounters.patient_id AND encounters.row_num = 1)
        LEFT JOIN reference_data AS village
          ON (village.type = 'village' AND village.id = patients.village_id)
        LEFT JOIN (
          SELECT
            patient_id,
            ARRAY_AGG(value) AS secondary_ids
          FROM patient_secondary_ids
          GROUP BY patient_id
        ) psi
          ON (patients.id = psi.patient_id)
        LEFT JOIN patient_facilities
          ON (patient_facilities.patient_id = patients.id AND patient_facilities.facility_id = :facilityId)
      ${whereClauses && `WHERE ${whereClauses}`}
      `
      : `
      FROM patients
        LEFT JOIN (
            SELECT *, ROW_NUMBER() OVER (PARTITION BY patient_id ORDER BY start_date DESC, id DESC) AS row_num
            FROM encounters
            WHERE end_date IS NULL
            AND deleted_at is NULL
          ) encounters
          ON (patients.id = encounters.patient_id AND encounters.row_num = 1)
        LEFT JOIN users AS clinician
          ON clinician.id = encounters.examiner_id
        LEFT JOIN departments AS department
          ON (department.id = encounters.department_id)
        LEFT JOIN locations AS location
          ON (location.id = encounters.location_id)
        LEFT JOIN location_groups AS location_group
          ON (location_group.id = location.location_group_id)
        LEFT JOIN locations AS planned_location
          ON (planned_location.id = encounters.planned_location_id)
        LEFT JOIN location_groups AS planned_location_group
          ON (planned_location.location_group_id = planned_location_group.id)
        LEFT JOIN reference_data AS village
          ON (village.type = 'village' AND village.id = patients.village_id)
        LEFT JOIN (
            SELECT ed.encounter_id, jsonb_agg(json_build_object('id', rd.id, 'name', rd.name, 'code', rd.code)) diets
            FROM encounter_diets ed
            JOIN reference_data rd ON rd.id = ed.diet_id AND rd."type" = 'diet' AND rd.visibility_status = 'current'
            WHERE ed.deleted_at is NULL
            GROUP BY ed.encounter_id
        ) diets ON diets.encounter_id = encounters.id
        LEFT JOIN (
          SELECT
            patient_id,
            ARRAY_AGG(value) AS secondary_ids
          FROM patient_secondary_ids
          GROUP BY patient_id
        ) psi
          ON (patients.id = psi.patient_id)
        LEFT JOIN patient_facilities
          ON (patient_facilities.patient_id = patients.id AND patient_facilities.facility_id = :facilityId)
      ${whereClauses && `WHERE ${whereClauses}`}
    `;

    filterReplacements.facilityId = filterParams.facilityId;

    const countResult = await req.db.query(`SELECT COUNT(1) AS count ${from}`, {
      replacements: filterReplacements,
      type: QueryTypes.SELECT,
    });

    const count = parseInt(countResult[0].count, 10);

    if (count === 0 || filterParams.countOnly) {
      // save ourselves a query if 0 || user requested count only
      res.send({ data: [], count });
      return;
    }

    const select = isAllPatientsListing
      ? `
      SELECT
        patients.*,
        encounters.id AS encounter_id,
        encounters.encounter_type,
        village.id AS village_id,
        village.name AS village_name,
        patient_facilities.patient_id IS NOT NULL as marked_for_sync
      `
      : `
      SELECT
        patients.*,
        encounters.id AS encounter_id,
        encounters.encounter_type,
        diets.diets AS diets,
        clinician.display_name as clinician,
        department.id AS department_id,
        department.name AS department_name,
        location.id AS location_id,
        location.name AS location_name,
        location_group.name AS location_group_name,
        location_group.id AS location_group_id,
        planned_location_group.name AS planned_location_group_name,
        planned_location_group.id AS planned_location_group_id,
        planned_location.id AS planned_location_id,
        planned_location.name AS planned_location_name,
        encounters.planned_location_start_time,
        village.id AS village_id,
        village.name AS village_name,
        patient_facilities.patient_id IS NOT NULL as marked_for_sync
    `;

    const result = await req.db.query(
      `
        ${select}
        ${from}

        ORDER BY  ${
          filterSort && `${filterSort},`
        } ${sortKey} ${sortDirection}, ${secondarySearchTerm} NULLS LAST
        LIMIT :limit
        OFFSET :offset
      `,
      {
        replacements: {
          ...filterReplacements,
          ...filterSortReplacements,
          limit: rowsPerPage,
          offset: page * rowsPerPage,
        },
        model: Patient,
        type: QueryTypes.SELECT,
        mapToModel: true,
      },
    );

    const forResponse = result.map((x) => renameObjectKeys(x.forResponse()));

    res.send({
      data: forResponse,
      count,
    });
  }),
);

patientRoute.get(
  '/:id/covidLabTests',
  asyncHandler(async (req, res) => {
    req.checkPermission('read', 'Patient');

    const { models, params, query } = req;
    const { Patient } = models;
    const { certType } = query;

    const patient = await Patient.findByPk(params.id);
    const labTests =
      certType === 'clearance'
        ? await patient.getCovidClearanceLabTests()
        : await patient.getCovidLabTests();

    res.json({ data: labTests, count: labTests.length });
  }),
);

patientRoute.post(
  '/:id/ipsRequest',
  asyncHandler(async (req, res) => {
    req.checkPermission('read', 'Patient');
    req.checkPermission('create', 'IPSRequest');

    const { models, params, body } = req;
    const { facilityId } = body;
    const { IPSRequest } = models;

    if (!req.body.email) {
      throw new InvalidParameterError('Missing email');
    }

    const ipsRequest = await IPSRequest.create({
      createdBy: req.user?.id,
      patientId: params.id,
      email: req.body.email,
      status: IPS_REQUEST_STATUSES.QUEUED,
    });

    res.send(dbRecordToResponse(ipsRequest, facilityId));
  }),
);

patientRoute.get(
  '/:id/ongoingPrescriptions',
  asyncHandler(async (req, res) => {
    req.checkPermission('read', 'Patient');
    req.checkPermission('list', 'Prescription');

    const { models, params } = req;
    const { PatientOngoingPrescription, Prescription } = models;

    const ongoingPrescriptions = await PatientOngoingPrescription.findAll({
      where: { patientId: params.id },
      include: [
        {
          model: Prescription,
          as: 'prescription',
          include: Prescription.getListReferenceAssociations(),
        },
      ],
    });

    res.json({ data: ongoingPrescriptions, count: ongoingPrescriptions.length });
  }),
);

patientRoute.use(patientRelations);
patientRoute.use(patientVaccineRoutes);
patientRoute.use(patientDocumentMetadataRoutes);
patientRoute.use(patientInvoiceRoutes);
patientRoute.use(patientBirthData);
patientRoute.use(patientLocations);
patientRoute.use(patientProgramRegistration);
patientRoute.use(patientContact);

export { patientRoute as patient };<|MERGE_RESOLUTION|>--- conflicted
+++ resolved
@@ -243,17 +243,11 @@
       offset: page * rowsPerPage,
     });
 
-<<<<<<< HEAD
     const { count } = lastPrescriptions;
     const data = lastPrescriptions.rows.map((x) => ({
       ...x.forResponse(),
       encounters: x.encounters.map((e) => e.forResponse()),
     }));
-=======
-    const { count } = lastEncounterMedications;
-    const data = lastEncounterMedications.rows.map((x) => x.forResponse());
-
->>>>>>> 01a451db
     res.send({
       count,
       data,
