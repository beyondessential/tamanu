import express from 'express';
import { simpleGetList, simplePost } from '@tamanu/shared/utils/crudHelpers';
import asyncHandler from 'express-async-handler';

export const patientContact = express.Router();

patientContact.get(
  '/:id/reminderContacts',
  asyncHandler(async (req, res) => {
    req.checkPermission('read', 'Patient');
    return simpleGetList('PatientContact', 'patientId')(req, res);
  }),
);

<<<<<<< HEAD
patientContact.post(
  '/reminderContact',
  asyncHandler(async (req, res) => {
    req.checkPermission('write', 'Patient');
    return simplePost('PatientContact')(req, res);
=======
patientContact.delete(
  '/reminderContact/:id',
  asyncHandler(async (req, res) => {
    const { models, params } = req;
    req.checkPermission('write', 'Patient');

    const { id } = params;
    await models.PatientContact.update(
      { deletedAt: new Date() },
      {
        where: {
          id,
        },
      },
    );
    res.send({ message: 'Contact deleted successfully' });
>>>>>>> 11497e48
  }),
);<|MERGE_RESOLUTION|>--- conflicted
+++ resolved
@@ -12,13 +12,14 @@
   }),
 );
 
-<<<<<<< HEAD
 patientContact.post(
   '/reminderContact',
   asyncHandler(async (req, res) => {
     req.checkPermission('write', 'Patient');
     return simplePost('PatientContact')(req, res);
-=======
+  }),
+);
+
 patientContact.delete(
   '/reminderContact/:id',
   asyncHandler(async (req, res) => {
@@ -35,6 +36,5 @@
       },
     );
     res.send({ message: 'Contact deleted successfully' });
->>>>>>> 11497e48
   }),
 );