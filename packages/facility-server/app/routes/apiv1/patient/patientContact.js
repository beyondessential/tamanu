import express from 'express';
<<<<<<< HEAD
import { simpleGetList, simplePost } from '@tamanu/shared/utils/crudHelpers';

export const patientContact = express.Router();

patientContact.get('/:id/reminderContacts', simpleGetList('PatientContact', 'patientId'));

patientContact.post('/reminderContact', simplePost('PatientContact'));
=======
import { simpleGetList } from '@tamanu/shared/utils/crudHelpers';
import asyncHandler from 'express-async-handler';

export const patientContact = express.Router();

patientContact.get(
  '/:id/reminderContacts',
  asyncHandler(async (req, res) => {
    req.checkPermission('read', 'Patient');
    return simpleGetList('PatientContact', 'patientId')(req, res);
  }),
);
>>>>>>> 850da8e5
<|MERGE_RESOLUTION|>--- conflicted
+++ resolved
@@ -1,14 +1,5 @@
 import express from 'express';
-<<<<<<< HEAD
 import { simpleGetList, simplePost } from '@tamanu/shared/utils/crudHelpers';
-
-export const patientContact = express.Router();
-
-patientContact.get('/:id/reminderContacts', simpleGetList('PatientContact', 'patientId'));
-
-patientContact.post('/reminderContact', simplePost('PatientContact'));
-=======
-import { simpleGetList } from '@tamanu/shared/utils/crudHelpers';
 import asyncHandler from 'express-async-handler';
 
 export const patientContact = express.Router();
@@ -20,4 +11,11 @@
     return simpleGetList('PatientContact', 'patientId')(req, res);
   }),
 );
->>>>>>> 850da8e5
+
+patientContact.post(
+  '/reminderContact',
+  asyncHandler(async (req, res) => {
+    req.checkPermission('write', 'Patient');
+    return simplePost('PatientContact')(req, res);
+  }),
+);