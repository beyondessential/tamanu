import { INVOICE_STATUSES } from '@tamanu/constants';
import { getInvoiceSummary } from '@tamanu/shared/utils/invoice';
import { NotFoundError } from '@tamanu/errors';
import express from 'express';
import asyncHandler from 'express-async-handler';
<<<<<<< HEAD
import { getInsurancePlanItems } from '../invoice/getInsurancePlanItems';
=======
import Decimal from 'decimal.js';
import { mapInsurancePlanItems } from '../invoice/mapInsurancePlanItems';
>>>>>>> 90bac544

export const patientInvoiceRoutes = express.Router();

const encounterOrderByKeys = ['encounterType'];
const invoiceOrderByKeys = ['date', 'displayId', 'status'];

// Shared function to hydrate invoices with price list associations
async function hydrateInvoices(invoiceRecords, models) {
  return Promise.all(
    invoiceRecords.map(async invoiceRecord => {
      const { Invoice, InvoicePriceList } = models;
      // Determine the price list for the invoice based on its encounter
      const invoiceId = invoiceRecord.id;
      const encounterId = invoiceRecord.encounterId;
      const invoicePriceListId = await InvoicePriceList.getIdForPatientEncounter(encounterId);

      // Refetch the invoice with associations that depend on the price list
      const hydratedInvoiceRecord = await Invoice.findOne({
        where: { id: invoiceId },
        include: Invoice.getFullReferenceAssociations(invoicePriceListId),
      });

<<<<<<< HEAD
      const invoice = hydratedInvoiceRecord.get({ plain: true });
      const invoiceItemsResponse = invoice.items.map(getInsurancePlanItems(invoice.insurancePlans));
=======
      if (!hydratedInvoiceRecord) {
        throw new NotFoundError('Invoice not found');
      }

      const invoice = hydratedInvoiceRecord.get({ plain: true });
      const invoiceItemsResponse = invoice.items.map(mapInsurancePlanItems(invoice.insurancePlans));
>>>>>>> 90bac544
      return { ...invoice, items: invoiceItemsResponse };
    }),
  );
}

<<<<<<< HEAD
// Shared function to calculate total balance from invoices
function calculateTotalBalance(invoices) {
  return invoices.reduce(
    (acc, invoice) => acc + getInvoiceSummary(invoice).patientPaymentRemainingBalance,
    0,
  );
=======
// Calculate total balance from invoices
function calculateTotalBalance(invoices) {
  const balance = invoices.reduce((sum, invoice) => {
    const invoiceAmount = new Decimal(getInvoiceSummary(invoice).patientPaymentRemainingBalance);
    return sum.add(invoiceAmount);
  }, new Decimal(0));
  return balance.toNumber();
>>>>>>> 90bac544
}

patientInvoiceRoutes.get(
  '/:id/invoices',
  asyncHandler(async (req, res) => {
    req.checkPermission('list', 'Invoice');

    const { models, params, query } = req;
    const { order = 'ASC', orderBy, rowsPerPage = 10, page = 0 } = query;
    const patientId = params.id;

    const data = await models.Invoice.findAll({
      include: [
        {
          model: models.Encounter,
          as: 'encounter',
          where: { patientId },
          order:
            orderBy && encounterOrderByKeys.includes(orderBy)
              ? [[orderBy, order.toUpperCase()]]
              : undefined,
        },
      ],
      order:
        orderBy && invoiceOrderByKeys.includes(orderBy)
          ? [[orderBy, order.toUpperCase()]]
          : undefined,
      limit: rowsPerPage,
      offset: page * rowsPerPage,
    });

    const count = await models.Invoice.count({
      include: [
        {
          model: models.Encounter,
          as: 'encounter',
          where: { patientId },
        },
      ],
    });

    const dataResponse = await hydrateInvoices(data, models);

    res.send({
      count,
      data: dataResponse,
    });
  }),
);

patientInvoiceRoutes.get(
  '/:id/invoices/totalOutstandingBalance',
  asyncHandler(async (req, res) => {
    req.checkPermission('list', 'Invoice');

    const { models, params } = req;
    const patientId = params.id;

    const invoices = await models.Invoice.findAll({
      where: {
        status: INVOICE_STATUSES.FINALISED,
      },
      include: [
        {
          model: models.Encounter,
          as: 'encounter',
          where: { patientId },
        },
      ],
    });

    const dataResponse = await hydrateInvoices(invoices, models);
    const balance = calculateTotalBalance(dataResponse);

    res.send({
      result: balance,
    });
  }),
);<|MERGE_RESOLUTION|>--- conflicted
+++ resolved
@@ -3,12 +3,8 @@
 import { NotFoundError } from '@tamanu/errors';
 import express from 'express';
 import asyncHandler from 'express-async-handler';
-<<<<<<< HEAD
-import { getInsurancePlanItems } from '../invoice/getInsurancePlanItems';
-=======
 import Decimal from 'decimal.js';
 import { mapInsurancePlanItems } from '../invoice/mapInsurancePlanItems';
->>>>>>> 90bac544
 
 export const patientInvoiceRoutes = express.Router();
 
@@ -31,30 +27,17 @@
         include: Invoice.getFullReferenceAssociations(invoicePriceListId),
       });
 
-<<<<<<< HEAD
-      const invoice = hydratedInvoiceRecord.get({ plain: true });
-      const invoiceItemsResponse = invoice.items.map(getInsurancePlanItems(invoice.insurancePlans));
-=======
       if (!hydratedInvoiceRecord) {
         throw new NotFoundError('Invoice not found');
       }
 
       const invoice = hydratedInvoiceRecord.get({ plain: true });
       const invoiceItemsResponse = invoice.items.map(mapInsurancePlanItems(invoice.insurancePlans));
->>>>>>> 90bac544
       return { ...invoice, items: invoiceItemsResponse };
     }),
   );
 }
 
-<<<<<<< HEAD
-// Shared function to calculate total balance from invoices
-function calculateTotalBalance(invoices) {
-  return invoices.reduce(
-    (acc, invoice) => acc + getInvoiceSummary(invoice).patientPaymentRemainingBalance,
-    0,
-  );
-=======
 // Calculate total balance from invoices
 function calculateTotalBalance(invoices) {
   const balance = invoices.reduce((sum, invoice) => {
@@ -62,7 +45,6 @@
     return sum.add(invoiceAmount);
   }, new Decimal(0));
   return balance.toNumber();
->>>>>>> 90bac544
 }
 
 patientInvoiceRoutes.get(
