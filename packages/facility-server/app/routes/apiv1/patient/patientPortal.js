import express from 'express';
import asyncHandler from 'express-async-handler';
import { Op } from 'sequelize';

import { NotFoundError, ValidationError } from '@tamanu/shared/errors';
import { replaceInTemplate } from '@tamanu/utils/replaceInTemplate';
import { mapQueryFilters } from '../../../database/utils';
import {
  PATIENT_COMMUNICATION_TYPES,
  PATIENT_COMMUNICATION_CHANNELS,
  COMMUNICATION_STATUSES,
  PORTAL_SURVEY_ASSIGNMENTS_STATUSES,
} from '@tamanu/constants';
import { PortalSurveyAssignmentsSchema } from '@tamanu/shared/schemas/facility/responses/portalSurveyAssignments.schema';
import { SendPortalFormRequestSchema } from '@tamanu/shared/schemas/facility/requests/sendPortalForm.schema';

export const patientPortal = express.Router();

const getPatientOrThrow = async ({ models, patientId }) => {
  const patient = await models.Patient.findByPk(patientId);
  if (!patient) {
    throw new NotFoundError('Patient not found');
  }
  return patient;
};

const registerPatient = async ({ patientId, email, models }) => {
  const [portalUser, created] = await models.PortalUser.findOrCreate({
    where: { patientId },
    defaults: { email },
  });

  if (!created && email && portalUser.email !== email) {
    portalUser.email = email;
    await portalUser.save();
  }

  return [portalUser, created];
};

<<<<<<< HEAD
=======
const EMAIL_TEMPLATES = {
  [PATIENT_COMMUNICATION_TYPES.PATIENT_PORTAL_REGISTRATION]:
    'templates.patientPortalRegistrationEmail',
  [PATIENT_COMMUNICATION_TYPES.PATIENT_PORTAL_REGISTERED_FORM]:
    'templates.patientPortalRegisteredFormEmail',
  [PATIENT_COMMUNICATION_TYPES.PATIENT_PORTAL_UNREGISTERED_FORM]:
    'templates.patientPortalUnregisteredFormEmail',
};

>>>>>>> 52559d91
const sendPortalEmail = async ({ patient, email, models, settings, facilityId, emailType }) => {
  const facility = await models.Facility.findByPk(facilityId);
  const emailTemplates = {
    [PATIENT_COMMUNICATION_TYPES.PATIENT_PORTAL_REGISTRATION]:
      'templates.patientPortalRegistrationEmail',
    [PATIENT_COMMUNICATION_TYPES.PATIENT_PORTAL_REGISTERED_FORM]:
      'templates.patientPortalRegisteredFormEmail',
    [PATIENT_COMMUNICATION_TYPES.PATIENT_PORTAL_UNREGISTERED_FORM]:
      'templates.patientPortalUnregisteredFormEmail',
  };

  const templateKey = emailTemplates[emailType];
  if (!templateKey) {
    throw new Error(`Unknown email type: ${emailType}`);
  }

<<<<<<< HEAD
=======
  const templateKey = EMAIL_TEMPLATES[emailType];
  if (!templateKey) {
    throw new Error(`Unknown email type: ${emailType}`);
  }

>>>>>>> 52559d91
  const template = await settings[facilityId].get(templateKey);
  const templateData = {
    firstName: patient.firstName,
    lastName: patient.lastName,
    facilityName: facility.name,
  };
<<<<<<< HEAD

  const subject = replaceInTemplate(template.subject, templateData);

=======

  const subject = replaceInTemplate(template.subject, templateData);

>>>>>>> 52559d91
  // The registration link is added in the Portal Communication Processor
  const content = replaceInTemplate(template.body, templateData);

  await models.PatientCommunication.create({
    patientId: patient.id,
    type: emailType,
    channel: PATIENT_COMMUNICATION_CHANNELS.PORTAL_EMAIL,
    status: COMMUNICATION_STATUSES.QUEUED,
    destination: email,
    subject,
    content,
  });
};

patientPortal.get(
  '/:id/portal/status',
  asyncHandler(async (req, res) => {
    req.checkPermission('read', 'PatientPortal');

    const { models } = req;
    const { id: patientId } = req.params;

    const patient = await getPatientOrThrow({ models, patientId });

    const portalUser = await models.PortalUser.findOne({
      where: { patientId: patient.id },
    });

    if (!portalUser) {
      return res.send({
        hasPortalAccount: false,
        status: null,
      });
    }

    res.send({
      hasPortalAccount: true,
      status: portalUser.status,
    });
  }),
);

patientPortal.post(
  '/:id/portal/register',
  asyncHandler(async (req, res) => {
    req.checkPermission('create', 'PatientPortal');
    const { models, settings, body } = req;
    const { id: patientId } = req.params;
    const { email, facilityId } = body;

    if (!email) {
      throw new ValidationError('Email is required');
    }

    const patient = await getPatientOrThrow({ models, patientId });
    const [portalUser] = await registerPatient({ email, patientId, models });

    await sendPortalEmail({
      patient,
      email,
      models,
      settings,
      facilityId,
      emailType: PATIENT_COMMUNICATION_TYPES.PATIENT_PORTAL_REGISTRATION,
    });

    res.send(portalUser);
  }),
);

patientPortal.post(
  '/:id/portal/forms',
  asyncHandler(async (req, res) => {
    req.checkPermission('create', 'PatientPortalForm');

    const { models, user, settings } = req;
    const { id: patientId } = req.params;
    const { formId, assignedAt, email, facilityId } = SendPortalFormRequestSchema.parse(req.body);

    const patient = await getPatientOrThrow({ models, patientId });
    const survey = await models.Survey.findByPk(formId);
    if (!survey) {
      throw new NotFoundError('Survey not found');
    }

    const portalUser = await models.PortalUser.findOne({
      where: { patientId },
    });

    if (!email) {
      throw new ValidationError('You must provide an email to send the form.');
    }

    // Handle user registration and email sending
    if (!portalUser) {
      await registerPatient({ patientId: patient.id, models, email });
      await sendPortalEmail({
        patient,
        email,
        models,
        settings,
        facilityId,
        emailType: PATIENT_COMMUNICATION_TYPES.PATIENT_PORTAL_UNREGISTERED_FORM,
      });
    } else {
      await sendPortalEmail({
        patient,
        email,
        models,
        settings,
        facilityId,
        emailType: PATIENT_COMMUNICATION_TYPES.PATIENT_PORTAL_REGISTERED_FORM,
      });
    }

    const portalSurveyAssignment = await models.PortalSurveyAssignment.create({
      patientId: patient.id,
      surveyId: survey.id,
      assignedById: user.id,
      assignedAt: assignedAt,
    });

    res.send(portalSurveyAssignment);
  }),
);

patientPortal.get(
  '/:id/portal/forms',
  asyncHandler(async (req, res) => {
    req.checkPermission('read', 'PatientPortalForm');

    const { models, query } = req;
    const { id: patientId } = req.params;

    // Handle both `params` object and query params
    const params = query.params || query;

    const {
      page = 0,
      rowsPerPage = 25,
      order = 'ASC',
      orderBy = 'assignedAt',
      status = PORTAL_SURVEY_ASSIGNMENTS_STATUSES.OUTSTANDING,
      all = false,
      ...filterParams
    } = params;

    const patient = await getPatientOrThrow({ models, patientId });

    const offset = all ? undefined : page * rowsPerPage;

    const filters = mapQueryFilters(filterParams, [{ key: 'surveyId', operator: Op.eq }]);

    const baseQueryOptions = {
      where: {
        [Op.and]: [{ patientId: patient.id }, { status }, filters],
      },
      include: [
        {
          model: models.Survey,
          as: 'survey',
          include: [{ model: models.Program, as: 'program' }],
        },
        {
          model: models.User,
          as: 'assignedBy',
        },
        {
          model: models.Patient,
          as: 'patient',
        },
      ],
    };

    const count = await models.PortalSurveyAssignment.count({
      where: baseQueryOptions.where,
    });

    // If no results, return early
    if (count === 0) {
      res.send({
        count: 0,
        data: [],
      });
      return;
    }

    const portalSurveyAssignments = await models.PortalSurveyAssignment.findAll({
      ...baseQueryOptions,
      order: orderBy ? [[...orderBy.split('.'), order.toUpperCase()]] : [['assignedAt', 'DESC']],
      limit: all ? undefined : rowsPerPage,
      offset,
    });

    res.send({
      count,
      data: portalSurveyAssignments.map(assignment =>
        PortalSurveyAssignmentsSchema.parse(assignment.forResponse()),
      ),
    });
  }),
);

patientPortal.delete(
  '/:id/portal/forms/:assignmentId',
  asyncHandler(async (req, res) => {
    req.checkPermission('delete', 'PatientPortalForm');

    const { models } = req;
    const { id: patientId, assignmentId } = req.params;

    const patient = await getPatientOrThrow({ models, patientId });
    await models.PortalSurveyAssignment.destroy({
      where: { id: assignmentId, patientId: patient.id },
    });

    res.send({ message: 'Portal survey assignments deleted' });
  }),
);<|MERGE_RESOLUTION|>--- conflicted
+++ resolved
@@ -38,8 +38,6 @@
   return [portalUser, created];
 };
 
-<<<<<<< HEAD
-=======
 const EMAIL_TEMPLATES = {
   [PATIENT_COMMUNICATION_TYPES.PATIENT_PORTAL_REGISTRATION]:
     'templates.patientPortalRegistrationEmail',
@@ -49,46 +47,23 @@
     'templates.patientPortalUnregisteredFormEmail',
 };
 
->>>>>>> 52559d91
 const sendPortalEmail = async ({ patient, email, models, settings, facilityId, emailType }) => {
   const facility = await models.Facility.findByPk(facilityId);
-  const emailTemplates = {
-    [PATIENT_COMMUNICATION_TYPES.PATIENT_PORTAL_REGISTRATION]:
-      'templates.patientPortalRegistrationEmail',
-    [PATIENT_COMMUNICATION_TYPES.PATIENT_PORTAL_REGISTERED_FORM]:
-      'templates.patientPortalRegisteredFormEmail',
-    [PATIENT_COMMUNICATION_TYPES.PATIENT_PORTAL_UNREGISTERED_FORM]:
-      'templates.patientPortalUnregisteredFormEmail',
-  };
-
-  const templateKey = emailTemplates[emailType];
-  if (!templateKey) {
-    throw new Error(`Unknown email type: ${emailType}`);
-  }
-
-<<<<<<< HEAD
-=======
+
   const templateKey = EMAIL_TEMPLATES[emailType];
   if (!templateKey) {
     throw new Error(`Unknown email type: ${emailType}`);
   }
 
->>>>>>> 52559d91
   const template = await settings[facilityId].get(templateKey);
   const templateData = {
     firstName: patient.firstName,
     lastName: patient.lastName,
     facilityName: facility.name,
   };
-<<<<<<< HEAD
 
   const subject = replaceInTemplate(template.subject, templateData);
 
-=======
-
-  const subject = replaceInTemplate(template.subject, templateData);
-
->>>>>>> 52559d91
   // The registration link is added in the Portal Communication Processor
   const content = replaceInTemplate(template.body, templateData);
 
