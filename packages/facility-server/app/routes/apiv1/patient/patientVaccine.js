import express from 'express';
import asyncHandler from 'express-async-handler';
import Sequelize, { Op, QueryTypes } from 'sequelize';

import {
  ENCOUNTER_TYPES,
  SETTING_KEYS,
  VACCINE_CATEGORIES,
  VACCINE_STATUS,
  VISIBILITY_STATUSES,
} from '@tamanu/constants';
<<<<<<< HEAD
import { NotFoundError } from '@tamanu/utils/errors';
=======
import { NotFoundError } from '@tamanu/shared/errors';
>>>>>>> cf8b822e
import { getCurrentDateString } from '@tamanu/utils/dateTime';
import config from 'config';

export const patientVaccineRoutes = express.Router();

const asRealNumber = value => {
  let num = value;
  if (typeof num === 'string') {
    num = Number.parseInt(value, 10);
  }
  if (typeof num !== 'number' || Number.isNaN(num) || !Number.isFinite(num)) {
    throw new Error(`asRealNumber: expected real numeric string or number, got ${value}`);
  }
  return num;
};

patientVaccineRoutes.get(
  '/:id/scheduledVaccines',
  asyncHandler(async (req, res) => {
    req.checkPermission('list', 'PatientVaccine');

    const filter = {};
    let whereClause = '';
    if (req.query.category) {
      filter.category = req.query.category;
      whereClause = ' WHERE sv.category = :category';
    }

    const results = await req.db.query(
      `
      SELECT
        sv.id
        , max(sv.category) AS category
        , max(sv.label) AS label
        , max(sv.dose_label) AS dose_label
        , max(sv.weeks_from_birth_due) AS weeks_from_birth_due
        , max(sv.vaccine_id) AS vaccine_id
        , max(sv.visibility_status) AS visibility_status
        , count(av.id) AS administered
        FROM scheduled_vaccines sv
        LEFT JOIN (
          SELECT
            av.*
          FROM
            administered_vaccines av
            JOIN encounters e ON av.encounter_id = e.id
          WHERE
            e.patient_id = :patientId) av ON sv.id = av.scheduled_vaccine_id AND av.status = :givenStatus
        ${whereClause}
        GROUP BY sv.id
        ORDER BY sv.index, max(sv.label), max(sv.dose_label);
      `,
      {
        replacements: {
          patientId: req.params.id,
          category: req.query.category,
          givenStatus: VACCINE_STATUS.GIVEN,
        },
        model: req.models.ScheduledVaccine,
        mapToModel: true,
        type: QueryTypes.SELECT,
      },
    );

    const vaccines = results
      .map(s => s.get({ plain: true }))
      .reduce((allVaccines, vaccineSchedule) => {
        const administered = asRealNumber(vaccineSchedule.administered) > 0;
        if (!allVaccines[vaccineSchedule.label]) {
          delete vaccineSchedule.administered;
          vaccineSchedule.schedules = [];
          allVaccines[vaccineSchedule.label] = vaccineSchedule;
        }
        // Exclude historical schedules unless administered
        if (vaccineSchedule.visibilityStatus !== VISIBILITY_STATUSES.HISTORICAL || administered) {
          allVaccines[vaccineSchedule.label].schedules.push({
            doseLabel: vaccineSchedule.doseLabel,
            scheduledVaccineId: vaccineSchedule.id,
            administered,
          });
        }
        return allVaccines;
      }, {});

    // Exclude vaccines that already have all the schedules administered for the patient
    const availableVaccines = Object.values(vaccines).filter(v =>
      v.schedules.some(s => !s.administered),
    );
    res.send(availableVaccines || []);
  }),
);

patientVaccineRoutes.get(
  '/:id/upcomingVaccination',
  asyncHandler(async (req, res) => {
    req.checkPermission('list', 'PatientVaccine');

    const sortKeys = {
      vaccine: 'label',
      dueDate: 'due_date',
      date: 'due_date',
    };

    const { orderBy = 'dueDate', order = 'ASC', rowsPerPage = 10, page = 0 } = req.query;
    let sortKey = sortKeys[orderBy];
    const sortDirection = order.toLowerCase() === 'asc' ? 'ASC' : 'DESC';

    const fromUpcomingVaccinations = `FROM upcoming_vaccinations uv
    JOIN scheduled_vaccines sv ON sv.id = uv.scheduled_vaccine_id
    WHERE uv.patient_id = :patientId
    AND uv.status <> '${VACCINE_STATUS.MISSED}'`;

    let data;
    await req.db.transaction(async () => {
      // Set timezone to country timezone this is because sequelize timezone is defaulted to UTC currently
      await req.db.query(`SET TIME ZONE '${config.countryTimeZone}'`);
      const results = await req.db.query(
        `SELECT
        sv.id "scheduledVaccineId",
        sv.category,
        sv.label,
        sv.dose_label "scheduleName",
        sv.vaccine_id "vaccineId",
        uv.due_date "dueDate",
        uv.status
        ${fromUpcomingVaccinations}
        ORDER BY ${sortKey} ${sortDirection}, sv.label
        LIMIT :limit
        OFFSET :offset;
      `,
        {
          replacements: {
            patientId: req.params.id,
            limit: rowsPerPage,
            offset: page * rowsPerPage,
          },
          type: QueryTypes.SELECT,
        },
      );

      const countResult = await req.db.query(
        `SELECT COUNT(1) AS count ${fromUpcomingVaccinations};`,
        {
          replacements: { patientId: req.params.id },
          type: QueryTypes.SELECT,
        },
      );
      await req.db.query(`SET TIME ZONE '${req.db.options.timezone}'`); // Revert to sequelize timezone
      data = {
        data: results,
        count: parseInt(countResult[0].count, 10),
      };
    });

    return res.send(data);
  }),
);

patientVaccineRoutes.put(
  '/:id/administeredVaccine/:vaccineId',
  asyncHandler(async (req, res) => {
    const { db, models, params } = req;
    req.checkPermission('read', 'PatientVaccine');
    const updatedVaccineData = req.body;
    const vaccine = await models.AdministeredVaccine.findByPk(params.vaccineId);
    if (!vaccine) throw new NotFoundError();
    req.checkPermission('write', 'PatientVaccine');

    const updatedVaccine = await db.transaction(async () => {
      await vaccine.update(updatedVaccineData);

      if (updatedVaccineData.status === VACCINE_STATUS.RECORDED_IN_ERROR) {
        const encounter = await models.Encounter.findByPk(vaccine.encounterId);

        // If encounter type is VACCINATION, it means the encounter only has vaccine attached to it
        if (encounter.encounterType === ENCOUNTER_TYPES.VACCINATION) {
          encounter.reasonForEncounter = `${encounter.reasonForEncounter} reverted`;
          await encounter.save();
        }
      }

      return vaccine;
    });
    res.send(updatedVaccine);
  }),
);

async function getVaccinationDescription(models, vaccineData) {
  const scheduledVaccine = await models.ScheduledVaccine.findByPk(vaccineData.scheduledVaccineId, {
    include: 'vaccine',
  });

  const prefixMessage =
    vaccineData.status === VACCINE_STATUS.GIVEN
      ? 'Vaccination recorded for'
      : 'Vaccination recorded as not given for';
  const vaccineDetails =
    vaccineData.category === VACCINE_CATEGORIES.OTHER
      ? [vaccineData.vaccineName]
      : [scheduledVaccine.vaccine?.name, scheduledVaccine.doseLabel];
  return [prefixMessage, ...vaccineDetails].filter(Boolean).join(' ');
}

patientVaccineRoutes.post(
  '/:id/administeredVaccine',
  asyncHandler(async (req, res) => {
    const { db, user } = req;
    const { facilityId } = req.body;
    req.checkPermission('create', 'PatientVaccine');

    // Require scheduledVaccineId if vaccine category is not OTHER
    if (req.body.category !== VACCINE_CATEGORIES.OTHER && !req.body.scheduledVaccineId) {
      res.status(400).send({ error: { message: 'scheduledVaccineId is required' } });
    }

    if (!req.body.status) {
      res.status(400).send({ error: { message: 'status is required' } });
    }

    const { models } = req;
    const patientId = req.params.id;
    const vaccineData = { ...req.body };

    if (vaccineData.category === VACCINE_CATEGORIES.OTHER) {
      // eslint-disable-next-line require-atomic-updates
      vaccineData.scheduledVaccineId = (
        await models.ScheduledVaccine.getOtherCategoryScheduledVaccine()
      )?.id;
    }

    const existingEncounter = await models.Encounter.findOne({
      where: {
        endDate: {
          [Op.is]: null,
        },
        patientId,
      },
    });

    let { departmentId, locationId } = vaccineData;

    if (!departmentId || !locationId) {
      const vaccinationDefaults =
        (await models.Setting.get(
          vaccineData.givenElsewhere
            ? SETTING_KEYS.VACCINATION_GIVEN_ELSEWHERE_DEFAULTS
            : SETTING_KEYS.VACCINATION_DEFAULTS,
          facilityId,
        )) || {};
      departmentId = departmentId || vaccinationDefaults.departmentId;
      locationId = locationId || vaccinationDefaults.locationId;
    }

    const currentDate = getCurrentDateString();

    const newAdministeredVaccine = await db.transaction(async () => {
      let encounterId;
      if (existingEncounter) {
        encounterId = existingEncounter.get('id');
      } else {
        const newEncounter = await req.models.Encounter.create({
          encounterType: ENCOUNTER_TYPES.VACCINATION,
          startDate: vaccineData.date || currentDate,
          patientId,
          examinerId: vaccineData.recorderId,
          locationId,
          departmentId,
          reasonForEncounter: await getVaccinationDescription(req.models, vaccineData),
          actorId: user.id,
        });
        await newEncounter.update({
          endDate: vaccineData.date || currentDate,
          systemNote: 'Automatically discharged',
          discharge: {
            note: 'Automatically discharged after giving vaccine',
          },
        });
        encounterId = newEncounter.get('id');
      }

      // When recording a GIVEN vaccine, check and update
      // any existing NOT_GIVEN vaccines to status HISTORICAL so they are hidden
      if (vaccineData.status === VACCINE_STATUS.GIVEN) {
        await req.models.AdministeredVaccine.sequelize.query(
          `
          UPDATE administered_vaccines
          SET
            status = :newStatus
          FROM encounters
          WHERE
            encounters.id = administered_vaccines.encounter_id
            AND administered_vaccines.status = :status
            AND administered_vaccines.scheduled_vaccine_id = :scheduledVaccineId
            AND encounters.patient_id = :patientId
            AND encounters.deleted_at is null
        `,
          {
            replacements: {
              newStatus: VACCINE_STATUS.HISTORICAL,
              status: VACCINE_STATUS.NOT_GIVEN,
              scheduledVaccineId: vaccineData.scheduledVaccineId,
              patientId,
            },
          },
        );
      }

      return req.models.AdministeredVaccine.create({
        ...vaccineData,
        encounterId,
      });
    });

    res.send(newAdministeredVaccine);
  }),
);

patientVaccineRoutes.get(
  '/:id/administeredVaccines',
  asyncHandler(async (req, res) => {
    req.checkPermission('list', 'PatientVaccine');

    const where = JSON.parse(req.query.includeNotGiven || false)
      ? {
          status: [VACCINE_STATUS.GIVEN, VACCINE_STATUS.NOT_GIVEN],
        }
      : {};

    const patient = await req.models.Patient.findByPk(req.params.id);
    const {
      orderBy = 'date',
      order = 'ASC',
      rowsPerPage = null,
      page = 0,
      invertNullDateOrdering = false,
      ...rest
    } = req.query;
    // Here we create two custom columns with names that can be referenced by the key
    // in the column object for the DataFetchingTable. These are used for sorting the table.
    const customSortingColumns = {
      attributes: {
        include: [
          [
            // Use either the freetext vaccine name if it exists or the scheduled vaccine label
            Sequelize.fn(
              'COALESCE',
              Sequelize.col('vaccine_name'),
              Sequelize.col('scheduledVaccine.label'),
            ),
            'vaccineDisplayName',
          ],
          [
            // If the vaccine was given elsewhere, use the given_by field which will have the country name saved as text,
            // otherwise use the facility name
            Sequelize.literal(
              `CASE WHEN given_elsewhere THEN given_by ELSE "location->facility"."name" END`,
            ),
            'displayLocation',
          ],
        ],
      },
    };

    let orderWithNulls = order;
    if (orderBy === 'date' && !invertNullDateOrdering) {
      orderWithNulls = order.toLowerCase() === 'asc' ? 'ASC NULLS FIRST' : 'DESC NULLS LAST';
    }

    const results = await patient.getAdministeredVaccines({
      ...rest,
      ...customSortingColumns,
      order: [
        [
          ...orderBy.split('.'),
          // We want the date for vaccine listing to behave a little differently to standard SQL sorting for dates. When
          // Sorting from oldest to newest we want the null values to show at the start of the list, and when sorting
          // from newest to oldest we want the null values to show at the end of the list
          orderWithNulls,
        ],
      ],
      where,
      limit: rowsPerPage,
      offset: page * rowsPerPage,
    });

    res.send({ count: results.count, data: results.data });
  }),
);

patientVaccineRoutes.get(
  '/:id/administeredVaccine/:vaccineId/circumstances',
  asyncHandler(async (req, res) => {
    req.checkPermission('read', 'PatientVaccine');
    const { models, params } = req;
    const administeredVaccine = await models.AdministeredVaccine.findByPk(params.vaccineId);
    if (!administeredVaccine) throw new NotFoundError();
    if (
      !Array.isArray(administeredVaccine.circumstanceIds) ||
      administeredVaccine.circumstanceIds.length === 0
    )
      res.send({ count: 0, data: [] });
    const results = await models.ReferenceData.findAll({
      where: {
        id: administeredVaccine.circumstanceIds,
      },
    });

    res.send({ count: results.count, data: results?.map(({ id, name }) => ({ id, name })) });
  }),
);<|MERGE_RESOLUTION|>--- conflicted
+++ resolved
@@ -9,11 +9,7 @@
   VACCINE_STATUS,
   VISIBILITY_STATUSES,
 } from '@tamanu/constants';
-<<<<<<< HEAD
-import { NotFoundError } from '@tamanu/utils/errors';
-=======
 import { NotFoundError } from '@tamanu/shared/errors';
->>>>>>> cf8b822e
 import { getCurrentDateString } from '@tamanu/utils/dateTime';
 import config from 'config';
 
