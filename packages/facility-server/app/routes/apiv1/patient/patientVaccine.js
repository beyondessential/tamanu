--- conflicted
+++ resolved
@@ -122,41 +122,6 @@
     WHERE uv.patient_id = :patientId
     AND uv.status <> '${VACCINE_STATUS.MISSED}'`;
 
-<<<<<<< HEAD
-    const results = await req.db.query(
-      `SELECT
-      sv.id "scheduledVaccineId",
-      sv.category,
-      sv.label,
-      sv.schedule,
-      sv.vaccine_id "vaccineId",
-      uv.due_date "dueDate",
-      uv.status
-      ${fromUpcomingVaccinations}
-      ORDER BY ${sortKey} ${sortDirection}, sv.label
-      LIMIT :limit
-      OFFSET :offset;
-    `,
-      {
-        replacements: {
-          patientId: req.params.id,
-          limit: rowsPerPage,
-          offset: page * rowsPerPage,
-        },
-        type: QueryTypes.SELECT,
-      },
-    );
-
-    const countResult = await req.db.query(
-      `SELECT COUNT(1) AS count ${fromUpcomingVaccinations};`,
-      {
-        replacements: { patientId: req.params.id },
-        type: QueryTypes.SELECT,
-      },
-    );
-
-    return res.send({ data: results, count: parseInt(countResult[0].count, 10) });
-=======
     let data;
     await req.db.transaction(async () => {
       // Set timezone to country timezone this is because sequelize timezone is defaulted to UTC currently
@@ -200,7 +165,6 @@
     });
 
     return res.send(data);
->>>>>>> 3448ef5d
   }),
 );
 
