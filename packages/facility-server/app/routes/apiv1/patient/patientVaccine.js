--- conflicted
+++ resolved
@@ -115,11 +115,7 @@
       sv.label,
       sv.schedule,
       sv.vaccine_id vaccineId,
-<<<<<<< HEAD
-      uv.due_date dueDate,
-=======
       uv.due_date "dueDate",
->>>>>>> 2615f5d0
       uv.status
     FROM upcoming_vaccinations uv
     JOIN scheduled_vaccines sv ON sv.id = uv.scheduled_vaccine_id
