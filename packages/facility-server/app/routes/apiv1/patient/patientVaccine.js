--- conflicted
+++ resolved
@@ -107,11 +107,6 @@
   asyncHandler(async (req, res) => {
     req.checkPermission('list', 'PatientVaccine');
 
-<<<<<<< HEAD
-    const results = await req.db.query(
-      `
-    SELECT
-=======
     const sortKeys = {
       vaccine: 'label',
       dueDate: 'due_date',
@@ -129,7 +124,6 @@
 
     const results = await req.db.query(
       `SELECT
->>>>>>> df2a0720
       sv.id scheduledVaccineId,
       sv.category,
       sv.label,
@@ -137,35 +131,21 @@
       sv.vaccine_id vaccineId,
       uv.due_date "dueDate",
       uv.status
-<<<<<<< HEAD
-    FROM upcoming_vaccinations uv
-    JOIN scheduled_vaccines sv ON sv.id = uv.scheduled_vaccine_id
-    WHERE uv.patient_id = :patientId
-    AND uv.status <> 'MISSED'
-    ORDER BY uv.due_date, sv.label;
-=======
       ${fromUpcomingVaccinations}
       ORDER BY ${sortKey} ${sortDirection}, sv.label
       LIMIT :limit
       OFFSET :offset;
->>>>>>> df2a0720
     `,
       {
         replacements: {
           patientId: req.params.id,
-<<<<<<< HEAD
-=======
           limit: rowsPerPage,
           offset: page * rowsPerPage,
->>>>>>> df2a0720
         },
         type: QueryTypes.SELECT,
       },
     );
 
-<<<<<<< HEAD
-    return res.send({ data: results, count: results.length });
-=======
     const countResult = await req.db.query(
       `SELECT COUNT(1) AS count ${fromUpcomingVaccinations};`,
       {
@@ -175,7 +155,6 @@
     );
 
     return res.send({ data: results, count: parseInt(countResult[0].count, 10) });
->>>>>>> df2a0720
   }),
 );
 
