import express from 'express';
import asyncHandler from 'express-async-handler';
import { QueryTypes } from 'sequelize';
<<<<<<< HEAD
import { objectToCamelCase } from '@tamanu/utils';
=======
import { camelCaseProperties } from '@tamanu/utils/camelCaseProperties';
>>>>>>> cf8b822e
import { LOCATION_AVAILABILITY_STATUS, VISIBILITY_STATUSES } from '@tamanu/constants';

const patientsLocationSelect = (planned, encountersWhereAndClauses, facilityId) => `
  SELECT
  	locations.id,
  	COUNT(open_encounters)
  FROM locations
  LEFT JOIN (
  	SELECT ${planned ? 'planned_' : ''}location_id
  	FROM encounters
  	WHERE end_date IS NULL
    AND deleted_at IS NULL
    ${encountersWhereAndClauses ? `AND ${encountersWhereAndClauses}` : ''}
  ) open_encounters
  ON locations.id = open_encounters.${planned ? 'planned_' : ''}location_id
  WHERE locations.facility_id = '${facilityId}'
  AND locations.max_occupancy = 1
  AND locations.deleted_at IS NULL
  GROUP BY locations.id
`;

export const patientLocations = express.Router();

patientLocations.get(
  '/locations/occupancy',
  asyncHandler(async (req, res) => {
    req.checkPermission('list', 'Patient');
    const { facilityId } = req.query;

    const [{ occupancy } = {}] = await req.db.query(
      `
        SELECT
          (SUM(max_1_occupancy_locations.count) / COUNT(max_1_occupancy_locations) * 100)::float AS occupancy
        FROM (
          ${patientsLocationSelect(false, `encounters.encounter_type = 'admission'`, facilityId)}
        ) max_1_occupancy_locations
      `,
      {
        type: QueryTypes.SELECT,
      },
    );

    res.send({
      data: occupancy || 0,
    });
  }),
);

patientLocations.get(
  '/locations/alos',
  asyncHandler(async (req, res) => {
    req.checkPermission('list', 'Patient');
    const { facilityId } = req.query;

    const [{ alos } = {}] = await req.db.query(
      `
        SELECT
          (SUM(EXTRACT(epoch from age(end_date::date, start_date::date)) / 86400) / COUNT(1))::float as alos
        FROM encounters
        LEFT JOIN locations
        ON encounters.location_id = locations.id
        WHERE end_date::date > now() - '30 days'::interval
        AND encounters.encounter_type = 'admission'
        AND locations.facility_id = $facilityId
        AND locations.deleted_at IS NULL
        AND encounters.deleted_at IS NULL
      `,
      {
        type: QueryTypes.SELECT,
        bind: {
          facilityId,
        },
      },
    );

    res.send({
      data: alos || 0,
    });
  }),
);

patientLocations.get(
  '/locations/readmissions',
  asyncHandler(async (req, res) => {
    req.checkPermission('list', 'Patient');
    const { facilityId } = req.query;

    const [{ count: readmissionsCount } = {}] = await req.db.query(
      `
        SELECT
          COUNT(readmitted_patients.id)::int
          FROM
          (
          SELECT
            encounters.patient_id as id,
            COUNT(encounters.patient_id)
          FROM encounters
          LEFT JOIN (
            SELECT
              id as previous_encounter_id,
              patient_id,
              encounter_type,
              end_date
            FROM encounters
            WHERE deleted_at is null
          ) previous_encounters
          ON encounters.patient_id = previous_encounters.patient_id
          AND encounters.start_date::date - '30 days'::interval < previous_encounters.end_date::date
          LEFT JOIN locations
          ON locations.id = encounters.location_id
          WHERE encounters.end_date IS NULL
          AND encounters.start_date::date > now() - '30 days'::interval
          AND encounters.encounter_type = 'admission'
          AND previous_encounters.encounter_type = 'admission'
          AND previous_encounter_id IS NOT NULL
          AND locations.facility_id = $facilityId
          AND encounters.deleted_at is null
          GROUP BY encounters.patient_id
          ORDER BY encounters.patient_id
          ) readmitted_patients
      `,
      {
        type: QueryTypes.SELECT,
        bind: {
          facilityId,
        },
      },
    );

    res.send({
      data: readmissionsCount,
    });
  }),
);

patientLocations.get(
  '/locations/stats',
  asyncHandler(async (req, res) => {
    req.checkPermission('list', 'Patient');

    const { facilityId } = req.query;

    const [
      {
        occupied_location_count: occupiedLocationCount,
        available_location_count: availableLocationCount,
      } = {},
    ] = await req.db.query(
      `
        SELECT
          SUM(sign(max_1_occupancy_locations.count)) AS occupied_location_count,
          COUNT(max_1_occupancy_locations) - SUM(sign(max_1_occupancy_locations.count)) AS available_location_count
        FROM (
          ${patientsLocationSelect(undefined, undefined, facilityId)}
        ) max_1_occupancy_locations
      `,
      {
        type: QueryTypes.SELECT,
      },
    );

    const [{ reserved_location_count: reservedLocationCount } = {}] = await req.db.query(
      `
        SELECT
          SUM(sign(max_1_occupancy_locations.count)) AS reserved_location_count
        FROM (
          ${patientsLocationSelect(true, undefined, facilityId)}
        ) max_1_occupancy_locations
      `,
      {
        type: QueryTypes.SELECT,
      },
    );

    res.send({
      data: {
        availableLocationCount: availableLocationCount || 0,
        reservedLocationCount: reservedLocationCount || 0,
        occupiedLocationCount: occupiedLocationCount || 0,
      },
    });
  }),
);

patientLocations.get(
  '/locations/bedManagement',
  asyncHandler(async (req, res) => {
    req.checkPermission('list', 'Patient');

    const { query } = req;

    const defaultRowsPerPage = 10;
    const defaultPage = 0;
    const defaultOrderBy = 'location';

    const {
      orderBy = defaultOrderBy,
      order = 'asc',
      rowsPerPage = defaultRowsPerPage,
      page = defaultPage,
      ...filterParams
    } = query;

    const withClauses = `
      WITH open_encounters AS (
        SELECT
          patient_id,
          location_id,
          planned_location_id
        FROM encounters
        WHERE end_date IS NULL
        AND deleted_at IS NULL
        ), open_encounters_with_patient_information AS (
        SELECT
          open_encounters.*,
          patients.id,
          patients.first_name,
          patients.last_name
        FROM open_encounters
        LEFT JOIN patients ON open_encounters.patient_id = patients.id
        )
    `;

    const from = `
      FROM
      (
        SELECT
          location_groups.id as area_id,
          location_groups.name as area,
          locations.id,
          locations.name as location,
          locations.max_occupancy,
          COUNT (open_encounters) as number_of_occupants
        FROM locations
        LEFT JOIN location_groups ON locations.location_group_id = location_groups.id
        LEFT JOIN open_encounters ON locations.id = open_encounters.location_id
        WHERE locations.facility_id = $facilityId
        AND locations.visibility_status = $visibilityStatusCurrent
        AND locations.deleted_at IS NULL
        GROUP BY locations.id, location_groups.id
      ) locations
      LEFT JOIN (
        SELECT
          location_id,
          (SUM(EXTRACT(epoch from age(end_date::date, start_date::date)) / 86400) / COUNT(1))::float as alos
        FROM encounters
        WHERE end_date::date > now() - '30 days'::interval
        AND encounters.encounter_type = 'admission'
        AND encounters.deleted_at IS NULL
        GROUP BY location_id
      ) last_30_days_closed_encounters
      ON locations.id = last_30_days_closed_encounters.location_id
      LEFT JOIN (
      	SELECT
      	  location_id,
          (SUM(
        	  DATE_PART('day', age(
        	    CASE WHEN end_date IS NULL THEN now() ELSE end_date::date END,
        	    greatest(start_date::date, now() - '30 days'::interval)
      	  ))) * 100 / 30)::float as occupancy
      	FROM encounters
      	LEFT JOIN locations ON locations.id = encounters.location_id
      	WHERE (end_date::date > now() - '30 days'::interval OR end_date IS NULL)
      	AND locations.max_occupancy = 1
        AND encounters.deleted_at IS NULL
        AND locations.deleted_at IS NULL
      	GROUP BY location_id
      ) last_30_days_encounters
      ON locations.id = last_30_days_encounters.location_id
      LEFT JOIN open_encounters_with_patient_information AS patient_encounters
      ON locations.id = patient_encounters.location_id OR locations.id = patient_encounters.planned_location_id
      AND locations.max_occupancy = 1
      LEFT JOIN open_encounters_with_patient_information AS planned_patient_encounters
      ON patient_encounters.id = planned_patient_encounters.id
      AND locations.id = patient_encounters.planned_location_id
      AND locations.max_occupancy = 1
    `;

    const statusCaseStatement = `
      CASE WHEN locations.max_occupancy = 1
      AND planned_patient_encounters.patient_id IS NOT NULL
      THEN '${LOCATION_AVAILABILITY_STATUS.RESERVED}'
      ELSE (
        CASE WHEN patient_encounters.patient_id IS NULL
          OR locations.max_occupancy IS DISTINCT FROM 1
        THEN '${LOCATION_AVAILABILITY_STATUS.AVAILABLE}'
        ELSE '${LOCATION_AVAILABILITY_STATUS.OCCUPIED}'
        END
      )
      END
    `;

    const patientCaseStatement = patientKey =>
      `CASE WHEN locations.max_occupancy = 1 THEN patient_encounters.${patientKey} END`;

    const whereClauses = [
      ...(filterParams.status ? [`${statusCaseStatement} = $status`] : []),
      ...(filterParams.area ? [`area_id = $area`] : []),
      ...(filterParams.location ? [`locations.id = $location`] : []),
    ].join(' AND ');

    const SORT_KEYS = {
      area: 'area_id',
      location: 'location_id',
      alos: 'alos',
      occupancy: 'occupancy',
      numberOfOccupants: 'number_of_occupants',
      patientFirstName: `UPPER(${patientCaseStatement('first_name')})`,
      patientLastName: `UPPER(${patientCaseStatement('last_name')})`,
      status: 'status',
    };

    const sortBy = SORT_KEYS[orderBy] || SORT_KEYS[defaultOrderBy];
    const sortDirection = order.toUpperCase() === 'ASC' ? 'ASC' : 'DESC';
    const limit = isNaN(parseInt(rowsPerPage, 10)) ? defaultRowsPerPage : parseInt(rowsPerPage, 10);
    const offset = (isNaN(parseInt(page, 10)) ? defaultPage : parseInt(page, 10)) * limit;

    const orderLimitOffset = `
      ORDER BY ${sortBy} ${sortDirection}
      LIMIT $limit
      OFFSET $offset
    `;

    const bindParams = {
      ...(filterParams.status && { status: filterParams.status }),
      ...(filterParams.area && { area: filterParams.area }),
      ...(filterParams.location && { location: filterParams.location }),
      facilityId: filterParams.facilityId,
      visibilityStatusCurrent: VISIBILITY_STATUSES.CURRENT,
    };

    const data = await req.db.query(
      `
        ${withClauses}

        SELECT
          ROW_NUMBER () OVER (ORDER BY locations.id) as id,
          locations.area_id,
          locations.area,
          locations.id as location_id,
          locations.location,
          last_30_days_closed_encounters.alos,
          locations.max_occupancy as location_max_occupancy,
          last_30_days_encounters.occupancy,
          locations.number_of_occupants::int,
          ${patientCaseStatement('patient_id')} as patient_id,
        	${patientCaseStatement('first_name')} as patient_first_name,
        	${patientCaseStatement('last_name')} as patient_last_name,
          ${statusCaseStatement} as status
        ${from}
        ${whereClauses ? `WHERE ${whereClauses}` : ''}
        ${orderLimitOffset}
      `,
      {
        type: QueryTypes.SELECT,
        bind: {
          ...bindParams,
          limit,
          offset,
        },
      },
    );

    const [{ count } = {}] = await req.db.query(
      `
        ${withClauses}

        SELECT COUNT(1)
        ${from}
        ${whereClauses && `WHERE ${whereClauses}`}
      `,
      {
        type: QueryTypes.SELECT,
        bind: bindParams,
      },
    );

    res.send({
      data: data.map(entry => camelCaseProperties(entry)),
      count: parseInt(count, 10),
    });
  }),
);<|MERGE_RESOLUTION|>--- conflicted
+++ resolved
@@ -1,11 +1,7 @@
 import express from 'express';
 import asyncHandler from 'express-async-handler';
 import { QueryTypes } from 'sequelize';
-<<<<<<< HEAD
-import { objectToCamelCase } from '@tamanu/utils';
-=======
 import { camelCaseProperties } from '@tamanu/utils/camelCaseProperties';
->>>>>>> cf8b822e
 import { LOCATION_AVAILABILITY_STATUS, VISIBILITY_STATUSES } from '@tamanu/constants';
 
 const patientsLocationSelect = (planned, encountersWhereAndClauses, facilityId) => `
