import express from 'express';
import asyncHandler from 'express-async-handler';
import { QueryTypes } from 'sequelize';
import { objectToCamelCase } from '@tamanu/shared/utils';
import { LOCATION_AVAILABILITY_STATUS, VISIBILITY_STATUSES } from '@tamanu/constants';

const patientsLocationSelect = (planned, encountersWhereAndClauses, facilityId) => `
  SELECT
  	locations.id,
  	COUNT(open_encounters)
  FROM locations
  LEFT JOIN (
  	SELECT ${planned ? 'planned_' : ''}location_id
  	FROM encounters
  	WHERE end_date IS NULL
    AND deleted_at IS NULL
    ${encountersWhereAndClauses ? `AND ${encountersWhereAndClauses}` : ''}
  ) open_encounters
  ON locations.id = open_encounters.${planned ? 'planned_' : ''}location_id
  WHERE locations.facility_id = '${facilityId}'
  AND locations.max_occupancy = 1
  AND locations.deleted_at IS NULL
  GROUP BY locations.id
`;

export const patientLocations = express.Router();

patientLocations.get(
  '/locations/occupancy',
  asyncHandler(async (req, res) => {
    req.checkPermission('list', 'Patient');
<<<<<<< HEAD
    const { facilityId } = req.query;
=======
    const { facilityId } = req;
>>>>>>> f13bcce5

    const [{ occupancy } = {}] = await req.db.query(
      `
        SELECT
          (SUM(max_1_occupancy_locations.count) / COUNT(max_1_occupancy_locations) * 100)::float AS occupancy
        FROM (
          ${patientsLocationSelect(false, `encounters.encounter_type = 'admission'`, facilityId)}
        ) max_1_occupancy_locations
      `,
      {
        type: QueryTypes.SELECT,
      },
    );

    res.send({
      data: occupancy || 0,
    });
  }),
);

patientLocations.get(
  '/locations/alos',
  asyncHandler(async (req, res) => {
    req.checkPermission('list', 'Patient');
<<<<<<< HEAD
    const { facilityId } = req.query;
=======
    const { facilityId } = req;
>>>>>>> f13bcce5

    const [{ alos } = {}] = await req.db.query(
      `
        SELECT
          (SUM(EXTRACT(epoch from age(end_date::date, start_date::date)) / 86400) / COUNT(1))::float as alos
        FROM encounters
        LEFT JOIN locations
        ON encounters.location_id = locations.id
        WHERE end_date::date > now() - '30 days'::interval
        AND encounters.encounter_type = 'admission'
        AND locations.facility_id = $facilityId
        AND locations.deleted_at IS NULL
        AND encounters.deleted_at IS NULL
      `,
      {
        type: QueryTypes.SELECT,
        bind: {
          facilityId,
        },
      },
    );

    res.send({
      data: alos || 0,
    });
  }),
);

patientLocations.get(
  '/locations/readmissions',
  asyncHandler(async (req, res) => {
    req.checkPermission('list', 'Patient');
<<<<<<< HEAD
    const { facilityId } = req.query;
=======
    const { facilityId } = req;
>>>>>>> f13bcce5

    const [{ count: readmissionsCount } = {}] = await req.db.query(
      `
        SELECT
          COUNT(readmitted_patients.id)::int
          FROM
          (
          SELECT
            encounters.patient_id as id,
            COUNT(encounters.patient_id)
          FROM encounters
          LEFT JOIN (
            SELECT
              id as previous_encounter_id,
              patient_id,
              encounter_type,
              end_date
            FROM encounters
            WHERE deleted_at is null
          ) previous_encounters
          ON encounters.patient_id = previous_encounters.patient_id
          AND encounters.start_date::date - '30 days'::interval < previous_encounters.end_date::date
          LEFT JOIN locations
          ON locations.id = encounters.location_id
          WHERE encounters.end_date IS NULL
          AND encounters.start_date::date > now() - '30 days'::interval
          AND encounters.encounter_type = 'admission'
          AND previous_encounters.encounter_type = 'admission'
          AND previous_encounter_id IS NOT NULL
          AND locations.facility_id = $facilityId
          AND encounters.deleted_at is null
          GROUP BY encounters.patient_id
          ORDER BY encounters.patient_id
          ) readmitted_patients
      `,
      {
        type: QueryTypes.SELECT,
        bind: {
          facilityId,
        },
      },
    );

    res.send({
      data: readmissionsCount,
    });
  }),
);

patientLocations.get(
  '/locations/stats',
  asyncHandler(async (req, res) => {
    req.checkPermission('list', 'Patient');

    const [
      {
        occupied_location_count: occupiedLocationCount,
        available_location_count: availableLocationCount,
      } = {},
    ] = await req.db.query(
      `
        SELECT
          SUM(sign(max_1_occupancy_locations.count)) AS occupied_location_count,
          COUNT(max_1_occupancy_locations) - SUM(sign(max_1_occupancy_locations.count)) AS available_location_count
        FROM (
          ${patientsLocationSelect()}
        ) max_1_occupancy_locations
      `,
      {
        type: QueryTypes.SELECT,
      },
    );

    const [{ reserved_location_count: reservedLocationCount } = {}] = await req.db.query(
      `
        SELECT
          SUM(sign(max_1_occupancy_locations.count)) AS reserved_location_count
        FROM (
          ${patientsLocationSelect(true)}
        ) max_1_occupancy_locations
      `,
      {
        type: QueryTypes.SELECT,
      },
    );

    res.send({
      data: {
        availableLocationCount: availableLocationCount || 0,
        reservedLocationCount: reservedLocationCount || 0,
        occupiedLocationCount: occupiedLocationCount || 0,
      },
    });
  }),
);

patientLocations.get(
  '/locations/bedManagement',
  asyncHandler(async (req, res) => {
    req.checkPermission('list', 'Patient');

    const { query, facilityId } = req;

    const defaultRowsPerPage = 10;
    const defaultPage = 0;
    const defaultOrderBy = 'location';

    const {
      orderBy = defaultOrderBy,
      order = 'asc',
      rowsPerPage = defaultRowsPerPage,
      page = defaultPage,
      ...filterParams
    } = query;

    const withClauses = `
      WITH open_encounters AS (
        SELECT
          patient_id,
          location_id,
          planned_location_id
        FROM encounters
        WHERE end_date IS NULL
        AND deleted_at IS NULL
        ), open_encounters_with_patient_information AS (
        SELECT
          open_encounters.*,
          patients.id,
          patients.first_name,
          patients.last_name
        FROM open_encounters
        LEFT JOIN patients ON open_encounters.patient_id = patients.id
        )
    `;

    const from = `
      FROM
      (
        SELECT
          location_groups.id as area_id,
          location_groups.name as area,
          locations.id,
          locations.name as location,
          locations.max_occupancy,
          COUNT (open_encounters) as number_of_occupants
        FROM locations
        LEFT JOIN location_groups ON locations.location_group_id = location_groups.id
        LEFT JOIN open_encounters ON locations.id = open_encounters.location_id
        WHERE locations.facility_id = $facilityId
        AND locations.visibility_status = $visibilityStatusCurrent
        AND locations.deleted_at IS NULL
        GROUP BY locations.id, location_groups.id
      ) locations
      LEFT JOIN (
        SELECT
          location_id,
          (SUM(EXTRACT(epoch from age(end_date::date, start_date::date)) / 86400) / COUNT(1))::float as alos
        FROM encounters
        WHERE end_date::date > now() - '30 days'::interval
        AND encounters.encounter_type = 'admission'
        AND encounters.deleted_at IS NULL
        GROUP BY location_id
      ) last_30_days_closed_encounters
      ON locations.id = last_30_days_closed_encounters.location_id
      LEFT JOIN (
      	SELECT
      	  location_id,
          (SUM(
        	  DATE_PART('day', age(
        	    CASE WHEN end_date IS NULL THEN now() ELSE end_date::date END,
        	    greatest(start_date::date, now() - '30 days'::interval)
      	  ))) * 100 / 30)::float as occupancy
      	FROM encounters
      	LEFT JOIN locations ON locations.id = encounters.location_id
      	WHERE (end_date::date > now() - '30 days'::interval OR end_date IS NULL)
      	AND locations.max_occupancy = 1
        AND encounters.deleted_at IS NULL
        AND locations.deleted_at IS NULL
      	GROUP BY location_id
      ) last_30_days_encounters
      ON locations.id = last_30_days_encounters.location_id
      LEFT JOIN open_encounters_with_patient_information AS patient_encounters
      ON locations.id = patient_encounters.location_id OR locations.id = patient_encounters.planned_location_id
      AND locations.max_occupancy = 1
      LEFT JOIN open_encounters_with_patient_information AS planned_patient_encounters
      ON patient_encounters.id = planned_patient_encounters.id
      AND locations.id = patient_encounters.planned_location_id
      AND locations.max_occupancy = 1
    `;

    const statusCaseStatement = `
      CASE WHEN locations.max_occupancy = 1
      AND planned_patient_encounters.patient_id IS NOT NULL
      THEN '${LOCATION_AVAILABILITY_STATUS.RESERVED}'
      ELSE (
        CASE WHEN patient_encounters.patient_id IS NULL
          OR locations.max_occupancy IS DISTINCT FROM 1
        THEN '${LOCATION_AVAILABILITY_STATUS.AVAILABLE}'
        ELSE '${LOCATION_AVAILABILITY_STATUS.OCCUPIED}'
        END
      )
      END
    `;

    const patientCaseStatement = patientKey =>
      `CASE WHEN locations.max_occupancy = 1 THEN patient_encounters.${patientKey} END`;

    const whereClauses = [
      ...(filterParams.status ? [`${statusCaseStatement} = $status`] : []),
      ...(filterParams.area ? [`area_id = $area`] : []),
      ...(filterParams.location ? [`locations.id = $location`] : []),
    ].join(' AND ');

    const SORT_KEYS = {
      area: 'area_id',
      location: 'location_id',
      alos: 'alos',
      occupancy: 'occupancy',
      numberOfOccupants: 'number_of_occupants',
      patientFirstName: `UPPER(${patientCaseStatement('first_name')})`,
      patientLastName: `UPPER(${patientCaseStatement('last_name')})`,
      status: 'status',
    };

    const sortBy = SORT_KEYS[orderBy] || SORT_KEYS[defaultOrderBy];
    const sortDirection = order.toUpperCase() === 'ASC' ? 'ASC' : 'DESC';
    const limit = isNaN(parseInt(rowsPerPage, 10)) ? defaultRowsPerPage : parseInt(rowsPerPage, 10);
    const offset = (isNaN(parseInt(page, 10)) ? defaultPage : parseInt(page, 10)) * limit;

    const orderLimitOffset = `
      ORDER BY ${sortBy} ${sortDirection}
      LIMIT $limit
      OFFSET $offset
    `;

    const bindParams = {
      ...(filterParams.status && { status: filterParams.status }),
      ...(filterParams.area && { area: filterParams.area }),
      ...(filterParams.location && { location: filterParams.location }),
<<<<<<< HEAD
      facilityId: filterParams.facilityId,
=======
      facilityId,
>>>>>>> f13bcce5
      visibilityStatusCurrent: VISIBILITY_STATUSES.CURRENT,
    };

    const data = await req.db.query(
      `
        ${withClauses}

        SELECT
          ROW_NUMBER () OVER (ORDER BY locations.id) as id,
          locations.area_id,
          locations.area,
          locations.id as location_id,
          locations.location,
          last_30_days_closed_encounters.alos,
          locations.max_occupancy as location_max_occupancy,
          last_30_days_encounters.occupancy,
          locations.number_of_occupants::int,
          ${patientCaseStatement('patient_id')} as patient_id,
        	${patientCaseStatement('first_name')} as patient_first_name,
        	${patientCaseStatement('last_name')} as patient_last_name,
          ${statusCaseStatement} as status
        ${from}
        ${whereClauses ? `WHERE ${whereClauses}` : ''}
        ${orderLimitOffset}
      `,
      {
        type: QueryTypes.SELECT,
        bind: {
          ...bindParams,
          limit,
          offset,
        },
      },
    );

    const [{ count } = {}] = await req.db.query(
      `
        ${withClauses}

        SELECT COUNT(1)
        ${from}
        ${whereClauses && `WHERE ${whereClauses}`}
      `,
      {
        type: QueryTypes.SELECT,
        bind: bindParams,
      },
    );

    res.send({
      data: data.map(entry => objectToCamelCase(entry)),
      count: parseInt(count, 10),
    });
  }),
);<|MERGE_RESOLUTION|>--- conflicted
+++ resolved
@@ -29,11 +29,7 @@
   '/locations/occupancy',
   asyncHandler(async (req, res) => {
     req.checkPermission('list', 'Patient');
-<<<<<<< HEAD
     const { facilityId } = req.query;
-=======
-    const { facilityId } = req;
->>>>>>> f13bcce5
 
     const [{ occupancy } = {}] = await req.db.query(
       `
@@ -58,11 +54,7 @@
   '/locations/alos',
   asyncHandler(async (req, res) => {
     req.checkPermission('list', 'Patient');
-<<<<<<< HEAD
     const { facilityId } = req.query;
-=======
-    const { facilityId } = req;
->>>>>>> f13bcce5
 
     const [{ alos } = {}] = await req.db.query(
       `
@@ -95,11 +87,7 @@
   '/locations/readmissions',
   asyncHandler(async (req, res) => {
     req.checkPermission('list', 'Patient');
-<<<<<<< HEAD
     const { facilityId } = req.query;
-=======
-    const { facilityId } = req;
->>>>>>> f13bcce5
 
     const [{ count: readmissionsCount } = {}] = await req.db.query(
       `
@@ -339,11 +327,7 @@
       ...(filterParams.status && { status: filterParams.status }),
       ...(filterParams.area && { area: filterParams.area }),
       ...(filterParams.location && { location: filterParams.location }),
-<<<<<<< HEAD
       facilityId: filterParams.facilityId,
-=======
-      facilityId,
->>>>>>> f13bcce5
       visibilityStatusCurrent: VISIBILITY_STATUSES.CURRENT,
     };
 
