--- conflicted
+++ resolved
@@ -120,11 +120,7 @@
   '/',
   asyncHandler(async (req, res) => {
     req.checkPermission('delete', 'Task');
-<<<<<<< HEAD
     const { taskIds, ...deletedInfo } = await taskDeletionInputSchema.parseAsync(req.query);
-=======
-    const { taskIds, ...deletedInfo } = await taskDeletionInputSchema.parseAsync(req.body);
->>>>>>> 874ce143
 
     //validate deleted reason
     if (deletedInfo.deletedReasonId) {
