--- conflicted
+++ resolved
@@ -18,11 +18,7 @@
     .string()
     .uuid()
     .array(),
-<<<<<<< HEAD
-  completedBy: z.string(),
-=======
   completedByUserId: z.string(),
->>>>>>> 379223d0
   completedTime: z.string().datetime(),
   completedNote: z.string().optional(),
 });
@@ -50,11 +46,7 @@
       { ...completedInfo, status: TASK_STATUSES.COMPLETED },
       { where: { id: { [Op.in]: taskIds } } },
     );
-<<<<<<< HEAD
-    res.json({});
-=======
     res.status(204).json();
->>>>>>> 379223d0
   }),
 );
 
@@ -263,77 +255,4 @@
       res.send(createdTasks);
     });
   }),
-);
-
-const tasksCreationSchema = z.object({
-  startTime: z.string().datetime(),
-  encounterId: z.string().uuid(),
-  requestedByUserId: z.string(),
-  requestTime: z.string().datetime(),
-  note: z.string().optional(),
-  tasks: z
-    .object({
-      name: z.string(),
-      frequencyValue: z.number().optional(),
-      frequencyUnit: z.string().optional(),
-      designationIds: z
-        .string()
-        .array()
-        .optional(),
-      highPriority: z.boolean(),
-    })
-    .array(),
-});
-taskRoutes.post(
-  '/',
-  asyncHandler(async (req, res) => {
-    req.checkPermission('create', 'Task');
-    const {
-      startTime,
-      requestedByUserId,
-      requestTime,
-      encounterId,
-      note,
-      tasks,
-    } = await tasksCreationSchema.parseAsync(req.body);
-    const { models, db } = req;
-    const { Task, TaskDesignation } = models;
-
-    await db.transaction(async () => {
-      const tasksData = tasks.map(task => {
-        const designations = task.designationIds.map(designation => ({
-          designationId: designation,
-        }));
-
-        return {
-          ...task,
-          id: uuidv4(),
-          designations,
-          dueTime: startTime,
-          requestedByUserId,
-          requestTime,
-          encounterId,
-          note,
-        };
-      });
-
-      const createdTasks = await Task.bulkCreate(tasksData);
-
-      const taskDesignationAssociations = tasksData.flatMap(task => {
-        return task.designations.map(designation => ({
-          taskId: task.id,
-          designationId: designation.designationId,
-        }));
-      });
-
-      await TaskDesignation.bulkCreate(taskDesignationAssociations);
-
-      const hasRepeatedTasks = tasksData.some(task => task.frequencyValue && task.frequencyUnit);
-      if (hasRepeatedTasks) {
-        await Task.generateRepeatingTasks(tasksData);
-      }
-
-      res.send(createdTasks);
-    });
-  }),
 );