--- conflicted
+++ resolved
@@ -4,11 +4,7 @@
 import { REFERENCE_TYPES, TASK_STATUSES } from '@tamanu/constants';
 import { z } from 'zod';
 import { Op } from 'sequelize';
-<<<<<<< HEAD
-import { parseDate, toDateTimeString } from '@tamanu/shared/utils/dateTime';
-=======
 import { v4 as uuidv4 } from 'uuid';
->>>>>>> 28e06f9a
 
 const taskRoutes = express.Router();
 export { taskRoutes as tasks };
@@ -107,7 +103,6 @@
   }),
 );
 
-<<<<<<< HEAD
 /**
  * Delete a task
  * Only allow to delete task with TODO status
@@ -177,7 +172,9 @@
     });
 
     res.status(204).json();
-=======
+  }),
+);
+
 const tasksCreationSchema = z.object({
   startTime: z.string().datetime(),
   encounterId: z.string().uuid(),
@@ -248,6 +245,5 @@
 
       res.send(createdTasks);
     });
->>>>>>> 28e06f9a
   }),
 );