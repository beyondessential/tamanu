import express from 'express';
import asyncHandler from 'express-async-handler';
import { ForbiddenError, NotFoundError } from '@tamanu/shared/errors';
import { REFERENCE_TYPES, TASK_STATUSES } from '@tamanu/constants';
import { z } from 'zod';
import { Op } from 'sequelize';
import { v4 as uuidv4 } from 'uuid';

const taskRoutes = express.Router();
export { taskRoutes as tasks };

/**
 * Mark task as completed
 * Only tasks in TODO & NON_COMPLETED status can be marked as completed
 */
const taskCompletionInputSchema = z.object({
  taskIds: z
    .string()
    .uuid()
    .array(),
  completedByUserId: z.string(),
  completedTime: z.string().datetime(),
  completedNote: z.string().optional(),
});
taskRoutes.post(
  '/completed',
  asyncHandler(async (req, res) => {
    req.checkPermission('write', 'Task');
    const { taskIds, ...completedInfo } = await taskCompletionInputSchema.parseAsync(req.body);

    //validate task
    const allowedStatuses = [TASK_STATUSES.TODO, TASK_STATUSES.NON_COMPLETED];
    const tasks = await req.models.Task.findAll({
      where: { id: { [Op.in]: taskIds }, status: { [Op.in]: allowedStatuses } },
      attributes: ['id', 'status'],
    });

    if (tasks?.length !== taskIds.length) {
      throw new ForbiddenError(
        `Some of selected tasks are not in ${allowedStatuses.join(', ')} status`,
      );
    }

    //update task
    await req.models.Task.update(
      { ...completedInfo, status: TASK_STATUSES.COMPLETED },
      { where: { id: { [Op.in]: taskIds } } },
    );
    res.status(204).json();
  }),
);

/**
 * Mark task as not completed
 * Only tasks in TODO & COMPLETED status can be marked as not completed
 */
const taskNonCompletionInputSchema = z.object({
  taskIds: z
    .string()
    .uuid()
    .array()
    .length(1),
  notCompletedByUserId: z.string().uuid(),
  notCompletedTime: z.string().datetime(),
  notCompletedReasonId: z.string().optional(),
});
taskRoutes.put(
  '/notCompleted',
  asyncHandler(async (req, res) => {
    req.checkPermission('write', 'Task');
    const { taskIds, ...notCompletedInfo } = await taskNonCompletionInputSchema.parseAsync(
      req.body,
    );

    //validate not completed reason
    if (notCompletedInfo.notCompletedReasonId) {
      const notCompleteReason = await req.models.ReferenceData.findByPk(
        notCompletedInfo.notCompletedReasonId,
        {
          where: { type: REFERENCE_TYPES.TASK_NOT_COMPLETED_REASON },
        },
      );
      if (!notCompleteReason) throw new NotFoundError('Not completed reason not found');
    }

    //validate task
    const allowedStatuses = [TASK_STATUSES.TODO, TASK_STATUSES.COMPLETED];
    const tasks = await req.models.Task.findAll({
      where: { id: { [Op.in]: taskIds }, status: { [Op.in]: allowedStatuses } },
      attributes: ['id', 'status'],
    });
    if (tasks?.length !== taskIds.length) {
      throw new ForbiddenError(
        `Some of selected tasks are not in ${allowedStatuses.join(', ')} status`,
      );
    }

    //update tasks
    await req.models.Task.update(
      { ...notCompletedInfo, status: TASK_STATUSES.NON_COMPLETED },
      { where: { id: { [Op.in]: taskIds } } },
    );
    res.status(204).json();
  }),
);

/**
<<<<<<< HEAD
 * Delete a task
 * Only allow to delete task with TODO status
 */
const taskDeletionInputSchema = z.object({
=======
 * Mark task as todo
 * Only tasks in COMPLETED & NON_COMPLETED status can be marked as todo
 * - Copy info from the selected task and set the new task status as todo, set todo info to the new task
 * - Delete the selected task
 */
const taskTodoInputSchema = z.object({
>>>>>>> 21d1d411
  taskIds: z
    .string()
    .uuid()
    .array()
    .length(1),
<<<<<<< HEAD
  deletedByUserId: z.string().uuid(),
  deletedTime: z.string().datetime(),
  deletedReasonId: z.string().optional(),
});
taskRoutes.delete(
  '/',
  asyncHandler(async (req, res) => {
    req.checkPermission('delete', 'Task');
    const { taskIds, ...deletedInfo } = await taskDeletionInputSchema.parseAsync(req.body);

    //validate deleted reason
    if (deletedInfo.deletedReasonId) {
      const deletedReason = await req.models.ReferenceData.findByPk(deletedInfo.deletedReasonId, {
        where: { type: REFERENCE_TYPES.TASK_DELETION_REASON },
      });
      if (!deletedReason) throw new NotFoundError('Deleted reason not found');
    }

    //validate task
    const allowedStatuses = [TASK_STATUSES.TODO];
    const tasks = await req.models.Task.findAll({
      where: { id: { [Op.in]: taskIds }, status: { [Op.in]: allowedStatuses } },
      attributes: ['id', 'status', 'dueTime', 'frequencyValue', 'frequencyUnit', 'parentTaskId'],
    });
    if (tasks?.length !== taskIds.length)
      throw new ForbiddenError('Some of selected tasks are not in TODO status');

    await req.db.transaction(async () => {
      //update deletion info
      await req.models.Task.update(deletedInfo, { where: { id: { [Op.in]: taskIds } } });

      //delete tasks
      for (const task of tasks) {
        if (task.isRepeatingTask()) {
          const parentTask = !task.parentTaskId
            ? task
            : await req.models.Task.findOne({
                where: { id: task.parentTaskId },
              });
          if (parentTask) {
            parentTask.endTime = new Date(new Date(task.dueTime).getTime() - 1);
            await parentTask.save();
            //remove all child tasks that have dueTime over parent endtime
            await req.models.Task.destroy({
              where: {
                parentTaskId: parentTask.id,
                id: { [Op.ne]: task.id },
                dueTime: { [Op.gt]: parentTask.endTime },
                status: TASK_STATUSES.TODO,
              },
              individualHooks: true,
            });
          }
        }
=======
  todoByUserId: z.string().uuid(),
  todoTime: z.string().datetime(),
  completedNote: z.string().optional(),
});
taskRoutes.put(
  '/todo',
  asyncHandler(async (req, res) => {
    req.checkPermission('write', 'Task');
    const { taskIds, ...todoInfo } = await taskTodoInputSchema.parseAsync(req.body);

    //validate task
    const tasks = await req.models.Task.findAll({
      where: { id: { [Op.in]: taskIds } },
      attributes: [
        'id',
        'name',
        'dueTime',
        'endTime',
        'requestTime',
        'status',
        'note',
        'frequencyValue',
        'frequencyUnit',
        'highPriority',
        'parentTaskId',
        'encounterId',
        'requestByUserId',
      ],
      include: [
        {
          model: req.models.TaskDesignation,
          as: 'designations',
        },
      ],
    });

    if (!tasks?.length) throw new NotFoundError('No tasks not found');

    const allowedStatuses = [TASK_STATUSES.COMPLETED, TASK_STATUSES.NON_COMPLETED];
    if (!tasks.every(task => allowedStatuses.includes(task.status)))
      throw new ForbiddenError(`Task is not in ${allowedStatuses.join(', ')} status`);

    await req.db.transaction(async () => {
      for (const task of tasks) {
        //copy info from the selected task and set the new task as todo with todo info
        const newId = uuidv4();
        await req.models.Task.create({
          ...task.dataValues,
          id: newId,
          status: TASK_STATUSES.TODO,
          ...todoInfo,
        });
        await req.models.TaskDesignation.bulkCreate(
          task.dataValues.designations.map(designation => ({
            designationId: designation.designationId,
            taskId: newId,
          })),
        );

        //delete the selected task
>>>>>>> 21d1d411
        await task.destroy();
      }
    });

    res.status(204).json();
  }),
);

const tasksCreationSchema = z.object({
  startTime: z.string().datetime(),
  encounterId: z.string().uuid(),
  requestedByUserId: z.string(),
  requestTime: z.string().datetime(),
  note: z.string().optional(),
  tasks: z
    .object({
      name: z.string(),
      frequencyValue: z.number().optional(),
      frequencyUnit: z.string().optional(),
      designationIds: z
        .string()
        .array()
        .optional(),
      highPriority: z.boolean(),
    })
    .array(),
});
taskRoutes.post(
  '/',
  asyncHandler(async (req, res) => {
    req.checkPermission('create', 'Task');
    const {
      startTime,
      requestedByUserId,
      requestTime,
      encounterId,
      note,
      tasks,
    } = await tasksCreationSchema.parseAsync(req.body);
    const { models, db } = req;
    const { Task, TaskDesignation } = models;

    await db.transaction(async () => {
      const tasksData = tasks.map(task => {
        const designations = task.designationIds.map(designation => ({
          designationId: designation,
        }));

        return {
          ...task,
          id: uuidv4(),
          designations,
          dueTime: startTime,
          requestedByUserId,
          requestTime,
          encounterId,
          note,
        };
      });

      const createdTasks = await Task.bulkCreate(tasksData);

      const taskDesignationAssociations = tasksData.flatMap(task => {
        return task.designations.map(designation => ({
          taskId: task.id,
          designationId: designation.designationId,
        }));
      });

      await TaskDesignation.bulkCreate(taskDesignationAssociations);

      const hasRepeatedTasks = tasksData.some(task => task.frequencyValue && task.frequencyUnit);
      if (hasRepeatedTasks) {
        await Task.generateRepeatingTasks(tasksData);
      }

      res.send(createdTasks);
    });
  }),
);<|MERGE_RESOLUTION|>--- conflicted
+++ resolved
@@ -105,25 +105,15 @@
 );
 
 /**
-<<<<<<< HEAD
  * Delete a task
  * Only allow to delete task with TODO status
  */
 const taskDeletionInputSchema = z.object({
-=======
- * Mark task as todo
- * Only tasks in COMPLETED & NON_COMPLETED status can be marked as todo
- * - Copy info from the selected task and set the new task status as todo, set todo info to the new task
- * - Delete the selected task
- */
-const taskTodoInputSchema = z.object({
->>>>>>> 21d1d411
   taskIds: z
     .string()
     .uuid()
     .array()
     .length(1),
-<<<<<<< HEAD
   deletedByUserId: z.string().uuid(),
   deletedTime: z.string().datetime(),
   deletedReasonId: z.string().optional(),
@@ -178,7 +168,26 @@
             });
           }
         }
-=======
+        await task.destroy();
+      }
+    });
+
+    res.status(204).json();
+  }),
+);
+
+/**
+ * Mark task as todo
+ * Only tasks in COMPLETED & NON_COMPLETED status can be marked as todo
+ * - Copy info from the selected task and set the new task status as todo, set todo info to the new task
+ * - Delete the selected task
+ */
+const taskTodoInputSchema = z.object({
+  taskIds: z
+    .string()
+    .uuid()
+    .array()
+    .length(1),
   todoByUserId: z.string().uuid(),
   todoTime: z.string().datetime(),
   completedNote: z.string().optional(),
@@ -239,7 +248,6 @@
         );
 
         //delete the selected task
->>>>>>> 21d1d411
         await task.destroy();
       }
     });
