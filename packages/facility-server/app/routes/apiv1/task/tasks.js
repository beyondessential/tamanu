import express from 'express';
import asyncHandler from 'express-async-handler';
import { ForbiddenError, NotFoundError } from '@tamanu/shared/errors';
import { REFERENCE_TYPES, TASK_STATUSES } from '@tamanu/constants';
import { z } from 'zod';
import { Op } from 'sequelize';
import { v4 as uuidv4 } from 'uuid';

const taskRoutes = express.Router();
export { taskRoutes as tasks };

/**
 * Mark task as completed
 * Only tasks in TODO & NON_COMPLETED status can be marked as completed
 */
const taskCompletionInputSchema = z.object({
  taskIds: z
    .string()
    .uuid()
    .array(),
  completedByUserId: z.string(),
  completedTime: z.string().datetime(),
  completedNote: z.string().optional(),
});
taskRoutes.post(
  '/completed',
  asyncHandler(async (req, res) => {
    req.checkPermission('write', 'Task');
    const { taskIds, ...completedInfo } = await taskCompletionInputSchema.parseAsync(req.body);

    //validate task
    const allowedStatuses = [TASK_STATUSES.TODO, TASK_STATUSES.NON_COMPLETED];
    const tasks = await req.models.Task.findAll({
      where: { id: { [Op.in]: taskIds }, status: { [Op.in]: allowedStatuses } },
      attributes: ['id', 'status'],
    });

    if (tasks?.length !== taskIds.length) {
      throw new ForbiddenError(
        `Some of selected tasks are not in ${allowedStatuses.join(', ')} status`,
      );
    }

    //update task
    await req.models.Task.update(
      { ...completedInfo, status: TASK_STATUSES.COMPLETED },
      { where: { id: { [Op.in]: taskIds } } },
    );
    res.status(204).json();
  }),
);

/**
 * Mark task as not completed
 * Only tasks in TODO & COMPLETED status can be marked as not completed
 */
const taskNonCompletionInputSchema = z.object({
  taskIds: z
    .string()
    .uuid()
<<<<<<< HEAD
    .array(),
  notCompletedBy: z.string(),
=======
    .array()
    .length(1),
  notCompletedByUserId: z.string().uuid(),
>>>>>>> 5aa8d339
  notCompletedTime: z.string().datetime(),
  notCompletedReasonId: z.string().optional(),
});
taskRoutes.put(
  '/notCompleted',
  asyncHandler(async (req, res) => {
    req.checkPermission('write', 'Task');
    const { taskIds, ...notCompletedInfo } = await taskNonCompletionInputSchema.parseAsync(
      req.body,
    );

    //validate not completed reason
    if (notCompletedInfo.notCompletedReasonId) {
      const notCompleteReason = await req.models.ReferenceData.findByPk(
        notCompletedInfo.notCompletedReasonId,
        {
          where: { type: REFERENCE_TYPES.TASK_NOT_COMPLETED_REASON },
        },
      );
      if (!notCompleteReason) throw new NotFoundError('Not completed reason not found');
    }

    //validate task
    const allowedStatuses = [TASK_STATUSES.TODO, TASK_STATUSES.COMPLETED];
    const tasks = await req.models.Task.findAll({
      where: { id: { [Op.in]: taskIds }, status: { [Op.in]: allowedStatuses } },
      attributes: ['id', 'status'],
    });
    if (tasks?.length !== taskIds.length) {
      throw new ForbiddenError(
        `Some of selected tasks are not in ${allowedStatuses.join(', ')} status`,
      );
    }

    //update tasks
    await req.models.Task.update(
      { ...notCompletedInfo, status: TASK_STATUSES.NON_COMPLETED },
      { where: { id: { [Op.in]: taskIds } } },
    );
<<<<<<< HEAD
    res.json({});
  }),
);

const tasksCreationSchema = z.object({
  startTime: z.string().datetime(),
  encounterId: z.string().uuid(),
  requestedByUserId: z.string(),
  requestTime: z.string().datetime(),
  note: z.string().optional(),
  tasks: z
    .object({
      name: z.string(),
      frequencyValue: z.number().optional(),
      frequencyUnit: z.string().optional(),
      designationIds: z
        .string()
        .array()
        .optional(),
      highPriority: z.boolean(),
    })
    .array(),
});
taskRoutes.post(
  '/',
  asyncHandler(async (req, res) => {
    req.checkPermission('create', 'Task');
    const {
      startTime,
      requestedByUserId,
      requestTime,
      encounterId,
      note,
      tasks,
    } = await tasksCreationSchema.parseAsync(req.body);
    const { models, db } = req;
    const { Task, TaskDesignation } = models;

    await db.transaction(async () => {
      const tasksData = tasks.map(task => {
        const designations = task.designationIds.map(designation => ({
          designationId: designation,
        }));

        return {
          ...task,
          id: uuidv4(),
          designations,
          dueTime: startTime,
          requestedByUserId,
          requestTime,
          encounterId,
          note,
        };
      });

      const createdTasks = await Task.bulkCreate(tasksData);

      const taskDesignationAssociations = tasksData.flatMap(task => {
        return task.designations.map(designation => ({
          taskId: task.id,
          designationId: designation.designationId,
        }));
      });

      await TaskDesignation.bulkCreate(taskDesignationAssociations);

      const hasRepeatedTasks = tasksData.some(task => task.frequencyValue && task.frequencyUnit);
      if (hasRepeatedTasks) {
        await Task.generateRepeatingTasks(tasksData);
      }

      res.send(createdTasks);
    });
=======
    res.status(204).json();
  }),
);

/**
 * Mark task as todo
 * Only tasks in COMPLETED & NON_COMPLETED status can be marked as todo
 * - Copy info from the selected task and set the new task status as todo, set todo info to the new task
 * - Delete the selected task
 */
const taskTodoInputSchema = z.object({
  taskIds: z
    .string()
    .uuid()
    .array()
    .length(1),
  todoByUserId: z.string().uuid(),
  todoTime: z.string().datetime(),
  completedNote: z.string().optional(),
});
taskRoutes.put(
  '/todo',
  asyncHandler(async (req, res) => {
    req.checkPermission('write', 'Task');
    const { taskIds, ...todoInfo } = await taskTodoInputSchema.parseAsync(req.body);

    //validate task
    const tasks = await req.models.Task.findAll({
      where: { id: { [Op.in]: taskIds } },
      attributes: [
        'id',
        'name',
        'dueTime',
        'endTime',
        'requestTime',
        'status',
        'note',
        'frequencyValue',
        'frequencyUnit',
        'highPriority',
        'parentTaskId',
        'encounterId',
        'requestByUserId',
      ],
      include: [
        {
          model: req.models.TaskDesignation,
          as: 'designations',
        },
      ],
    });

    if (!tasks?.length) throw new NotFoundError('No tasks not found');

    const allowedStatuses = [TASK_STATUSES.COMPLETED, TASK_STATUSES.NON_COMPLETED];
    if (!tasks.every(task => allowedStatuses.includes(task.status)))
      throw new ForbiddenError(`Task is not in ${allowedStatuses.join(', ')} status`);

    await req.db.transaction(async () => {
      for (const task of tasks) {
        //copy info from the selected task and set the new task as todo with todo info
        const newId = uuidv4();
        await req.models.Task.create({
          ...task.dataValues,
          id: newId,
          status: TASK_STATUSES.TODO,
          ...todoInfo,
        });
        await req.models.TaskDesignation.bulkCreate(
          task.dataValues.designations.map(designation => ({
            designationId: designation.designationId,
            taskId: newId,
          })),
        );

        //delete the selected task
        await task.destroy();
      }
    });

    res.status(204).json();
>>>>>>> 5aa8d339
  }),
);

const tasksCreationSchema = z.object({
  startTime: z.string().datetime(),
  encounterId: z.string().uuid(),
  requestedByUserId: z.string(),
  requestTime: z.string().datetime(),
  note: z.string().optional(),
  tasks: z
    .object({
      name: z.string(),
      frequencyValue: z.number().optional(),
      frequencyUnit: z.string().optional(),
      designationIds: z
        .string()
        .array()
        .optional(),
      highPriority: z.boolean(),
    })
    .array(),
});
taskRoutes.post(
  '/',
  asyncHandler(async (req, res) => {
    req.checkPermission('create', 'Task');
    const {
      startTime,
      requestedByUserId,
      requestTime,
      encounterId,
      note,
      tasks,
    } = await tasksCreationSchema.parseAsync(req.body);
    const { models, db } = req;
    const { Task, TaskDesignation } = models;

    await db.transaction(async () => {
      const tasksData = tasks.map(task => {
        const designations = task.designationIds.map(designation => ({
          designationId: designation,
        }));

        return {
          ...task,
          id: uuidv4(),
          designations,
          dueTime: startTime,
          requestedByUserId,
          requestTime,
          encounterId,
          note,
        };
      });

      const createdTasks = await Task.bulkCreate(tasksData);

      const taskDesignationAssociations = tasksData.flatMap(task => {
        return task.designations.map(designation => ({
          taskId: task.id,
          designationId: designation.designationId,
        }));
      });

      await TaskDesignation.bulkCreate(taskDesignationAssociations);

      const hasRepeatedTasks = tasksData.some(task => task.frequencyValue && task.frequencyUnit);
      if (hasRepeatedTasks) {
        await Task.generateRepeatingTasks(tasksData);
      }

      res.send(createdTasks);
    });
  }),
);<|MERGE_RESOLUTION|>--- conflicted
+++ resolved
@@ -58,14 +58,8 @@
   taskIds: z
     .string()
     .uuid()
-<<<<<<< HEAD
     .array(),
   notCompletedBy: z.string(),
-=======
-    .array()
-    .length(1),
-  notCompletedByUserId: z.string().uuid(),
->>>>>>> 5aa8d339
   notCompletedTime: z.string().datetime(),
   notCompletedReasonId: z.string().optional(),
 });
@@ -105,82 +99,6 @@
       { ...notCompletedInfo, status: TASK_STATUSES.NON_COMPLETED },
       { where: { id: { [Op.in]: taskIds } } },
     );
-<<<<<<< HEAD
-    res.json({});
-  }),
-);
-
-const tasksCreationSchema = z.object({
-  startTime: z.string().datetime(),
-  encounterId: z.string().uuid(),
-  requestedByUserId: z.string(),
-  requestTime: z.string().datetime(),
-  note: z.string().optional(),
-  tasks: z
-    .object({
-      name: z.string(),
-      frequencyValue: z.number().optional(),
-      frequencyUnit: z.string().optional(),
-      designationIds: z
-        .string()
-        .array()
-        .optional(),
-      highPriority: z.boolean(),
-    })
-    .array(),
-});
-taskRoutes.post(
-  '/',
-  asyncHandler(async (req, res) => {
-    req.checkPermission('create', 'Task');
-    const {
-      startTime,
-      requestedByUserId,
-      requestTime,
-      encounterId,
-      note,
-      tasks,
-    } = await tasksCreationSchema.parseAsync(req.body);
-    const { models, db } = req;
-    const { Task, TaskDesignation } = models;
-
-    await db.transaction(async () => {
-      const tasksData = tasks.map(task => {
-        const designations = task.designationIds.map(designation => ({
-          designationId: designation,
-        }));
-
-        return {
-          ...task,
-          id: uuidv4(),
-          designations,
-          dueTime: startTime,
-          requestedByUserId,
-          requestTime,
-          encounterId,
-          note,
-        };
-      });
-
-      const createdTasks = await Task.bulkCreate(tasksData);
-
-      const taskDesignationAssociations = tasksData.flatMap(task => {
-        return task.designations.map(designation => ({
-          taskId: task.id,
-          designationId: designation.designationId,
-        }));
-      });
-
-      await TaskDesignation.bulkCreate(taskDesignationAssociations);
-
-      const hasRepeatedTasks = tasksData.some(task => task.frequencyValue && task.frequencyUnit);
-      if (hasRepeatedTasks) {
-        await Task.generateRepeatingTasks(tasksData);
-      }
-
-      res.send(createdTasks);
-    });
-=======
     res.status(204).json();
   }),
 );
@@ -262,7 +180,6 @@
     });
 
     res.status(204).json();
->>>>>>> 5aa8d339
   }),
 );
 
