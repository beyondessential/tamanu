import express from 'express';
import asyncHandler from 'express-async-handler';
import { Op } from 'sequelize';

import { VISIBILITY_STATUSES, SURVEY_TYPES } from '@tamanu/constants';
import { getFilteredListByPermission } from '@tamanu/shared/utils/getFilteredListByPermission';
import { NotFoundError } from '@tamanu/shared/errors';
import {
  findRouteObject,
  permissionCheckingRouter,
  getResourceList,
} from '@tamanu/shared/utils/crudHelpers';

export const survey = express.Router();

// There should only be one survey with surveyType vitals, fetch it
// Needs to be added before the /:id endpoint so that endpoint doesn't catch it instead
survey.get(
  '/vitals',
  asyncHandler(async (req, res) => {
    const { models } = req;

    req.checkPermission('read', 'Vitals');
    const surveyRecord = await models.Survey.findOne({
      where: { surveyType: 'vitals' },
    });
    if (!surveyRecord) throw new NotFoundError();
    const components = await models.SurveyScreenComponent.getComponentsForSurvey(surveyRecord.id, {
      includeAllVitals: true,
    });
    res.send({
      ...surveyRecord.forResponse(),
      components,
    });
  }),
);

survey.get(
<<<<<<< HEAD
  '/chart/:surveyId',
  asyncHandler(async (req, res) => {
    const { models, params } = req;
    const { surveyId } = params;

    req.checkPermission('read', 'Chart');
    const surveyRecord = await models.Survey.findByPk(surveyId);

    if (!surveyRecord) {
      throw new NotFoundError();
    }

    const components = await models.SurveyScreenComponent.getComponentsForSurvey(surveyRecord.id);
    res.send({
      ...surveyRecord.forResponse(),
      components,
    });
=======
  '/charts',
  asyncHandler(async (req, res) => {
    req.checkPermission('list', 'Survey');

    const {
      models: { Survey },
    } = req;

    const chartSurveys = await Survey.getChartSurveys();

    res.send(chartSurveys);
>>>>>>> bb46978b
  }),
);

survey.get(
  '/:id',
  asyncHandler(async (req, res) => {
    const { models, params } = req;

    const surveyRecord = await findRouteObject(req, 'Survey');
    const components = await models.SurveyScreenComponent.getComponentsForSurvey(params.id, {
      includeAllVitals: true,
    });
    res.send({
      ...surveyRecord.forResponse(),
      components,
    });
  }),
);
survey.get(
  '/$',
  asyncHandler(async (req, res) => {
    const { models, ability } = req;
    req.checkPermission('list', 'Survey');
    const surveys = await models.Survey.findAll({
      where: {
        surveyType: req.query.type,
        visibilityStatus: { [Op.ne]: VISIBILITY_STATUSES.HISTORICAL },
      },
    });
    const filteredSurveys = getFilteredListByPermission(ability, surveys, 'submit');

    res.send({ surveys: filteredSurveys });
  }),
);

const surveyRelations = permissionCheckingRouter('list', 'SurveyResponse');

surveyRelations.get(
  '/:id/surveyResponses',
  asyncHandler(async (req, res) => {
    const { id: surveyId } = req.params;
    const survey = await req.models.Survey.findByPk(surveyId);

    req.checkPermission('read', survey);

    const response = await getResourceList(req, 'SurveyResponse', 'surveyId');

    res.send(response);
  }),
);

survey.use(surveyRelations);<|MERGE_RESOLUTION|>--- conflicted
+++ resolved
@@ -36,7 +36,6 @@
 );
 
 survey.get(
-<<<<<<< HEAD
   '/chart/:surveyId',
   asyncHandler(async (req, res) => {
     const { models, params } = req;
@@ -54,7 +53,10 @@
       ...surveyRecord.forResponse(),
       components,
     });
-=======
+  }),
+);
+
+survey.get(
   '/charts',
   asyncHandler(async (req, res) => {
     req.checkPermission('list', 'Survey');
@@ -66,7 +68,6 @@
     const chartSurveys = await Survey.getChartSurveys();
 
     res.send(chartSurveys);
->>>>>>> bb46978b
   }),
 );
 
