import express from 'express';
import { NotFoundError } from '@tamanu/shared/errors';

export const patientFacility = express.Router();

patientFacility.post('/$', async (req, res) => {
<<<<<<< HEAD
  const { models, body, syncManager } = req;
  const { facilityId, patientId } = body;
=======
  const { syncConnection, models, body, facilityId } = req;
  const { patientId } = body;
>>>>>>> 392479c8

  // slightly unusual to check read permissions in a post endpoint, but if you can read patients,
  // you can mark them for sync
  req.checkPermission('read', 'Patient');

  const patient = await models.Patient.findByPk(patientId);
  if (!patient) {
    throw new NotFoundError();
  }

  // this endpoint functions as a "find or update", avoiding any issues where another device marks
  // the patient for sync, and that copy syncs in after the user is already in the patient page
  const [record] = await models.PatientFacility.findOrCreate({
    where: { facilityId, patientId },
  });

  // trigger a sync to immediately start pulling data for this patient
  await syncConnection.runSync({
    urgent: true,
    type: 'patientMarkedForSync',
    patientId: patient.id,
    patientDisplayId: patient.displayId,
  });

  res.send(record);
});<|MERGE_RESOLUTION|>--- conflicted
+++ resolved
@@ -4,13 +4,8 @@
 export const patientFacility = express.Router();
 
 patientFacility.post('/$', async (req, res) => {
-<<<<<<< HEAD
-  const { models, body, syncManager } = req;
-  const { facilityId, patientId } = body;
-=======
   const { syncConnection, models, body, facilityId } = req;
   const { patientId } = body;
->>>>>>> 392479c8
 
   // slightly unusual to check read permissions in a post endpoint, but if you can read patients,
   // you can mark them for sync
