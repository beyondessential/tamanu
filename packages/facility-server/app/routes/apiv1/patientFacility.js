--- conflicted
+++ resolved
@@ -1,19 +1,10 @@
 import express from 'express';
-<<<<<<< HEAD
-=======
-import config from 'config';
-
->>>>>>> 241cf0b4
 import { NotFoundError } from '@tamanu/shared/errors';
 
 export const patientFacility = express.Router();
 
 patientFacility.post('/$', async (req, res) => {
-<<<<<<< HEAD
-  const { models, body, syncManager, facilityId } = req;
-=======
-  const { syncConnection, models, body } = req;
->>>>>>> 241cf0b4
+  const { syncConnection, models, body, facilityId } = req;
   const { patientId } = body;
 
   // slightly unusual to check read permissions in a post endpoint, but if you can read patients,
