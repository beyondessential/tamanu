--- conflicted
+++ resolved
@@ -89,38 +89,8 @@
 surveyResponse.post(
   '/$',
   asyncHandler(async (req, res) => {
-<<<<<<< HEAD
-    const {
-      models,
-      body: { facilityId, ...body },
-      db,
-      settings,
-    } = req;
-    // Responses for the vitals survey will check against 'Vitals' create permissions
-    // All others will check against 'SurveyResponse' create permissions
-    const noun = await models.Survey.getResponsePermissionCheck(body.surveyId);
-    if (noun === 'Charting') {
-      req.checkPermission('create', subject('Charting', { id: body.surveyId }));
-    } else {
-      req.checkPermission('create', noun);
-    }
-
-    const getDefaultId = async type =>
-      models.SurveyResponseAnswer.getDefaultId(type, settings[facilityId]);
-    const updatedBody = {
-      locationId: body.locationId || (await getDefaultId('location')),
-      departmentId: body.departmentId || (await getDefaultId('department')),
-      userId: req.user.id,
-      facilityId,
-      ...body,
-    };
-
-    const responseRecord = await db.transaction(async () => {
-      return models.SurveyResponse.createWithAnswers(updatedBody);
-=======
     const responseRecord = await req.db.transaction(async () => {
       return await createSurveyResponse(req);
->>>>>>> b67f3472
     });
     res.send(responseRecord);
   }),
