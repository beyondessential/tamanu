import { pascal } from 'case';
import express from 'express';
import asyncHandler from 'express-async-handler';
import { literal, Op, Sequelize } from 'sequelize';
import { NotFoundError, ValidationError } from '@tamanu/shared/errors';
import { camelCase } from 'lodash';
import {
  DEFAULT_HIERARCHY_TYPE,
  REFERENCE_DATA_TRANSLATION_PREFIX,
  REFERENCE_TYPE_VALUES,
  REFERENCE_TYPES,
  REGISTRATION_STATUSES,
  SUGGESTER_ENDPOINTS,
  SURVEY_TYPES,
  VISIBILITY_STATUSES,
  OTHER_REFERENCE_TYPES,
  REFERENCE_DATA_RELATION_TYPES,
  DEFAULT_LANGUAGE_CODE,
} from '@tamanu/constants';
import { v4 as uuidv4 } from 'uuid';
import { customAlphabet } from 'nanoid';

const DEFAULT_LIMIT = 25;
const ENDPOINT_TO_DATA_TYPE = {
  // Special cases where the endpoint name doesn't match the dataType
  ['facilityLocationGroup']: OTHER_REFERENCE_TYPES.LOCATION_GROUP,
  ['bookableLocationGroup']: OTHER_REFERENCE_TYPES.LOCATION_GROUP,
  ['patientLabTestCategories']: REFERENCE_TYPES.LAB_TEST_CATEGORY,
  ['patientLabTestPanelTypes']: OTHER_REFERENCE_TYPES.LAB_TEST_PANEL,
  ['invoiceProducts']: OTHER_REFERENCE_TYPES.INVOICE_PRODUCT,
};
const getDataType = (endpoint) => ENDPOINT_TO_DATA_TYPE[endpoint] || endpoint;
// The string_id for the translated_strings table is a concatenation of this prefix
// and the id of the record so we need to construct it for the translation attribute
const getTranslationPrefix = (endpoint) =>
  `${REFERENCE_DATA_TRANSLATION_PREFIX}.${getDataType(endpoint)}.`;

// Helper function to generate the translation subquery
const getTranslationSubquery = (endpoint, modelName) => `(
  SELECT "text" 
  FROM "translated_strings" 
  WHERE "language" = $language
  AND "string_id" = '${getTranslationPrefix(endpoint)}' || "${modelName}"."id"
  LIMIT 1
)`;

// Get the translation label for the record, otherwise the get the untranslated searchColumn
const translationCoalesce = (endpoint, modelName, searchColumn) =>
  `COALESCE(${getTranslationSubquery(endpoint, modelName)}, "${modelName}"."${searchColumn}")`;
const translationCoalesceLiteral = (endpoint, modelName, searchColumn) =>
  Sequelize.literal(translationCoalesce(endpoint, modelName, searchColumn));

// Overwrite the default search column with translation if it exists
const getTranslationAttributes = (endpoint, modelName, searchColumn = 'name') => ({
  include: [[translationCoalesceLiteral(endpoint, modelName, searchColumn), searchColumn]],
});

export const suggestions = express.Router();

function createSuggesterRoute(
  endpoint,
  modelName,
  whereBuilder,
  { mapper, searchColumn, extraReplacementsBuilder, includeBuilder, orderBuilder },
) {
  suggestions.get(
    `/${endpoint}$`,
    asyncHandler(async (req, res) => {
      req.checkPermission('list', modelName);
      const { models, query } = req;
      const { language = DEFAULT_LANGUAGE_CODE } = query;
      delete query.language;
      const model = models[modelName];

      const searchQuery = (query.q || '').trim().toLowerCase();
      const positionQuery = literal(
        `POSITION(LOWER($positionMatch) in LOWER(${translationCoalesce(endpoint, modelName, searchColumn)})) > 1`,
      );

      // We supply the searchQuery to both the whereBuilder and the bind so that we can
      // either use the bind key in SQL or in the whereBuilder directly using sequelize
      const where = whereBuilder({
        search: `%${searchQuery}%`,
        query,
        req,
        endpoint,
        modelName,
        searchColumn,
      });

<<<<<<< HEAD
      const where =
        isTranslatable && hasTranslations
          ? Sequelize.literal(`EXISTS (
            SELECT 1 
            FROM translated_strings 
            WHERE language = :language
            AND string_id = '${translationPrefix}' || "${modelName}"."id"
            AND text ILIKE :searchQuery
            AND visibility_status = '${VISIBILITY_STATUSES.CURRENT}'
          )`)
          : whereBuilder(`%${searchQuery}%`, query, req);

=======
>>>>>>> 72da95b9
      if (endpoint === 'location' && query.locationGroupId) {
        where.locationGroupId = query.locationGroupId;
      }

      const include = includeBuilder?.(req);
      const order = orderBuilder?.(req);

      const results = await model.findAll({
        where,
        include,
        attributes: getTranslationAttributes(endpoint, modelName, searchColumn),
        order: [
          // TODO: This is a hack to avoid ambiguous column references when we have includes
          // need to either fix this or enforce custom orderBuilder
          ...(order ? [order] : []),
          ...(include
            ? []
            : [
                positionQuery,
                [translationCoalesceLiteral(endpoint, modelName, searchColumn), 'ASC'],
              ]),
        ],
        bind: {
          positionMatch: searchQuery,
          language,
          searchQuery: `%${searchQuery}%`,
          ...extraReplacementsBuilder(query),
        },
        limit: DEFAULT_LIMIT,
      });
      // Allow for async mapping functions (currently only used by location suggester)
      res.send(await Promise.all(results.map(mapper)));
    }),
  );
}

// this exists so a control can look up the associated information of a given suggester endpoint
// when it's already been given an id so that it's guaranteed to have the same structure as the
// options endpoint
function createSuggesterLookupRoute(endpoint, modelName, { mapper, searchColumn }) {
  suggestions.get(
    `/${endpoint}/:id`,
    asyncHandler(async (req, res) => {
      const {
        models,
        params,
        query: { language = DEFAULT_LANGUAGE_CODE },
      } = req;
      req.checkPermission('list', modelName);

      const record = await models[modelName].findOne({
        where: { id: params.id },
        bind: {
          language,
        },
        attributes: getTranslationAttributes(endpoint, modelName, searchColumn),
      });

      if (!record) throw new NotFoundError();

      res.send(await mapper(record));
    }),
  );
}

function createAllRecordsRoute(
  endpoint,
  modelName,
  whereBuilder,
  { mapper, searchColumn, extraReplacementsBuilder },
) {
  suggestions.get(
    `/${endpoint}/all$`,
    asyncHandler(async (req, res) => {
      req.checkPermission('list', modelName);
      const { models, query } = req;
      const { language = DEFAULT_LANGUAGE_CODE } = query;

      const model = models[modelName];
      const where = whereBuilder({ search: '%', query, req, endpoint, modelName, searchColumn });

      const results = await model.findAll({
        where,
        order: [[translationCoalesceLiteral(endpoint, modelName, searchColumn), 'ASC']],
        attributes: getTranslationAttributes(endpoint, modelName, searchColumn),
        bind: {
          language,
          searchQuery: '%',
          ...extraReplacementsBuilder(query),
        },
      });
      // Allow for async mapping functions (currently only used by location suggester)
      res.send(await Promise.all(results.map(mapper)));
    }),
  );
}

function createSuggesterCreateRoute(
  endpoint,
  modelName,
  { creatingBodyBuilder, mapper, afterCreated },
) {
  suggestions.post(
    `/${endpoint}/create`,
    asyncHandler(async (req, res) => {
      const { models } = req;
      req.checkPermission('create', modelName);

      const body = await creatingBodyBuilder(req);
      const newRecord = await models[modelName].create(body, { returning: true });
      if (afterCreated) {
        await afterCreated(req, newRecord);
      }
      const mappedRecord = await mapper(newRecord);
      res.send(mappedRecord);
    }),
  );
}

// Search against the translation if it exists, otherwise search against the searchColumn
const getTranslationWhereLiteral = (endpoint, modelName, searchColumn) => {
  return Sequelize.literal(
    `${translationCoalesce(endpoint, modelName, searchColumn)} ILIKE $searchQuery`,
  );
};

const DEFAULT_WHERE_BUILDER = ({ endpoint, modelName, searchColumn = 'name' }) => ({
  [Op.or]: [getTranslationWhereLiteral(endpoint, modelName, searchColumn)],
  ...VISIBILITY_CRITERIA,
});

const DEFAULT_MAPPER = ({ name, code, id }) => ({
  name,
  code,
  id,
});

// Add a new suggester for a particular model at the given endpoint.
// Records will be filtered based on the whereSql parameter. The user's search term
// will be passed to the sql query as ":search" - see the existing suggestion
// endpoints for usage examples.
function createSuggester(
  endpoint,
  modelName,
  whereBuilder,
  optionOverrides,
  allowCreatingNewSuggestion,
) {
  const options = {
    mapper: DEFAULT_MAPPER,
    searchColumn: 'name',
    extraReplacementsBuilder: () => {},
    ...optionOverrides,
  };
  // Note: createAllRecordsRoute and createSuggesterLookupRoute must
  // be added in this order otherwise the :id param will match all
  createAllRecordsRoute(endpoint, modelName, whereBuilder, options);
  createSuggesterLookupRoute(endpoint, modelName, options);
  createSuggesterRoute(endpoint, modelName, whereBuilder, options);
  if (allowCreatingNewSuggestion) {
    createSuggesterCreateRoute(endpoint, modelName, options);
  }
}

// this should probably be changed to a `visibility_criteria IN ('list', 'of', 'statuses')`
// once there's more than one status that we're checking against
const VISIBILITY_CRITERIA = {
  visibilityStatus: VISIBILITY_STATUSES.CURRENT,
};

const afterCreatedReferenceData = async (req, newRecord) => {
  const { models } = req;

  if (newRecord.type === REFERENCE_TYPES.TASK_TEMPLATE) {
    await models.TaskTemplate.create({ referenceDataId: newRecord.id });
  }
};

const referenceDataBodyBuilder = ({ type, name }) => {
  if (!name) {
    throw new ValidationError('Name is required');
  }

  if (!type) {
    throw new ValidationError('Type is required');
  }

  const code = `${camelCase(name)}-${customAlphabet('1234567890ABCDEFGHIJKLMNPQRSTUVWXYZ', 3)()}`;

  return {
    id: uuidv4(),
    code,
    type,
    name,
  };
};

createSuggester(
  'multiReferenceData',
  'ReferenceData',
  ({ endpoint, modelName, query: { types } }) => ({
    ...DEFAULT_WHERE_BUILDER({ endpoint, modelName }),
    type: { [Op.in]: types },
  }),
  {
    includeBuilder: (req) => {
      const {
        models: { ReferenceData, TaskTemplate },
        query: { relationType },
      } = req;

      if (!relationType) return undefined;

      return [
        {
          model: TaskTemplate,
          as: 'taskTemplate',
          include: TaskTemplate.getFullReferenceAssociations(),
        },
        {
          model: ReferenceData,
          as: 'children',
          required: false,
          through: {
            attributes: [],
            where: {
              type: relationType,
              deleted_at: null,
            },
          },
          include: {
            model: TaskTemplate,
            as: 'taskTemplate',
            include: TaskTemplate.getFullReferenceAssociations(),
          },
          where: VISIBILITY_CRITERIA,
        },
      ];
    },
    orderBuilder: (req) => {
      const { query } = req;
      const types = query.types;
      if (!types?.length) return;

      const caseStatement = types
        .map((_, index) => `WHEN $type${index} THEN ${index + 1}`)
        .join(' ');

      return [
        Sequelize.literal(`
          CASE "ReferenceData"."type"
            ${caseStatement}
            ELSE ${types.length + 1}
          END
        `),
      ];
    },
    extraReplacementsBuilder: (query) =>
      query.types.reduce((acc, value, index) => {
        acc[`type${index}`] = value;
        return acc;
      }, {}),
    mapper: (item) => item,
    creatingBodyBuilder: (req) =>
      referenceDataBodyBuilder({ type: req.body.type, name: req.body.name }),
    afterCreated: afterCreatedReferenceData,
  },
  true,
);

createSuggester(
  REFERENCE_TYPES.MEDICATION_SET,
  'ReferenceData',
  (search) => ({
    name: { [Op.iLike]: search },
    type: REFERENCE_TYPES.MEDICATION_SET,
    ...VISIBILITY_CRITERIA,
  }),
  {
    mapper: (item) => item,
    creatingBodyBuilder: (req) =>
      referenceDataBodyBuilder({ type: REFERENCE_TYPES.MEDICATION_SET, name: req.body.name }),
    includeBuilder: (req) => {
      const {
        models: { ReferenceData, ReferenceMedicationTemplate },
      } = req;

      return [
        {
          model: ReferenceData,
          as: 'children',
          where: VISIBILITY_CRITERIA,
          through: {
            attributes: [],
            where: {
              type: REFERENCE_DATA_RELATION_TYPES.MEDICATION,
              deleted_at: null,
            },
          },
          include: {
            model: ReferenceMedicationTemplate,
            as: 'medicationTemplate',
            include: {
              model: ReferenceData,
              as: 'medication',
            },
          },
        },
      ];
    },
  },
);

REFERENCE_TYPE_VALUES.forEach((typeName) => {
  createSuggester(
    typeName,
    'ReferenceData',
    ({ endpoint, modelName }) => ({
      ...DEFAULT_WHERE_BUILDER({ endpoint, modelName }),
      type: typeName,
    }),
    {
      includeBuilder: (req) => {
        const {
          models: { ReferenceData },
          query: { parentId, relationType = DEFAULT_HIERARCHY_TYPE },
        } = req;

        return [
          parentId && {
            model: ReferenceData,
            as: 'parent',
            required: true,
            through: {
              attributes: ['id'],
              where: {
                referenceDataParentId: parentId,
                type: relationType,
              },
            },
          },
          'referenceDrug',
        ].filter(Boolean);
      },
      creatingBodyBuilder: (req) =>
        referenceDataBodyBuilder({ type: typeName, name: req.body.name }),
      afterCreated: afterCreatedReferenceData,
      mapper: (item) => item,
    },
    true,
  );
});

createSuggester('labTestType', 'LabTestType', () => VISIBILITY_CRITERIA, {
  mapper: ({ name, code, id, labTestCategoryId }) => ({
    name,
    code,
    id,
    labTestCategoryId,
  }),
});

const filterByFacilityWhereBuilder = ({ query, modelName, endpoint }) => {
  const baseWhere = DEFAULT_WHERE_BUILDER({ endpoint, modelName });
  // Parameters are passed as strings, so we need to check for 'true'
  const shouldFilterByFacility =
    query.filterByFacility === 'true' || query.filterByFacility === true;
  if (!shouldFilterByFacility) {
    return baseWhere;
  }

  return {
    ...baseWhere,
    facilityId: query.facilityId,
  };
};

const createNameSuggester = (
  endpoint,
  modelName = pascal(endpoint),
  whereBuilderFn = DEFAULT_WHERE_BUILDER,
  options,
) =>
  createSuggester(endpoint, modelName, whereBuilderFn, {
    mapper: ({ name, id }) => ({
      name,
      id,
    }),
    ...options,
  });

createNameSuggester('department', 'Department', filterByFacilityWhereBuilder);
createNameSuggester('facility');

// Calculate the availability of the location before passing on to the front end
createSuggester(
  'location',
  'Location',
  // Allow filtering by parent location group
  ({ endpoint, modelName, query }) => {
    const baseWhere = filterByFacilityWhereBuilder({ endpoint, modelName, query });

    const { ...filters } = query;
    delete filters.q;
    delete filters.filterByFacility;

    if (!query.parentId) {
      return { ...baseWhere, ...filters };
    }

    return {
      ...baseWhere,
      parentId: query.parentId,
    };
  },
  {
    mapper: async (location) => {
      const availability = await location.getAvailability();
      const { name, code, id, maxOccupancy, facilityId } = location;

      const lg = await location.getLocationGroup();
      const locationGroup = lg && { name: lg.name, code: lg.code, id: lg.id };
      return {
        name: name,
        code,
        maxOccupancy,
        id,
        availability,
        facilityId,
        ...(locationGroup && { locationGroup }),
      };
    },
  },
);

createNameSuggester('locationGroup', 'LocationGroup', filterByFacilityWhereBuilder);

// Location groups filtered by facility. Used in the survey form autocomplete
createNameSuggester('facilityLocationGroup', 'LocationGroup', ({ endpoint, modelName, query }) =>
  filterByFacilityWhereBuilder({
    endpoint,
    modelName,
    query: { ...query, filterByFacility: true },
  }),
);

// Location groups filtered by isBookable. Used in location bookings view
createNameSuggester('bookableLocationGroup', 'LocationGroup', ({ endpoint, modelName, query }) => ({
  ...filterByFacilityWhereBuilder({
    endpoint,
    modelName,
    query: { ...query, filterByFacility: true },
  }),
  isBookable: true,
}));

createNameSuggester('survey', 'Survey', ({ search, query: { programId } }) => ({
  name: { [Op.iLike]: search },
  ...(programId ? { programId } : programId),
  surveyType: {
    [Op.notIn]: [SURVEY_TYPES.OBSOLETE, SURVEY_TYPES.VITALS],
  },
}));

createSuggester(
  'invoiceProducts',
  'InvoiceProduct',
  ({ endpoint, modelName }) => ({
    ...DEFAULT_WHERE_BUILDER({ endpoint, modelName }),
    '$referenceData.type$': REFERENCE_TYPES.ADDITIONAL_INVOICE_PRODUCT,
  }),
  {
    mapper: (product) => {
      product.addVirtualFields();
      return product;
    },
    includeBuilder: (req) => {
      return [
        {
          model: req.models.ReferenceData,
          as: 'referenceData',
          attributes: ['code', 'type'],
        },
      ];
    },
  },
);

createSuggester(
  'practitioner',
  'User',
  ({ search }) => ({
    displayName: { [Op.iLike]: search },
    ...VISIBILITY_CRITERIA,
  }),
  {
    mapper: ({ id, displayName }) => ({
      id,
      name: displayName,
    }),
    searchColumn: 'display_name',
  },
);

// Remove whitespace from the start and end of each string then combine with a space in between
// E.g. 'William ' + 'Horoto' => 'William Horoto'
const trimAndConcat = (col1, col2) =>
  Sequelize.fn(
    'concat',
    Sequelize.fn('trim', Sequelize.col(col1)),
    ' ',
    Sequelize.fn('trim', Sequelize.col(col2)),
  );
createSuggester(
  'patient',
  'Patient',
  ({ search }) => ({
    [Op.or]: [
      Sequelize.where(trimAndConcat('first_name', 'last_name'), { [Op.iLike]: search }),
      Sequelize.where(trimAndConcat('last_name', 'first_name'), { [Op.iLike]: search }),
      { displayId: { [Op.iLike]: search } },
    ],
  }),
  {
    mapper: (patient) => patient,
    searchColumn: 'first_name',
    orderBuilder: (req) => {
      const searchQuery = (req.query.q || '').trim().toLowerCase();
      const escapedQuery = req.db.escape(searchQuery);
      const escapedPartialMatch = req.db.escape(`${searchQuery}%`);
      return Sequelize.literal(`
          CASE
            WHEN LOWER(display_id) = ${escapedQuery} THEN 0
            WHEN LOWER(display_id) LIKE ${escapedPartialMatch} THEN 1
            WHEN LOWER(TRIM(first_name) || ' ' || TRIM(last_name)) LIKE ${escapedPartialMatch} THEN 2
            WHEN LOWER(TRIM(last_name) || ' ' || TRIM(first_name)) LIKE ${escapedPartialMatch} THEN 3
            ELSE 4
          END
        `);
    },
  },
);

createSuggester('nonSensitiveLabTestCategory', 'ReferenceData', ({ endpoint, modelName }) => {
  const baseWhere = DEFAULT_WHERE_BUILDER({ endpoint, modelName });
  return {
    ...baseWhere,
    type: REFERENCE_TYPES.LAB_TEST_CATEGORY,
    id: {
      [Op.in]: Sequelize.literal(
        `(
            SELECT DISTINCT(lab_test_category_id)
            FROM lab_test_types
            WHERE lab_test_types.is_sensitive IS FALSE
          )`,
      ),
    },
  };
});

createSuggester('sensitiveLabTestCategory', 'ReferenceData', ({ endpoint, modelName }) => {
  const baseWhere = DEFAULT_WHERE_BUILDER({ endpoint, modelName });
  return {
    ...baseWhere,
    type: REFERENCE_TYPES.LAB_TEST_CATEGORY,
    id: {
      [Op.in]: Sequelize.literal(
        `(
            SELECT DISTINCT(lab_test_category_id)
            FROM lab_test_types
            WHERE lab_test_types.is_sensitive IS TRUE
          )`,
      ),
    },
  };
});

// Specifically fetches lab test categories that have a lab request against a patient
createSuggester(
  'patientLabTestCategories',
  'ReferenceData',
  ({ endpoint, modelName, query, req }) => {
    const baseWhere = DEFAULT_WHERE_BUILDER({ endpoint, modelName });

    if (!query.patientId) {
      return { ...baseWhere, type: REFERENCE_TYPES.LAB_TEST_CATEGORY };
    }

    const idBaseFilter = {
      [Op.in]: Sequelize.literal(
        `(
          SELECT DISTINCT(lab_test_category_id)
          FROM lab_requests
          INNER JOIN
            encounters ON encounters.id = lab_requests.encounter_id
          WHERE lab_requests.status = $lab_request_status
            AND encounters.patient_id = $patient_id
            AND encounters.deleted_at is null
            AND lab_requests.deleted_at is null
        )`,
      ),
    };
    const canListSensitive = req.ability.can('list', 'SensitiveLabRequest');
    const idSensitiveFilter = {
      [Op.in]: Sequelize.literal(
        `(
          SELECT DISTINCT(lab_test_types.lab_test_category_id)
          FROM lab_requests
          INNER JOIN encounters
            ON (encounters.id = lab_requests.encounter_id)
          INNER JOIN lab_tests
            ON (lab_requests.id = lab_tests.lab_request_id)
          INNER JOIN lab_test_types
            ON (lab_test_types.id = lab_tests.lab_test_type_id)
          WHERE lab_requests.status = $lab_request_status
            AND encounters.patient_id = $patient_id
            AND encounters.deleted_at is null
            AND lab_requests.deleted_at is null
            AND lab_test_types.is_sensitive IS FALSE
        )`,
      ),
    };

    return {
      ...baseWhere,
      type: REFERENCE_TYPES.LAB_TEST_CATEGORY,
      id: canListSensitive ? idBaseFilter : idSensitiveFilter,
    };
  },
  {
    extraReplacementsBuilder: (query) => ({
      lab_request_status: query?.status || 'published',
      patient_id: query.patientId,
    }),
  },
);

// Specifically fetches lab panels that have a lab test against a patient
createSuggester(
  'patientLabTestPanelTypes',
  'LabTestPanel',
  ({ endpoint, modelName, query }) => {
    const baseWhere = DEFAULT_WHERE_BUILDER({ endpoint, modelName });

    if (!query.patientId) {
      return baseWhere;
    }

    return {
      ...baseWhere,
      id: {
        [Op.in]: Sequelize.literal(
          `(
          SELECT DISTINCT(lab_test_panel_id)
          FROM lab_test_panel_lab_test_types
          INNER JOIN
            lab_test_types ON lab_test_types.id = lab_test_panel_lab_test_types.lab_test_type_id
          INNER JOIN
            lab_tests ON lab_tests.lab_test_type_id = lab_test_types.id
          INNER JOIN
            lab_requests ON lab_requests.id = lab_tests.lab_request_id
          INNER JOIN
            encounters ON encounters.id = lab_requests.encounter_id
          WHERE lab_requests.status = $lab_request_status
            AND encounters.patient_id = $patient_id
            AND encounters.deleted_at is null
            AND lab_requests.deleted_at is null
        )`,
        ),
      },
    };
  },
  {
    extraReplacementsBuilder: (query) => ({
      lab_request_status: query?.status || 'published',
      patient_id: query.patientId,
    }),
  },
);

createNameSuggester(
  'programRegistryClinicalStatus',
  'ProgramRegistryClinicalStatus',
  ({ endpoint, modelName, query: { programRegistryId } }) => ({
    ...DEFAULT_WHERE_BUILDER({ endpoint, modelName }),
    ...(programRegistryId ? { programRegistryId } : {}),
  }),
);

createSuggester(
  'programRegistry',
  'ProgramRegistry',
  ({ endpoint, modelName, query }) => {
    const baseWhere = DEFAULT_WHERE_BUILDER({ endpoint, modelName });
    if (!query.patientId) {
      return baseWhere;
    }

    return {
      ...baseWhere,
      // Only suggest program registries this patient isn't already part of
      id: {
        [Op.notIn]: Sequelize.literal(
          `(
          SELECT DISTINCT(pr.id)
          FROM program_registries pr
          INNER JOIN patient_program_registrations ppr
          ON ppr.program_registry_id = pr.id
          WHERE
            ppr.patient_id = $patient_id
          AND
            ppr.registration_status != '${REGISTRATION_STATUSES.RECORDED_IN_ERROR}'
        )`,
        ),
      },
    };
  },
  {
    extraReplacementsBuilder: (query) => ({
      patient_id: query.patientId,
    }),
  },
);

createNameSuggester(
  'programRegistryClinicalStatus',
  'ProgramRegistryClinicalStatus',
  ({ endpoint, modelName, query: { programRegistryId } }) => ({
    ...DEFAULT_WHERE_BUILDER({ endpoint, modelName }),
    ...(programRegistryId ? { programRegistryId } : {}),
  }),
);

createNameSuggester(
  'programRegistryCondition',
  'ProgramRegistryCondition',
  ({ endpoint, modelName, query: { programRegistryId } }) => ({
    ...DEFAULT_WHERE_BUILDER({ endpoint, modelName }),
    ...(programRegistryId ? { programRegistryId } : {}),
  }),
);

createNameSuggester(
  'programRegistry',
  'ProgramRegistry',
  ({ endpoint, modelName, query }) => {
    const baseWhere = DEFAULT_WHERE_BUILDER({ endpoint, modelName });
    if (!query.patientId) {
      return baseWhere;
    }

    return {
      ...baseWhere,
      // Only suggest program registries this patient isn't already part of
      id: {
        [Op.notIn]: Sequelize.literal(
          `(
          SELECT DISTINCT(pr.id)
          FROM program_registries pr
          INNER JOIN patient_program_registrations ppr
          ON ppr.program_registry_id = pr.id
          WHERE
            ppr.patient_id = $patient_id
          AND
            ppr.registration_status = '${REGISTRATION_STATUSES.ACTIVE}'
        )`,
        ),
      },
    };
  },
  {
    extraReplacementsBuilder: (query) => ({
      patient_id: query.patientId,
    }),
  },
);

// TODO: Use generic LabTest permissions for this suggester
createNameSuggester('labTestPanel', 'LabTestPanel');

createNameSuggester('template', 'Template', ({ endpoint, modelName, query }) => {
  const baseWhere = DEFAULT_WHERE_BUILDER({ endpoint, modelName });
  const { type } = query;

  if (!type) {
    return baseWhere;
  }

  return {
    ...baseWhere,
    type,
  };
});

const routerEndpoints = suggestions.stack.map((layer) => {
  const path = layer.route.path.replace('/', '').replaceAll('$', '');
  const root = path.split('/')[0];
  return root;
});
const rootElements = [...new Set(routerEndpoints)];
SUGGESTER_ENDPOINTS.forEach((endpoint) => {
  if (!rootElements.includes(endpoint)) {
    throw new Error(
      `Suggester endpoint exists in shared constant but not included in router: ${endpoint}`,
    );
  }
});
rootElements.forEach((endpoint) => {
  if (!SUGGESTER_ENDPOINTS.includes(endpoint)) {
    throw new Error(`Suggester endpoint not added to shared constant: ${endpoint}`);
  }
});<|MERGE_RESOLUTION|>--- conflicted
+++ resolved
@@ -88,21 +88,6 @@
         searchColumn,
       });
 
-<<<<<<< HEAD
-      const where =
-        isTranslatable && hasTranslations
-          ? Sequelize.literal(`EXISTS (
-            SELECT 1 
-            FROM translated_strings 
-            WHERE language = :language
-            AND string_id = '${translationPrefix}' || "${modelName}"."id"
-            AND text ILIKE :searchQuery
-            AND visibility_status = '${VISIBILITY_STATUSES.CURRENT}'
-          )`)
-          : whereBuilder(`%${searchQuery}%`, query, req);
-
-=======
->>>>>>> 72da95b9
       if (endpoint === 'location' && query.locationGroupId) {
         where.locationGroupId = query.locationGroupId;
       }
