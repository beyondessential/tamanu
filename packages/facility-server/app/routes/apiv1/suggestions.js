--- conflicted
+++ resolved
@@ -76,32 +76,14 @@
         : [];
       const suggestedIds = translations.map(extractDataId);
 
-<<<<<<< HEAD
       const whereQuery = whereBuilder(`%${searchQuery}%`, query);
-=======
-      const filterByFacility = !!query.filterByFacility || endpoint === 'facilityLocationGroup';
-
-      const whereQuery = whereBuilder(`%${searchQuery}%`, query, req);
-      const visibilityStatus = whereQuery.visibilityStatus;
->>>>>>> 90c7ee1a
-
+      
       const where = {
         [Op.or]: [
           whereQuery,
           {
             id: { [Op.in]: suggestedIds },
-<<<<<<< HEAD
             ...omit(whereQuery, 'name'),
-=======
-            ...(visibilityStatus
-              ? {
-                  visibilityStatus: {
-                    [Op.eq]: visibilityStatus,
-                  },
-                }
-              : {}),
-            ...(filterByFacility ? { facilityId: query.facilityId } : {}),
->>>>>>> 90c7ee1a
           },
         ],
       };
