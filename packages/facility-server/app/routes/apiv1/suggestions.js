--- conflicted
+++ resolved
@@ -15,11 +15,8 @@
   TRANSLATABLE_REFERENCE_TYPES,
   VISIBILITY_STATUSES,
   OTHER_REFERENCE_TYPES,
-<<<<<<< HEAD
   REFERENCE_DATA_RELATION_TYPES,
-=======
   DEFAULT_LANGUAGE_CODE,
->>>>>>> 003ea312
 } from '@tamanu/constants';
 import { v4 as uuidv4 } from 'uuid';
 import { customAlphabet } from 'nanoid';
