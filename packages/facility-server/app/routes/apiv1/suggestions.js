--- conflicted
+++ resolved
@@ -415,30 +415,17 @@
           query: { parentId, relationType = DEFAULT_HIERARCHY_TYPE },
         } = req;
 
-<<<<<<< HEAD
         return [
           parentId && {
             model: ReferenceData,
             as: 'parent',
             required: true,
             through: {
-              attributes: [],
+              attributes: ['id'],
               where: {
                 referenceDataParentId: parentId,
                 type: relationType,
               },
-=======
-        return {
-          model: ReferenceData,
-          as: 'parent',
-          required: true,
-          attributes: ['id'],
-          through: {
-            attributes: [],
-            where: {
-              referenceDataParentId: parentId,
-              type: relationType,
->>>>>>> 07d0219f
             },
           },
           'referenceDrug',
