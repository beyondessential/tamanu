--- conflicted
+++ resolved
@@ -1216,11 +1216,7 @@
   '/import-ongoing',
   asyncHandler(async (req, res) => {
     const { models, db } = req;
-<<<<<<< HEAD
-    const { Encounter, Prescription, PatientOngoingPrescription } = models;
-=======
-    const { Encounter, Prescription, EncounterPrescription, PatientOngoingPrescription, MedicationAdministrationRecord } = models;
->>>>>>> 3749a4b0
+    const { Encounter, Prescription, PatientOngoingPrescription, MedicationAdministrationRecord } = models;
 
     const { prescriptionIds, prescriberId, encounterId } =
       await importOngoingMedicationsSchema.parseAsync(req.body);
