import express from 'express';
import asyncHandler from 'express-async-handler';
import {
  dateCustomValidation,
  datetimeCustomValidation,
  getCurrentDateTimeString,
  toDateTimeString,
} from '@tamanu/utils/dateTime';
import { z } from 'zod';

import { NotFoundError, InvalidOperationError, ResourceConflictError } from '@tamanu/shared/errors';
import {
  ADMINISTRATION_FREQUENCIES,
  ADMINISTRATION_STATUS,
  DRUG_ROUTES,
  DRUG_UNITS,
  MEDICATION_DURATION_UNITS,
  MEDICATION_PAUSE_DURATION_UNITS_LABELS,
  NOTE_RECORD_TYPES,
  NOTE_TYPES,
  REFERENCE_TYPES,
  SYSTEM_USER_UUID,
  TASK_STATUSES,
  TASK_TYPES
} from '@tamanu/constants';
import { add, format, isAfter, isEqual } from 'date-fns';
import { Op, QueryTypes } from 'sequelize';

export const medication = express.Router();

const checkSensitiveMedicationPermission = async (medicationIds, req, action) => {
  if (!medicationIds?.length) return true;

  const isSensitive = await req.models.ReferenceDrug.hasSensitiveMedication(medicationIds);
  if (isSensitive) {
    req.checkPermission(action, 'SensitiveMedication');
  }
};

medication.get(
  '/:id',
  asyncHandler(async (req, res) => {
    const { models, params, query } = req;
    const { Prescription } = models;

    req.checkPermission('read', 'Medication');
    const object = await Prescription.findByPk(params.id, {
      include: Prescription.getFullReferenceAssociations(),
    });
    if (!object) throw new NotFoundError();

    if (object) {
      await req.audit.access({
        recordId: object.id,
        params,
        model: Prescription,
        facilityId: query.facilityId,
      });
    }

    res.send(object);
  }),
);

const medicationInputSchema = z
  .object({
    encounterId: z.string().optional().nullable(),
    patientId: z.string().optional().nullable(),
    date: dateCustomValidation,
    notes: z.string().optional().nullable(),
    indication: z.string().optional().nullable(),
    route: z.enum(Object.values(DRUG_ROUTES)),
    medicationId: z.string(),
    prescriberId: z.string(),
    quantity: z.coerce.number().int().optional().nullable(),
    isOngoing: z.boolean().optional().nullable(),
    isPrn: z.boolean().optional().nullable(),
    isVariableDose: z.boolean().optional().nullable(),
    doseAmount: z.coerce.number().positive().optional().nullable(),
    units: z.enum(Object.values(DRUG_UNITS)),
    frequency: z.enum(Object.values(ADMINISTRATION_FREQUENCIES)),
    startDate: datetimeCustomValidation,
    durationValue: z.coerce.number().positive().optional().nullable(),
    durationUnit: z.enum(Object.values(MEDICATION_DURATION_UNITS)).optional().nullable(),
    isPhoneOrder: z.boolean().optional(),
    idealTimes: z.array(z.string()).optional().nullable(),
  })
  .strip()
  .superRefine((val, ctx) => {
    if (!val.isVariableDose && !val.doseAmount) {
      ctx.addIssue({
        code: z.ZodIssueCode.custom,
        message: 'Dose amount is required or isVariableDose must be true',
      });
    }
    if (val.durationValue && !val.durationUnit) {
      ctx.addIssue({
        code: z.ZodIssueCode.custom,
        message: 'Duration unit is required when duration value is provided',
      });
    }
    if (val.durationUnit && !val.durationValue) {
      ctx.addIssue({
        code: z.ZodIssueCode.custom,
        message: 'Duration value is required when duration unit is provided',
      });
    }
    if (
      val.frequency !== ADMINISTRATION_FREQUENCIES.IMMEDIATELY &&
      val.frequency !== ADMINISTRATION_FREQUENCIES.AS_DIRECTED &&
      !val.idealTimes?.length
    ) {
      ctx.addIssue({
        code: z.ZodIssueCode.custom,
        message: 'Ideal times are required when frequency is not IMMEDIATELY or AS_DIRECTED',
      });
    }
    if (
      (val.frequency === ADMINISTRATION_FREQUENCIES.IMMEDIATELY || val.isOngoing) &&
      val.durationValue
    ) {
      ctx.addIssue({
        code: z.ZodIssueCode.custom,
        message:
          'Duration value and unit are not allowed when frequency is IMMEDIATELY or isOngoing',
      });
    }
  });

medication.post(
  '/patientOngoingPrescription/:patientId',
  asyncHandler(async (req, res) => {
    const { models, db } = req;
    const patientId = req.params.patientId;
    const { Prescription, Patient, PatientOngoingPrescription } = models;
    req.checkPermission('create', 'Medication');

    const data = await medicationInputSchema.parseAsync(req.body);

    await checkSensitiveMedicationPermission([data.medicationId], req, 'create');

    const patient = await Patient.findByPk(patientId);
    if (!patient) {
      throw new InvalidOperationError(`Patient with id ${patientId} not found`);
    }

    const result = await db.transaction(async transaction => {
      const prescription = await Prescription.create(data, { transaction });
      await PatientOngoingPrescription.create(
        { patientId, prescriptionId: prescription.id },
        { transaction },
      );
      return prescription;
    });

    res.send(result.forResponse());
  }),
);

const createEncounterPrescription = async ({ encounter, data, models }) => {
  const { Prescription, EncounterPrescription, MedicationAdministrationRecord } = models;

  const prescription = await Prescription.create({ ...data, id: undefined });
  await EncounterPrescription.create({
    encounterId: encounter.id,
    prescriptionId: prescription.id,
  });
  await MedicationAdministrationRecord.generateMedicationAdministrationRecords(prescription);
  return prescription;
};

medication.post(
  '/encounterPrescription/:encounterId',
  asyncHandler(async (req, res) => {
    const { models, db } = req;
    const encounterId = req.params.encounterId;
    const { Encounter } = models;
    req.checkPermission('create', 'Medication');
    const data = await medicationInputSchema.parseAsync(req.body);

    await checkSensitiveMedicationPermission([data.medicationId], req, 'create');

    const encounter = await Encounter.findByPk(encounterId);
    if (!encounter) {
      throw new InvalidOperationError(`Encounter with id ${encounterId} not found`);
    }
    if (encounter.endDate) {
      throw new InvalidOperationError(`Encounter with id ${encounterId} is discharged`);
    }
    if (new Date(data.startDate) < new Date(encounter.startDate)) {
      throw new InvalidOperationError(
        `Cannot create prescription with start date (${data.startDate}) before encounter start date (${encounter.startDate})`,
      );
    }

    const result = await db.transaction(async () => {
      const prescription = await createEncounterPrescription({ encounter, data, models });
      return prescription;
    });

    res.send(result.forResponse());
  }),
);

medication.post(
  '/medication-set',
  asyncHandler(async (req, res) => {
    req.checkPermission('create', 'Medication');
    const { models } = req;
    const { medicationSet, encounterId } = req.body;
    const { Encounter } = models;

    const encounter = await Encounter.findByPk(encounterId);
    if (!encounter) {
      throw new InvalidOperationError(`Encounter with id ${encounterId} not found`);
    }
    if (encounter.endDate) {
      throw new InvalidOperationError(`Encounter with id ${encounterId} is discharged`);
    }
    for (const medication of medicationSet) {
      if (new Date(medication.startDate) < new Date(encounter.startDate)) {
        throw new InvalidOperationError(
          `Cannot create prescription with start date (${medication.startDate}) before encounter start date (${encounter.startDate})`,
        );
      }
    }

    await checkSensitiveMedicationPermission(
      medicationSet.map(m => m.medicationId),
      req,
      'create',
    );

    const result = await req.db.transaction(async () => {
      const prescriptions = [];
      for (const medication of medicationSet) {
        const data = await medicationInputSchema.parseAsync(medication);
        const prescription = await createEncounterPrescription({
          encounter,
          data,
          models,
        });
        prescriptions.push(prescription);
      }
      return prescriptions;
    });

    res.send(result.map(prescription => prescription.forResponse()));
  }),
);

const importOngoingMedicationsSchema = z
  .object({
    encounterId: z.string().uuid({ message: 'Valid encounter ID is required' }),
    prescriptionIds: z.array(z.string().uuid({ message: 'Valid prescription ID is required' })),
    prescriberId: z.string(),
  })
  .strip();
medication.post(
  '/import-ongoing',
  asyncHandler(async (req, res) => {
    const { models, db } = req;
    const { Encounter, Prescription, PatientOngoingPrescription } = models;

    const { prescriptionIds, prescriberId, encounterId } =
      await importOngoingMedicationsSchema.parseAsync(req.body);

    req.checkPermission('create', 'Medication');

    const encounter = await Encounter.findByPk(encounterId);
    if (!encounter) {
      throw new InvalidOperationError(`Encounter with id ${encounterId} not found`);
    }
    if (encounter.endDate) {
      throw new InvalidOperationError(`Encounter with id ${encounterId} is discharged`);
    }

    const ongoingPrescriptions = await Prescription.findAll({
      where: {
        id: { [Op.in]: prescriptionIds },
        discontinued: { [Op.not]: true },
      },
      include: [
        {
          model: PatientOngoingPrescription,
          as: 'patientOngoingPrescription',
          where: {
            patientId: encounter.patientId,
          },
        },
      ],
    });

    if (ongoingPrescriptions.length !== prescriptionIds.length) {
      const foundIds = new Set(ongoingPrescriptions.map(p => p.id));
      const missingIds = prescriptionIds.filter(id => !foundIds.has(id));
      throw new InvalidOperationError(
        `Prescription(s) with id(s) ${missingIds.join(
          ', ',
        )} not found, have been discontinued, or do not belong to this patient.`,
      );
    }

    const importPrescriptions = ongoingPrescriptions;
    await checkSensitiveMedicationPermission(
      importPrescriptions.map(prescription => prescription.medicationId),
      req,
      'create',
    );

    const result = await db.transaction(async () => {
      const newPrescriptions = [];

      for (const prescription of importPrescriptions) {
        const newPrescription = await createEncounterPrescription({
          encounter,
          data: {
            ...prescription.toJSON(),
            createdAt: undefined,
            updatedAt: undefined,
            prescriberId,
            date: getCurrentDateTimeString(),
            startDate: getCurrentDateTimeString(),
          },
          models,
        });

        newPrescriptions.push(newPrescription);
      }

      return newPrescriptions;
    });

    res.send({
      count: result.length,
      data: result.map(prescription => prescription.forResponse()),
    });
  }),
);

const updatePharmacyNotesInputSchema = z
  .object({
    pharmacyNotes: z
      .string()
      .optional()
      .nullable()
      .transform(v => (!v ? null : v)),
    displayPharmacyNotesInMar: z.boolean().optional(),
  })
  .strip();
medication.put(
  '/:id/pharmacy-notes',
  asyncHandler(async (req, res) => {
    const { models, params } = req;
    const { Prescription } = models;

    const { pharmacyNotes, displayPharmacyNotesInMar } =
      await updatePharmacyNotesInputSchema.parseAsync(req.body);

    req.checkPermission('write', 'Medication');
    req.checkPermission('create', 'MedicationPharmacyNote');

    const prescription = await Prescription.findByPk(params.id);
    if (!prescription) {
      throw new InvalidOperationError(`Prescription with id ${params.id} not found`);
    }

    if (prescription.pharmacyNotes && prescription.pharmacyNotes !== pharmacyNotes) {
      req.checkPermission('write', 'MedicationPharmacyNote');
    }

    await checkSensitiveMedicationPermission([prescription.medicationId], req, 'write');

    prescription.pharmacyNotes = pharmacyNotes;
    prescription.displayPharmacyNotesInMar = displayPharmacyNotesInMar;
    await prescription.save();
    res.send(prescription.forResponse());
  }),
);

const discontinueInputSchema = z
  .object({
    discontinuingClinicianId: z.string(),
    discontinuingReason: z.string().optional(),
    discontinuingDate: datetimeCustomValidation.optional(),
  })
  .strip();
medication.post(
  '/:id/discontinue',
  asyncHandler(async (req, res) => {
    const { models, params, db } = req;
    const { Encounter, Prescription } = models;

    const data = await discontinueInputSchema.parseAsync(req.body);

    req.checkPermission('write', 'Medication');

    const prescription = await Prescription.findByPk(params.id, {
      include: [
        {
          model: models.EncounterPrescription,
          as: 'encounterPrescription',
          attributes: ['encounterId'],
          required: false,
        },
      ],
    });
    if (!prescription) {
      throw new InvalidOperationError(`Prescription with id ${params.id} not found`);
    }

    await checkSensitiveMedicationPermission([prescription.medicationId], req, 'write');

    if (prescription.discontinued) {
      throw new ResourceConflictError('Prescription already discontinued');
    }

    await db.transaction(async () => {
      Object.assign(prescription, {
        ...data,
        discontinuedDate: data.discontinuingDate
          ? toDateTimeString(data.discontinuingDate)
          : getCurrentDateTimeString(),
        discontinued: true,
      });
      await prescription.save();
      // if the prescription is associated with an encounter, we need to remove the same prescription from the patient's ongoing medications
      const encounterId = prescription.encounterPrescription?.encounterId;
      if (!encounterId) return;
      const encounter = await Encounter.findByPk(encounterId);
      // if the encounter is not found or the encounter is ended, we don't need to remove the prescription from the patient's ongoing medications
      if (!encounter || encounter.endDate) return;

      const existingPatientOngoingPrescription =
        await models.PatientOngoingPrescription.findPatientOngoingPrescriptionWithSameDetails(
          encounter.patientId,
          prescription,
        );

      if (existingPatientOngoingPrescription) {
        const existingOngoingPrescription = existingPatientOngoingPrescription.prescription;
        Object.assign(existingOngoingPrescription, {
          discontinuingClinicianId: SYSTEM_USER_UUID,
          discontinuedDate: getCurrentDateTimeString(),
          discontinued: true,
          discontinuingReason: 'Discontinued by user discontinue encounter prescription',
        });
        await existingOngoingPrescription.save();
      }
    });

    const updatedObject = await Prescription.findByPk(params.id, {
      include: Prescription.getListReferenceAssociations(),
    });
    res.send(updatedObject.forResponse());
  }),
);

const pauseMedicationSchema = z
  .object({
    encounterId: z.string().uuid({ message: 'Valid encounter ID is required' }),
    pauseDuration: z.coerce
      .number()
      .positive({ message: 'Pause duration must be a positive number' }),
    pauseTimeUnit: z.enum(Object.keys(MEDICATION_PAUSE_DURATION_UNITS_LABELS), {
      errorMap: () => ({ message: 'Pause time unit must be either "Hours" or "Days"' }),
    }),
    notes: z.string().optional(),
    pauseStartDate: datetimeCustomValidation.optional(),
  })
  .strip();
// Pause a medication
medication.post(
  '/:id/pause',
  asyncHandler(async (req, res) => {
    const { models, params, user } = req;
    const { Prescription, EncounterPrescription, EncounterPausePrescription } = models;

    // Validate request body against the schema
    const {
      encounterId,
      pauseDuration,
      pauseTimeUnit,
      notes,
      pauseStartDate: pauseStartDateInput,
    } = await pauseMedicationSchema.parseAsync(req.body);

    req.checkPermission('write', 'Medication');

    // Find the prescription
    const prescription = await Prescription.findByPk(params.id);
    if (!prescription) {
      throw new InvalidOperationError(`Prescription with id ${params.id} not found`);
    }

    await checkSensitiveMedicationPermission([prescription.medicationId], req, 'write');

    if (prescription.frequency === ADMINISTRATION_FREQUENCIES.IMMEDIATELY) {
      throw new InvalidOperationError(
        `Medication with frequency ${ADMINISTRATION_FREQUENCIES.IMMEDIATELY} cannot be paused`,
      );
    }

    // Find the encounter prescription link
    const encounterPrescription = await EncounterPrescription.findOne({
      where: {
        prescriptionId: params.id,
        encounterId,
      },
    });

    if (!encounterPrescription) {
      throw new InvalidOperationError(`Prescription is not associated with the provided encounter`);
    }

    // Check if the medication is already paused using the static method
    const { isPaused } = await EncounterPausePrescription.isPrescriptionPaused(params.id);
    if (isPaused) {
      throw new InvalidOperationError(`Medication is already paused`);
    }

    // Calculate the pause end date to validate against prescription end date
    const pauseStartDate = pauseStartDateInput
      ? toDateTimeString(pauseStartDateInput)
      : getCurrentDateTimeString();
    const pauseEndDate = add(new Date(pauseStartDate), {
      [pauseTimeUnit]: pauseDuration,
    });

    // Validate that pause duration doesn't extend beyond medication end date
    if (prescription.endDate && isAfter(pauseEndDate, new Date(prescription.endDate))) {
      throw new InvalidOperationError(
        'Pause duration extends beyond the medication end date. Please reduce the pause duration or choose a different medication.',
      );
    }

    // Create pause record (pauseEndDate will be calculated by model hooks)
    const pauseRecord = await EncounterPausePrescription.create({
      encounterPrescriptionId: encounterPrescription.id,
      pauseDuration,
      pauseTimeUnit,
      pauseStartDate,
      pauseEndDate: toDateTimeString(pauseEndDate),
      notes,
      pausingClinicianId: user.id,
      createdBy: user.id,
    });

    // Return the pause record along with the prescription
    res.send({
      prescription: prescription.forResponse(),
      pauseRecord: pauseRecord.forResponse(),
    });
  }),
);

const resumeMedicationSchema = z
  .object({
    encounterId: z.string().uuid({ message: 'Valid encounter ID is required' }),
  })
  .strip();
// Resume a paused medication
medication.post(
  '/:id/resume',
  asyncHandler(async (req, res) => {
    const { models, params, user } = req;
    const { Prescription, EncounterPrescription, EncounterPausePrescription } = models;

    // Validate request body against the schema
    const { encounterId } = await resumeMedicationSchema.parseAsync(req.body);

    req.checkPermission('write', 'Medication');

    // Find the prescription
    const prescription = await Prescription.findByPk(params.id);
    if (!prescription) {
      throw new InvalidOperationError(`Prescription with id ${params.id} not found`);
    }

    await checkSensitiveMedicationPermission([prescription.medicationId], req, 'write');

    // Find the encounter prescription link
    const encounterPrescription = await EncounterPrescription.findOne({
      where: {
        prescriptionId: params.id,
        encounterId,
      },
    });

    if (!encounterPrescription) {
      throw new InvalidOperationError(`Prescription is not associated with the provided encounter`);
    }

    // Check if the medication is currently paused
    const { isPaused, pauseData } = await EncounterPausePrescription.isPrescriptionPaused(
      params.id,
    );
    if (!isPaused || !pauseData) {
      throw new InvalidOperationError(`Medication is not currently paused`);
    }

    // Update pause record to end now (history is created automatically by model hooks)
    const currentDate = getCurrentDateTimeString();
    pauseData.pauseEndDate = currentDate;
    pauseData.updatedBy = user.id;

    await pauseData.save();

    // Return the updated prescription
    res.send({
      prescription: prescription.forResponse(),
      pauseRecord: pauseData.forResponse(),
    });
  }),
);

const getPauseQuerySchema = z
  .object({
    encounterId: z.string().uuid({ message: 'Valid encounter ID is required' }),
  })
  .strip();
// Get active pause information for a medication
medication.get(
  '/:id/pause',
  asyncHandler(async (req, res) => {
    const { models, params } = req;
    const { Prescription, EncounterPrescription, EncounterPausePrescription } = models;

    // Validate query params against the schema
    const { encounterId } = await getPauseQuerySchema.parseAsync(req.query);

    req.checkPermission('read', 'Medication');

    // Find the prescription
    const prescription = await Prescription.findByPk(params.id);
    if (!prescription) {
      throw new InvalidOperationError(`Prescription with id ${params.id} not found`);
    }

    // Find the encounter prescription link - needed for returning the correct pause
    const encounterPrescription = await EncounterPrescription.findOne({
      where: {
        prescriptionId: params.id,
        encounterId,
      },
    });

    if (!encounterPrescription) {
      throw new InvalidOperationError(`Prescription is not associated with the provided encounter`);
    }

    // Check if the medication is paused using our static method
    const { isPaused, pauseData } = await EncounterPausePrescription.isPrescriptionPaused(
      params.id,
    );

    if (!isPaused || !pauseData) {
      // Not paused - return null
      return res.send({ pauseRecord: null });
    }

    // Load associations for the pause record
    await pauseData.reload({
      include: [
        {
          association: 'pausingClinician',
          attributes: ['id', 'displayName'],
        },
      ],
    });

    // Return active pause record
    res.send({ pauseRecord: pauseData.forResponse() });
  }),
);

const getPausesQuerySchema = z
  .object({
    encounterId: z.string().uuid({ message: 'Valid encounter ID is required' }),
    marDate: z
      .string()
      .optional()
      .refine(val => !val || !isNaN(new Date(val).getTime()), {
        message: 'marDate must be a valid date string',
      }),
  })
  .strip();
medication.get(
  '/:id/pauses',
  asyncHandler(async (req, res) => {
    const { models, params } = req;
    const { Prescription, EncounterPrescription, EncounterPausePrescription } = models;

    // Validate query params against the schema
    const { encounterId, marDate } = await getPausesQuerySchema.parseAsync(req.query);

    req.checkPermission('read', 'Medication');

    // Find the prescription
    const prescription = await Prescription.findByPk(params.id);
    if (!prescription) {
      throw new InvalidOperationError(`Prescription with id ${params.id} not found`);
    }

    // Find the encounter prescription link
    const encounterPrescription = await EncounterPrescription.findOne({
      where: {
        prescriptionId: params.id,
        encounterId,
      },
    });

    if (!encounterPrescription) {
      throw new InvalidOperationError(`Prescription is not associated with the provided encounter`);
    }

    // Build where clause
    const whereClause = {
      encounterPrescriptionId: encounterPrescription.id,
    };

    // If marDate is provided, filter for pauses that are active on that date
    if (marDate) {
      const startOfMarDate = format(new Date(marDate), 'yyyy-MM-dd 00:00:00');
      const endOfMarDate = format(new Date(marDate), 'yyyy-MM-dd 23:59:59');
      whereClause[Op.and] = [
        { pauseStartDate: { [Op.lte]: endOfMarDate } },
        { pauseEndDate: { [Op.gte]: startOfMarDate } },
      ];
    }

    // Get all pause records for this encounter prescription with filters
    const pauseRecords = await EncounterPausePrescription.findAll({
      where: whereClause,
      order: [['pauseEndDate', 'DESC']],
    });

    // Return pause records
    res.send({
      count: pauseRecords.length,
      data: pauseRecords.map(record => record.forResponse()),
    });
  }),
);

const pauseHistoryQuerySchema = z
  .object({
    encounterId: z.string().uuid({ message: 'Valid encounter ID is required' }),
  })
  .strip();
// Get pause history for a medication
medication.get(
  '/:id/pause-history',
  asyncHandler(async (req, res) => {
    const { models, params } = req;
    const { Prescription, EncounterPrescription, EncounterPausePrescriptionHistory } = models;

    // Validate query params against the schema
    const { encounterId } = await pauseHistoryQuerySchema.parseAsync(req.query);

    req.checkPermission('read', 'Medication');

    // Find the prescription
    const prescription = await Prescription.findByPk(params.id);
    if (!prescription) {
      throw new InvalidOperationError(`Prescription with id ${params.id} not found`);
    }

    // Find the encounter prescription link
    const encounterPrescription = await EncounterPrescription.findOne({
      where: {
        prescriptionId: params.id,
        encounterId,
      },
    });

    if (!encounterPrescription) {
      throw new InvalidOperationError(`Prescription is not associated with the provided encounter`);
    }

    // Get pause history for this encounter prescription
    const pauseHistory = await EncounterPausePrescriptionHistory.findAll({
      where: {
        encounterPrescriptionId: encounterPrescription.id,
      },
      order: [['actionDate', 'DESC']],
    });

    // Return history records
    res.send({
      count: pauseHistory.length,
      data: pauseHistory.map(record => record.forResponse()),
    });
  }),
);

const givenMarUpdateSchema = z
  .object({
    dose: z.object({
      doseAmount: z.number(),
      givenTime: datetimeCustomValidation,
      givenByUserId: z.string().optional(),
      recordedByUserId: z.string().optional(),
    }),
    recordedByUserId: z.string().optional(),
    changingStatusReason: z.string().optional().nullable().default(null),
  })
  .strip();
medication.put(
  '/medication-administration-record/:id/given',
  asyncHandler(async (req, res) => {
    req.checkPermission('write', 'MedicationAdministration');
    const { models, params, db } = req;
    const { MedicationAdministrationRecord, MedicationAdministrationRecordDose, User } = models;

    const { dose, recordedByUserId, changingStatusReason } = await givenMarUpdateSchema.parseAsync(
      req.body,
    );

    const record = await MedicationAdministrationRecord.findByPk(params.id);
    if (!record) {
      throw new InvalidOperationError(`MAR with id ${params.id} not found`);
    }

    if (record.status === ADMINISTRATION_STATUS.GIVEN) {
      throw new InvalidOperationError(`MAR with id ${params.id} is already given`);
    }

    if (recordedByUserId) {
      const recordedByUser = await User.findByPk(recordedByUserId);
      if (!recordedByUser) {
        throw new InvalidOperationError(`User with id ${recordedByUserId} not found`);
      }
    }

    if (dose.recordedByUserId) {
      const doseRecordedByUser = await User.findByPk(dose.recordedByUserId);
      if (!doseRecordedByUser) {
        throw new InvalidOperationError(`User with id ${dose.recordedByUserId} not found`);
      }
    }

    //validate givenByUserId
    if (dose.givenByUserId) {
      const givenByUser = await User.findByPk(dose.givenByUserId);
      if (!givenByUser) {
        throw new InvalidOperationError(`User with id ${dose.givenByUserId} not found`);
      }
    }

    const result = await db.transaction(async () => {
      record.status = ADMINISTRATION_STATUS.GIVEN;
      record.recordedByUserId = recordedByUserId || req.user.id;
      record.changingStatusReason = changingStatusReason;
      if (!record.recordedAt) {
        record.recordedAt = getCurrentDateTimeString();
      } else {
        record.isEdited = true;
      }
      await record.save();

      await MedicationAdministrationRecordDose.create({
        marId: record.id,
        doseAmount: dose.doseAmount,
        givenTime: dose.givenTime,
        givenByUserId: dose.givenByUserId || req.user.id,
        recordedByUserId: dose.recordedByUserId || req.user.id,
        doseIndex: 0,
      });

      await checkAndCompleteMedicationDueTask(record, models);

      return record;
    });

    res.send(result.forResponse());
  }),
);

const givenMarCreateSchema = z
  .object({
    dose: z.object({
      doseAmount: z.number(),
      givenTime: datetimeCustomValidation,
    }),
    dueAt: datetimeCustomValidation,
    prescriptionId: z.string(),
    changingStatusReason: z.string().optional().nullable().default(null),
  })
  .strip();
medication.post(
  '/medication-administration-record/given',
  asyncHandler(async (req, res) => {
    const { models, db } = req;
    const { MedicationAdministrationRecord, MedicationAdministrationRecordDose } = models;

    req.checkPermission('create', 'MedicationAdministration');
    const { dose, dueAt, prescriptionId, changingStatusReason } =
      await givenMarCreateSchema.parseAsync(req.body);

    //validate dose
    if (dose.doseAmount <= 0) {
      throw new InvalidOperationError(`Dose amount must be greater than 0`);
    }

    const result = await db.transaction(async () => {
      //create MAR
      const record = await MedicationAdministrationRecord.create({
        dueAt,
        prescriptionId,
        status: ADMINISTRATION_STATUS.GIVEN,
        recordedAt: getCurrentDateTimeString(),
        recordedByUserId: req.user.id,
        changingStatusReason,
      });

      //create dose
      await MedicationAdministrationRecordDose.create({
        marId: record.id,
        doseAmount: dose.doseAmount,
        givenTime: dose.givenTime,
        givenByUserId: req.user.id,
        recordedByUserId: req.user.id,
        doseIndex: 0,
      });
      return record;
    });

    res.send(result.forResponse());
  }),
);

const notGivenMarInfoUpdateSchema = z
  .object({
    reasonNotGivenId: z.string(),
    recordedByUserId: z.string(),
    changingNotGivenInfoReason: z.string().optional().nullable().default(null),
  })
  .strip();
medication.put(
  '/medication-administration-record/:id/not-given-info',
  asyncHandler(async (req, res) => {
    req.checkPermission('write', 'MedicationAdministration');
    const { models, params } = req;
    const { MedicationAdministrationRecord, User } = models;

    const { reasonNotGivenId, recordedByUserId, changingNotGivenInfoReason } =
      await notGivenMarInfoUpdateSchema.parseAsync(req.body);

    const record = await MedicationAdministrationRecord.findByPk(params.id);
    if (!record) {
      throw new InvalidOperationError(`MAR with id ${params.id} not found`);
    }

    const recordedByUser = await User.findByPk(recordedByUserId);
    if (!recordedByUser) {
      throw new InvalidOperationError(`User with id ${recordedByUserId} not found`);
    }

    const reasonNotGiven = await req.models.ReferenceData.findByPk(reasonNotGivenId, {
      where: { type: REFERENCE_TYPES.MEDICATION_NOT_GIVEN_REASON },
    });
    if (!reasonNotGiven) {
      throw new InvalidOperationError(`Not given reason with id ${reasonNotGivenId} not found`);
    }

    if (
      record.reasonNotGivenId === reasonNotGivenId &&
      record.recordedByUserId === recordedByUserId
    ) {
      throw new InvalidOperationError(`No changes were made to the MAR`);
    }

    record.reasonNotGivenId = reasonNotGivenId;
    record.recordedByUserId = recordedByUserId;
    record.changingNotGivenInfoReason = changingNotGivenInfoReason;
    record.isEdited = true;
    await record.save();

    res.send(record.forResponse());
  }),
);

const notGivenMarUpdateSchema = z
  .object({
    reasonNotGivenId: z.string(),
    recordedByUserId: z.string().optional(),
    changingStatusReason: z.string().optional().nullable().default(null),
  })
  .strip();
medication.put(
  '/medication-administration-record/:id/not-given',
  asyncHandler(async (req, res) => {
    req.checkPermission('write', 'MedicationAdministration');
    const { models, params, db } = req;
    const { MedicationAdministrationRecord, MedicationAdministrationRecordDose, User } = models;

    const { reasonNotGivenId, recordedByUserId, changingStatusReason } =
      await notGivenMarUpdateSchema.parseAsync(req.body);

    //validate not given reason
    const reasonNotGiven = await req.models.ReferenceData.findByPk(reasonNotGivenId, {
      where: { type: REFERENCE_TYPES.MEDICATION_NOT_GIVEN_REASON },
    });
    if (!reasonNotGiven) {
      throw new InvalidOperationError(`Not given reason with id ${reasonNotGivenId} not found`);
    }

    const record = await MedicationAdministrationRecord.findByPk(params.id);
    if (!record) {
      throw new InvalidOperationError(`MAR with id ${params.id} not found`);
    }

    if (record.status === ADMINISTRATION_STATUS.NOT_GIVEN) {
      throw new InvalidOperationError(`MAR with id ${params.id} is already not given`);
    }

    //validate recordedByUserId
    if (recordedByUserId) {
      const recordedByUser = await User.findByPk(recordedByUserId);
      if (!recordedByUser) {
        throw new InvalidOperationError(`User with id ${recordedByUserId} not found`);
      }
    }

    const result = await db.transaction(async () => {
      record.reasonNotGivenId = reasonNotGivenId;
      record.status = ADMINISTRATION_STATUS.NOT_GIVEN;
      record.recordedByUserId = recordedByUserId || req.user.id;
      record.changingStatusReason = changingStatusReason;
      if (!record.recordedAt) {
        record.recordedAt = getCurrentDateTimeString();
      } else {
        record.isEdited = true;
      }
      await record.save();

      await MedicationAdministrationRecordDose.destroy({
        where: {
          marId: record.id,
        },
      });

      await checkAndCompleteMedicationDueTask(record, models);

      return record;
    });

    res.send(result.forResponse());
  }),
);

const notGivenMarCreateSchema = z
  .object({
    reasonNotGivenId: z.string(),
    dueAt: datetimeCustomValidation,
    prescriptionId: z.string(),
    changingStatusReason: z.string().optional().nullable().default(null),
  })
  .strip();
medication.post(
  '/medication-administration-record/not-given',
  asyncHandler(async (req, res) => {
    req.checkPermission('create', 'MedicationAdministration');
    const { models } = req;
    const { MedicationAdministrationRecord } = models;

    const { reasonNotGivenId, dueAt, prescriptionId, changingStatusReason } =
      await notGivenMarCreateSchema.parseAsync(req.body);

    //validate not given reason
    const reasonNotGiven = await req.models.ReferenceData.findByPk(reasonNotGivenId, {
      where: { type: REFERENCE_TYPES.MEDICATION_NOT_GIVEN_REASON },
    });
    if (!reasonNotGiven) {
      throw new InvalidOperationError(`Not given reason with id ${reasonNotGivenId} not found`);
    }

    //create MAR
    const record = await MedicationAdministrationRecord.create({
      reasonNotGivenId,
      dueAt,
      prescriptionId,
      status: ADMINISTRATION_STATUS.NOT_GIVEN,
      recordedAt: getCurrentDateTimeString(),
      recordedByUserId: req.user.id,
      changingStatusReason,
    });

    res.send(record.forResponse());
  }),
);

const updateMarSchema = z
  .object({
    isError: z.boolean().optional(),
    errorNotes: z.string().optional(),
    doses: z
      .array(
        z
          .object({
            doseAmount: z.number(),
            givenTime: datetimeCustomValidation,
            givenByUserId: z.string(),
            recordedByUserId: z.string(),
          })
          .strip(),
      )
      .optional(),
  })
  .strip();
medication.put(
  '/medication-administration-record/:id',
  asyncHandler(async (req, res) => {
    req.checkPermission('write', 'MedicationAdministration');
    const { models, params, db } = req;
    const marId = params.id;
    const {
      MedicationAdministrationRecord,
      MedicationAdministrationRecordDose,
      User,
      Prescription,
      Note,
    } = models;

    const { isError, errorNotes, doses } = await updateMarSchema.parseAsync(req.body);

    const existingMar = await MedicationAdministrationRecord.findByPk(marId, {
      include: [
        {
          model: Prescription,
          as: 'prescription',
          include: ['encounterPrescription', 'medication'],
        },
      ],
    });
    if (!existingMar) {
      throw new InvalidOperationError(`MAR with id ${marId} not found`);
    }

    if (existingMar.status !== ADMINISTRATION_STATUS.GIVEN && doses?.length) {
      throw new InvalidOperationError(`MAR with id ${marId} is not given and cannot have doses`);
    }

    const result = await db.transaction(async () => {
      if (isError) {
        existingMar.isError = isError;
        existingMar.errorNotes = errorNotes;

        await Note.create({
          content:
            `Medication error recorded for ${existingMar.prescription.medication.name} dose recorded at ${existingMar.recordedAt}. ${errorNotes || ''}`.trim(),
          authorId: req.user.id,
          recordId: existingMar.prescription.encounterPrescription.encounterId,
          date: getCurrentDateTimeString(),
          noteType: NOTE_TYPES.SYSTEM,
          recordType: NOTE_RECORD_TYPES.ENCOUNTER,
        });
        await existingMar.save();
      }

      if (doses.length) {
        for (const dose of doses) {
          const givenByUser = await User.findByPk(dose.givenByUserId);
          if (!givenByUser) {
            throw new InvalidOperationError(`User with id ${dose.givenByUserId} not found`);
          }

          const recordedByUser = await User.findByPk(dose.recordedByUserId);
          if (!recordedByUser) {
            throw new InvalidOperationError(`User with id ${dose.recordedByUserId} not found`);
          }
        }

        const lastDoseIndex = await MedicationAdministrationRecordDose.max('doseIndex', {
          where: { marId },
        });

        const dosesToCreate = doses.map((d, index) => ({
          ...d,
          marId,
          doseIndex: lastDoseIndex + index + 1,
        }));

        await MedicationAdministrationRecordDose.bulkCreate(dosesToCreate);
      }

      return existingMar;
    });

    res.send(result.forResponse());
  }),
);

medication.get(
  '/medication-administration-record/:id/doses',
  asyncHandler(async (req, res) => {
    req.checkPermission('read', 'MedicationAdministration');
    const { models, params } = req;
    const { MedicationAdministrationRecordDose } = models;

    const doses = await MedicationAdministrationRecordDose.findAll({
      where: { marId: params.id },
      include: [
        {
          association: 'givenByUser',
          attributes: ['id', 'displayName'],
        },
        {
          association: 'recordedByUser',
          attributes: ['id', 'displayName'],
        },
      ],
      order: [['doseIndex', 'ASC']],
    });

    res.send({
      count: doses.length,
      data: doses.map(dose => dose.forResponse()),
    });
  }),
);

const updateDoseSchema = z.object({
  doseAmount: z.number(),
  givenTime: datetimeCustomValidation,
  givenByUserId: z.string(),
  recordedByUserId: z.string(),
  reasonForChange: z.string().optional().nullable().default(null),
});
medication.put(
  '/medication-administration-record/doses/:doseId',
  asyncHandler(async (req, res) => {
    req.checkPermission('write', 'MedicationAdministration');
    const { models, params, db } = req;
    const { doseId } = params;
    const { MedicationAdministrationRecordDose, User, MedicationAdministrationRecord } = models;

    const { doseAmount, givenTime, givenByUserId, recordedByUserId, reasonForChange } =
      await updateDoseSchema.parseAsync(req.body);

    const doseObject = await MedicationAdministrationRecordDose.findByPk(doseId);
    if (!doseObject) {
      throw new InvalidOperationError(`Dose with id ${doseId} not found`);
    }

    const givenByUser = await User.findByPk(givenByUserId);
    if (!givenByUser) {
      throw new InvalidOperationError(`User with id ${givenByUserId} not found`);
    }

    const recordedByUser = await User.findByPk(recordedByUserId);
    if (!recordedByUser) {
      throw new InvalidOperationError(`User with id ${recordedByUserId} not found`);
    }

    if (
      Number(doseObject.doseAmount) === doseAmount &&
      isEqual(new Date(doseObject.givenTime), new Date(givenTime)) &&
      doseObject.givenByUserId === givenByUserId &&
      doseObject.recordedByUserId === recordedByUserId
    ) {
      throw new InvalidOperationError(`No changes were made to the dose`);
    }

    const marId = doseObject.marId;
    const result = await db.transaction(async () => {
      await MedicationAdministrationRecord.update(
        {
          isEdited: true,
        },
        {
          where: {
            id: marId,
          },
        },
      );

      doseObject.doseAmount = doseAmount;
      doseObject.givenTime = givenTime;
      doseObject.givenByUserId = givenByUserId;
      doseObject.recordedByUserId = recordedByUserId;
      doseObject.reasonForChange = reasonForChange;
      await doseObject.save();

      return doseObject;
    });

    res.send(result.forResponse());
  }),
);

const deleteDoseInputSchema = z
  .object({
    reasonForRemoval: z.string().optional().nullable().default(null),
  })
  .strip();
medication.delete(
  '/medication-administration-record/doses/:doseId',
  asyncHandler(async (req, res) => {
    req.checkPermission('write', 'MedicationAdministration');
    const { models, params, query } = req;
    const doseId = params.doseId;
    const { MedicationAdministrationRecordDose } = models;

    const { reasonForRemoval } = await deleteDoseInputSchema.parseAsync(query);

    const existingDose = await MedicationAdministrationRecordDose.findByPk(doseId);
    if (!existingDose) {
      throw new InvalidOperationError(`Dose with id ${doseId} not found`);
    }

    if (existingDose.doseIndex === 0) {
      throw new InvalidOperationError(`Cannot delete primary dose`);
    }

    existingDose.reasonForRemoval = reasonForRemoval;
    existingDose.isRemoved = true;
    await existingDose.save();

    res.send(existingDose.forResponse());
  }),
);

medication.get(
  '/medication-administration-record/:id/changelog',
  asyncHandler(async (req, res) => {
    req.checkPermission('read', 'MedicationAdministration');
    const { models, params, db } = req;
    const { MedicationAdministrationRecord } = models;
    const marId = params.id;

    // Verify the MAR exists
    const mar = await MedicationAdministrationRecord.findByPk(marId);
    if (!mar) {
      throw new InvalidOperationError(`MAR with id ${marId} not found`);
    }

    // Use raw SQL query to get changelog data
    const query = `
      select
        case
          when c.table_name = 'medication_administration_records' then 'mar'
          when c.table_name = 'medication_administration_record_doses' then 'dose'
        end as type,
        c.record_data->>'id' id,
        c.record_data->>'status' mar_status,
        c.record_data->>'changing_status_reason' mar_changing_status_reason,
        c.record_data->>'changing_not_given_info_reason' mar_changing_not_given_info_reason,
        reason_not_given.name mar_not_given_reason_name,
        reason_not_given.id mar_not_given_reason_id,

        c.record_data->>'dose_index' dose_index,
        c.record_data->>'dose_amount' dose_amount,
        c.record_data->>'given_time' dose_given_time,
        c.record_data->>'is_removed' dose_is_removed,
        c.record_data->>'reason_for_removal' dose_reason_for_removal,
        c.record_data->>'reason_for_change' dose_reason_for_change,
        given_by_user.display_name dose_given_user_name,
        given_by_user.id dose_given_user_id,

        recorded_by_user.display_name recorded_by_user_name,
        recorded_by_user.id recorded_by_user_id,

        c.created_at,
        c.record_created_at record_created_at,
        c.record_updated_at record_updated_at,
        c.record_deleted_at record_deleted_at,
        updated_by_user.display_name as changed_by_user
      from logs.changes c
      left join public.users updated_by_user on updated_by_user.id = c.updated_by_user_id
      left join public.reference_data reason_not_given on reason_not_given.type = :medicationNotGivenReason and reason_not_given.id = c.record_data->>'reason_not_given_id'
      left join public.users recorded_by_user on recorded_by_user.id = c.record_data->>'recorded_by_user_id'
      left join public.users given_by_user on given_by_user.id = c.record_data->>'given_by_user_id'
      where c.table_schema = 'public'
      and c.table_name IN ('medication_administration_records', 'medication_administration_record_doses')
      and (c.record_data->>'id' = :marId or c.record_data->>'mar_id' = :marId)
      order by c.created_at desc,
        case
          when c.table_name = 'medication_administration_records' then 1
          when c.table_name = 'medication_administration_record_doses' then 2
        end desc,
        c.record_data->>'dose_index' desc
    `;

    const results = await db.query(query, {
      replacements: {
        marId,
        medicationNotGivenReason: REFERENCE_TYPES.MEDICATION_NOT_GIVEN_REASON,
      },
      type: QueryTypes.SELECT,
    });

    // Transform results for the response
    const transformedResults = results.map(result => ({
      type: result.type,
      id: result.id,
      marStatus: result.mar_status,
      marChangingStatusReason: result.mar_changing_status_reason,
      marChangingNotGivenInfoReason: result.mar_changing_not_given_info_reason,
      marNotGivenReason: {
        id: result.mar_not_given_reason_id,
        name: result.mar_not_given_reason_name,
      },

      doseIndex: result.type === 'dose' ? Number(result.dose_index) : null,
      doseAmount: result.dose_amount,
      doseGivenTime: result.dose_given_time,
      doseIsRemoved: result.dose_is_removed,
      doseReasonForRemoval: result.dose_reason_for_removal,
      doseReasonForChange: result.dose_reason_for_change,
      doseGivenByUser: {
        id: result.dose_given_user_id,
        name: result.dose_given_user_name,
      },

      recordedByUser: {
        id: result.recorded_by_user_id,
        name: result.recorded_by_user_name,
      },

      changedByUser: result.changed_by_user,
      createdAt: result.created_at,
      recordCreatedAt: result.record_created_at,
      recordUpdatedAt: result.record_updated_at,
      recordDeletedAt: result.record_deleted_at,
      changeType:
        new Date(result.record_created_at).getTime() ===
        new Date(result.record_updated_at).getTime()
          ? 'CREATED'
          : 'UPDATED',
    }));

    res.send(transformedResults);
  }),
<<<<<<< HEAD
);

const globalMedicationRequests = permissionCheckingRouter('list', 'Prescription');
globalMedicationRequests.get('/$', (req, res, next) =>
  paginatedGetList('Prescription', '', {
    additionalFilters: {
      '$encounter.location.facility.id$': req.query.facilityId,
    },
    include: [
      {
        model: req.models.Encounter,
        as: 'encounter',
        include: [
          {
            model: req.models.Patient,
            as: 'patient',
          },
          {
            model: req.models.Department,
            as: 'department',
          },
          {
            model: req.models.Location,
            as: 'location',
            include: [
              {
                model: req.models.Facility,
                as: 'facility',
              },
              {
                model: req.models.LocationGroup,
                as: 'locationGroup',
              },
            ],
          },
        ],
      },
    ],
  })(req, res, next),
);

medication.use(globalMedicationRequests);

/**
 * If all MARs at the same time as the task are recorded (GIVEN or NOT_GIVEN), mark the task as completed by the system user
 */
async function checkAndCompleteMedicationDueTask(mar, models) {
  const { Task, EncounterPrescription, MedicationAdministrationRecord } = models;
  
  const encounterPrescription = await EncounterPrescription.findOne({
    where: { prescriptionId: mar.prescriptionId },
    attributes: ['encounterId'],
  });

  if (!encounterPrescription) return;

  const encounterId = encounterPrescription.encounterId;

  const task = await Task.findOne({
    where: {
      encounterId,
      dueTime: mar.dueAt,
      status: TASK_STATUSES.TODO,
      taskType: TASK_TYPES.MEDICATION_DUE_TASK,
    },
    attributes: ['id', 'dueTime'],
  });
  
  if (!task) return;

  const encounterPrescriptions = await EncounterPrescription.findAll({
    where: {
      encounterId,
    },
    attributes: ['prescriptionId'],
  });

  const prescriptionIds = encounterPrescriptions.map((ep) => ep.prescriptionId);
  if (prescriptionIds.length === 0) return;
  
  // Check if there is an unrecorded MAR at the same time as the task
  const unrecordedMar = await MedicationAdministrationRecord.findOne({
    where: {
      dueAt: task.dueTime,
      prescriptionId: { [Op.in]: prescriptionIds },
      // Status is null means the MAR is not recorded yet
      status: null
    },
    attributes: ['id'],
  });
  
  // Skip if there is still at least one unrecorded MAR
  if (unrecordedMar) return;

  await Task.update(
    {
      status: TASK_STATUSES.COMPLETED,
      completedTime: getCurrentDateTimeString(),
      completedByUserId: SYSTEM_USER_UUID,
    },
    {
      where: { id: task.id },
    },
  );
}
=======
);
>>>>>>> 1d2115dc
<|MERGE_RESOLUTION|>--- conflicted
+++ resolved
@@ -1433,56 +1433,14 @@
 
     res.send(transformedResults);
   }),
-<<<<<<< HEAD
-);
-
-const globalMedicationRequests = permissionCheckingRouter('list', 'Prescription');
-globalMedicationRequests.get('/$', (req, res, next) =>
-  paginatedGetList('Prescription', '', {
-    additionalFilters: {
-      '$encounter.location.facility.id$': req.query.facilityId,
-    },
-    include: [
-      {
-        model: req.models.Encounter,
-        as: 'encounter',
-        include: [
-          {
-            model: req.models.Patient,
-            as: 'patient',
-          },
-          {
-            model: req.models.Department,
-            as: 'department',
-          },
-          {
-            model: req.models.Location,
-            as: 'location',
-            include: [
-              {
-                model: req.models.Facility,
-                as: 'facility',
-              },
-              {
-                model: req.models.LocationGroup,
-                as: 'locationGroup',
-              },
-            ],
-          },
-        ],
-      },
-    ],
-  })(req, res, next),
-);
-
-medication.use(globalMedicationRequests);
+);
 
 /**
  * If all MARs at the same time as the task are recorded (GIVEN or NOT_GIVEN), mark the task as completed by the system user
  */
 async function checkAndCompleteMedicationDueTask(mar, models) {
   const { Task, EncounterPrescription, MedicationAdministrationRecord } = models;
-  
+
   const encounterPrescription = await EncounterPrescription.findOne({
     where: { prescriptionId: mar.prescriptionId },
     attributes: ['encounterId'],
@@ -1501,7 +1459,7 @@
     },
     attributes: ['id', 'dueTime'],
   });
-  
+
   if (!task) return;
 
   const encounterPrescriptions = await EncounterPrescription.findAll({
@@ -1513,7 +1471,7 @@
 
   const prescriptionIds = encounterPrescriptions.map((ep) => ep.prescriptionId);
   if (prescriptionIds.length === 0) return;
-  
+
   // Check if there is an unrecorded MAR at the same time as the task
   const unrecordedMar = await MedicationAdministrationRecord.findOne({
     where: {
@@ -1524,7 +1482,7 @@
     },
     attributes: ['id'],
   });
-  
+
   // Skip if there is still at least one unrecorded MAR
   if (unrecordedMar) return;
 
@@ -1538,7 +1496,4 @@
       where: { id: task.id },
     },
   );
-}
-=======
-);
->>>>>>> 1d2115dc
+}