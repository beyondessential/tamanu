import express from 'express';
import asyncHandler from 'express-async-handler';
import { getCurrentDateTimeString, toDateTimeString } from '@tamanu/utils/dateTime';
import { z } from 'zod';

import {
  paginatedGetList,
  permissionCheckingRouter,
  simpleGet,
} from '@tamanu/shared/utils/crudHelpers';
<<<<<<< HEAD
import { InvalidOperationError, NotFoundError, ResourceConflictError } from '@tamanu/shared/errors';
import { MEDICATION_PAUSE_DURATION_UNITS_LABELS } from '@tamanu/constants';
import { add, isAfter } from 'date-fns';
=======
import { InvalidOperationError, ResourceConflictError } from '@tamanu/shared/errors';
import {
  ADMINISTRATION_FREQUENCIES,
  MEDICATION_PAUSE_DURATION_UNITS_LABELS,
} from '@tamanu/constants';
import { add, format, isAfter } from 'date-fns';
import { Op } from 'sequelize';
>>>>>>> 08cb803b

export const medication = express.Router();

medication.get('/:id', simpleGet('Prescription'));

medication.post(
  '/$',
  asyncHandler(async (req, res) => {
    const { models } = req;
    const { encounterId, ...data } = req.body;
    const { Prescription, EncounterPrescription, MedicationAdministrationRecord } = models;
    req.checkPermission('create', 'Prescription');

    const existingPrescription = await Prescription.findByPk(req.body.id, {
      paranoid: false,
    });
    if (existingPrescription) {
      throw new InvalidOperationError(
        `Cannot create prescription with id (${req.body.id}), it already exists`,
      );
    }

    if (data.durationValue && data.durationUnit) {
      data.endDate = add(new Date(data.startDate), {
        [data.durationUnit]: data.durationValue,
      });
    }

    if (data.frequency === ADMINISTRATION_FREQUENCIES.IMMEDIATELY) {
      data.durationValue = null;
      data.durationUnit = null;
    }

    const prescription = await Prescription.create(data);
    await EncounterPrescription.create({ encounterId, prescriptionId: prescription.id });
    res.send(prescription.forResponse());
  }),
);

const updatePharmacyNotesInputSchema = z
  .object({
    pharmacyNotes: z
      .string()
      .optional()
      .nullable()
      .transform((v) => (!v ? null : v)),
    displayPharmacyNotesInMar: z.boolean().optional(),
  })
  .strip();
medication.put(
  '/:id/pharmacy-notes',
  asyncHandler(async (req, res) => {
    const { models, params } = req;
    const { Prescription } = models;

    const { pharmacyNotes, displayPharmacyNotesInMar } =
      await updatePharmacyNotesInputSchema.parseAsync(req.body);

    req.checkPermission('create', 'MedicationPharmacyNote');

    const prescription = await Prescription.findByPk(params.id);
    if (!prescription) {
      throw new InvalidOperationError(`Prescription with id ${params.id} not found`);
    }

    if (prescription.pharmacyNotes && prescription.pharmacyNotes !== pharmacyNotes) {
      req.checkPermission('write', 'MedicationPharmacyNote');
    }

    prescription.pharmacyNotes = pharmacyNotes;
    prescription.displayPharmacyNotesInMar = displayPharmacyNotesInMar;
    await prescription.save();
    res.send(prescription.forResponse());
  }),
);

const discontinueInputSchema = z
  .object({
    discontinuingClinicianId: z.string(),
    discontinuingReason: z.string().optional(),
  })
  .strip();
medication.post(
  '/:id/discontinue',
  asyncHandler(async (req, res) => {
    const { models, params } = req;
    const { Prescription } = models;

    const data = await discontinueInputSchema.parseAsync(req.body);

    req.checkPermission('write', 'Prescription');

    const prescription = await Prescription.findByPk(params.id);
    if (!prescription) {
      throw new InvalidOperationError(`Prescription with id ${params.id} not found`);
    }
    if (prescription.discontinued) {
      throw new ResourceConflictError('Prescription already discontinued');
    }

    Object.assign(prescription, {
      ...data,
      discontinuedDate: getCurrentDateTimeString(),
      discontinued: true,
    });
    await prescription.save();

    const updatedObject = await Prescription.findByPk(params.id, {
      include: Prescription.getListReferenceAssociations(),
    });
    res.send(updatedObject.forResponse());
  }),
);

const pauseMedicationSchema = z
  .object({
    encounterId: z.string().uuid({ message: 'Valid encounter ID is required' }),
    pauseDuration: z.coerce
      .number()
      .positive({ message: 'Pause duration must be a positive number' }),
    pauseTimeUnit: z.enum(Object.keys(MEDICATION_PAUSE_DURATION_UNITS_LABELS), {
      errorMap: () => ({ message: 'Pause time unit must be either "Hours" or "Days"' }),
    }),
    notes: z.string().optional(),
  })
  .strip();
// Pause a medication
medication.post(
  '/:id/pause',
  asyncHandler(async (req, res) => {
    const { models, params, user } = req;
    const { Prescription, EncounterPrescription, EncounterPausePrescription } = models;

    // Validate request body against the schema
    const { encounterId, pauseDuration, pauseTimeUnit, notes } =
      await pauseMedicationSchema.parseAsync(req.body);

    req.checkPermission('write', 'Prescription');

    // Find the prescription
    const prescription = await Prescription.findByPk(params.id);
    if (!prescription) {
      throw new InvalidOperationError(`Prescription with id ${params.id} not found`);
    }

    // Find the encounter prescription link
    const encounterPrescription = await EncounterPrescription.findOne({
      where: {
        prescriptionId: params.id,
        encounterId,
      },
    });

    if (!encounterPrescription) {
      throw new InvalidOperationError(`Prescription is not associated with the provided encounter`);
    }

    // Check if the medication is already paused using the static method
    const { isPaused } = await EncounterPausePrescription.isPrescriptionPaused(params.id);
    if (isPaused) {
      throw new InvalidOperationError(`Medication is already paused`);
    }

    // Calculate the pause end date to validate against prescription end date
    const pauseStartDate = getCurrentDateTimeString();
    const pauseEndDate = add(new Date(pauseStartDate), {
      [pauseTimeUnit]: pauseDuration,
    });

    // Validate that pause duration doesn't extend beyond medication end date
    if (prescription.endDate && isAfter(pauseEndDate, new Date(prescription.endDate))) {
      throw new InvalidOperationError(
        'Pause duration extends beyond the medication end date. Please reduce the pause duration or choose a different medication.',
      );
    }

    // Create pause record (pauseEndDate will be calculated by model hooks)
    const pauseRecord = await EncounterPausePrescription.create({
      encounterPrescriptionId: encounterPrescription.id,
      pauseDuration,
      pauseTimeUnit,
      pauseStartDate,
      pauseEndDate: toDateTimeString(pauseEndDate),
      notes,
      pausingClinicianId: user.id,
      createdBy: user.id,
    });

    // Return the pause record along with the prescription
    res.send({
      prescription: prescription.forResponse(),
      pauseRecord: pauseRecord.forResponse(),
    });
  }),
);

const resumeMedicationSchema = z
  .object({
    encounterId: z.string().uuid({ message: 'Valid encounter ID is required' }),
  })
  .strip();
// Resume a paused medication
medication.post(
  '/:id/resume',
  asyncHandler(async (req, res) => {
    const { models, params, user } = req;
    const { Prescription, EncounterPrescription, EncounterPausePrescription } = models;

    // Validate request body against the schema
    const { encounterId } = await resumeMedicationSchema.parseAsync(req.body);

    req.checkPermission('write', 'Prescription');

    // Find the prescription
    const prescription = await Prescription.findByPk(params.id);
    if (!prescription) {
      throw new InvalidOperationError(`Prescription with id ${params.id} not found`);
    }

    // Find the encounter prescription link
    const encounterPrescription = await EncounterPrescription.findOne({
      where: {
        prescriptionId: params.id,
        encounterId,
      },
    });

    if (!encounterPrescription) {
      throw new InvalidOperationError(`Prescription is not associated with the provided encounter`);
    }

    // Check if the medication is currently paused
    const { isPaused, pauseData } = await EncounterPausePrescription.isPrescriptionPaused(
      params.id,
    );
    if (!isPaused || !pauseData) {
      throw new InvalidOperationError(`Medication is not currently paused`);
    }

    // Update pause record to end now (history is created automatically by model hooks)
    const currentDate = getCurrentDateTimeString();
    pauseData.pauseEndDate = currentDate;
    pauseData.updatedBy = user.id;

    await pauseData.save();

    // Return the updated prescription
    res.send({
      prescription: prescription.forResponse(),
      pauseRecord: pauseData.forResponse(),
    });
  }),
);

const getPauseQuerySchema = z
  .object({
    encounterId: z.string().uuid({ message: 'Valid encounter ID is required' }),
  })
  .strip();
// Get active pause information for a medication
medication.get(
  '/:id/pause',
  asyncHandler(async (req, res) => {
    const { models, params } = req;
    const { Prescription, EncounterPrescription, EncounterPausePrescription } = models;

    // Validate query params against the schema
    const { encounterId } = await getPauseQuerySchema.parseAsync(req.query);

    req.checkPermission('read', 'Prescription');

    // Find the prescription
    const prescription = await Prescription.findByPk(params.id);
    if (!prescription) {
      throw new InvalidOperationError(`Prescription with id ${params.id} not found`);
    }

    // Find the encounter prescription link - needed for returning the correct pause
    const encounterPrescription = await EncounterPrescription.findOne({
      where: {
        prescriptionId: params.id,
        encounterId,
      },
    });

    if (!encounterPrescription) {
      throw new InvalidOperationError(`Prescription is not associated with the provided encounter`);
    }

    // Check if the medication is paused using our static method
    const { isPaused, pauseData } = await EncounterPausePrescription.isPrescriptionPaused(
      params.id,
    );

    if (!isPaused || !pauseData) {
      // Not paused - return null
      return res.send({ pauseRecord: null });
    }

    // Load associations for the pause record
    await pauseData.reload({
      include: [
        {
          association: 'pausingClinician',
          attributes: ['id', 'displayName'],
        },
      ],
    });

    // Return active pause record
    res.send({ pauseRecord: pauseData.forResponse() });
  }),
);

const getPausesQuerySchema = z
  .object({
    encounterId: z.string().uuid({ message: 'Valid encounter ID is required' }),
    marDate: z
      .string()
      .optional()
      .refine((val) => !val || !isNaN(new Date(val).getTime()), {
        message: 'marDate must be a valid date string',
      }),
  })
  .strip();
medication.get(
  '/:id/pauses',
  asyncHandler(async (req, res) => {
    const { models, params } = req;
    const { Prescription, EncounterPrescription, EncounterPausePrescription } = models;

    // Validate query params against the schema
    const { encounterId, marDate } = await getPausesQuerySchema.parseAsync(req.query);

    req.checkPermission('read', 'Prescription');

    // Find the prescription
    const prescription = await Prescription.findByPk(params.id);
    if (!prescription) {
      throw new InvalidOperationError(`Prescription with id ${params.id} not found`);
    }

    // Find the encounter prescription link
    const encounterPrescription = await EncounterPrescription.findOne({
      where: {
        prescriptionId: params.id,
        encounterId,
      },
    });

    if (!encounterPrescription) {
      throw new InvalidOperationError(`Prescription is not associated with the provided encounter`);
    }

    // Build where clause
    const whereClause = {
      encounterPrescriptionId: encounterPrescription.id,
    };

    // If marDate is provided, filter for pauses that are active on that date
    if (marDate) {
      const startOfMarDate = format(new Date(marDate), 'yyyy-MM-dd 00:00:00');
      const endOfMarDate = format(new Date(marDate), 'yyyy-MM-dd 23:59:59');
      whereClause[Op.and] = [
        { pauseStartDate: { [Op.lte]: endOfMarDate } },
        { pauseEndDate: { [Op.gte]: startOfMarDate } },
      ];
    }

    // Get all pause records for this encounter prescription with filters
    const pauseRecords = await EncounterPausePrescription.findAll({
      where: whereClause,
      order: [['createdAt', 'DESC']],
    });

    // Return pause records
    res.send({
      count: pauseRecords.length,
      data: pauseRecords.map((record) => record.forResponse()),
    });
  }),
);

const pauseHistoryQuerySchema = z
  .object({
    encounterId: z.string().uuid({ message: 'Valid encounter ID is required' }),
  })
  .strip();
// Get pause history for a medication
medication.get(
  '/:id/pause-history',
  asyncHandler(async (req, res) => {
    const { models, params } = req;
    const { Prescription, EncounterPrescription, EncounterPausePrescriptionHistory } = models;

    // Validate query params against the schema
    const { encounterId } = await pauseHistoryQuerySchema.parseAsync(req.query);

    req.checkPermission('read', 'Prescription');

    // Find the prescription
    const prescription = await Prescription.findByPk(params.id);
    if (!prescription) {
      throw new InvalidOperationError(`Prescription with id ${params.id} not found`);
    }

    // Find the encounter prescription link
    const encounterPrescription = await EncounterPrescription.findOne({
      where: {
        prescriptionId: params.id,
        encounterId,
      },
    });

    if (!encounterPrescription) {
      throw new InvalidOperationError(`Prescription is not associated with the provided encounter`);
    }

    // Get pause history for this encounter prescription
    const pauseHistory = await EncounterPausePrescriptionHistory.findAll({
      where: {
        encounterPrescriptionId: encounterPrescription.id,
      },
      order: [['actionDate', 'DESC']],
    });

    // Return history records
    res.send({
      count: pauseHistory.length,
      data: pauseHistory.map((record) => record.forResponse()),
    });
  }),
);

medication.put(
  '/mar/:id',
  asyncHandler(async (req, res) => {
    const { models, params } = req;
    const { MedicationAdministrationRecord, MedicationAdministrationRecordDose } = models;
    
    // Start a transaction
    const transaction = await req.db.transaction();
    
    try {
      // Get the MAR
      const mar = await MedicationAdministrationRecord.findByPk(params.id);
      if (!mar) throw new NotFoundError();
      req.checkPermission('write', mar);
      
      // Update basic fields
      const { doses, ...marData } = req.body;
      await mar.update(marData, { transaction });
      
      // Handle doses using bulkCreate
      if (doses && Array.isArray(doses) && doses.length > 0) {
        // Prepare the doses with the MAR ID
        const dosesWithMarId = doses.map(dose => ({
          ...dose,
          medicationAdministrationRecordId: mar.id
        }));
        
        // Use bulkCreate for better performance
        await MedicationAdministrationRecordDose.bulkCreate(dosesWithMarId, { transaction });
      }
      
      await transaction.commit();
      
      // Reload with associations to return the full object
      await mar.reload({ include: ['doses'] });
      res.send(mar);
    } catch (error) {
      await transaction.rollback();
      throw error;
    }
  })
);

medication.post(
  '/mar',
  asyncHandler(async (req, res) => {
    const { models } = req;
    const { MedicationAdministrationRecord, MedicationAdministrationRecordDose } = models;
    
    req.checkPermission('create', 'MedicationAdministrationRecord');
    
    // Start a transaction
    const transaction = await req.db.transaction();
    
    try {
      // Extract doses from the request body
      const { doses, ...marData } = req.body;
      
      // Check if record with this ID already exists
      const existingObject = await MedicationAdministrationRecord.findByPk(marData.id, {
        paranoid: false,
      });
      
      if (existingObject) {
        throw new InvalidOperationError(
          `Cannot create object with id (${marData.id}), it already exists`,
        );
      }
      
      // Create the MAR
      const mar = await MedicationAdministrationRecord.create(marData, { transaction });
      
      // Handle doses using bulkCreate
      if (doses && Array.isArray(doses) && doses.length > 0) {
        // Prepare the doses with the MAR ID
        const dosesWithMarId = doses.map(dose => ({
          ...dose,
          medicationAdministrationRecordId: mar.id
        }));
        
        // Use bulkCreate for better performance
        await MedicationAdministrationRecordDose.bulkCreate(dosesWithMarId, { transaction });
      }
      
      await transaction.commit();
      
      // Reload with associations to return the full object
      await mar.reload({ include: ['doses'] });
      res.send(mar);
    } catch (error) {
      await transaction.rollback();
      throw error;
    }
  })
);

const globalMedicationRequests = permissionCheckingRouter('list', 'Prescription');
globalMedicationRequests.get('/$', (req, res, next) =>
  paginatedGetList('Prescription', '', {
    additionalFilters: {
      '$encounter.location.facility.id$': req.query.facilityId,
    },
    include: [
      {
        model: req.models.Encounter,
        as: 'encounter',
        include: [
          {
            model: req.models.Patient,
            as: 'patient',
          },
          {
            model: req.models.Department,
            as: 'department',
          },
          {
            model: req.models.Location,
            as: 'location',
            include: [
              {
                model: req.models.Facility,
                as: 'facility',
              },
              {
                model: req.models.LocationGroup,
                as: 'locationGroup',
              },
            ],
          },
        ],
      },
    ],
  })(req, res, next),
);

medication.use(globalMedicationRequests);<|MERGE_RESOLUTION|>--- conflicted
+++ resolved
@@ -8,19 +8,13 @@
   permissionCheckingRouter,
   simpleGet,
 } from '@tamanu/shared/utils/crudHelpers';
-<<<<<<< HEAD
-import { InvalidOperationError, NotFoundError, ResourceConflictError } from '@tamanu/shared/errors';
-import { MEDICATION_PAUSE_DURATION_UNITS_LABELS } from '@tamanu/constants';
-import { add, isAfter } from 'date-fns';
-=======
-import { InvalidOperationError, ResourceConflictError } from '@tamanu/shared/errors';
+import { InvalidOperationError, ResourceConflictError, NotFoundError } from '@tamanu/shared/errors';
 import {
   ADMINISTRATION_FREQUENCIES,
   MEDICATION_PAUSE_DURATION_UNITS_LABELS,
 } from '@tamanu/constants';
 import { add, format, isAfter } from 'date-fns';
 import { Op } from 'sequelize';
->>>>>>> 08cb803b
 
 export const medication = express.Router();
 
@@ -31,7 +25,7 @@
   asyncHandler(async (req, res) => {
     const { models } = req;
     const { encounterId, ...data } = req.body;
-    const { Prescription, EncounterPrescription, MedicationAdministrationRecord } = models;
+    const { Prescription, EncounterPrescription } = models;
     req.checkPermission('create', 'Prescription');
 
     const existingPrescription = await Prescription.findByPk(req.body.id, {
