import express from 'express';
import asyncHandler from 'express-async-handler';
import { getCurrentDateTimeString, calculateEndDate } from '@tamanu/utils/dateTime';
import { z } from 'zod';

import {
  paginatedGetList,
  permissionCheckingRouter,
  simpleGet,
  simplePut,
} from '@tamanu/shared/utils/crudHelpers';
import { InvalidOperationError, NotFoundError, ResourceConflictError } from '@tamanu/shared/errors';
import { z } from 'zod';

export const medication = express.Router();

const pauseMedicationSchema = z.object({
  encounterId: z.string().uuid({ message: 'Valid encounter ID is required' }),
  pauseDuration: z.number().positive({ message: 'Pause duration must be a positive number' }),
  pauseTimeUnit: z.enum(['Hours', 'Days', 'hours', 'days'], {
    errorMap: () => ({ message: 'Pause time unit must be either "Hours" or "Days"' }),
  }),
  notes: z.string().optional(),
});

const resumeMedicationSchema = z.object({
  encounterId: z.string().uuid({ message: 'Valid encounter ID is required' }),
  notes: z.string().optional(),
});

const getPauseQuerySchema = z.object({
  encounterId: z.string().uuid({ message: 'Valid encounter ID is required' }),
});

const pauseHistoryQuerySchema = z.object({
  encounterId: z.string().uuid({ message: 'Valid encounter ID is required' }),
});

medication.get('/:id', simpleGet('Prescription'));
medication.put('/:id', simplePut('Prescription'));

medication.post(
  '/$',
  asyncHandler(async (req, res) => {
    const { models } = req;
    const { encounterId, ...rest } = req.body;
    const { Prescription, EncounterPrescription } = models;
    req.checkPermission('create', 'Prescription');

    const existingObject = await Prescription.findByPk(req.body.id, {
      paranoid: false,
    });
    if (existingObject) {
      throw new InvalidOperationError(
        `Cannot create object with id (${req.body.id}), it already exists`,
      );
    }

    const object = await Prescription.create(rest);
    await EncounterPrescription.create({ encounterId, prescriptionId: object.id });
    res.send(object);
  }),
);

const updatePharmacyNotesInputSchema = z.object({
  pharmacyNotes: z.string().optional(),
  displayPharmacyNotesInMar: z.boolean().optional(),
});
medication.put(
  '/:id/pharmacy-notes',
  asyncHandler(async (req, res) => {
    const { models, params } = req;
    const { Prescription } = models;

    const { pharmacyNotes, displayPharmacyNotesInMar } =
      await updatePharmacyNotesInputSchema.parseAsync(req.body);

    req.checkPermission('create', 'MedicationPharmacyNote');

    const object = await Prescription.findByPk(params.id);
    if (!object) {
      throw new NotFoundError('Prescription not found');
    }

    if (object.pharmacyNotes && object.pharmacyNotes !== pharmacyNotes) {
      req.checkPermission('write', 'MedicationPharmacyNote');
    }
    object.pharmacyNotes = pharmacyNotes;
    object.displayPharmacyNotesInMar = displayPharmacyNotesInMar;
    await object.save();
    res.send(object);
  }),
);

<<<<<<< HEAD
// Pause a medication
medication.post(
  '/:id/pause',
  asyncHandler(async (req, res) => {
    const { models, params, user } = req;
    const { Prescription, EncounterPrescription, EncounterPausePrescription } = models;

    // Validate request body against the schema
    const { encounterId, pauseDuration, pauseTimeUnit, notes } =
      await pauseMedicationSchema.parseAsync(req.body);

    req.checkPermission('write', 'Prescription');

    // Find the prescription
    const prescription = await Prescription.findByPk(params.id);
    if (!prescription) {
      throw new InvalidOperationError(`Prescription with id ${params.id} not found`);
    }

    // Find the encounter prescription link
    const encounterPrescription = await EncounterPrescription.findOne({
      where: {
        prescriptionId: params.id,
        encounterId,
      },
    });

    if (!encounterPrescription) {
      throw new InvalidOperationError(`Prescription is not associated with the provided encounter`);
    }

    // Check if the medication is already paused using the static method
    const { isPaused } = await EncounterPausePrescription.isPrescriptionPaused(params.id);
    if (isPaused) {
      throw new InvalidOperationError(`Medication is already paused`);
    }

    // Calculate the pause end date to validate against prescription end date
    const pauseStartDate = getCurrentDateTimeString();
    const pauseEndDate = calculateEndDate(pauseStartDate, pauseDuration, pauseTimeUnit);

    // Validate that pause duration doesn't extend beyond medication end date
    if (prescription.endDate && pauseEndDate > prescription.endDate) {
      throw new InvalidOperationError(
        'Pause duration extends beyond the medication end date. Please reduce the pause duration or choose a different medication.',
      );
    }

    // Create pause record (pauseEndDate will be calculated by model hooks)
    const pauseRecord = await EncounterPausePrescription.create({
      encounterPrescriptionId: encounterPrescription.id,
      pauseDuration,
      pauseTimeUnit,
      pauseStartDate,
      notes,
      pausingClinicianId: user.id,
      createdBy: user.id,
    });

    // Return the pause record along with the prescription
    res.send({
      prescription: prescription.forResponse(),
      pauseRecord: pauseRecord.forResponse(),
    });
  }),
);

// Resume a paused medication
medication.post(
  '/:id/resume',
  asyncHandler(async (req, res) => {
    const { models, params, user } = req;
    const { Prescription, EncounterPrescription, EncounterPausePrescription } = models;

    // Validate request body against the schema
    const { encounterId, notes } = await resumeMedicationSchema.parseAsync(req.body);

    req.checkPermission('write', 'Prescription');

    // Find the prescription
    const prescription = await Prescription.findByPk(params.id);
    if (!prescription) {
      throw new InvalidOperationError(`Prescription with id ${params.id} not found`);
    }

    // Find the encounter prescription link
    const encounterPrescription = await EncounterPrescription.findOne({
      where: {
        prescriptionId: params.id,
        encounterId,
      },
    });

    if (!encounterPrescription) {
      throw new InvalidOperationError(`Prescription is not associated with the provided encounter`);
    }

    // Check if the medication is currently paused
    const { isPaused, pauseData } = await EncounterPausePrescription.isPrescriptionPaused(
      params.id,
    );
    if (!isPaused || !pauseData) {
      throw new InvalidOperationError(`Medication is not currently paused`);
    }

    // Update pause record to end now (history is created automatically by model hooks)
    const currentDate = getCurrentDateTimeString();
    pauseData.pauseEndDate = currentDate;
    pauseData.updatedBy = user.id;
    pauseData.notes = notes || pauseData.notes; // Update notes if provided

    await pauseData.save();

    // Return the updated prescription
    res.send({
      prescription: prescription.forResponse(),
      pauseRecord: pauseData.forResponse(),
    });
  }),
);

// Get pause history for a medication
medication.get(
  '/:id/pause-history',
  asyncHandler(async (req, res) => {
    const { models, params } = req;
    const { Prescription, EncounterPrescription, EncounterPausePrescriptionHistory } = models;

    // Validate query params against the schema
    const { encounterId } = await pauseHistoryQuerySchema.parseAsync(req.query);

    req.checkPermission('read', 'Prescription');

    // Find the prescription
    const prescription = await Prescription.findByPk(params.id);
    if (!prescription) {
      throw new InvalidOperationError(`Prescription with id ${params.id} not found`);
    }

    // Find the encounter prescription link
    const encounterPrescription = await EncounterPrescription.findOne({
      where: {
        prescriptionId: params.id,
        encounterId,
      },
    });

    if (!encounterPrescription) {
      throw new InvalidOperationError(`Prescription is not associated with the provided encounter`);
    }

    // Get pause history for this encounter prescription
    const pauseHistory = await EncounterPausePrescriptionHistory.findAll({
      where: {
        encounterPrescriptionId: encounterPrescription.id,
      },
      order: [['actionDate', 'DESC']],
    });

    // Return history records
    res.send({
      count: pauseHistory.length,
      data: pauseHistory.map((record) => record.forResponse()),
    });
  }),
);

// Get active pause information for a medication
medication.get(
  '/:id/pause',
  asyncHandler(async (req, res) => {
    const { models, params } = req;
    const { Prescription, EncounterPrescription, EncounterPausePrescription } = models;

    // Validate query params against the schema
    const { encounterId } = await getPauseQuerySchema.parseAsync(req.query);

    req.checkPermission('read', 'Prescription');

    // Find the prescription
    const prescription = await Prescription.findByPk(params.id);
    if (!prescription) {
      throw new InvalidOperationError(`Prescription with id ${params.id} not found`);
    }

    // Find the encounter prescription link - needed for returning the correct pause
    const encounterPrescription = await EncounterPrescription.findOne({
      where: {
        prescriptionId: params.id,
        encounterId,
      },
    });

    if (!encounterPrescription) {
      throw new InvalidOperationError(`Prescription is not associated with the provided encounter`);
    }

    // Check if the medication is paused using our static method
    const { isPaused, pauseData } = await EncounterPausePrescription.isPrescriptionPaused(
      params.id,
    );

    if (!isPaused || !pauseData) {
      // Not paused - return null
      return res.send(null);
    }

    // Load associations for the pause record
    await pauseData.reload({
      include: [
        {
          association: 'pausingClinician',
          attributes: ['id', 'firstName', 'lastName', 'displayName'],
        },
      ],
    });

    // Return active pause record
    res.send(pauseData.forResponse());
=======
const discontinueInputSchema = z.object({
  discontinuingClinicianId: z.string(),
  discontinuedDate: z.string(),
  discontinuingReason: z.string().optional(),
});
medication.put(
  '/:id/discontinue',
  asyncHandler(async (req, res) => {
    const { models, params } = req;
    const { Prescription } = models;

    const data = await discontinueInputSchema.parseAsync(req.body);

    req.checkPermission('write', 'Prescription');

    const object = await Prescription.findByPk(params.id);
    if (!object) {
      throw new NotFoundError('Prescription not found');
    }
    if (object.discontinued) {
      throw new ResourceConflictError('Prescription already discontinued');
    }

    Object.assign(object, { ...data, discontinued: true });
    await object.save();

    const updatedObject = await Prescription.findByPk(params.id, {
      include: Prescription.getListReferenceAssociations(),
    });
    res.send(updatedObject);
>>>>>>> 7daf8572
  }),
);

const globalMedicationRequests = permissionCheckingRouter('list', 'Prescription');
globalMedicationRequests.get('/$', (req, res, next) =>
  paginatedGetList('Prescription', '', {
    additionalFilters: {
      '$encounter.location.facility.id$': req.query.facilityId,
    },
    include: [
      {
        model: req.models.Encounter,
        as: 'encounter',
        include: [
          {
            model: req.models.Patient,
            as: 'patient',
          },
          {
            model: req.models.Department,
            as: 'department',
          },
          {
            model: req.models.Location,
            as: 'location',
            include: [
              {
                model: req.models.Facility,
                as: 'facility',
              },
              {
                model: req.models.LocationGroup,
                as: 'locationGroup',
              },
            ],
          },
        ],
      },
    ],
  })(req, res, next),
);
medication.use(globalMedicationRequests);<|MERGE_RESOLUTION|>--- conflicted
+++ resolved
@@ -10,7 +10,6 @@
   simplePut,
 } from '@tamanu/shared/utils/crudHelpers';
 import { InvalidOperationError, NotFoundError, ResourceConflictError } from '@tamanu/shared/errors';
-import { z } from 'zod';
 
 export const medication = express.Router();
 
@@ -92,7 +91,39 @@
   }),
 );
 
-<<<<<<< HEAD
+const discontinueInputSchema = z.object({
+  discontinuingClinicianId: z.string(),
+  discontinuedDate: z.string(),
+  discontinuingReason: z.string().optional(),
+});
+medication.put(
+  '/:id/discontinue',
+  asyncHandler(async (req, res) => {
+    const { models, params } = req;
+    const { Prescription } = models;
+
+    const data = await discontinueInputSchema.parseAsync(req.body);
+
+    req.checkPermission('write', 'Prescription');
+
+    const object = await Prescription.findByPk(params.id);
+    if (!object) {
+      throw new NotFoundError('Prescription not found');
+    }
+    if (object.discontinued) {
+      throw new ResourceConflictError('Prescription already discontinued');
+    }
+
+    Object.assign(object, { ...data, discontinued: true });
+    await object.save();
+
+    const updatedObject = await Prescription.findByPk(params.id, {
+      include: Prescription.getListReferenceAssociations(),
+    });
+    res.send(updatedObject);
+  }),
+);
+
 // Pause a medication
 medication.post(
   '/:id/pause',
@@ -312,38 +343,6 @@
 
     // Return active pause record
     res.send(pauseData.forResponse());
-=======
-const discontinueInputSchema = z.object({
-  discontinuingClinicianId: z.string(),
-  discontinuedDate: z.string(),
-  discontinuingReason: z.string().optional(),
-});
-medication.put(
-  '/:id/discontinue',
-  asyncHandler(async (req, res) => {
-    const { models, params } = req;
-    const { Prescription } = models;
-
-    const data = await discontinueInputSchema.parseAsync(req.body);
-
-    req.checkPermission('write', 'Prescription');
-
-    const object = await Prescription.findByPk(params.id);
-    if (!object) {
-      throw new NotFoundError('Prescription not found');
-    }
-    if (object.discontinued) {
-      throw new ResourceConflictError('Prescription already discontinued');
-    }
-
-    Object.assign(object, { ...data, discontinued: true });
-    await object.save();
-
-    const updatedObject = await Prescription.findByPk(params.id, {
-      include: Prescription.getListReferenceAssociations(),
-    });
-    res.send(updatedObject);
->>>>>>> 7daf8572
   }),
 );
 
@@ -385,4 +384,5 @@
     ],
   })(req, res, next),
 );
+
 medication.use(globalMedicationRequests);