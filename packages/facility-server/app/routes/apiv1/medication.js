import express from 'express';
import asyncHandler from 'express-async-handler';

import {
  paginatedGetList,
  permissionCheckingRouter,
  simpleGet,
  simplePut,
} from '@tamanu/shared/utils/crudHelpers';
import { InvalidOperationError } from '@tamanu/shared/errors';

export const medication = express.Router();

medication.get('/:id', simpleGet('Prescription'));
medication.put('/:id', simplePut('Prescription'));
<<<<<<< HEAD
medication.post('/$', 
=======
medication.post(
  '/$',
>>>>>>> a488a4d4
  asyncHandler(async (req, res) => {
    const { models } = req;
    const { encounterId, ...rest } = req.body;
    const { Prescription, EncounterPrescription } = models;
    req.checkPermission('create', 'Prescription');

    const existingObject = await Prescription.findByPk(req.body.id, {
      paranoid: false,
    });
    if (existingObject) {
      throw new InvalidOperationError(
        `Cannot create object with id (${req.body.id}), it already exists`,
      );
    }

    const object = await Prescription.create(rest);
    await EncounterPrescription.create({ encounterId, prescriptionId: object.id });
    res.send(object);
  }),
);

<<<<<<< HEAD
=======
medication.put(
  '/:id/pharmacy-notes',
  asyncHandler(async (req, res) => {
    const { models, params } = req;
    const { Prescription } = models;
    const { pharmacyNotes, displayPharmacyNotesInMar } = req.body;
    req.checkPermission('create', 'MedicationPharmacyNote');

    const object = await Prescription.findByPk(params.id);
    if (object.pharmacyNotes && object.pharmacyNotes !== pharmacyNotes) {
      req.checkPermission('write', 'MedicationPharmacyNote');
    }

    object.pharmacyNotes = pharmacyNotes;
    object.displayPharmacyNotesInMar = displayPharmacyNotesInMar;
    await object.save();
    res.send(object);
  }),
);

>>>>>>> a488a4d4
const globalMedicationRequests = permissionCheckingRouter('list', 'Prescription');
globalMedicationRequests.get('/$', (req, res, next) =>
  paginatedGetList('Prescription', '', {
    additionalFilters: {
      '$encounter.location.facility.id$': req.query.facilityId,
    },
    include: [
      {
        model: req.models.Encounter,
        as: 'encounter',
        include: [
          {
            model: req.models.Patient,
            as: 'patient',
          },
          {
            model: req.models.Department,
            as: 'department',
          },
          {
            model: req.models.Location,
            as: 'location',
            include: [
              {
                model: req.models.Facility,
                as: 'facility',
              },
              {
                model: req.models.LocationGroup,
                as: 'locationGroup',
              },
            ],
          },
        ],
      },
    ],
  })(req, res, next),
);
medication.use(globalMedicationRequests);<|MERGE_RESOLUTION|>--- conflicted
+++ resolved
@@ -13,12 +13,8 @@
 
 medication.get('/:id', simpleGet('Prescription'));
 medication.put('/:id', simplePut('Prescription'));
-<<<<<<< HEAD
-medication.post('/$', 
-=======
 medication.post(
   '/$',
->>>>>>> a488a4d4
   asyncHandler(async (req, res) => {
     const { models } = req;
     const { encounterId, ...rest } = req.body;
@@ -40,8 +36,6 @@
   }),
 );
 
-<<<<<<< HEAD
-=======
 medication.put(
   '/:id/pharmacy-notes',
   asyncHandler(async (req, res) => {
@@ -62,7 +56,6 @@
   }),
 );
 
->>>>>>> a488a4d4
 const globalMedicationRequests = permissionCheckingRouter('list', 'Prescription');
 globalMedicationRequests.get('/$', (req, res, next) =>
   paginatedGetList('Prescription', '', {
