--- conflicted
+++ resolved
@@ -458,7 +458,14 @@
   }),
 );
 
-<<<<<<< HEAD
+const givenMarUpdateSchema = z.object({
+  dose: z.object({
+    doseAmount: z.number(),
+    doseUnit: z.string(),
+    doseTime: z.string(),
+  }),
+  administeredAt: z.string().datetime(),
+});
 medication.put(
   '/mar/:id',
   asyncHandler(async (req, res) => {
@@ -554,7 +561,6 @@
     }
   })
 );
-=======
 const notGivenInputUpdateSchema = z.object({
   reasonNotGivenId: z.string(),
 });
@@ -627,7 +633,6 @@
 
   res.send(mar.forResponse());
 }));
->>>>>>> f7912e12
 
 const globalMedicationRequests = permissionCheckingRouter('list', 'Prescription');
 globalMedicationRequests.get('/$', (req, res, next) =>
