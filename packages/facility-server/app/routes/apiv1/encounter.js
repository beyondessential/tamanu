import asyncHandler from 'express-async-handler';
import { Op, QueryTypes, literal } from 'sequelize';
import { NotFoundError, InvalidParameterError, InvalidOperationError } from '@tamanu/shared/errors';
import { getCurrentDateTimeString } from '@tamanu/shared/utils/dateTime';
import config from 'config';
import { toCountryDateTimeString } from '@tamanu/shared/utils/countryDateTime';
import {
  LAB_REQUEST_STATUSES,
  DOCUMENT_SIZE_LIMIT,
  DOCUMENT_SOURCES,
  NOTE_RECORD_TYPES,
  VITALS_DATA_ELEMENT_IDS,
  CHARTING_DATA_ELEMENT_IDS,
  IMAGING_REQUEST_STATUS_TYPES,
  TASK_STATUSES,
} from '@tamanu/constants';
import {
  simpleGet,
  simpleGetHasOne,
  simpleGetList,
  permissionCheckingRouter,
  runPaginatedQuery,
  paginatedGetList,
  softDeletionCheckingRouter,
} from '@tamanu/shared/utils/crudHelpers';
import { add } from 'date-fns';
import { z } from 'zod';

import { uploadAttachment } from '../../utils/uploadAttachment';
import { noteChangelogsHandler, noteListHandler } from '../../routeHandlers';
import { createPatientLetter } from '../../routeHandlers/createPatientLetter';

import { getLabRequestList } from '../../routeHandlers/labs';
import {
  deleteDocumentMetadata,
  deleteEncounter,
  deleteSurveyResponse,
} from '../../routeHandlers/deleteModel';
import { getPermittedSurveyIds } from '../../utils/getPermittedSurveyIds';

export const encounter = softDeletionCheckingRouter('Encounter');

encounter.get('/:id', simpleGet('Encounter'));
encounter.post(
  '/$',
  asyncHandler(async (req, res) => {
    const { models, body, user } = req;
    req.checkPermission('create', 'Encounter');
    const encounterObject = await models.Encounter.create({ ...body, actorId: user.id });

    if (body.dietIds) {
      const dietIds = JSON.parse(body.dietIds);
      await encounterObject.addDiets(dietIds);
    }
    res.send(encounterObject);
  }),
);

encounter.put(
  '/:id',
  asyncHandler(async (req, res) => {
    const { db, models, user, params } = req;
    const { referralId, id } = params;
    req.checkPermission('read', 'Encounter');
    const encounterObject = await models.Encounter.findByPk(id);
    if (!encounterObject) throw new NotFoundError();
    req.checkPermission('write', encounterObject);

    await db.transaction(async () => {
      let systemNote;

      if (req.body.discharge) {
        req.checkPermission('write', 'Discharge');
        if (!req.body.discharge.dischargerId) {
          // Only automatic discharges can have a null discharger ID
          throw new InvalidParameterError('A discharge must have a discharger.');
        }
        const discharger = await models.User.findByPk(req.body.discharge.dischargerId);
        if (!discharger) {
          throw new InvalidParameterError(
            `Discharger with id ${req.body.discharge.dischargerId} not found.`,
          );
        }
        systemNote = `Patient discharged by ${discharger.displayName}.`;

        // Update medications that were marked for discharge and ensure
        // only isDischarge, quantity and repeats fields are edited
        const medications = req.body.medications || {};
        for (const [medicationId, medicationValues] of Object.entries(medications)) {
          const { isDischarge, quantity, repeats } = medicationValues;
          if (isDischarge) {
            const medication = await models.EncounterMedication.findByPk(medicationId);
            await medication.update({ isDischarge, quantity, repeats });
          }
        }
      }

      if (referralId) {
        const referral = await models.Referral.findByPk(referralId, { paranoid: false });
        if (referral && referral.deletedAt)
          throw new InvalidOperationError('Cannot update a deleted referral.');
        await referral.update({ encounterId: id });
      }

      if (req.body.dietIds) {
        const dietIds = JSON.parse(req.body.dietIds);
        await encounterObject.setDiets(dietIds);
      }

      await encounterObject.update({ ...req.body, systemNote }, user);
    });

    res.send(encounterObject);
  }),
);

encounter.post(
  '/:id/notes',
  asyncHandler(async (req, res) => {
    const { models, body, params } = req;
    const { id } = params;
    req.checkPermission('write', 'Encounter');
    const owner = await models.Encounter.findByPk(id);
    if (!owner) {
      throw new NotFoundError();
    }
    req.checkPermission('write', owner);
    const note = await owner.createNote(body);

    res.send(note);
  }),
);

encounter.post(
  '/:id/documentMetadata',
  asyncHandler(async (req, res) => {
    const { models, params } = req;
    // TODO: figure out permissions with Attachment and DocumentMetadata
    req.checkPermission('write', 'DocumentMetadata');

    // Make sure the specified encounter exists
    const specifiedEncounter = await models.Encounter.findByPk(params.id);
    if (!specifiedEncounter) {
      throw new NotFoundError();
    }

    // Create file on the central server
    const { attachmentId, type, metadata } = await uploadAttachment(req, DOCUMENT_SIZE_LIMIT);

    const documentMetadataObject = await models.DocumentMetadata.create({
      ...metadata,
      attachmentId,
      type,
      encounterId: params.id,
      documentUploadedAt: getCurrentDateTimeString(),
      source: DOCUMENT_SOURCES.UPLOADED,
    });

    res.send(documentMetadataObject);
  }),
);

encounter.post('/:id/createPatientLetter', createPatientLetter('Encounter', 'encounterId'));

encounter.delete('/:id/documentMetadata/:documentMetadataId', deleteDocumentMetadata);

encounter.delete('/:id', deleteEncounter);

const encounterRelations = permissionCheckingRouter('read', 'Encounter');
encounterRelations.get('/:id/discharge', simpleGetHasOne('Discharge', 'encounterId'));
encounterRelations.get('/:id/legacyVitals', simpleGetList('Vitals', 'encounterId'));
encounterRelations.get('/:id/diagnoses', simpleGetList('EncounterDiagnosis', 'encounterId'));
encounterRelations.get('/:id/medications', simpleGetList('EncounterMedication', 'encounterId'));
encounterRelations.get('/:id/procedures', simpleGetList('Procedure', 'encounterId'));
encounterRelations.get(
  '/:id/labRequests',
  getLabRequestList('encounterId', {
    additionalFilters: {
      status: {
        [Op.notIn]: [LAB_REQUEST_STATUSES.DELETED, LAB_REQUEST_STATUSES.ENTERED_IN_ERROR],
      },
    },
  }),
);
encounterRelations.get('/:id/referral', simpleGetList('Referral', 'encounterId'));
encounterRelations.get('/:id/triages', simpleGetList('Triage', 'encounterId'));
encounterRelations.get(
  '/:id/documentMetadata',
  paginatedGetList('DocumentMetadata', 'encounterId'),
);
encounterRelations.get(
  '/:id/imagingRequests',
  asyncHandler(async (req, res) => {
    const { models, params, query } = req;
    const { ImagingRequest } = models;
    const { id: encounterId } = params;
    const {
      order = 'ASC',
      orderBy = 'createdAt',
      rowsPerPage,
      page,
      includeNotes: includeNotesStr = 'true',
      status,
    } = query;
    const includeNote = includeNotesStr === 'true';

    req.checkPermission('list', 'ImagingRequest');

    const associations = ImagingRequest.getListReferenceAssociations() || [];

    const baseQueryOptions = {
      where: {
        encounterId,
        status: status || {
          [Op.notIn]: [
            IMAGING_REQUEST_STATUS_TYPES.DELETED,
            IMAGING_REQUEST_STATUS_TYPES.ENTERED_IN_ERROR,
          ],
        },
      },
      order: orderBy ? [[...orderBy.split('.'), order.toUpperCase()]] : undefined,
      include: associations,
    };

    const count = await ImagingRequest.count({
      ...baseQueryOptions,
    });

    const objects = await ImagingRequest.findAll({
      ...baseQueryOptions,
      limit: rowsPerPage,
      offset: page && rowsPerPage ? page * rowsPerPage : undefined,
    });

    const data = await Promise.all(
      objects.map(async ir => {
        return {
          ...ir.forResponse(),
          ...(includeNote ? await ir.extractNotes() : undefined),
          areas: ir.areas.map(a => a.forResponse()),
          results: ir.results.map(result => result.forResponse()),
        };
      }),
    );

    res.send({ count, data });
  }),
);

encounterRelations.get('/:id/notes', noteListHandler(NOTE_RECORD_TYPES.ENCOUNTER));

encounterRelations.get(
  '/:id/notes/noteTypes',
  asyncHandler(async (req, res) => {
    const { models, params } = req;
    const encounterId = params.id;
    const noteTypeCounts = await models.Note.count({
      group: ['noteType'],
      where: { recordId: encounterId, recordType: 'Encounter' },
    });
    const noteTypeToCount = {};
    noteTypeCounts.forEach(n => {
      noteTypeToCount[n.noteType] = n.count;
    });
    res.send({ data: noteTypeToCount });
  }),
);

encounterRelations.get(
  '/:id/notes/:noteId/changelogs',
  noteChangelogsHandler(NOTE_RECORD_TYPES.ENCOUNTER),
);

encounterRelations.get('/:id/invoice', simpleGetHasOne('Invoice', 'encounterId', {}));

const PROGRAM_RESPONSE_SORT_KEYS = {
  endTime: 'end_time',
  submittedBy: 'submitted_by',
  programName: 'program_name',
  surveyName: 'survey_name',
  resultText: 'result_text',
};

encounterRelations.get(
  '/:id/programResponses',
  asyncHandler(async (req, res) => {
    const { db, models, params, query } = req;
    req.checkPermission('list', 'SurveyResponse');
    const encounterId = params.id;
    const surveyType = 'programs';
    const { order = 'asc', orderBy = 'endTime' } = query;
    const sortKey = PROGRAM_RESPONSE_SORT_KEYS[orderBy] || PROGRAM_RESPONSE_SORT_KEYS.endTime;
    const sortDirection = order.toLowerCase() === 'asc' ? 'ASC' : 'DESC';

    const permittedSurveyIds = await getPermittedSurveyIds(req, models);

    if (!permittedSurveyIds.length) {
      res.send({
        data: [],
        count: 0,
      });
    }

    const { count, data } = await runPaginatedQuery(
      db,
      models.SurveyResponse,
      `
        SELECT COUNT(1) as count
        FROM
          survey_responses
          LEFT JOIN encounters
            ON (survey_responses.encounter_id = encounters.id)
          LEFT JOIN surveys
            ON (survey_responses.survey_id = surveys.id)
        WHERE
          survey_responses.encounter_id = :encounterId
        AND
          surveys.survey_type = :surveyType
        AND
          surveys.id IN (:surveyIds)
        AND
          encounters.deleted_at IS NULL
        AND
          survey_responses.deleted_at IS NULL
      `,
      `
        SELECT
          survey_responses.*,
          surveys.name as survey_name,
          programs.name as program_name,
          COALESCE(survey_user.display_name, encounter_user.display_name) as submitted_by
        FROM
          survey_responses
          LEFT JOIN surveys
            ON (survey_responses.survey_id = surveys.id)
          LEFT JOIN programs
            ON (programs.id = surveys.program_id)
          LEFT JOIN encounters
            ON (encounters.id = survey_responses.encounter_id)
          LEFT JOIN users encounter_user
            ON (encounter_user.id = encounters.examiner_id)
          LEFT JOIN users survey_user
            ON (survey_user.id = survey_responses.user_id)
        WHERE
          survey_responses.encounter_id = :encounterId
        AND
          surveys.survey_type = :surveyType
        AND
          surveys.id IN (:surveyIds)
        AND
          survey_responses.deleted_at IS NULL
        AND
          encounters.deleted_at is null
        ORDER BY ${sortKey} ${sortDirection}
      `,
      { encounterId, surveyType, surveyIds: permittedSurveyIds },
      query,
    );

    res.send({
      count: parseInt(count, 10),
      data,
    });
  }),
);

encounterRelations.delete('/:id/programResponses/:surveyResponseId', deleteSurveyResponse);

// Used in charts and vitals to query responses based on the date of a response answer
async function getAnswersWithHistory(req) {
  const { db, params, query } = req;
  const { id: encounterId, surveyId = null } = params;
  const { order = 'DESC' } = query;

  const isVitals = surveyId === null;
  const dateDataElement = isVitals
    ? VITALS_DATA_ELEMENT_IDS.dateRecorded
    : CHARTING_DATA_ELEMENT_IDS.dateRecorded;
  const historyTable = 'vital_logs'; // TODO: Create new model/table and use it here if its not vitals query
  // The LIMIT and OFFSET occur in an unusual place in this query
  // So we can't run it through the generic runPaginatedQuery function
  const countResult = await db.query(
    `
      SELECT COUNT(1) AS count
      FROM survey_response_answers
      INNER JOIN survey_responses response
      ON response.id = response_id
      WHERE data_element_id = :dateDataElement
      AND body IS NOT NULL
      AND response.encounter_id = :encounterId
      AND response.deleted_at IS NULL
      AND CASE WHEN :surveyId IS NOT NULL THEN response.survey_id = :surveyId ELSE true END
    `,
    {
      replacements: {
        encounterId,
        dateDataElement,
        surveyId,
      },
      type: QueryTypes.SELECT,
    },
  );
  const { count } = countResult[0];
  if (count === 0) {
    return { data: [], count: 0 };
  }

  const { page = 0, rowsPerPage = 10 } = query;

  const result = await db.query(
    `
      WITH
      date AS (
        SELECT response_id, body
        FROM survey_response_answers
        INNER JOIN survey_responses response
        ON response.id = response_id
        WHERE data_element_id = :dateDataElement
        AND body IS NOT NULL
        AND response.encounter_id = :encounterId
        AND response.deleted_at IS NULL
        AND CASE WHEN :surveyId IS NOT NULL THEN response.survey_id = :surveyId ELSE true END
        ORDER BY body ${order} LIMIT :limit OFFSET :offset
      ),
      history AS (
        SELECT
          history_table.answer_id,
          ARRAY_AGG((
            JSONB_BUILD_OBJECT(
              'newValue', history_table.new_value,
              'reasonForChange', history_table.reason_for_change,
              'date', history_table.date,
              'userDisplayName', u.display_name
            )
          )) logs
        FROM survey_response_answers sra
          INNER JOIN survey_responses sr ON sr.id = sra.response_id
          LEFT JOIN ${historyTable} history_table ON history_table.answer_id = sra.id
          LEFT JOIN users u ON u.id = history_table.recorded_by_id
        WHERE sr.encounter_id = :encounterId
          AND sr.deleted_at IS NULL
        GROUP BY history_table.answer_id
      )

      SELECT
        JSONB_BUILD_OBJECT(
          'dataElementId', answer.data_element_id,
          'records', JSONB_OBJECT_AGG(date.body, JSONB_BUILD_OBJECT('id', answer.id, 'body', answer.body, 'logs', history.logs))
        ) result
      FROM
        survey_response_answers answer
      INNER JOIN
        date
      ON date.response_id = answer.response_id
      LEFT JOIN
        history
      ON history.answer_id = answer.id
      GROUP BY answer.data_element_id
    `,
    {
      replacements: {
        encounterId,
        limit: rowsPerPage,
        offset: page * rowsPerPage,
        dateDataElement,
        surveyId,
      },
      type: QueryTypes.SELECT,
    },
  );

  const data = result.map(r => r.result);
  return { count, data };
}

encounterRelations.get(
  '/:id/vitals',
  asyncHandler(async (req, res) => {
    req.checkPermission('list', 'Vitals');
    const { count, data } = await getAnswersWithHistory(req);

    res.send({
      count: parseInt(count, 10),
      data,
    });
  }),
);

encounterRelations.get(
  '/:id/vitals/:dataElementId',
  asyncHandler(async (req, res) => {
    const { models, params, query } = req;
    req.checkPermission('list', 'Vitals');
    const { id: encounterId, dataElementId } = params;
    const { startDate, endDate } = query;
    const { SurveyResponse, SurveyResponseAnswer } = models;

    const dateAnswers = await SurveyResponseAnswer.findAll({
      include: [
        {
          model: SurveyResponse,
          required: true,
          as: 'surveyResponse',
          where: { encounterId },
        },
      ],
      where: {
        dataElementId: VITALS_DATA_ELEMENT_IDS.dateRecorded,
        body: { [Op.gte]: startDate, [Op.lte]: endDate },
      },
    });

    const responseIds = dateAnswers.map(dateAnswer => dateAnswer.responseId);

    const answers = await SurveyResponseAnswer.findAll({
      where: {
        responseId: responseIds,
        dataElementId,
        body: { [Op.and]: [{ [Op.ne]: '' }, { [Op.not]: null }] },
      },
    });

    const data = answers
      .map(answer => {
        const { responseId } = answer;
        const recordedDateAnswer = dateAnswers.find(
          dateAnswer => dateAnswer.responseId === responseId,
        );
        const recordedDate = recordedDateAnswer.body;
        return { ...answer.dataValues, recordedDate };
      })
      .sort((a, b) => {
        return a.recordedDate > b.recordedDate ? 1 : -1;
      });

    res.send({
      count: data.length,
      data,
    });
  }),
);

<<<<<<< HEAD
encounterRelations.get(
  '/:id/charts/:surveyId',
  asyncHandler(async (req, res) => {
    req.checkPermission('list', 'SurveyResponse');
    const { count, data } = await getAnswersWithHistory(req);

    res.send({
      count: parseInt(count, 10),
      data,
    });
=======
const encounterTasksQuerySchema = z.object({
  order: z.preprocess(
    value => (typeof value === 'string' ? value.toUpperCase() : value),
    z
      .enum(['ASC', 'DESC'])
      .optional()
      .default('ASC'),
  ),
  orderBy: z
    .enum(['dueTime', 'name'])
    .optional()
    .default('dueTime'),
  statuses: z
    .array(z.enum(Object.values(TASK_STATUSES)))
    .optional()
    .default([TASK_STATUSES.TODO]),
  assignedTo: z.string().optional(),
  page: z.coerce
    .number()
    .optional()
    .default(0),
  rowsPerPage: z.coerce
    .number()
    .optional()
    .default(10),
});
encounterRelations.get(
  '/:id/tasks',
  asyncHandler(async (req, res) => {
    const { models, params } = req;
    const { Task } = models;
    const { id: encounterId } = params;

    const query = await encounterTasksQuerySchema.parseAsync(req.query);
    const { order, orderBy, assignedTo, statuses, page, rowsPerPage } = query;

    req.checkPermission('list', 'Tasking');

    const upcomingTasksTimeFrame = config.tasking?.upcomingTasksTimeFrame || 8;
    const baseQueryOptions = {
      where: {
        encounterId,
        status: { [Op.in]: statuses },
        dueTime: {
          [Op.lte]: toCountryDateTimeString(add(new Date(), { hours: upcomingTasksTimeFrame })),
        },
        ...(assignedTo && {
          [Op.and]: literal(`
            EXISTS (
              SELECT 1 FROM "task_designations" AS td
              WHERE (
                "td"."designation_id" = :assignedTo
                AND "td"."task_id" = "Task"."id"
              )
            )
          `),
        }),
      },
      replacements: { assignedTo },
    };
    const queryResults = await Task.findAll({
      ...baseQueryOptions,
      order: [
        [orderBy, order.toUpperCase()],
        ['highPriority', 'DESC'],
        ['name', 'ASC'],
      ],
      limit: rowsPerPage,
      offset: page * rowsPerPage,
      include: Task.getFullReferenceAssociations(),
    });
    const results = queryResults.map(x => x.forResponse());

    const count = await Task.count(baseQueryOptions);
    res.send({ data: results, count });
>>>>>>> 6bbe85ea
  }),
);

encounter.use(encounterRelations);<|MERGE_RESOLUTION|>--- conflicted
+++ resolved
@@ -540,7 +540,6 @@
   }),
 );
 
-<<<<<<< HEAD
 encounterRelations.get(
   '/:id/charts/:surveyId',
   asyncHandler(async (req, res) => {
@@ -551,7 +550,9 @@
       count: parseInt(count, 10),
       data,
     });
-=======
+  }),
+);
+
 const encounterTasksQuerySchema = z.object({
   order: z.preprocess(
     value => (typeof value === 'string' ? value.toUpperCase() : value),
@@ -627,7 +628,6 @@
 
     const count = await Task.count(baseQueryOptions);
     res.send({ data: results, count });
->>>>>>> 6bbe85ea
   }),
 );
 
