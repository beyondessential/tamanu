import asyncHandler from 'express-async-handler';
import { Op, literal } from 'sequelize';
import { subject } from '@casl/ability';
import { NotFoundError, InvalidParameterError, InvalidOperationError } from '@tamanu/errors';
import { getCurrentDateTimeString } from '@tamanu/utils/dateTime';
import config from 'config';
import { toCountryDateTimeString } from '@tamanu/shared/utils/countryDateTime';
import {
  LAB_REQUEST_STATUSES,
  DOCUMENT_SIZE_LIMIT,
  DOCUMENT_SOURCES,
  NOTE_RECORD_TYPES,
  VITALS_DATA_ELEMENT_IDS,
  CHARTING_DATA_ELEMENT_IDS,
  IMAGING_REQUEST_STATUS_TYPES,
  TASK_STATUSES,
  SURVEY_TYPES,
  DASHBOARD_ONLY_TASK_TYPES,
} from '@tamanu/constants';
import {
  simpleGet,
  simpleGetHasOne,
  simpleGetList,
  permissionCheckingRouter,
  runPaginatedQuery,
  paginatedGetList,
  softDeletionCheckingRouter,
} from '@tamanu/shared/utils/crudHelpers';
import { add } from 'date-fns';
import { z } from 'zod';
import { deleteChartInstance, fetchAnswersWithHistory, fetchGraphData, fetchChartInstances } from '../../routeHandlers/charts';
import { keyBy } from 'lodash';

import { createEncounterSchema } from '@tamanu/shared/schemas/facility/requests/createEncounter.schema';
import { uploadAttachment } from '../../utils/uploadAttachment';
import { noteChangelogsHandler, noteListHandler } from '../../routeHandlers';
import { createPatientLetter } from '../../routeHandlers/createPatientLetter';

import { getLabRequestList } from '../../routeHandlers/labs';
import {
  deleteDocumentMetadata,
  deleteEncounter,
  deleteSurveyResponse,
} from '../../routeHandlers/deleteModel';
import { getPermittedSurveyIds } from '../../utils/getPermittedSurveyIds';
import { validate } from '../../utils/validate';

export const encounter = softDeletionCheckingRouter('Encounter');

encounter.get('/:id', simpleGet('Encounter', { auditAccess: true }));
encounter.post(
  '/$',
  asyncHandler(async (req, res) => {
    const { models, body, user } = req;
    req.checkPermission('create', 'Encounter');
    const validatedBody = validate(createEncounterSchema, body);
    const encounterObject = await models.Encounter.create({ ...validatedBody, actorId: user.id });

    if (body.dietIds) {
      const dietIds = JSON.parse(body.dietIds);
      await encounterObject.addDiets(dietIds);
    }
    res.send(encounterObject);
  }),
);

encounter.put(
  '/:id',
  asyncHandler(async (req, res) => {
    const { db, models, user, params } = req;
    const { referralId, id } = params;
    req.checkPermission('read', 'Encounter');
    const encounterObject = await models.Encounter.findByPk(id);
    if (!encounterObject) throw new NotFoundError();
    req.checkPermission('write', encounterObject);

    await db.transaction(async () => {
      let systemNote;

      if (req.body.discharge) {
        req.checkPermission('write', 'Discharge');
        if (!req.body.discharge.dischargerId) {
          // Only automatic discharges can have a null discharger ID
          throw new InvalidParameterError('A discharge must have a discharger.');
        }
        const discharger = await models.User.findByPk(req.body.discharge.dischargerId);
        if (!discharger) {
          throw new InvalidParameterError(
            `Discharger with id ${req.body.discharge.dischargerId} not found.`,
          );
        }
        systemNote = `Patient discharged by ${discharger.displayName}.`;

        const prescriptions = req.body.medications || {};
        for (const [prescriptionId, prescriptionValues] of Object.entries(prescriptions)) {
          const { quantity, repeats } = prescriptionValues;
          const prescription = await models.Prescription.findByPk(prescriptionId, {
            include: [
              {
                model: models.EncounterPrescription,
                as: 'encounterPrescription',
                attributes: ['encounterId'],
                required: false,
              },
              {
                model: models.PatientOngoingPrescription,
                as: 'patientOngoingPrescription',
                attributes: ['patientId'],
                required: false,
              },
            ],
          });

          if (!prescription || prescription.discontinued) continue;

          await prescription.update({ quantity, repeats });
          await models.EncounterPrescription.update(
            { isSelectedForDischarge: true },
            { where: { encounterId: id, prescriptionId: prescription.id } },
          );
          // If the medication is ongoing and not already in the patient's ongoing medications, we need to add it to the patient's ongoing medications
          if (prescription.isOngoing && prescription.encounterPrescription?.encounterId === id) {
            const existingPatientOngoingPrescription =
              await models.PatientOngoingPrescription.findPatientOngoingPrescriptionWithSameDetails(
                encounterObject.patientId,
                prescription,
              );

            if (existingPatientOngoingPrescription) continue;
            await models.PatientOngoingPrescription.create({
              patientId: encounterObject.patientId,
              prescriptionId: prescription.id,
            });
          }
        }
      }

      if (referralId) {
        const referral = await models.Referral.findByPk(referralId, { paranoid: false });
        if (referral && referral.deletedAt)
          throw new InvalidOperationError('Cannot update a deleted referral.');
        await referral.update({ encounterId: id });
      }

      if (req.body.dietIds) {
        const dietIds = JSON.parse(req.body.dietIds);
        await encounterObject.setDiets(dietIds);
      }
      await encounterObject.update({ ...req.body, systemNote }, user);
    });
    res.send(encounterObject);
  }),
);

encounter.post(
  '/:id/notes',
  asyncHandler(async (req, res) => {
    const { models, body, params } = req;
    const { id } = params;
    req.checkPermission('write', 'Encounter');
    const owner = await models.Encounter.findByPk(id);
    if (!owner) {
      throw new NotFoundError();
    }
    req.checkPermission('write', owner);
    const note = await owner.createNote(body);

    res.send(note);
  }),
);

encounter.post(
  '/:id/documentMetadata',
  asyncHandler(async (req, res) => {
    const { models, params } = req;
    // TODO: figure out permissions with Attachment and DocumentMetadata
    req.checkPermission('write', 'DocumentMetadata');

    // Make sure the specified encounter exists
    const specifiedEncounter = await models.Encounter.findByPk(params.id);
    if (!specifiedEncounter) {
      throw new NotFoundError();
    }

    // Create file on the central server
    const { attachmentId, type, metadata } = await uploadAttachment(req, DOCUMENT_SIZE_LIMIT);

    const documentMetadataObject = await models.DocumentMetadata.create({
      ...metadata,
      attachmentId,
      type,
      encounterId: params.id,
      documentUploadedAt: getCurrentDateTimeString(),
      source: DOCUMENT_SOURCES.UPLOADED,
    });

    res.send(documentMetadataObject);
  }),
);

encounter.post('/:id/createPatientLetter', createPatientLetter('Encounter', 'encounterId'));

encounter.post(
  '/:id/pharmacyOrder',
  asyncHandler(async (req, res) => {
    const { db, models, params, body } = req;
    const { id } = params;
    req.checkPermission('write', 'Encounter');
    req.checkPermission('read', 'Medication');
    const encounterObject = await models.Encounter.findByPk(id);
    if (!encounterObject) throw new NotFoundError();

    const { orderingClinicianId, comments, isDischargePrescription, pharmacyOrderPrescriptions } =
      body;

    const result = await db.transaction(async () => {
      const pharmacyOrder = await models.PharmacyOrder.create({
        orderingClinicianId,
        encounterId: id,
        comments,
        isDischargePrescription,
      });

      await models.PharmacyOrderPrescription.bulkCreate(
        pharmacyOrderPrescriptions.map(prescription => ({
          pharmacyOrderId: pharmacyOrder.id,
          prescriptionId: prescription.prescriptionId,
          quantity: prescription.quantity,
          repeats: prescription.repeats,
        })),
      );

      return pharmacyOrder;
    });

    res.send(result);
  }),
);

encounter.delete('/:id/documentMetadata/:documentMetadataId', deleteDocumentMetadata);

encounter.delete('/:id', deleteEncounter);

const encounterRelations = permissionCheckingRouter('read', 'Encounter');
encounterRelations.get(
  '/:id/discharge',
  asyncHandler(async (req, res) => {
    const {
      models: { Discharge },
      params,
    } = req;
    req.checkPermission('read', 'Discharge');

    const discharge = await Discharge.findOne({
      where: {
        encounterId: params.id,
      },
      include: Discharge.getFullReferenceAssociations(),
    });
    if (!discharge) throw new NotFoundError();
    await req.audit?.access?.({
      recordId: discharge.id,
      frontEndContext: params,
      model: Discharge,
    });

    const plain = discharge.get({ plain: true });
    plain.address = await discharge.address();
    res.send(plain);
  }),
);
encounterRelations.get('/:id/legacyVitals', simpleGetList('Vitals', 'encounterId'));
encounterRelations.get('/:id/diagnoses', simpleGetList('EncounterDiagnosis', 'encounterId'));
encounterRelations.get(
  '/:id/medications',
  asyncHandler(async (req, res) => {
    const { models, params, query, db } = req;
    const { Prescription } = models;
    const { order = 'ASC', orderBy = 'medication.name', rowsPerPage, page, marDate } = query;

    req.checkPermission('list', 'Medication');

    const associations = Prescription.getListReferenceAssociations() || [];

    const medicationFilter = {};
    const canListSensitiveMedication = req.ability.can('list', 'SensitiveMedication');
    if (!canListSensitiveMedication) {
      medicationFilter['$medication.referenceDrug.is_sensitive$'] = false;
    }

    const baseQueryOptions = {
      where: medicationFilter,
      order: [
        [
          literal('CASE WHEN "discontinued" IS NULL OR "discontinued" = false THEN 1 ELSE 0 END'),
          'DESC',
        ],
        ...(orderBy ? [[...orderBy.split('.'), order.toUpperCase()]] : []),
        ['date', 'ASC'],
      ],

      include: [
        ...associations,
        {
          model: models.EncounterPrescription,
          as: 'encounterPrescription',
          include: {
            model: models.EncounterPausePrescription,
            as: 'pausePrescriptions',
            attributes: ['pauseDuration', 'pauseTimeUnit', 'pauseEndDate'],
            where: {
              pauseEndDate: {
                [Op.gt]: getCurrentDateTimeString(),
              },
            },
            required: false,
          },
          attributes: ['id', 'encounterId', 'isSelectedForDischarge'],
          where: {
            encounterId: params.id,
          },
        },
        {
          model: models.ReferenceData,
          as: 'medication',
          include: {
            model: models.ReferenceDrug,
            as: 'referenceDrug',
            attributes: ['referenceDataId', 'isSensitive'],
          },
        },
      ],
    };

    // Add medicationAdministrationRecords with condition for same day
    if (marDate) {
      req.checkPermission('list', 'MedicationAdministration');

      const startOfMarDate = `${marDate} 00:00:00`;
      const endOfMarDate = `${marDate} 23:59:59`;
      baseQueryOptions.include.push({
        model: models.MedicationAdministrationRecord,
        as: 'medicationAdministrationRecords',
        where: {
          dueAt: {
            [Op.gte]: startOfMarDate,
            [Op.lte]: endOfMarDate,
          },
        },
        include: [
          {
            association: 'reasonNotGiven',
            attributes: ['id', 'name', 'type'],
          },
          {
            association: 'recordedByUser',
            attributes: ['id', 'displayName'],
          },
        ],
        required: false,
      });

      baseQueryOptions.where = {
        ...baseQueryOptions.where,
        startDate: {
          [Op.lte]: endOfMarDate,
        },
        [Op.and]: [
          {
            [Op.or]: [
              { discontinuedDate: { [Op.is]: null } },
              { discontinuedDate: { [Op.gt]: startOfMarDate } },
            ],
          },
          {
            [Op.or]: [{ endDate: null }, { endDate: { [Op.gt]: startOfMarDate } }],
          },
        ],
      };
    }

    const count = await Prescription.count({
      ...baseQueryOptions,
      distinct: true,
    });

    const prescriptions = await Prescription.findAll({
      ...baseQueryOptions,
      limit: rowsPerPage,
      offset: page && rowsPerPage ? page * rowsPerPage : undefined,
    });

    let responseData = prescriptions.map(p => p.forResponse());
    if (responseData.length > 0) {
      const prescriptionIds = responseData.map(p => p.id);
      const [pharmacyOrderPrescriptions] = await db.query(
        `
        SELECT prescription_id, max(created_at) as last_ordered_at 
        FROM pharmacy_order_prescriptions 
        WHERE prescription_id IN (:prescriptionIds) and deleted_at is null GROUP BY prescription_id
      `,
        { replacements: { prescriptionIds } },
      );
      const lastOrderedAts = keyBy(pharmacyOrderPrescriptions, 'prescription_id');

      responseData = responseData.map(p => ({
        ...p,
        lastOrderedAt: lastOrderedAts[p.id]?.last_ordered_at?.toISOString(),
      }));
    }

    res.send({ count, data: responseData });
  }),
);

encounterRelations.get('/:id/procedures', simpleGetList('Procedure', 'encounterId'));
encounterRelations.get(
  '/:id/labRequests',
  getLabRequestList('encounterId', {
    additionalFilters: {
      status: {
        [Op.notIn]: [LAB_REQUEST_STATUSES.DELETED, LAB_REQUEST_STATUSES.ENTERED_IN_ERROR],
      },
    },
  }),
);

encounterRelations.get('/:id/referral', simpleGetList('Referral', 'encounterId'));
encounterRelations.get('/:id/triages', simpleGetList('Triage', 'encounterId'));
encounterRelations.get(
  '/:id/documentMetadata',
  paginatedGetList('DocumentMetadata', 'encounterId'),
);
encounterRelations.get(
  '/:id/imagingRequests',
  asyncHandler(async (req, res) => {
    const { models, params, query } = req;
    const { ImagingRequest } = models;
    const { id: encounterId } = params;
    const {
      order = 'ASC',
      orderBy = 'createdAt',
      rowsPerPage,
      page,
      includeNotes: includeNotesStr = 'true',
      status,
    } = query;
    const includeNote = includeNotesStr === 'true';

    req.checkPermission('list', 'ImagingRequest');

    const associations = ImagingRequest.getListReferenceAssociations() || [];

    const baseQueryOptions = {
      where: {
        encounterId,
        status: status || {
          [Op.notIn]: [
            IMAGING_REQUEST_STATUS_TYPES.DELETED,
            IMAGING_REQUEST_STATUS_TYPES.ENTERED_IN_ERROR,
          ],
        },
      },
      order: orderBy ? [[...orderBy.split('.'), order.toUpperCase()]] : undefined,
      include: associations,
    };

    const count = await ImagingRequest.count({
      ...baseQueryOptions,
    });

    const objects = await ImagingRequest.findAll({
      ...baseQueryOptions,
      limit: rowsPerPage,
      offset: page && rowsPerPage ? page * rowsPerPage : undefined,
    });

    const data = await Promise.all(
      objects.map(async ir => {
        return {
          ...ir.forResponse(),
          ...(includeNote ? await ir.extractNotes() : undefined),
          areas: ir.areas.map(a => a.forResponse()),
          results: ir.results.map(result => result.forResponse()),
        };
      }),
    );

    res.send({ count, data });
  }),
);

encounterRelations.get('/:id/notes', noteListHandler(NOTE_RECORD_TYPES.ENCOUNTER));

encounterRelations.get(
  '/:id/notes/noteTypes',
  asyncHandler(async (req, res) => {
    const { models, params } = req;
    const encounterId = params.id;
    const noteTypeCounts = await models.Note.count({
      group: ['noteType'],
      where: { recordId: encounterId, recordType: 'Encounter' },
    });
    const noteTypeToCount = {};
    noteTypeCounts.forEach(n => {
      noteTypeToCount[n.noteType] = n.count;
    });
    res.send({ data: noteTypeToCount });
  }),
);

encounterRelations.get(
  '/:id/notes/:noteId/changelogs',
  noteChangelogsHandler(NOTE_RECORD_TYPES.ENCOUNTER),
);

encounterRelations.get(
  '/:id/invoice',
  simpleGetHasOne('Invoice', 'encounterId', { auditAccess: true }),
);

const PROGRAM_RESPONSE_SORT_KEYS = {
  endTime: 'end_time',
  submittedBy: 'submitted_by',
  programName: 'program_name',
  surveyName: 'survey_name',
  resultText: 'result_text',
};

encounterRelations.get(
  '/:id/programResponses',
  asyncHandler(async (req, res) => {
    const { db, models, params, query } = req;
    req.checkPermission('list', 'SurveyResponse');
    const encounterId = params.id;
    const surveyType = 'programs';
    const { order = 'asc', orderBy = 'endTime' } = query;
    const sortKey = PROGRAM_RESPONSE_SORT_KEYS[orderBy] || PROGRAM_RESPONSE_SORT_KEYS.endTime;
    const sortDirection = order.toLowerCase() === 'asc' ? 'ASC' : 'DESC';

    const permittedSurveyIds = await getPermittedSurveyIds(req, models);

    if (!permittedSurveyIds.length) {
      res.send({
        data: [],
        count: 0,
      });
    }

    const { count, data } = await runPaginatedQuery(
      db,
      models.SurveyResponse,
      `
        SELECT COUNT(1) as count
        FROM
          survey_responses
          LEFT JOIN encounters
            ON (survey_responses.encounter_id = encounters.id)
          LEFT JOIN surveys
            ON (survey_responses.survey_id = surveys.id)
        WHERE
          survey_responses.encounter_id = :encounterId
        AND
          surveys.survey_type = :surveyType
        AND
          surveys.id IN (:surveyIds)
        AND
          encounters.deleted_at IS NULL
        AND
          survey_responses.deleted_at IS NULL
      `,
      `
        SELECT
          survey_responses.*,
          surveys.name as survey_name,
          programs.name as program_name,
          COALESCE(survey_user.display_name, encounter_user.display_name) as submitted_by
        FROM
          survey_responses
          LEFT JOIN surveys
            ON (survey_responses.survey_id = surveys.id)
          LEFT JOIN programs
            ON (programs.id = surveys.program_id)
          LEFT JOIN encounters
            ON (encounters.id = survey_responses.encounter_id)
          LEFT JOIN users encounter_user
            ON (encounter_user.id = encounters.examiner_id)
          LEFT JOIN users survey_user
            ON (survey_user.id = survey_responses.user_id)
        WHERE
          survey_responses.encounter_id = :encounterId
        AND
          surveys.survey_type = :surveyType
        AND
          surveys.id IN (:surveyIds)
        AND
          survey_responses.deleted_at IS NULL
        AND
          encounters.deleted_at is null
        AND survey_responses.id NOT IN (SELECT survey_response_id FROM procedure_survey_responses)
        ORDER BY ${sortKey} ${sortDirection}
      `,
      { encounterId, surveyType, surveyIds: permittedSurveyIds },
      query,
    );

    res.send({
      count: parseInt(count, 10),
      data,
    });
  }),
);

encounterRelations.delete('/:id/programResponses/:surveyResponseId', deleteSurveyResponse);

<<<<<<< HEAD
=======
// Used in charts and vitals to query responses based on the date of a response answer
async function getAnswersWithHistory(req) {
  const { db, params, query } = req;
  const { id: encounterId, surveyId = null } = params;
  const { order = 'DESC', instanceId = null } = query;

  const isVitals = surveyId === null;
  const dateDataElement = isVitals
    ? VITALS_DATA_ELEMENT_IDS.dateRecorded
    : CHARTING_DATA_ELEMENT_IDS.dateRecorded;

  // The LIMIT and OFFSET occur in an unusual place in this query
  // So we can't run it through the generic runPaginatedQuery function
  const countResult = await db.query(
    `
      SELECT COUNT(1) AS count
      FROM survey_response_answers
      INNER JOIN survey_responses response
      ON response.id = response_id
      WHERE data_element_id = :dateDataElement
      AND body IS NOT NULL
      AND response.encounter_id = :encounterId
      AND response.deleted_at IS NULL
      AND CASE WHEN :surveyId IS NOT NULL THEN response.survey_id = :surveyId ELSE true END
      AND CASE WHEN :instanceId IS NOT NULL THEN response.metadata->>'chartInstanceResponseId' = :instanceId ELSE true END
    `,
    {
      replacements: {
        encounterId,
        dateDataElement,
        surveyId,
        instanceId,
      },
      type: QueryTypes.SELECT,
    },
  );
  const { count } = countResult[0];
  if (count === 0) {
    return { data: [], count: 0 };
  }

  const { page = 0, rowsPerPage = 10 } = query;
  const vitalsHistorySelect = `
    SELECT
      vl.answer_id,
      ARRAY_AGG((
        JSONB_BUILD_OBJECT(
          'newValue', vl.new_value,
          'reasonForChange', vl.reason_for_change,
          'date', vl.date,
          'userDisplayName', u.display_name
        )
      )) logs
    FROM survey_response_answers sra
      INNER JOIN survey_responses sr ON sr.id = sra.response_id
      LEFT JOIN vital_logs vl ON vl.answer_id = sra.id
      LEFT JOIN users u ON u.id = vl.recorded_by_id
    WHERE sr.encounter_id = :encounterId
      AND sr.deleted_at IS NULL
    GROUP BY vl.answer_id
  `;
  const chartHistorySelect = `
    SELECT
      lc.record_id as answer_id,
      ARRAY_AGG((
        JSONB_BUILD_OBJECT(
          'newValue', lc.record_data->>'body',
          'reasonForChange', lc.reason,
          'date', TO_CHAR(lc.logged_at, 'YYYY-MM-DD HH24:MI:SS'),
          'userDisplayName', u.display_name
        )
      )) logs
    FROM survey_response_answers sra
      INNER JOIN survey_responses sr ON sr.id = sra.response_id
      LEFT JOIN logs.changes lc ON lc.record_id = sra.id
      LEFT JOIN users u ON u.id = lc.updated_by_user_id
    WHERE sr.encounter_id = :encounterId
      AND sr.deleted_at IS NULL
      AND lc.table_name = 'survey_response_answers'
      AND lc.migration_context IS NULL
    GROUP BY lc.record_id
  `;

  const result = await db.query(
    `
      WITH
      date AS (
        SELECT response_id, body
        FROM survey_response_answers
        INNER JOIN survey_responses response
        ON response.id = response_id
        WHERE data_element_id = :dateDataElement
        AND body IS NOT NULL
        AND response.encounter_id = :encounterId
        AND response.deleted_at IS NULL
        AND CASE WHEN :surveyId IS NOT NULL THEN response.survey_id = :surveyId ELSE true END
        AND CASE WHEN :instanceId IS NOT NULL THEN response.metadata->>'chartInstanceResponseId' = :instanceId ELSE true END
        ORDER BY body ${order} LIMIT :limit OFFSET :offset
      ),
      history AS (
        ${isVitals ? vitalsHistorySelect : chartHistorySelect}
      )

      SELECT
        JSONB_BUILD_OBJECT(
          'dataElementId', answer.data_element_id,
          'records', JSONB_OBJECT_AGG(date.body, JSONB_BUILD_OBJECT('id', answer.id, 'body', answer.body, 'logs', history.logs))
        ) result
      FROM
        survey_response_answers answer
      INNER JOIN
        date
      ON date.response_id = answer.response_id
      LEFT JOIN
        history
      ON history.answer_id = answer.id
      GROUP BY answer.data_element_id
    `,
    {
      replacements: {
        encounterId,
        limit: rowsPerPage,
        offset: page * rowsPerPage,
        dateDataElement,
        surveyId,
        instanceId,
      },
      type: QueryTypes.SELECT,
    },
  );

  const data = result.map(r => r.result);
  return { count, data };
}

async function getGraphData(req, dateDataElementId) {
  const { models, params, query } = req;
  const { id: encounterId, dataElementId } = params;
  const { startDate, endDate } = query;
  const { SurveyResponse, SurveyResponseAnswer } = models;

  const dateAnswers = await SurveyResponseAnswer.findAll({
    include: [
      {
        model: SurveyResponse,
        required: true,
        as: 'surveyResponse',
        where: { encounterId },
      },
    ],
    where: {
      dataElementId: dateDataElementId,
      body: { [Op.gte]: startDate, [Op.lte]: endDate },
    },
  });

  const responseIds = dateAnswers.map(dateAnswer => dateAnswer.responseId);

  const answers = await SurveyResponseAnswer.findAll({
    where: {
      responseId: responseIds,
      dataElementId,
      body: { [Op.and]: [{ [Op.ne]: '' }, { [Op.not]: null }] },
    },
  });

  const data = answers
    .map(answer => {
      const { responseId } = answer;
      const recordedDateAnswer = dateAnswers.find(
        dateAnswer => dateAnswer.responseId === responseId,
      );
      const recordedDate = recordedDateAnswer.body;
      return { ...answer.dataValues, recordedDate };
    })
    .sort((a, b) => {
      return a.recordedDate > b.recordedDate ? 1 : -1;
    });
  // Survey ID will be the same for all answers because the
  // data element ID is unique to the survey
  return { data, surveyId: dateAnswers[0]?.surveyResponse.surveyId };
}
>>>>>>> b92a01f3

encounterRelations.get(
  '/:id/vitals',
  fetchAnswersWithHistory({
    permissionAction: 'list',
    permissionNoun: 'Vitals',
  }),
);

encounterRelations.get(
  '/:id/graphData/vitals/:dataElementId',
  fetchGraphData({
    permissionAction: 'list',
    permissionNoun: 'Vitals',
    dateDataElementId: VITALS_DATA_ELEMENT_IDS.dateRecorded,
  }),
);

encounterRelations.get(
  '/:id/initialChart$',
  asyncHandler(async (req, res) => {
    const { models, params } = req;
    const { id: encounterId } = params;
    const chartSurvey = await models.SurveyResponse.findAll({
      attributes: ['survey.*'],
      where: { encounterId },
      include: [
        {
          attributes: ['id', 'name'],
          required: true,
          model: models.Survey,
          as: 'survey',
          where: {
            surveyType: [SURVEY_TYPES.SIMPLE_CHART, SURVEY_TYPES.COMPLEX_CHART],
          },
        },
      ],
      order: [['survey', 'name', 'ASC']],
      group: [['survey.id']],
    });
    req.flagPermissionChecked();
    const allowedSurvey = chartSurvey.find(response =>
      req.ability.can('list', subject('Charting', { id: response.survey.id })),
    );

    res.send({
      data: allowedSurvey,
    });
  }),
);

encounterRelations.get(
  '/:id/graphData/charts/:dataElementId',
  fetchGraphData({
    permissionAction: 'read',
    permissionNoun: 'Charting',
    dateDataElementId: CHARTING_DATA_ELEMENT_IDS.dateRecorded
  }),
);

encounterRelations.get(
  '/:id/charts/:surveyId',
  fetchAnswersWithHistory({
    permissionAction: 'read',
    permissionNoun: 'Charting',
  }),
);

const encounterTasksQuerySchema = z.object({
  order: z.preprocess(
    value => (typeof value === 'string' ? value.toUpperCase() : value),
    z.enum(['ASC', 'DESC']).optional().default('ASC'),
  ),
  orderBy: z.enum(['dueTime', 'name']).optional().default('dueTime'),
  statuses: z
    .array(z.enum(Object.values(TASK_STATUSES)))
    .optional()
    .default([TASK_STATUSES.TODO]),
  assignedTo: z.string().optional(),
  page: z.coerce.number().optional().default(0),
  rowsPerPage: z.coerce.number().optional().default(10),
});
encounterRelations.get(
  '/:id/tasks',
  asyncHandler(async (req, res) => {
    const { models, params } = req;
    const { Task } = models;
    const { id: encounterId } = params;

    const query = await encounterTasksQuerySchema.parseAsync(req.query);
    const { order, orderBy, assignedTo, statuses, page, rowsPerPage } = query;

    req.checkPermission('list', 'Tasking');

    const upcomingTasksTimeFrame = config.tasking?.upcomingTasksTimeFrame || 8;
    const baseQueryOptions = {
      where: {
        encounterId,
        status: { [Op.in]: statuses },
        dueTime: {
          [Op.lte]: toCountryDateTimeString(add(new Date(), { hours: upcomingTasksTimeFrame })),
        },
        taskType: {
          [Op.notIn]: DASHBOARD_ONLY_TASK_TYPES,
        },
        ...(assignedTo && {
          [Op.and]: literal(`
            EXISTS (
              SELECT 1 FROM "task_designations" AS td
              WHERE (
                "td"."designation_id" = :assignedTo
                AND "td"."task_id" = "Task"."id"
              )
            )
          `),
        }),
      },
      replacements: { assignedTo },
    };
    const queryResults = await Task.findAll({
      ...baseQueryOptions,
      order: [
        [orderBy, order.toUpperCase()],
        ['highPriority', 'DESC'],
        ['name', 'ASC'],
      ],
      limit: rowsPerPage,
      offset: page * rowsPerPage,
      include: [...Task.getFullReferenceAssociations(), 'parentTask'],
    });
    const results = queryResults.map(x => x.forResponse());

    const count = await Task.count(baseQueryOptions);
    res.send({ data: results, count });
  }),
);

encounterRelations.get(
  '/:id/charts/:chartSurveyId/chartInstances',
  fetchChartInstances({
    permissionAction: 'list',
  }),
);

encounterRelations.delete(
  '/:id/chartInstances/:chartInstanceResponseId',
  deleteChartInstance(),
);

encounter.use(encounterRelations);<|MERGE_RESOLUTION|>--- conflicted
+++ resolved
@@ -613,192 +613,6 @@
 
 encounterRelations.delete('/:id/programResponses/:surveyResponseId', deleteSurveyResponse);
 
-<<<<<<< HEAD
-=======
-// Used in charts and vitals to query responses based on the date of a response answer
-async function getAnswersWithHistory(req) {
-  const { db, params, query } = req;
-  const { id: encounterId, surveyId = null } = params;
-  const { order = 'DESC', instanceId = null } = query;
-
-  const isVitals = surveyId === null;
-  const dateDataElement = isVitals
-    ? VITALS_DATA_ELEMENT_IDS.dateRecorded
-    : CHARTING_DATA_ELEMENT_IDS.dateRecorded;
-
-  // The LIMIT and OFFSET occur in an unusual place in this query
-  // So we can't run it through the generic runPaginatedQuery function
-  const countResult = await db.query(
-    `
-      SELECT COUNT(1) AS count
-      FROM survey_response_answers
-      INNER JOIN survey_responses response
-      ON response.id = response_id
-      WHERE data_element_id = :dateDataElement
-      AND body IS NOT NULL
-      AND response.encounter_id = :encounterId
-      AND response.deleted_at IS NULL
-      AND CASE WHEN :surveyId IS NOT NULL THEN response.survey_id = :surveyId ELSE true END
-      AND CASE WHEN :instanceId IS NOT NULL THEN response.metadata->>'chartInstanceResponseId' = :instanceId ELSE true END
-    `,
-    {
-      replacements: {
-        encounterId,
-        dateDataElement,
-        surveyId,
-        instanceId,
-      },
-      type: QueryTypes.SELECT,
-    },
-  );
-  const { count } = countResult[0];
-  if (count === 0) {
-    return { data: [], count: 0 };
-  }
-
-  const { page = 0, rowsPerPage = 10 } = query;
-  const vitalsHistorySelect = `
-    SELECT
-      vl.answer_id,
-      ARRAY_AGG((
-        JSONB_BUILD_OBJECT(
-          'newValue', vl.new_value,
-          'reasonForChange', vl.reason_for_change,
-          'date', vl.date,
-          'userDisplayName', u.display_name
-        )
-      )) logs
-    FROM survey_response_answers sra
-      INNER JOIN survey_responses sr ON sr.id = sra.response_id
-      LEFT JOIN vital_logs vl ON vl.answer_id = sra.id
-      LEFT JOIN users u ON u.id = vl.recorded_by_id
-    WHERE sr.encounter_id = :encounterId
-      AND sr.deleted_at IS NULL
-    GROUP BY vl.answer_id
-  `;
-  const chartHistorySelect = `
-    SELECT
-      lc.record_id as answer_id,
-      ARRAY_AGG((
-        JSONB_BUILD_OBJECT(
-          'newValue', lc.record_data->>'body',
-          'reasonForChange', lc.reason,
-          'date', TO_CHAR(lc.logged_at, 'YYYY-MM-DD HH24:MI:SS'),
-          'userDisplayName', u.display_name
-        )
-      )) logs
-    FROM survey_response_answers sra
-      INNER JOIN survey_responses sr ON sr.id = sra.response_id
-      LEFT JOIN logs.changes lc ON lc.record_id = sra.id
-      LEFT JOIN users u ON u.id = lc.updated_by_user_id
-    WHERE sr.encounter_id = :encounterId
-      AND sr.deleted_at IS NULL
-      AND lc.table_name = 'survey_response_answers'
-      AND lc.migration_context IS NULL
-    GROUP BY lc.record_id
-  `;
-
-  const result = await db.query(
-    `
-      WITH
-      date AS (
-        SELECT response_id, body
-        FROM survey_response_answers
-        INNER JOIN survey_responses response
-        ON response.id = response_id
-        WHERE data_element_id = :dateDataElement
-        AND body IS NOT NULL
-        AND response.encounter_id = :encounterId
-        AND response.deleted_at IS NULL
-        AND CASE WHEN :surveyId IS NOT NULL THEN response.survey_id = :surveyId ELSE true END
-        AND CASE WHEN :instanceId IS NOT NULL THEN response.metadata->>'chartInstanceResponseId' = :instanceId ELSE true END
-        ORDER BY body ${order} LIMIT :limit OFFSET :offset
-      ),
-      history AS (
-        ${isVitals ? vitalsHistorySelect : chartHistorySelect}
-      )
-
-      SELECT
-        JSONB_BUILD_OBJECT(
-          'dataElementId', answer.data_element_id,
-          'records', JSONB_OBJECT_AGG(date.body, JSONB_BUILD_OBJECT('id', answer.id, 'body', answer.body, 'logs', history.logs))
-        ) result
-      FROM
-        survey_response_answers answer
-      INNER JOIN
-        date
-      ON date.response_id = answer.response_id
-      LEFT JOIN
-        history
-      ON history.answer_id = answer.id
-      GROUP BY answer.data_element_id
-    `,
-    {
-      replacements: {
-        encounterId,
-        limit: rowsPerPage,
-        offset: page * rowsPerPage,
-        dateDataElement,
-        surveyId,
-        instanceId,
-      },
-      type: QueryTypes.SELECT,
-    },
-  );
-
-  const data = result.map(r => r.result);
-  return { count, data };
-}
-
-async function getGraphData(req, dateDataElementId) {
-  const { models, params, query } = req;
-  const { id: encounterId, dataElementId } = params;
-  const { startDate, endDate } = query;
-  const { SurveyResponse, SurveyResponseAnswer } = models;
-
-  const dateAnswers = await SurveyResponseAnswer.findAll({
-    include: [
-      {
-        model: SurveyResponse,
-        required: true,
-        as: 'surveyResponse',
-        where: { encounterId },
-      },
-    ],
-    where: {
-      dataElementId: dateDataElementId,
-      body: { [Op.gte]: startDate, [Op.lte]: endDate },
-    },
-  });
-
-  const responseIds = dateAnswers.map(dateAnswer => dateAnswer.responseId);
-
-  const answers = await SurveyResponseAnswer.findAll({
-    where: {
-      responseId: responseIds,
-      dataElementId,
-      body: { [Op.and]: [{ [Op.ne]: '' }, { [Op.not]: null }] },
-    },
-  });
-
-  const data = answers
-    .map(answer => {
-      const { responseId } = answer;
-      const recordedDateAnswer = dateAnswers.find(
-        dateAnswer => dateAnswer.responseId === responseId,
-      );
-      const recordedDate = recordedDateAnswer.body;
-      return { ...answer.dataValues, recordedDate };
-    })
-    .sort((a, b) => {
-      return a.recordedDate > b.recordedDate ? 1 : -1;
-    });
-  // Survey ID will be the same for all answers because the
-  // data element ID is unique to the survey
-  return { data, surveyId: dateAnswers[0]?.surveyResponse.surveyId };
-}
->>>>>>> b92a01f3
-
 encounterRelations.get(
   '/:id/vitals',
   fetchAnswersWithHistory({
