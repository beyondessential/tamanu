--- conflicted
+++ resolved
@@ -249,24 +249,12 @@
             [Op.or]: [
               { discontinuedDate: { [Op.is]: null } },
               { discontinuedDate: { [Op.gte]: startOfMarDate } },
-<<<<<<< HEAD
-            ]
-          },
-          {
-            [Op.or]: [
-              { endDate: { [Op.is]: null } },
-              { endDate: { [Op.gte]: startOfMarDate } }
-            ]
-          }
-        ]
-=======
             ],
           },
           {
             [Op.or]: [{ endDate: null }, { endDate: { [Op.gte]: startOfMarDate } }],
           },
         ],
->>>>>>> 51aea036
       };
     }
 
