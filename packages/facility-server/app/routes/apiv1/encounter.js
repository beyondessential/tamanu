--- conflicted
+++ resolved
@@ -23,11 +23,8 @@
   softDeletionCheckingRouter,
 } from '@tamanu/shared/utils/crudHelpers';
 import { add } from 'date-fns';
-<<<<<<< HEAD
-=======
 import { z } from 'zod';
 
->>>>>>> 9d7c24a5
 import { uploadAttachment } from '../../utils/uploadAttachment';
 import { noteChangelogsHandler, noteListHandler } from '../../routeHandlers';
 import { createPatientLetter } from '../../routeHandlers/createPatientLetter';
@@ -530,20 +527,6 @@
   }),
 );
 
-<<<<<<< HEAD
-encounterRelations.get(
-  '/:id/tasks',
-  asyncHandler(async (req, res) => {
-    const { models, params, query } = req;
-    const { Task } = models;
-    const { id: encounterId } = params;
-    const {
-      order = 'ASC',
-      orderBy = 'dueTime',
-      assignedTo,
-      statuses = [TASK_STATUSES.TODO],
-    } = query;
-=======
 const encounterTasksQuerySchema = z.object({
   order: z
     .enum(['ASC', 'DESC'])
@@ -570,7 +553,6 @@
 
     const query = await encounterTasksQuerySchema.parseAsync(req.query);
     const { order, orderBy, assignedTo, statuses } = query;
->>>>>>> 9d7c24a5
 
     req.checkPermission('list', 'Task');
 
@@ -587,25 +569,16 @@
             EXISTS (
               SELECT 1 FROM "task_designations" AS td
               WHERE (
-<<<<<<< HEAD
-                "td"."designation_id" = '${assignedTo}'
-=======
                 "td"."designation_id" = :assignedTo
->>>>>>> 9d7c24a5
                 AND "td"."task_id" = "Task"."id"
               )
             )
           `),
         }),
       },
-<<<<<<< HEAD
-      order: [
-        [orderBy, order.toUpperCase()],
-=======
       replacements: { assignedTo },
       order: [
         [orderBy, order],
->>>>>>> 9d7c24a5
         ['highPriority', 'DESC'],
         ['name', 'ASC'],
       ],
@@ -613,11 +586,7 @@
     });
     const results = queryResults.map(x => x.forResponse());
 
-<<<<<<< HEAD
     res.send({ data: results, count: results.length });
-=======
-    res.send(results);
->>>>>>> 9d7c24a5
   }),
 );
 
