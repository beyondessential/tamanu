--- conflicted
+++ resolved
@@ -43,11 +43,7 @@
 } from '../../routeHandlers/deleteModel';
 import { getPermittedSurveyIds } from '../../utils/getPermittedSurveyIds';
 import { validate } from '../../utils/validate';
-<<<<<<< HEAD
-import { getInsurancePlanItems } from './invoice/getInsurancePlanItems';
-=======
 import { mapInsurancePlanItems } from './invoice/mapInsurancePlanItems';
->>>>>>> 90bac544
 
 export const encounter = softDeletionCheckingRouter('Encounter');
 
@@ -559,11 +555,7 @@
 
     // Convert to plain object to avoid circular references
     const invoice = invoiceRecord.get({ plain: true });
-<<<<<<< HEAD
-    const invoiceItemsResponse = invoice.items.map(getInsurancePlanItems(invoice.insurancePlans));
-=======
     const invoiceItemsResponse = invoice.items.map(mapInsurancePlanItems(invoice.insurancePlans));
->>>>>>> 90bac544
     const responseRecord = { ...invoice, items: invoiceItemsResponse };
 
     res.send(responseRecord);
