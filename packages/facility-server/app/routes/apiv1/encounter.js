import asyncHandler from 'express-async-handler';
import { Op, QueryTypes } from 'sequelize';
import { NotFoundError, InvalidParameterError, InvalidOperationError } from '@tamanu/shared/errors';
import { getCurrentDateTimeString } from '@tamanu/shared/utils/dateTime';
import {
  LAB_REQUEST_STATUSES,
  DOCUMENT_SIZE_LIMIT,
  DOCUMENT_SOURCES,
  INVOICE_STATUSES,
  NOTE_RECORD_TYPES,
  VITALS_DATA_ELEMENT_IDS,
  IMAGING_REQUEST_STATUS_TYPES,
} from '@tamanu/constants';

import {
  simpleGet,
  simpleGetHasOne,
  simpleGetList,
  permissionCheckingRouter,
  runPaginatedQuery,
  paginatedGetList,
  softDeletionCheckingRouter,
} from '@tamanu/shared/utils/crudHelpers';
import { uploadAttachment } from '../../utils/uploadAttachment';
import { noteChangelogsHandler, noteListHandler } from '../../routeHandlers';
import { createPatientLetter } from '../../routeHandlers/createPatientLetter';

import { getLabRequestList } from '../../routeHandlers/labs';
import { deleteDocumentMetadata, deleteEncounter, deleteSurveyResponse } from '../../routeHandlers/deleteModel';

export const encounter = softDeletionCheckingRouter('Encounter');

encounter.get('/:id', simpleGet('Encounter'));
encounter.post(
  '/$',
  asyncHandler(async (req, res) => {
    const { models, body, user } = req;
    req.checkPermission('create', 'Encounter');
    const object = await models.Encounter.create({ ...body, actorId: user.id });
    res.send(object);
  }),
);

encounter.put(
  '/:id',
  asyncHandler(async (req, res) => {
    const { db, models, user, params } = req;
    const { referralId, id } = params;
    req.checkPermission('read', 'Encounter');
    const encounterObject = await models.Encounter.findByPk(id);
    if (!encounterObject) throw new NotFoundError();
    req.checkPermission('write', encounterObject);

    await db.transaction(async () => {
      let systemNote;

      if (req.body.discharge) {
        req.checkPermission('write', 'Discharge');
        if (!req.body.discharge.dischargerId) {
          // Only automatic discharges can have a null discharger ID
          throw new InvalidParameterError('A discharge must have a discharger.');
        }
        const discharger = await models.User.findByPk(req.body.discharge.dischargerId);
        if (!discharger) {
          throw new InvalidParameterError(
            `Discharger with id ${req.body.discharge.dischargerId} not found.`,
          );
        }
        systemNote = `Patient discharged by ${discharger.displayName}.`;

        // Update medications that were marked for discharge and ensure
        // only isDischarge, quantity and repeats fields are edited
        const medications = req.body.medications || {};
        for (const [medicationId, medicationValues] of Object.entries(medications)) {
          const { isDischarge, quantity, repeats } = medicationValues;
          if (isDischarge) {
            const medication = await models.EncounterMedication.findByPk(medicationId);
            await medication.update({ isDischarge, quantity, repeats });
          }
        }
      }

      if (referralId) {
        const referral = await models.Referral.findByPk(referralId, { paranoid: false });
        if (referral && referral.deletedAt)
          throw new InvalidOperationError('Cannot update a deleted referral.');
        await referral.update({ encounterId: id });
      }
      await encounterObject.update({ ...req.body, systemNote }, user);
    });

    res.send(encounterObject);
  }),
);

encounter.post(
  '/:id/notes',
  asyncHandler(async (req, res) => {
    const { models, body, params } = req;
    const { id } = params;
    req.checkPermission('write', 'Encounter');
    const owner = await models.Encounter.findByPk(id);
    if (!owner) {
      throw new NotFoundError();
    }
    req.checkPermission('write', owner);
    const note = await owner.createNote(body);

    res.send(note);
  }),
);

encounter.post(
  '/:id/documentMetadata',
  asyncHandler(async (req, res) => {
    const { models, params } = req;
    // TODO: figure out permissions with Attachment and DocumentMetadata
    req.checkPermission('write', 'DocumentMetadata');

    // Make sure the specified encounter exists
    const specifiedEncounter = await models.Encounter.findByPk(params.id);
    if (!specifiedEncounter) {
      throw new NotFoundError();
    }

    // Create file on the central server
    const { attachmentId, type, metadata } = await uploadAttachment(req, DOCUMENT_SIZE_LIMIT);

    const documentMetadataObject = await models.DocumentMetadata.create({
      ...metadata,
      attachmentId,
      type,
      encounterId: params.id,
      documentUploadedAt: getCurrentDateTimeString(),
      source: DOCUMENT_SOURCES.UPLOADED,
    });

    res.send(documentMetadataObject);
  }),
);

encounter.post('/:id/createPatientLetter', createPatientLetter('Encounter', 'encounterId'));

encounter.delete('/:id/documentMetadata/:documentMetadataId', deleteDocumentMetadata);

encounter.delete('/:id', deleteEncounter);

const encounterRelations = permissionCheckingRouter('read', 'Encounter');
encounterRelations.get('/:id/discharge', simpleGetHasOne('Discharge', 'encounterId'));
encounterRelations.get('/:id/legacyVitals', simpleGetList('Vitals', 'encounterId'));
encounterRelations.get('/:id/diagnoses', simpleGetList('EncounterDiagnosis', 'encounterId'));
encounterRelations.get('/:id/medications', simpleGetList('EncounterMedication', 'encounterId'));
encounterRelations.get('/:id/procedures', simpleGetList('Procedure', 'encounterId'));
encounterRelations.get(
  '/:id/labRequests',
  getLabRequestList('encounterId', {
    additionalFilters: {
      status: {
        [Op.notIn]: [LAB_REQUEST_STATUSES.DELETED, LAB_REQUEST_STATUSES.ENTERED_IN_ERROR],
      },
    },
  }),
);
encounterRelations.get('/:id/referral', simpleGetList('Referral', 'encounterId'));
encounterRelations.get('/:id/triages', simpleGetList('Triage', 'encounterId'));
encounterRelations.get(
  '/:id/documentMetadata',
  paginatedGetList('DocumentMetadata', 'encounterId'),
);
encounterRelations.get(
  '/:id/imagingRequests',
  asyncHandler(async (req, res) => {
    const { models, params, query } = req;
    const { ImagingRequest } = models;
    const { id: encounterId } = params;
    const {
      order = 'ASC',
      orderBy = 'createdAt',
      rowsPerPage,
      page,
      includeNotes: includeNotesStr = 'true',
      status,
    } = query;
    const includeNote = includeNotesStr === 'true';

    req.checkPermission('list', 'ImagingRequest');

    const associations = ImagingRequest.getListReferenceAssociations() || [];

    const baseQueryOptions = {
      where: {
        encounterId,
        status: status || {
          [Op.notIn]: [
            IMAGING_REQUEST_STATUS_TYPES.DELETED,
            IMAGING_REQUEST_STATUS_TYPES.ENTERED_IN_ERROR,
          ],
        },
      },
      order: orderBy ? [[...orderBy.split('.'), order.toUpperCase()]] : undefined,
      include: associations,
    };

    const count = await ImagingRequest.count({
      ...baseQueryOptions,
    });

    const objects = await ImagingRequest.findAll({
      ...baseQueryOptions,
      limit: rowsPerPage,
      offset: page && rowsPerPage ? page * rowsPerPage : undefined,
    });

    const data = await Promise.all(
      objects.map(async ir => {
        return {
          ...ir.forResponse(),
          ...(includeNote ? await ir.extractNotes() : undefined),
          areas: ir.areas.map(a => a.forResponse()),
          results: ir.results.map(result => result.forResponse()),
        };
      }),
    );

    res.send({ count, data });
  }),
);

encounterRelations.get('/:id/notes', noteListHandler(NOTE_RECORD_TYPES.ENCOUNTER));

encounterRelations.get(
  '/:id/notes/noteTypes',
  asyncHandler(async (req, res) => {
    const { models, params } = req;
    const encounterId = params.id;
    const noteTypeCounts = await models.Note.count({
      group: ['noteType'],
      where: { recordId: encounterId, recordType: 'Encounter' },
    });
    const noteTypeToCount = {};
    noteTypeCounts.forEach(n => {
      noteTypeToCount[n.noteType] = n.count;
    });
    res.send({ data: noteTypeToCount });
  }),
);

encounterRelations.get(
  '/:id/notes/:noteId/changelogs',
  noteChangelogsHandler(NOTE_RECORD_TYPES.ENCOUNTER),
);

encounterRelations.get(
  '/:id/invoice',
  simpleGetHasOne('Invoice', 'encounterId', {
    additionalFilters: {
      status: { [Op.ne]: INVOICE_STATUSES.CANCELLED },
    },
  }),
);

const PROGRAM_RESPONSE_SORT_KEYS = {
  endTime: 'end_time',
  submittedBy: 'submitted_by',
  programName: 'program_name',
  surveyName: 'survey_name',
  resultText: 'result_text',
};

encounterRelations.get(
  '/:id/programResponses',
  asyncHandler(async (req, res) => {
    const { db, models, params, query } = req;
    req.checkPermission('list', 'SurveyResponse');
    const encounterId = params.id;
    const surveyType = 'programs';
    const { order = 'asc', orderBy = 'endTime' } = query;
    const sortKey = PROGRAM_RESPONSE_SORT_KEYS[orderBy] || PROGRAM_RESPONSE_SORT_KEYS.endTime;
    const sortDirection = order.toLowerCase() === 'asc' ? 'ASC' : 'DESC';
    const { count, data } = await runPaginatedQuery(
      db,
      models.SurveyResponse,
      `
        SELECT COUNT(1) as count
        FROM
          survey_responses
          LEFT JOIN encounters
            ON (survey_responses.encounter_id = encounters.id)
          LEFT JOIN surveys
            ON (survey_responses.survey_id = surveys.id)
        WHERE
          survey_responses.encounter_id = :encounterId
        AND
<<<<<<< HEAD
          surveys.survey_type = 'programs'
        AND
          encounters.deleted_at IS NULL
        AND
          survey_responses.deleted_at IS NULL
=======
          surveys.survey_type = :surveyType
>>>>>>> e25c8908
      `,
      `
        SELECT
          survey_responses.*,
          surveys.name as survey_name,
          programs.name as program_name,
          COALESCE(survey_user.display_name, encounter_user.display_name) as submitted_by
        FROM
          survey_responses
          LEFT JOIN surveys
            ON (survey_responses.survey_id = surveys.id)
          LEFT JOIN programs
            ON (programs.id = surveys.program_id)
          LEFT JOIN encounters
            ON (encounters.id = survey_responses.encounter_id)
          LEFT JOIN users encounter_user
            ON (encounter_user.id = encounters.examiner_id)
          LEFT JOIN users survey_user
            ON (survey_user.id = survey_responses.user_id)
        WHERE
          survey_responses.encounter_id = :encounterId
        AND
<<<<<<< HEAD
          surveys.survey_type = 'programs'
        AND
          survey_responses.deleted_at IS NULL
        AND
          encounters.deleted_at is null
=======
          surveys.survey_type = :surveyType
>>>>>>> e25c8908
        ORDER BY ${sortKey} ${sortDirection}
      `,
      { encounterId, surveyType },
      query,
    );

    res.send({
      count: parseInt(count, 10),
      data,
    });
  }),
);

encounterRelations.delete('/:id/programResponses/:surveyResponseId', deleteSurveyResponse);

encounterRelations.get(
  '/:id/vitals',
  asyncHandler(async (req, res) => {
    const { db, params, query } = req;
    req.checkPermission('list', 'Vitals');
    const encounterId = params.id;
    const { order = 'DESC' } = query;
    // The LIMIT and OFFSET occur in an unusual place in this query
    // So we can't run it through the generic runPaginatedQuery function
    const countResult = await db.query(
      `
        SELECT COUNT(1) AS count
        FROM survey_response_answers
        INNER JOIN survey_responses response
        ON response.id = response_id
        WHERE data_element_id = :dateDataElement
        AND body IS NOT NULL
        AND response.encounter_id = :encounterId
        AND response.deleted_at IS NULL
      `,
      {
        replacements: {
          encounterId,
          dateDataElement: VITALS_DATA_ELEMENT_IDS.dateRecorded,
        },
        type: QueryTypes.SELECT,
      },
    );
    const { count } = countResult[0];
    if (count === 0) {
      res.send({
        data: [],
        count: 0,
      });
      return;
    }

    const { page = 0, rowsPerPage = 10 } = query;

    const result = await db.query(
      `
        WITH
        date AS (
          SELECT response_id, body
          FROM survey_response_answers
          INNER JOIN survey_responses response
          ON response.id = response_id
          WHERE data_element_id = :dateDataElement
          AND body IS NOT NULL
          AND response.encounter_id = :encounterId
          AND response.deleted_at IS NULL
          ORDER BY body ${order} LIMIT :limit OFFSET :offset
        ),
        history AS (
          SELECT
            vl.answer_id,
            ARRAY_AGG((
              JSONB_BUILD_OBJECT(
                'newValue', vl.new_value,
                'reasonForChange', vl.reason_for_change,
                'date', vl.date,
                'userDisplayName', u.display_name
              )
            )) logs
          FROM survey_response_answers sra
          	INNER JOIN survey_responses sr ON sr.id = sra.response_id
          	LEFT JOIN vital_logs vl ON vl.answer_id = sra.id
          	LEFT JOIN users u ON u.id = vl.recorded_by_id
          WHERE sr.encounter_id = :encounterId
          	AND sr.deleted_at IS NULL
          GROUP BY vl.answer_id
        )

        SELECT
          JSONB_BUILD_OBJECT(
            'dataElementId', answer.data_element_id,
            'records', JSONB_OBJECT_AGG(date.body, JSONB_BUILD_OBJECT('id', answer.id, 'body', answer.body, 'logs', history.logs))
          ) result
        FROM
          survey_response_answers answer
        INNER JOIN
          date
        ON date.response_id = answer.response_id
        LEFT JOIN
          history
        ON history.answer_id = answer.id
        GROUP BY answer.data_element_id
      `,
      {
        replacements: {
          encounterId,
          limit: rowsPerPage,
          offset: page * rowsPerPage,
          dateDataElement: VITALS_DATA_ELEMENT_IDS.dateRecorded,
        },
        type: QueryTypes.SELECT,
      },
    );

    const data = result.map(r => r.result);

    res.send({
      count: parseInt(count, 10),
      data,
    });
  }),
);

encounterRelations.get(
  '/:id/vitals/:dataElementId',
  asyncHandler(async (req, res) => {
    const { models, params, query } = req;
    req.checkPermission('list', 'Vitals');
    const { id: encounterId, dataElementId } = params;
    const { startDate, endDate } = query;
    const { SurveyResponse, SurveyResponseAnswer } = models;

    const dateAnswers = await SurveyResponseAnswer.findAll({
      include: [
        {
          model: SurveyResponse,
          required: true,
          as: 'surveyResponse',
          where: { encounterId },
        },
      ],
      where: {
        dataElementId: VITALS_DATA_ELEMENT_IDS.dateRecorded,
        body: { [Op.gte]: startDate, [Op.lte]: endDate },
      },
    });

    const responseIds = dateAnswers.map(dateAnswer => dateAnswer.responseId);

    const answers = await SurveyResponseAnswer.findAll({
      where: {
        responseId: responseIds,
        dataElementId,
        body: { [Op.and]: [{ [Op.ne]: '' }, { [Op.not]: null }] },
      },
    });

    const data = answers
      .map(answer => {
        const { responseId } = answer;
        const recordedDateAnswer = dateAnswers.find(
          dateAnswer => dateAnswer.responseId === responseId,
        );
        const recordedDate = recordedDateAnswer.body;
        return { ...answer.dataValues, recordedDate };
      })
      .sort((a, b) => {
        return a.recordedDate > b.recordedDate ? 1 : -1;
      });

    res.send({
      count: data.length,
      data,
    });
  }),
);

encounter.use(encounterRelations);<|MERGE_RESOLUTION|>--- conflicted
+++ resolved
@@ -291,15 +291,11 @@
         WHERE
           survey_responses.encounter_id = :encounterId
         AND
-<<<<<<< HEAD
-          surveys.survey_type = 'programs'
+          surveys.survey_type = :surveyType
         AND
           encounters.deleted_at IS NULL
         AND
           survey_responses.deleted_at IS NULL
-=======
-          surveys.survey_type = :surveyType
->>>>>>> e25c8908
       `,
       `
         SELECT
@@ -322,15 +318,11 @@
         WHERE
           survey_responses.encounter_id = :encounterId
         AND
-<<<<<<< HEAD
-          surveys.survey_type = 'programs'
+          surveys.survey_type = :surveyType
         AND
           survey_responses.deleted_at IS NULL
         AND
           encounters.deleted_at is null
-=======
-          surveys.survey_type = :surveyType
->>>>>>> e25c8908
         ORDER BY ${sortKey} ${sortDirection}
       `,
       { encounterId, surveyType },
