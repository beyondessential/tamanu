--- conflicted
+++ resolved
@@ -7,13 +7,10 @@
 import { z } from 'zod';
 import { Op } from 'sequelize';
 import { invoiceItemsRoute } from './invoiceItems';
-<<<<<<< HEAD
-=======
 import {
   getCurrentCountryTimeZoneDateString,
   getCurrentCountryTimeZoneDateTimeString,
 } from '@tamanu/shared/utils/countryDateTime';
->>>>>>> 98afd09f
 
 const invoiceRoute = express.Router();
 export { invoiceRoute as invoices };
@@ -73,14 +70,9 @@
     // create invoice transaction
     const transaction = await req.db.transaction();
 
-    let invoice;
     try {
       //create invoice
-<<<<<<< HEAD
-      invoice = await req.models.Invoice.create(data, { transaction });
-=======
       const invoice = await req.models.Invoice.create(data, { transaction });
->>>>>>> 98afd09f
 
       // insert default insurer
       if (defaultInsurer)
@@ -96,11 +88,7 @@
             ...data.discount,
             invoiceId: data.id,
             appliedByUserId: req.user.id,
-<<<<<<< HEAD
-            appliedTime: new Date(),
-=======
             appliedTime: getCurrentCountryTimeZoneDateTimeString(),
->>>>>>> 98afd09f
           },
           { transaction },
         );
@@ -111,11 +99,6 @@
       await transaction.rollback();
       throw error;
     }
-<<<<<<< HEAD
-
-    res.json(invoice);
-=======
->>>>>>> 98afd09f
   }),
 );
 
@@ -157,14 +140,7 @@
           .string()
           .uuid()
           .default(uuidv4),
-<<<<<<< HEAD
-        orderDate: z.preprocess(
-          arg => (typeof arg == 'string' ? new Date(arg) : undefined),
-          z.date(),
-        ),
-=======
         orderDate: z.string().date(),
->>>>>>> 98afd09f
         orderedByUserId: z.string().uuid(),
         productId: z.string(),
         quantity: z.coerce.number().default(0),
@@ -204,15 +180,6 @@
     const transaction = await req.db.transaction();
 
     try {
-<<<<<<< HEAD
-      //update invoice discount
-      await req.models.InvoiceDiscount.destroy(
-        { where: { invoiceId, id: { [Op.notIn]: data.discount?.id ? [data.discount.id] : [] } } },
-        { transaction },
-      );
-
-      if (data.discount) {
-=======
       if (!data.discount) {
         //remove any existing discount if discount info is not provided
         await req.models.InvoiceDiscount.destroy({ where: { invoiceId } }, { transaction });
@@ -225,17 +192,12 @@
           { transaction },
         );
         //update or create discount
->>>>>>> 98afd09f
         await req.models.InvoiceDiscount.upsert(
           {
             ...data.discount,
             invoiceId,
             appliedByUserId: req.user.id,
-<<<<<<< HEAD
-            appliedTime: new Date(),
-=======
             appliedTime: getCurrentCountryTimeZoneDateTimeString(),
->>>>>>> 98afd09f
           },
           { onConflict: { conflictFields: ['id', 'invoiceId'] }, transaction },
         );
@@ -252,18 +214,7 @@
         { transaction, conflictAttributes: ['id'] },
       );
 
-<<<<<<< HEAD
-      for (const insurer of data.insurers) {
-        await req.models.InvoiceInsurer.upsert(
-          { ...insurer, invoiceId },
-          { onConflict: { conflictFields: ['id', 'invoiceId'] }, transaction },
-        );
-      }
-
-      //update invoice items
-=======
       //remove any existing item if item ids are not matching
->>>>>>> 98afd09f
       await req.models.InvoiceItem.destroy(
         { where: { invoiceId, id: { [Op.notIn]: data.items.map(item => item.id) } } },
         { transaction },
@@ -272,24 +223,6 @@
       for (const item of data.items) {
         //update or create item
         await req.models.InvoiceItem.upsert(
-<<<<<<< HEAD
-          { ...item, invoiceId, deletedAt: null },
-          { onConflict: { conflictFields: ['id', 'invoiceId'] }, transaction },
-        );
-
-        //update invoice item discount
-        await req.models.InvoiceItemDiscount.destroy(
-          {
-            where: {
-              invoiceItemId: item.id,
-              id: { [Op.notIn]: item.discount?.id ? [item.discount.id] : [] },
-            },
-          },
-          { transaction },
-        );
-
-        if (item.discount) {
-=======
           { ...item, invoiceId, deletedAt: null, orderedByUserId: req.user?.id },
           { onConflict: { conflictFields: ['id', 'invoiceId'] }, transaction },
         );
@@ -312,7 +245,6 @@
             { transaction },
           );
           //update or create discount
->>>>>>> 98afd09f
           await req.models.InvoiceItemDiscount.upsert(
             { ...item.discount, invoiceItemId: item.id },
             { onConflict: { conflictFields: ['id', 'invoiceItemId'] }, transaction },
@@ -327,25 +259,6 @@
 
     const invoice = await req.models.Invoice.findByPk(invoiceId);
     res.json(invoice.dataValues);
-<<<<<<< HEAD
-  }),
-);
-
-invoiceRoute.post(
-  '/:id/cancel',
-  asyncHandler(async (req, res) => {
-    req.checkPermission('write', 'Invoice');
-
-    await req.models.Invoice.update(
-      { status: INVOICE_STATUSES.CANCELLED },
-      { where: { id: req.params.id } },
-    );
-
-    res.send({});
-  }),
-);
-
-=======
   }),
 );
 
@@ -413,5 +326,4 @@
   }),
 );
 
->>>>>>> 98afd09f
 invoiceRoute.use(invoiceItemsRoute);