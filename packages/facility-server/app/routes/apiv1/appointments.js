import { format } from 'date-fns';
import express from 'express';
import asyncHandler from 'express-async-handler';
<<<<<<< HEAD
import { startOfToday } from 'date-fns';
import { Op, Sequelize, literal } from 'sequelize';
import { simplePost, simplePut } from '@tamanu/shared/utils/crudHelpers';
import { escapePatternWildcard } from '../../utils/query';
=======
import { Op, Sequelize } from 'sequelize';

import {
  APPOINTMENT_STATUSES,
  COMMUNICATION_STATUSES,
  PATIENT_COMMUNICATION_CHANNELS,
  PATIENT_COMMUNICATION_TYPES,
} from '@tamanu/constants';
>>>>>>> c844cfae
import { NotFoundError, ResourceConflictError } from '@tamanu/shared/errors';
import { simplePut } from '@tamanu/shared/utils/crudHelpers';
import { replaceInTemplate } from '@tamanu/shared/utils/replaceInTemplate';

import { escapePatternWildcard } from '../../utils/query';

export const appointments = express.Router();

const timeOverlapWhereCondition = (startTime, endTime) => {
  return {
    [Op.or]: [
      // Partial overlap
      {
        startTime: {
          [Op.gte]: startTime, // Exclude startTime
          [Op.lt]: endTime, // Include endTime
        },
      },
      {
        endTime: {
          [Op.gt]: startTime, // Exclude endTime
          [Op.lte]: endTime, // Include startTime
        },
      },
      // Complete overlap
      {
        startTime: {
          [Op.lt]: startTime,
        },
        endTime: {
          [Op.gt]: endTime,
        },
      },
      // Same time
      {
        startTime: startTime,
        endTime: endTime,
      },
    ],
  };
};

appointments.post(
  '/$',
  asyncHandler(async (req, res) => {
    req.checkPermission('write', 'Appointment');
    const {
      models,
      db,
      body: { facilityId, ...body },
      settings,
    } = req;
    const { Appointment, Facility, PatientCommunication } = models;

    await db.transaction(async () => {
      const result = await Appointment.create(body);
      // Fetch relations for the new appointment
      const [appointment, facility] = await Promise.all([
        Appointment.findByPk(result.id, {
          include: ['patient', 'clinician', 'locationGroup'],
        }),
        Facility.findByPk(facilityId),
      ]);

      const { patient, locationGroup, clinician } = appointment;

      if (body.email) {
        const appointmentConfirmationTemplate = await settings[facilityId].get(
          'templates.appointmentConfirmation',
        );

        const start = new Date(body.startTime);
        const content = replaceInTemplate(appointmentConfirmationTemplate.body, {
          firstName: patient.firstName,
          lastName: patient.lastName,
          facilityName: facility.name,
          startDate: format(start, 'dd-MM-yyyy'),
          startTime: format(start, 'hh:mm a'),
          locationName: locationGroup.name,
          clinicianName: clinician?.displayName ? `\nClinician: ${clinician.displayName}` : '',
        });

        await PatientCommunication.create({
          type: PATIENT_COMMUNICATION_TYPES.APPOINTMENT_CONFIRMATION,
          channel: PATIENT_COMMUNICATION_CHANNELS.EMAIL,
          status: COMMUNICATION_STATUSES.QUEUED,
          destination: body.email,
          subject: appointmentConfirmationTemplate.subject,
          content,
          patientId: body.patientId,
        });
      }
      res.status(201).send(result);
    });
  }),
);

appointments.put('/:id', simplePut('Appointment'));

const searchableFields = [
  'startTime',
  'endTime',
  'type',
  'appointmentTypeId',
  'bookingTypeId',
  'status',
  'clinicianId',
  'locationId',
  'locationGroupId',
  'patientId',
  'patient.first_name',
  'patient.last_name',
  'patient.display_id',
];

const sortKeys = {
  patientName: Sequelize.fn(
    'concat',
    Sequelize.col('patient.first_name'),
    ' ',
    Sequelize.col('patient.last_name'),
  ),
  displayId: Sequelize.col('patient.display_id'),
  sex: Sequelize.col('patient.sex'),
  dateOfBirth: Sequelize.col('patient.date_of_birth'),
  location: Sequelize.col('location.name'),
  locationGroup: Sequelize.col('location_groups.name'),
  clinician: Sequelize.col('clinician.display_name'),
  bookingType: Sequelize.col('bookingType.name'),
  appointmentType: Sequelize.col('appointmentType.name'),
  outpatientAppointmentArea: Sequelize.col('locationGroup.name'),
  bookingArea: Sequelize.col('location.locationGroup.name'),
};

const buildPatientNameOrIdQuery = patientNameOrId => {
  if (!patientNameOrId) return null;

  const ilikeClause = {
    [Op.iLike]: `%${escapePatternWildcard(patientNameOrId)}%`,
  };
  return {
    [Op.or]: [
      Sequelize.where(
        Sequelize.fn(
          'concat',
          Sequelize.col('patient.first_name'),
          ' ',
          Sequelize.col('patient.last_name'),
        ),
        ilikeClause,
      ),
      { '$patient.display_id$': ilikeClause },
    ],
  };
};

appointments.get(
  '/$',
  asyncHandler(async (req, res) => {
    req.checkPermission('list', 'Appointment');
    const {
      models: { Appointment },
      query: {
        /**
         * Midnight today
         * @see https://www.postgresql.org/docs/current/datatype-datetime.html#DATATYPE-DATETIME-SPECIAL-VALUES
         */
        after = 'today',
        before = 'infinity',
        rowsPerPage = 10,
        page = 0,
        all = false,
        order = 'ASC',
        orderBy = 'startTime',
        patientNameOrId,
        includeCancelled = false,
        ...queries
      },
    } = req;

    const shouldQueryByOverlap = !!before;
    const timeQueryWhereClause = shouldQueryByOverlap
      ? literal(
          '("Appointment"."start_time"::TIMESTAMP, "Appointment"."end_time"::TIMESTAMP) OVERLAPS ($afterDateTime, $beforeDateTime)',
        )
      : {
          startTime: { [Op.gte]: after },
        };
    const timeQueryBindParams = shouldQueryByOverlap
      ? {
          afterDateTime: `'${after}'`,
          beforeDateTime: `'${before}'`,
        }
      : null;

    const cancelledStatusQuery = includeCancelled
      ? null
      : { status: { [Op.not]: APPOINTMENT_STATUSES.CANCELLED } };

    const filters = Object.entries(queries).reduce((_filters, [queryField, queryValue]) => {
      if (!searchableFields.includes(queryField)) {
        return _filters;
      }
      if (!(typeof queryValue === 'string') && !Array.isArray(queryValue)) {
        return _filters;
      }

      const column = queryField.includes('.') // querying on a joined table (associations)
        ? `$${queryField}$`
        : queryField;

      const comparison = Array.isArray(queryValue)
        ? { [Op.in]: queryValue }
        : { [Op.iLike]: `%${escapePatternWildcard(queryValue)}%` };

      _filters.push({ [column]: comparison });

      return _filters;
    }, []);

    const { rows, count } = await Appointment.findAndCountAll({
      limit: all ? undefined : rowsPerPage,
      offset: all ? undefined : page * rowsPerPage,
      order: [[sortKeys[orderBy] || orderBy, order]],
      where: {
        [Op.and]: [
          timeQueryWhereClause,
          cancelledStatusQuery,
          buildPatientNameOrIdQuery(patientNameOrId),
          ...filters,
        ],
      },
      include: [...Appointment.getListReferenceAssociations()],
      bind: timeQueryBindParams,
    });

    res.send({
      count,
      data: rows,
    });
  }),
);

appointments.put('/:id', simplePut('Appointment'));

appointments.post('/locationBooking', async (req, res) => {
  req.checkPermission('create', 'Appointment');

  const { models, body } = req;
  const { startTime, endTime, locationId } = body;
  const { Appointment } = models;

  try {
    const result = await Appointment.sequelize.transaction(async transaction => {
      const bookingTimeAlreadyTaken = await Appointment.findOne({
        where: {
          locationId,
          status: { [Op.not]: APPOINTMENT_STATUSES.CANCELLED },
          ...timeOverlapWhereCondition(startTime, endTime),
        },
        transaction,
      });

      if (bookingTimeAlreadyTaken) {
        throw new ResourceConflictError();
      }

      const newRecord = await Appointment.create(body, { transaction });
      return newRecord;
    });

    res.status(201).send(result);
  } catch (error) {
    res.status(error.status || 500).send();
  }
});

appointments.put('/locationBooking/:id', async (req, res) => {
  req.checkPermission('create', 'Appointment');

  const { models, body, params, query } = req;
  const { id } = params;
  const { skipConflictCheck = false } = query;
  const { startTime, endTime, locationId } = body;
  const { Appointment } = models;

  try {
    const result = await Appointment.sequelize.transaction(async transaction => {
      const existingBooking = await Appointment.findByPk(id, { transaction });

      if (!existingBooking) {
        throw new NotFoundError();
      }

      if (!skipConflictCheck) {
        const bookingTimeAlreadyTaken = await Appointment.findOne({
          where: {
            id: { [Op.ne]: id },
            locationId,
            ...timeOverlapWhereCondition(startTime, endTime),
          },
          transaction,
        });

        if (bookingTimeAlreadyTaken) {
          throw new ResourceConflictError();
        }
      }

      const updatedRecord = await existingBooking.update(body, { transaction });
      return updatedRecord;
    });

    res.status(200).send(result);
  } catch (error) {
    res.status(error.status || 500).send();
  }
});<|MERGE_RESOLUTION|>--- conflicted
+++ resolved
@@ -1,13 +1,7 @@
 import { format } from 'date-fns';
 import express from 'express';
 import asyncHandler from 'express-async-handler';
-<<<<<<< HEAD
-import { startOfToday } from 'date-fns';
 import { Op, Sequelize, literal } from 'sequelize';
-import { simplePost, simplePut } from '@tamanu/shared/utils/crudHelpers';
-import { escapePatternWildcard } from '../../utils/query';
-=======
-import { Op, Sequelize } from 'sequelize';
 
 import {
   APPOINTMENT_STATUSES,
@@ -15,7 +9,6 @@
   PATIENT_COMMUNICATION_CHANNELS,
   PATIENT_COMMUNICATION_TYPES,
 } from '@tamanu/constants';
->>>>>>> c844cfae
 import { NotFoundError, ResourceConflictError } from '@tamanu/shared/errors';
 import { simplePut } from '@tamanu/shared/utils/crudHelpers';
 import { replaceInTemplate } from '@tamanu/shared/utils/replaceInTemplate';
@@ -196,20 +189,13 @@
       },
     } = req;
 
-    const shouldQueryByOverlap = !!before;
-    const timeQueryWhereClause = shouldQueryByOverlap
-      ? literal(
-          '("Appointment"."start_time"::TIMESTAMP, "Appointment"."end_time"::TIMESTAMP) OVERLAPS ($afterDateTime, $beforeDateTime)',
-        )
-      : {
-          startTime: { [Op.gte]: after },
-        };
-    const timeQueryBindParams = shouldQueryByOverlap
-      ? {
-          afterDateTime: `'${after}'`,
-          beforeDateTime: `'${before}'`,
-        }
-      : null;
+    const timeQueryWhereClause = literal(
+      '("Appointment"."start_time"::TIMESTAMP, "Appointment"."end_time"::TIMESTAMP) OVERLAPS ($afterDateTime, $beforeDateTime)',
+    );
+    const timeQueryBindParams = {
+      afterDateTime: `'${after}'`,
+      beforeDateTime: `'${before}'`,
+    };
 
     const cancelledStatusQuery = includeCancelled
       ? null
@@ -248,7 +234,7 @@
           ...filters,
         ],
       },
-      include: [...Appointment.getListReferenceAssociations()],
+      include: Appointment.getListReferenceAssociations(),
       bind: timeQueryBindParams,
     });
 
