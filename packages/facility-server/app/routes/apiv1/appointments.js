--- conflicted
+++ resolved
@@ -73,7 +73,6 @@
     res.status(201).send(result);
   } catch (error) {
     res.status(error.status || 500).send();
-<<<<<<< HEAD
   }
 });
 
@@ -112,8 +111,6 @@
     res.status(200).send(result);
   } catch (error) {
     res.status(error.status || 500).send();
-=======
->>>>>>> d36366d2
   }
 });
 
