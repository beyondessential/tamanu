import { format } from 'date-fns';
import express from 'express';
import asyncHandler from 'express-async-handler';
import { Op, Sequelize, literal } from 'sequelize';

import {
  APPOINTMENT_STATUSES,
  COMMUNICATION_STATUSES,
  PATIENT_COMMUNICATION_CHANNELS,
  PATIENT_COMMUNICATION_TYPES,
} from '@tamanu/constants';
import { NotFoundError, ResourceConflictError } from '@tamanu/shared/errors';
import { replaceInTemplate } from '@tamanu/utils/replaceInTemplate';

import { escapePatternWildcard } from '../../utils/query';

export const appointments = express.Router();

/**
 * @param {string} intervalStart Some valid PostgreSQL Date/Time input.
 * @param {string} intervalEnd Some valid PostgreSQL Date/Time input.
 * @see https://www.postgresql.org/docs/current/datatype-datetime.html#DATATYPE-DATETIME-INPUT
 */
const buildTimeQuery = (intervalStart, intervalEnd) => {
  const whereClause = literal(
    '("Appointment"."start_time"::TIMESTAMP, "Appointment"."end_time"::TIMESTAMP) OVERLAPS ($apptTimeQueryStart, $apptTimeQueryEnd)',
  );
  const bindParams = {
    apptTimeQueryStart: `'${intervalStart}'`,
    apptTimeQueryEnd: `'${intervalEnd}'`,
  };

  return [whereClause, bindParams];
};

const sendAppointmentReminder = async ({ appointmentId, email, facilityId, models, settings }) => {
  const { Appointment, Facility, PatientCommunication } = models;

  // Fetch appointment relations
  const [appointment, facility] = await Promise.all([
    Appointment.findByPk(appointmentId, {
      include: ['patient', 'clinician', 'locationGroup'],
    }),
    Facility.findByPk(facilityId),
  ]);

  const { patient, locationGroup, clinician } = appointment;

  const appointmentConfirmationTemplate = await settings[facilityId].get(
    'templates.appointmentConfirmation',
  );

  const start = new Date(appointment.startTime);
  const content = replaceInTemplate(appointmentConfirmationTemplate.body, {
    firstName: patient.firstName,
    lastName: patient.lastName,
    facilityName: facility.name,
    startDate: format(start, 'PPPP'),
    startTime: format(start, 'p'),
    locationName: locationGroup.name,
    clinicianName: clinician?.displayName ? `\nClinician: ${clinician.displayName}` : '',
  });

  return await PatientCommunication.create({
    type: PATIENT_COMMUNICATION_TYPES.APPOINTMENT_CONFIRMATION,
    channel: PATIENT_COMMUNICATION_CHANNELS.EMAIL,
    status: COMMUNICATION_STATUSES.QUEUED,
    destination: email,
    subject: appointmentConfirmationTemplate.subject,
    content,
    patientId: patient.id,
  });
};

appointments.post(
  '/$',
  asyncHandler(async (req, res) => {
    req.checkPermission('create', 'Appointment');
    const {
      models,
      db,
      body: { facilityId, appointmentSchedule: scheduleData, ...appointmentData },
      settings,
    } = req;
    const { Appointment } = models;
    await db.transaction(async () => {
      const result = scheduleData
        ? (
            await Appointment.createWithSchedule({
              settings: settings[facilityId],
              appointmentData,
              scheduleData,
            })
          )[0]
        : await Appointment.create(appointmentData);

      const { email } = appointmentData;
      if (email) {
        await sendAppointmentReminder({
          appointmentId: result.id,
          email,
          facilityId,
          models,
          settings,
        });
      }
      res.status(201).send(result);
    });
  }),
);

appointments.post(
  '/emailReminder',
  asyncHandler(async (req, res) => {
    req.checkPermission('create', 'Appointment');
    const {
      models,
      body: { facilityId, appointmentId, email },
      settings,
    } = req;
    const response = await sendAppointmentReminder({
      appointmentId,
      email,
      facilityId,
      models,
      settings,
    });
    res.status(200).send(response);
  }),
);

<<<<<<< HEAD
=======
appointments.put('/:id', simplePut('Appointment'));

>>>>>>> 86d61198
const isStringOrArray = (obj) => typeof obj === 'string' || Array.isArray(obj);

const searchableFields = [
  'startTime',
  'endTime',
  'type',
  'appointmentTypeId',
  'bookingTypeId',
  'status',
  'clinicianId',
  'locationId',
  'locationGroupId',
  'patientId',
  'patient.first_name',
  'patient.last_name',
  'patient.display_id',
];

const sortKeys = {
  patientName: Sequelize.fn(
    'concat',
    Sequelize.col('patient.first_name'),
    ' ',
    Sequelize.col('patient.last_name'),
  ),
  displayId: Sequelize.col('patient.display_id'),
  sex: Sequelize.col('patient.sex'),
  dateOfBirth: Sequelize.col('patient.date_of_birth'),
  location: Sequelize.col('location.name'),
  locationGroup: Sequelize.col('location_groups.name'),
  clinician: Sequelize.col('clinician.display_name'),
  bookingType: Sequelize.col('bookingType.name'),
  appointmentType: Sequelize.col('appointmentType.name'),
  outpatientAppointmentArea: Sequelize.col('locationGroup.name'),
  bookingArea: Sequelize.col('location.locationGroup.name'),
};

const buildPatientNameOrIdQuery = (patientNameOrId) => {
  if (!patientNameOrId) return null;

  const ilikeClause = {
    [Op.iLike]: `%${escapePatternWildcard(patientNameOrId)}%`,
  };
  return {
    [Op.or]: [
      Sequelize.where(
        Sequelize.fn(
          'concat',
          Sequelize.col('patient.first_name'),
          ' ',
          Sequelize.col('patient.last_name'),
        ),
        ilikeClause,
      ),
      { '$patient.display_id$': ilikeClause },
    ],
  };
};

appointments.get(
  '/$',
  asyncHandler(async (req, res) => {
    req.checkListOrReadPermission('Appointment');

    const {
      models: { Appointment },
      query: {
        /**
         * Midnight today
         * @see https://www.postgresql.org/docs/current/datatype-datetime.html#DATATYPE-DATETIME-SPECIAL-VALUES
         */
        after = 'today',
        before = 'infinity',
        facilityId,
        rowsPerPage = 10,
        page = 0,
        all = false,
        order = 'ASC',
        orderBy = 'startTime',
        patientNameOrId,
        includeCancelled = false,
        ...queries
      },
    } = req;

    const [timeQueryWhereClause, timeQueryBindParams] = buildTimeQuery(after, before);

    const cancelledStatusQuery = includeCancelled
      ? null
      : { status: { [Op.not]: APPOINTMENT_STATUSES.CANCELLED } };

    const facilityIdField = isStringOrArray(queries.locationGroupId)
      ? '$locationGroup.facility_id$'
      : '$location.facility_id$';
    const facilityIdQuery = facilityId ? { [facilityIdField]: facilityId } : null;

    const filters = Object.entries(queries).reduce((_filters, [queryField, queryValue]) => {
      if (!searchableFields.includes(queryField) || !isStringOrArray(queryValue)) {
        return _filters;
      }

      const column = queryField.includes('.') // querying on a joined table (associations)
        ? `$${queryField}$`
        : queryField;

      let comparison;
      if (queryValue === '' || queryValue.length === 0) {
        comparison = { [Op.not]: null };
      } else if (typeof queryValue === 'string') {
        comparison = { [Op.iLike]: `%${escapePatternWildcard(queryValue)}%` };
      } else {
        comparison = { [Op.in]: queryValue };
      }

      _filters.push({ [column]: comparison });
      return _filters;
    }, []);

    const { rows, count } = await Appointment.findAndCountAll({
      limit: all ? undefined : rowsPerPage,
      offset: all ? undefined : page * rowsPerPage,
      order: [[sortKeys[orderBy] || orderBy, order]],
      where: {
        [Op.and]: [
          facilityIdQuery,
          timeQueryWhereClause,
          cancelledStatusQuery,
          buildPatientNameOrIdQuery(patientNameOrId),
          ...filters,
        ],
      },
      include: Appointment.getListReferenceAssociations(),
      bind: timeQueryBindParams,
    });

    res.send({
      count,
      data: rows,
    });
  }),
);

appointments.put('/:id', async (req, res) => {
  const {
    models: { Appointment, AppointmentSchedule },
    params,
    body: { status, schedule = {} },
  } = req;
  req.checkPermission('write', 'Appointment');

  const appointment = await Appointment.findByPk(params.id);
  if (!appointment) throw new NotFoundError();

  const result = await req.db.transaction(async () => {
    await appointment.update(req.body);

    if (status === APPOINTMENT_STATUSES.CANCELLED && schedule.id) {
      const appointmentSchedule = await AppointmentSchedule.findByPk(schedule.id);
      await appointmentSchedule.endAtAppointment(appointment);
    }
    return appointment;
  });

  res.send(result);
});

<<<<<<< HEAD
appointments.post('/locationBooking', async (req, res) => {
  req.checkPermission('create', 'Appointment');

  const { models, body } = req;
  const { startTime, endTime, locationId } = body;
  const { Appointment } = models;

  try {
    const result = await Appointment.sequelize.transaction(async (transaction) => {
      const [timeQueryWhereClause, timeQueryBindParams] = buildTimeQuery(startTime, endTime);
      const conflictCount = await Appointment.count({
        where: {
          [Op.and]: [
            { locationId },
            {
              status: { [Op.not]: APPOINTMENT_STATUSES.CANCELLED },
            },
            timeQueryWhereClause,
          ],
        },
        bind: timeQueryBindParams,
        transaction,
      });

      if (conflictCount > 0) throw new ResourceConflictError();

      return await Appointment.create(body, { transaction });
    });

    res.status(201).send(result);
  } catch (error) {
    res.status(error.status || 500).send();
  }
});

appointments.put('/locationBooking/:id', async (req, res) => {
  req.checkPermission('create', 'Appointment');

  const { models, body, params, query } = req;
  const { id } = params;
  const { skipConflictCheck = false } = query;
  const { startTime, endTime, locationId } = body;
  const { Appointment } = models;

  try {
    const result = await Appointment.sequelize.transaction(async (transaction) => {
      const existingBooking = await Appointment.findByPk(id, { transaction });
=======
appointments.post(
  '/locationBooking',
  asyncHandler(async (req, res) => {
    req.checkPermission('create', 'Appointment');
>>>>>>> 86d61198

    const { models, body } = req;
    const { startTime, endTime, locationId } = body;
    const { Appointment } = models;

    try {
      const result = await Appointment.sequelize.transaction(async (transaction) => {
        const [timeQueryWhereClause, timeQueryBindParams] = buildTimeQuery(startTime, endTime);
        const conflictCount = await Appointment.count({
          where: {
            [Op.and]: [
              { locationId },
              {
                status: { [Op.not]: APPOINTMENT_STATUSES.CANCELLED },
              },
              timeQueryWhereClause,
            ],
          },
          bind: timeQueryBindParams,
          transaction,
        });

        if (conflictCount > 0) throw new ResourceConflictError();

        return await Appointment.create(body, { transaction });
      });

      res.status(201).send(result);
    } catch (error) {
      res.status(error.status || 500).send();
    }
  }),
);

appointments.put(
  '/locationBooking/:id',
  asyncHandler(async (req, res) => {
    req.checkPermission('write', 'Appointment');

    const { models, body, params, query } = req;
    const { id } = params;
    const { skipConflictCheck = false } = query;
    const { startTime, endTime, locationId } = body;
    const { Appointment } = models;

    try {
      const result = await Appointment.sequelize.transaction(async (transaction) => {
        const existingBooking = await Appointment.findByPk(id, { transaction });

        if (!existingBooking) {
          throw new NotFoundError();
        }

        if (!skipConflictCheck) {
          const [timeQueryWhereClause, timeQueryBindParams] = buildTimeQuery(startTime, endTime);
          const bookingTimeAlreadyTaken = await Appointment.findOne({
            where: {
              [Op.and]: [
                {
                  id: { [Op.ne]: id },
                },
                { locationId },
                timeQueryWhereClause,
              ],
            },
            bind: timeQueryBindParams,
            transaction,
          });

          if (bookingTimeAlreadyTaken) {
            throw new ResourceConflictError();
          }
        }

        const updatedRecord = await existingBooking.update(body, { transaction });
        return updatedRecord;
      });

      res.status(200).send(result);
    } catch (error) {
      res.status(error.status || 500).send();
    }
  }),
);<|MERGE_RESOLUTION|>--- conflicted
+++ resolved
@@ -129,11 +129,6 @@
   }),
 );
 
-<<<<<<< HEAD
-=======
-appointments.put('/:id', simplePut('Appointment'));
-
->>>>>>> 86d61198
 const isStringOrArray = (obj) => typeof obj === 'string' || Array.isArray(obj);
 
 const searchableFields = [
@@ -300,60 +295,10 @@
   res.send(result);
 });
 
-<<<<<<< HEAD
-appointments.post('/locationBooking', async (req, res) => {
-  req.checkPermission('create', 'Appointment');
-
-  const { models, body } = req;
-  const { startTime, endTime, locationId } = body;
-  const { Appointment } = models;
-
-  try {
-    const result = await Appointment.sequelize.transaction(async (transaction) => {
-      const [timeQueryWhereClause, timeQueryBindParams] = buildTimeQuery(startTime, endTime);
-      const conflictCount = await Appointment.count({
-        where: {
-          [Op.and]: [
-            { locationId },
-            {
-              status: { [Op.not]: APPOINTMENT_STATUSES.CANCELLED },
-            },
-            timeQueryWhereClause,
-          ],
-        },
-        bind: timeQueryBindParams,
-        transaction,
-      });
-
-      if (conflictCount > 0) throw new ResourceConflictError();
-
-      return await Appointment.create(body, { transaction });
-    });
-
-    res.status(201).send(result);
-  } catch (error) {
-    res.status(error.status || 500).send();
-  }
-});
-
-appointments.put('/locationBooking/:id', async (req, res) => {
-  req.checkPermission('create', 'Appointment');
-
-  const { models, body, params, query } = req;
-  const { id } = params;
-  const { skipConflictCheck = false } = query;
-  const { startTime, endTime, locationId } = body;
-  const { Appointment } = models;
-
-  try {
-    const result = await Appointment.sequelize.transaction(async (transaction) => {
-      const existingBooking = await Appointment.findByPk(id, { transaction });
-=======
 appointments.post(
   '/locationBooking',
   asyncHandler(async (req, res) => {
     req.checkPermission('create', 'Appointment');
->>>>>>> 86d61198
 
     const { models, body } = req;
     const { startTime, endTime, locationId } = body;
