--- conflicted
+++ resolved
@@ -300,7 +300,7 @@
       `),
       ],
     };
-    
+
     const bookableWhereClause = [LOCATION_BOOKABLE_VIEW.DAILY, LOCATION_BOOKABLE_VIEW.WEEKLY].includes(view) ? {
       '$location.locationGroup.is_bookable$': {
         [Op.in]: [LOCATION_BOOKABLE_VIEW.ALL, view]
@@ -461,7 +461,6 @@
   }),
 );
 
-<<<<<<< HEAD
 const moveAppointmentSchema = z.object({
   facilityId: z.string(),
   startTime: datetimeCustomValidation,
@@ -475,7 +474,7 @@
     const { models, params, settings } = req;
     const { id } = params;
     const { Appointment, LocationAssignment } = models;
-    
+
     const body = await moveAppointmentSchema.parseAsync(req.body);
 
     const bookingSlotStartTime = await settings[body.facilityId].get('appointments.bookingSlots.startTime');
@@ -582,7 +581,6 @@
 
   return allocation.userId === clinicianId;
 };
-=======
 const getAppointmentTypeWhereQuery = (type, facilityId) => {
   const facilityIdField =
     type === 'outpatient' ? '$locationGroup.facility_id$' : '$location.facility_id$';
@@ -604,14 +602,14 @@
     const [{hasPastAppointment}] = await models.Appointment.sequelize.query(
       `
       SELECT EXISTS(
-        SELECT 1 FROM appointments 
+        SELECT 1 FROM appointments
         ${
           type === 'outpatient'
             ? 'LEFT JOIN location_groups ON appointments.location_group_id = location_groups.id'
             : 'LEFT JOIN locations ON appointments.location_id = locations.id'
         }
-        WHERE patient_id = :patientId 
-          AND status != :cancelledStatus 
+        WHERE patient_id = :patientId
+          AND status != :cancelledStatus
           AND start_time < NOW()::date_time_string
           AND ${type === 'outpatient' ? 'location_groups.facility_id = :facilityId' : 'locations.facility_id = :facilityId'}
         LIMIT 1
@@ -665,5 +663,4 @@
 
     res.send(upcomingAppointments);
   }),
-);
->>>>>>> 71e65d3e
+);