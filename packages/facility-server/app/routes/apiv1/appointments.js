import { format } from 'date-fns';
import express from 'express';
import asyncHandler from 'express-async-handler';
import { Op, Sequelize, literal } from 'sequelize';
import { omit } from 'lodash';

import {
  APPOINTMENT_STATUSES,
  COMMUNICATION_STATUSES,
  PATIENT_COMMUNICATION_CHANNELS,
  PATIENT_COMMUNICATION_TYPES,
  MODIFY_REPEATING_APPOINTMENT_MODE,
} from '@tamanu/constants';
import { NotFoundError, ResourceConflictError } from '@tamanu/shared/errors';
import { replaceInTemplate } from '@tamanu/utils/replaceInTemplate';

import { escapePatternWildcard } from '../../utils/query';

export const appointments = express.Router();

/**
 * @param {string} intervalStart Some valid PostgreSQL Date/Time input.
 * @param {string} intervalEnd Some valid PostgreSQL Date/Time input.
 * @see https://www.postgresql.org/docs/current/datatype-datetime.html#DATATYPE-DATETIME-INPUT
 */
const buildTimeQuery = (intervalStart, intervalEnd) => {
  const whereClause = literal(
    '("Appointment"."start_time"::TIMESTAMP, "Appointment"."end_time"::TIMESTAMP) OVERLAPS ($apptTimeQueryStart, $apptTimeQueryEnd)',
  );
  const bindParams = {
    apptTimeQueryStart: `'${intervalStart}'`,
    apptTimeQueryEnd: `'${intervalEnd}'`,
  };

  return [whereClause, bindParams];
};

const sendAppointmentReminder = async ({ appointmentId, email, facilityId, models, settings }) => {
  const { Appointment, Facility, PatientCommunication } = models;

  // Fetch appointment relations
  const [appointment, facility] = await Promise.all([
    Appointment.findByPk(appointmentId, {
      include: ['patient', 'clinician', 'locationGroup'],
    }),
    Facility.findByPk(facilityId),
  ]);

  const { patient, locationGroup, clinician } = appointment;

  const appointmentConfirmationTemplate = await settings[facilityId].get(
    'templates.appointmentConfirmation',
  );

  const start = new Date(appointment.startTime);
  const content = replaceInTemplate(appointmentConfirmationTemplate.body, {
    firstName: patient.firstName,
    lastName: patient.lastName,
    facilityName: facility.name,
    startDate: format(start, 'PPPP'),
    startTime: format(start, 'p'),
    locationName: locationGroup.name,
    clinicianName: clinician?.displayName ? `\nClinician: ${clinician.displayName}` : '',
  });

  return await PatientCommunication.create({
    type: PATIENT_COMMUNICATION_TYPES.APPOINTMENT_CONFIRMATION,
    channel: PATIENT_COMMUNICATION_CHANNELS.EMAIL,
    status: COMMUNICATION_STATUSES.QUEUED,
    destination: email,
    subject: appointmentConfirmationTemplate.subject,
    content,
    patientId: patient.id,
  });
};

appointments.post(
  '/$',
  asyncHandler(async (req, res) => {
    req.checkPermission('create', 'Appointment');
    const {
      models,
      db,
      body: { facilityId, schedule: scheduleData, ...appointmentData },
      settings,
    } = req;
    const { Appointment } = models;
    await db.transaction(async () => {
      const result = scheduleData
        ? (
            await Appointment.createWithSchedule({
              settings: settings[facilityId],
              appointmentData,
              scheduleData,
            })
          ).firstAppointment
        : await Appointment.create(appointmentData);

      const { email } = appointmentData;
      if (email) {
        await sendAppointmentReminder({
          appointmentId: result.id,
          email,
          facilityId,
          models,
          settings,
        });
      }
      res.status(201).send(result);
    });
  }),
);

appointments.post(
  '/emailReminder',
  asyncHandler(async (req, res) => {
    req.checkPermission('create', 'Appointment');
    const {
      models,
      body: { facilityId, appointmentId, email },
      settings,
    } = req;
    const response = await sendAppointmentReminder({
      appointmentId,
      email,
      facilityId,
      models,
      settings,
    });
    res.status(200).send(response);
  }),
);

appointments.put(
  '/:id',
  asyncHandler(async (req, res) => {
    req.checkPermission('write', 'Appointment');
    const { models, body, params, settings } = req;
    const { schedule: scheduleData, facilityId, modifyRepeatingMode, ...appointmentData } = body;

    const { id } = params;
    const { Appointment } = models;
    const appointment = await Appointment.findByPk(id);
    if (!appointment) {
      throw new NotFoundError();
    }

    const result = await req.db.transaction(async () => {
      if (modifyRepeatingMode === MODIFY_REPEATING_APPOINTMENT_MODE.THIS_AND_FUTURE_APPOINTMENTS) {
        const existingSchedule = await appointment.getSchedule();
        if (!existingSchedule) {
          throw new Error('Cannot update future appointments for a non-recurring appointment');
        }
        if (scheduleData) {
<<<<<<< HEAD
=======
          // If the appointment schedule has been modified, we need to regenerate the schedule from the updated appointment.
          // To do this we cancel this and all future appointments and mark existing schedule as ended
>>>>>>> d3ef2139
          await existingSchedule.endAtAppointment(appointment);
          if (appointmentData.status !== APPOINTMENT_STATUSES.CANCELLED) {
            // Then if not cancelling the repeating appointments we generate a new schedule starting with the updated appointment
            const { schedule } = await Appointment.createWithSchedule({
              settings: settings[facilityId],
              appointmentData: omit(appointmentData, 'id'),
              scheduleData: omit(scheduleData, 'id'),
            });
            return { schedule };
          }
        } else {
          // No scheduleData provided, so this is a simple change that doesn't require deleting and regenerating future appointments
          await existingSchedule.modifyFromAppointment(
            appointment,
            // When modifying all future appointments we strip startTime, and endTime
            // in order to preserve the incremental time difference between appointments
            omit(appointmentData, 'id', 'startTime', 'endTime'),
          );
        }
      } else {
        await appointment.update(appointmentData);
      }
      return { ok: 'ok' };
    });
    res.status(200).send(result);
  }),
);

const isStringOrArray = (obj) => typeof obj === 'string' || Array.isArray(obj);

const searchableFields = [
  'startTime',
  'endTime',
  'type',
  'appointmentTypeId',
  'bookingTypeId',
  'status',
  'clinicianId',
  'locationId',
  'locationGroupId',
  'patientId',
  'patient.first_name',
  'patient.last_name',
  'patient.display_id',
];

const sortKeys = {
  patientName: Sequelize.fn(
    'concat',
    Sequelize.col('patient.first_name'),
    ' ',
    Sequelize.col('patient.last_name'),
  ),
  displayId: Sequelize.col('patient.display_id'),
  sex: Sequelize.col('patient.sex'),
  dateOfBirth: Sequelize.col('patient.date_of_birth'),
  location: Sequelize.col('location.name'),
  locationGroup: Sequelize.col('location_groups.name'),
  clinician: Sequelize.col('clinician.display_name'),
  bookingType: Sequelize.col('bookingType.name'),
  appointmentType: Sequelize.col('appointmentType.name'),
  outpatientAppointmentArea: Sequelize.col('locationGroup.name'),
  bookingArea: Sequelize.col('location.locationGroup.name'),
};

const buildPatientNameOrIdQuery = (patientNameOrId) => {
  if (!patientNameOrId) return null;

  const ilikeClause = {
    [Op.iLike]: `%${escapePatternWildcard(patientNameOrId)}%`,
  };
  return {
    [Op.or]: [
      Sequelize.where(
        Sequelize.fn(
          'concat',
          Sequelize.col('patient.first_name'),
          ' ',
          Sequelize.col('patient.last_name'),
        ),
        ilikeClause,
      ),
      { '$patient.display_id$': ilikeClause },
    ],
  };
};

appointments.get(
  '/$',
  asyncHandler(async (req, res) => {
    req.checkListOrReadPermission('Appointment');

    const {
      models: { Appointment },
      query: {
        /**
         * Midnight today
         * @see https://www.postgresql.org/docs/current/datatype-datetime.html#DATATYPE-DATETIME-SPECIAL-VALUES
         */
        after = 'today',
        before = 'infinity',
        facilityId,
        rowsPerPage = 10,
        page = 0,
        all = false,
        order = 'ASC',
        orderBy = 'startTime',
        patientNameOrId,
        includeCancelled = false,
        ...queries
      },
    } = req;

    const [timeQueryWhereClause, timeQueryBindParams] = buildTimeQuery(after, before);

    const cancelledStatusWhereClause = includeCancelled
      ? null
      : { status: { [Op.not]: APPOINTMENT_STATUSES.CANCELLED } };

    const facilityIdField = isStringOrArray(queries.locationGroupId)
      ? '$locationGroup.facility_id$'
      : '$location.facility_id$';
    const facilityIdWhereClause = facilityId ? { [facilityIdField]: facilityId } : null;

    const isBeforeScheduleUntilDateWhereClause = {
      [Op.or]: [
        { scheduleId: null },
        literal(`
        ("schedule"."until_date" IS NULL OR "schedule"."until_date"::timestamp + interval '1 day' - interval '1 second' >= start_time::timestamp)
      `),
      ],
    };

    const filters = Object.entries(queries).reduce((_filters, [queryField, queryValue]) => {
      if (!searchableFields.includes(queryField) || !isStringOrArray(queryValue)) {
        return _filters;
      }

      const column = queryField.includes('.') // querying on a joined table (associations)
        ? `$${queryField}$`
        : queryField;

      let comparison;
      if (queryValue === '' || queryValue.length === 0) {
        comparison = { [Op.not]: null };
      } else if (typeof queryValue === 'string') {
        comparison = { [Op.iLike]: `%${escapePatternWildcard(queryValue)}%` };
      } else {
        comparison = { [Op.in]: queryValue };
      }

      _filters.push({ [column]: comparison });
      return _filters;
    }, []);

    const { rows, count } = await Appointment.findAndCountAll({
      limit: all ? undefined : rowsPerPage,
      offset: all ? undefined : page * rowsPerPage,
      order: [[sortKeys[orderBy] || orderBy, order]],
      where: {
        [Op.and]: [
          facilityIdWhereClause,
          timeQueryWhereClause,
          cancelledStatusWhereClause,
          isBeforeScheduleUntilDateWhereClause,
          buildPatientNameOrIdQuery(patientNameOrId),
          ...filters,
        ],
      },
      include: Appointment.getListReferenceAssociations(),
      bind: timeQueryBindParams,
    });

    res.send({
      count,
      data: rows,
    });
  }),
);

appointments.post(
  '/locationBooking',
  asyncHandler(async (req, res) => {
    req.checkPermission('create', 'Appointment');

    const { models, body } = req;
    const { startTime, endTime, locationId } = body;
    const { Appointment } = models;

    try {
      const result = await Appointment.sequelize.transaction(async (transaction) => {
        const [timeQueryWhereClause, timeQueryBindParams] = buildTimeQuery(startTime, endTime);
        const conflictCount = await Appointment.count({
          where: {
            [Op.and]: [
              { locationId },
              {
                status: { [Op.not]: APPOINTMENT_STATUSES.CANCELLED },
              },
              timeQueryWhereClause,
            ],
          },
          bind: timeQueryBindParams,
          transaction,
        });

        if (conflictCount > 0) throw new ResourceConflictError();

        return await Appointment.create(body, { transaction });
      });

      res.status(201).send(result);
    } catch (error) {
      res.status(error.status || 500).send();
    }
  }),
);

appointments.put(
  '/locationBooking/:id',
  asyncHandler(async (req, res) => {
    req.checkPermission('write', 'Appointment');

    const { models, body, params, query } = req;
    const { id } = params;
    const { skipConflictCheck = false } = query;
    const { startTime, endTime, locationId } = body;
    const { Appointment } = models;

    try {
      const result = await Appointment.sequelize.transaction(async (transaction) => {
        const existingBooking = await Appointment.findByPk(id, { transaction });

        if (!existingBooking) {
          throw new NotFoundError();
        }

        if (!skipConflictCheck) {
          const [timeQueryWhereClause, timeQueryBindParams] = buildTimeQuery(startTime, endTime);
          const bookingTimeAlreadyTaken = await Appointment.findOne({
            where: {
              [Op.and]: [
                {
                  id: { [Op.ne]: id },
                },
                { locationId },
                timeQueryWhereClause,
              ],
            },
            bind: timeQueryBindParams,
            transaction,
          });

          if (bookingTimeAlreadyTaken) {
            throw new ResourceConflictError();
          }
        }

        const updatedRecord = await existingBooking.update(body, { transaction });
        return updatedRecord;
      });

      res.status(200).send(result);
    } catch (error) {
      res.status(error.status || 500).send();
    }
  }),
);<|MERGE_RESOLUTION|>--- conflicted
+++ resolved
@@ -152,11 +152,8 @@
           throw new Error('Cannot update future appointments for a non-recurring appointment');
         }
         if (scheduleData) {
-<<<<<<< HEAD
-=======
           // If the appointment schedule has been modified, we need to regenerate the schedule from the updated appointment.
           // To do this we cancel this and all future appointments and mark existing schedule as ended
->>>>>>> d3ef2139
           await existingSchedule.endAtAppointment(appointment);
           if (appointmentData.status !== APPOINTMENT_STATUSES.CANCELLED) {
             // Then if not cancelling the repeating appointments we generate a new schedule starting with the updated appointment
