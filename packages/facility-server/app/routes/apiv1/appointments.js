--- conflicted
+++ resolved
@@ -11,21 +11,14 @@
 
 appointments.post('/locationBooking', async (req, res) => {
   const { models, body } = req;
-<<<<<<< HEAD
-  const { startTime, endTime } = body;
-=======
   const { startTime, endTime, locationId } = body;
->>>>>>> f7fd3c73
   const { Appointment } = models;
 
   req.checkPermission('create', 'Appointment');
 
   const bookingTimeAlreadyTaken = await Appointment.findOne({
     where: {
-<<<<<<< HEAD
-=======
       locationId,
->>>>>>> f7fd3c73
       [Op.or]: [
         // Partial overlap
         {
@@ -69,11 +62,10 @@
   res.send({ newRecord });
 });
 
-<<<<<<< HEAD
 appointments.put('/locationBooking/:id', async (req, res) => {
   const { models, body, params } = req;
   const { id } = params;
-  const { startTime, endTime } = body;
+  const { startTime, endTime, locationId } = body;
   const { Appointment } = models;
 
   const existingBooking = await Appointment.findByPk(id);
@@ -85,6 +77,7 @@
   const bookingTimeAlreadyTaken = await Appointment.findOne({
     where: {
       id: { [Op.ne]: id },
+      locationId,
       [Op.or]: [
         // Partial overlap
         {
@@ -127,8 +120,6 @@
   res.send({ updatedRecord: existingBooking });
 });
 
-=======
->>>>>>> f7fd3c73
 const searchableFields = [
   'startTime',
   'endTime',
