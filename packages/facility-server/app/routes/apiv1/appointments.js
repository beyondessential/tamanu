--- conflicted
+++ resolved
@@ -43,78 +43,6 @@
 };
 
 appointments.post('/$', simplePost('Appointment'));
-
-appointments.post('/locationBooking', async (req, res) => {
-  req.checkPermission('create', 'Appointment');
-
-  const { models, body } = req;
-  const { startTime, endTime, locationId } = body;
-  const { Appointment } = models;
-
-  try {
-    const result = await Appointment.sequelize.transaction(async transaction => {
-      const bookingTimeAlreadyTaken = await Appointment.findOne({
-        where: {
-          locationId,
-          ...timeOverlapWhereCondition(startTime, endTime),
-        },
-        transaction,
-      });
-
-      if (bookingTimeAlreadyTaken) {
-        throw new ResourceConflictError();
-      }
-
-      const newRecord = await Appointment.create(body, { transaction });
-      return newRecord;
-    });
-
-    res.status(201).send(result);
-  } catch (error) {
-    res.status(error.status || 500).send();
-<<<<<<< HEAD
-=======
-  }
-});
-
-appointments.put('/locationBooking/:id', async (req, res) => {
-  const { models, body, params } = req;
-  const { id } = params;
-  const { startTime, endTime, locationId } = body;
-  const { Appointment } = models;
-
-  req.checkPermission('create', 'Appointment');
-
-  try {
-    const result = await Appointment.sequelize.transaction(async transaction => {
-      const existingBooking = await Appointment.findByPk(id, { transaction });
-
-      if (!existingBooking) {
-        throw new NotFoundError();
-      }
-      const bookingTimeAlreadyTaken = await Appointment.findOne({
-        where: {
-          id: { [Op.ne]: id },
-          locationId,
-          ...timeOverlapWhereCondition(startTime, endTime),
-        },
-        transaction,
-      });
-
-      if (bookingTimeAlreadyTaken) {
-        throw new ResourceConflictError();
-      }
-
-      const updatedRecord = await existingBooking.update(body, { transaction });
-      return updatedRecord;
-    });
-
-    res.status(200).send(result);
-  } catch (error) {
-    res.status(error.status || 500).send();
->>>>>>> ad0c32e6
-  }
-});
 
 const searchableFields = [
   'startTime',
@@ -210,4 +138,73 @@
   }),
 );
 
-appointments.put('/:id', simplePut('Appointment'));+appointments.put('/:id', simplePut('Appointment'));
+
+appointments.post('/locationBooking', async (req, res) => {
+  req.checkPermission('create', 'Appointment');
+
+  const { models, body } = req;
+  const { startTime, endTime, locationId } = body;
+  const { Appointment } = models;
+
+  try {
+    const result = await Appointment.sequelize.transaction(async transaction => {
+      const bookingTimeAlreadyTaken = await Appointment.findOne({
+        where: {
+          locationId,
+          ...timeOverlapWhereCondition(startTime, endTime),
+        },
+        transaction,
+      });
+
+      if (bookingTimeAlreadyTaken) {
+        throw new ResourceConflictError();
+      }
+
+      const newRecord = await Appointment.create(body, { transaction });
+      return newRecord;
+    });
+
+    res.status(201).send(result);
+  } catch (error) {
+    res.status(error.status || 500).send();
+  }
+});
+
+appointments.put('/locationBooking/:id', async (req, res) => {
+  const { models, body, params } = req;
+  const { id } = params;
+  const { startTime, endTime, locationId } = body;
+  const { Appointment } = models;
+
+  req.checkPermission('create', 'Appointment');
+
+  try {
+    const result = await Appointment.sequelize.transaction(async transaction => {
+      const existingBooking = await Appointment.findByPk(id, { transaction });
+
+      if (!existingBooking) {
+        throw new NotFoundError();
+      }
+      const bookingTimeAlreadyTaken = await Appointment.findOne({
+        where: {
+          id: { [Op.ne]: id },
+          locationId,
+          ...timeOverlapWhereCondition(startTime, endTime),
+        },
+        transaction,
+      });
+
+      if (bookingTimeAlreadyTaken) {
+        throw new ResourceConflictError();
+      }
+
+      const updatedRecord = await existingBooking.update(body, { transaction });
+      return updatedRecord;
+    });
+
+    res.status(200).send(result);
+  } catch (error) {
+    res.status(error.status || 500).send();
+  }
+});