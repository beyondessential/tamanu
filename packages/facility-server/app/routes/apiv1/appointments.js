--- conflicted
+++ resolved
@@ -189,7 +189,6 @@
         ...queries
       },
     } = req;
-<<<<<<< HEAD
 
     const timeQueryWhereClause = literal(
       '("Appointment"."start_time"::TIMESTAMP, "Appointment"."end_time"::TIMESTAMP) OVERLAPS ($afterDateTime, $beforeDateTime)',
@@ -202,53 +201,10 @@
     const cancelledStatusQuery = includeCancelled
       ? null
       : { status: { [Op.not]: APPOINTMENT_STATUSES.CANCELLED } };
-=======
-    const { Appointment } = models;
-
-    const shouldQueryByOverlap = !!before;
-    const timeQueryWhereClause = shouldQueryByOverlap
-      ? {
-          [Op.or]: Sequelize.literal(
-            '("Appointment"."start_time"::TIMESTAMP, "Appointment"."end_time"::TIMESTAMP) OVERLAPS ($afterDateTime, $beforeDateTime)',
-          ),
-        }
-      : {
-          startTime: { [Op.gte]: after },
-        };
-    const timeQueryBindParams = shouldQueryByOverlap
-      ? {
-          afterDateTime: `'${after}'`,
-          beforeDateTime: `'${before}'`,
-        }
-      : null;
-
-    const ilikePatientNameOrId = { [Op.iLike]: `%${escapePatternWildcard(patientNameOrId)}%` };
-    const patientNameOrIdQuery = !patientNameOrId
-      ? null
-      : {
-          [Op.or]: [
-            Sequelize.where(
-              Sequelize.fn(
-                'concat',
-                Sequelize.col('patient.first_name'),
-                ' ',
-                Sequelize.col('patient.last_name'),
-              ),
-              ilikePatientNameOrId,
-            ),
-            { '$patient.display_id$': ilikePatientNameOrId },
-          ],
-        };
 
     const facilityIdField =
       'locationGroupId' in queries ? '$locationGroup.facility_id$' : '$location.facility_id$';
-
-    const facilityIdQuery = facilityId
-      ? {
-          [facilityIdField]: facilityId,
-        }
-      : {};
->>>>>>> c7ec1e66
+    const facilityIdQuery = facilityId ? { [facilityIdField]: facilityId } : null;
 
     const filters = Object.entries(queries).reduce((_filters, [queryField, queryValue]) => {
       if (!searchableFields.includes(queryField)) {
@@ -261,12 +217,7 @@
       const column = queryField.includes('.') // querying on a joined table (associations)
         ? `$${queryField}$`
         : queryField;
-<<<<<<< HEAD
-
       const comparison = Array.isArray(queryValue)
-=======
-      _filters[column] = Array.isArray(queryValue)
->>>>>>> c7ec1e66
         ? { [Op.in]: queryValue }
         : { [Op.iLike]: `%${escapePatternWildcard(queryValue)}%` };
 
@@ -274,34 +225,19 @@
 
       return _filters;
     }, []);
-
-    console.log({
-      ...facilityIdQuery,
-      ...timeQueryWhereClause,
-      ...(includeCancelled ? {} : { status: { [Op.not]: APPOINTMENT_STATUSES.CANCELLED } }),
-      ...(patientNameOrId ? patientNameOrIdQuery : null),
-      ...filters,
-    });
 
     const { rows, count } = await Appointment.findAndCountAll({
       limit: all ? undefined : rowsPerPage,
       offset: all ? undefined : page * rowsPerPage,
       order: [[sortKeys[orderBy] || orderBy, order]],
       where: {
-<<<<<<< HEAD
         [Op.and]: [
+          facilityIdQuery,
           timeQueryWhereClause,
           cancelledStatusQuery,
           buildPatientNameOrIdQuery(patientNameOrId),
           ...filters,
         ],
-=======
-        ...facilityIdQuery,
-        ...timeQueryWhereClause,
-        ...(includeCancelled ? {} : { status: { [Op.not]: APPOINTMENT_STATUSES.CANCELLED } }),
-        ...(patientNameOrId ? patientNameOrIdQuery : null),
-        ...filters,
->>>>>>> c7ec1e66
       },
       include: Appointment.getListReferenceAssociations(),
       bind: timeQueryBindParams,
