--- conflicted
+++ resolved
@@ -131,7 +131,6 @@
   }),
 );
 
-<<<<<<< HEAD
 appointments.put(
   '/:id',
   asyncHandler(async (req, res) => {
@@ -153,12 +152,14 @@
         }
         if (scheduleData) {
           await existingSchedule.endAtAppointment(appointmentData);
-          const { schedule } = await Appointment.createWithSchedule({
-            settings: settings[facilityId],
-            appointmentData: omit(appointmentData, 'id'),
-            scheduleData: omit(scheduleData, 'id'),
-          });
-          return { schedule };
+          if (appointmentData.status !== APPOINTMENT_STATUSES.CANCELLED) {
+            const { schedule } = await Appointment.createWithSchedule({
+              settings: settings[facilityId],
+              appointmentData: omit(appointmentData, 'id'),
+              scheduleData: omit(scheduleData, 'id'),
+            });
+            return { schedule };
+          }
         } else {
           await existingSchedule.modifyFromAppointment(
             appointment,
@@ -174,8 +175,6 @@
   }),
 );
 
-=======
->>>>>>> c734bd59
 const isStringOrArray = (obj) => typeof obj === 'string' || Array.isArray(obj);
 
 const searchableFields = [
@@ -317,33 +316,6 @@
   }),
 );
 
-<<<<<<< HEAD
-=======
-appointments.put('/:id', async (req, res) => {
-  const {
-    models: { Appointment, AppointmentSchedule },
-    params,
-    body: { status, schedule = {} },
-  } = req;
-  req.checkPermission('write', 'Appointment');
-
-  const appointment = await Appointment.findByPk(params.id);
-  if (!appointment) throw new NotFoundError();
-
-  const result = await req.db.transaction(async () => {
-    await appointment.update(req.body);
-
-    if (status === APPOINTMENT_STATUSES.CANCELLED && schedule.id) {
-      const appointmentSchedule = await AppointmentSchedule.findByPk(schedule.id);
-      await appointmentSchedule.endAtAppointment(appointment);
-    }
-    return appointment;
-  });
-
-  res.send(result);
-});
-
->>>>>>> c734bd59
 appointments.post('/locationBooking', async (req, res) => {
   req.checkPermission('create', 'Appointment');
 
