--- conflicted
+++ resolved
@@ -110,7 +110,6 @@
       : {
           startTime: { [Op.gte]: after },
         };
-
 
     const patientNameOrIdQuery = patientNameOrId
       ? {
@@ -208,13 +207,9 @@
 });
 
 appointments.put('/locationBooking/:id', async (req, res) => {
-<<<<<<< HEAD
   req.checkPermission('create', 'Appointment');
 
-  const { models, body, params } = req;
-=======
   const { models, body, params, query } = req;
->>>>>>> 886159ec
   const { id } = params;
   const { skipConflictCheck = false } = query;
   const { startTime, endTime, locationId } = body;
