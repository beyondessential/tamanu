import { format } from 'date-fns';
import express from 'express';
import asyncHandler from 'express-async-handler';
import { Op, Sequelize, literal } from 'sequelize';

import {
  APPOINTMENT_STATUSES,
  COMMUNICATION_STATUSES,
  PATIENT_COMMUNICATION_CHANNELS,
  PATIENT_COMMUNICATION_TYPES,
} from '@tamanu/constants';
import { NotFoundError, ResourceConflictError } from '@tamanu/shared/errors';
import { simplePut } from '@tamanu/shared/utils/crudHelpers';
import { replaceInTemplate } from '@tamanu/shared/utils/replaceInTemplate';

import { escapePatternWildcard } from '../../utils/query';

export const appointments = express.Router();

const timeOverlapWhereCondition = (startTime, endTime) => {
  return {
    [Op.or]: [
      // Partial overlap
      {
        startTime: {
          [Op.gte]: startTime, // Exclude startTime
          [Op.lt]: endTime, // Include endTime
        },
      },
      {
        endTime: {
          [Op.gt]: startTime, // Exclude endTime
          [Op.lte]: endTime, // Include startTime
        },
      },
      // Complete overlap
      {
        startTime: {
          [Op.lt]: startTime,
        },
        endTime: {
          [Op.gt]: endTime,
        },
      },
      // Same time
      {
        startTime: startTime,
        endTime: endTime,
      },
    ],
  };
};

appointments.post(
  '/$',
  asyncHandler(async (req, res) => {
    req.checkPermission('write', 'Appointment');
    const {
      models,
      db,
      body: { facilityId, appointmentSchedule, ...body },
      settings,
    } = req;
    const { Appointment, Facility, PatientCommunication } = models;

    await db.transaction(async () => {
      const result = appointmentSchedule
        ? (await Appointment.generateRepeatingAppointment(appointmentSchedule, body))[0]
        : await Appointment.create(body);
<<<<<<< HEAD

=======
      
>>>>>>> fa2cb0d3
      // Fetch relations for the new appointment
      const [appointment, facility] = await Promise.all([
        Appointment.findByPk(result.id, {
          include: ['patient', 'clinician', 'locationGroup'],
        }),
        Facility.findByPk(facilityId),
      ]);

      const { patient, locationGroup, clinician } = appointment;

      if (body.email) {
        const appointmentConfirmationTemplate = await settings[facilityId].get(
          'templates.appointmentConfirmation',
        );

        const start = new Date(body.startTime);
        const content = replaceInTemplate(appointmentConfirmationTemplate.body, {
          firstName: patient.firstName,
          lastName: patient.lastName,
          facilityName: facility.name,
          startDate: format(start, 'dd-MM-yyyy'),
          startTime: format(start, 'hh:mm a'),
          locationName: locationGroup.name,
          clinicianName: clinician?.displayName ? `\nClinician: ${clinician.displayName}` : '',
        });

        await PatientCommunication.create({
          type: PATIENT_COMMUNICATION_TYPES.APPOINTMENT_CONFIRMATION,
          channel: PATIENT_COMMUNICATION_CHANNELS.EMAIL,
          status: COMMUNICATION_STATUSES.QUEUED,
          destination: body.email,
          subject: appointmentConfirmationTemplate.subject,
          content,
          patientId: body.patientId,
        });
      }
      res.status(201).send(result);
    });
  }),
);

appointments.put('/:id', simplePut('Appointment'));

const isStringOrArray = obj => typeof obj === 'string' || Array.isArray(obj);

const searchableFields = [
  'startTime',
  'endTime',
  'type',
  'appointmentTypeId',
  'bookingTypeId',
  'status',
  'clinicianId',
  'locationId',
  'locationGroupId',
  'patientId',
  'patient.first_name',
  'patient.last_name',
  'patient.display_id',
];

const sortKeys = {
  patientName: Sequelize.fn(
    'concat',
    Sequelize.col('patient.first_name'),
    ' ',
    Sequelize.col('patient.last_name'),
  ),
  displayId: Sequelize.col('patient.display_id'),
  sex: Sequelize.col('patient.sex'),
  dateOfBirth: Sequelize.col('patient.date_of_birth'),
  location: Sequelize.col('location.name'),
  locationGroup: Sequelize.col('location_groups.name'),
  clinician: Sequelize.col('clinician.display_name'),
  bookingType: Sequelize.col('bookingType.name'),
  appointmentType: Sequelize.col('appointmentType.name'),
  outpatientAppointmentArea: Sequelize.col('locationGroup.name'),
  bookingArea: Sequelize.col('location.locationGroup.name'),
};

const buildPatientNameOrIdQuery = patientNameOrId => {
  if (!patientNameOrId) return null;

  const ilikeClause = {
    [Op.iLike]: `%${escapePatternWildcard(patientNameOrId)}%`,
  };
  return {
    [Op.or]: [
      Sequelize.where(
        Sequelize.fn(
          'concat',
          Sequelize.col('patient.first_name'),
          ' ',
          Sequelize.col('patient.last_name'),
        ),
        ilikeClause,
      ),
      { '$patient.display_id$': ilikeClause },
    ],
  };
};

appointments.get(
  '/$',
  asyncHandler(async (req, res) => {
    req.checkPermission('list', 'Appointment');
    const {
      models: { Appointment },
      query: {
        /**
         * Midnight today
         * @see https://www.postgresql.org/docs/current/datatype-datetime.html#DATATYPE-DATETIME-SPECIAL-VALUES
         */
        after = 'today',
        before = 'infinity',
        facilityId,
        rowsPerPage = 10,
        page = 0,
        all = false,
        order = 'ASC',
        orderBy = 'startTime',
        patientNameOrId,
        includeCancelled = false,
        ...queries
      },
    } = req;

    const timeQueryWhereClause = literal(
      '("Appointment"."start_time"::TIMESTAMP, "Appointment"."end_time"::TIMESTAMP) OVERLAPS ($afterDateTime, $beforeDateTime)',
    );
    const timeQueryBindParams = {
      afterDateTime: `'${after}'`,
      beforeDateTime: `'${before}'`,
    };

    const cancelledStatusQuery = includeCancelled
      ? null
      : { status: { [Op.not]: APPOINTMENT_STATUSES.CANCELLED } };

    const facilityIdField = isStringOrArray(queries.locationGroupId)
      ? '$locationGroup.facility_id$'
      : '$location.facility_id$';
    const facilityIdQuery = facilityId ? { [facilityIdField]: facilityId } : null;

    const filters = Object.entries(queries).reduce((_filters, [queryField, queryValue]) => {
      if (!searchableFields.includes(queryField) || !isStringOrArray(queryValue)) {
        return _filters;
      }

      const column = queryField.includes('.') // querying on a joined table (associations)
        ? `$${queryField}$`
        : queryField;

      let comparison;
      if (queryValue === '' || queryValue.length === 0) {
        comparison = { [Op.not]: null };
      } else if (typeof queryValue === 'string') {
        comparison = { [Op.iLike]: `%${escapePatternWildcard(queryValue)}%` };
      } else {
        comparison = { [Op.in]: queryValue };
      }

      _filters.push({ [column]: comparison });
      return _filters;
    }, []);

    const { rows, count } = await Appointment.findAndCountAll({
      limit: all ? undefined : rowsPerPage,
      offset: all ? undefined : page * rowsPerPage,
      order: [[sortKeys[orderBy] || orderBy, order]],
      where: {
        [Op.and]: [
          facilityIdQuery,
          timeQueryWhereClause,
          cancelledStatusQuery,
          buildPatientNameOrIdQuery(patientNameOrId),
          ...filters,
        ],
      },
      include: Appointment.getListReferenceAssociations(),
      bind: timeQueryBindParams,
    });

    res.send({
      count,
      data: rows,
    });
  }),
);

appointments.put('/:id', simplePut('Appointment'));

appointments.post('/locationBooking', async (req, res) => {
  req.checkPermission('create', 'Appointment');

  const { models, body } = req;
  const { startTime, endTime, locationId } = body;
  const { Appointment } = models;

  try {
    const result = await Appointment.sequelize.transaction(async transaction => {
      const bookingTimeAlreadyTaken = await Appointment.findOne({
        where: {
          locationId,
          status: { [Op.not]: APPOINTMENT_STATUSES.CANCELLED },
          ...timeOverlapWhereCondition(startTime, endTime),
        },
        transaction,
      });

      if (bookingTimeAlreadyTaken) {
        throw new ResourceConflictError();
      }

      const newRecord = await Appointment.create(body, { transaction });
      return newRecord;
    });

    res.status(201).send(result);
  } catch (error) {
    res.status(error.status || 500).send();
  }
});

appointments.put('/locationBooking/:id', async (req, res) => {
  req.checkPermission('create', 'Appointment');

  const { models, body, params, query } = req;
  const { id } = params;
  const { skipConflictCheck = false } = query;
  const { startTime, endTime, locationId } = body;
  const { Appointment } = models;

  try {
    const result = await Appointment.sequelize.transaction(async transaction => {
      const existingBooking = await Appointment.findByPk(id, { transaction });

      if (!existingBooking) {
        throw new NotFoundError();
      }

      if (!skipConflictCheck) {
        const bookingTimeAlreadyTaken = await Appointment.findOne({
          where: {
            id: { [Op.ne]: id },
            locationId,
            ...timeOverlapWhereCondition(startTime, endTime),
          },
          transaction,
        });

        if (bookingTimeAlreadyTaken) {
          throw new ResourceConflictError();
        }
      }

      const updatedRecord = await existingBooking.update(body, { transaction });
      return updatedRecord;
    });

    res.status(200).send(result);
  } catch (error) {
    res.status(error.status || 500).send();
  }
});<|MERGE_RESOLUTION|>--- conflicted
+++ resolved
@@ -67,11 +67,6 @@
       const result = appointmentSchedule
         ? (await Appointment.generateRepeatingAppointment(appointmentSchedule, body))[0]
         : await Appointment.create(body);
-<<<<<<< HEAD
-
-=======
-      
->>>>>>> fa2cb0d3
       // Fetch relations for the new appointment
       const [appointment, facility] = await Promise.all([
         Appointment.findByPk(result.id, {
