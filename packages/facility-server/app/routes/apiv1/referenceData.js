import express from 'express';
import { simpleGet, simplePost, simplePut } from '@tamanu/shared/utils/crudHelpers';
import asyncHandler from 'express-async-handler';
<<<<<<< HEAD
import { DEFAULT_HIERARCHY_TYPE } from '@tamanu/constants';
=======
import { REFERENCE_DATA_RELATION_TYPES, DEFAULT_HIERARCHY_TYPE } from '@tamanu/constants';
import { NotFoundError } from '@tamanu/shared/errors';
>>>>>>> 34c7140d

export const referenceData = express.Router();

// Reference data relation endpoints
referenceData.get(
  '/addressHierarchyTypes',
  asyncHandler(async (req, res) => {
    req.flagPermissionChecked();
    const {
      models: { ReferenceData },
      query: { baseLevel, relationType = DEFAULT_HIERARCHY_TYPE },
    } = req;

<<<<<<< HEAD
    const entity = await ReferenceData.getNode({ where: { type: baseLevel }, raw: false, relationType });
=======
    const entity = await ReferenceData.getNode({
      where: { type: baseLevel },
      raw: false,
      relationType,
    });
>>>>>>> 34c7140d
    if (!entity) {
      return res.send([]);
    }

    // The Assumption is that the address hierarchy tree is a "fully normalized tree" so that each layer
    // in the hierarchy is fully connected to the next layer across all nodes. There for the list of ancestor
    // types is the total list of types in the hierarchy.
    const ancestors = await entity.getAncestors(relationType);
    const hierarchy = ancestors.map(entity => entity.type).reverse();
    res.send(hierarchy);
  }),
);

referenceData.get(
  '/:id/ancestors',
  asyncHandler(async (req, res) => {
    req.flagPermissionChecked();
    const {
      models: { ReferenceData },
      params: { id },
<<<<<<< HEAD
      query: { relationType = DEFAULT_HIERARCHY_TYPE }
=======
      query: { relationType = DEFAULT_HIERARCHY_TYPE },
>>>>>>> 34c7140d
    } = req;

    const entity = await ReferenceData.findByPk(id);
    const ancestors = await entity.getAncestors(relationType);
    res.send(ancestors);
  }),
);

referenceData.get(
  '/facilityCatchment/:id/facility',
  asyncHandler(async (req, res) => {
    req.flagPermissionChecked();
    const {
      models: { ReferenceData, Facility },
      params: { id },
    } = req;
    const catchment = await ReferenceData.getParent(
      id,
      REFERENCE_DATA_RELATION_TYPES.FACILITY_CATCHMENT,
    );
    if (!catchment) throw new NotFoundError();
    const facility = await Facility.findOne({ where: { catchmentId: catchment.id } });
    if (!facility) throw new NotFoundError();
    res.send(facility);
  }),
);

referenceData.get('/:id', simpleGet('ReferenceData'));
referenceData.put('/:id', simplePut('ReferenceData'));
referenceData.post('/$', simplePost('ReferenceData'));<|MERGE_RESOLUTION|>--- conflicted
+++ resolved
@@ -1,12 +1,8 @@
 import express from 'express';
 import { simpleGet, simplePost, simplePut } from '@tamanu/shared/utils/crudHelpers';
 import asyncHandler from 'express-async-handler';
-<<<<<<< HEAD
-import { DEFAULT_HIERARCHY_TYPE } from '@tamanu/constants';
-=======
 import { REFERENCE_DATA_RELATION_TYPES, DEFAULT_HIERARCHY_TYPE } from '@tamanu/constants';
 import { NotFoundError } from '@tamanu/shared/errors';
->>>>>>> 34c7140d
 
 export const referenceData = express.Router();
 
@@ -20,15 +16,11 @@
       query: { baseLevel, relationType = DEFAULT_HIERARCHY_TYPE },
     } = req;
 
-<<<<<<< HEAD
-    const entity = await ReferenceData.getNode({ where: { type: baseLevel }, raw: false, relationType });
-=======
     const entity = await ReferenceData.getNode({
       where: { type: baseLevel },
       raw: false,
       relationType,
     });
->>>>>>> 34c7140d
     if (!entity) {
       return res.send([]);
     }
@@ -49,11 +41,7 @@
     const {
       models: { ReferenceData },
       params: { id },
-<<<<<<< HEAD
-      query: { relationType = DEFAULT_HIERARCHY_TYPE }
-=======
       query: { relationType = DEFAULT_HIERARCHY_TYPE },
->>>>>>> 34c7140d
     } = req;
 
     const entity = await ReferenceData.findByPk(id);
