import express from 'express';
import { simpleGet, simplePost, simplePut } from '@tamanu/shared/utils/crudHelpers';
import asyncHandler from 'express-async-handler';
<<<<<<< HEAD
import { REFERENCE_DATA_RELATION_TYPES, REFERENCE_TYPES } from '@tamanu/constants';
import { NotFoundError } from '@tamanu/shared/errors';
=======
import { DEFAULT_HIERARCHY_TYPE } from '@tamanu/constants';
>>>>>>> e9a5945f

export const referenceData = express.Router();

// Reference data relation endpoints
referenceData.get(
  '/addressHierarchyTypes',
  asyncHandler(async (req, res) => {
    req.flagPermissionChecked();
    const {
      models: { ReferenceData },
      query: { baseLevel, relationType = DEFAULT_HIERARCHY_TYPE },
    } = req;

    const entity = await ReferenceData.getNode({ where: { type: baseLevel }, raw: false, relationType });
    if (!entity) {
      return res.send([]);
    }

    // The Assumption is that the address hierarchy tree is a "fully normalized tree" so that each layer
    // in the hierarchy is fully connected to the next layer across all nodes. There for the list of ancestor
    // types is the total list of types in the hierarchy.
    const ancestors = await entity.getAncestors(relationType);
    const hierarchy = ancestors.map(entity => entity.type).reverse();
    res.send(hierarchy);
  }),
);

referenceData.get(
  '/:id/ancestors',
  asyncHandler(async (req, res) => {
    req.flagPermissionChecked();
    const {
      models: { ReferenceData },
      params: { id },
      query: { relationType = DEFAULT_HIERARCHY_TYPE }
    } = req;

    const entity = await ReferenceData.findByPk(id);
    const ancestors = await entity.getAncestors(relationType);
    res.send(ancestors);
  }),
);

referenceData.get(
  '/facilityCatchmentHierarchy/:id',
  asyncHandler(async (req, res) => {
    req.flagPermissionChecked();
    const {
      models: { ReferenceData, Facility },
      params: { id },
    } = req;
    const catchment = await ReferenceData.getParent(
      id,
      REFERENCE_DATA_RELATION_TYPES.FACILITY_CATCHMENT,
    );
    if (!catchment) throw new NotFoundError();
    const facility = await Facility.findOne({ where: { catchmentId: catchment.id } });
    if (!facility) throw new NotFoundError();
    res.send(facility);
  }),
);

referenceData.get('/:id', simpleGet('ReferenceData'));
referenceData.put('/:id', simplePut('ReferenceData'));
referenceData.post('/$', simplePost('ReferenceData'));<|MERGE_RESOLUTION|>--- conflicted
+++ resolved
@@ -1,12 +1,8 @@
 import express from 'express';
 import { simpleGet, simplePost, simplePut } from '@tamanu/shared/utils/crudHelpers';
 import asyncHandler from 'express-async-handler';
-<<<<<<< HEAD
-import { REFERENCE_DATA_RELATION_TYPES, REFERENCE_TYPES } from '@tamanu/constants';
+import { REFERENCE_DATA_RELATION_TYPES, DEFAULT_HIERARCHY_TYPE } from '@tamanu/constants';
 import { NotFoundError } from '@tamanu/shared/errors';
-=======
-import { DEFAULT_HIERARCHY_TYPE } from '@tamanu/constants';
->>>>>>> e9a5945f
 
 export const referenceData = express.Router();
 
@@ -20,7 +16,11 @@
       query: { baseLevel, relationType = DEFAULT_HIERARCHY_TYPE },
     } = req;
 
-    const entity = await ReferenceData.getNode({ where: { type: baseLevel }, raw: false, relationType });
+    const entity = await ReferenceData.getNode({
+      where: { type: baseLevel },
+      raw: false,
+      relationType,
+    });
     if (!entity) {
       return res.send([]);
     }
@@ -41,7 +41,7 @@
     const {
       models: { ReferenceData },
       params: { id },
-      query: { relationType = DEFAULT_HIERARCHY_TYPE }
+      query: { relationType = DEFAULT_HIERARCHY_TYPE },
     } = req;
 
     const entity = await ReferenceData.findByPk(id);
