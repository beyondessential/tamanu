--- conflicted
+++ resolved
@@ -356,11 +356,7 @@
       where:
         filterParams?.allFacilities && JSON.parse(filterParams.allFacilities)
           ? {}
-<<<<<<< HEAD
           : { facilityId: { [Op.eq]: filterParams.facilityId } },
-=======
-          : { facilityId: { [Op.eq]: facilityId } },
->>>>>>> f13bcce5
     };
 
     const location = {
