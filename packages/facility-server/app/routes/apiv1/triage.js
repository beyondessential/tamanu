--- conflicted
+++ resolved
@@ -17,14 +17,8 @@
 triage.post(
   '/$',
   asyncHandler(async (req, res) => {
-<<<<<<< HEAD
-    const { models, db, user, settings } = req;
-    const { vitals, notes } = req.body;
-=======
     const { models, db, user, body, settings } = req;
-    const { vitals, notes } = body;
-    const { facilityId } = body;
->>>>>>> 815906ad
+    const { vitals, notes, facilityId } = body;
 
     req.checkPermission('create', 'Triage');
     if (vitals) {
@@ -57,12 +51,8 @@
     const triageRecord = await models.Triage.create({ ...body, departmentId, actorId: user.id });
 
     if (vitals) {
-<<<<<<< HEAD
-      const getDefaultId = async type => models.SurveyResponseAnswer.getDefaultId(type, settings);
-=======
       const getDefaultId = async type =>
         models.SurveyResponseAnswer.getDefaultId(type, settings[facilityId]);
->>>>>>> 815906ad
       const updatedBody = {
         locationId: vitals.locationId || (await getDefaultId('location')),
         departmentId: vitals.departmentId || (await getDefaultId('department')),
