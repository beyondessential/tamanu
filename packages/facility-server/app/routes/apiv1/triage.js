--- conflicted
+++ resolved
@@ -94,17 +94,13 @@
           triages.*,
           encounters.encounter_type,
           encounters.id as encounter_id,
-<<<<<<< HEAD
-          patients.*,
-          location.id AS location_id,
-=======
           patients.id as patient_id,
           patients.first_name as first_name,
           patients.last_name as last_name,
           patients.sex as sex,
           patients.display_id as display_id,
           patients.date_of_birth as date_of_birth,
->>>>>>> 3135f83d
+          location.id AS location_id,
           location.name AS location_name,
           location_group.id AS location_group_id,
           location_group.name AS location_group_name,
