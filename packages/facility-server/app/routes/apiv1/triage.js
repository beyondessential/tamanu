import config from 'config';
import express from 'express';
import asyncHandler from 'express-async-handler';
import { QueryTypes } from 'sequelize';

import { InvalidParameterError } from '@tamanu/shared/errors';
import { ENCOUNTER_TYPES, NOTE_TYPES } from '@tamanu/constants';

import { renameObjectKeys } from '@tamanu/shared/utils';

import { simpleGet, simplePut } from '@tamanu/shared/utils/crudHelpers';

export const triage = express.Router();

triage.get('/:id', simpleGet('Triage'));
triage.put('/:id', simplePut('Triage'));

triage.post(
  '/$',
  asyncHandler(async (req, res) => {
    const { models, db, user } = req;
    const { vitals, notes } = req.body;

    req.checkPermission('create', 'Triage');
    if (vitals) {
      req.checkPermission('create', 'Vitals');
    }

    const triageRecord = await models.Triage.create({ ...req.body, actorId: user.id });

    if (vitals) {
      const getDefaultId = async type => models.SurveyResponseAnswer.getDefaultId(type);
      const updatedBody = {
        locationId: vitals.locationId || (await getDefaultId('location')),
        departmentId: vitals.departmentId || (await getDefaultId('department')),
        encounterId: triageRecord.encounterId,
        userId: req.user.id,
        ...vitals,
      };
      await db.transaction(async () => {
        return models.SurveyResponse.createWithAnswers(updatedBody);
      });
    }

    // The triage form groups notes as a single string for submission
    // so put it into a single note record
    if (notes) {
      await triageRecord.createNote({
        noteType: NOTE_TYPES.OTHER,
        content: notes,
      });
    }

    res.send(triageRecord);
  }),
);

const sortKeys = {
  score: 'score',
  // arrivalTime is an optional field and the ui prompts the user to enter it only if arrivalTime
  // is different to triageTime so we should assume the arrivalTime is the triageTime if arrivalTime
  // is undefined
  arrivalTime: 'Coalesce(arrival_time,triage_time)',
  patientName: 'UPPER(patients.last_name || patients.first_name)',
  chiefComplaint: 'chief_complaint',
  id: 'patients.display_id',
  displayId: 'patients.display_id',
  sex: 'patients.sex',
  dateOfBirth: 'patients.date_of_birth',
  locationName: 'location_name',
  locationGroupName: 'location_group_name',
};

triage.get(
  '/$',
  asyncHandler(async (req, res) => {
    const { models, db, query } = req;
    const { Triage } = models;

    req.checkPermission('list', 'Triage');

    const { orderBy = 'score', order = 'asc' } = query;
    const sortKey = sortKeys[orderBy];

    if (!sortKey) {
      throw new InvalidParameterError(`Cannot order by ${orderBy}.`);
    }

    const sortDirection = order.toLowerCase() === 'asc' ? 'ASC' : 'DESC';

    const result = await db.query(
      `
        SELECT
          triages.*,
          encounters.encounter_type,
          encounters.id as encounter_id,
          patients.id as patient_id,
          patients.first_name as first_name,
          patients.last_name as last_name,
          patients.sex as sex,
          patients.display_id as display_id,
          patients.date_of_birth as date_of_birth,
          location.name AS location_name,
          location_group.name AS location_group_name,
          complaint.name AS chief_complaint,
          planned_location_group.name AS planned_location_group_name,
          planned_location.name AS planned_location_name
        FROM triages
          LEFT JOIN encounters
           ON (encounters.id = triages.encounter_id)
          LEFT JOIN patients
           ON (encounters.patient_id = patients.id)
          LEFT JOIN locations AS location
           ON (encounters.location_id = location.id)
          LEFT JOIN location_groups AS location_group
            ON (location_group.id = location.location_group_id)
          LEFT JOIN reference_data AS complaint
            ON (triages.chief_complaint_id = complaint.id)
          LEFT JOIN locations AS planned_location
            ON (planned_location.id = encounters.planned_location_id)
          LEFT JOIN location_groups AS planned_location_group
            ON (planned_location.location_group_id = planned_location_group.id)
          WHERE true
          AND encounters.end_date IS NULL
          AND location.facility_id = :facility
          AND encounters.encounter_type IN (:triageEncounterTypes)
<<<<<<< HEAD
          AND encounters.deleted_at is null
        ORDER BY encounter_type IN (:seenEncounterTypes) ASC, ${sortKey} ${sortDirection} NULLS LAST, Coalesce(arrival_time,triage_time) ASC 
=======
        ORDER BY encounter_type IN (:seenEncounterTypes) ASC, ${sortKey} ${sortDirection} NULLS LAST, Coalesce(arrival_time,triage_time) ASC
>>>>>>> 51975bc0
      `,
      {
        model: Triage,
        type: QueryTypes.SELECT,
        mapToModel: true,
        replacements: {
          facility: config.serverFacilityId,
          triageEncounterTypes: [
            ENCOUNTER_TYPES.TRIAGE,
            ENCOUNTER_TYPES.OBSERVATION,
            ENCOUNTER_TYPES.EMERGENCY,
          ],
          seenEncounterTypes: [ENCOUNTER_TYPES.OBSERVATION, ENCOUNTER_TYPES.EMERGENCY],
        },
      },
    );
    const forResponse = result.map(x => renameObjectKeys(x.forResponse()));

    res.send({
      data: forResponse,
      count: result.length,
    });
  }),
);<|MERGE_RESOLUTION|>--- conflicted
+++ resolved
@@ -124,12 +124,8 @@
           AND encounters.end_date IS NULL
           AND location.facility_id = :facility
           AND encounters.encounter_type IN (:triageEncounterTypes)
-<<<<<<< HEAD
           AND encounters.deleted_at is null
         ORDER BY encounter_type IN (:seenEncounterTypes) ASC, ${sortKey} ${sortDirection} NULLS LAST, Coalesce(arrival_time,triage_time) ASC 
-=======
-        ORDER BY encounter_type IN (:seenEncounterTypes) ASC, ${sortKey} ${sortDirection} NULLS LAST, Coalesce(arrival_time,triage_time) ASC
->>>>>>> 51975bc0
       `,
       {
         model: Triage,
