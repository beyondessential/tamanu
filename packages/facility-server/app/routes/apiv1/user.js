import express from 'express';
import asyncHandler from 'express-async-handler';
import { QueryTypes, Op } from 'sequelize';

import { BadAuthenticationError } from '@tamanu/shared/errors';
import { getPermissions } from '@tamanu/shared/permissions/middleware';
import {
  paginatedGetList,
  permissionCheckingRouter,
  simpleGet,
} from '@tamanu/shared/utils/crudHelpers';
import {
  getWhereClausesAndReplacementsFromFilters,
  makeDeletedAtIsNullFilter,
  makeFilter,
} from '../../utils/query';
import { z } from 'zod';
import { TASK_STATUSES } from '@tamanu/constants';
import config from 'config';
import { toCountryDateTimeString } from '@tamanu/shared/utils/countryDateTime';
import { add } from 'date-fns';

export const user = express.Router();

user.get(
  '/me',
  asyncHandler(async (req, res) => {
    if (!req.user) {
      throw new BadAuthenticationError('Invalid token (LLh7)');
    }
    req.checkPermission('read', req.user);
    res.send(req.user);
  }),
);

user.get('/permissions', asyncHandler(getPermissions));

user.get(
  '/recently-viewed-patients',
  asyncHandler(async (req, res) => {
    const {
      models: { Patient },
      user: currentUser,
      query,
    } = req;

    req.checkPermission('read', currentUser);
    req.checkPermission('list', 'Patient');

    const filters = [
      makeFilter(query.encounterType, 'encounters.encounter_type = :encounterType', () => ({
        encounterType: query.encounterType,
      })),
      makeDeletedAtIsNullFilter('encounters'),
      makeFilter(true, `user_recently_viewed_patients.user_id = :userId`, () => ({
        userId: currentUser.id,
      })),
    ];

    const { whereClauses, filterReplacements } = getWhereClausesAndReplacementsFromFilters(filters);

    const recentlyViewedPatients = await req.db.query(
      `
      SELECT
        patients.id,
        patients.display_id,
        patients.first_name,
        patients.last_name,
        patients.sex,
        patients.date_of_birth,
        encounters.id AS encounter_id,
        encounters.encounter_type,
        user_recently_viewed_patients.updated_at AS last_accessed_on
      FROM user_recently_viewed_patients
        LEFT JOIN patients
          ON (patients.id = user_recently_viewed_patients.patient_id)
        LEFT JOIN (
            SELECT *, ROW_NUMBER() OVER (PARTITION BY patient_id ORDER BY start_date DESC, id DESC) AS row_num
            FROM encounters
            WHERE end_date IS NULL
            AND deleted_at IS NULL
            ) encounters
            ON (patients.id = encounters.patient_id AND encounters.row_num = 1)
        ${whereClauses && `WHERE ${whereClauses}`}
        ORDER BY last_accessed_on DESC
        LIMIT 12
      `,
      {
        model: Patient,
        type: QueryTypes.SELECT,
        mapToModel: true,
        replacements: filterReplacements,
      },
    );

    res.send({
      data: recentlyViewedPatients,
      count: recentlyViewedPatients.length,
    });
  }),
);

user.post(
  '/recently-viewed-patients/:patientId',
  asyncHandler(async (req, res) => {
    const {
      models: { UserRecentlyViewedPatient },
      user: currentUser,
      params,
    } = req;

    const { patientId } = params;

    req.checkPermission('read', 'Patient');

    const [createdRelation] = await UserRecentlyViewedPatient.create({
      userId: currentUser.id,
      patientId,
    });

    res.send(createdRelation);
  }),
);

user.get(
  '/userPreferences',
  asyncHandler(async (req, res) => {
    const {
      models: { UserPreference },
      user: currentUser,
    } = req;

    req.checkPermission('read', currentUser);

    const userPreferences = await UserPreference.findOne({
      where: { userId: currentUser.id },
    });

    // Return {} as default if no user preferences exist
    res.send(userPreferences || {});
  }),
);

user.post(
  '/userPreferences',
  asyncHandler(async (req, res) => {
    const {
      models: { UserPreference },
      user: currentUser,
      body,
    } = req;

    req.checkPermission('write', currentUser);

<<<<<<< HEAD
    const { selectedGraphedVitalsOnFilter, clinicianDashboardTaskingTableFilter } = body;
    const [userPreferences] = await UserPreference.upsert({
      selectedGraphedVitalsOnFilter,
      clinicianDashboardTaskingTableFilter,
=======
    const { selectedGraphedVitalsOnFilter, locationBookingFilters } = body;
    const [userPreferences] = await UserPreference.upsert({
      selectedGraphedVitalsOnFilter,
      locationBookingFilters,
>>>>>>> f04c13b6
      userId: currentUser.id,
      deletedAt: null,
    });

    res.send(userPreferences);
  }),
);

user.post(
  '/userPreferences/reorderEncounterTab',
  asyncHandler(async (req, res) => {
    const {
      models: { UserPreference },
      user: currentUser,
      body,
    } = req;

    req.checkPermission('write', currentUser);

    const { encounterTabOrders } = body;
    const [userPreferences] = await UserPreference.upsert({
      encounterTabOrders,
      userId: currentUser.id,
      deletedAt: null,
    });

    res.send(userPreferences);
  }),
);

user.get('/:id', simpleGet('User'));

const clinicianTasksQuerySchema = z.object({
  orderBy: z
    .tuple([z.enum(['dueTime', 'name']), z.enum(['ASC', 'DESC'])])
    .optional()
    .default(['dueTime', 'ASC']),
  designationId: z.string().optional(),
  locationGroupId: z.string().optional(),
  locationId: z.string().optional(),
  highPriority: z.boolean().optional(),
  skip: z.coerce
    .number()
    .optional()
    .default(0),
  take: z.coerce
    .number()
    .max(50)
    .min(10)
    .optional()
    .default(25),
});
user.get(
  '/:id/tasks',
  asyncHandler(async (req, res) => {
    const { models, params } = req;
    req.checkPermission('read', 'Task');
    const { id: userId } = params;

    const query = await clinicianTasksQuerySchema.parseAsync(req.query);

    const upcomingTasksTimeFrame = config.tasking?.upcomingTasksTimeFrame || 8;

    const taskIds = await models.Task.findAll({
      logging: true,
      order: [query.orderBy, ['highPriority', 'DESC'], ['name', 'ASC']],
      limit: query.take,
      offset: query.skip,
      attributes: ['id', 'dueTime', 'name', 'highPriority'],
      where: {
        status: TASK_STATUSES.TODO,
        dueTime: {
          [Op.lte]: toCountryDateTimeString(add(new Date(), { hours: upcomingTasksTimeFrame })),
        },
        ...(query.highPriority && { highPriority: query.highPriority }),
      },
      include: [
        {
          model: models.Encounter,
          as: 'encounter',
          where: { endDate: { [Op.is]: null } }, // only get tasks belong to active encounters
          include: [
            {
              model: models.Location,
              as: 'location',
              ...(query.locationId && { where: { id: query.locationId } }),
              include: [
                {
                  model: models.LocationGroup,
                  as: 'locationGroup',
                  ...(query.locationGroupId && { where: { id: query.locationGroupId } }),
                },
              ],
            },
          ],
        },
        {
          attributes: [],
          model: models.ReferenceData,
          as: 'designations',
          ...(query.designationId && { where: { id: query.designationId } }),
          required: true,
          include: [
            {
              attributes: [],
              model: models.User,
              as: 'designationUsers',
              where: { id: userId }, // only get tasks assigned to the current user
            },
          ],
        },
      ],
    }).then(tasks => tasks.map(task => task.id));

    const tasks = await models.Task.findAll({
      where: { id: { [Op.in]: taskIds } },
      order: [query.orderBy, ['highPriority', 'DESC'], ['name', 'ASC']],
      include: [...models.Task.getFullReferenceAssociations()],
    });
    res.send(tasks);
  }),
);

const globalUserRequests = permissionCheckingRouter('list', 'User');
globalUserRequests.get('/$', paginatedGetList('User'));
user.use(globalUserRequests);<|MERGE_RESOLUTION|>--- conflicted
+++ resolved
@@ -152,17 +152,15 @@
 
     req.checkPermission('write', currentUser);
 
-<<<<<<< HEAD
-    const { selectedGraphedVitalsOnFilter, clinicianDashboardTaskingTableFilter } = body;
-    const [userPreferences] = await UserPreference.upsert({
+    const {
       selectedGraphedVitalsOnFilter,
+      locationBookingFilters,
       clinicianDashboardTaskingTableFilter,
-=======
-    const { selectedGraphedVitalsOnFilter, locationBookingFilters } = body;
+    } = body;
     const [userPreferences] = await UserPreference.upsert({
       selectedGraphedVitalsOnFilter,
       locationBookingFilters,
->>>>>>> f04c13b6
+      clinicianDashboardTaskingTableFilter,
       userId: currentUser.id,
       deletedAt: null,
     });
