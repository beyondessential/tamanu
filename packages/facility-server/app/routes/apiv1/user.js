import express from 'express';
import asyncHandler from 'express-async-handler';
import { QueryTypes, Op, Sequelize } from 'sequelize';

import { BadAuthenticationError } from '@tamanu/shared/errors';
import { getPermissions } from '@tamanu/shared/permissions/middleware';
import {
  paginatedGetList,
  permissionCheckingRouter,
  simpleGet,
} from '@tamanu/shared/utils/crudHelpers';
import {
  getWhereClausesAndReplacementsFromFilters,
  makeDeletedAtIsNullFilter,
  makeFilter,
} from '../../utils/query';
import { z } from 'zod';
import { TASK_STATUSES } from '@tamanu/constants';
import config from 'config';
import { toCountryDateTimeString } from '@tamanu/shared/utils/countryDateTime';
import { add } from 'date-fns';
import { getOrderClause } from '../../database/utils';

export const user = express.Router();

user.get(
  '/me',
  asyncHandler(async (req, res) => {
    if (!req.user) {
      throw new BadAuthenticationError('Invalid token (LLh7)');
    }
    req.checkPermission('read', req.user);
    res.send(req.user);
  }),
);

user.get('/permissions', asyncHandler(getPermissions));

user.get(
  '/recently-viewed-patients',
  asyncHandler(async (req, res) => {
    const {
      models: { Patient },
      user: currentUser,
      query,
    } = req;

    req.checkPermission('read', currentUser);
    req.checkPermission('list', 'Patient');

    const filters = [
      makeFilter(query.encounterType, 'encounters.encounter_type = :encounterType', () => ({
        encounterType: query.encounterType,
      })),
      makeDeletedAtIsNullFilter('encounters'),
      makeFilter(true, `user_recently_viewed_patients.user_id = :userId`, () => ({
        userId: currentUser.id,
      })),
    ];

    const { whereClauses, filterReplacements } = getWhereClausesAndReplacementsFromFilters(filters);

    const recentlyViewedPatients = await req.db.query(
      `
      SELECT
        patients.id,
        patients.display_id,
        patients.first_name,
        patients.last_name,
        patients.sex,
        patients.date_of_birth,
        encounters.id AS encounter_id,
        encounters.encounter_type,
        user_recently_viewed_patients.updated_at AS last_accessed_on
      FROM user_recently_viewed_patients
        LEFT JOIN patients
          ON (patients.id = user_recently_viewed_patients.patient_id)
        LEFT JOIN (
            SELECT *, ROW_NUMBER() OVER (PARTITION BY patient_id ORDER BY start_date DESC, id DESC) AS row_num
            FROM encounters
            WHERE end_date IS NULL
            AND deleted_at IS NULL
            ) encounters
            ON (patients.id = encounters.patient_id AND encounters.row_num = 1)
        ${whereClauses && `WHERE ${whereClauses}`}
        ORDER BY last_accessed_on DESC
        LIMIT 12
      `,
      {
        model: Patient,
        type: QueryTypes.SELECT,
        mapToModel: true,
        replacements: filterReplacements,
      },
    );

    res.send({
      data: recentlyViewedPatients,
      count: recentlyViewedPatients.length,
    });
  }),
);

user.post(
  '/recently-viewed-patients/:patientId',
  asyncHandler(async (req, res) => {
    const {
      models: { UserRecentlyViewedPatient },
      user: currentUser,
      params,
    } = req;

    const { patientId } = params;

    req.checkPermission('read', 'Patient');

    const [createdRelation] = await UserRecentlyViewedPatient.create({
      userId: currentUser.id,
      patientId,
    });

    res.send(createdRelation);
  }),
);

user.get(
  '/userPreferences',
  asyncHandler(async (req, res) => {
    const {
      models: { UserPreference },
      user: currentUser,
    } = req;

    req.checkPermission('read', currentUser);

    const userPreferences = await UserPreference.findOne({
      where: { userId: currentUser.id },
    });

    // Return {} as default if no user preferences exist
    res.send(userPreferences || {});
  }),
);

user.post(
  '/userPreferences',
  asyncHandler(async (req, res) => {
    const {
      models: { UserPreference },
      user: currentUser,
      body: { locationBookingFilters, outpatientAppointmentFilters, selectedGraphedVitalsOnFilter },
    } = req;

    req.checkPermission('write', currentUser);

<<<<<<< HEAD
    const {
      selectedGraphedVitalsOnFilter,
      locationBookingFilters,
      clinicianDashboardTaskingTableFilter,
    } = body;
    const [userPreferences] = await UserPreference.upsert({
      selectedGraphedVitalsOnFilter,
      locationBookingFilters,
      clinicianDashboardTaskingTableFilter,
=======
    const [userPreferences] = await UserPreference.upsert({
      selectedGraphedVitalsOnFilter,
      locationBookingFilters,
      outpatientAppointmentFilters,
>>>>>>> 4682ca5f
      userId: currentUser.id,
      deletedAt: null,
    });

    res.send(userPreferences);
  }),
);

user.post(
  '/userPreferences/reorderEncounterTab',
  asyncHandler(async (req, res) => {
    const {
      models: { UserPreference },
      user: currentUser,
      body,
    } = req;

    req.checkPermission('write', currentUser);

    const { encounterTabOrders } = body;
    const [userPreferences] = await UserPreference.upsert({
      encounterTabOrders,
      userId: currentUser.id,
      deletedAt: null,
    });

    res.send(userPreferences);
  }),
);

user.get('/:id', simpleGet('User'));

const clinicianTasksQuerySchema = z.object({
  orderBy: z
    .enum(['dueTime', 'locationName', 'patientName', 'encounter.patient.displayId', 'name'])
    .optional()
    .default('dueTime'),
  order: z
    .enum(['asc', 'desc'])
    .optional()
    .default('asc'),
  designationId: z.string().optional(),
  locationGroupId: z.string().optional(),
  locationId: z.string().optional(),
  highPriority: z
    .enum(['true', 'false'])
    .transform(value => value === 'true')
    .optional()
    .default('false'),
  page: z.coerce
    .number()
    .optional()
    .default(0),
  rowsPerPage: z.coerce
    .number()
    .max(50)
    .min(10)
    .optional()
    .default(25),
});
user.get(
  '/:id/tasks',
  asyncHandler(async (req, res) => {
    const { models, params } = req;
    req.checkPermission('read', 'Task');
    const { id: userId } = params;

    const query = await clinicianTasksQuerySchema.parseAsync(req.query);
    const {
      orderBy,
      order,
      page,
      rowsPerPage,
      highPriority,
      locationId,
      locationGroupId,
      designationId,
    } = query;

    const upcomingTasksTimeFrame = config.tasking?.upcomingTasksTimeFrame || 8;

    const defaultOrder = [
      ['dueTime', 'ASC'],
      ['highPriority', 'DESC'],
      [
        Sequelize.literal(
          'LOWER(CONCAT("encounter->patient"."first_name", \' \', "encounter->patient"."last_name"))',
        ),
      ],
      ['name', 'ASC'],
    ];
    const orderOptions = [];
    if (orderBy) {
      switch (orderBy) {
        case 'locationName':
          orderOptions.push([
            Sequelize.literal(
              'LOWER(CONCAT("encounter->location"."name", \' \', "encounter->location->locationGroup"."name"))',
            ),
            order,
          ]);
          break;
        case 'patientName':
          orderOptions.push([
            Sequelize.literal(
              'LOWER(CONCAT("encounter->patient"."first_name", \' \', "encounter->patient"."last_name"))',
            ),
            order,
          ]);
          break;
        default:
          orderOptions.push(getOrderClause(order, orderBy));
      }
    }

    const baseQueryOptions = {
      where: {
        status: TASK_STATUSES.TODO,
        dueTime: {
          [Op.lte]: toCountryDateTimeString(add(new Date(), { hours: upcomingTasksTimeFrame })),
        },
        ...(highPriority && { highPriority }),
        [Op.or]: [
          { '$designations.designationUsers.id$': userId }, // get tasks assigned to the current user
          { '$designations.id$': { [Op.is]: null } }, // get tasks that are not assigned to anyone
        ],
      },
      include: [
        'requestedBy',
        {
          model: models.Encounter,
          as: 'encounter',
          where: { endDate: { [Op.is]: null } }, // only get tasks belong to active encounters
          include: [
            'patient',
            {
              model: models.Location,
              as: 'location',
              ...(locationId && { where: { id: locationId } }),
              include: [
                {
                  model: models.LocationGroup,
                  as: 'locationGroup',
                  ...(locationGroupId && { where: { id: locationGroupId } }),
                },
              ],
            },
          ],
        },
        {
          attributes: [],
          model: models.ReferenceData,
          as: 'designations',
          ...(designationId && { where: { id: designationId } }),
          required: false,
          include: [
            {
              attributes: [],
              model: models.User,
              as: 'designationUsers',
            },
          ],
        },
      ],
      order: [...orderOptions, ...defaultOrder],
    };

    const tasks = await models.Task.findAll({
      limit: rowsPerPage,
      offset: page * rowsPerPage,
      attributes: ['id', 'dueTime', 'name', 'highPriority', 'status', 'requestTime'],
      subQuery: false,
      ...baseQueryOptions,
    });

    const count = await models.Task.count(baseQueryOptions);
    res.send({ data: tasks, count });
  }),
);

const globalUserRequests = permissionCheckingRouter('list', 'User');
globalUserRequests.get('/$', paginatedGetList('User'));
user.use(globalUserRequests);<|MERGE_RESOLUTION|>--- conflicted
+++ resolved
@@ -148,27 +148,21 @@
     const {
       models: { UserPreference },
       user: currentUser,
-      body: { locationBookingFilters, outpatientAppointmentFilters, selectedGraphedVitalsOnFilter },
+      body: {
+        locationBookingFilters,
+        outpatientAppointmentFilters,
+        selectedGraphedVitalsOnFilter,
+        clinicianDashboardTaskingTableFilter,
+      },
     } = req;
 
     req.checkPermission('write', currentUser);
 
-<<<<<<< HEAD
-    const {
-      selectedGraphedVitalsOnFilter,
-      locationBookingFilters,
-      clinicianDashboardTaskingTableFilter,
-    } = body;
     const [userPreferences] = await UserPreference.upsert({
       selectedGraphedVitalsOnFilter,
       locationBookingFilters,
       clinicianDashboardTaskingTableFilter,
-=======
-    const [userPreferences] = await UserPreference.upsert({
-      selectedGraphedVitalsOnFilter,
-      locationBookingFilters,
       outpatientAppointmentFilters,
->>>>>>> 4682ca5f
       userId: currentUser.id,
       deletedAt: null,
     });
