import express from 'express';
import asyncHandler from 'express-async-handler';
import { QueryTypes, Op, Sequelize } from 'sequelize';

import { BadAuthenticationError } from '@tamanu/shared/errors';
import { getPermissions } from '@tamanu/shared/permissions/middleware';
import {
  paginatedGetList,
  permissionCheckingRouter,
  simpleGet,
} from '@tamanu/shared/utils/crudHelpers';
import {
  getWhereClausesAndReplacementsFromFilters,
  makeDeletedAtIsNullFilter,
  makeFilter,
} from '../../utils/query';
import { z } from 'zod';
import { TASK_STATUSES } from '@tamanu/constants';
import config from 'config';
import { toCountryDateTimeString } from '@tamanu/shared/utils/countryDateTime';
import { add } from 'date-fns';
import { getOrderClause } from '../../database/utils';

export const user = express.Router();

user.get(
  '/me',
  asyncHandler(async (req, res) => {
    if (!req.user) {
      throw new BadAuthenticationError('Invalid token (LLh7)');
    }
    req.checkPermission('read', req.user);
    res.send(req.user);
  }),
);

user.get('/permissions', asyncHandler(getPermissions));

user.get(
  '/recently-viewed-patients',
  asyncHandler(async (req, res) => {
    const {
      models: { Patient },
      user: currentUser,
      query,
    } = req;

    req.checkPermission('read', currentUser);
    req.checkPermission('list', 'Patient');

    const filters = [
      makeFilter(query.encounterType, 'encounters.encounter_type = :encounterType', () => ({
        encounterType: query.encounterType,
      })),
      makeDeletedAtIsNullFilter('encounters'),
      makeFilter(true, `user_recently_viewed_patients.user_id = :userId`, () => ({
        userId: currentUser.id,
      })),
    ];

    const { whereClauses, filterReplacements } = getWhereClausesAndReplacementsFromFilters(filters);

    const recentlyViewedPatients = await req.db.query(
      `
      SELECT
        patients.id,
        patients.display_id,
        patients.first_name,
        patients.last_name,
        patients.sex,
        patients.date_of_birth,
        encounters.id AS encounter_id,
        encounters.encounter_type,
        user_recently_viewed_patients.updated_at AS last_accessed_on
      FROM user_recently_viewed_patients
        LEFT JOIN patients
          ON (patients.id = user_recently_viewed_patients.patient_id)
        LEFT JOIN (
            SELECT *, ROW_NUMBER() OVER (PARTITION BY patient_id ORDER BY start_date DESC, id DESC) AS row_num
            FROM encounters
            WHERE end_date IS NULL
            AND deleted_at IS NULL
            ) encounters
            ON (patients.id = encounters.patient_id AND encounters.row_num = 1)
        ${whereClauses && `WHERE ${whereClauses}`}
        ORDER BY last_accessed_on DESC
        LIMIT 12
      `,
      {
        model: Patient,
        type: QueryTypes.SELECT,
        mapToModel: true,
        replacements: filterReplacements,
      },
    );

    res.send({
      data: recentlyViewedPatients,
      count: recentlyViewedPatients.length,
    });
  }),
);

user.post(
  '/recently-viewed-patients/:patientId',
  asyncHandler(async (req, res) => {
    const {
      models: { UserRecentlyViewedPatient },
      user: currentUser,
      params,
    } = req;

    const { patientId } = params;

    req.checkPermission('read', 'Patient');

    const [createdRelation] = await UserRecentlyViewedPatient.create({
      userId: currentUser.id,
      patientId,
    });

    res.send(createdRelation);
  }),
);

user.get(
  '/userPreferences',
  asyncHandler(async (req, res) => {
    const {
      models: { UserPreference },
      user: currentUser,
    } = req;

    req.checkPermission('read', currentUser);

    const userPreferences = await UserPreference.getAllPreferences(currentUser.id);

    // Return {} as default if no user preferences exist
    res.send(userPreferences || {});
  }),
);

user.post(
  '/userPreferences',
  asyncHandler(async (req, res) => {
    const {
      models: { UserPreference },
      user: currentUser,
<<<<<<< HEAD
      body: {
        locationBookingFilters,
        outpatientAppointmentFilters,
        selectedGraphedVitalsOnFilter,
        clinicianDashboardTaskingTableFilter,
      },
    } = req;

    req.checkPermission('write', currentUser);

    const [userPreferences] = await UserPreference.upsert({
      selectedGraphedVitalsOnFilter,
      locationBookingFilters,
      clinicianDashboardTaskingTableFilter,
      outpatientAppointmentFilters,
      userId: currentUser.id,
      deletedAt: null,
    });

    res.send(userPreferences);
  }),
);

user.post(
  '/userPreferences/reorderEncounterTab',
  asyncHandler(async (req, res) => {
    const {
      models: { UserPreference },
      user: currentUser,
=======
>>>>>>> 57d50c8b
      body,
    } = req;

    req.checkPermission('write', currentUser);

    const { key, value } = body;
    const [userPreferences] = await UserPreference.upsert({
      key,
      value,
      userId: currentUser.id,
      deletedAt: null,
    });

    res.send(userPreferences);
  }),
);

const clinicianTasksQuerySchema = z.object({
  orderBy: z
    .enum(['dueTime', 'location', 'patientName', 'encounter.patient.displayId', 'name'])
    .optional()
    .default('dueTime'),
  order: z
    .enum(['asc', 'desc'])
    .optional()
    .default('asc'),
  designationId: z.string().optional(),
  locationGroupId: z.string().optional(),
  locationId: z.string().array().optional(),
  highPriority: z
    .enum(['true', 'false'])
    .transform(value => value === 'true')
    .optional()
    .default('false'),
  page: z.coerce
    .number()
    .optional()
    .default(0),
  rowsPerPage: z.coerce
    .number()
    .max(50)
    .min(10)
    .optional()
    .default(25),
  facilityId: z.string(),
});
user.get(
  '/tasks',
  asyncHandler(async (req, res) => {
    const { models } = req;
    req.checkPermission('read', 'Tasking');

    const query = await clinicianTasksQuerySchema.parseAsync(req.query);
    const {
      orderBy,
      order,
      page,
      rowsPerPage,
      highPriority,
      locationId,
      locationGroupId,
      designationId,
      facilityId,
    } = query;

    const upcomingTasksTimeFrame = config.tasking?.upcomingTasksTimeFrame || 8;

    const defaultOrder = [
      ['dueTime', 'ASC'],
      ['highPriority', 'DESC'],
      [
        Sequelize.literal(
          'LOWER(CONCAT("encounter->patient"."first_name", \' \', "encounter->patient"."last_name"))',
        ),
      ],
      ['name', 'ASC'],
    ];
    const orderOptions = [];
    if (orderBy) {
      switch (orderBy) {
        case 'location':
          orderOptions.push([
            Sequelize.literal(
              'LOWER(CONCAT("encounter->location->locationGroup"."name", \' \', "encounter->location"."name"))',
            ),
            order,
          ]);
          break;
        case 'patientName':
          orderOptions.push([
            Sequelize.literal(
              'LOWER(CONCAT("encounter->patient"."first_name", \' \', "encounter->patient"."last_name"))',
            ),
            order,
          ]);
          break;
        default:
          orderOptions.push(getOrderClause(order, orderBy));
      }
    }

    const baseQueryOptions = {
      where: {
        '$encounter->location.facility_id$': facilityId,
        status: TASK_STATUSES.TODO,
        dueTime: {
          [Op.lte]: toCountryDateTimeString(add(new Date(), { hours: upcomingTasksTimeFrame })),
        },
        ...(highPriority && { highPriority }),
        [Op.or]: [
          { '$designations.designationUsers.id$': req.user.id }, // get tasks assigned to the current user
          { '$designations.id$': { [Op.is]: null } }, // get tasks that are not assigned to anyone
        ],
      },
      include: [
        'requestedBy',
        {
          model: models.Encounter,
          as: 'encounter',
          where: { endDate: { [Op.is]: null } }, // only get tasks belong to active encounters
          include: [
            'patient',
            {
              model: models.Location,
              as: 'location',
              ...(locationId && { where: { id: locationId } }),
              include: [
                {
                  model: models.LocationGroup,
                  as: 'locationGroup',
                  ...(locationGroupId && { where: { id: locationGroupId } }),
                },
              ],
            },
          ],
        },
        {
          attributes: [],
          model: models.ReferenceData,
          as: 'designations',
          ...(designationId && { where: { id: designationId } }),
          required: false,
          include: [
            {
              attributes: [],
              model: models.User,
              as: 'designationUsers',
            },
          ],
        },
      ],
      order: [...orderOptions, ...defaultOrder],
    };

    const tasks = await models.Task.findAll({
      limit: rowsPerPage,
      offset: page * rowsPerPage,
      attributes: ['id', 'dueTime', 'name', 'highPriority', 'status', 'requestTime'],
      subQuery: false,
      ...baseQueryOptions,
    });

    const count = await models.Task.count(baseQueryOptions);
    res.send({ data: tasks, count });
  }),
);

user.get('/:id', simpleGet('User'));

const globalUserRequests = permissionCheckingRouter('list', 'User');
globalUserRequests.get('/$', paginatedGetList('User'));
user.use(globalUserRequests);<|MERGE_RESOLUTION|>--- conflicted
+++ resolved
@@ -146,7 +146,6 @@
     const {
       models: { UserPreference },
       user: currentUser,
-<<<<<<< HEAD
       body: {
         locationBookingFilters,
         outpatientAppointmentFilters,
@@ -176,8 +175,6 @@
     const {
       models: { UserPreference },
       user: currentUser,
-=======
->>>>>>> 57d50c8b
       body,
     } = req;
 
