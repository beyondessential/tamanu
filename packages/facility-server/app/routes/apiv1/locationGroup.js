--- conflicted
+++ resolved
@@ -12,11 +12,7 @@
   '/$',
   asyncHandler(async (req, res) => {
     req.checkPermission('list', 'Location');
-<<<<<<< HEAD
     const { facilityId } = req.query;
-=======
-    const { facilityId } = req;
->>>>>>> f13bcce5
     const locationGroups = await req.models.LocationGroup.findAll({
       where: {
         facilityId,
@@ -30,11 +26,7 @@
   '/:id/locations',
   asyncHandler(async (req, res) => {
     req.checkPermission('list', 'Location');
-<<<<<<< HEAD
     const { facilityId } = req.query;
-=======
-    const { facilityId } = req;
->>>>>>> f13bcce5
     const locations = await req.models.Location.findAll({
       where: {
         facilityId,
@@ -49,11 +41,7 @@
   '/:id/handoverNotes',
   asyncHandler(async (req, res) => {
     checkHandoverNotesPermissions(req);
-<<<<<<< HEAD
     const { facilityId } = req.query;
-=======
-    const { facilityId } = req;
->>>>>>> f13bcce5
 
     const group = await req.models.LocationGroup.findByPk(req.params.id);
 
@@ -72,7 +60,7 @@
                 ROW_NUMBER() OVER (PARTITION BY record_id ORDER BY date DESC) AS row_num
               FROM notes
               WHERE revised_by_id IS NULL
-                AND record_type = 'Encounter' 
+                AND record_type = 'Encounter'
                 AND note_type = 'handover'
                 AND deleted_at IS NULL) n
         WHERE n.row_num = 1
@@ -110,8 +98,8 @@
           content,
           latest.date as created_date
         FROM latest_root_handover_notes latest
-        WHERE NOT EXISTS (SELECT id FROM notes 
-                          WHERE revised_by_id = latest.id 
+        WHERE NOT EXISTS (SELECT id FROM notes
+                          WHERE revised_by_id = latest.id
                           AND deleted_at IS NULL)
       )
 
@@ -150,7 +138,7 @@
           GROUP BY encounter_id
           ) AS diagnosis ON encounters.id = diagnosis.encounter_id
 		    LEFT JOIN latest_handover_notes ON encounters.id = latest_handover_notes.record_id
-        WHERE location_groups.id = :id 
+        WHERE location_groups.id = :id
         AND locations.max_occupancy = 1
         AND locations.facility_id = :facilityId
         AND encounters.deleted_at is null
