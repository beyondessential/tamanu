--- conflicted
+++ resolved
@@ -69,20 +69,6 @@
   }),
 );
 
-<<<<<<< HEAD
-apiv1.get('/public/translation/preLogin', async (req, res) => {
-  req.flagPermissionChecked();
-  const response = await getLanguageOptions(req.models, req.headers['if-none-match']);
-  if (response === NOT_MODIFIED_STATUS_CODE) {
-    res.status(NOT_MODIFIED_STATUS_CODE).end();
-    return;
-  }
-  res.setHeader('Cache-Control', 'no-cache');
-  res.setHeader('ETag', response.eTag);
-  res.send(response.languageOptions);
-});
-
-=======
 apiv1.get('/public/translation/languageOptions', async (req, res) => {
   req.flagPermissionChecked();
   const { TranslatedString } = req.models;
@@ -110,7 +96,6 @@
   }),
 );
 
->>>>>>> ffb65cc5
 apiv1.use(authMiddleware);
 apiv1.use(constructPermission);
 
