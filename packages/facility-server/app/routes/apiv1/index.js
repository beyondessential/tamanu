import express from 'express';

import { constructPermission } from '@tamanu/shared/permissions/middleware';
import { authMiddleware, loginHandler, refreshHandler } from '../../middleware/auth';
import asyncHandler from 'express-async-handler';
import { keyBy, mapValues } from 'lodash';

import { allergy } from './allergy';
import { appointments } from './appointments';
import { asset } from './asset';
import { attachment } from './attachment';
import { certificateNotification } from './certificateNotification';
import { changePassword } from './changePassword';
import { department } from './department';
import { diagnosis } from './diagnosis';
import { encounter } from './encounter';
import { familyHistory } from './familyHistory';
import { imagingRequest } from './imaging';
import { invoiceLineTypes, invoices } from './invoice';
import { labRequest, labTest, labTestPanel, labTestType } from './labs';
import { labRequestLog } from './labRequestLog';
import { location } from './location';
import { locationGroup } from './locationGroup';
import { medication } from './medication';
import { notes } from './note';
import { ongoingCondition } from './ongoingCondition';
import { patient, patientCarePlan, patientFieldDefinition, patientIssue } from './patient';
import { patientFacility } from './patientFacility';
import { patientLetterTemplate } from './patientLetterTemplate';
import { procedure } from './procedure';
import { program } from './program';
import { programRegistry } from './programRegistry';
import { referenceData } from './referenceData';
import { referral } from './referral';
import { reportRequest } from './reportRequest';
import { reports } from './reports';
import { resetPassword } from './resetPassword';
import { scheduledVaccine } from './scheduledVaccine';
import { suggestions } from './suggestions';
import { survey } from './survey';
import { surveyResponse } from './surveyResponse';
import { surveyResponseAnswer } from './surveyResponseAnswer';
import { sync } from './sync';
import { syncHealth } from './syncHealth';
import { triage } from './triage';
import { user } from './user';
import { vitals } from './vitals';
import { template } from './template';
import { translation } from './translation';
import { vaccinationSettings } from './vaccinationSettings';
import { getLanguageOptions } from '@tamanu/shared/utils/translation/getLanguageOptions';
import { NOT_MODIFIED_STATUS_CODE } from '@tamanu/constants';

export const apiv1 = express.Router();
const patientDataRoutes = express.Router();
const referenceDataRoutes = express.Router();
const syncRoutes = express.Router();

// auth endpoints (added pre auth check)
apiv1.post('/login', loginHandler);
apiv1.use('/resetPassword', resetPassword);
apiv1.use('/changePassword', changePassword);

apiv1.get(
  '/public/ping',
  asyncHandler((req, res) => {
    req.flagPermissionChecked();
    return res.send({ ok: 'ok' });
  }),
);

<<<<<<< HEAD
apiv1.get('/public/translation/preLogin', async (req, res) => {
  req.flagPermissionChecked();
  const response = await getLanguageOptions(req.models, req.headers['if-none-match']);
  if (response === NOT_MODIFIED_STATUS_CODE) {
    res.status(NOT_MODIFIED_STATUS_CODE).end();
    return;
  }
  res.setHeader('Cache-Control', 'no-cache');
  res.setHeader('ETag', response.eTag);
  res.send(response.languageOptions);
});

=======
apiv1.get('/public/translation/languageOptions', async (req, res) => {
  req.flagPermissionChecked();
  const { TranslatedString } = req.models;
  const response = await TranslatedString.getPossibleLanguages();
  res.send(response);
});

apiv1.get(
  '/public/translation/:language',
  asyncHandler(async (req, res) => {
    // Everyone can access translations
    req.flagPermissionChecked();

    const {
      models: { TranslatedString },
      params: { language },
    } = req;

    const translatedStringRecords = await TranslatedString.findAll({
      where: { language },
      attributes: ['stringId', 'text'],
    });

    res.send(mapValues(keyBy(translatedStringRecords, 'stringId'), 'text'));
  }),
);

>>>>>>> 3d6fd94b
apiv1.use(authMiddleware);
apiv1.use(constructPermission);

apiv1.post('/refresh', refreshHandler);
apiv1.use(patientDataRoutes); // see below for specifics
apiv1.use(referenceDataRoutes); // see below for specifics
apiv1.use(syncRoutes); // see below for specifics

// patient data endpoints
patientDataRoutes.use('/allergy', allergy);
patientDataRoutes.use('/appointments', appointments);
patientDataRoutes.use('/diagnosis', diagnosis);
patientDataRoutes.use('/encounter', encounter);
patientDataRoutes.use('/familyHistory', familyHistory);
patientDataRoutes.use('/imagingRequest', imagingRequest);
patientDataRoutes.use('/invoices', invoices);
patientDataRoutes.use('/labRequest', labRequest);
patientDataRoutes.use('/labTest', labTest);
patientDataRoutes.use('/labTestType', labTestType);
patientDataRoutes.use('/labTestPanel', labTestPanel);
patientDataRoutes.use('/medication', medication);
patientDataRoutes.use('/notes', notes);
patientDataRoutes.use('/ongoingCondition', ongoingCondition);
patientDataRoutes.use('/patient', patient);
patientDataRoutes.use('/patientCarePlan', patientCarePlan);
patientDataRoutes.use('/patientIssue', patientIssue);
patientDataRoutes.use('/procedure', procedure);
patientDataRoutes.use('/referral', referral);
patientDataRoutes.use('/surveyResponse', surveyResponse);
patientDataRoutes.use('/surveyResponseAnswer', surveyResponseAnswer);
patientDataRoutes.use('/triage', triage);
patientDataRoutes.use('/vitals', vitals);

// reference data endpoints
referenceDataRoutes.use('/asset', asset);
referenceDataRoutes.use('/attachment', attachment);
referenceDataRoutes.use('/certificateNotification', certificateNotification);
referenceDataRoutes.use('/department', department);
referenceDataRoutes.use('/invoiceLineTypes', invoiceLineTypes);
referenceDataRoutes.use('/labRequestLog', labRequestLog);
referenceDataRoutes.use('/location', location);
referenceDataRoutes.use('/locationGroup', locationGroup);
referenceDataRoutes.use('/patientFieldDefinition', patientFieldDefinition);
referenceDataRoutes.use('/patientLetterTemplate', patientLetterTemplate);
referenceDataRoutes.use('/program', program);
referenceDataRoutes.use('/programRegistry', programRegistry);
referenceDataRoutes.use('/referenceData', referenceData);
referenceDataRoutes.use('/reportRequest', reportRequest);
referenceDataRoutes.use('/reports', reports);
referenceDataRoutes.use('/scheduledVaccine', scheduledVaccine);
referenceDataRoutes.use('/suggestions', suggestions);
referenceDataRoutes.use('/survey', survey);
referenceDataRoutes.use('/user', user);
referenceDataRoutes.use('/template', template);
referenceDataRoutes.use('/vaccinationSettings', vaccinationSettings);
referenceDataRoutes.use('/translation', translation);

// sync endpoints
syncRoutes.use('/sync', sync);
syncRoutes.use('/syncHealth', syncHealth);
syncRoutes.use('/patientFacility', patientFacility);<|MERGE_RESOLUTION|>--- conflicted
+++ resolved
@@ -48,8 +48,6 @@
 import { template } from './template';
 import { translation } from './translation';
 import { vaccinationSettings } from './vaccinationSettings';
-import { getLanguageOptions } from '@tamanu/shared/utils/translation/getLanguageOptions';
-import { NOT_MODIFIED_STATUS_CODE } from '@tamanu/constants';
 
 export const apiv1 = express.Router();
 const patientDataRoutes = express.Router();
@@ -69,20 +67,6 @@
   }),
 );
 
-<<<<<<< HEAD
-apiv1.get('/public/translation/preLogin', async (req, res) => {
-  req.flagPermissionChecked();
-  const response = await getLanguageOptions(req.models, req.headers['if-none-match']);
-  if (response === NOT_MODIFIED_STATUS_CODE) {
-    res.status(NOT_MODIFIED_STATUS_CODE).end();
-    return;
-  }
-  res.setHeader('Cache-Control', 'no-cache');
-  res.setHeader('ETag', response.eTag);
-  res.send(response.languageOptions);
-});
-
-=======
 apiv1.get('/public/translation/languageOptions', async (req, res) => {
   req.flagPermissionChecked();
   const { TranslatedString } = req.models;
@@ -110,7 +94,6 @@
   }),
 );
 
->>>>>>> 3d6fd94b
 apiv1.use(authMiddleware);
 apiv1.use(constructPermission);
 
