--- conflicted
+++ resolved
@@ -495,15 +495,11 @@
     db.transaction(async () => {
       const promises = [];
 
-<<<<<<< HEAD
       await labRequest.update({
         resultsInterpretation: body.resultsInterpretation,
       });
 
       labTests.forEach((labTest) => {
-=======
-      labTests.forEach(labTest => {
->>>>>>> 28bb964e
         req.checkPermission('write', labTest);
         const labTestBody = body[labTest.id];
         const updated = labTest.set(labTestBody);
