import express from 'express';
import asyncHandler from 'express-async-handler';
import { endOfDay, startOfDay } from 'date-fns';
import { Op, QueryTypes, Sequelize } from 'sequelize';

import { InvalidOperationError, NotFoundError } from '@tamanu/shared/errors';
import { toDateTimeString } from '@tamanu/shared/utils/dateTime';
import {
  LAB_REQUEST_STATUSES,
  LAB_TEST_TYPE_VISIBILITY_STATUSES,
  NOTE_RECORD_TYPES,
  NOTE_TYPES,
  VISIBILITY_STATUSES,
} from '@tamanu/constants';
import { keyBy } from 'lodash';
import { renameObjectKeys } from '@tamanu/shared/utils';
import {
  permissionCheckingRouter,
  simpleGet,
  simpleGetList,
  findRouteObject,
} from '@tamanu/shared/utils/crudHelpers';
import {
  getWhereClausesAndReplacementsFromFilters,
  makeDeletedAtIsNullFilter,
  makeFilter,
  makeSimpleTextFilterFactory,
  makeSubstringTextFilterFactory,
} from '../../utils/query';
import { notesWithSingleItemListHandler } from '../../routeHandlers';

export const labRequest = express.Router();

labRequest.get(
  '/:id',
  asyncHandler(async (req, res) => {
    const labRequestRecord = await findRouteObject(req, 'LabRequest');
    const latestAttachment = await labRequestRecord.getLatestAttachment();
    res.send({
      ...labRequestRecord.forResponse(),
      latestAttachment,
    });
  }),
);

labRequest.put(
  '/:id',
  asyncHandler(async (req, res) => {
    const { models, params, db } = req;
    const { userId, ...labRequestData } = req.body;
    req.checkPermission('read', 'LabRequest');
    const labRequestRecord = await models.LabRequest.findByPk(params.id);
    if (!labRequestRecord) throw new NotFoundError();
    req.checkPermission('write', labRequestRecord);

    if (labRequestData.status && labRequestData.status !== labRequestRecord.status) {
      req.checkPermission('write', 'LabRequestStatus');
    }

    await db.transaction(async () => {
      if (labRequestData.status && labRequestData.status !== labRequestRecord.status) {
        if (!userId) throw new InvalidOperationError('No user found for LabRequest status change.');
        await models.LabRequestLog.create({
          status: labRequestData.status,
          labRequestId: params.id,
          updatedById: userId,
        });
      }

      if (labRequestData.specimenTypeId !== undefined) {
        labRequestData.specimenAttached = !!labRequestData.specimenTypeId;
      }
      await labRequestRecord.update(labRequestData);
    });

    res.send(labRequestRecord);
  }),
);

labRequest.post(
  '/$',
  asyncHandler(async (req, res) => {
    const { models, body, user } = req;
    const { panelIds, labTestTypeIds, note } = body;
    req.checkPermission('create', 'LabRequest');

    if (!panelIds?.length && !labTestTypeIds?.length) {
      throw new InvalidOperationError('A lab request must have at least one test or panel');
    }

    const response = panelIds?.length
      ? await createPanelLabRequests(models, body, note, user)
      : await createIndividualLabRequests(models, body, note, user);

    res.send(response);
  }),
);

labRequest.get(
  '/$',
  asyncHandler(async (req, res) => {
    const {
      models: { LabRequest },
      query,
      facilityId,
    } = req;
    req.checkPermission('list', 'LabRequest');

    const {
      order = 'ASC',
      orderBy = 'displayId',
      rowsPerPage = 10,
      page = 0,
      ...filterParams
    } = query;

    const makeSimpleTextFilter = makeSimpleTextFilterFactory(filterParams);
    const makePartialTextFilter = makeSubstringTextFilterFactory(filterParams);
    const filters = [
      makeFilter(true, `lab_requests.status != :deleted`, () => ({
        deleted: LAB_REQUEST_STATUSES.DELETED,
      })),
      makeFilter(true, `lab_requests.status != :cancelled`, () => ({
        cancelled: LAB_REQUEST_STATUSES.CANCELLED,
      })),
      makeDeletedAtIsNullFilter('lab_requests'),
      makeFilter(true, `lab_requests.status != :enteredInError`, () => ({
        enteredInError: LAB_REQUEST_STATUSES.ENTERED_IN_ERROR,
      })),
      makeSimpleTextFilter('status', 'lab_requests.status'),
      makeSimpleTextFilter('requestId', 'lab_requests.display_id'),
      makeFilter(filterParams.category, 'category.id = :category'),
      makeSimpleTextFilter('priority', 'priority.id'),
      makeFilter(filterParams.laboratory, 'lab_requests.lab_test_laboratory_id = :laboratory'),
      makePartialTextFilter('displayId', 'patient.display_id'),
      makeSimpleTextFilter('firstName', 'patient.first_name'),
      makeSimpleTextFilter('lastName', 'patient.last_name'),
      makeSimpleTextFilter('patientId', 'patient.id'),
      makeFilter(filterParams.requestedById, 'lab_requests.requested_by_id = :requestedById'),
      makeFilter(filterParams.departmentId, 'lab_requests.department_id = :departmentId'),
      makeFilter(filterParams.locationGroupId, 'location.location_group_id = :locationGroupId'),
      makeSimpleTextFilter('labTestPanelId', 'lab_test_panel.id'),
      makeFilter(
        filterParams.requestedDateFrom,
        'lab_requests.requested_date >= :requestedDateFrom',
        ({ requestedDateFrom }) => ({
          requestedDateFrom: toDateTimeString(startOfDay(new Date(requestedDateFrom))),
        }),
      ),
      makeFilter(
        filterParams.requestedDateTo,
        'lab_requests.requested_date <= :requestedDateTo',
        ({ requestedDateTo }) => ({
          requestedDateTo: toDateTimeString(endOfDay(new Date(requestedDateTo))),
        }),
      ),
      makeFilter(
        !JSON.parse(filterParams.allFacilities || false),
        'location.facility_id = :facilityId',
<<<<<<< HEAD
        ({ facilityId }) => ({ facilityId }),
=======
        () => ({ facilityId }),
>>>>>>> f13bcce5
      ),
      makeFilter(
        filterParams.publishedDate,
        'lab_requests.published_date LIKE :publishedDate',
        ({ publishedDate }) => {
          return {
            publishedDate: `${publishedDate}%`,
          };
        },
      ),
      makeFilter(
        filterParams.status !== LAB_REQUEST_STATUSES.PUBLISHED,
        'lab_requests.status != :published',
        () => ({
          published: LAB_REQUEST_STATUSES.PUBLISHED,
        }),
      ),
      makeDeletedAtIsNullFilter('encounter'),
    ].filter(f => f);

    const { whereClauses, filterReplacements } = getWhereClausesAndReplacementsFromFilters(
      filters,
      filterParams,
    );

    const from = `
      FROM lab_requests
        LEFT JOIN encounters AS encounter
          ON (encounter.id = lab_requests.encounter_id)
        LEFT JOIN locations AS location
          ON (encounter.location_id = location.id)
        LEFT JOIN reference_data AS category
          ON (category.type = 'labTestCategory' AND lab_requests.lab_test_category_id = category.id)
        LEFT JOIN reference_data AS priority
          ON (priority.type = 'labTestPriority' AND lab_requests.lab_test_priority_id = priority.id)
        LEFT JOIN reference_data AS laboratory
          ON (laboratory.type = 'labTestLaboratory' AND lab_requests.lab_test_laboratory_id = laboratory.id)
        LEFT JOIN reference_data AS site
          ON (site.type = 'labSampleSite' AND lab_requests.lab_sample_site_id = site.id)
        LEFT JOIN lab_test_panel_requests AS lab_test_panel_requests
          ON (lab_test_panel_requests.id = lab_requests.lab_test_panel_request_id)
        LEFT JOIN lab_test_panels AS lab_test_panel
          ON (lab_test_panel.id = lab_test_panel_requests.lab_test_panel_id)
        LEFT JOIN patients AS patient
          ON (patient.id = encounter.patient_id)
        LEFT JOIN users AS examiner
          ON (examiner.id = encounter.examiner_id)
        LEFT JOIN users AS requester
          ON (requester.id = lab_requests.requested_by_id)
        ${whereClauses && `WHERE ${whereClauses}`}
    `;

    const countResult = await req.db.query(`SELECT COUNT(1) AS count ${from}`, {
      replacements: filterReplacements,
      type: QueryTypes.SELECT,
    });

    const count = parseInt(countResult[0].count, 10);

    if (count === 0) {
      // save ourselves a query
      res.send({ data: [], count });
      return;
    }

    const sortKeys = {
      displayId: 'patient.display_id',
      patientName: 'UPPER(patient.last_name)',
      requestId: 'lab_requests.display_id',
      testCategory: 'category.name',
      labTestPanelName: 'lab_test_panel.id',
      requestedDate: 'requested_date',
      requestedBy: 'examiner.display_name',
      priority: 'priority.name',
      status: 'status',
      publishedDate: 'published_date',
    };

    const sortKey = sortKeys[orderBy];
    const sortDirection = order.toLowerCase() === 'asc' ? 'ASC' : 'DESC';
    const nullPosition = sortDirection === 'ASC' ? 'NULLS FIRST' : 'NULLS LAST';

    const result = await req.db.query(
      `
        SELECT
          lab_requests.*,
          patient.display_id AS patient_display_id,
          patient.id AS patient_id,
          patient.first_name AS first_name,
          patient.last_name AS last_name,
          examiner.display_name AS examiner,
          requester.display_name AS requested_by,
          encounter.id AS encounter_id,
          category.id AS category_id,
          category.name AS category_name,
          priority.id AS priority_id,
          priority.name AS priority_name,
          lab_test_panel.name as lab_test_panel_name,
          lab_test_panel.id as lab_test_panel_id,
          laboratory.id AS laboratory_id,
          laboratory.name AS laboratory_name,
          location.facility_id AS facility_id
        ${from}

        ORDER BY ${sortKey} ${sortDirection}${nullPosition ? ` ${nullPosition}` : ''}
        LIMIT :limit
        OFFSET :offset
      `,
      {
        replacements: {
          ...filterReplacements,
          limit: rowsPerPage,
          offset: page * rowsPerPage,
          sortKey,
          sortDirection,
        },
        model: LabRequest,
        type: QueryTypes.SELECT,
        mapToModel: true,
      },
    );

    const forResponse = result.map(x => renameObjectKeys(x.forResponse()));
    res.send({
      data: forResponse,
      count,
    });
  }),
);

labRequest.post(
  '/:id/notes',
  asyncHandler(async (req, res) => {
    const { models, body, params } = req;
    const { id } = params;
    req.checkPermission('write', 'LabRequest');
    const lab = await models.LabRequest.findByPk(id);
    if (!lab) {
      throw new NotFoundError();
    }
    req.checkPermission('write', lab);
    const note = await lab.createNote(body);
    res.send(note);
  }),
);

const labRelations = permissionCheckingRouter('read', 'LabRequest');

labRelations.get('/:id/tests', simpleGetList('LabTest', 'labRequestId'));
labRelations.get('/:id/notes', notesWithSingleItemListHandler(NOTE_RECORD_TYPES.LAB_REQUEST));

labRelations.put(
  '/:id/tests',
  asyncHandler(async (req, res) => {
    const { models, params, body, db, user } = req;
    const { id } = params;
    req.checkPermission('write', 'LabTest');

    const testIds = Object.keys(body);

    const labTests = await models.LabTest.findAll({
      where: {
        labRequestId: id,
        id: testIds,
      },
    });

    // If any of the tests have a different result, check for LabTestResult permission
    const labTestObj = keyBy(labTests, 'id');
    if (
      Object.entries(body).some(
        ([testId, testBody]) => testBody.result && testBody.result !== labTestObj[testId].result,
      )
    ) {
      req.checkPermission('write', 'LabTestResult');
    }

    if (labTests.length !== testIds.length) {
      // Not all lab tests exist on specified lab request
      throw new NotFoundError();
    }

    db.transaction(async () => {
      const promises = [];

      labTests.forEach(labTest => {
        req.checkPermission('write', labTest);
        const labTestBody = body[labTest.id];
        const updated = labTest.set(labTestBody);
        if (updated.changed()) {
          // Temporary solution for lab test officer string field
          // using displayName of current user
          labTest.set('laboratoryOfficer', user.displayName);
          promises.push(updated.save());
        }
      });

      res.send(await Promise.all(promises));
    });
  }),
);

labRequest.use(labRelations);

export const labTest = express.Router();

labTest.get(
  '/:id',
  asyncHandler(async (req, res) => {
    const { models, params } = req;
    const labTestId = params.id;

    req.checkPermission('read', 'LabTest');

    const response = await models.LabTest.findByPk(labTestId, {
      include: [
        { model: models.LabRequest, as: 'labRequest' },
        { model: models.LabTestType, as: 'labTestType' },
        { model: models.ReferenceData, as: 'labTestMethod' },
      ],
    });

    res.send(response);
  }),
);

export const labTestType = express.Router();
labTestType.get('/:id', simpleGetList('LabTestType', 'labTestCategoryId'));
labTestType.get(
  '/$',
  asyncHandler(async (req, res) => {
    const { models } = req;
    req.checkPermission('list', 'LabTestType');
    const labTests = await models.LabTestType.findAll({
      include: [
        {
          model: models.ReferenceData,
          as: 'category',
        },
      ],
      // We dont include lab tests with a visibility status of panels only in this route as it is only used for the indivudual lab workflow
      where: {
        visibilityStatus: {
          [Op.notIn]: [
            LAB_TEST_TYPE_VISIBILITY_STATUSES.PANEL_ONLY,
            LAB_TEST_TYPE_VISIBILITY_STATUSES.HISTORICAL,
          ],
        },
      },
    });
    res.send(labTests);
  }),
);

export const labTestPanel = express.Router();

labTestPanel.get('/', async (req, res) => {
  req.checkPermission('list', 'LabTestPanel');
  const { models } = req;
  const response = await models.LabTestPanel.findAll({
    include: [
      {
        model: models.ReferenceData,
        as: 'category',
      },
    ],
    where: {
      visibilityStatus: VISIBILITY_STATUSES.CURRENT,
    },
  });
  res.send(response);
});

labTestPanel.get('/:id', simpleGet('LabTestPanel'));

labTestPanel.get(
  '/:id/labTestTypes',
  asyncHandler(async (req, res) => {
    const { models, params } = req;
    const panelId = params.id;
    req.checkPermission('list', 'LabTest');
    const panel = await models.LabTestPanel.findByPk(panelId);
    if (!panel) {
      throw new NotFoundError();
    }
    const response = await panel.getLabTestTypes({
      include: [
        {
          model: models.ReferenceData,
          as: 'category',
        },
      ],
    });

    res.send(response);
  }),
);

async function createPanelLabRequests(models, body, note, user) {
  const { panelIds, sampleDetails = {}, ...labRequestBody } = body;
  const panels = await models.LabTestPanel.findAll({
    where: {
      id: panelIds,
    },
    include: [
      {
        model: models.LabTestType,
        as: 'labTestTypes',
        attributes: ['id'],
      },
    ],
  });

  const response = await Promise.all(
    panels.map(async panel => {
      const panelId = panel.id;
      const testPanelRequest = await models.LabTestPanelRequest.create({
        labTestPanelId: panelId,
        encounterId: labRequestBody.encounterId,
      });
      const innerLabRequestBody = { ...labRequestBody, labTestPanelRequestId: testPanelRequest.id };

      const requestSampleDetails = sampleDetails[panelId] || {};
      const labTestTypeIds = panel.labTestTypes?.map(testType => testType.id) || [];
      const labTestCategoryId = panel.categoryId;
      const newLabRequest = await createLabRequest(
        innerLabRequestBody,
        requestSampleDetails,
        labTestTypeIds,
        labTestCategoryId,
        models,
        note,
        user,
      );
      return newLabRequest;
    }),
  );
  return response;
}

async function createLabRequest(
  labRequestBody,
  requestSampleDetails,
  labTestTypeIds,
  labTestCategoryId,
  models,
  note,
  user,
) {
  const labRequestData = {
    ...labRequestBody,
    ...requestSampleDetails,
    specimenAttached: !!requestSampleDetails.specimenTypeId,
    status: requestSampleDetails.sampleTime
      ? LAB_REQUEST_STATUSES.RECEPTION_PENDING
      : LAB_REQUEST_STATUSES.SAMPLE_NOT_COLLECTED,
    labTestTypeIds,
    labTestCategoryId,
    userId: user.id,
  };

  const newLabRequest = await models.LabRequest.createWithTests(labRequestData);
  if (note?.content) {
    await newLabRequest.createNote({
      noteType: NOTE_TYPES.OTHER,
      date: note.date,
      ...note,
      authorId: user.id,
    });
  }
  return newLabRequest;
}

async function createIndividualLabRequests(models, body, note, user) {
  const { labTestTypeIds } = body;

  const categories = await models.LabTestType.findAll({
    attributes: [
      [Sequelize.fn('array_agg', Sequelize.col('id')), 'lab_test_type_ids'],
      'lab_test_category_id',
    ],
    where: {
      id: {
        [Op.in]: labTestTypeIds,
      },
    },
    group: ['lab_test_category_id'],
  });

  // Check to see that all the test types are valid
  const count = categories.reduce(
    (validTestTypesCount, category) =>
      validTestTypesCount + category.get('lab_test_type_ids').length,
    0,
  );

  if (count < labTestTypeIds.length) {
    throw new InvalidOperationError('Invalid test type id');
  }

  const { sampleDetails = {}, ...labRequestBody } = body;

  const response = await Promise.all(
    categories.map(async category => {
      const categoryId = category.get('lab_test_category_id');
      const requestSampleDetails = sampleDetails[categoryId] || {};
      const newLabRequest = await createLabRequest(
        labRequestBody,
        requestSampleDetails,
        category.get('lab_test_type_ids'),
        categoryId,
        models,
        note,
        user,
      );
      return newLabRequest;
    }),
  );
  return response;
}<|MERGE_RESOLUTION|>--- conflicted
+++ resolved
@@ -157,11 +157,7 @@
       makeFilter(
         !JSON.parse(filterParams.allFacilities || false),
         'location.facility_id = :facilityId',
-<<<<<<< HEAD
         ({ facilityId }) => ({ facilityId }),
-=======
-        () => ({ facilityId }),
->>>>>>> f13bcce5
       ),
       makeFilter(
         filterParams.publishedDate,
