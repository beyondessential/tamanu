import config from 'config';
import defineExpress from 'express';

import { settingsReaderMiddleware } from '@tamanu/settings/middleware';
import { defineDbNotifier } from '@tamanu/shared/services/dbNotifier';
import { NOTIFY_CHANNELS } from '@tamanu/constants';

import { getAuditMiddleware } from './middleware/auditLog';

import routes from './routes';
import errorHandler from './middleware/errorHandler';
import { versionCompatibility } from './middleware/versionCompatibility';

import { createServer } from 'http';
import { defineWebsocketService } from './services/websocketService';
import { defineWebsocketClientService } from './services/websocketClientService';
import { addFacilityMiddleware } from './addFacilityMiddleware';

/**
 * @param {import('./ApplicationContext').ApplicationContext} ctx
 */
export async function createApiApp({
  sequelize,
  reportSchemaStores,
  models,
  syncConnection,
  deviceId,
}) {
  const express = defineExpress();
  const server = createServer(express);

<<<<<<< HEAD
  const dbNotifier = await defineDbNotifier(sequelize.config);
  const websocketService = defineWebsocketService({ httpServer: server, dbNotifier, models });
=======
  const dbNotifier = await defineDbNotifier(sequelize.config, [
    NOTIFY_CHANNELS.TABLE_CHANGED,
    NOTIFY_CHANNELS.MATERIALIZED_VIEW_REFRESHED,
  ]);

  const websocketService = defineWebsocketService({ httpServer: server, dbNotifier });
>>>>>>> 80405f23
  const websocketClientService = defineWebsocketClientService({ config, websocketService, models });

  const { errorMiddleware } = addFacilityMiddleware(express);

  // Release the connection back to the pool when the server is closed
  server.on('close', () => {
    dbNotifier.close();
  });

  express.use((req, res, next) => {
    req.models = models;
    req.db = sequelize;
    req.reportSchemaStores = reportSchemaStores;
    req.syncConnection = syncConnection;
    req.deviceId = deviceId;
    req.language = req.headers['language'];
    req.websocketService = websocketService;
    req.websocketClientService = websocketClientService;
    req.dbNotifier = dbNotifier;

    next();
  });

  express.use(versionCompatibility);

  express.use(getAuditMiddleware());

  express.use(settingsReaderMiddleware);

  // index route for debugging connectivity
  express.get('/$', (req, res) => {
    res.send({
      index: true,
    });
  });

  express.use('/', routes);

  // Dis-allow all other routes
  express.get('*', (req, res) => {
    res.status(404).end();
  });

  if (errorMiddleware) {
    express.use(errorMiddleware);
  }
  express.use(errorHandler);

  return {
    express,
    server,
  };
}<|MERGE_RESOLUTION|>--- conflicted
+++ resolved
@@ -29,17 +29,12 @@
   const express = defineExpress();
   const server = createServer(express);
 
-<<<<<<< HEAD
-  const dbNotifier = await defineDbNotifier(sequelize.config);
-  const websocketService = defineWebsocketService({ httpServer: server, dbNotifier, models });
-=======
   const dbNotifier = await defineDbNotifier(sequelize.config, [
     NOTIFY_CHANNELS.TABLE_CHANGED,
     NOTIFY_CHANNELS.MATERIALIZED_VIEW_REFRESHED,
   ]);
 
-  const websocketService = defineWebsocketService({ httpServer: server, dbNotifier });
->>>>>>> 80405f23
+  const websocketService = defineWebsocketService({ httpServer: server, dbNotifier, models });
   const websocketClientService = defineWebsocketClientService({ config, websocketService, models });
 
   const { errorMiddleware } = addFacilityMiddleware(express);
