--- conflicted
+++ resolved
@@ -1,5 +1,6 @@
 import { ScheduledTask } from '@tamanu/shared/tasks';
 import { log } from '@tamanu/shared/services/logging';
+import config from 'config';
 
 export class SyncTask extends ScheduledTask {
   context = null;
@@ -9,13 +10,9 @@
   }
 
   constructor(context) {
-<<<<<<< HEAD
     const { schedules } = context;
-    super(schedules.sync.schedule, log);
-=======
-    const { schedule, jitterTime } = config.sync;
-    super(schedule, log, jitterTime);
->>>>>>> 7a9d19a2
+    const { jitterTime } = config.sync;
+    super(schedules.sync.schedule, log, jitterTime);
     this.context = context;
     this.runImmediately();
   }
