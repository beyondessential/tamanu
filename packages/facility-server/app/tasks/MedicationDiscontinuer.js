--- conflicted
+++ resolved
@@ -28,25 +28,23 @@
     // Get start of day
     const startOfToday = toDateTimeString(startOfDay(new Date()));
 
-<<<<<<< HEAD
-    // Get all encounters with the same facility ID as this facility server
-    // (found in the config). Note that the facility ID will be read from
-    // the department associated to each encounter.
-    const encounters = await this.models.Encounter.findAll({
-      include: [
-        {
-          association: 'department',
-          required: true,
-          include: [{ model: this.models.Facility, where: { id: selectFacilityIds(config) } }],
-        },
-      ],
-    });
+    // TODO: Omniserver solve usage of localsystem facts for facilityid
+    // // Get all encounters with the same facility ID as this facility server
+    // // (found in the config). Note that the facility ID will be read from
+    // // the department associated to each encounter.
+    // const encounters = await this.models.Encounter.findAll({
+    //   include: [
+    //     {
+    //       association: 'department',
+    //       required: true,
+    //       include: [{ model: this.models.Facility, where: { id: selectFacilityIds(config) } }],
+    //     },
+    //   ],
+    // });
 
-    // Get all the encounter IDs
-    const encounterIds = encounters.map(row => row.id);
+    // // Get all the encounter IDs
+    // const encounterIds = encounters.map(row => row.id);
 
-=======
->>>>>>> 241cf0b4
     // Query interface expects database naming scheme
     // (snake case, table column fields)
     // Values to be updated when autodiscontinuing a medication
