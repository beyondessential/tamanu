import config from 'config';
import { startOfDay } from 'date-fns';
import { Op, Sequelize } from 'sequelize';

import { ScheduledTask } from '@tamanu/shared/tasks';
import { log } from '@tamanu/shared/services/logging';
import { toDateTimeString } from '@tamanu/shared/utils/dateTime';
<<<<<<< HEAD
import { selectFacilityIds } from '@tamanu/shared/utils';
=======
import { selectFacilityIds } from '../utils/configUtils';
>>>>>>> 90c7455e

export class MedicationDiscontinuer extends ScheduledTask {
  getName() {
    return 'MedicationDiscontinuer';
  }

  constructor(context, isDebug) {
    const { schedule, jitterTime } = config.schedules.medicationDiscontinuer;
    super(schedule, log, jitterTime);
    this.models = context.models;
    this.sequelize = context.sequelize;

    // Run once on startup (in case the server was down when it was scheduled)
    if (!isDebug) {
      this.run();
    }
  }

  async run() {
    // Get start of day
    const startOfToday = toDateTimeString(startOfDay(new Date()));

    // TODO: Omniserver solve usage of localsystem facts for facilityid
    // // Get all encounters with the same facility ID as this facility server
    // // (found in the config). Note that the facility ID will be read from
    // // the department associated to each encounter.
    // const encounters = await this.models.Encounter.findAll({
    //   include: [
    //     {
    //       association: 'department',
    //       required: true,
    //       include: [{ model: this.models.Facility, where: { id: selectFacilityIds(config) } }],
    //     },
    //   ],
    // });

    // // Get all the encounter IDs
    // const encounterIds = encounters.map(row => row.id);

    // Query interface expects database naming scheme
    // (snake case, table column fields)
    // Values to be updated when autodiscontinuing a medication
    const values = {
      discontinued: true,
      discontinuing_reason: 'Finished treatment',
      updated_at: Sequelize.literal('CURRENT_TIMESTAMP'),
    };

    // Find all medications that:
    // - Are not discontinued
    // - Belong to an encounter from that matches the current facility
    // - Have an end date (not null) and said end date is previous than today
    const identifier = {
      discontinued: {
        [Op.not]: true,
      },
      encounter_id: {
        [Op.in]: Sequelize.literal(
          `(
            -- Get all encounters with the same facility ID as this facility server (from local_system_facts).
            -- Note that the facility ID will be read from the department associated to each encounter.
            SELECT encounters.id
            FROM encounters
            INNER JOIN
              departments ON encounters.department_id = departments.id
            WHERE departments.facility_id = (SELECT value FROM local_system_facts where key = 'facilityId')
          )`,
        ),
      },
      end_date: {
        [Op.and]: [{ [Op.lt]: startOfToday }, { [Op.not]: null }],
      },
    };

    // Discontinue medications that match the conditions from
    // the identifier with the values provided
    const queryInterface = this.sequelize.getQueryInterface();
    await queryInterface.bulkUpdate('encounter_medications', values, identifier);
  }
}<|MERGE_RESOLUTION|>--- conflicted
+++ resolved
@@ -5,11 +5,6 @@
 import { ScheduledTask } from '@tamanu/shared/tasks';
 import { log } from '@tamanu/shared/services/logging';
 import { toDateTimeString } from '@tamanu/shared/utils/dateTime';
-<<<<<<< HEAD
-import { selectFacilityIds } from '@tamanu/shared/utils';
-=======
-import { selectFacilityIds } from '../utils/configUtils';
->>>>>>> 90c7455e
 
 export class MedicationDiscontinuer extends ScheduledTask {
   getName() {
