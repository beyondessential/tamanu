--- conflicted
+++ resolved
@@ -9,18 +9,10 @@
       log.error(`Default survey ${modelName} with code ${code} could not be found`);
     }
   };
-<<<<<<< HEAD
-  const facilityIds = selectFacilityIds(config);
-  for (const facilityId of facilityIds) {
-    const { department, location } = await settings[facilityId].get('survey.defaultCodes');
-    await ensureExists('Department', department);
-    await ensureExists('Location', location);
-=======
 
   const facilityIds = selectFacilityIds(config);
   for (const facilityId of facilityIds) {
     const { department, location } = await settings[facilityId].get('survey.defaultCodes');
     await Promise.all([ensureExists('Department', department), ensureExists('Location', location)]);
->>>>>>> 24132bd7
   }
 }