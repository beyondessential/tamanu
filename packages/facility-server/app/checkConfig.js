import config from 'config';
import { log } from '@tamanu/shared/services/logging';
<<<<<<< HEAD
import { selectFacilityIds } from '@tamanu/utils/configSelectors';
=======
import { selectFacilityIds } from '@tamanu/utils/selectFacilityIds';
>>>>>>> cf8b822e

export async function checkConfig({ settings, models }) {
  const ensureExists = async (modelName, code) => {
    const found = await models[modelName].findOne({ where: { code } });
    if (!found) {
      log.error(`Default survey ${modelName} with code ${code} could not be found`);
    }
  };

  const facilityIds = selectFacilityIds(config);
  for (const facilityId of facilityIds) {
    const { department, location } = await settings[facilityId].get('survey.defaultCodes');
    await Promise.all([ensureExists('Department', department), ensureExists('Location', location)]);
  }
}<|MERGE_RESOLUTION|>--- conflicted
+++ resolved
@@ -1,10 +1,6 @@
 import config from 'config';
 import { log } from '@tamanu/shared/services/logging';
-<<<<<<< HEAD
-import { selectFacilityIds } from '@tamanu/utils/configSelectors';
-=======
 import { selectFacilityIds } from '@tamanu/utils/selectFacilityIds';
->>>>>>> cf8b822e
 
 export async function checkConfig({ settings, models }) {
   const ensureExists = async (modelName, code) => {
