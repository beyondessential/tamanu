--- conflicted
+++ resolved
@@ -43,11 +43,7 @@
     config,
   });
 
-<<<<<<< HEAD
   const { server } = await createApp(context);
-=======
-  const app = await createApp(context);
->>>>>>> 66b8e5c0
 
   const { port } = config;
   server.listen(port, () => {
