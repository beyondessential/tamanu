import config from 'config';
import { Command } from 'commander';

import { log } from '@tamanu/shared/services/logging';
import { performTimeZoneChecks } from '@tamanu/shared/utils/timeZoneCheck';
import { selectFacilityIds } from '@tamanu/shared/utils';

import { checkConfig } from '../checkConfig';
import { initDeviceId } from '../sync/initDeviceId';
import { performDatabaseIntegrityChecks } from '../database';
import { CentralServerConnection, FacilitySyncManager, FacilitySyncConnection } from '../sync';
import { createApiApp } from '../createApiApp';
import { startScheduledTasks } from '../tasks';

import { version } from '../serverInfo';
import { ApplicationContext } from '../ApplicationContext';
<<<<<<< HEAD
=======
import { selectFacilityIds } from '../utils/configUtils';
import { createSyncApp } from '../createSyncApp';
>>>>>>> 08aaa05f

async function startAll({ skipMigrationCheck }) {
  log.info(`Starting facility server version ${version}`, {
    serverFacilityIds: selectFacilityIds(config),
  });

  log.info(`Process info`, {
    execArgs: process.execArgs || '<empty>',
  });

  const context = await new ApplicationContext().init({ appType: 'api' });

  if (config.db.migrateOnStartup) {
    await context.sequelize.migrate('up');
  } else {
    await context.sequelize.assertUpToDate({ skipMigrationCheck });
  }

  await initDeviceId(context);
  await checkConfig(config, context);
  await performDatabaseIntegrityChecks(context);

  context.centralServer = new CentralServerConnection(context);
  context.syncManager = new FacilitySyncManager(context);
  context.syncConnection = new FacilitySyncConnection();

  await performTimeZoneChecks({
    remote: context.centralServer,
    sequelize: context.sequelize,
    config,
  });

  const { server } = await createApiApp(context);

  const { port } = config;
  server.listen(port, () => {
    log.info(`API Server is running on port ${port}!`);
  });

  const { server: syncServer } = await createSyncApp(context);

  const { port: syncPort } = config.sync.syncApiConnection;
  syncServer.listen(syncPort, () => {
    log.info(`SYNC server is running on port ${syncPort}!`);
  });

  const cancelTasks = startScheduledTasks(context);

  process.once('SIGTERM', () => {
    log.info('Received SIGTERM, closing HTTP server');
    cancelTasks();
    server.close();
    syncServer.close();
  });
}

export const startAllCommand = new Command('startAll')
  .description('Start both the Tamanu Facility API server and tasks runner')
  .option('--skipMigrationCheck', 'skip the migration check on startup')
  .action(startAll);<|MERGE_RESOLUTION|>--- conflicted
+++ resolved
@@ -14,11 +14,7 @@
 
 import { version } from '../serverInfo';
 import { ApplicationContext } from '../ApplicationContext';
-<<<<<<< HEAD
-=======
-import { selectFacilityIds } from '../utils/configUtils';
 import { createSyncApp } from '../createSyncApp';
->>>>>>> 08aaa05f
 
 async function startAll({ skipMigrationCheck }) {
   log.info(`Starting facility server version ${version}`, {
