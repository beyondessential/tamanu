--- conflicted
+++ resolved
@@ -45,11 +45,6 @@
   context.timesync = await initTimesync({
     models: context.models,
     url: `${config.sync.host.trim().replace(/\/*$/, '')}/api/timesync`,
-<<<<<<< HEAD
-    settings: context.settings.global,
-    readOnly: false
-=======
->>>>>>> b359dcee
   });
 
   await performTimeZoneChecks({
