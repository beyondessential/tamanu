import config from 'config';
import { Command } from 'commander';

import { log } from '@tamanu/shared/services/logging';
import { performTimeZoneChecks } from '@tamanu/shared/utils/timeZoneCheck';
<<<<<<< HEAD
import { selectFacilityIds } from '@tamanu/utils/configSelectors';
=======
import { selectFacilityIds } from '@tamanu/utils/selectFacilityIds';
>>>>>>> cf8b822e

import { checkConfig } from '../checkConfig';
import { initDeviceId } from '../sync/initDeviceId';
import { performDatabaseIntegrityChecks } from '../database';
import { CentralServerConnection, FacilitySyncManager, FacilitySyncConnection } from '../sync';
import { createApiApp } from '../createApiApp';
import { startScheduledTasks } from '../tasks';

import { version } from '../serverInfo';
import { ApplicationContext } from '../ApplicationContext';
import { createSyncApp } from '../createSyncApp';
import { SyncTask } from '../tasks/SyncTask';

async function startAll({ skipMigrationCheck }) {
  log.info(`Starting facility server version ${version}`, {
    serverFacilityIds: selectFacilityIds(config),
  });

  log.info(`Process info`, {
    execArgs: process.execArgs || '<empty>',
  });

  const context = await new ApplicationContext().init({ appType: 'api' });

  if (config.db.migrateOnStartup) {
    await context.sequelize.migrate('up');
  } else {
    await context.sequelize.assertUpToDate({ skipMigrationCheck });
  }

  await initDeviceId(context);
  await checkConfig(context);
  await performDatabaseIntegrityChecks(context);

  context.centralServer = new CentralServerConnection(context);
  context.syncManager = new FacilitySyncManager(context);
  context.syncConnection = new FacilitySyncConnection();

  await performTimeZoneChecks({
    remote: context.centralServer,
    sequelize: context.sequelize,
    config,
  });

  const { server } = await createApiApp(context);

  let { port } = config;
  if (+process.env.PORT) {
    port = +process.env.PORT;
  }
  server.listen(port, () => {
    log.info(`API Server is running on port ${port}!`);
  });

  const { server: syncServer } = await createSyncApp(context);

  let { port: syncPort } = config.sync.syncApiConnection;
  syncServer.listen(syncPort, () => {
    log.info(`SYNC server is running on port ${syncPort}!`);
  });

  const syncTaskClass = [SyncTask];
  const cancelTasks = startScheduledTasks(context);
  const cancelSyncTask = startScheduledTasks(context, syncTaskClass);

  process.once('SIGTERM', () => {
    log.info('Received SIGTERM, closing HTTP server');
    cancelTasks();
    cancelSyncTask();
    server.close();
    syncServer.close();
  });
}

export const startAllCommand = new Command('startAll')
  .description('Start both the Tamanu Facility API server, sync server, and tasks runner')
  .option('--skipMigrationCheck', 'skip the migration check on startup')
  .action(startAll);<|MERGE_RESOLUTION|>--- conflicted
+++ resolved
@@ -3,11 +3,7 @@
 
 import { log } from '@tamanu/shared/services/logging';
 import { performTimeZoneChecks } from '@tamanu/shared/utils/timeZoneCheck';
-<<<<<<< HEAD
-import { selectFacilityIds } from '@tamanu/utils/configSelectors';
-=======
 import { selectFacilityIds } from '@tamanu/utils/selectFacilityIds';
->>>>>>> cf8b822e
 
 import { checkConfig } from '../checkConfig';
 import { initDeviceId } from '../sync/initDeviceId';
