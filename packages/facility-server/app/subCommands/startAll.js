--- conflicted
+++ resolved
@@ -59,11 +59,6 @@
   const { server: syncServer } = await createSyncApp(context);
 
   let { port: syncPort } = config.sync.syncApiConnection;
-<<<<<<< HEAD
-  if (+process.env.PORT) { syncPort = +process.env.PORT; }
-  if (syncPort === port) { syncPort += 1; }
-=======
->>>>>>> 20531a24
   syncServer.listen(syncPort, () => {
     log.info(`SYNC server is running on port ${syncPort}!`);
   });
