--- conflicted
+++ resolved
@@ -7,11 +7,7 @@
 
 import { checkConfig } from '../checkConfig';
 import { initDeviceId } from '../sync/initDeviceId';
-<<<<<<< HEAD
-import { initTimesync } from '../sync/initTimesync';
-=======
 import { initTimesync } from '../services/initTimesync';
->>>>>>> ec5078fa
 import { performDatabaseIntegrityChecks } from '../database';
 import { FacilitySyncConnection, CentralServerConnection, FacilitySyncManager } from '../sync';
 
@@ -61,7 +57,6 @@
   } else {
     context.centralServer = new CentralServerConnection(context);
     context.syncManager = new FacilitySyncManager(context);
-    context.timesync = initTimesync(context);
   }
 
     if (appType === APP_TYPES.API) {
