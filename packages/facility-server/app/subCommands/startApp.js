import config from 'config';
import { Command } from 'commander';

import { log } from '@tamanu/shared/services/logging';
import { performTimeZoneChecks } from '@tamanu/shared/utils/timeZoneCheck';
import { selectFacilityIds } from '@tamanu/utils/selectFacilityIds';

import { checkConfig } from '../checkConfig';
import { initDeviceId } from '../sync/initDeviceId';
import { initTimesync } from '../services/initTimesync';
import { performDatabaseIntegrityChecks } from '../database';
import { FacilitySyncConnection, CentralServerConnection, FacilitySyncManager } from '../sync';

import { createApiApp } from '../createApiApp';

import { version } from '../serverInfo';
import { ApplicationContext } from '../ApplicationContext';
import { createSyncApp } from '../createSyncApp';
import { startTasks } from './startTasks';
import { SyncTask } from '../tasks/SyncTask';

const APP_TYPES = {
  API: 'api',
  SYNC: 'sync',
};

<<<<<<< HEAD
const startApp =
  (appType) =>
  async ({ skipMigrationCheck }) => {
    log.info(`Starting facility ${appType} server version ${version}`, {
      serverFacilityIds: selectFacilityIds(config),
    });

    log.info(`Process info`, {
      execArgs: process.execArgs || '<empty>',
    });

    const context = await new ApplicationContext().init({ appType });

    if (config.db.migrateOnStartup) {
      await context.sequelize.migrate('up');
    } else {
      await context.sequelize.assertUpToDate({ skipMigrationCheck });
    }

    await initDeviceId(context);
    await checkConfig(context);
    await performDatabaseIntegrityChecks(context);

    context.timesync = await initTimesync({
      models: context.models,
      url: `${config.sync.host.trim().replace(/\/*$/, '')}/api/timesync`,
      settings: context.settings.global,
      readOnly: true,
    });

    if (appType === APP_TYPES.API) {
      context.syncConnection = new FacilitySyncConnection();
    } else {
      context.centralServer = new CentralServerConnection(context);
      context.syncManager = new FacilitySyncManager(context);
    }

    await performTimeZoneChecks({
      remote: context.centralServer,
      sequelize: context.sequelize,
      config,
    });

    let server, port;
    switch (appType) {
      case APP_TYPES.API:
        ({ server } = await createApiApp(context));
        ({ port } = config);
        break;
      case APP_TYPES.SYNC:
        ({ server } = await createSyncApp(context));
        ({ port } = config.sync.syncApiConnection);

        // start SyncTask as part of sync app so that it is in the same process with tamanu-sync process
        startTasks({
          skipMigrationCheck: false,
          taskClasses: [SyncTask],
          syncManager: context.syncManager, // passing syncManager because it must be shared with SyncTask to prevent multiple syncs
        });
        break;
      default:
        throw new Error(`Unknown app type: ${appType}`);
    }

    if (+process.env.PORT) {
      port = +process.env.PORT;
    }
    server.listen(port, () => {
      log.info(`Server is running on port ${port}!`);
    });
    process.once('SIGTERM', () => {
      log.info('Received SIGTERM, closing HTTP server');
      server.close();
    });
  };
=======
const startApp = appType => async ({ skipMigrationCheck }) => {
  log.info(`Starting facility ${appType} server version ${version}`, {
    serverFacilityIds: selectFacilityIds(config),
  });

  log.info(`Process info`, {
    execArgs: process.execArgs || '<empty>',
  });

  const context = await new ApplicationContext().init({ appType });

  if (config.db.migrateOnStartup) {
    await context.sequelize.migrate('up');
  } else {
    await context.sequelize.assertUpToDate({ skipMigrationCheck });
  }

  await initDeviceId(context);
  await checkConfig(context);
  await performDatabaseIntegrityChecks(context);

  context.timesync = await initTimesync({
    models: context.models,
    url: `${config.sync.host.trim().replace(/\/*$/, '')}/api/timesync`,
  });

  if (appType === APP_TYPES.API) {
    context.syncConnection = new FacilitySyncConnection();
  } else {
    context.centralServer = new CentralServerConnection(context);
    context.syncManager = new FacilitySyncManager(context);
  }

  await performTimeZoneChecks({
    remote: context.centralServer,
    sequelize: context.sequelize,
    config,
  });

  let server, port;
  switch (appType) {
    case APP_TYPES.API:
      ({ server } = await createApiApp(context));
      ({ port } = config);
      break;
    case APP_TYPES.SYNC:
      ({ server } = await createSyncApp(context));
      ({ port } = config.sync.syncApiConnection);

      // start SyncTask as part of sync app so that it is in the same process with tamanu-sync process
      startTasks({
        skipMigrationCheck: false,
        taskClasses: [SyncTask],
        syncManager: context.syncManager, // passing syncManager because it must be shared with SyncTask to prevent multiple syncs
      });
      break;
    default:
      throw new Error(`Unknown app type: ${appType}`);
  }

  if (+process.env.PORT) {
    port = +process.env.PORT;
  }
  server.listen(port, () => {
    log.info(`Server is running on port ${port}!`);
  });
  process.once('SIGTERM', () => {
    log.info('Received SIGTERM, closing HTTP server');
    server.close();
  });
};
>>>>>>> b359dcee

export const startApiCommand = new Command('startApi')
  .description('Start the Tamanu Facility API server')
  .option('--skipMigrationCheck', 'skip the migration check on startup')
  .action(startApp(APP_TYPES.API));

export const startSyncCommand = new Command('startSync')
  .description('Start the Tamanu Facility SYNC server')
  .option('--skipMigrationCheck', 'skip the migration check on startup')
  .action(startApp(APP_TYPES.SYNC));<|MERGE_RESOLUTION|>--- conflicted
+++ resolved
@@ -24,7 +24,6 @@
   SYNC: 'sync',
 };
 
-<<<<<<< HEAD
 const startApp =
   (appType) =>
   async ({ skipMigrationCheck }) => {
@@ -48,12 +47,17 @@
     await checkConfig(context);
     await performDatabaseIntegrityChecks(context);
 
-    context.timesync = await initTimesync({
-      models: context.models,
-      url: `${config.sync.host.trim().replace(/\/*$/, '')}/api/timesync`,
-      settings: context.settings.global,
-      readOnly: true,
-    });
+  context.timesync = await initTimesync({
+    models: context.models,
+    url: `${config.sync.host.trim().replace(/\/*$/, '')}/api/timesync`,
+  });
+
+  if (appType === APP_TYPES.API) {
+    context.syncConnection = new FacilitySyncConnection();
+  } else {
+    context.centralServer = new CentralServerConnection(context);
+    context.syncManager = new FacilitySyncManager(context);
+  }
 
     if (appType === APP_TYPES.API) {
       context.syncConnection = new FacilitySyncConnection();
@@ -100,79 +104,6 @@
       server.close();
     });
   };
-=======
-const startApp = appType => async ({ skipMigrationCheck }) => {
-  log.info(`Starting facility ${appType} server version ${version}`, {
-    serverFacilityIds: selectFacilityIds(config),
-  });
-
-  log.info(`Process info`, {
-    execArgs: process.execArgs || '<empty>',
-  });
-
-  const context = await new ApplicationContext().init({ appType });
-
-  if (config.db.migrateOnStartup) {
-    await context.sequelize.migrate('up');
-  } else {
-    await context.sequelize.assertUpToDate({ skipMigrationCheck });
-  }
-
-  await initDeviceId(context);
-  await checkConfig(context);
-  await performDatabaseIntegrityChecks(context);
-
-  context.timesync = await initTimesync({
-    models: context.models,
-    url: `${config.sync.host.trim().replace(/\/*$/, '')}/api/timesync`,
-  });
-
-  if (appType === APP_TYPES.API) {
-    context.syncConnection = new FacilitySyncConnection();
-  } else {
-    context.centralServer = new CentralServerConnection(context);
-    context.syncManager = new FacilitySyncManager(context);
-  }
-
-  await performTimeZoneChecks({
-    remote: context.centralServer,
-    sequelize: context.sequelize,
-    config,
-  });
-
-  let server, port;
-  switch (appType) {
-    case APP_TYPES.API:
-      ({ server } = await createApiApp(context));
-      ({ port } = config);
-      break;
-    case APP_TYPES.SYNC:
-      ({ server } = await createSyncApp(context));
-      ({ port } = config.sync.syncApiConnection);
-
-      // start SyncTask as part of sync app so that it is in the same process with tamanu-sync process
-      startTasks({
-        skipMigrationCheck: false,
-        taskClasses: [SyncTask],
-        syncManager: context.syncManager, // passing syncManager because it must be shared with SyncTask to prevent multiple syncs
-      });
-      break;
-    default:
-      throw new Error(`Unknown app type: ${appType}`);
-  }
-
-  if (+process.env.PORT) {
-    port = +process.env.PORT;
-  }
-  server.listen(port, () => {
-    log.info(`Server is running on port ${port}!`);
-  });
-  process.once('SIGTERM', () => {
-    log.info('Received SIGTERM, closing HTTP server');
-    server.close();
-  });
-};
->>>>>>> b359dcee
 
 export const startApiCommand = new Command('startApi')
   .description('Start the Tamanu Facility API server')
