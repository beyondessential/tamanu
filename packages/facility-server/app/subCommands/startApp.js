import config from 'config';
import { Command } from 'commander';

import { log } from '@tamanu/shared/services/logging';
import { performTimeZoneChecks } from '@tamanu/shared/utils/timeZoneCheck';
import { selectFacilityIds } from '@tamanu/shared/utils/configSelectors';

import { checkConfig } from '../checkConfig';
import { initDeviceId } from '../sync/initDeviceId';
import { performDatabaseIntegrityChecks } from '../database';
import { FacilitySyncConnection, CentralServerConnection, FacilitySyncManager } from '../sync';

import { createApiApp } from '../createApiApp';

import { version } from '../serverInfo';
import { ApplicationContext } from '../ApplicationContext';
import { createSyncApp } from '../createSyncApp';
import { startTasks } from './startTasks';
import { SyncTask } from '../tasks/SyncTask';

const APP_TYPES = {
  API: 'api',
  SYNC: 'sync',
};

const startApp = appType => async ({ skipMigrationCheck }) => {
  log.info(`Starting facility ${appType} server version ${version}`, {
    serverFacilityIds: selectFacilityIds(config),
  });

  log.info(`Process info`, {
    execArgs: process.execArgs || '<empty>',
  });

  const context = await new ApplicationContext().init({ appType });

  if (config.db.migrateOnStartup) {
    await context.sequelize.migrate('up');
  } else {
    await context.sequelize.assertUpToDate({ skipMigrationCheck });
  }

  await initDeviceId(context);
  await checkConfig(config, context);
  await performDatabaseIntegrityChecks(context);

  if (appType === APP_TYPES.API) {
    context.syncConnection = new FacilitySyncConnection();
  } else {
    context.centralServer = new CentralServerConnection(context);
    context.syncManager = new FacilitySyncManager(context);
  }

  await performTimeZoneChecks({
    remote: context.centralServer,
    sequelize: context.sequelize,
    config,
  });

  let server, port;
  switch (appType) {
    case APP_TYPES.API:
      ({ server } = await createApiApp(context));
      ({ port } = config);
      break;
    case APP_TYPES.SYNC:
      ({ server } = await createSyncApp(context));
      ({ port } = config.sync.syncApiConnection);
<<<<<<< HEAD
=======

      // start SyncTask as part of sync app so that it is in the same process with tamanu-sync process
      startTasks({ skipMigrationCheck: false, taskClasses: [SyncTask] });
>>>>>>> 20531a24
      break;
    default:
      throw new Error(`Unknown app type: ${appType}`);
  }

<<<<<<< HEAD
  if (+process.env.PORT) { port = +process.env.PORT; }
=======
  if (+process.env.PORT) {
    port = +process.env.PORT;
  }
>>>>>>> 20531a24
  server.listen(port, () => {
    log.info(`Server is running on port ${port}!`);
  });
  process.once('SIGTERM', () => {
    log.info('Received SIGTERM, closing HTTP server');
    server.close();
  });
};

export const startApiCommand = new Command('startApi')
  .description('Start the Tamanu Facility API server')
  .option('--skipMigrationCheck', 'skip the migration check on startup')
  .action(startApp(APP_TYPES.API));

export const startSyncCommand = new Command('startSync')
  .description('Start the Tamanu Facility SYNC server')
  .option('--skipMigrationCheck', 'skip the migration check on startup')
  .action(startApp(APP_TYPES.SYNC));<|MERGE_RESOLUTION|>--- conflicted
+++ resolved
@@ -66,24 +66,17 @@
     case APP_TYPES.SYNC:
       ({ server } = await createSyncApp(context));
       ({ port } = config.sync.syncApiConnection);
-<<<<<<< HEAD
-=======
 
       // start SyncTask as part of sync app so that it is in the same process with tamanu-sync process
       startTasks({ skipMigrationCheck: false, taskClasses: [SyncTask] });
->>>>>>> 20531a24
       break;
     default:
       throw new Error(`Unknown app type: ${appType}`);
   }
 
-<<<<<<< HEAD
-  if (+process.env.PORT) { port = +process.env.PORT; }
-=======
   if (+process.env.PORT) {
     port = +process.env.PORT;
   }
->>>>>>> 20531a24
   server.listen(port, () => {
     log.info(`Server is running on port ${port}!`);
   });
