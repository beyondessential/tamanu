--- conflicted
+++ resolved
@@ -3,11 +3,7 @@
 
 import { initBugsnag } from '@tamanu/shared/services/logging';
 import { ReadSettings } from '@tamanu/settings/reader';
-<<<<<<< HEAD
-import { selectFacilityIds } from '@tamanu/utils/configSelectors';
-=======
 import { selectFacilityIds } from '@tamanu/utils/selectFacilityIds';
->>>>>>> cf8b822e
 
 import { closeDatabase, initDatabase, initReporting } from './database';
 import { VERSION } from './middleware/versionCompatibility.js';
