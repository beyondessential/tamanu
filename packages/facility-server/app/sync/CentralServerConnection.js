--- conflicted
+++ resolved
@@ -247,12 +247,8 @@
   async initiatePull(sessionId, since) {
     // first, set the pull filter on the central server, which will kick of a snapshot of changes
     // to pull
-<<<<<<< HEAD
-    const body = { since, facilityId: config.serverFacilityId, deviceId: this.deviceId };
-=======
     const facilityIds = selectFacilityIds(config);
     const body = { since, facilityIds, deviceId: this.deviceId };
->>>>>>> 8d0419e3
     await this.fetch(`sync/${sessionId}/pull/initiate`, { method: 'POST', body });
 
     // then, poll the pull/ready endpoint until we get a valid response - it takes a while for
