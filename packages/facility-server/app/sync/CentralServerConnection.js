import config from 'config';

<<<<<<< HEAD
import {
  TamanuApi,
  AuthError,
  AuthInvalidError,
  VersionIncompatibleError,
} from '@tamanu/api-client';
import {
  BadAuthenticationError,
  FacilityAndSyncVersionIncompatibleError,
  RemoteCallFailedError,
} from '@tamanu/shared/errors';
import { SERVER_TYPES, SYNC_STREAM_MESSAGE_KIND } from '@tamanu/constants';
=======
import { TamanuApi } from '@tamanu/api-client';
import { DEVICE_SCOPES, SERVER_TYPES } from '@tamanu/constants';
import { ERROR_TYPE } from '@tamanu/errors';
>>>>>>> 62b09561
import { selectFacilityIds } from '@tamanu/utils/selectFacilityIds';
import { log } from '@tamanu/shared/services/logging';

import { version } from '../serverInfo';

export class CentralServerConnection extends TamanuApi {
  #loginData;

  constructor({ deviceId }) {
    const url = new URL(config.sync.host.trim());
    url.pathname = '/api';

    super({
      logger: log,
      endpoint: url.toString(),
      agentName: SERVER_TYPES.FACILITY,
      agentVersion: version,
      deviceId,
      defaultRequestConfig: {
        timeout: config.sync.timeout,
        waitForAuth: true,
        backoff: true,
      },
    });
  }

  async fetch(endpoint, options = {}, upOptions = null) {
    let retryAuth;
    let query;
    let config;
    if (!upOptions || options.query || options.retryAuth || options.method) {
      // this is a local style 2-argument call
      retryAuth = options.retryAuth ?? true;
      query = options.query ?? {};
      delete options.retryAuth;
      delete options.query;
      config = options;
    } else {
      // this is an api-client style 3-argument call
      retryAuth = upOptions.retryAuth ?? false;
      delete upOptions.retryAuth;
      query = options;
      config = upOptions;
    }

    if (['login', 'refresh'].includes(endpoint)) {
      retryAuth = false;
    }

    if (retryAuth && !this.hasToken()) {
      await this.connect();
    }

    try {
      return await super.fetch(endpoint, query, config);
    } catch (error) {
      if (retryAuth && error.type?.startsWith(ERROR_TYPE.AUTH)) {
        await this.connect();
        return await super.fetch(endpoint, query, config);
      }

      throw error;
    }
  }

  async pollUntilTrue(endpoint) {
    return this.pollUntilOk(endpoint);
  }

  async connect(backoff = config.sync.backoff, timeout = this.timeout) {
    try {
      await this.refreshToken({
        retryAuth: false,
      });
      return;
    } catch (_) {
      // ignore error
    }

    const { email, password } = config.sync;
    log.info(`Logging in to ${this.host} as ${email}...`);

    return await this.login(email, password, {
      backoff,
      timeout,
      scopes: [DEVICE_SCOPES.SYNC_CLIENT],
    }).then(loginData => {
      return (this.#loginData = loginData);
    });
  }

  async loginData() {
    if (!this.hasToken() || !this.#loginData) {
      await this.connect();
    }

    return this.#loginData;
  }

  async streaming() {
    return Boolean((await this.loginData())?.settings?.sync?.streaming?.enabled);
  }

  async startSyncSession({ urgent, lastSyncedTick }) {
    const facilityIds = selectFacilityIds(config);
    const { sessionId, status } = await this.fetch('sync', {
      method: 'POST',
      body: {
        facilityIds,
        deviceId: this.deviceId,
        urgent,
        lastSyncedTick,
      },
    });

    if (!sessionId) {
      // we're waiting in a queue
      return { status };
    }

    // then, wait until the sync session is ready
    // this is because POST /sync (especially the tickTockGlobalClock action) might get blocked
    // and take a while if the central server is concurrently persisting records from another client

    if (await this.streaming()) {
      for await (const { kind, message } of this.stream(() => ({
        endpoint: `sync/${sessionId}/ready/stream`,
      }))) {
        handler: switch (kind) {
          case SYNC_STREAM_MESSAGE_KIND.SESSION_WAITING:
            // still waiting
            break handler;
          case SYNC_STREAM_MESSAGE_KIND.END:
            // includes the new tick from starting the session
            return { sessionId, ...message };
          default:
            log.warn(`Unexpected message kind: ${kind}`);
        }
      }
      throw new Error('Unexpected end of stream');
    }

    await this.pollUntilTrue(`sync/${sessionId}/ready`);
    // when polling, we need to separately fetch the new tick from starting the session
    const { startedAtTick } = await this.fetch(`sync/${sessionId}/metadata`);
    return { sessionId, startedAtTick };
  }

  async endSyncSession(sessionId) {
    return this.fetch(`sync/${sessionId}`, { method: 'DELETE' });
  }

  async initiatePull(sessionId, since) {
    // first, set the pull filter on the central server,
    // which will kick off a snapshot of changes to pull
    const facilityIds = selectFacilityIds(config);
    const body = { since, facilityIds, deviceId: this.deviceId };
    await this.fetch(`sync/${sessionId}/pull/initiate`, { method: 'POST', body });

    // then, wait for the pull/ready endpoint until we get a valid response;
    // it takes a while for pull/initiate to finish populating the snapshot of changes

    if (await this.streaming()) {
      for await (const { kind, message } of this.stream(() => ({
        endpoint: `sync/${sessionId}/pull/ready/stream`,
      }))) {
        handler: switch (kind) {
          case SYNC_STREAM_MESSAGE_KIND.PULL_WAITING:
            // still waiting
            break handler;
          case SYNC_STREAM_MESSAGE_KIND.END:
            // includes the metadata for the changes we're about to pull
            return { sessionId, ...message };
          default:
            log.warn(`Unexpected message kind: ${kind}`);
        }
      }
      throw new Error('Unexpected end of stream');
    }

    await this.pollUntilTrue(`sync/${sessionId}/pull/ready`);
    // when polling, we need to separately fetch the metadata for the changes we're about to pull
    return this.fetch(`sync/${sessionId}/pull/metadata`);
  }

  async pull(sessionId, { limit = 100, fromId } = {}) {
    const query = { limit };
    if (fromId) {
      query.fromId = fromId;
    }
    return this.fetch(`sync/${sessionId}/pull`, { query });
  }

  async push(sessionId, changes) {
    const path = `sync/${sessionId}/push`;
    return this.fetch(path, { method: 'POST', body: { changes } });
  }

  async completePush(sessionId) {
    // first off, mark the push as complete on central
    await this.fetch(`sync/${sessionId}/push/complete`, {
      method: 'POST',
      body: { deviceId: this.deviceId },
    });

    // now poll the complete check endpoint until we get a valid response - it takes a while for
    // the pushed changes to finish persisting to the central database
    await this.pollUntilTrue(`sync/${sessionId}/push/complete`);
  }

  async whoami() {
    return this.fetch('whoami');
  }

  async forwardRequest(req, endpoint) {
    return this.fetch(endpoint, {
      method: req.method,
      body: req.body,
    });
  }
}<|MERGE_RESOLUTION|>--- conflicted
+++ resolved
@@ -1,23 +1,9 @@
 import config from 'config';
 
-<<<<<<< HEAD
-import {
-  TamanuApi,
-  AuthError,
-  AuthInvalidError,
-  VersionIncompatibleError,
-} from '@tamanu/api-client';
-import {
-  BadAuthenticationError,
-  FacilityAndSyncVersionIncompatibleError,
-  RemoteCallFailedError,
-} from '@tamanu/shared/errors';
-import { SERVER_TYPES, SYNC_STREAM_MESSAGE_KIND } from '@tamanu/constants';
-=======
 import { TamanuApi } from '@tamanu/api-client';
-import { DEVICE_SCOPES, SERVER_TYPES } from '@tamanu/constants';
+import { SERVER_TYPES, SYNC_STREAM_MESSAGE_KIND, DEVICE_SCOPES } from '@tamanu/constants';
+
 import { ERROR_TYPE } from '@tamanu/errors';
->>>>>>> 62b09561
 import { selectFacilityIds } from '@tamanu/utils/selectFacilityIds';
 import { log } from '@tamanu/shared/services/logging';
 
