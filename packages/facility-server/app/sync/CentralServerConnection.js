import config from 'config';

import {
  TamanuApi,
  AuthError,
  AuthInvalidError,
  VersionIncompatibleError,
} from '@tamanu/api-client';
import {
  BadAuthenticationError,
  FacilityAndSyncVersionIncompatibleError,
  RemoteCallFailedError,
} from '@tamanu/shared/errors';
<<<<<<< HEAD
import { SERVER_TYPES, SYNC_STREAM_MESSAGE_KIND } from '@tamanu/constants';
=======
import { SERVER_TYPES } from '@tamanu/constants';
>>>>>>> 43876507
import { selectFacilityIds } from '@tamanu/utils/selectFacilityIds';
import { log } from '@tamanu/shared/services/logging';

import { version } from '../serverInfo';

export class CentralServerConnection extends TamanuApi {
  #loginData;

  constructor({ deviceId }) {
    const url = new URL(config.sync.host.trim());
    url.pathname = '/api';

    super({
      logger: log,
      endpoint: url.toString(),
      agentName: SERVER_TYPES.FACILITY,
      agentVersion: version,
      deviceId,
      defaultRequestConfig: {
        timeout: config.sync.timeout,
        waitForAuth: true,
        backoff: true,
      },
    });
  }

  async fetch(endpoint, options = {}, upOptions = null) {
    let retryAuth;
    let query;
    let config;
    if (!upOptions || options.query || options.retryAuth || options.method) {
<<<<<<< HEAD
      // this is a local style 2-arity call
      retryAuth = ['login', 'refresh'].includes(endpoint) ? false : (options.retryAuth ?? true);
=======
      // this is a local style 2-argument call
      retryAuth = options.retryAuth ?? true;
>>>>>>> 43876507
      query = options.query ?? {};
      delete options.retryAuth;
      delete options.query;
      config = options;
    } else {
<<<<<<< HEAD
      // this is an api-client style 3-arity call
=======
      // this is an api-client style 3-argument call
>>>>>>> 43876507
      retryAuth = upOptions.retryAuth ?? false;
      delete upOptions.retryAuth;
      query = options;
      config = upOptions;
<<<<<<< HEAD
=======
    }

    if (['login', 'refresh'].includes(endpoint)) {
      retryAuth = false;
>>>>>>> 43876507
    }

    if (retryAuth && !this.hasToken()) {
      await this.connect();
    }

    try {
      return await super.fetch(endpoint, query, config);
    } catch (error) {
      if (retryAuth && error instanceof AuthError) {
        await this.connect();
        return await super.fetch(endpoint, query, config);
      }

      throw error;
    }
  }

  async pollUntilTrue(endpoint) {
    return this.pollUntilOk(endpoint);
  }

  async connect(backoff = config.sync.backoff, timeout = this.timeout) {
    try {
      await this.refreshToken({
        retryAuth: false,
      });
      return;
    } catch (_) {
      // ignore error
    }

    const { email, password } = config.sync;
    log.info(`Logging in to ${this.host} as ${email}...`);

    try {
      return await this.login(email, password, {
        backoff,
        timeout,
      }).then(loginData => {
        return (this.#loginData = loginData);
      });
    } catch (error) {
      if (error instanceof AuthInvalidError) {
        const newError = new BadAuthenticationError(error.message);
        newError.response = error.response;
        newError.cause = error;
        throw newError;
      }

      if (error instanceof VersionIncompatibleError) {
        const newError = new FacilityAndSyncVersionIncompatibleError(error.message);
        newError.response = error.response;
        newError.cause = error;
        throw newError;
      }

      const newError = new RemoteCallFailedError(error.message);
      newError.response = error.response;
      newError.cause = error;
      throw newError;
    }
  }

  async loginData() {
    if (!this.hasToken() || !this.#loginData) {
      await this.connect();
    }

    return this.#loginData;
<<<<<<< HEAD
  }

  async streaming() {
    return Boolean((await this.loginData())?.settings?.sync?.streaming?.enabled);
=======
>>>>>>> 43876507
  }

  async startSyncSession({ urgent, lastSyncedTick }) {
    const facilityIds = selectFacilityIds(config);
    const { sessionId, status } = await this.fetch('sync', {
      method: 'POST',
      body: {
        facilityIds,
        deviceId: this.deviceId,
        urgent,
        lastSyncedTick,
      },
    });

    if (!sessionId) {
      // we're waiting in a queue
      return { status };
    }

    // then, wait until the sync session is ready
    // this is because POST /sync (especially the tickTockGlobalClock action) might get blocked
    // and take a while if the central server is concurrently persisting records from another client
<<<<<<< HEAD

    if (await this.streaming()) {
      for await (const { kind, message } of this.stream(() => ({
        endpoint: `sync/${sessionId}/ready/stream`,
      }))) {
        handler: switch (kind) {
          case SYNC_STREAM_MESSAGE_KIND.SESSION_WAITING:
            // still waiting
            break handler;
          case SYNC_STREAM_MESSAGE_KIND.END:
            // includes the new tick from starting the session
            return { sessionId, ...message };
          default:
            log.warn(`Unexpected message kind: ${kind}`);
        }
      }
      throw new Error('Unexpected end of stream');
    }

    await this.pollUntilTrue(`sync/${sessionId}/ready`);
    // when polling, we need to separately fetch the new tick from starting the session
=======
    await this.pollUntilTrue(`sync/${sessionId}/ready`);
>>>>>>> 43876507
    const { startedAtTick } = await this.fetch(`sync/${sessionId}/metadata`);
    return { sessionId, startedAtTick };
  }

  async endSyncSession(sessionId) {
    return this.fetch(`sync/${sessionId}`, { method: 'DELETE' });
  }

  async initiatePull(sessionId, since) {
    // first, set the pull filter on the central server,
    // which will kick off a snapshot of changes to pull
    const facilityIds = selectFacilityIds(config);
    const body = { since, facilityIds, deviceId: this.deviceId };
    await this.fetch(`sync/${sessionId}/pull/initiate`, { method: 'POST', body });

    // then, wait for the pull/ready endpoint until we get a valid response;
    // it takes a while for pull/initiate to finish populating the snapshot of changes
<<<<<<< HEAD

    if (await this.streaming()) {
      for await (const { kind, message } of this.stream(() => ({
        endpoint: `sync/${sessionId}/pull/ready/stream`,
      }))) {
        handler: switch (kind) {
          case SYNC_STREAM_MESSAGE_KIND.PULL_WAITING:
            // still waiting
            break handler;
          case SYNC_STREAM_MESSAGE_KIND.END:
            // includes the metadata for the changes we're about to pull
            return { sessionId, ...message };
          default:
            log.warn(`Unexpected message kind: ${kind}`);
        }
      }
      throw new Error('Unexpected end of stream');
    }

    await this.pollUntilTrue(`sync/${sessionId}/pull/ready`);
    // when polling, we need to separately fetch the metadata for the changes we're about to pull
=======
    await this.pollUntilTrue(`sync/${sessionId}/pull/ready`);
>>>>>>> 43876507
    return this.fetch(`sync/${sessionId}/pull/metadata`);
  }

  async pull(sessionId, { limit = 100, fromId } = {}) {
    const query = { limit };
    if (fromId) {
      query.fromId = fromId;
    }
    return this.fetch(`sync/${sessionId}/pull`, { query });
  }

  async push(sessionId, changes) {
    const path = `sync/${sessionId}/push`;
    return this.fetch(path, { method: 'POST', body: { changes } });
  }

  async completePush(sessionId) {
    // first off, mark the push as complete on central
    await this.fetch(`sync/${sessionId}/push/complete`, {
      method: 'POST',
      body: { deviceId: this.deviceId },
    });

    // now poll the complete check endpoint until we get a valid response - it takes a while for
    // the pushed changes to finish persisting to the central database
    await this.pollUntilTrue(`sync/${sessionId}/push/complete`);
  }

  async whoami() {
    return this.fetch('whoami');
  }

  async forwardRequest(req, endpoint) {
    return this.fetch(endpoint, {
      method: req.method,
      body: req.body,
    });
  }
}<|MERGE_RESOLUTION|>--- conflicted
+++ resolved
@@ -11,11 +11,7 @@
   FacilityAndSyncVersionIncompatibleError,
   RemoteCallFailedError,
 } from '@tamanu/shared/errors';
-<<<<<<< HEAD
 import { SERVER_TYPES, SYNC_STREAM_MESSAGE_KIND } from '@tamanu/constants';
-=======
-import { SERVER_TYPES } from '@tamanu/constants';
->>>>>>> 43876507
 import { selectFacilityIds } from '@tamanu/utils/selectFacilityIds';
 import { log } from '@tamanu/shared/services/logging';
 
@@ -47,34 +43,22 @@
     let query;
     let config;
     if (!upOptions || options.query || options.retryAuth || options.method) {
-<<<<<<< HEAD
-      // this is a local style 2-arity call
-      retryAuth = ['login', 'refresh'].includes(endpoint) ? false : (options.retryAuth ?? true);
-=======
       // this is a local style 2-argument call
       retryAuth = options.retryAuth ?? true;
->>>>>>> 43876507
       query = options.query ?? {};
       delete options.retryAuth;
       delete options.query;
       config = options;
     } else {
-<<<<<<< HEAD
-      // this is an api-client style 3-arity call
-=======
       // this is an api-client style 3-argument call
->>>>>>> 43876507
       retryAuth = upOptions.retryAuth ?? false;
       delete upOptions.retryAuth;
       query = options;
       config = upOptions;
-<<<<<<< HEAD
-=======
     }
 
     if (['login', 'refresh'].includes(endpoint)) {
       retryAuth = false;
->>>>>>> 43876507
     }
 
     if (retryAuth && !this.hasToken()) {
@@ -145,13 +129,10 @@
     }
 
     return this.#loginData;
-<<<<<<< HEAD
   }
 
   async streaming() {
     return Boolean((await this.loginData())?.settings?.sync?.streaming?.enabled);
-=======
->>>>>>> 43876507
   }
 
   async startSyncSession({ urgent, lastSyncedTick }) {
@@ -174,7 +155,6 @@
     // then, wait until the sync session is ready
     // this is because POST /sync (especially the tickTockGlobalClock action) might get blocked
     // and take a while if the central server is concurrently persisting records from another client
-<<<<<<< HEAD
 
     if (await this.streaming()) {
       for await (const { kind, message } of this.stream(() => ({
@@ -196,9 +176,6 @@
 
     await this.pollUntilTrue(`sync/${sessionId}/ready`);
     // when polling, we need to separately fetch the new tick from starting the session
-=======
-    await this.pollUntilTrue(`sync/${sessionId}/ready`);
->>>>>>> 43876507
     const { startedAtTick } = await this.fetch(`sync/${sessionId}/metadata`);
     return { sessionId, startedAtTick };
   }
@@ -216,7 +193,6 @@
 
     // then, wait for the pull/ready endpoint until we get a valid response;
     // it takes a while for pull/initiate to finish populating the snapshot of changes
-<<<<<<< HEAD
 
     if (await this.streaming()) {
       for await (const { kind, message } of this.stream(() => ({
@@ -238,9 +214,6 @@
 
     await this.pollUntilTrue(`sync/${sessionId}/pull/ready`);
     // when polling, we need to separately fetch the metadata for the changes we're about to pull
-=======
-    await this.pollUntilTrue(`sync/${sessionId}/pull/ready`);
->>>>>>> 43876507
     return this.fetch(`sync/${sessionId}/pull/metadata`);
   }
 
