import _config from 'config';
import { log } from '@tamanu/shared/services/logging';
<<<<<<< HEAD
import { AUDIT_PAUSE_KEY, SYNC_DIRECTIONS } from '@tamanu/constants';
=======
>>>>>>> 25ddaf79
import {
  FACT_CURRENT_SYNC_TICK,
  FACT_LAST_SUCCESSFUL_SYNC_PULL,
  FACT_LAST_SUCCESSFUL_SYNC_PUSH,
} from '@tamanu/constants/facts';
import {
  createSnapshotTable,
  dropAllSnapshotTables,
  dropSnapshotTable,
  getModelsForPush,
  getModelsForPull,
  saveIncomingChanges,
  waitForPendingEditsUsingSyncTick,
} from '@tamanu/database/sync';

import { pushOutgoingChanges } from './pushOutgoingChanges';
import { pullIncomingChanges } from './pullIncomingChanges';
import { snapshotOutgoingChanges } from './snapshotOutgoingChanges';
import { assertIfPulledRecordsUpdatedAfterPushSnapshot } from './assertIfPulledRecordsUpdatedAfterPushSnapshot';
import { deleteRedundantLocalCopies } from './deleteRedundantLocalCopies';

export class FacilitySyncManager {
  static config = _config;

  static overrideConfig(override) {
    this.config = override;
  }

  static restoreConfig() {
    this.config = _config;
  }

  // This is only used for jest tests. It is a workaround to spies not working
  // with importing modules in the way that this module is used. See the
  // FacilitySyncManager.test.js ('edge cases' suite) or SAV-249
  __testSpyEnabled = false;

  __testOnlyPushChangesSpy = [];

  models = null;

  sequelize = null;

  centralServer = null;

  currentSyncPromise = null;

  nextSyncPromise = null;

  reason = null;

  lastDurationMs = 0;

  lastCompletedAt = 0;

  currentStartTime = 0;

  constructor({ models, sequelize, centralServer }) {
    this.models = models;
    this.sequelize = sequelize;
    this.centralServer = centralServer;
  }

  isSyncRunning() {
    return !!this.currentSyncPromise;
  }

  async waitForCurrentSyncAndTriggerNextSync() {
    await this.currentSyncPromise;
    return this.triggerSync();
  }

  async triggerSync(reason) {
    if (!this.constructor.config.sync.enabled) {
      log.warn('FacilitySyncManager.triggerSync: sync is disabled');
      return { enabled: false };
    }

    // if there is a currently running sync, and already another one
    // queued up to run after that, just wait for that next sync run
    // (which will definitely sync any changes made up until the time this sync was requested)
    if (this.nextSyncPromise) {
      const result = await this.nextSyncPromise;
      return { enabled: true, ...result };
    }

    // if there's an existing sync, just wait for that sync run and trigger the next one right after
    if (this.currentSyncPromise) {
      this.nextSyncPromise = this.waitForCurrentSyncAndTriggerNextSync();
      const result = await this.nextSyncPromise;
      return { enabled: true, ...result };
    }

    this.currentSyncPromise = null;
    this.nextSyncPromise = null;

    // set up a common sync promise to avoid double sync
    this.reason = reason;
    this.currentSyncPromise = this.runSync();

    // make sure sync promise gets cleared when finished, even if there's an error
    try {
      const result = await this.currentSyncPromise;
      return { enabled: true, ...result };
    } finally {
      this.currentSyncPromise = null;
      this.nextSyncPromise = null;
      this.reason = '';
      this.currentStartTime = 0;
    }
  }

  async runSync() {
    if (this.currentSyncPromise) {
      throw new Error(
        'It should not be possible to call "runSync" while an existing run is active',
      );
    }

    const startTime = new Date().getTime();
    this.currentStartTime = startTime;

    log.info('FacilitySyncManager.attemptStart', {
      reason: JSON.stringify(this.reason),
      startTime,
    });

    const pullSince = (await this.models.LocalSystemFact.get(FACT_LAST_SUCCESSFUL_SYNC_PULL)) || -1;

    // the first step of sync is to start a session and retrieve the session id
    const {
      status,
      sessionId,
      startedAtTick: newSyncClockTime,
    } = await this.centralServer.startSyncSession({
      urgent: this.reason?.urgent,
      lastSyncedTick: pullSince,
    });

    if (!sessionId) {
      // we're queued
      log.info('FacilitySyncManager.wasQueued', { status });
      return { queued: true, ran: false };
    }

    log.info('FacilitySyncManager.startSession');

    // clear previous temp data, in case last session errored out or server was restarted
    await dropAllSnapshotTables(this.sequelize);

    log.info('FacilitySyncManager.receivedSessionInfo', {
      sessionId,
      startedAtTick: newSyncClockTime,
    });

    await this.pushChanges(sessionId, newSyncClockTime);

    await this.pullChanges(sessionId);

    await this.centralServer.endSyncSession(sessionId);

    const durationMs = Date.now() - startTime;
    log.info('FacilitySyncManager.completedSession', {
      durationMs,
    });
    this.lastDurationMs = durationMs;
    this.lastCompletedAt = new Date();

    // clear temp data stored for persist
    await dropSnapshotTable(this.sequelize, sessionId);
    return { queued: false, ran: true };
  }

  async pushChanges(sessionId, newSyncClockTime) {
    // get the sync tick we're up to locally, so that we can store it as the successful push cursor
    const currentSyncClockTime = await this.models.LocalSystemFact.get(FACT_CURRENT_SYNC_TICK);

    // use the new unique sync tick for any changes from now on so that any records that are created
    // or updated even mid way through this sync, are marked using the new tick and will be captured
    // in the next push
    await this.models.LocalSystemFact.set(FACT_CURRENT_SYNC_TICK, newSyncClockTime);
    log.debug('FacilitySyncManager.updatedLocalSyncClockTime', { newSyncClockTime });

    await waitForPendingEditsUsingSyncTick(this.sequelize, currentSyncClockTime);

    // syncing outgoing changes happens in two phases: taking a point-in-time copy of all records
    // to be pushed, and then pushing those up in batches
    // this avoids any of the records to be pushed being changed during the push period and
    // causing data that isn't internally coherent from ending up on the central server
    const pushSince = (await this.models.LocalSystemFact.get(FACT_LAST_SUCCESSFUL_SYNC_PUSH)) || -1;
    log.info('FacilitySyncManager.snapshottingOutgoingChanges', { pushSince });
    const modelsForPush = getModelsForPush(this.models);
    const outgoingChanges = await snapshotOutgoingChanges(this.sequelize, modelsForPush, pushSince);
    if (outgoingChanges.length > 0) {
      log.info('FacilitySyncManager.pushingOutgoingChanges', {
        totalPushing: outgoingChanges.length,
      });
      if (this.__testSpyEnabled) {
        this.__testOnlyPushChangesSpy.push({ sessionId, outgoingChanges });
      }
      await pushOutgoingChanges(this.centralServer, sessionId, outgoingChanges);
      await deleteRedundantLocalCopies(modelsForPush, outgoingChanges);
    }

    await this.models.LocalSystemFact.set(FACT_LAST_SUCCESSFUL_SYNC_PUSH, currentSyncClockTime);
    log.debug('FacilitySyncManager.updatedLastSuccessfulPush', { currentSyncClockTime });
  }

  async pullChanges(sessionId) {
    // syncing incoming changes happens in two phases: pulling all the records from the server,
    // then saving all those records into the local database
    // this avoids a period of time where the the local database may be "partially synced"
    const pullSince = (await this.models.LocalSystemFact.get(FACT_LAST_SUCCESSFUL_SYNC_PULL)) || -1;

    // pull incoming changes also returns the sync tick that the central server considers this
    // session to have synced up to
    await createSnapshotTable(this.sequelize, sessionId);
    const { totalPulled, pullUntil } = await pullIncomingChanges(
      this.centralServer,
      this.sequelize,
      sessionId,
      pullSince,
    );

    if (this.constructor.config.sync.assertIfPulledRecordsUpdatedAfterPushSnapshot) {
      await assertIfPulledRecordsUpdatedAfterPushSnapshot(
        Object.values(getModelsForPull(this.models)),
        sessionId,
      );
    }

    await this.sequelize.transaction(async () => {
      if (totalPulled > 0) {
        await this.sequelize.setTransactionVar(AUDIT_PAUSE_KEY, true);
        log.info('FacilitySyncManager.savingChanges', { totalPulled });
        await saveIncomingChanges(this.sequelize, getModelsForPull(this.models), sessionId);
      }

      // update the last successful sync in the same save transaction - if updating the cursor fails,
      // we want to roll back the rest of the saves so that we don't end up detecting them as
      // needing a sync up to the central server when we attempt to resync from the same old cursor
      log.debug('FacilitySyncManager.updatingLastSuccessfulSyncPull', { pullUntil });
      await this.models.LocalSystemFact.set(FACT_LAST_SUCCESSFUL_SYNC_PULL, pullUntil);
    });
  }
}<|MERGE_RESOLUTION|>--- conflicted
+++ resolved
@@ -1,9 +1,6 @@
 import _config from 'config';
 import { log } from '@tamanu/shared/services/logging';
-<<<<<<< HEAD
-import { AUDIT_PAUSE_KEY, SYNC_DIRECTIONS } from '@tamanu/constants';
-=======
->>>>>>> 25ddaf79
+import { AUDIT_PAUSE_KEY } from '@tamanu/constants';
 import {
   FACT_CURRENT_SYNC_TICK,
   FACT_LAST_SUCCESSFUL_SYNC_PULL,
