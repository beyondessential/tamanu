import { io } from 'socket.io-client';
<<<<<<< HEAD
=======
import { WS_EVENTS } from '@tamanu/constants';
>>>>>>> 96c692a9

/**
 *
 * @param {{config: { sync: { host: string}, language: string}, websocketService: ReturnType<import('./websocketService').defineWebsocketService>, models: import('../../../shared/src/models')}} injector
 */
export const defineWebsocketClientService = injector => {
  const client = io(injector.config.sync.host);
  const getClient = () => client;

  //forward event to facility client
  client.on(
    WS_EVENTS.TELEGRAM_SUBSCRIBE,
    /**
     *
     * @param {{ contactId: string, chatId: string }} payload
     */
    async ({ chatId, contactId }) => {
      const contact = await injector.models?.PatientContact.findByPk(contactId);
      if (!contact) return;

      contact.connectionDetails = { chatId };
      await contact.save();

      injector.websocketService.emit(WS_EVENTS.TELEGRAM_SUBSCRIBE_SUCCESS, { contactId, chatId });
    },
  );

  client.on(
    'telegram:unsubscribe',
    /**
     *
     * @param {{ contactId: string }} payload
     */
    async ({ contactId }) => {
      const contact = await injector.models?.PatientContact.findByPk(contactId);
      if (!contact) return;

      await contact.destroy();
      injector.websocketService.emit('telegram:unsubscribe:success', { contactId });
    },
  );

  const emit = (eventName, ...args) => client.emit(eventName, ...args);

  const listenOnce = (eventName, callback) => client.once(eventName, callback);
  return {
    getClient,
    emit,
    listenOnce,
  };
};<|MERGE_RESOLUTION|>--- conflicted
+++ resolved
@@ -1,8 +1,5 @@
 import { io } from 'socket.io-client';
-<<<<<<< HEAD
-=======
 import { WS_EVENTS } from '@tamanu/constants';
->>>>>>> 96c692a9
 
 /**
  *
@@ -31,7 +28,7 @@
   );
 
   client.on(
-    'telegram:unsubscribe',
+    WS_EVENTS.TELEGRAM_UNSUBSCRIBE,
     /**
      *
      * @param {{ contactId: string }} payload
@@ -41,7 +38,7 @@
       if (!contact) return;
 
       await contact.destroy();
-      injector.websocketService.emit('telegram:unsubscribe:success', { contactId });
+      injector.websocketService.emit(WS_EVENTS.TELEGRAM_UNSUBSCRIBE_SUCCESS, { contactId });
     },
   );
 
