--- conflicted
+++ resolved
@@ -63,13 +63,7 @@
   });
 
   // we've logged in as a valid central user - update local database to match
-<<<<<<< HEAD
-  const { user, localisation, facilities, settings } = response;
-  console.log(facilities);
-=======
-  const { user, localisation, settings } = response;
-
->>>>>>> 21758356
+  const { user, localisation, allowedFacilities, settings } = response;
   const { id, ...userDetails } = user;
 
   await models.User.sequelize.transaction(async () => {
@@ -86,7 +80,7 @@
     });
   });
 
-  return { central: true, user, localisation, facilities, settings };
+  return { central: true, user, localisation, allowedFacilities, settings };
 }
 
 async function localLogin(models, email, password) {
@@ -99,7 +93,7 @@
     throw new BadAuthenticationError('Incorrect username or password, please try again');
   }
 
-  if (!await user.canAccessFacility(config.serverFacilityId)) {
+  if (!(await user.canAccessFacility(config.serverFacilityId))) {
     throw new BadAuthenticationError('User does not have access to this facility');
   }
 
@@ -108,18 +102,14 @@
     order: [['createdAt', 'DESC']],
   });
 
-<<<<<<< HEAD
-  const facilities = await user.getPermittedFacilities();
+  const allowedFacilities = await user.allowedFacilities();
 
   return {
     central: false,
     user: user.get({ plain: true }),
-    facilities: facilities.map(({ id, name }) => ({ id, name })),
+    allowedFacilities,
     localisation,
   };
-=======
-  return { central: false, user: user.get({ plain: true }), localisation };
->>>>>>> 21758356
 }
 
 async function centralServerLoginWithLocalFallback(models, email, password, deviceId) {
@@ -159,7 +149,7 @@
       central,
       user,
       localisation,
-      facilities,
+      allowedFacilities,
       settings,
     } = await centralServerLoginWithLocalFallback(models, email, password, deviceId);
     const [facility, permissions, token, role] = await Promise.all([
@@ -177,7 +167,7 @@
       server: {
         facility: facility?.forResponse() ?? null,
       },
-      facilities,
+      allowedFacilities,
       settings,
     });
   } catch (e) {
