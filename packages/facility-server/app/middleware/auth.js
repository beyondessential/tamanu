import crypto from 'node:crypto';
import { compare } from 'bcrypt';
import config from 'config';
import * as jose from 'jose';
import ms from 'ms';
import * as z from 'zod';
import { JWT_KEY_ALG, JWT_KEY_ID, JWT_TOKEN_TYPES, SERVER_TYPES } from '@tamanu/constants';
import { context, propagation, trace } from '@opentelemetry/api';
import { AuthPermissionError, ERROR_TYPE, MissingCredentialError } from '@tamanu/errors';
import { log } from '@tamanu/shared/services/logging';
import { getPermissionsForRoles } from '@tamanu/shared/permissions/rolesToPermissions';
import { createSessionIdentifier } from '@tamanu/shared/audit/createSessionIdentifier';
import { selectFacilityIds } from '@tamanu/utils/selectFacilityIds';
<<<<<<< HEAD
import { ReadSettings } from '@tamanu/settings';
import { version } from '../../package.json';
=======
import { initAuditActions } from '@tamanu/database/utils/audit';

>>>>>>> 0e9d7549
import { CentralServerConnection } from '../sync';

const { tokenDuration, secret } = config.auth;

const jwtSecretKey = secret ?? crypto.randomBytes(32).toString('hex');

export async function buildToken({
  user,
  expiresIn = tokenDuration ?? '1h',
  deviceId = undefined,
  facilityId = undefined,
}) {
  const secretKey = crypto.createSecretKey(new TextEncoder().encode(jwtSecretKey));
  const { canonicalHostName = 'localhost' } = config;

  let expirationTime;
  try {
    if (!expiresIn) {
      throw new Error('No duration provided');
    }
    const timeMs = ms(expiresIn);
    if (timeMs === undefined || timeMs === null) {
      throw new Error(`ms() returned ${timeMs} for duration: ${expiresIn}`);
    }
    expirationTime = Math.floor((Date.now() + timeMs) / 1000);
  } catch (error) {
    throw new Error(`Invalid time period format: ${expiresIn} (${error.message})`);
  }

  return await new jose.SignJWT({
    userId: user.id,
    deviceId,
    facilityId,
  })
    .setProtectedHeader({ alg: JWT_KEY_ALG, kid: JWT_KEY_ID })
    .setJti(crypto.randomBytes(32).toString('base64url'))
    .setIssuer(canonicalHostName)
    .setIssuedAt()
    .setExpirationTime(expirationTime)
    .setAudience(JWT_TOKEN_TYPES.ACCESS)
    .sign(secretKey);
}

export async function comparePassword(user, password) {
  try {
    // do the password comparison even if the user is invalid so
    // that the login check doesn't reveal whether a user exists or not
    return await compare(password, user?.password ?? 'invalid-hash');
  } catch (e) {
    return false;
  }
}

export async function centralServerLogin({
  models,
  email,
  password,
  deviceId,
  facilityDeviceId,
  settings,
}) {
  // try logging in to central server
  const centralServer = new CentralServerConnection({ deviceId });
  const response = await centralServer.login(email, password, {
    scopes: [],
    body: {
      facilityIds: selectFacilityIds(config),
      facilityDeviceId,
    },
  });

  // we've logged in as a valid central user - update local database to match
  const { user, localisation, allowedFacilities } = response;
  const { id, ...userDetails } = user;

  const userModel = await models.User.sequelize.transaction(async () => {
    const [user] = await models.User.upsert({
      id,
      ...userDetails,
      password,
      deletedAt: null,
    });
    await models.UserLocalisationCache.upsert({
      userId: id,
      localisation: JSON.stringify(localisation),
      deletedAt: null,
    });
    return user;
  });

  await models.Device.ensureRegistration({ settings, user: userModel, deviceId, scopes: [] });

  return { central: true, user, localisation, allowedFacilities };
}

async function localLogin({ models, settings, email, password }) {
  const {
    auth: { secret, tokenDuration },
    canonicalHostName,
  } = config;
  const { user } = await models.User.loginFromCredential(
    {
      email,
      password,
    },
    { log, settings, tokenDuration, tokenIssuer: canonicalHostName, tokenSecret: secret },
  );

  const allowedFacilities = await user.allowedFacilities();

  const localisation = await models.UserLocalisationCache.getLocalisation({
    where: { userId: user.id },
    order: [['createdAt', 'DESC']],
  });

  return {
    central: false,
    user: user.get({ plain: true }),
    allowedFacilities,
    localisation,
  };
}

async function centralServerLoginWithLocalFallback({
  models,
  settings,
  email,
  password,
  deviceId,
  facilityDeviceId,
}) {
  // always log in locally when testing
  if (process.env.NODE_ENV === 'test' && !process.env.IS_PLAYWRIGHT_TEST) {
    return await localLogin({ models, settings, email, password });
  }

  try {
    return await centralServerLogin({
      models,
      email,
      password,
      deviceId,
      facilityDeviceId,
      settings,
    });
  } catch (e) {
    // if we get an authentication or forbidden error when login to central server,
    // throw the error instead of proceeding to local login
    if (e.type && (e.type.startsWith(ERROR_TYPE.AUTH) || e.type === ERROR_TYPE.FORBIDDEN)) {
      throw e;
    }

    log.warn(`centralServerLoginWithLocalFallback: central server login failed: ${e}`);
    return await localLogin({ models, settings, email, password });
  }
}

export async function loginHandler(req, res, next) {
  const { body, deviceId: facilityDeviceId, models, settings } = req;
  const { deviceId, email, password } = await z
    .object({
      deviceId: z.string().min(1),
      email: z.email(),
      password: z.string().min(1),
    })
    .parseAsync(body);

  // no permission needed for login
  req.flagPermissionChecked();

  try {
    // For facility servers, settings is a map of facilityId -> ReadSettings
    // For login, we need global settings since there's no facility context yet
    const globalSettings =
      settings.global ?? (typeof settings.get === 'function' ? settings : new ReadSettings(models));

    const { central, user, localisation, allowedFacilities } =
      await centralServerLoginWithLocalFallback({
        models,
        settings: globalSettings,
        email,
        password,
        deviceId,
        facilityDeviceId,
      });

    // check if user has access to any facilities on this server
    const serverFacilities = selectFacilityIds(config);
    const availableFacilities = await models.User.filterAllowedFacilities(
      allowedFacilities,
      serverFacilities,
    );
    if (availableFacilities.length === 0) {
      throw new AuthPermissionError('User does not have access to any facilities on this server');
    }

    const [permissions, token, role] = await Promise.all([
      getPermissionsForRoles(models, user.role),
      buildToken({ user, deviceId }),
      models.Role.findByPk(user.role),
    ]);
    res.send({
      token,
      central,
      localisation,
      permissions,
      role: role?.forResponse() ?? null,
      serverType: SERVER_TYPES.FACILITY,
      availableFacilities,
    });
  } catch (e) {
    next(e);
  }
}

export async function setFacilityHandler(req, res, next) {
  const { user, body, userDevice: device } = req;

  try {
    // Run after auth middleware, requires valid token but no other permission
    req.flagPermissionChecked();

    const userInstance = await req.models.User.findByPk(user.id);

    const { facilityId } = await z.object({ facilityId: z.string().min(1) }).parseAsync(body);
    const hasAccess = await userInstance.canAccessFacility(facilityId);
    if (!hasAccess) {
      throw new AuthPermissionError('User does not have access to this facility');
    }

    const token = await buildToken({ user, deviceId: device.id, facilityId });
    const settings = await req.settings[facilityId]?.getFrontEndSettings();
    res.send({ token, settings });
  } catch (e) {
    next(e);
  }
}

export async function refreshHandler(req, res) {
  const { user, userDevice, facilityId } = req;

  // Run after auth middleware, requires valid token but no other permission
  req.flagPermissionChecked();

  const token = await buildToken({ user, facilityId, deviceId: userDevice.id });
  res.send({ token });
}

export const authMiddleware = async (req, res, next) => {
  const { canonicalHostName = 'localhost' } = config;
  const { models, settings } = req;
  try {
    const { token, user, facility, device } = await models.User.loginFromAuthorizationHeader(
      req.get('authorization'),
      {
        log,
        settings: settings.global ?? settings,
        tokenDuration,
        tokenIssuer: canonicalHostName,
        tokenSecret: jwtSecretKey,
      },
    );

    if (!device) {
      throw new MissingCredentialError('Missing deviceId');
    }

    // when we login to a multi-facility server, we don't initially have a facilityId
    if (facility) {
      req.facilityId = facility.id; // eslint-disable-line require-atomic-updates
    }

    const sessionId = createSessionIdentifier(token);
    req.user = user; // eslint-disable-line require-atomic-updates
    req.userDevice = device; // eslint-disable-line require-atomic-updates
    req.sessionId = sessionId; // eslint-disable-line require-atomic-updates
    req.getLocalisation = async () =>
      req.models.UserLocalisationCache.getLocalisation({
        where: { userId: req.user.id },
        order: [['createdAt', 'DESC']],
      });

    const auditSettings = await settings?.[req.facilityId]?.get('audit');

    // Auditing middleware
    // eslint-disable-next-line require-atomic-updates
<<<<<<< HEAD
    req.audit = {
      access: async ({ recordId, params, model }) => {
        if (!auditSettings?.accesses.enabled) return;
        return req.models.AccessLog.create({
          userId: user.id,
          recordId,
          recordType: model.name,
          sessionId,
          isMobile: false,
          frontEndContext: params,
          backEndContext: { endpoint: req.originalUrl },
          loggedAt: new Date(),
          facilityId: facility.id,
          deviceId: device.id,
          version,
        });
      },
    };
=======
    req.audit = initAuditActions(req, {
      enabled: auditSettings?.accesses.enabled,
      userId,
      version,
      backEndContext: { serverType: SERVER_TYPES.FACILITY },
    });
>>>>>>> 0e9d7549

    const spanAttributes = {
      'enduser.id': user.id,
      'enduser.role': user.role,
      'session.deviceId': device.id,
    };

    if (facility) {
      spanAttributes['session.facilityId'] = facility.id;
    }

    // eslint-disable-next-line no-unused-expressions
    trace.getActiveSpan()?.setAttributes(spanAttributes);
    context.with(
      propagation.setBaggage(context.active(), propagation.createBaggage(spanAttributes)),
      () => next(),
    );
  } catch (e) {
    next(e);
  }
};<|MERGE_RESOLUTION|>--- conflicted
+++ resolved
@@ -11,13 +11,10 @@
 import { getPermissionsForRoles } from '@tamanu/shared/permissions/rolesToPermissions';
 import { createSessionIdentifier } from '@tamanu/shared/audit/createSessionIdentifier';
 import { selectFacilityIds } from '@tamanu/utils/selectFacilityIds';
-<<<<<<< HEAD
 import { ReadSettings } from '@tamanu/settings';
 import { version } from '../../package.json';
-=======
 import { initAuditActions } from '@tamanu/database/utils/audit';
 
->>>>>>> 0e9d7549
 import { CentralServerConnection } from '../sync';
 
 const { tokenDuration, secret } = config.auth;
@@ -304,33 +301,12 @@
 
     // Auditing middleware
     // eslint-disable-next-line require-atomic-updates
-<<<<<<< HEAD
-    req.audit = {
-      access: async ({ recordId, params, model }) => {
-        if (!auditSettings?.accesses.enabled) return;
-        return req.models.AccessLog.create({
-          userId: user.id,
-          recordId,
-          recordType: model.name,
-          sessionId,
-          isMobile: false,
-          frontEndContext: params,
-          backEndContext: { endpoint: req.originalUrl },
-          loggedAt: new Date(),
-          facilityId: facility.id,
-          deviceId: device.id,
-          version,
-        });
-      },
-    };
-=======
     req.audit = initAuditActions(req, {
       enabled: auditSettings?.accesses.enabled,
-      userId,
+      userId: user.id,
       version,
       backEndContext: { serverType: SERVER_TYPES.FACILITY },
     });
->>>>>>> 0e9d7549
 
     const spanAttributes = {
       'enduser.id': user.id,
