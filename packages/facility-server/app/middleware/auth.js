import { context, propagation, trace } from '@opentelemetry/api';
import { sign as signCallback, verify as verifyCallback } from 'jsonwebtoken';
import { compare } from 'bcrypt';
import config from 'config';
import { promisify } from 'util';
import crypto from 'crypto';

import { SERVER_TYPES, VISIBILITY_STATUSES } from '@tamanu/constants';
import { BadAuthenticationError, ForbiddenError } from '@tamanu/shared/errors';
import { log } from '@tamanu/shared/services/logging';
import { getPermissionsForRoles } from '@tamanu/shared/permissions/rolesToPermissions';
import { selectFacilityIds } from '@tamanu/shared/utils/configSelectors';

import { CentralServerConnection } from '../sync';

const { tokenDuration, secret } = config.auth;

// regenerate the secret key whenever the server restarts.
// this will invalidate all current tokens, but they're meant to expire fairly quickly anyway.
const jwtSecretKey = secret || crypto.randomUUID();
const sign = promisify(signCallback);
const verify = promisify(verifyCallback);

export async function buildToken(user, facilityId, expiresIn = tokenDuration) {
  return sign(
    {
      userId: user.id,
      facilityId,
    },
    jwtSecretKey,
    { expiresIn },
  );
}

export async function comparePassword(user, password) {
  try {
    const passwordHash = user && user.password;

    // do the password comparison even if the user is invalid so
    // that the login check doesn't reveal whether a user exists or not
    const passwordMatch = await compare(password, passwordHash || 'invalid-hash');

    return user && passwordMatch;
  } catch (e) {
    return false;
  }
}

export async function centralServerLogin(models, email, password, deviceId) {
  // try logging in to central server
  const centralServer = new CentralServerConnection({ deviceId });
  const response = await centralServer.fetch('login', {
    awaitConnection: false,
    retryAuth: false,
    method: 'POST',
    body: {
      email,
      password,
      deviceId,
      facilityIds: selectFacilityIds(config),
    },
    backoff: {
      maxAttempts: 1,
    },
  });

  // we've logged in as a valid central user - update local database to match
  const { user, localisation, allowedFacilities, settings } = response;
  const { id, ...userDetails } = user;

  await models.User.sequelize.transaction(async () => {
    await models.User.upsert({
      id,
      ...userDetails,
      password,
      deletedAt: null,
    });
    await models.UserLocalisationCache.upsert({
      userId: id,
      localisation: JSON.stringify(localisation),
      deletedAt: null,
    });
  });

  return { central: true, user, localisation, allowedFacilities, settings };
}

async function localLogin(models, email, password) {
  // some other error in communicating with central server, revert to local login
  const user = await models.User.getForAuthByEmail(email);

  const passwordMatch = await comparePassword(user, password);

  if (!passwordMatch) {
    throw new BadAuthenticationError('Incorrect username or password, please try again');
  }

  const allowedFacilities = await user.allowedFacilities();

  const localisation = await models.UserLocalisationCache.getLocalisation({
    where: { userId: user.id },
    order: [['createdAt', 'DESC']],
  });

  return {
    central: false,
    user: user.get({ plain: true }),
    allowedFacilities,
    localisation,
  };
}

async function centralServerLoginWithLocalFallback(models, email, password, deviceId) {
  // always log in locally when testing
  if (process.env.NODE_ENV === 'test') {
    return localLogin(models, email, password);
  }

  try {
    return await centralServerLogin(models, email, password, deviceId);
  } catch (e) {
    if (e.name === 'BadAuthenticationError') {
      // actual bad credentials server-side
      throw new BadAuthenticationError('Incorrect username or password, please try again');
    }

    // if it is forbidden error when login to central server,
    // throw the error instead of proceeding to local login
    if (e.centralServerResponse?.status === 403 && e.centralServerResponse?.body?.error) {
      throw e.centralServerResponse.body.error;
    }

    log.warn(`centralServerLoginWithLocalFallback: central server login failed: ${e}`);
    return localLogin(models, email, password);
  }
}

export async function loginHandler(req, res, next) {
  const { body, models, deviceId } = req;
  const { email, password } = body;

  // no permission needed for login
  req.flagPermissionChecked();

  try {
    const {
      central,
      user,
      localisation,
      allowedFacilities,
      settings,
    } = await centralServerLoginWithLocalFallback(models, email, password, deviceId);

    // check if user has access to any facilities on this server
    const serverFacilities = selectFacilityIds(config);
    const availableFacilities = await models.User.filterAllowedFacilities(
      allowedFacilities,
      serverFacilities,
    );
    if (availableFacilities.length === 0) {
      throw new BadAuthenticationError(
        'User does not have access to any facilities on this server',
      );
    }

    const [permissions, token, role] = await Promise.all([
      getPermissionsForRoles(models, user.role),
      buildToken(user),
      models.Role.findByPk(user.role),
    ]);
    res.send({
      token,
      central,
      localisation,
      permissions,
      role: role?.forResponse() ?? null,
      serverType: SERVER_TYPES.FACILITY,
      availableFacilities,
      settings,
    });
  } catch (e) {
    next(e);
  }
}

export async function setFacilityHandler(req, res, next) {
  const { user, body } = req;
  const { facilityId } = body;

  try {
    // Run after auth middleware, requires valid token but no other permission
    req.flagPermissionChecked();

    const hasAccess = await user.canAccessFacility(facilityId);
    if (!hasAccess) {
      throw new BadAuthenticationError('User does not have access to this facility');
    }
    const token = await buildToken(user, facilityId);
    const settings = await req.settings[facilityId]?.getFrontEndSettings();
    res.send({ token, settings });
  } catch (e) {
    next(e);
  }
}

export async function refreshHandler(req, res) {
  const { user } = req;

  // Run after auth middleware, requires valid token but no other permission
  req.flagPermissionChecked();

  const token = await buildToken(user);
  res.send({ token });
}

async function decodeToken(token) {
  try {
    return await verify(token, jwtSecretKey);
  } catch (e) {
    throw new BadAuthenticationError(
      'Your session has expired or is invalid. Please log in again.',
    );
  }
}

function getTokenFromHeaders(request) {
  const { headers } = request;
  const authHeader = headers.authorization || '';
  if (!authHeader) {
    throw new ForbiddenError();
  }
  const bearer = authHeader.match(/Bearer (\S*)/);
  if (!bearer) {
    throw new BadAuthenticationError(
      'Your session has expired or is invalid. Please log in again.',
    );
  }

  const token = bearer[1];
  return token;
}

async function getUser(models, userId) {
  const user = await models.User.findByPk(userId);
  if (user.visibilityStatus !== VISIBILITY_STATUSES.CURRENT) {
    throw new BadAuthenticationError(
      'Your session has expired or is invalid. Please log in again.',
    );
  }
  return user;
}

export const authMiddleware = async (req, res, next) => {
  const { models } = req;
  try {
<<<<<<< HEAD
    // eslint-disable-next-line require-atomic-updates
    req.user = await getUserFromToken(req);
    // TODO: delete this once all localisation moved to settings
=======
    const token = getTokenFromHeaders(req);
    const { userId, facilityId } = await decodeToken(token);
    const user = await getUser(models, userId);
    req.user = user; // eslint-disable-line require-atomic-updates
    req.facilityId = facilityId; // eslint-disable-line require-atomic-updates
>>>>>>> 815906ad
    req.getLocalisation = async () =>
      req.models.UserLocalisationCache.getLocalisation({
        where: { userId: req.user.id },
        order: [['createdAt', 'DESC']],
      });

    const spanAttributes = {};
    if (req.user) {
      spanAttributes['enduser.id'] = req.user.id;
      spanAttributes['enduser.role'] = req.user.role;
    }
    if (req.facilityId) {
      spanAttributes['session.facilityId'] = req.facilityId;
    }

    // eslint-disable-next-line no-unused-expressions
    trace.getActiveSpan()?.setAttributes(spanAttributes);
    context.with(
      propagation.setBaggage(context.active(), propagation.createBaggage(spanAttributes)),
      () => next(),
    );
  } catch (e) {
    next(e);
  }
};<|MERGE_RESOLUTION|>--- conflicted
+++ resolved
@@ -253,17 +253,11 @@
 export const authMiddleware = async (req, res, next) => {
   const { models } = req;
   try {
-<<<<<<< HEAD
-    // eslint-disable-next-line require-atomic-updates
-    req.user = await getUserFromToken(req);
-    // TODO: delete this once all localisation moved to settings
-=======
     const token = getTokenFromHeaders(req);
     const { userId, facilityId } = await decodeToken(token);
     const user = await getUser(models, userId);
     req.user = user; // eslint-disable-line require-atomic-updates
     req.facilityId = facilityId; // eslint-disable-line require-atomic-updates
->>>>>>> 815906ad
     req.getLocalisation = async () =>
       req.models.UserLocalisationCache.getLocalisation({
         where: { userId: req.user.id },
