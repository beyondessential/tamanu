--- conflicted
+++ resolved
@@ -207,11 +207,7 @@
   // Run after auth middleware, requires valid token but no other permission
   req.flagPermissionChecked();
 
-<<<<<<< HEAD
-  const token = await buildToken(user, req.facilityId);
-=======
   const token = await buildToken(user, facilityId);
->>>>>>> dc41e345
   res.send({ token });
 }
 
