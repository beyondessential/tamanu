--- conflicted
+++ resolved
@@ -1,55 +1,4 @@
 const os = require('node:os');
-<<<<<<< HEAD
-
-const totalMemoryMB = os.totalmem() / (1024**2);
-const memory = process.env.TAMANU_MEMORY_ALLOCATION || (totalMemoryMB * 0.6);
-
-const availableThreads = os.availableParallelism();
-const defaultApiScale = Math.max(2, Math.floor(availableThreads / 2));
-
-const cwd = '.'; // IMPORTANT: Leave this as-is, for production build
-
-module.exports = {
-  apps: [
-    {
-      name: 'tamanu-api',
-      cwd,
-      script: './dist/index.js',
-      args: 'startApi',
-      interpreter_args: `--max_old_space_size=${memory}`,
-      instances: +process.env.TAMANU_API_SCALE || defaultApiScale,
-      exec_mode: 'fork',
-      increment_var: 'PORT',
-      env: {
-        PORT: +process.env.TAMANU_API_PORT || 4000,
-        NODE_ENV: 'production',
-      },
-    },
-    {
-      name: 'tamanu-tasks',
-      cwd,
-      script: './dist/index.js',
-      args: 'startTasks',
-      interpreter_args: `--max_old_space_size=${memory}`,
-      instances: 1,
-      exec_mode: 'fork',
-      env: {
-        NODE_ENV: 'production',
-      },
-    },
-    {
-      name: 'tamanu-sync',
-      cwd,
-      script: './dist/index.js',
-      args: 'startSync',
-      interpreter_args: `--max_old_space_size=${memory}`,
-      instances: 1,
-      exec_mode: 'fork',
-      env: {
-        PORT: +process.env.TAMANU_SYNC_PORT || 4000,
-        NODE_ENV: 'production',
-      },
-=======
 
 const totalMemoryMB = Math.round(os.totalmem() / (1024**2));
 const memory = process.env.TAMANU_MEMORY_ALLOCATION || (totalMemoryMB * 0.6).toFixed(0);
@@ -75,7 +24,6 @@
     env: {
       NODE_ENV: 'production',
       ...env,
->>>>>>> 20531a24
     },
   };
 
