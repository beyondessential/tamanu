{
  "name": "@tamanu/facility-server",
<<<<<<< HEAD
  "version": "2.4.1",
=======
  "version": "2.6.0",
>>>>>>> 908689b1
  "private": true,
  "description": "Facility server for Tamanu",
  "homepage": "https://github.com/beyondessential/tamanu.git#readme",
  "repository": "git@github.com:beyondessential/tamanu.git",
  "author": "Beyond Essential Systems Pty. Ltd.",
  "license": "GPL-3.0-or-later",
  "main": "dist/index.js",
  "bin": "dist/index.js",
  "scripts": {
    "build": "swc --delete-dir-on-start --out-dir dist --copy-files --source-maps true app",
    "build-watch": "yarn run build --watch",
    "setup-dev": "node dist setup",
    "shell": "yarn build && node dist shell",
    "start": "node dist",
    "start-dev": "concurrently npm:build-watch npm:start-watch",
    "start-watch": "nodemon \"dist/**/*.js\"",
    "test": "yarn test-build && NODE_ENV=test jest",
    "test-build": "swc --delete-dir-on-start --out-dir __disttests__ --copy-files --source-maps true __tests__",
    "test-watch": "yarn test --watch"
  },
  "devDependencies": {
    "@swc/jest": "^0.2.26",
    "@tamanu/build-tooling": "*",
    "chai": "^4.1.2",
    "fast-check": "^3.3.0",
    "jest": "^29.3.1",
    "jest-expect-message": "^1.1.3",
    "mocha": "^5.2.0",
    "rimraf": "^3.0.2",
    "supertest": "^4.0.2",
    "weak-napi": "^2.0.2"
  },
  "dependencies": {
    "@opentelemetry/api": "^1.4.0",
    "@tamanu/shared": "*",
    "abort-controller": "^3.0.0",
    "basic-auth": "^2.0.1",
    "bcrypt": "^5.1.1",
    "body-parser": "^1.18.3",
    "case": "^1.6.3",
    "chalk": "^5.0.1",
    "chance": "^1.1.8",
    "commander": "^9.0.0",
    "compression": "^1.7.2",
    "config": "^3.3.9",
    "connect-flash": "^0.1.1",
    "core-js": "^3.23.1",
    "date-fns": "^2.19.0",
    "express": "^4.16.2",
    "express-async-handler": "^1.1.4",
    "express-session": "^1.15.6",
    "express-validator": "^6.5.0",
    "follow": "^1.1.0",
    "jsonwebtoken": "^8.4.0",
    "lodash": "^4.17.5",
    "mathjs": "^9.3.0",
    "mkdirp": "^1.0.4",
    "morgan": "^1.9.0",
    "nanoid": "^3.1.32",
    "node-fetch": "^2.6.1",
    "pg": "^8.5.1",
    "prompts": "^2.0.0",
    "react": "16.8.5",
    "request": "^2.88.0",
    "request-promise": "^4.2.2",
    "sequelize": "^6.21.3",
    "shortid": "^2.2.13",
    "umzug": "^2.3.0",
    "winston": "^3.2.1",
    "winston-transport": "^4.5.0",
    "xlsx": "^0.16.9",
    "yup": "^0.32.9"
  }
}<|MERGE_RESOLUTION|>--- conflicted
+++ resolved
@@ -1,10 +1,6 @@
 {
   "name": "@tamanu/facility-server",
-<<<<<<< HEAD
-  "version": "2.4.1",
-=======
   "version": "2.6.0",
->>>>>>> 908689b1
   "private": true,
   "description": "Facility server for Tamanu",
   "homepage": "https://github.com/beyondessential/tamanu.git#readme",
