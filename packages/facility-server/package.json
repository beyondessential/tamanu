{
  "name": "@tamanu/facility-server",
<<<<<<< HEAD
  "version": "2.20.3",
=======
  "version": "2.21.0",
>>>>>>> 669f91e3
  "private": true,
  "description": "Facility server for Tamanu",
  "homepage": "https://github.com/beyondessential/tamanu.git#readme",
  "repository": "git@github.com:beyondessential/tamanu.git",
  "author": "Beyond Essential Systems Pty. Ltd.",
  "license": "GPL-3.0-or-later",
  "main": "dist/index.js",
  "bin": "dist/index.js",
  "scripts": {
    "build": "swc --delete-dir-on-start --out-dir dist --copy-files --source-maps true app",
    "build-watch": "npm run build -- --watch",
    "setup-dev": "node dist setup",
    "shell": "npm run build && node dist shell",
    "start": "node dist",
    "start-dev": "concurrently npm:build-watch npm:start-watch",
    "start-watch": "sleep 1 && nodemon --delay 1 \"dist/**/*.js\"",
    "test": "npm run test-build && NODE_ENV=test jest",
    "test-build": "swc --delete-dir-on-start --out-dir __disttests__ --copy-files --source-maps true __tests__",
    "test-watch": "npm run test -- --watch"
  },
  "devDependencies": {
    "@jest/globals": "^29.7.0",
    "@swc/jest": "^0.2.26",
    "@tamanu/build-tooling": "*",
    "chai": "^4.1.2",
    "fast-check": "^3.3.0",
    "jest": "^29.3.1",
    "jest-expect-message": "^1.1.3",
    "mocha": "^5.2.0",
    "supertest": "^4.0.2",
    "weak-napi": "^2.0.2"
  },
  "dependencies": {
    "@bugsnag/js": "^7.22.4",
    "@bugsnag/plugin-express": "^7.19.0",
    "@casl/ability": "^6.7.1",
    "@opentelemetry/api": "^1.4.0",
    "@tamanu/constants": "*",
    "@tamanu/shared": "*",
    "abort-controller": "^3.0.0",
    "basic-auth": "^2.0.1",
    "bcrypt": "^5.1.1",
    "body-parser": "^1.18.3",
    "case": "^1.6.3",
    "chalk": "^5.0.1",
    "chance": "^1.1.8",
    "commander": "^9.0.0",
    "compression": "^1.7.2",
    "config": "^3.3.9",
    "connect-flash": "^0.1.1",
    "core-js": "^3.23.1",
    "date-fns": "^2.19.0",
    "express": "^4.16.2",
    "express-async-handler": "^1.2.0",
    "express-session": "^1.15.6",
    "express-validator": "^6.5.0",
    "follow": "^1.1.0",
    "jsonwebtoken": "^9.0.0",
    "lodash": "^4.17.5",
    "mathjs": "^9.3.0",
    "mkdirp": "^1.0.4",
    "morgan": "^1.9.0",
    "nanoid": "^3.1.32",
    "node-fetch": "^2.6.1",
    "pg": "^8.5.1",
    "prompts": "^2.0.0",
    "react": "16.8.5",
    "request": "^2.88.0",
    "request-promise": "^4.2.2",
    "sequelize": "^6.21.3",
    "shortid": "^2.2.13",
    "socket.io": "^4.7.5",
    "socket.io-client": "^4.7.5",
    "umzug": "^2.3.0",
    "winston": "^3.2.1",
    "winston-transport": "^4.5.0",
    "yup": "^0.32.9",
    "uuid": "^8.3.2",
    "zod": "^3.23.8"
  }
}<|MERGE_RESOLUTION|>--- conflicted
+++ resolved
@@ -1,10 +1,6 @@
 {
   "name": "@tamanu/facility-server",
-<<<<<<< HEAD
-  "version": "2.20.3",
-=======
   "version": "2.21.0",
->>>>>>> 669f91e3
   "private": true,
   "description": "Facility server for Tamanu",
   "homepage": "https://github.com/beyondessential/tamanu.git#readme",
