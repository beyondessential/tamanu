{
  "name": "@tamanu/facility-server",
<<<<<<< HEAD
  "version": "2.30.2",
=======
  "version": "2.31.0",
>>>>>>> 66ac94fa
  "private": true,
  "description": "Facility server for Tamanu",
  "homepage": "https://github.com/beyondessential/tamanu.git#readme",
  "repository": "git@github.com:beyondessential/tamanu.git",
  "author": "Beyond Essential Systems Pty. Ltd.",
  "license": "GPL-3.0-or-later",
  "main": "dist/index.js",
  "bin": "dist/index.js",
  "scripts": {
    "build": "swc --delete-dir-on-start --out-dir dist --copy-files --source-maps true app",
    "build-watch": "npm run build -- --watch",
    "clean": "rimraf dist __disttests__",
    "clean:deps": "rimraf node_modules",
    "setup-dev": "node dist setup",
    "shell": "npm run build && node dist shell",
    "start": "node dist",
    "start-dev": "concurrently npm:build-watch npm:start-watch",
    "start-watch": "sleep 1 && nodemon --delay 1 \"dist/**/*.js\"",
    "test": "npm run test-build && NODE_ENV=test jest",
    "test-build": "swc --delete-dir-on-start --out-dir __disttests__ --copy-files --source-maps true __tests__",
    "test-watch": "npm run test -- --watch"
  },
  "devDependencies": {
    "@jest/globals": "^29.7.0",
    "@swc/jest": "^0.2.26",
    "@tamanu/build-tooling": "*",
    "chai": "^4.1.2",
    "fast-check": "^3.3.0",
    "jest": "^29.3.1",
    "jest-expect-message": "^1.1.3",
    "rimraf": "^6.0.1",
    "supertest": "^4.0.2",
    "weak-napi": "^2.0.2"
  },
  "dependencies": {
    "@bugsnag/js": "^7.22.4",
    "@bugsnag/plugin-express": "^7.19.0",
    "@casl/ability": "^6.7.1",
    "@opentelemetry/api": "^1.9.0",
    "@tamanu/constants": "*",
    "@tamanu/database": "*",
    "@tamanu/shared": "*",
    "@tamanu/utils": "*",
    "abort-controller": "^3.0.0",
    "basic-auth": "^2.0.1",
    "bcrypt": "^5.1.1",
    "body-parser": "^1.18.3",
    "case": "^1.6.3",
    "chalk": "^5.0.1",
    "chance": "^1.1.8",
    "commander": "^9.0.0",
    "compression": "^1.7.2",
    "config": "^3.3.9",
    "connect-flash": "^0.1.1",
    "core-js": "^3.23.1",
    "date-fns": "^2.19.0",
    "express": "^4.16.2",
    "express-async-handler": "^1.2.0",
    "express-session": "^1.18.1",
    "express-validator": "^6.5.0",
    "follow": "^1.1.0",
    "jsonwebtoken": "^9.0.0",
    "lodash": "^4.17.5",
    "mathjs": "^9.3.0",
    "mkdirp": "^1.0.4",
    "morgan": "^1.9.0",
    "nanoid": "^3.1.32",
    "node-fetch": "^2.6.1",
    "pg": "^8.5.1",
    "prompts": "^2.0.0",
    "react": "16.8.5",
    "request": "^2.88.0",
    "request-promise": "^4.2.2",
    "sequelize": "^6.21.3",
    "shortid": "^2.2.13",
    "socket.io": "^4.8.1",
    "socket.io-client": "^4.8.1",
    "umzug": "^2.3.0",
    "undici": "^7.5.0",
    "uuid": "^11.0.3",
    "winston": "^3.2.1",
    "winston-transport": "^4.5.0",
    "yup": "^0.32.9",
    "zod": "^3.23.8"
  }
}<|MERGE_RESOLUTION|>--- conflicted
+++ resolved
@@ -1,10 +1,6 @@
 {
   "name": "@tamanu/facility-server",
-<<<<<<< HEAD
-  "version": "2.30.2",
-=======
   "version": "2.31.0",
->>>>>>> 66ac94fa
   "private": true,
   "description": "Facility server for Tamanu",
   "homepage": "https://github.com/beyondessential/tamanu.git#readme",
