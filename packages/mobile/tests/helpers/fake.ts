import { v4 as uuidv4 } from 'uuid';
import { random, sample } from 'lodash';
import { formatISO9075 } from 'date-fns';

import {
  DataElementType,
  EncounterType,
  IAdministeredVaccine,
  IEncounter,
  IPatient,
  IProgram,
  IProgramDataElement,
  IReferenceData,
  IScheduledVaccine,
  ISurvey,
  ISurveyResponse,
  ISurveyResponseAnswer,
  ISurveyScreenComponent,
  IUser,
  ReferenceDataType,
  SurveyTypes,
} from '~/types';

import { BaseModel } from '~/models/BaseModel';
import { ID } from '~/types/ID';
import { VaccineStatus } from '~/ui/helpers/patient';
import { getCurrentDateTimeString } from '../../App/ui/helpers/date';
import { VisibilityStatus } from '~/visibilityStatuses';

export const fakePatient = (): IPatient => {
  const uuid = uuidv4();
  return {
    title: 'Ms.',
    id: `patient-id-${uuid}`,
    displayId: `patient_displayId-${uuid}`,
    firstName: `patient_firstName-${uuid}`,
    middleName: `patient_middleName-${uuid}`,
    lastName: `patient_lastName-${uuid}`,
    culturalName: `patient_culturalName-${uuid}`,
    villageId: null,
    dateOfBirth: formatISO9075(new Date()),
    sex: `female-${uuid}`,
    email: `${uuid}@email.com`,
  };
};

export const fakeEncounter = (): IEncounter => ({
  id: `encounter-id-${uuidv4()}`,
  encounterType: EncounterType.Clinic,
  startDate: formatISO9075(new Date()),
  reasonForEncounter: 'encounter-reason',
  deviceId: null,
});

export const fakeAdministeredVaccine = (): IAdministeredVaccine => ({
  id: `administered-vaccine-id-${uuidv4()}`,
  status: VaccineStatus.GIVEN,
  date: formatISO9075(new Date()),
});

export const fakeProgramDataElement = (): IProgramDataElement => ({
  id: `program-data-element-id-${uuidv4()}`,
  code: 'program-data-element-code',
  defaultText: 'program-data-element-defaultText',
  type: DataElementType.FreeText,
  defaultOptions: null,
  name: 'program-data-element-name',
});

export const fakeSurvey = (): ISurvey => ({
  id: `survey-id-${uuidv4()}`,
  programId: null,
  name: 'survey-name',
  surveyType: SurveyTypes.Programs,
  isSensitive: false,
  visibilityStatus: VisibilityStatus.Current,
});

// @ts-expect-error
// The tests in import.spec.ts tests break if getConfigObject or getOptions are present, but these are
// required by ISurveyScreenComponent. The checks in import.spec.ts will need to be updated to ignore
// these keys before this function can be typed correctly.
export const fakeSurveyScreenComponent = (): ISurveyScreenComponent => ({
  id: `survey-screen-component-${uuidv4()}`,
  dataElementId: null,
  surveyId: null,
  screenIndex: 1,
  componentIndex: 2,
  text: 'survey-screen-component-text',
  visibilityCriteria: 'survey-screen-component-visibilityCriteria',
  validationCriteria: 'survey-screen-component-validationCriteria',
  options: 'survey-screen-component-options',
  detail: 'survey-screen-component-detail',
  config: 'survey-screen-component-config',
  calculation: '',
});

export const fakeSurveyResponse = (survey: ISurvey): ISurveyResponse => ({
  id: `survey-response-id-${uuidv4()}`,
  startTime: getCurrentDateTimeString(),
  endTime: getCurrentDateTimeString(),
  surveyId: survey.id,
});

export const fakeSurveyResponseAnswer = (
  responseId: ID,
  programDataElement: IProgramDataElement,
): ISurveyResponseAnswer => ({
  id: `survey-response-answer-id-${uuidv4()}`,
  body: 'survey-response-answer-body',
  name: 'survey-response-answer-name',
  responseId,
  dataElement: programDataElement,
  dataElementId: programDataElement.id,
});

export const fakeReferenceData = (type?: ReferenceDataType): IReferenceData => {
  const uuid = uuidv4();
  return {
    id: `reference-data-id-${uuid}`,
    name: `reference-data-name-${uuid}`,
    code: `reference-data-code-${uuid}`,
    type: type || ReferenceDataType.Village,
    visibilityStatus: VisibilityStatus.Current,
  };
};

export const fakeUser = (): IUser => {
  const uuid = uuidv4();
  return {
    id: `user-id-${uuid}`,
    displayId: `user-displayId-${uuid}`,
    email: `user-email-${uuid}@example.com`,
    displayName: `user-displayName-${uuid}`,
    role: 'practitioner',
    localPassword: null,
  };
};

export const fakeScheduledVaccine = (): IScheduledVaccine => {
  const uuid = uuidv4();
  return {
    id: `scheduled-vaccine-id-${uuid}`,
    vaccine: null,
    vaccineId: null,
    index: 10,
    label: `scheduled-vaccine-label-${uuid}`,
    doseLabel: `scheduled-vaccine-schedule-${uuid}`,
    weeksFromBirthDue: 5,
    weeksFromLastVaccinationDue: null,
    category: `scheduled-vaccine-category-${uuid}`,
    visibilityStatus: VisibilityStatus.Current,
<<<<<<< HEAD
    sort: 0,
=======
    sortIndex: 0,
>>>>>>> 61f56fe3
  };
};

export const fakeProgram = (): IProgram => {
  const uuid = uuidv4();
  return {
    id: `program-id-${uuid}`,
    name: `program-name-${uuid}`,
  };
};

type FakeOptions = {
  relations?: string[];
};

const fakeDate = () => new Date(random(0, Date.now()));
const fakeString = ({ propertyName, entityMetadata }, id: string) =>
  `${entityMetadata.name}.${propertyName}.${id}`;
const fakeNumber = () => random(0, 10);
const FIELD_HANDLERS = {
  String: fakeString,
  varchar: fakeString,
  text: fakeString,
  Boolean: () => sample([true, false]),
  Date: fakeDate,
  datetime: fakeDate,
  bigint: fakeNumber,
  int: fakeNumber,
  Number: fakeNumber,
};

// uses model metadata to generate a fake
export const fake = (model: typeof BaseModel, { relations = [] }: FakeOptions = {}) => {
  const { metadata } = model.getRepository();

  const record: any = {};
  const id = uuidv4();
  // assign columns
  for (const column of metadata.ownColumns) {
    const typeId = typeof column.type === 'function' ? column.type.name : column.type;
    if (model.excludedSyncColumns.includes(column.propertyName)) {
      // ignore excluded columns
    } else if (column.relationMetadata) {
      // ignore relations
    } else if (column.propertyName === 'id') {
      record.id = id;
    } else if (FIELD_HANDLERS[typeId]) {
      record[column.propertyName] = FIELD_HANDLERS[typeId](column, id);
    } else {
      throw new Error(
        `Could not fake field ${model.name}.${column.propertyName} of type ${typeId}`,
      );
    }
  }

  // assign chosen relations
  const rootRelationNames = relations.filter(rn => !rn.includes('.')); // e.g. ['surveyResponse', 'administeredVaccines']
  const multiLevelRelationNames = relations.filter(rn => rn.includes('.')); // e.g. ['surveyResponse.answers']

  for (const relationName of rootRelationNames) {
    // traverse relations specific to the model itself
    // find metadata for the relation
    const relation = metadata.relations.find(r => r.propertyPath === relationName);

    const childRelationNames = multiLevelRelationNames
      .filter(rn => rn.startsWith(relationName)) // e.g. if relationName is 'surveyResponse', find ['surveyResponse.answers']
      .map(rn => rn.slice(relationName.length + 1)); // cut off the relationName and full stop, e.g. ['answers']

    if (!relation) {
      throw new Error(`Relation ${model.name}.${relationName} doesn't exist`);
    }
    if (relation.relationType === 'one-to-many') {
      const childRecord = fake(relation.type as typeof BaseModel, {
        relations: childRelationNames,
      });
      record[relationName] = [
        {
          ...childRecord,
          [`${relation.inverseSidePropertyPath}Id`]: record.id,
        },
      ];
    } else if (relation.relationType === 'many-to-one') {
      const childRecord = fake(relation.type as typeof BaseModel, {
        relations: childRelationNames,
      });
      record[relationName] = childRecord;
    } else {
      // at the moment, we only handle some types of relations - if you need something different, implement it!
      throw new Error(
        `Could not fake relation ${model.name}.${relationName} (unsupported type ${relation?.relationType})`,
      );
    }
  }

  return record;
};

// recursively converts a db record to a sync record
export const toSyncRecord = (record: any) => ({
  data: Object.entries(record).reduce((memo, [k, v]) => {
    if (Array.isArray(v)) {
      return { ...memo, [k]: v.map(childRecord => toSyncRecord(childRecord)) };
    } else if (typeof v === 'object' && v !== null && (v as any).id) {
      return { ...memo, [k]: v, [`${k}Id`]: (v as any).id };
    }
    return { ...memo, [k]: v };
  }, {}),
});

// takes a record generated by fake() and creates all the relations
export const createWithRelations = async (model: typeof BaseModel, record: any) => {
  const relations = model.getRepository().metadata.relations;

  // create many-to-one relations
  for (const relation of relations.filter(r => r.relationType === 'many-to-one')) {
    const childRecord = record[relation.propertyPath];
    if (childRecord) {
      await createWithRelations(relation.type as typeof BaseModel, childRecord);
    }
  }

  await model.createAndSaveOne(record);

  // create one-to-many relations
  for (const relation of relations.filter(r => r.relationType === 'one-to-many')) {
    if (Array.isArray(record[relation.propertyPath])) {
      const childModel = relation.type as typeof BaseModel;
      for (const childRecord of record[relation.propertyPath]) {
        await createWithRelations(childModel, {
          ...childRecord,
          [relation.inverseSidePropertyPath]: { id: record.id },
        });
      }
    }
  }
};<|MERGE_RESOLUTION|>--- conflicted
+++ resolved
@@ -150,11 +150,7 @@
     weeksFromLastVaccinationDue: null,
     category: `scheduled-vaccine-category-${uuid}`,
     visibilityStatus: VisibilityStatus.Current,
-<<<<<<< HEAD
-    sort: 0,
-=======
     sortIndex: 0,
->>>>>>> 61f56fe3
   };
 };
 
