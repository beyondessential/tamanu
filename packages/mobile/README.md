--- conflicted
+++ resolved
@@ -1,8 +1,3 @@
-<<<<<<< HEAD
-# tamanu-mobile
-
-Mobile application for Tamanu
-=======
 # Tamanu Mobile App
 
 This is the Tamanu App Repository.
@@ -236,4 +231,3 @@
 | ios | Pods (cocoa-pods) installed. Some RN libraries require a native syncing that is done by running "pod install" in this folder. |
 | scripts | scripts for workarounds and  |
 | _mocks_ | fixed mocks for jest test runner  |
->>>>>>> 4fb56f86
