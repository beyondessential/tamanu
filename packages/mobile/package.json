{
  "name": "tamanuapp",
<<<<<<< HEAD
  "version": "1.24.54",
=======
  "version": "1.25.54",
>>>>>>> 7b60951c
  "private": true,
  "scripts": {
    "android": "npx react-native run-android",
    "build:ios": "react-native bundle --entry-file='index.js' --bundle-output='./ios/main.jsbundle' --dev=false --platform='ios'",
    "build:android": "cd android && ./gradlew clean && ./gradlew assembleRelease && cd ..",
    "ios": "npx react-native run-ios",
    "start": "rnstl --silent && react-native start",
    "test": "jest",
    "test:coverage": "yarn test --coverage",
    "test:unit": "yarn test --watch -c jest-unit-config.js",
    "test:integration": "yarn test --watch -c jest-integration-config.js",
    "test:commit": "yarn test --findRelatedTests",
    "test:watch": "yarn test --watchAll",
    "e2e:build": "detox build --configuration ios.sim.debug",
    "test:e2e": "detox test --configuration ios.sim.debug",
    "lint": "eslint --fix .",
    "typecheck": "tsc --project tsconfig.json",
    "storybook": "cat storybook/script-usage-instructions.md && (adb reverse tcp:7007 tcp:7007 || true) && start-storybook",
    "prestorybook": "rnstl",
    "postinstall": "npx jetify",
    "mockserver": "cd mockserver/functions && npm run serve",
    "migrate-create": "../../scripts/create_mobile_migration.sh"
  },
  "dependencies": {
    "@casl/ability": "^4.1.0",
    "@react-native-async-storage/async-storage": "^1.13.2",
    "@react-native-community/cameraroll": "^4.0.4",
    "@react-native-community/datetimepicker": "^5.1.0",
    "@react-native-community/masked-view": "^0.1.10",
    "@react-native-community/netinfo": "^6.0.2",
    "@react-navigation/bottom-tabs": "^5.3.4",
    "@react-navigation/material-top-tabs": "^5.1.1",
    "@react-navigation/native": "^5.2.4",
    "@react-navigation/stack": "^5.2.6",
    "@reduxjs/toolkit": "^1.2.5",
    "@sayem314/react-native-keep-awake": "^1.0.4",
    "@storybook/addon-actions": "^5.2.8",
    "@storybook/react-native": "^5.2.8",
    "@testing-library/react-native": "^9.0.0",
    "async-mutex": "^0.3.2",
    "chance": "^1.1.4",
    "date-fns": "^2.7.0",
    "formik": "^2.1.2",
    "lodash": "^4.17.20",
    "mathjs": "^8.1.1",
    "metro-minify-terser": "^0.64.0",
    "mitt": "^2.1.0",
    "moment": "^2.29.1",
    "nanoid": "^3.1.23",
    "popup-ui": "^1.2.2",
    "react": "17.0.2",
    "react-native": "0.67.2",
    "react-native-autocomplete-input": "^5.0.2",
    "react-native-bcrypt": "^2.4.0",
    "react-native-bg-thread": "^1.2.0",
    "react-native-circular-progress": "^1.3.4",
    "react-native-collapsible": "^1.6.0",
    "react-native-device-info": "^8.0.1",
    "react-native-flash-message": "^0.1.23",
    "react-native-fs": "^2.17.0",
    "react-native-gesture-handler": "^1.6.1",
    "react-native-image-picker": "^2.3.1",
    "react-native-image-resizer": "^1.4.4",
    "react-native-keyboard-aware-scroll-view": "^0.9.1",
    "react-native-masked-text": "^1.13.0",
    "react-native-modal": "^11.10.0",
    "react-native-multiple-select": "^0.5.6",
    "react-native-orientation": "^3.1.3",
    "react-native-paper": "^4.6.0",
    "react-native-permissions": "^2.0.10",
    "react-native-pose": "^0.9.1",
    "react-native-reanimated": "^1.9.0",
    "react-native-responsive-screen": "^1.3.0",
    "react-native-safe-area-context": "^0.7.3",
    "react-native-safe-area-view": "^1.0.0",
    "react-native-screens": "^2.4.0",
    "react-native-sensitive-info": "^5.5.5",
    "react-native-sqlite-storage": "^5.0.0",
    "react-native-svg": "^12.1.0",
    "react-native-svg-charts": "^5.3.0",
    "react-native-tab-view": "^2.13.0",
    "react-native-vector-icons": "^7.1.0",
    "react-redux": "^7.2.0",
    "reactotron-react-native": "^4.0.3",
    "reactotron-redux": "^3.1.2",
    "redux": "^4.0.5",
    "redux-persist": "^6.0.0",
    "redux-persist-sensitive-storage": "^1.0.0",
    "reselect": "^4.0.0",
    "styled-components": "^5.1.0",
    "styled-system": "^5.1.2",
    "typeorm": "^0.2.31",
    "yup": "^0.28.0"
  },
  "devDependencies": {
    "@babel/core": "^7.12.9",
    "@babel/plugin-proposal-decorators": "^7.8.3",
    "@babel/plugin-transform-modules-commonjs": "^7.7.0",
    "@babel/runtime": "^7.12.5",
    "@beyondessential/eslint-config-beyondessential": "^2.3.0",
    "@react-native-community/eslint-config": "^2.0.0",
    "@storybook/addon-links": "^5.2.6",
    "@storybook/addons": "^5.2.6",
    "@storybook/react-native-server": "^5.2.8",
    "@testing-library/react-hooks": "^3.2.1",
    "@types/chance": "^1.0.8",
    "@types/detox": "^14.5.2",
    "@types/jest": "^24.0.23",
    "@types/lodash": "^4.14.168",
    "@types/mathjs": "^6.0.11",
    "@types/node": "^14.0.4",
    "@types/react": "^17.0.2",
    "@types/react-native": "0.67.2",
    "@types/react-native-svg-charts": "^5.0.3",
    "@types/react-redux": "^7.1.7",
    "@types/react-test-renderer": "^16.9.2",
    "@types/styled-components": "^5.1.0",
    "@types/styled-system": "^5.1.4",
    "@types/yup": "^0.26.27",
    "@typescript-eslint/eslint-plugin": "^5.16.0",
    "@typescript-eslint/parser": "^5.16.0",
    "babel-jest": "^26.6.3",
    "babel-loader": "^8.0.6",
    "babel-plugin-module-resolver": "^4.0.0",
    "babel-plugin-transform-typescript-metadata": "^0.3.0",
    "detox": "^16.4.0",
    "eslint": "7.14.0",
    "eslint-import-resolver-alias": "^1.1.2",
    "eslint-plugin-import": "^2.20.1",
    "eslint-plugin-jsx-a11y": "^6.2.3",
    "jest": "^26.6.3",
    "lint-staged": "^9.5.0",
    "metro-react-native-babel-preset": "^0.66.2",
    "react-dom": "16.9.0",
    "react-native-storybook-loader": "^1.8.1",
    "react-native-svg-mock": "^2.0.0",
    "react-native-svg-transformer": "^0.13.0",
    "react-test-renderer": "17.0.2",
    "sqlite3": "^4.2.0",
    "ts-jest": "^26.0.0",
    "typescript": "^3.9.2",
    "uuid": "^8.3.2"
  },
  "detox": {
    "configurations": {
      "ios.sim.debug": {
        "binaryPath": "ios/build/Build/Products/Debug-iphonesimulator/tamanuapp.app",
        "build": "xcodebuild -workspace ios/tamanuapp.xcworkspace -scheme tamanuapp -configuration Debug -sdk iphonesimulator -derivedDataPath ios/build",
        "type": "ios.simulator",
        "device": {
          "type": "iPhone 11"
        }
      }
    },
    "test-runner": "jest"
  },
  "config": {
    "react-native-storybook-loader": {
      "searchDir": [
        "./App/ui/"
      ],
      "pattern": "**/*.stories.tsx",
      "outputFile": "./storybook/storyLoader.js"
    }
  }
}<|MERGE_RESOLUTION|>--- conflicted
+++ resolved
@@ -1,10 +1,6 @@
 {
   "name": "tamanuapp",
-<<<<<<< HEAD
-  "version": "1.24.54",
-=======
   "version": "1.25.54",
->>>>>>> 7b60951c
   "private": true,
   "scripts": {
     "android": "npx react-native run-android",
