module.exports = {
  preset: '@testing-library/react-native',
  moduleFileExtensions: ['ts', 'tsx', 'js'],
  transformIgnorePatterns: [
    'node_modules/(?!(jest-)?react-native|@?react-navigation|react-pose-core|react-native-gesture-handler|animated-pose|@react-native-community/datetimepicker|@vinipachecov/react-native-datepicker)',
  ],
  transform: {
    '^.+\\.(js)$': '<rootDir>/node_modules/babel-jest',
    '\\.(ts|tsx)$': 'ts-jest',
  },
  testPathIgnorePatterns: ['\\.snap$', '<rootDir>/node_modules/'],
  cacheDirectory: '.jest/cache',
  setupFiles: ['./jest.setup.ts'],
  moduleDirectories: ['.', 'node_modules'],
  moduleNameMapper: {
<<<<<<< HEAD
    '^/helpers(.*)$': '<rootDir>/App/helpers$1',
    '^/styled(.*)$': '<rootDir>/App/ui/styled$1',
    '^/components(.*)$': '<rootDir>/App/components$1',
    '^/interfaces(.*)$': '<rootDir>/App/interfaces$1',
    '^/navigation(.*)$': '<rootDir>/App/navigation$1',
    '^/services(.*)$': '<rootDir>/App/services$1',
=======
    '^/helpers(.*)$': '<rootDir>/App/ui/helpers$1',
    '^/styled(.*)$': '<rootDir>/App/ui/styled$1',
    '^/components(.*)$': '<rootDir>/App/ui/components$1',
    '^/interfaces(.*)$': '<rootDir>/App/ui/interfaces$1',
    '^/navigation(.*)$': '<rootDir>/App/ui/navigation$1',
    '^/services(.*)$': '<rootDir>/App/ui/services$1',
>>>>>>> 6153f54f
  },
};<|MERGE_RESOLUTION|>--- conflicted
+++ resolved
@@ -13,20 +13,11 @@
   setupFiles: ['./jest.setup.ts'],
   moduleDirectories: ['.', 'node_modules'],
   moduleNameMapper: {
-<<<<<<< HEAD
-    '^/helpers(.*)$': '<rootDir>/App/helpers$1',
-    '^/styled(.*)$': '<rootDir>/App/ui/styled$1',
-    '^/components(.*)$': '<rootDir>/App/components$1',
-    '^/interfaces(.*)$': '<rootDir>/App/interfaces$1',
-    '^/navigation(.*)$': '<rootDir>/App/navigation$1',
-    '^/services(.*)$': '<rootDir>/App/services$1',
-=======
     '^/helpers(.*)$': '<rootDir>/App/ui/helpers$1',
     '^/styled(.*)$': '<rootDir>/App/ui/styled$1',
     '^/components(.*)$': '<rootDir>/App/ui/components$1',
     '^/interfaces(.*)$': '<rootDir>/App/ui/interfaces$1',
     '^/navigation(.*)$': '<rootDir>/App/ui/navigation$1',
     '^/services(.*)$': '<rootDir>/App/ui/services$1',
->>>>>>> 6153f54f
   },
 };