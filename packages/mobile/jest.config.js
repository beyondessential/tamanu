module.exports = {
  preset: '@testing-library/react-native',
  moduleFileExtensions: ['ts', 'tsx', 'js'],
  transformIgnorePatterns: [
    'node_modules/(?!(jest-)?@?react-native|@?react-navigation|react-pose-core|react-native-gesture-handler|animated-pose|@react-native-community/datetimepicker|@vinipachecov/react-native-datepicker|typeorm|react-native-quick-sqlite)',
  ],
  transform: {
    '^.+\\.(ts|js)$': '<rootDir>/../../node_modules/babel-jest',
<<<<<<< HEAD
    '\\.(ts|tsx)$': ['<rootDir>/../../node_modules/ts-jest', {
      tsconfig: 'tsconfig.json',
    }],
=======
    '\\.(ts|tsx)$': [
      '<rootDir>/../../node_modules/ts-jest',
      {
        diagnostics: {
          warnOnly: true,
        },
      },
    ],
>>>>>>> 62b09561
  },
  testEnvironment: 'node',
  testPathIgnorePatterns: ['\\.snap$', '<rootDir>/../../node_modules/', 'e2e'],
  cacheDirectory: '.jest/cache',
  setupFiles: ['./jest.setup.ts'],
  moduleNameMapper: {
    '^~(.*)$': '<rootDir>/App$1',
    '^/root(.*)$': '<rootDir>$1',
    '^/helpers(.*)$': '<rootDir>/App/ui/helpers$1',
    '^/types(.*)$': '<rootDir>/App/types/$1',
    '^/styled(.*)$': '<rootDir>/App/ui/styled$1',
    '^/components(.*)$': '<rootDir>/App/ui/components$1',
    '^/interfaces(.*)$': '<rootDir>/App/ui/interfaces$1',
    '^/navigation(.*)$': '<rootDir>/App/ui/navigation$1',
    '^/contexts(.*)$': '<rootDir>/App/ui/contexts$1',
    '^/services(.*)$': '<rootDir>/App/ui/services$1',
    '^/domain(.*)$': '<rootDir>/App/domain$1',
    '^/data(.*)$': '<rootDir>/App/data$1',
    '/infra(.*)$': '<rootDir>/App/infra$1',
    'react-native-sqlite-storage': 'react-native-quick-sqlite',
    'react-native-quick-sqlite': '<rootDir>/__mocks__/react-native-quick-sqlite.ts',
  },
  collectCoverageFrom: ['App/**/*.{js,ts,jsx,tsx}', '!**/*.spec.{js,ts,jsx,tsx}'],
};<|MERGE_RESOLUTION|>--- conflicted
+++ resolved
@@ -6,20 +6,15 @@
   ],
   transform: {
     '^.+\\.(ts|js)$': '<rootDir>/../../node_modules/babel-jest',
-<<<<<<< HEAD
-    '\\.(ts|tsx)$': ['<rootDir>/../../node_modules/ts-jest', {
-      tsconfig: 'tsconfig.json',
-    }],
-=======
     '\\.(ts|tsx)$': [
       '<rootDir>/../../node_modules/ts-jest',
       {
+        tsconfig: 'tsconfig.json',
         diagnostics: {
           warnOnly: true,
         },
       },
     ],
->>>>>>> 62b09561
   },
   testEnvironment: 'node',
   testPathIgnorePatterns: ['\\.snap$', '<rootDir>/../../node_modules/', 'e2e'],
