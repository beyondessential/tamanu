--- conflicted
+++ resolved
@@ -8,16 +8,6 @@
         extensions: ['.tsx', '.json'],
         alias: {
           '/styled': './App/ui/styled',
-<<<<<<< HEAD
-          '/components': './App/components',
-          '/interfaces': './App/interfaces',
-          '/helpers': './App/helpers',
-          '/navigation': './App/navigation',
-          '/containers': './App/containers',
-          '/store': './App/ui/store',
-          '/models': './App/models',
-          '/services': './App/services',
-=======
           '/components': './App/ui/components',
           '/interfaces': './App/ui/interfaces',
           '/helpers': './App/ui/helpers',          
@@ -26,7 +16,6 @@
           '/store': './App/ui/store',
           '/models': './App/ui/models',
           '/services': './App/ui/services',          
->>>>>>> 6153f54f
           '/root': './',
         },
       },
