import React, {
  ReactNode,
  createContext,
  useCallback,
  useContext,
  useEffect,
  useState,
} from 'react';
import { useBackendEffect } from '../hooks';
import { IPatientContact } from '~/types';
import { compose } from 'redux';
import { withPatient } from '../containers/Patient';
import { BaseAppProps } from '../interfaces/BaseAppProps';
import { useSocket } from '../hooks/useSocket';
import { PatientContact } from '~/models/PatientContact';
<<<<<<< HEAD
import { joinNames } from '../helpers/user';
import { useTranslation } from './TranslationContext';
=======
>>>>>>> f800cdf9

interface ReminderContactData {
  reminderContactList: IPatientContact[];
  isLoadingReminderContactList: boolean;
  fetchReminderContactList: () => void;
  afterAddContact: (contact: IPatientContact, addedNew?: boolean) => void;
  isFailedContact: (contact: IPatientContact) => boolean;
}

const ReminderContactContext = createContext<ReminderContactData>({
  reminderContactList: [],
  isLoadingReminderContactList: false,
  fetchReminderContactList: () => undefined,
  afterAddContact: () => undefined,
  isFailedContact: () => false,
});

export const useReminderContact = () => useContext(ReminderContactContext);

const DEFAULT_CONTACT_TIMEOUT = 120000; // 2 minutes

const getAllContacts = async (models, patientId): Promise<IPatientContact[]> => {
  return models.PatientContact.find({
    where: {
      patient: {
        id: patientId,
      },
    },
    order: {
      name: 'ASC',
    },
  });
};

const Provider = ({ children, selectedPatient }: BaseAppProps & { children: ReactNode }) => {
  const { getTranslation } = useTranslation();
  const { socket } = useSocket();
  const [pendingContactList, setPendingContactList] = useState<string[]>([]);
  const [reminderContactList, setReminderContactList] = useState<IPatientContact[]>([]);
  const [data, _, isLoading, refetch] = useBackendEffect(
    ({ models }) => getAllContacts(models, selectedPatient.id),
    [],
  );

  useEffect(() => {
    setReminderContactList(data || []);
  }, [data]);

  useEffect(() => {
    if (!socket) return;
<<<<<<< HEAD
    socket.on('telegram:subscribe', async ({ chatId, contactId, botInfo }) => {
      const contact = await PatientContact.findOne({
        where: { id: contactId },
        relations: ['patient'],
      });
      if (!contact) return;

      const connectionDetails = JSON.stringify({ chatId });
      await PatientContact.updateValues(contact.id, {
        connectionDetails,
      });

      setReminderContactList(prev =>
        prev.map(c => {
          if (c.id === contact.id) {
            return { ...c, connectionDetails };
          }
          return c;
        }),
      );
=======
    socket.on('telegram:subscribe', handleTelegramSubscribe);
    return () => {
      socket.off('telegram:subscribe', handleTelegramSubscribe);
    };
  }, [socket]);
>>>>>>> f800cdf9

  const handleTelegramSubscribe = useCallback(async data => {
    const contact = await PatientContact.findOne({
      where: { id: data.contactId },
      relations: ['patient'],
    });
    if (!contact) return;

<<<<<<< HEAD
      const successMessage = getTranslation(
        'telegramRegistration.successMessage',
        `Dear :contactName, you have successfully registered to receive messages for :patientName from :botName. Thank you.
        \nIf you would prefer to not receive future messages from :botName, please select :command`,
        { contactName, patientName, botName: botInfo.first_name, command: '/unsubscribe' },
      );
      socket.emit('telegram:send-message', { chatId, message: successMessage });
=======
    const connectionDetails = JSON.stringify({ chatId: data.chatId });
    await PatientContact.updateValues(contact.id, {
      connectionDetails,
>>>>>>> f800cdf9
    });

    setReminderContactList(prev =>
      prev.map(c => {
        if (c.id === contact.id) {
          return { ...c, connectionDetails };
        }
        return c;
      }),
    );
  }, []);

  const afterAddContact = (contact: IPatientContact, addedNew?: boolean) => {
    if (addedNew) {
      socket.emit('patient-contact:insert', contact);
    }
    setTimeout(() => {
      setPendingContactList(prev => prev.filter(id => id !== contact.id));
    }, DEFAULT_CONTACT_TIMEOUT);
    setPendingContactList([...pendingContactList, contact.id]);
  };

  const isFailedContact = (contact: IPatientContact) => {
    return !contact.connectionDetails && !pendingContactList.includes(contact.id);
  };

  return (
    <ReminderContactContext.Provider
      value={{
        reminderContactList,
        isLoadingReminderContactList: isLoading,
        fetchReminderContactList: refetch,
        afterAddContact,
        isFailedContact,
      }}
    >
      {children}
    </ReminderContactContext.Provider>
  );
};

export const ReminderContactProvider = compose(withPatient)(Provider);<|MERGE_RESOLUTION|>--- conflicted
+++ resolved
@@ -13,11 +13,6 @@
 import { BaseAppProps } from '../interfaces/BaseAppProps';
 import { useSocket } from '../hooks/useSocket';
 import { PatientContact } from '~/models/PatientContact';
-<<<<<<< HEAD
-import { joinNames } from '../helpers/user';
-import { useTranslation } from './TranslationContext';
-=======
->>>>>>> f800cdf9
 
 interface ReminderContactData {
   reminderContactList: IPatientContact[];
@@ -53,7 +48,6 @@
 };
 
 const Provider = ({ children, selectedPatient }: BaseAppProps & { children: ReactNode }) => {
-  const { getTranslation } = useTranslation();
   const { socket } = useSocket();
   const [pendingContactList, setPendingContactList] = useState<string[]>([]);
   const [reminderContactList, setReminderContactList] = useState<IPatientContact[]>([]);
@@ -68,34 +62,11 @@
 
   useEffect(() => {
     if (!socket) return;
-<<<<<<< HEAD
-    socket.on('telegram:subscribe', async ({ chatId, contactId, botInfo }) => {
-      const contact = await PatientContact.findOne({
-        where: { id: contactId },
-        relations: ['patient'],
-      });
-      if (!contact) return;
-
-      const connectionDetails = JSON.stringify({ chatId });
-      await PatientContact.updateValues(contact.id, {
-        connectionDetails,
-      });
-
-      setReminderContactList(prev =>
-        prev.map(c => {
-          if (c.id === contact.id) {
-            return { ...c, connectionDetails };
-          }
-          return c;
-        }),
-      );
-=======
     socket.on('telegram:subscribe', handleTelegramSubscribe);
     return () => {
       socket.off('telegram:subscribe', handleTelegramSubscribe);
     };
   }, [socket]);
->>>>>>> f800cdf9
 
   const handleTelegramSubscribe = useCallback(async data => {
     const contact = await PatientContact.findOne({
@@ -104,19 +75,9 @@
     });
     if (!contact) return;
 
-<<<<<<< HEAD
-      const successMessage = getTranslation(
-        'telegramRegistration.successMessage',
-        `Dear :contactName, you have successfully registered to receive messages for :patientName from :botName. Thank you.
-        \nIf you would prefer to not receive future messages from :botName, please select :command`,
-        { contactName, patientName, botName: botInfo.first_name, command: '/unsubscribe' },
-      );
-      socket.emit('telegram:send-message', { chatId, message: successMessage });
-=======
     const connectionDetails = JSON.stringify({ chatId: data.chatId });
     await PatientContact.updateValues(contact.id, {
       connectionDetails,
->>>>>>> f800cdf9
     });
 
     setReminderContactList(prev =>
