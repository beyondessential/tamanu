--- conflicted
+++ resolved
@@ -1,6 +1,3 @@
-<<<<<<< HEAD
-import React, { createContext, useContext, useState, PropsWithChildren, ReactElement, useEffect } from 'react';
-=======
 import React, {
   createContext,
   useContext,
@@ -9,24 +6,17 @@
   ReactElement,
   useEffect,
 } from 'react';
->>>>>>> 3471175a
 import { DevSettings } from 'react-native';
 import { useBackend } from '../hooks';
 
 import { readConfig, writeConfig } from '~/services/config';
-
-import { useBackend } from '../hooks';
-
 interface TranslationContextData {
   debugMode: boolean;
-<<<<<<< HEAD
   language: string;
   languageOptions: { label: string, value: string }[];
   onChangeLanguage: (language: string) => void;
-=======
   getTranslation: (key: string) => string;
   fetchTranslations: () => void;
->>>>>>> 3471175a
 }
 
 const TranslationContext = createContext<TranslationContextData>({} as TranslationContextData);
@@ -37,9 +27,9 @@
 export const TranslationProvider = ({ children }: PropsWithChildren<object>): ReactElement => {
   const { models } = useBackend();
   const [isDebugMode, setIsDebugMode] = useState(false);
-<<<<<<< HEAD
   const [language, setLanguage] = useState(null);
   const [languageOptions, setLanguageOptions] = useState(null);
+  const [translations, setTranslations] = useState({});
 
   const {
     models: { TranslatedString },
@@ -64,9 +54,6 @@
     await writeConfig(LANGUAGE_STORAGE_KEY, languageCode);
     setLanguage(languageCode);
   }
-=======
-  const [translations, setTranslations] = useState({});
->>>>>>> 3471175a
 
   if (__DEV__) {
     DevSettings.addMenuItem('Toggle translation highlighting', () => setIsDebugMode(!isDebugMode));
@@ -86,14 +73,11 @@
     <TranslationContext.Provider
       value={{
         debugMode: isDebugMode,
-<<<<<<< HEAD
         language,
         languageOptions,
         onChangeLanguage,
-=======
         getTranslation: key => translations[key],
         fetchTranslations,
->>>>>>> 3471175a
       }}
     >
       {children}
