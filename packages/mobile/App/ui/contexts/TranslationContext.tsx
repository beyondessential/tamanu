--- conflicted
+++ resolved
@@ -5,34 +5,28 @@
   PropsWithChildren,
   ReactElement,
   useEffect,
-  ReactNode,
 } from 'react';
 import { DevSettings } from 'react-native';
 import { useBackend } from '../hooks';
 import { isEmpty } from 'lodash';
 
-type Replacements = { [key: string]: ReactNode };
+type Replacements = { [key: string]: any };
 export interface TranslatedTextProps {
   stringId: string;
   fallback: string;
   replacements?: Replacements;
+  uppercase?: boolean;
 }
 
 interface TranslationContextData {
   debugMode: boolean;
-<<<<<<< HEAD
-  getTranslation: (props: TranslatedTextProps) => string;
-  fetchTranslations: () => void;
-=======
   language: string;
   languageOptions: [];
   setLanguageOptions: (languageOptions: []) => void;
-  onChangeLanguage: (languageCode: string) => void;
-  getTranslation: (key: string, fallback?: string) => string;
+  getTranslation: (stringId: string, fallback?: string, replacements?: Replacements) => string;
   setLanguage: (language: string) => void;
   host: string;
   setHost: (host: string) => void;
->>>>>>> 3370b9fb
 }
 
 // Duplicated from TranslatedText.js on desktop
@@ -69,7 +63,8 @@
   const setLanguageState = async (languageCode: string = DEFAULT_LANGUAGE) => {
     if (!languageOptions) getLanguageOptions();
     const translations = await models.TranslatedString.getForLanguage(languageCode);
-    if (isEmpty(translations)) { // If we dont have translations synced down, fetch from the public server endpoint directly
+    if (isEmpty(translations)) {
+      // If we dont have translations synced down, fetch from the public server endpoint directly
       const response = await fetch(`${host}/api/public/translation/${languageCode}`);
       const data = await response.json();
       setTranslations(data);
@@ -78,24 +73,15 @@
     }
   };
 
-<<<<<<< HEAD
-  const getTranslation = ({ stringId, fallback, replacements }: TranslatedTextProps) => {
-    const translation = translations[stringId] || fallback;
+  const getTranslation = (stringId: string, fallback?: string, replacements?: Replacements) => {
+    const translation = translations?.[stringId] || fallback;
     return replaceStringVariables(translation, replacements);
-  };
-
-=======
-  const getTranslation = (key: string, fallback?: string) => {
-    if (!translations) return fallback;
-
-    return translations[key] ?? fallback;
   };
 
   useEffect(() => {
     setLanguageState(language);
   }, [language]);
 
->>>>>>> 3370b9fb
   useEffect(() => {
     if (!__DEV__) return;
     DevSettings.addMenuItem('Toggle translation highlighting', () => setIsDebugMode(!isDebugMode));
@@ -105,10 +91,6 @@
     <TranslationContext.Provider
       value={{
         debugMode: isDebugMode,
-<<<<<<< HEAD
-        getTranslation,
-        fetchTranslations,
-=======
         language,
         languageOptions,
         setLanguageOptions,
@@ -116,7 +98,6 @@
         setLanguage,
         host,
         setHost,
->>>>>>> 3370b9fb
       }}
     >
       {children}
