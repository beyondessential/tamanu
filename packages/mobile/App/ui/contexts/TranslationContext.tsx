import React, {
  createContext,
  isValidElement,
  PropsWithChildren,
  ReactElement,
  useContext,
  useEffect,
  useState,
} from 'react';
import { DevSettings } from 'react-native';
import { useBackend } from '../hooks';
import { isEmpty, upperFirst } from 'lodash';
import { registerYup } from '../helpers/yupMethods';
import { readConfig, writeConfig } from '~/services/config';

export type Casing = 'lower' | 'upper' | 'sentence';

type Replacements = { [key: string]: any };

export type GetTranslationFunction = (
  stringId: string,
  fallback?: string,
  translationConfig?: TranslationConfig,
) => string;

export interface TranslatedTextProps {
  stringId: string;
  fallback: string;
  replacements?: Replacements;
  casing?: Casing;
}

interface TranslationContextData {
  debugMode: boolean;
  language: string;
  languageOptions: [];
  setLanguageOptions: (languageOptions: []) => void;
  getTranslation: GetTranslationFunction;
  setLanguage: (language: string) => void;
  host: string;
  setHost: (host: string) => void;
}

interface TranslationConfig {
  replacements?: Replacements;
  casing?: Casing;
}

// Duplicated from TranslatedText.js on desktop
export const replaceStringVariables = (
  templateString: string,
  translationConfig: TranslationConfig,
  translations?: object,
) => {
  const { replacements, casing } = translationConfig || {};
  if (!replacements) return applyCasing(templateString, casing);
  const result = templateString
    .split(/(:[a-zA-Z]+)/g)
    .map((part, index) => {
      // Even indexes are the unchanged parts of the string
      if (index % 2 === 0) return part;
      const replacement = replacements[part.slice(1)] ?? part;
      // Replacements might be a string or a translatable string component, handle each case
      if (!isValidElement(replacement)) return replacement;

      const replacementElement = replacement as ReactElement<TranslatedTextProps>;
      const translation =
        translations?.[replacementElement.props.stringId] || replacementElement.props.fallback;
      return applyCasing(translation, replacementElement.props.casing);
    })
    .join('');

  return applyCasing(result, casing);
};

// duplicated from translationFactory.js
const applyCasing = (text: string, casing: Casing) => {
<<<<<<< HEAD
  if (!casing) return text;
  if (casing === 'lower') return text.toLowerCase();
  if (casing === 'upper') return text.toUpperCase();
  if (casing === 'sentence') return upperFirst(text);
  throw new Error(`applyCasing called with unhandled value: ${casing}`);
=======
  if (casing === Casing.Lower) return text.toLocaleLowerCase();
  if (casing === Casing.Upper) return text.toLocaleUpperCase();
  if (casing === Casing.Sentence) return upperFirst(text);
  return text;
>>>>>>> 2cce7b1e
};

const TranslationContext = createContext<TranslationContextData>({} as TranslationContextData);

export const TranslationProvider = ({ children }: PropsWithChildren<object>): ReactElement => {
  const DEFAULT_LANGUAGE = 'en';
  const { models } = useBackend();
  const [isDebugMode, setIsDebugMode] = useState(false);
  const [translations, setTranslations] = useState({});
  const [languageOptions, setLanguageOptions] = useState(null);
  const [language, setLanguage] = useState(null);
  const [host, setHost] = useState(null);

  const getLanguageOptions = async () => {
    const languageOptionArray = await models.TranslatedString.getLanguageOptions();
    if (languageOptionArray.length > 0) setLanguageOptions(languageOptionArray);
  };

  const setLanguageState = async (languageCode: string = DEFAULT_LANGUAGE) => {
    await writeLanguage(languageCode);
    if (!languageOptions) getLanguageOptions();
    const translations = await models.TranslatedString.getForLanguage(languageCode);
    if (isEmpty(translations) && host) {
      // If we dont have translations synced down, fetch from the public server endpoint directly
      const response = await fetch(`${host}/api/public/translation/${languageCode}`);
      const data = await response.json();
      setTranslations(data);
    } else {
      setTranslations(translations);
    }
  };

  const getTranslation = (
    stringId: string,
    fallback?: string,
    translationConfig?: TranslationConfig,
  ) => {
    if (!translations) return replaceStringVariables(fallback, translationConfig, translations);
    const translation = translations[stringId] ?? fallback;

    return replaceStringVariables(translation, translationConfig, translations);
  };

  const writeLanguage = async (languageCode: string) => {
    await writeConfig('language', languageCode);
  };

  const restoreLanguage = async () => {
    const languageCode = await readConfig('language');
    setLanguage(languageCode || DEFAULT_LANGUAGE);
  };

  useEffect(() => {
    registerYup(translations);
  }, [translations]);

  useEffect(() => {
    setLanguageState(language);
  }, [language, host]);

  useEffect(() => {
    restoreLanguage();
    if (!__DEV__) return;
    DevSettings.addMenuItem('Toggle translation highlighting', () => setIsDebugMode(!isDebugMode));
  }, []);

  return (
    <TranslationContext.Provider
      value={{
        debugMode: isDebugMode,
        language,
        languageOptions,
        setLanguageOptions,
        getTranslation,
        setLanguage,
        host,
        setHost,
      }}
    >
      {children}
    </TranslationContext.Provider>
  );
};

export const useTranslation = (): TranslationContextData => useContext(TranslationContext);<|MERGE_RESOLUTION|>--- conflicted
+++ resolved
@@ -75,18 +75,11 @@
 
 // duplicated from translationFactory.js
 const applyCasing = (text: string, casing: Casing) => {
-<<<<<<< HEAD
   if (!casing) return text;
-  if (casing === 'lower') return text.toLowerCase();
-  if (casing === 'upper') return text.toUpperCase();
+  if (casing === 'lower') return text.toLocaleLowerCase();
+  if (casing === 'upper') return text.toLocaleUpperCase();
   if (casing === 'sentence') return upperFirst(text);
   throw new Error(`applyCasing called with unhandled value: ${casing}`);
-=======
-  if (casing === Casing.Lower) return text.toLocaleLowerCase();
-  if (casing === Casing.Upper) return text.toLocaleUpperCase();
-  if (casing === Casing.Sentence) return upperFirst(text);
-  return text;
->>>>>>> 2cce7b1e
 };
 
 const TranslationContext = createContext<TranslationContextData>({} as TranslationContextData);
