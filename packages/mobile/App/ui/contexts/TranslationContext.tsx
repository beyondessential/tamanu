import React, {
  createContext,
  useContext,
  useState,
  PropsWithChildren,
  ReactElement,
  useEffect,
} from 'react';
import { DevSettings } from 'react-native';
import { useBackend } from '../hooks';
import { isEmpty } from 'lodash';

interface TranslationContextData {
  debugMode: boolean;
<<<<<<< HEAD
  getTranslation: (key: string, fallback?: string) => string;
  fetchTranslations: () => void;
=======
  language: string;
  languageOptions: [];
  setLanguageOptions: (languageOptions: []) => void;
  onChangeLanguage: (languageCode: string) => void;
  getTranslation: (key: string) => string;
  setLanguage: (language: string) => void;
  host: string;
  setHost: (host: string) => void;
>>>>>>> 8fe47f8c
}

const TranslationContext = createContext<TranslationContextData>({} as TranslationContextData);

export const TranslationProvider = ({ children }: PropsWithChildren<object>): ReactElement => {
  const DEFAULT_LANGUAGE = 'en';
  const { models } = useBackend();
  const [isDebugMode, setIsDebugMode] = useState(false);
  const [translations, setTranslations] = useState({});
  const [languageOptions, setLanguageOptions] = useState(null);
  const [language, setLanguage] = useState(null);
  const [host, setHost] = useState(null);

  const getLanguageOptions = async () => {
    const languageOptionArray = await models.TranslatedString.getLanguageOptions();
    if (languageOptionArray.length > 0) setLanguageOptions(languageOptionArray);
  };

  const setLanguageState = async (languageCode: string = DEFAULT_LANGUAGE) => {
    if (!languageOptions) getLanguageOptions();
    const translations = await models.TranslatedString.getForLanguage(languageCode);
    if (isEmpty(translations)) { // If we dont have translations synced down, fetch from the public server endpoint directly
      const response = await fetch(`${host}/api/public/translation/${languageCode}`);
      const data = await response.json();
      setTranslations(data);
    } else {
      setTranslations(translations);
    }
  };

  const getTranslation = (key: string, fallback?: string) => {
    if (!translations) return fallback;

    return translations[key] ?? fallback;
  };

  useEffect(() => {
    setLanguageState(language);
  }, [language]);

  useEffect(() => {
    if (!__DEV__) return;
    DevSettings.addMenuItem('Toggle translation highlighting', () => setIsDebugMode(!isDebugMode));
  }, []);

  return (
    <TranslationContext.Provider
      value={{
        debugMode: isDebugMode,
<<<<<<< HEAD
        getTranslation,
        fetchTranslations,
=======
        language,
        languageOptions,
        setLanguageOptions,
        getTranslation: key => translations[key],
        setLanguage,
        host,
        setHost,
>>>>>>> 8fe47f8c
      }}
    >
      {children}
    </TranslationContext.Provider>
  );
};

export const useTranslation = (): TranslationContextData => useContext(TranslationContext);<|MERGE_RESOLUTION|>--- conflicted
+++ resolved
@@ -12,19 +12,14 @@
 
 interface TranslationContextData {
   debugMode: boolean;
-<<<<<<< HEAD
-  getTranslation: (key: string, fallback?: string) => string;
-  fetchTranslations: () => void;
-=======
   language: string;
   languageOptions: [];
   setLanguageOptions: (languageOptions: []) => void;
   onChangeLanguage: (languageCode: string) => void;
-  getTranslation: (key: string) => string;
+  getTranslation: (key: string, fallback?: string) => string;
   setLanguage: (language: string) => void;
   host: string;
   setHost: (host: string) => void;
->>>>>>> 8fe47f8c
 }
 
 const TranslationContext = createContext<TranslationContextData>({} as TranslationContextData);
@@ -74,18 +69,13 @@
     <TranslationContext.Provider
       value={{
         debugMode: isDebugMode,
-<<<<<<< HEAD
-        getTranslation,
-        fetchTranslations,
-=======
         language,
         languageOptions,
         setLanguageOptions,
-        getTranslation: key => translations[key],
+        getTranslation,
         setLanguage,
         host,
         setHost,
->>>>>>> 8fe47f8c
       }}
     >
       {children}
