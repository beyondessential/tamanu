--- conflicted
+++ resolved
@@ -2,12 +2,8 @@
 import RnBgTask from 'react-native-bg-thread';
 import { BackendManager } from '../../services/BackendManager';
 
-<<<<<<< HEAD
 import { LoadingScreen } from '~/ui/components/LoadingScreen';
 import { ErrorScreen } from '~/ui/components/ErrorScreen';
-=======
-import { LoadingScreen } from '../components/LoadingScreen';
->>>>>>> 8a80ea0f
 
 export const BackendContext = React.createContext<BackendManager>(undefined);
 
@@ -27,11 +23,7 @@
       });
     })();
     return () => {
-<<<<<<< HEAD
-      backend.stopSyncService();
-=======
-      backendManager.stopSyncService(); 
->>>>>>> 8a80ea0f
+      backendManager.stopSyncService();
     };
   }, [backendManager]);
 
@@ -39,8 +31,8 @@
     return <LoadingScreen />;
   }
 
-  if (backend.getSyncError()) {
-    return <ErrorScreen error={backend.getSyncError()} />;
+  if (backendManager.getSyncError()) {
+    return <ErrorScreen error={backendManager.getSyncError()} />;
   }
 
   return (
