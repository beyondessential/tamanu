--- conflicted
+++ resolved
@@ -7,12 +7,9 @@
 import { Routes } from '~/ui/helpers/routes';
 import { BackendContext } from '~/ui/contexts/BackendContext';
 import { IUser, SyncConnectionParameters } from '~/types';
-<<<<<<< HEAD
 import { useLocalisation } from '~/ui/contexts/LocalisationContext';
 import { ResetPasswordFormModel } from '/interfaces/forms/ResetPasswordFormProps';
 import {ChangePasswordFormModel} from "/interfaces/forms/ChangePasswordFormProps";
-=======
->>>>>>> 3ab61bbe
 
 type AuthProviderProps = WithAuthStoreProps & {
   navRef: RefObject<NavigationContainerRef>;
@@ -43,11 +40,8 @@
 }: PropsWithChildren<AuthProviderProps>): ReactElement => {
   const checkFirstSession = (): boolean => props.isFirstTime;
   const [user, setUserData] = useState();
-<<<<<<< HEAD
   const [resetPasswordLastEmailUsed, setResetPasswordLastEmailUsed] = useState('');
   const { setLocalisation } = useLocalisation();
-=======
->>>>>>> 3ab61bbe
 
   const setUserFirstSignIn = (): void => {
     props.setFirstSignIn(false);
