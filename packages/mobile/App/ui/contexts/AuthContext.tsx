--- conflicted
+++ resolved
@@ -163,12 +163,8 @@
   useEffect(() => {
 
     if (props.token && props.user) {
-<<<<<<< HEAD
       backend.auth.startSession(props.token, props.refreshToken);
-=======
       setCentralConnectionStatus(CentralConnectionStatus.Connected);
-      backend.auth.startSession(props.token);
->>>>>>> 592c5019
     } else {
       setCentralConnectionStatus(CentralConnectionStatus.Disconnected);
       backend.auth.endSession();
