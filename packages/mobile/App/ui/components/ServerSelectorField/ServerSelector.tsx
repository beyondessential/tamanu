--- conflicted
+++ resolved
@@ -17,17 +17,7 @@
   // To use a local server, just edit this and select it.
   // The sync server config is sticky, so you can safely revert it after
   // the first sync begins and it'll stay connecting to your local server.
-<<<<<<< HEAD
-  // return [
-  //   {
-  //     label: 'Local',
-  //     value: 'https://central.feature-sav-444-ability-to-make-pad-fields-ma.internal.tamanu.io',
-  //   },
-  // ];
-  return [{ label: 'Local', value: 'http://10.0.0.4:3000' }];
-=======
-  // return [{ label: 'Local', value: 'http://192.168.0.1:3000' }];
->>>>>>> ad06ac31
+  return [{ label: 'Local', value: 'http://192.168.0.1:3000' }];
 
   // allows overriding the central server list or meta server in builds
   const { metaServer: metaServerOverride, centralServers: centralServerOverrides } = overrides;
@@ -54,7 +44,6 @@
     (async (): Promise<void> => {
       if (!value && netInfo.isInternetReachable) {
         const servers = await fetchServers();
-        console.log(servers);
         setOptions(servers);
       }
     })();
