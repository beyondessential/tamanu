import React, { useEffect } from 'react';
import { useFormikContext } from 'formik';
import { NavigationProp } from '@react-navigation/native';

import { StyledView } from '/styled/common';
import { Field } from './Forms/FormField';
import { AutocompleteModalField } from './AutocompleteModal/AutocompleteModalField';
import { Suggester } from '~/ui/helpers/suggester';
import { useFacility } from '~/ui/contexts/FacilityContext';
import { useBackend } from '~/ui/hooks';
<<<<<<< HEAD
import { Routes } from '~/ui/helpers/routes';
import { TranslatedText } from './Translations/TranslatedText';
=======
>>>>>>> 8e989394

interface LocationFieldProps {
  navigation: NavigationProp<any>;
  required?: boolean;
}

export const LocationField: React.FC<LocationFieldProps> = ({ navigation, required = false }) => {
  const { values, setValues } = useFormikContext();
  const { models } = useBackend();
  const { facilityId } = useFacility();

  const locationGroupSuggester = new Suggester(models.LocationGroup, {
    where: {
      facility: facilityId,
    },
  });

  const locationSuggester = new Suggester(models.Location, {
    where: {
      facility: facilityId,
      locationGroup: values.locationGroupId,
    },
  });

  useEffect(() => {
    if (values.locationId && !values.locationGroupId) {
      (async (): Promise<void> => {
        const location = await models.Location.findOne(values.locationId);
        const newValues = { ...values, locationGroupId: location.locationGroupId };
        setValues(newValues);
      })();
    }
  }, [values.locationId]);

  const handleChangeLocationGroup = () => {
    // reset location value when changing the parent location group
    const newValues = { ...values };
    delete newValues.locationId;
    setValues(newValues);
  };

  return (
    <StyledView>
      <Field
        component={AutocompleteModalField}
        navigation={navigation}
        suggester={locationGroupSuggester}
        name="locationGroupId"
        label={<TranslatedText stringId="general.form.area.label" fallback="Area" />}
        placeholder="Search..."
        required={required}
        onChange={handleChangeLocationGroup}
      />

      <Field
        component={AutocompleteModalField}
        navigation={navigation}
        suggester={locationSuggester}
        name="locationId"
        label={<TranslatedText stringId="general.form.location.label" fallback="Location" />}
        placeholder="Search..."
        disabled={!values.locationGroupId}
        required={required}
      />
    </StyledView>
  );
};<|MERGE_RESOLUTION|>--- conflicted
+++ resolved
@@ -8,11 +8,8 @@
 import { Suggester } from '~/ui/helpers/suggester';
 import { useFacility } from '~/ui/contexts/FacilityContext';
 import { useBackend } from '~/ui/hooks';
-<<<<<<< HEAD
 import { Routes } from '~/ui/helpers/routes';
 import { TranslatedText } from './Translations/TranslatedText';
-=======
->>>>>>> 8e989394
 
 interface LocationFieldProps {
   navigation: NavigationProp<any>;
