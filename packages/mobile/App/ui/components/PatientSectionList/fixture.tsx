import React from 'react';
<<<<<<< HEAD
import {groupEntriesByLetter} from '/helpers/list';
import {StyledView} from '/styled/common';
import {PatientSectionList} from './index';
import {PatientModel} from '../../models/Patient';
import {Chance} from 'chance';
import {BloodTypes} from '/helpers/constants';
=======
import { groupEntriesByLetter } from '/helpers/list';
import { StyledView } from '/styled/common';
import { PatientSectionList } from './index';
import { PatientModel } from '../../models/Patient';
import { Chance } from 'chance';
import { GenderOptions } from '/helpers/constants';
>>>>>>> b07c4ee2

const chance = new Chance();

export const genPatientSectionList = (): PatientModel[] =>
  new Array(80).fill(1).map(data => {
    const [firstName, middleName, lastName] = chance
      .name({middle: true})
      .split(' ');
    return {
      id: chance.guid({version: 4}),
      displayId: chance.string({
        symbols: false,
        length: 6,
        casing: 'upper',
        numeric: true,
        alpha: true,
      }),
      firstName,
      middleName,
      lastName,
<<<<<<< HEAD
      gender: chance.gender().toLowerCase(),
      birthDate: chance.birthday(),
      bloodType:
        BloodTypes[Math.floor(Math.random() * BloodTypes.length)].value,
      lastVisit: chance.date(),
      telephone: chance.phone(),
=======
      sex: GenderOptions[0].value,
      dateOfBirth: chance.birthday(),
>>>>>>> b07c4ee2
    };
  });

export const data: PatientModel[] = genPatientSectionList();

const sortedData = groupEntriesByLetter(data);

export function BaseStory(): JSX.Element {
  return (
    <StyledView flex={1} width="100%">
      <StyledView height="20%" width="100%" />
      <PatientSectionList
        onPressItem={(patient): void => console.log(patient)}
        data={sortedData}
      />
    </StyledView>
  );
}<|MERGE_RESOLUTION|>--- conflicted
+++ resolved
@@ -1,19 +1,11 @@
 import React from 'react';
-<<<<<<< HEAD
-import {groupEntriesByLetter} from '/helpers/list';
-import {StyledView} from '/styled/common';
-import {PatientSectionList} from './index';
-import {PatientModel} from '../../models/Patient';
-import {Chance} from 'chance';
-import {BloodTypes} from '/helpers/constants';
-=======
 import { groupEntriesByLetter } from '/helpers/list';
 import { StyledView } from '/styled/common';
 import { PatientSectionList } from './index';
 import { PatientModel } from '../../models/Patient';
 import { Chance } from 'chance';
 import { GenderOptions } from '/helpers/constants';
->>>>>>> b07c4ee2
+import { BloodTypes } from '/helpers/constants';
 
 const chance = new Chance();
 
@@ -34,17 +26,12 @@
       firstName,
       middleName,
       lastName,
-<<<<<<< HEAD
-      gender: chance.gender().toLowerCase(),
-      birthDate: chance.birthday(),
       bloodType:
         BloodTypes[Math.floor(Math.random() * BloodTypes.length)].value,
       lastVisit: chance.date(),
       telephone: chance.phone(),
-=======
       sex: GenderOptions[0].value,
       dateOfBirth: chance.birthday(),
->>>>>>> b07c4ee2
     };
   });
 
