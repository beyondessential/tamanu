--- conflicted
+++ resolved
@@ -118,10 +118,7 @@
             focused={focused}
             hasValue={value?.length > 0}
             error={error}
-<<<<<<< HEAD
-=======
             // TODO: testID and accessibilityLabel for translated field labels require strings
->>>>>>> 56413eb8
             testID={label?.props?.fallback || label}
             value={!hideValue && value}
             height={inputHeight}
