--- conflicted
+++ resolved
@@ -70,11 +70,7 @@
       }
       const selectedValues: OptionType[] = [];
       for (const x of values) {
-<<<<<<< HEAD
         const data = await suggester.fetchCurrentOption(x, language);
-=======
-        const data = await suggester.fetchCurrentOption(x);
->>>>>>> 07d0219f
         selectedValues.push(data);
       }
 
