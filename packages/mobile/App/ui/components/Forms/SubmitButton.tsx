import React, { useCallback, useState, ReactElement } from 'react';
import { useFormikContext } from 'formik';
import { theme } from '/styled/theme';
import { Button, StyledButtonProps } from '/components/Button';
<<<<<<< HEAD
import { sleepAsync } from '~/services/sync';
=======
import { TranslatedText } from '/components/Translations/TranslatedText';
>>>>>>> 09f200ba

interface SubmitButtonProps extends StyledButtonProps {
  onSubmit?: () => Promise<void>;
}

export const SubmitButton = ({ onSubmit, ...props }: SubmitButtonProps): ReactElement => {
  const { submitForm } = useFormikContext();
  const [isLoading, setIsLoading] = useState(false);
  const handleOnPress = useCallback(async () => {
    setIsLoading(true);
    try {
<<<<<<< HEAD
      // TODO: Remove this when testing is done
      await sleepAsync(10000);
=======
>>>>>>> 09f200ba
      if (typeof onSubmit === 'function') {
        await onSubmit();
      } else if (typeof submitForm === 'function') {
        await submitForm();
      }
    } finally {
      setIsLoading(false);
    }
  }, [onSubmit, submitForm]);
  return (
    <Button
      onPress={handleOnPress}
      loadingAction={isLoading}
<<<<<<< HEAD
      buttonText="Submit"
=======
      buttonText={<TranslatedText stringId="general.action.submit" fallback="Submit" />}
>>>>>>> 09f200ba
      backgroundColor={theme.colors.PRIMARY_MAIN}
      {...props}
    />
  );
};<|MERGE_RESOLUTION|>--- conflicted
+++ resolved
@@ -2,11 +2,7 @@
 import { useFormikContext } from 'formik';
 import { theme } from '/styled/theme';
 import { Button, StyledButtonProps } from '/components/Button';
-<<<<<<< HEAD
-import { sleepAsync } from '~/services/sync';
-=======
 import { TranslatedText } from '/components/Translations/TranslatedText';
->>>>>>> 09f200ba
 
 interface SubmitButtonProps extends StyledButtonProps {
   onSubmit?: () => Promise<void>;
@@ -18,11 +14,6 @@
   const handleOnPress = useCallback(async () => {
     setIsLoading(true);
     try {
-<<<<<<< HEAD
-      // TODO: Remove this when testing is done
-      await sleepAsync(10000);
-=======
->>>>>>> 09f200ba
       if (typeof onSubmit === 'function') {
         await onSubmit();
       } else if (typeof submitForm === 'function') {
@@ -36,11 +27,7 @@
     <Button
       onPress={handleOnPress}
       loadingAction={isLoading}
-<<<<<<< HEAD
-      buttonText="Submit"
-=======
       buttonText={<TranslatedText stringId="general.action.submit" fallback="Submit" />}
->>>>>>> 09f200ba
       backgroundColor={theme.colors.PRIMARY_MAIN}
       {...props}
     />
