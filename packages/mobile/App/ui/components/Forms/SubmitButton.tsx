import React, { useCallback, useState, ReactElement } from 'react';
import { useFormikContext } from 'formik';
import { theme } from '/styled/theme';
import { Button, StyledButtonProps } from '/components/Button';
<<<<<<< HEAD
import { TranslatedText } from '/components/Translations/TranslatedText';
=======
import { sleepAsync } from '~/services/sync';
>>>>>>> b4f827da

interface SubmitButtonProps extends StyledButtonProps {
  onSubmit?: () => Promise<void>;
}

export const SubmitButton = ({ onSubmit, ...props }: SubmitButtonProps): ReactElement => {
  const { submitForm } = useFormikContext();
  const [isLoading, setIsLoading] = useState(false);
  const handleOnPress = useCallback(async () => {
    setIsLoading(true);
    try {
      // TODO: Remove this when testing is done
      await sleepAsync(10000);
      if (typeof onSubmit === 'function') {
        await onSubmit();
      } else if (typeof submitForm === 'function') {
        await submitForm();
      }
    } finally {
      setIsLoading(false);
    }
  }, [onSubmit, submitForm]);
  return (
    <Button
<<<<<<< HEAD
      onPress={onSubmit || submitForm}
      disabled={isSubmitting}
      buttonText={
        isSubmitting ? (
          <TranslatedText stringId="general.action.submitting" fallback="Submitting..." />
        ) : (
          <TranslatedText stringId="general.action.submit" fallback="Submit" />
        )
      }
=======
      onPress={handleOnPress}
      loadingAction={isLoading}
      buttonText="Submit"
>>>>>>> b4f827da
      backgroundColor={theme.colors.PRIMARY_MAIN}
      {...props}
    />
  );
};<|MERGE_RESOLUTION|>--- conflicted
+++ resolved
@@ -2,11 +2,7 @@
 import { useFormikContext } from 'formik';
 import { theme } from '/styled/theme';
 import { Button, StyledButtonProps } from '/components/Button';
-<<<<<<< HEAD
 import { TranslatedText } from '/components/Translations/TranslatedText';
-=======
-import { sleepAsync } from '~/services/sync';
->>>>>>> b4f827da
 
 interface SubmitButtonProps extends StyledButtonProps {
   onSubmit?: () => Promise<void>;
@@ -18,8 +14,6 @@
   const handleOnPress = useCallback(async () => {
     setIsLoading(true);
     try {
-      // TODO: Remove this when testing is done
-      await sleepAsync(10000);
       if (typeof onSubmit === 'function') {
         await onSubmit();
       } else if (typeof submitForm === 'function') {
@@ -31,21 +25,9 @@
   }, [onSubmit, submitForm]);
   return (
     <Button
-<<<<<<< HEAD
-      onPress={onSubmit || submitForm}
-      disabled={isSubmitting}
-      buttonText={
-        isSubmitting ? (
-          <TranslatedText stringId="general.action.submitting" fallback="Submitting..." />
-        ) : (
-          <TranslatedText stringId="general.action.submit" fallback="Submit" />
-        )
-      }
-=======
       onPress={handleOnPress}
       loadingAction={isLoading}
-      buttonText="Submit"
->>>>>>> b4f827da
+      buttonText={<TranslatedText stringId="general.action.submit" fallback="Submit" />}
       backgroundColor={theme.colors.PRIMARY_MAIN}
       {...props}
     />
