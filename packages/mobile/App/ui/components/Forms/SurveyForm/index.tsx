--- conflicted
+++ resolved
@@ -10,24 +10,16 @@
 
 export type SurveyFormProps = {
   onSubmit: (values: any) => Promise<void>;
-<<<<<<< HEAD
+  openExitModal: () => Promise<void>;
   components: ISurveyScreenComponent[];
-  patient: any;
-  note: string;
-  validate: any;
-  patientAdditionalData: IPatientAdditionalData;
-=======
-  openExitModal: () => Promise<void>;
-  components: ISurveyComponent[];
   onCancel?: () => Promise<void>;
   onGoBack?: () => void;
   patient: any;
   note: string;
   validate?: any;
-  patientAdditionalData: IPatientAdditionalData[];
+  patientAdditionalData: IPatientAdditionalData;
   setCurrentScreenIndex: Dispatch<SetStateAction<number>>;
   currentScreenIndex: number;
->>>>>>> de9cab6f
 };
 
 export const SurveyForm = ({
