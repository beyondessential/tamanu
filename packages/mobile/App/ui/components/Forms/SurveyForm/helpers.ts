// Much of this file is duplicated in `packages/web/app/utils/survey.js`
import * as Yup from 'yup';

import { READONLY_DATA_FIELDS } from '~/constants';
import { getAgeFromDate, getAgeWithMonthsFromDate } from '~/ui/helpers/date';
import { getPatientDataDbLocation, checkMandatory, FieldTypes } from '~/ui/helpers/fields';
import { joinNames } from '~/ui/helpers/user';
import {
  IPatient,
  IPatientAdditionalData,
  ISurveyScreenComponent,
  IUser,
  SurveyScreenValidationCriteria,
} from '~/types';
import { IPatientProgramRegistration } from '~/types/IPatientProgramRegistration';

function getInitialValue(dataElement): string {
  switch (dataElement.type) {
    case FieldTypes.TEXT:
    case FieldTypes.MULTILINE:
    case FieldTypes.NUMBER:
      return '';
    case FieldTypes.DATE:
    default:
      return undefined;
  }
}

function transformPatientData(
  patient: IPatient,
  additionalData: IPatientAdditionalData | null,
  patientProgramRegistration: IPatientProgramRegistration | null,
  config,
): string | undefined | null {
  const { column = 'fullName' } = config;
  const { dateOfBirth, firstName, lastName } = patient;

  switch (column) {
    case READONLY_DATA_FIELDS.AGE:
      return getAgeFromDate(dateOfBirth).toString();
    case READONLY_DATA_FIELDS.AGE_WITH_MONTHS:
      return getAgeWithMonthsFromDate(dateOfBirth);
    case READONLY_DATA_FIELDS.FULL_NAME:
      return joinNames({ firstName, lastName });
    default: {
      const { modelName, fieldName } = getPatientDataDbLocation(column);
      switch (modelName) {
        case 'Patient':
          return patient[fieldName];
        case 'PatientAdditionalData':
<<<<<<< HEAD
          return isAdditionalDataField && additionalData ? additionalData[fieldName] : undefined;
        case 'PatientProgramRegistration':
          return patientProgramRegistration ? patientProgramRegistration[fieldName] : undefined;
=======
          return additionalData ? additionalData[fieldName] : undefined;
        case 'PatientProgramRegistration':
          // PatientProgramRegistrations are not implemented on mobile yet
          return undefined;
>>>>>>> 73fecc4c
        default:
          return undefined;
      }
    }
  }
}

export function getFormInitialValues(
  components: ISurveyScreenComponent[],
  currentUser: IUser,
  patient: IPatient,
  patientAdditionalData: IPatientAdditionalData,
  patientProgramRegistration: IPatientProgramRegistration,
): { [key: string]: any } {
  const initialValues = components.reduce<{ [key: string]: any }>((acc, { dataElement }) => {
    const initialValue = getInitialValue(dataElement);
    const propName = dataElement.code;
    if (initialValue === undefined) {
      return acc;
    }
    acc[propName] = initialValue;
    return acc;
  }, {});

  // other data
  for (const component of components) {
    // type definition of config is string, but in usage its an object...
    const config = component.getConfigObject();

    // current user data
    if (component.dataElement.type === 'UserData') {
      const { column = 'displayName' } = config;
      const userValue = currentUser[column];
      if (userValue !== undefined) initialValues[component.dataElement.code] = userValue;
    }

    // patient data
    if (component.dataElement.type === 'PatientData') {
      const patientValue = transformPatientData(
        patient,
        patientAdditionalData,
        patientProgramRegistration,
        config,
      );
      if (patientValue !== undefined) initialValues[component.dataElement.code] = patientValue;
    }
  }

  return initialValues;
}

function getFieldValidator(
  dataElement,
  validationCriteria: SurveyScreenValidationCriteria,
): null | Yup.BooleanSchema | Yup.DateSchema | Yup.StringSchema | Yup.NumberSchema {
  switch (dataElement.type) {
    case FieldTypes.INSTRUCTION:
    case FieldTypes.CALCULATED:
    case FieldTypes.RESULT:
      return undefined;
    case FieldTypes.DATE:
      return Yup.date();
    case FieldTypes.BINARY:
      return Yup.bool();
    case FieldTypes.NUMBER: {
      const { min, max } = validationCriteria;
      let numberSchema = Yup.number();
      if (typeof min === 'number' && !Number.isNaN(min)) {
        numberSchema = numberSchema.min(min, 'Outside accepted range');
      }
      if (typeof max === 'number' && !Number.isNaN(max)) {
        numberSchema = numberSchema.max(max, 'Outside accepted range');
      }
      return numberSchema;
    }

    case FieldTypes.TEXT:
    case FieldTypes.MULTILINE:
    default:
      return Yup.string();
  }
}

export function getFormSchema(
  components: ISurveyScreenComponent[],
  valuesToCheckMandatory: { [key: string]: any } = {},
): Yup.ObjectSchema {
  const objectShapeSchema = components.reduce<{ [key: string]: any }>((acc, component) => {
    const { dataElement } = component;
    const propName = dataElement.code;
    const validationCriteria = component.getValidationCriteriaObject();
    const validator = getFieldValidator(dataElement, validationCriteria);

    if (!validator) return acc;
    const mandatory = checkMandatory(validationCriteria.mandatory, valuesToCheckMandatory);
    if (mandatory) {
      acc[propName] = validator.required('Required');
    } else {
      acc[propName] = validator.nullable();
    }
    return acc;
  }, {});

  return Yup.object().shape(objectShapeSchema);
}<|MERGE_RESOLUTION|>--- conflicted
+++ resolved
@@ -48,16 +48,9 @@
         case 'Patient':
           return patient[fieldName];
         case 'PatientAdditionalData':
-<<<<<<< HEAD
-          return isAdditionalDataField && additionalData ? additionalData[fieldName] : undefined;
+          return additionalData ? additionalData[fieldName] : undefined;
         case 'PatientProgramRegistration':
           return patientProgramRegistration ? patientProgramRegistration[fieldName] : undefined;
-=======
-          return additionalData ? additionalData[fieldName] : undefined;
-        case 'PatientProgramRegistration':
-          // PatientProgramRegistrations are not implemented on mobile yet
-          return undefined;
->>>>>>> 73fecc4c
         default:
           return undefined;
       }
