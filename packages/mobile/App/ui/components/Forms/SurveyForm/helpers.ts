// Much of this file is duplicated in `packages/web/app/utils/survey.js`
import * as Yup from 'yup';

import { READONLY_DATA_FIELDS } from '~/constants';
import { getAgeFromDate, getAgeWithMonthsFromDate } from '~/ui/helpers/date';
import { getPatientDataDbLocation, checkMandatory, FieldTypes } from '~/ui/helpers/fields';
import { joinNames } from '~/ui/helpers/user';
import {
  IPatient,
  IPatientAdditionalData,
  ISurveyScreenComponent,
  IUser,
  SurveyScreenValidationCriteria,
} from '~/types';
<<<<<<< HEAD
import { getDbLocation } from '~/models/SurveyResponse';
=======
>>>>>>> c36e73c7
import { IPatientProgramRegistration } from '~/types/IPatientProgramRegistration';

function getInitialValue(dataElement): string {
  switch (dataElement.type) {
    case FieldTypes.TEXT:
    case FieldTypes.MULTILINE:
    case FieldTypes.NUMBER:
      return '';
    case FieldTypes.DATE:
    default:
      return undefined;
  }
}

function transformPatientData(
  patient: IPatient,
  additionalData: IPatientAdditionalData | null,
  patientProgramRegistration: IPatientProgramRegistration | null,
  config,
): string | undefined | null {
  const { writeToPatient = {}, column = 'fullName' } = config;
  const { isAdditionalDataField = false } = writeToPatient;
  const { dateOfBirth, firstName, lastName } = patient;

  switch (column) {
    case READONLY_DATA_FIELDS.AGE:
      return getAgeFromDate(dateOfBirth).toString();
    case READONLY_DATA_FIELDS.AGE_WITH_MONTHS:
      return getAgeWithMonthsFromDate(dateOfBirth);
    case READONLY_DATA_FIELDS.FULL_NAME:
      return joinNames({ firstName, lastName });
    default: {
<<<<<<< HEAD
      const { modelName, fieldName } = getDbLocation(column);
=======
      const { modelName, fieldName } = getPatientDataDbLocation(column);
>>>>>>> c36e73c7
      switch (modelName) {
        case 'Patient':
          return patient[fieldName];
        case 'PatientAdditionalData':
          return isAdditionalDataField && additionalData ? additionalData[fieldName] : undefined;
        case 'PatientProgramRegistration':
          return patientProgramRegistration ? patientProgramRegistration[fieldName] : undefined;
        default:
          return undefined;
      }
    }
  }
}

export function getFormInitialValues(
  components: ISurveyScreenComponent[],
  currentUser: IUser,
  patient: IPatient,
  patientAdditionalData: IPatientAdditionalData,
  patientProgramRegistration: IPatientProgramRegistration,
): { [key: string]: any } {
  const initialValues = components.reduce<{ [key: string]: any }>((acc, { dataElement }) => {
    const initialValue = getInitialValue(dataElement);
    const propName = dataElement.code;
    if (initialValue === undefined) {
      return acc;
    }
    acc[propName] = initialValue;
    return acc;
  }, {});

  // other data
  for (const component of components) {
    // type definition of config is string, but in usage its an object...
    const config = component.getConfigObject();

    // current user data
    if (component.dataElement.type === 'UserData') {
      const { column = 'displayName' } = config;
      const userValue = currentUser[column];
      if (userValue !== undefined) initialValues[component.dataElement.code] = userValue;
    }

    // patient data
    if (component.dataElement.type === 'PatientData') {
      const patientValue = transformPatientData(
        patient,
        patientAdditionalData,
        patientProgramRegistration,
        config,
      );
      if (patientValue !== undefined) initialValues[component.dataElement.code] = patientValue;
    }
  }

  return initialValues;
}

function getFieldValidator(
  dataElement,
  validationCriteria: SurveyScreenValidationCriteria,
): null | Yup.BooleanSchema | Yup.DateSchema | Yup.StringSchema | Yup.NumberSchema {
  switch (dataElement.type) {
    case FieldTypes.INSTRUCTION:
    case FieldTypes.CALCULATED:
    case FieldTypes.RESULT:
      return undefined;
    case FieldTypes.DATE:
      return Yup.date();
    case FieldTypes.BINARY:
      return Yup.bool();
    case FieldTypes.NUMBER: {
      const { min, max } = validationCriteria;
      let numberSchema = Yup.number();
      if (typeof min === 'number' && !Number.isNaN(min)) {
        numberSchema = numberSchema.min(min, 'Outside accepted range');
      }
      if (typeof max === 'number' && !Number.isNaN(max)) {
        numberSchema = numberSchema.max(max, 'Outside accepted range');
      }
      return numberSchema;
    }

    case FieldTypes.TEXT:
    case FieldTypes.MULTILINE:
    default:
      return Yup.string();
  }
}

export function getFormSchema(
  components: ISurveyScreenComponent[],
  valuesToCheckMandatory: { [key: string]: any } = {},
): Yup.ObjectSchema {
  const objectShapeSchema = components.reduce<{ [key: string]: any }>((acc, component) => {
    const { dataElement } = component;
    const propName = dataElement.code;
    const validationCriteria = component.getValidationCriteriaObject();
    const validator = getFieldValidator(dataElement, validationCriteria);

    if (!validator) return acc;
    const mandatory = checkMandatory(validationCriteria.mandatory, valuesToCheckMandatory);
    if (mandatory) {
      acc[propName] = validator.required('Required');
    } else {
      acc[propName] = validator.nullable();
    }
    return acc;
  }, {});

  return Yup.object().shape(objectShapeSchema);
}<|MERGE_RESOLUTION|>--- conflicted
+++ resolved
@@ -12,10 +12,6 @@
   IUser,
   SurveyScreenValidationCriteria,
 } from '~/types';
-<<<<<<< HEAD
-import { getDbLocation } from '~/models/SurveyResponse';
-=======
->>>>>>> c36e73c7
 import { IPatientProgramRegistration } from '~/types/IPatientProgramRegistration';
 
 function getInitialValue(dataElement): string {
@@ -48,11 +44,7 @@
     case READONLY_DATA_FIELDS.FULL_NAME:
       return joinNames({ firstName, lastName });
     default: {
-<<<<<<< HEAD
-      const { modelName, fieldName } = getDbLocation(column);
-=======
       const { modelName, fieldName } = getPatientDataDbLocation(column);
->>>>>>> c36e73c7
       switch (modelName) {
         case 'Patient':
           return patient[fieldName];
