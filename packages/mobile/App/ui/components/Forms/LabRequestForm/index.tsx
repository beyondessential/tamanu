--- conflicted
+++ resolved
@@ -48,19 +48,16 @@
     (model): OptionType => ({ label: model.displayName, value: model.id }),
   );
 
-<<<<<<< HEAD
   const handleLabRequestTypeSelected = useCallback(async (selectedValue) => {
-    const selectedLabTestTypes = await models.LabTestType.find({
-      where: { labTestCategory: { id: selectedValue }, visibilityStatus: VisibilityStatus.Current },
-=======
-  const handleLabRequestTypeSelected = useCallback(async selectedValue => {
-    const where: any = { labTestCategory: selectedValue, visibilityStatus: VisibilityStatus.Current };
+    const where: any = {
+      labTestCategory: { id: selectedValue },
+      visibilityStatus: VisibilityStatus.Current,
+    };
     if (!canCreateSensitive) {
       where.isSensitive = false;
     }
     const selectedLabTestTypes = await models.LabTestType.find({
       where,
->>>>>>> fcb69d98
       order: { name: 'ASC' },
     });
     const labTestTypeOptions = selectedLabTestTypes.map((labTestType) => ({
