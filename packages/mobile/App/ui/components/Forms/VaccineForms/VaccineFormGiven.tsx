--- conflicted
+++ resolved
@@ -16,25 +16,19 @@
 } from './VaccineCommonFields';
 import { VaccineFormProps } from './types';
 import { useLocalisation } from '~/ui/contexts/LocalisationContext';
-<<<<<<< HEAD
-=======
 import { useSelector } from 'react-redux';
 import { ReduxStoreProps } from '~/ui/interfaces/ReduxStoreProps';
 import { PatientStateProps } from '~/ui/store/ducks/patient';
->>>>>>> 0f5fc585
 
 export const VaccineFormGiven = ({ navigation }: VaccineFormProps): JSX.Element => {
   const { values } = useFormikContext();
   const { getLocalisation } = useLocalisation();
 
   const vaccineConsentEnabled = getLocalisation('features.enableVaccineConsent');
-<<<<<<< HEAD
-=======
 
   const { selectedPatient } = useSelector(
     (state: ReduxStoreProps): PatientStateProps => state.patient,
   );
->>>>>>> 0f5fc585
 
   return (
     <StyledView paddingTop={10}>
