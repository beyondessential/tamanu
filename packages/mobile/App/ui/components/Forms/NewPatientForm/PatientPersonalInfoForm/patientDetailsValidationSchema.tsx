--- conflicted
+++ resolved
@@ -192,17 +192,13 @@
         />,
       ),
     ),
-<<<<<<< HEAD
-    ethnicityId: requiredWhenConfiguredMandatory(getSetting, 'ethnicityId', Yup.string()),
-=======
     ethnicityId: requiredWhenConfiguredMandatory(
-      getBool,
+      getSetting,
       'ethnicityId',
       Yup.string().translatedLabel(
         <TranslatedText stringId="general.localisedField.ethnicityId.label" fallback="Ethnicity" />,
       ),
     ),
->>>>>>> f4569e61
     patientBillingTypeId: requiredWhenConfiguredMandatory(
       getSetting,
       'patientBillingTypeId',
