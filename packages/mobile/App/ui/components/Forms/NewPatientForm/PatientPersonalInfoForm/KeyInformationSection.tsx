import React, { ReactElement } from 'react';

import { LocalisedField } from '~/ui/components/Forms/LocalisedField';
import { Gender, GenderOptions } from '~/ui/helpers/constants';
import { RadioButtonGroup } from '~/ui/components/RadioButtonGroup';
import { DateField } from '~/ui/components/DateField/DateField';
import { TextField } from '../../../TextField/TextField';
import { TranslatedText } from '~/ui/components/Translations/TranslatedText';
import { useSettings } from '~/ui/contexts/SettingsContext';

export const KeyInformationSection = (): ReactElement => {
<<<<<<< HEAD
  const { getSetting } = useSettings();
=======
>>>>>>> 0be59468
  const { getSetting } = useSettings();
  let filteredGenderOptions = GenderOptions;
  if (getSetting<boolean>('features.hideOtherSex') === true) {
    filteredGenderOptions = filteredGenderOptions.filter(({ value }) => value !== Gender.Other);
  }
  return (
    <>
      <LocalisedField
        name="sex"
        label={<TranslatedText stringId="general.localisedField.sex.label" fallback="Sex" />}
        options={filteredGenderOptions}
        component={RadioButtonGroup}
        required
      />
      <LocalisedField
        label={
          <TranslatedText
            stringId="general.localisedField.dateOfBirth.label"
            fallback="Date of birth"
          />
        }
        name="dateOfBirth"
        max={new Date()}
        component={DateField}
        required
      />
      <LocalisedField
        label={
          <TranslatedText stringId="general.localisedField.email.label" fallback="Email address" />
        }
        name="email"
        component={TextField}
        required={getSetting<boolean>('fields.email.requiredPatientData')}
      />
    </>
  );
};<|MERGE_RESOLUTION|>--- conflicted
+++ resolved
@@ -9,10 +9,6 @@
 import { useSettings } from '~/ui/contexts/SettingsContext';
 
 export const KeyInformationSection = (): ReactElement => {
-<<<<<<< HEAD
-  const { getSetting } = useSettings();
-=======
->>>>>>> 0be59468
   const { getSetting } = useSettings();
   let filteredGenderOptions = GenderOptions;
   if (getSetting<boolean>('features.hideOtherSex') === true) {
