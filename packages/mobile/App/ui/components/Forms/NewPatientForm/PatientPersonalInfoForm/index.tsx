import React, { ReactElement, useCallback } from 'react';
import { useNavigation } from '@react-navigation/native';
import { compose } from 'redux';
import { Formik } from 'formik';
import { KeyboardAvoidingView, StyleSheet } from 'react-native';
import { ScrollView } from 'react-native-gesture-handler';
import { FullView } from '/styled/common';
import { formatISO9075, parseISO } from 'date-fns';
import { NameSection } from './NameSection';
import { KeyInformationSection } from './KeyInformationSection';
import { LocationDetailsSection } from './LocationDetailsSection';
import { SubmitSection } from './SubmitSection';
import { generateId, getConfiguredPatientAdditionalDataFields } from '~/ui/helpers/patient';
import { Patient } from '~/models/Patient';
import { withPatient } from '~/ui/containers/Patient';
import { useLocalisation } from '~/ui/contexts/LocalisationContext';
import { Routes } from '~/ui/helpers/routes';
import { PatientAdditionalDataFields } from '../../PatientAdditionalDataForm/PatientAdditionalDataFields';
import { allAdditionalDataFields } from '~/ui/helpers/additionalData';
import { getPatientDetailsValidation } from './patientDetailsValidationSchema';
import { PatientAdditionalData } from '~/models/PatientAdditionalData';
import { usePatientAdditionalData } from '~/ui/hooks/usePatientAdditionalData';
import { LoadingScreen } from '~/ui/components/LoadingScreen';
import { getInitialAdditionalValues } from '../../PatientAdditionalDataForm/helpers';

export type FormSection = {
  scrollToField: (fieldName: string) => () => void;
};

const styles = StyleSheet.create({
  KeyboardAvoidingView: { flex: 1 },
  ScrollView: { flex: 1 },
  ScrollViewContentContainer: { padding: 20 },
});

const getPatientInitialValues = (isEdit: boolean, patient, patientAdditionalData, getBool): {} => {
  if (!isEdit || !patient) {
    return {};
  }

  // Only grab the fields that will get used in the form
  const {
    firstName,
    middleName,
    lastName,
    culturalName,
    dateOfBirth,
    email,
    sex,
    villageId,
  } = patient;

  const requiredPADFields = getConfiguredPatientAdditionalDataFields(
    allAdditionalDataFields,
    true,
    getBool,
  );
<<<<<<< HEAD
  const initialPatientAdditionalDataValues = getInitialValues(
=======
  const initialPatientAdditionalDataValues = getInitialAdditionalValues(
>>>>>>> 232988f9
    patientAdditionalData,
    requiredPADFields,
  );

  const initialPatientValues = {
    firstName,
    middleName,
    lastName,
    culturalName,
    dateOfBirth: parseISO(dateOfBirth),
    email,
    sex,
    villageId,
    ...initialPatientAdditionalDataValues,
  };

  return Object.fromEntries(
    Object.entries(initialPatientValues).filter(([_, value]) => value != null),
  );
};

const containsAdditionalData = values =>
  allAdditionalDataFields.some(fieldName => Object.keys(values).includes(fieldName));

export const FormComponent = ({ selectedPatient, setSelectedPatient, isEdit }): ReactElement => {
  const navigation = useNavigation();
  const { patientAdditionalData, loading } = usePatientAdditionalData(selectedPatient?.id);
  const onCreateNewPatient = useCallback(async (values, { resetForm }) => {
    // submit form to server for new patient
    const { dateOfBirth, ...otherValues } = values;
    const newPatient = await Patient.createAndSaveOne({
      ...otherValues,
      dateOfBirth: formatISO9075(dateOfBirth),
      displayId: generateId(),
    });

    if (containsAdditionalData(values)) {
      await PatientAdditionalData.updateForPatient(newPatient.id, values);
    }

    await Patient.markForSync(newPatient.id);

    // Reload instance to get the complete village fields
    // (related fields won't display all info otherwise)
    const reloadedPatient = await Patient.findOne(newPatient.id);
    setSelectedPatient(reloadedPatient);
    resetForm();
    navigation.navigate(Routes.HomeStack.RegisterPatientStack.NewPatient);
  }, []);

  const onEditPatient = useCallback(
    async values => {
      // Update patient values (helper function uses .save()
      // so it will mark the record for upload).
      const { dateOfBirth, ...otherValues } = values;
      await Patient.updateValues(selectedPatient.id, {
        dateOfBirth: formatISO9075(dateOfBirth),
        ...otherValues,
      });

      if (containsAdditionalData(values)) {
        await PatientAdditionalData.updateForPatient(selectedPatient.id, values);
      }

      // Loading the instance is necessary to get all of the fields
      // from the relations that were updated, not just their IDs.
      const editedPatient = await Patient.findOne(selectedPatient.id);

      // Mark patient for sync and update redux state
      await Patient.markForSync(editedPatient.id);

      setSelectedPatient(editedPatient);

      // Navigate back to patient details
      navigation.navigate(Routes.HomeStack.PatientDetailsStack.Index);
    },
    [navigation],
  );

  const { getBool, getString } = useLocalisation();

  return loading ? (
    <LoadingScreen />
  ) : (
    <FullView padding={10}>
      <Formik
        onSubmit={isEdit ? onEditPatient : onCreateNewPatient}
        validationSchema={getPatientDetailsValidation(getBool, getString)}
        initialValues={getPatientInitialValues(
          isEdit,
          selectedPatient,
          patientAdditionalData,
          getBool,
        )}
      >
        {({ handleSubmit }): JSX.Element => (
          <KeyboardAvoidingView style={styles.KeyboardAvoidingView} behavior="padding">
            <ScrollView
              style={styles.ScrollView}
              contentContainerStyle={styles.ScrollViewContentContainer}
            >
              <NameSection />
              <KeyInformationSection />
              <LocationDetailsSection />
              <PatientAdditionalDataFields fields={allAdditionalDataFields} showMandatory />
              <SubmitSection onPress={handleSubmit} isEdit={isEdit} />
            </ScrollView>
          </KeyboardAvoidingView>
        )}
      </Formik>
    </FullView>
  );
};

export const PatientPersonalInfoForm = compose<React.FC<{ isEdit?: boolean }>>(withPatient)(
  FormComponent,
);<|MERGE_RESOLUTION|>--- conflicted
+++ resolved
@@ -55,11 +55,8 @@
     true,
     getBool,
   );
-<<<<<<< HEAD
-  const initialPatientAdditionalDataValues = getInitialValues(
-=======
+
   const initialPatientAdditionalDataValues = getInitialAdditionalValues(
->>>>>>> 232988f9
     patientAdditionalData,
     requiredPADFields,
   );
