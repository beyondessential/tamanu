--- conflicted
+++ resolved
@@ -32,29 +32,11 @@
         await PatientAdditionalData.updateValues(newAdditionalData.id, values);
       }
 
-<<<<<<< HEAD
-      // Save() call will mark the model for upload and the patient for sync
-      await editedAdditionalData.save();
-    } else {
-      // Create additional data and mark it for upload. Creating a new one will
-      // automatically mark the patient for sync.
-      await PatientAdditionalData.createAndSaveOne({
-        ...values,
-        patient: patientId,
-        markedForUpload: true,
-      });
-    }
-
-    // Navigate back to patient details
-    navigation.navigate(Routes.HomeStack.PatientDetailsStack.Index);
-  }, [navigation]);
-=======
       // Navigate back to patient details
       navigation.navigate(Routes.HomeStack.PatientDetailsStack.Index);
     },
     [navigation],
   );
->>>>>>> 7c54d83e
 
   return (
     <Form
