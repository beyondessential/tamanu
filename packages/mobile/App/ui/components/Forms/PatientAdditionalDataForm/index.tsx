--- conflicted
+++ resolved
@@ -29,7 +29,6 @@
   // patient for sync (see beforeInsert and beforeUpdate decorators).
   const onCreateOrEditAdditionalData = useCallback(
     async values => {
-<<<<<<< HEAD
       if (isCustomFields) {
         await Promise.all(
           Object.keys(values || {}).map(definitionId =>
@@ -43,10 +42,6 @@
       } else {
         await PatientAdditionalData.updateForPatient(patientId, values);
       }
-=======
-      await PatientAdditionalData.updateForPatient(patientId, values);
-
->>>>>>> b61f33a2
       // Navigate back to patient details
       navigation.navigate(Routes.HomeStack.PatientDetailsStack.Index);
     },
@@ -70,17 +65,12 @@
     >
       {({ handleSubmit, isSubmitting }): ReactElement => (
         <FormScreenView scrollViewRef={scrollViewRef}>
-<<<<<<< HEAD
-          <FormSectionHeading text={sectionTitle} />
-          <PatientAdditionalDataFields
-            handleSubmit={handleSubmit}
-            isSubmitting={isSubmitting}
-            fields={fields}
-            isCustomFields={isCustomFields}
-          />
-=======
           <StyledView justifyContent="space-between">
-            <PatientAdditionalDataFields fields={fields} showMandatory={false} />
+            <PatientAdditionalDataFields
+              fields={fields}
+              isCustomFields={isCustomFields}
+              showMandatory={false}
+            />
             <Button
               backgroundColor={theme.colors.PRIMARY_MAIN}
               onPress={handleSubmit}
@@ -89,7 +79,6 @@
               marginTop={10}
             />
           </StyledView>
->>>>>>> b61f33a2
         </FormScreenView>
       )}
     </Form>
