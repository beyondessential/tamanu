--- conflicted
+++ resolved
@@ -11,13 +11,8 @@
 import { PatientAdditionalData } from '~/models/PatientAdditionalData';
 import { PatientFieldValue } from '~/models/PatientFieldValue';
 import { Routes } from '~/ui/helpers/routes';
-<<<<<<< HEAD
-import { additionalDataSections } from '/helpers/additionalData';
-import { Button } from '../../Button';
-=======
 import { additionalDataSections } from '~/ui/helpers/additionalData';
 import { SubmitButton } from '../SubmitButton';
->>>>>>> 3d6fd94b
 import { TranslatedText } from '/components/Translations/TranslatedText';
 
 export const PatientAdditionalDataForm = ({
@@ -84,17 +79,7 @@
               isCustomFields={isCustomFields}
               showMandatory={false}
             />
-<<<<<<< HEAD
-            <Button
-              backgroundColor={theme.colors.PRIMARY_MAIN}
-              onPress={handleSubmit}
-              loadingAction={isSubmitting}
-              buttonText={<TranslatedText stringId="general.action.save" fallback="Save" />}
-              marginTop={10}
-            />
-=======
             <SubmitButton buttonText={<TranslatedText stringId="general.action.save" fallback="Save" />} marginTop={10} />
->>>>>>> 3d6fd94b
           </StyledView>
         </FormScreenView>
       )}
