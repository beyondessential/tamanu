--- conflicted
+++ resolved
@@ -11,14 +11,9 @@
 import { PatientAdditionalData } from '~/models/PatientAdditionalData';
 import { PatientFieldValue } from '~/models/PatientFieldValue';
 import { Routes } from '~/ui/helpers/routes';
-<<<<<<< HEAD
-import { additionalDataSections } from '/helpers/additionalData';
-import { Button } from '../../Button';
-import { TranslatedText } from '/components/Translations/TranslatedText';
-=======
 import { additionalDataSections } from '~/ui/helpers/additionalData';
 import { SubmitButton } from '../SubmitButton';
->>>>>>> b4f827da
+import { TranslatedText } from '/components/Translations/TranslatedText';
 
 export const PatientAdditionalDataForm = ({
   patientId,
@@ -84,17 +79,7 @@
               isCustomFields={isCustomFields}
               showMandatory={false}
             />
-<<<<<<< HEAD
-            <Button
-              backgroundColor={theme.colors.PRIMARY_MAIN}
-              onPress={handleSubmit}
-              loadingAction={isSubmitting}
-              buttonText={<TranslatedText stringId="general.action.save" fallback="Save" />}
-              marginTop={10}
-            />
-=======
-            <SubmitButton buttonText="Save" marginTop={10} />
->>>>>>> b4f827da
+            <SubmitButton buttonText={<TranslatedText stringId="general.action.save" fallback="Save" />} marginTop={10} />
           </StyledView>
         </FormScreenView>
       )}
