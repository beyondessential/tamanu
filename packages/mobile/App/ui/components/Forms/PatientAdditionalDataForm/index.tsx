--- conflicted
+++ resolved
@@ -13,10 +13,7 @@
 import { Routes } from '~/ui/helpers/routes';
 import { additionalDataSections } from '~/ui/helpers/additionalData';
 import { SubmitButton } from '../SubmitButton';
-<<<<<<< HEAD
-=======
 import { TranslatedText } from '/components/Translations/TranslatedText';
->>>>>>> 09f200ba
 
 export const PatientAdditionalDataForm = ({
   patientId,
@@ -82,11 +79,7 @@
               isCustomFields={isCustomFields}
               showMandatory={false}
             />
-<<<<<<< HEAD
-            <SubmitButton buttonText="Save" marginTop={10} />
-=======
             <SubmitButton buttonText={<TranslatedText stringId="general.action.save" fallback="Save" />} marginTop={10} />
->>>>>>> 09f200ba
           </StyledView>
         </FormScreenView>
       )}
