import React, { ReactElement, useCallback, useRef } from 'react';
import { Form } from '../Form';
import { FormScreenView } from '/components/Forms/FormScreenView';
import { PatientAdditionalDataFields } from './PatientAdditionalDataFields';
import { patientAdditionalDataValidationSchema, getInitialValues } from './helpers';
import { PatientAdditionalData } from '~/models/PatientAdditionalData';
import { Routes } from '~/ui/helpers/routes';

export const PatientAdditionalDataForm = ({
  patientId,
  additionalData,
  navigation,
}): ReactElement => {
  const scrollViewRef = useRef();
  // After save/update, the model will mark itself for upload and the
  // patient for sync (see beforeInsert and beforeUpdate decorators).
  const onCreateOrEditAdditionalData = useCallback(async (values) => {
    // A user isn't guaranteed to have any additional data,
    // in which case it needs to be created.
    if (additionalData) {
      // Edit additional data
      await PatientAdditionalData.updateValues(additionalData.id, values);
    } else {
<<<<<<< HEAD
      // Create additional data and mark it for upload. Creating a new one will
      // automatically mark the patient for sync.
      await PatientAdditionalData.createAndSaveOne({
        ...values,
        patient: patientId,
        markedForUpload: true,
=======
      // Create new empty additional data
      const newAdditionalData = await PatientAdditionalData.createAndSaveOne({
        patient: patientId,
>>>>>>> 6afff635
      });

      // Update the newly created additional data to properly save relations
      // defined with 'IdRelation' and 'RelationId' decorators.
      await PatientAdditionalData.updateValues(newAdditionalData.id, values);
    }

    // Navigate back to patient details
    navigation.navigate(Routes.HomeStack.PatientDetailsStack.Index);
  }, [navigation]);

  return (
    <Form
      initialValues={getInitialValues(additionalData)}
      validationSchema={patientAdditionalDataValidationSchema}
      onSubmit={onCreateOrEditAdditionalData}
    >
      {({ handleSubmit, isSubmitting }): ReactElement => (
        <FormScreenView scrollViewRef={scrollViewRef}>
          <PatientAdditionalDataFields
            handleSubmit={handleSubmit}
            isSubmitting={isSubmitting}
            navigation={navigation}
          />
        </FormScreenView>
      )}
    </Form>
  );
};<|MERGE_RESOLUTION|>--- conflicted
+++ resolved
@@ -21,18 +21,15 @@
       // Edit additional data
       await PatientAdditionalData.updateValues(additionalData.id, values);
     } else {
-<<<<<<< HEAD
+      // Create new empty additional data
+      const newAdditionalData = await PatientAdditionalData.createAndSaveOne({
+        patient: patientId,
       // Create additional data and mark it for upload. Creating a new one will
       // automatically mark the patient for sync.
       await PatientAdditionalData.createAndSaveOne({
         ...values,
         patient: patientId,
         markedForUpload: true,
-=======
-      // Create new empty additional data
-      const newAdditionalData = await PatientAdditionalData.createAndSaveOne({
-        patient: patientId,
->>>>>>> 6afff635
       });
 
       // Update the newly created additional data to properly save relations
