--- conflicted
+++ resolved
@@ -1,11 +1,6 @@
 import React, { ReactElement } from 'react';
 import { useNavigation } from '@react-navigation/native';
 import { StyledView } from '/styled/common';
-<<<<<<< HEAD
-import { theme } from '/styled/theme';
-import { SubmitButton } from '../SubmitButton';
-=======
->>>>>>> 6e9cb15b
 import { TextField } from '../../TextField/TextField';
 import { Dropdown } from '~/ui/components/Dropdown';
 import { useLocalisation } from '~/ui/contexts/LocalisationContext';
@@ -77,45 +72,30 @@
   throw new Error(`Unexpected field ${fieldName} for patient additional data.`);
 }
 
-<<<<<<< HEAD
-export const PatientAdditionalDataFields = ({ fields }): ReactElement => (
-  <StyledView justifyContent="space-between">
-    {fields.map(fieldName => {
-      const Component = getComponentForField(fieldName);
-      return <Component fieldName={fieldName} key={fieldName} />;
-    })}
-    <SubmitButton buttonText="Save" marginTop={10} />
-  </StyledView>
-);
-=======
 const getCustomFieldComponent = ({ id, name, options, fieldType }) => {
-  return <Field
-    name={id}
-    label={name}
-    component={PatientFieldDefinitionComponents[fieldType]}
-    options={options?.split(',')?.map(option => ({ label: option, value: option }))}
-  />;
-}
+  return (
+    <Field
+      name={id}
+      label={name}
+      component={PatientFieldDefinitionComponents[fieldType]}
+      options={options?.split(',')?.map(option => ({ label: option, value: option }))}
+    />
+  );
+};
 
 export const PatientAdditionalDataFields = ({
   fields,
   isCustomFields,
   showMandatory = true,
 }): ReactElement => {
-
   const { getBool } = useLocalisation();
 
   if (isCustomFields) return fields.map(getCustomFieldComponent);
 
-  const padFields = getConfiguredPatientAdditionalDataFields(
-    fields,
-    showMandatory,
-    getBool,
-  );
+  const padFields = getConfiguredPatientAdditionalDataFields(fields, showMandatory, getBool);
 
   return padFields.map(fieldName => {
     const Component = getComponentForField(fieldName);
     return <Component fieldName={fieldName} key={fieldName} required={showMandatory} />;
   });
-};
->>>>>>> 6e9cb15b
+};