<<<<<<< HEAD
import React, { useMemo, useRef, useState } from 'react';
// import { useIsFocused } from '@react-navigation/native';
=======
import React, { useRef } from 'react';
import { useIsFocused } from '@react-navigation/native';
>>>>>>> 61f56fe3
import { uniqBy } from 'lodash';
import { useBackendEffect } from '~/ui/hooks';
import { Table } from '../Table';
import { VaccineRowHeader } from './VaccineRowHeader';
import { VaccinesTableTitle } from './VaccinesTableTitle';
import { vaccineTableHeader } from './VaccineTableHeader';
import { ErrorScreen } from '../ErrorScreen';
import { LoadingScreen } from '../LoadingScreen';
import { VaccineStatus } from '~/ui/helpers/patient';
import { VaccineTableCell, VaccineTableCellData } from './VaccinesTableCell';
import { IScheduledVaccine } from '~/types';
import { ScrollView } from 'react-native-gesture-handler';
import { StyledView } from '~/ui/styled/common';
import { VisibilityStatus } from '~/visibilityStatuses';
import { useSettings } from '~/ui/contexts/SettingsContext';
import { getVaccineStatus, parseThresholdsSetting } from '~/ui/helpers/getVaccineStatus';
import { SETTING_KEYS } from '~/constants';

interface VaccinesTableProps {
  selectedPatient: any;
  categoryName: string;
  onPressItem: (item: any) => void;
}

export const VaccinesTable = ({
  onPressItem,
  categoryName,
  selectedPatient,
}: VaccinesTableProps): JSX.Element => {
  const { getSetting } = useSettings();
  const thresholds = useMemo(
    () => parseThresholdsSetting(getSetting<any>(SETTING_KEYS.UPCOMING_VACCINATION_THRESHOLDS)),
    [],
  );
  const scrollViewRef = useRef(null);

  // This manages the horizontal scroll of the header. This handler is passed down
  // to the scrollview in the generic table. That gets the horizontal scroll coordinate
  // of the table and feeds this back up to position the header appropriately.
  const handleScroll = (event: any) => {
    scrollViewRef.current.scrollTo({ x: event.nativeEvent.contentOffset.x, animated: false });
  };

  // const isFocused = useIsFocused();

  const [scheduledVaccines, error] = useBackendEffect(
    async ({ models }) =>
      (await models.ScheduledVaccine.find({
        order: { index: 'ASC' },
        where: { category: categoryName },
      })) as IScheduledVaccine[],
    [],
  );

  const [patientAdministeredVaccines, administeredError] = useBackendEffect(
    ({ models }) => models.AdministeredVaccine.getForPatient(selectedPatient.id),
    [],
  );

<<<<<<< HEAD
  const [cells, setCells] = useState<{ [doseLabel: string]: VaccineTableCellData[] }>({});

  const nonHistoricalOrAdministeredScheduledVaccines = useMemo(() => {
    if (!scheduledVaccines || !patientAdministeredVaccines || !thresholds) return null;
    return scheduledVaccines?.filter(scheduledVaccine => {
      const administeredVaccine = patientAdministeredVaccines?.find(v => {
=======
  if (error || administeredError) return <ErrorScreen error={error || administeredError} />;
  if (!scheduledVaccines || !patientAdministeredVaccines) return <LoadingScreen />;

  const cells: { [doseLabel: string]: VaccineTableCellData[] } = {};
  const nonHistoricalOrAdministeredScheduledVaccines = scheduledVaccines.filter(
    scheduledVaccine => {
      const administeredVaccine = patientAdministeredVaccines.find(v => {
>>>>>>> 61f56fe3
        if (typeof v.scheduledVaccine === 'string') {
          throw new Error('VaccinesTable: administeredVaccine did not embed scheduledVaccine');
        }
        return v.scheduledVaccine.id === scheduledVaccine.id;
      });

      const shouldDisplayVaccine =
        scheduledVaccine.visibilityStatus === VisibilityStatus.Current || administeredVaccine;

      if (shouldDisplayVaccine) {
        const vaccineStatus = administeredVaccine
          ? administeredVaccine.status
          : VaccineStatus.SCHEDULED;

<<<<<<< HEAD
        const dueStatus = getVaccineStatus(
          { scheduledVaccine, patient: selectedPatient, patientAdministeredVaccines },
          thresholds,
        );

        setCells(cells => ({
          ...cells,
          [scheduledVaccine.doseLabel]: [
            ...(cells[scheduledVaccine.doseLabel] || []),
            {
              scheduledVaccine: scheduledVaccine as IScheduledVaccine,
              vaccineStatus,
              administeredVaccine,
              patientAdministeredVaccines,
              patient: selectedPatient,
              dueStatus,
              label: scheduledVaccine.label,
            },
          ],
        }));
      }

      return shouldDisplayVaccine;
    });
  }, [patientAdministeredVaccines, thresholds]);

  const uniqueByVaccine = uniqBy(nonHistoricalOrAdministeredScheduledVaccines, 'label');

  if (error || administeredError) return <ErrorScreen error={error || administeredError} />;
  if (
    !scheduledVaccines ||
    !patientAdministeredVaccines ||
    !nonHistoricalOrAdministeredScheduledVaccines
  )
    return <LoadingScreen />;

  uniqueByVaccine.sort(
    (a, b) =>
      a.sort - b.sort ||
=======
        cells[scheduledVaccine.doseLabel] = [
          ...(cells[scheduledVaccine.doseLabel] || []),
          {
            scheduledVaccine: scheduledVaccine as IScheduledVaccine,
            vaccineStatus,
            administeredVaccine,
            patientAdministeredVaccines,
            patient: selectedPatient,
            label: scheduledVaccine.label,
          },
        ];
      }

      return shouldDisplayVaccine;
    },
  );

  const uniqueByVaccine = uniqBy(nonHistoricalOrAdministeredScheduledVaccines, 'label');

  uniqueByVaccine.sort(
    (a, b) =>
      a.sortIndex - b.sortIndex ||
>>>>>>> 61f56fe3
      a.weeksFromBirthDue - b.weeksFromBirthDue ||
      a.label.localeCompare(b.label),
  );

  const rows = uniqueByVaccine.map(scheduledVaccine => ({
    rowTitle: scheduledVaccine.label,
    rowKey: 'label',
    rowHeader: () => (
      <VaccineRowHeader
        key={scheduledVaccine.id}
        title={scheduledVaccine.label}
        subtitle={scheduledVaccine.vaccine && scheduledVaccine.vaccine.name}
      />
    ),
    cell: (cellData: VaccineTableCellData) => {
      return (
        <VaccineTableCell
          onPress={onPressItem}
          data={cellData}
          key={cellData?.scheduledVaccine?.id || Math.random()}
          id={cellData?.scheduledVaccine?.id}
        />
      );
    },
  }));

  const uniqueBySchedule = uniqBy(nonHistoricalOrAdministeredScheduledVaccines, 'doseLabel');
  const columns = uniqueBySchedule.map(scheduledVaccine => scheduledVaccine.doseLabel);

  return (
    <ScrollView bounces={false} stickyHeaderIndices={[0]}>
      <StyledView flexDirection="row">
        <VaccinesTableTitle />
        <ScrollView ref={scrollViewRef} horizontal scrollEnabled={false}>
          {columns.map((column: any) => (
            <StyledView key={`${column}`}>
              {vaccineTableHeader.accessor(column, onPressItem)}
            </StyledView>
          ))}
        </ScrollView>
      </StyledView>
      <Table
        onPressItem={onPressItem}
        rows={rows}
        columns={columns}
        cells={cells}
        scrollHandler={handleScroll}
      />
    </ScrollView>
  );
};<|MERGE_RESOLUTION|>--- conflicted
+++ resolved
@@ -1,10 +1,4 @@
-<<<<<<< HEAD
 import React, { useMemo, useRef, useState } from 'react';
-// import { useIsFocused } from '@react-navigation/native';
-=======
-import React, { useRef } from 'react';
-import { useIsFocused } from '@react-navigation/native';
->>>>>>> 61f56fe3
 import { uniqBy } from 'lodash';
 import { useBackendEffect } from '~/ui/hooks';
 import { Table } from '../Table';
@@ -64,22 +58,12 @@
     [],
   );
 
-<<<<<<< HEAD
   const [cells, setCells] = useState<{ [doseLabel: string]: VaccineTableCellData[] }>({});
 
   const nonHistoricalOrAdministeredScheduledVaccines = useMemo(() => {
     if (!scheduledVaccines || !patientAdministeredVaccines || !thresholds) return null;
     return scheduledVaccines?.filter(scheduledVaccine => {
       const administeredVaccine = patientAdministeredVaccines?.find(v => {
-=======
-  if (error || administeredError) return <ErrorScreen error={error || administeredError} />;
-  if (!scheduledVaccines || !patientAdministeredVaccines) return <LoadingScreen />;
-
-  const cells: { [doseLabel: string]: VaccineTableCellData[] } = {};
-  const nonHistoricalOrAdministeredScheduledVaccines = scheduledVaccines.filter(
-    scheduledVaccine => {
-      const administeredVaccine = patientAdministeredVaccines.find(v => {
->>>>>>> 61f56fe3
         if (typeof v.scheduledVaccine === 'string') {
           throw new Error('VaccinesTable: administeredVaccine did not embed scheduledVaccine');
         }
@@ -94,7 +78,6 @@
           ? administeredVaccine.status
           : VaccineStatus.SCHEDULED;
 
-<<<<<<< HEAD
         const dueStatus = getVaccineStatus(
           { scheduledVaccine, patient: selectedPatient, patientAdministeredVaccines },
           thresholds,
@@ -119,6 +102,7 @@
 
       return shouldDisplayVaccine;
     });
+    // eslint-disable-next-line react-hooks/exhaustive-deps
   }, [patientAdministeredVaccines, thresholds]);
 
   const uniqueByVaccine = uniqBy(nonHistoricalOrAdministeredScheduledVaccines, 'label');
@@ -133,31 +117,7 @@
 
   uniqueByVaccine.sort(
     (a, b) =>
-      a.sort - b.sort ||
-=======
-        cells[scheduledVaccine.doseLabel] = [
-          ...(cells[scheduledVaccine.doseLabel] || []),
-          {
-            scheduledVaccine: scheduledVaccine as IScheduledVaccine,
-            vaccineStatus,
-            administeredVaccine,
-            patientAdministeredVaccines,
-            patient: selectedPatient,
-            label: scheduledVaccine.label,
-          },
-        ];
-      }
-
-      return shouldDisplayVaccine;
-    },
-  );
-
-  const uniqueByVaccine = uniqBy(nonHistoricalOrAdministeredScheduledVaccines, 'label');
-
-  uniqueByVaccine.sort(
-    (a, b) =>
       a.sortIndex - b.sortIndex ||
->>>>>>> 61f56fe3
       a.weeksFromBirthDue - b.weeksFromBirthDue ||
       a.label.localeCompare(b.label),
   );
