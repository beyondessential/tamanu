<<<<<<< HEAD
import React, { useRef } from 'react';
import { useIsFocused } from '@react-navigation/native';
=======
import React, { useMemo, useRef, useState } from 'react';
>>>>>>> 3448ef5d
import { uniqBy } from 'lodash';
import { useBackendEffect } from '~/ui/hooks';
import { Table } from '../Table';
import { VaccineRowHeader } from './VaccineRowHeader';
import { VaccinesTableTitle } from './VaccinesTableTitle';
import { vaccineTableHeader } from './VaccineTableHeader';
import { ErrorScreen } from '../ErrorScreen';
import { LoadingScreen } from '../LoadingScreen';
import { VaccineStatus } from '~/ui/helpers/patient';
import { CellContent, VaccineTableCell, VaccineTableCellData } from './VaccinesTableCell';
import { IScheduledVaccine } from '~/types';
import { ScrollView } from 'react-native-gesture-handler';
import { StyledView } from '~/ui/styled/common';
import { VisibilityStatus } from '~/visibilityStatuses';
import { useSettings } from '~/ui/contexts/SettingsContext';
import { getVaccineStatus, parseThresholdsSetting } from '~/ui/helpers/getVaccineStatus';
import { SETTING_KEYS } from '~/constants';

interface VaccinesTableProps {
  selectedPatient: any;
  categoryName: string;
  onPressItem: (item: any) => void;
}

export const VaccinesTable = ({
  onPressItem,
  categoryName,
  selectedPatient,
}: VaccinesTableProps): JSX.Element => {
  const { getSetting } = useSettings();
  const thresholds = useMemo(
    () => parseThresholdsSetting(getSetting<any>(SETTING_KEYS.UPCOMING_VACCINATION_THRESHOLDS)),
    [],
  );
  const scrollViewRef = useRef(null);

  // This manages the horizontal scroll of the header. This handler is passed down
  // to the scrollview in the generic table. That gets the horizontal scroll coordinate
  // of the table and feeds this back up to position the header appropriately.
  const handleScroll = (event: any) => {
    scrollViewRef.current.scrollTo({ x: event.nativeEvent.contentOffset.x, animated: false });
  };

  const [scheduledVaccines, error] = useBackendEffect(
    async ({ models }) =>
      (await models.ScheduledVaccine.find({
        order: { index: 'ASC' },
        where: { category: categoryName },
      })) as IScheduledVaccine[],
    [],
  );

  const [patientAdministeredVaccines, administeredError] = useBackendEffect(
    ({ models }) => models.AdministeredVaccine.getForPatient(selectedPatient.id),
    [],
  );

<<<<<<< HEAD
  if (error || administeredError) return <ErrorScreen error={error || administeredError} />;
  if (!scheduledVaccines || !patientAdministeredVaccines) return <LoadingScreen />;

  const cells: { [doseLabel: string]: VaccineTableCellData[] } = {};
  const nonHistoricalOrAdministeredScheduledVaccines = scheduledVaccines.filter(
    scheduledVaccine => {
      const administeredVaccine = patientAdministeredVaccines.find(v => {
=======
  const [cells, setCells] = useState<{ [doseLabel: string]: VaccineTableCellData[] }>({});

  const nonHistoricalOrAdministeredScheduledVaccines = useMemo(() => {
    if (!scheduledVaccines || !patientAdministeredVaccines || !thresholds) return null;
    return scheduledVaccines.filter(scheduledVaccine => {
      const administeredVaccine = patientAdministeredVaccines?.find(v => {
>>>>>>> 3448ef5d
        if (typeof v.scheduledVaccine === 'string') {
          throw new Error('VaccinesTable: administeredVaccine did not embed scheduledVaccine');
        }
        return v.scheduledVaccine.id === scheduledVaccine.id;
      });

      const shouldDisplayVaccine =
        scheduledVaccine.visibilityStatus === VisibilityStatus.Current || administeredVaccine;

      if (shouldDisplayVaccine) {
        const vaccineStatus = administeredVaccine
          ? administeredVaccine.status
          : VaccineStatus.SCHEDULED;

<<<<<<< HEAD
        cells[scheduledVaccine.doseLabel] = [
          ...(cells[scheduledVaccine.doseLabel] || []),
          {
            scheduledVaccine: scheduledVaccine as IScheduledVaccine,
            vaccineStatus,
            administeredVaccine,
            patientAdministeredVaccines,
            patient: selectedPatient,
            label: scheduledVaccine.label,
          },
        ];
      }

      return shouldDisplayVaccine;
    },
  );

  const uniqueByVaccine = uniqBy(nonHistoricalOrAdministeredScheduledVaccines, 'label');

=======
        const dueStatus = getVaccineStatus(
          { scheduledVaccine, patient: selectedPatient, patientAdministeredVaccines },
          thresholds,
        );

        setCells(cells => ({
          ...cells,
          [scheduledVaccine.doseLabel]: [
            ...(cells[scheduledVaccine.doseLabel] || []),
            {
              scheduledVaccine: scheduledVaccine as IScheduledVaccine,
              vaccineStatus,
              administeredVaccine,
              patientAdministeredVaccines,
              patient: selectedPatient,
              dueStatus,
              label: scheduledVaccine.label,
            },
          ],
        }));
      }

      return shouldDisplayVaccine;
    });
    // eslint-disable-next-line react-hooks/exhaustive-deps
  }, [patientAdministeredVaccines, thresholds]);

  const uniqueByVaccine = uniqBy(nonHistoricalOrAdministeredScheduledVaccines, 'label');

  if (error || administeredError) return <ErrorScreen error={error || administeredError} />;
  if (
    !scheduledVaccines ||
    !patientAdministeredVaccines ||
    !nonHistoricalOrAdministeredScheduledVaccines
  )
    return <LoadingScreen />;

>>>>>>> 3448ef5d
  uniqueByVaccine.sort(
    (a, b) =>
      a.sortIndex - b.sortIndex ||
      a.weeksFromBirthDue - b.weeksFromBirthDue ||
      a.label.localeCompare(b.label),
  );

  const rows = uniqueByVaccine.map(scheduledVaccine => ({
    rowTitle: scheduledVaccine.label,
    rowKey: 'label',
    rowHeader: () => (
      <VaccineRowHeader
        key={scheduledVaccine.id}
        title={scheduledVaccine.label}
        subtitle={scheduledVaccine.vaccine && scheduledVaccine.vaccine.name}
      />
    ),
    cell: (cellData: VaccineTableCellData) => {
      return cellData ? (
        <VaccineTableCell
          onPress={onPressItem}
          data={cellData}
          key={cellData?.scheduledVaccine?.id || Math.random()}
          id={cellData?.scheduledVaccine?.id}
        />
      ) : (
        <CellContent status={VaccineStatus.UNKNOWN} />
      );
    },
  }));

  const uniqueBySchedule = uniqBy(nonHistoricalOrAdministeredScheduledVaccines, 'doseLabel');
  const columns = uniqueBySchedule.map(scheduledVaccine => scheduledVaccine.doseLabel);

  return (
    <ScrollView bounces={false} stickyHeaderIndices={[0]}>
      <StyledView flexDirection="row">
        <VaccinesTableTitle />
        <ScrollView ref={scrollViewRef} horizontal scrollEnabled={false}>
          {columns.map((column: any) => (
            <StyledView key={`${column}`}>
              {vaccineTableHeader.accessor(column, onPressItem)}
            </StyledView>
          ))}
        </ScrollView>
      </StyledView>
      <Table
        onPressItem={onPressItem}
        rows={rows}
        columns={columns}
        cells={cells}
        scrollHandler={handleScroll}
      />
    </ScrollView>
  );
};<|MERGE_RESOLUTION|>--- conflicted
+++ resolved
@@ -1,9 +1,4 @@
-<<<<<<< HEAD
-import React, { useRef } from 'react';
-import { useIsFocused } from '@react-navigation/native';
-=======
 import React, { useMemo, useRef, useState } from 'react';
->>>>>>> 3448ef5d
 import { uniqBy } from 'lodash';
 import { useBackendEffect } from '~/ui/hooks';
 import { Table } from '../Table';
@@ -61,22 +56,12 @@
     [],
   );
 
-<<<<<<< HEAD
-  if (error || administeredError) return <ErrorScreen error={error || administeredError} />;
-  if (!scheduledVaccines || !patientAdministeredVaccines) return <LoadingScreen />;
-
-  const cells: { [doseLabel: string]: VaccineTableCellData[] } = {};
-  const nonHistoricalOrAdministeredScheduledVaccines = scheduledVaccines.filter(
-    scheduledVaccine => {
-      const administeredVaccine = patientAdministeredVaccines.find(v => {
-=======
   const [cells, setCells] = useState<{ [doseLabel: string]: VaccineTableCellData[] }>({});
 
   const nonHistoricalOrAdministeredScheduledVaccines = useMemo(() => {
     if (!scheduledVaccines || !patientAdministeredVaccines || !thresholds) return null;
     return scheduledVaccines.filter(scheduledVaccine => {
       const administeredVaccine = patientAdministeredVaccines?.find(v => {
->>>>>>> 3448ef5d
         if (typeof v.scheduledVaccine === 'string') {
           throw new Error('VaccinesTable: administeredVaccine did not embed scheduledVaccine');
         }
@@ -91,27 +76,6 @@
           ? administeredVaccine.status
           : VaccineStatus.SCHEDULED;
 
-<<<<<<< HEAD
-        cells[scheduledVaccine.doseLabel] = [
-          ...(cells[scheduledVaccine.doseLabel] || []),
-          {
-            scheduledVaccine: scheduledVaccine as IScheduledVaccine,
-            vaccineStatus,
-            administeredVaccine,
-            patientAdministeredVaccines,
-            patient: selectedPatient,
-            label: scheduledVaccine.label,
-          },
-        ];
-      }
-
-      return shouldDisplayVaccine;
-    },
-  );
-
-  const uniqueByVaccine = uniqBy(nonHistoricalOrAdministeredScheduledVaccines, 'label');
-
-=======
         const dueStatus = getVaccineStatus(
           { scheduledVaccine, patient: selectedPatient, patientAdministeredVaccines },
           thresholds,
@@ -149,7 +113,6 @@
   )
     return <LoadingScreen />;
 
->>>>>>> 3448ef5d
   uniqueByVaccine.sort(
     (a, b) =>
       a.sortIndex - b.sortIndex ||
