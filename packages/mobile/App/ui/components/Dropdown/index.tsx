import React, { useState, useCallback, useRef } from 'react';
import { StyledView } from '/styled/common';
import MultiSelect from 'react-native-multiple-select';
import { BaseInputProps } from '../../interfaces/BaseInputProps';
import { theme } from '~/ui/styled/theme';

const MIN_COUNT_FILTERABLE_BY_DEFAULT = 8;

export interface SelectOption {
  label: string;
  value: string;
}

export interface DropdownProps extends BaseInputProps {
  options?: SelectOption[];
  onChange?: Function;
  multiselect?: boolean;
  label?: string;
  placeholderText?: string;
<<<<<<< HEAD
=======
  filterable?: boolean;
  value?: string | string[];
>>>>>>> c4c2f00e
}

export const Dropdown = React.memo(
  ({
    options,
    onChange,
    multiselect = false,
    label = 'Select Items',
    placeholderText = 'Search Items...',
    value = [],
  }: DropdownProps) => {
    const [selectedItems, setSelectedItems] = useState(Array.isArray(value) ? value : [value]);
    const componentRef = useRef(null);
    const onSelectedItemsChange = useCallback(
      (items) => {
        setSelectedItems(items);
        onChange(items.join(', ')); // Form submits selected items as comma separated string.
      },
      [selectedItems],
    );
    const filterable = options.length >= MIN_COUNT_FILTERABLE_BY_DEFAULT;

    return (
      <StyledView
        width="100%"
        marginTop={10}
      >
        <MultiSelect
          single={!multiselect}
          items={options}
          displayKey="label"
          uniqueKey="value"
          ref={componentRef}
          onSelectedItemsChange={onSelectedItemsChange}
          selectedItems={selectedItems}
          selectText={label}
          searchInputPlaceholderText={filterable ? placeholderText : label}
          altFontFamily="ProximaNova-Light"
          tagRemoveIconColor={theme.colors.PRIMARY_MAIN}
          tagBorderColor={theme.colors.PRIMARY_MAIN}
          tagTextColor={theme.colors.PRIMARY_MAIN}
          selectedItemTextColor={theme.colors.PRIMARY_MAIN}
          selectedItemIconColor={theme.colors.PRIMARY_MAIN}
          itemTextColor="#000"
          searchInputStyle={{ color: theme.colors.PRIMARY_MAIN }}
          styleDropdownMenuSubsection={{ paddingLeft: 12 }}
          styleMainWrapper={{ zIndex: 999 }}
          submitButtonColor={theme.colors.SAFE}
          submitButtonText="Confirm selection"
          textInputProps={filterable ? {} : { editable: false, autoFocus: false }}
          searchIcon={filterable ? undefined : null}
        />
      </StyledView>
    );
  },
);

export const MultiSelectDropdown = ({ ...props }): Element => <Dropdown multiselect {...props} />;<|MERGE_RESOLUTION|>--- conflicted
+++ resolved
@@ -17,11 +17,9 @@
   multiselect?: boolean;
   label?: string;
   placeholderText?: string;
-<<<<<<< HEAD
-=======
-  filterable?: boolean;
-  value?: string | string[];
->>>>>>> c4c2f00e
+  // From dev:
+  // filterable?: boolean;
+  // value?: string | string[];
 }
 
 export const Dropdown = React.memo(
