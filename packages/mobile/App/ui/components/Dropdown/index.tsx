--- conflicted
+++ resolved
@@ -28,9 +28,7 @@
       paddingLeft: 12,
     },
   },
-<<<<<<< HEAD
   ERROR: {
-    textColor: theme.colors.ERROR,
     styleInputGroup: {
       borderColor: theme.colors.ERROR,
       borderWidth: 1,
@@ -41,14 +39,6 @@
       borderColor: theme.colors.ERROR,
       borderWidth: 1,
     },
-=======
-};
-
-const ERROR_STYLE_PROPS = {
-  styleInputGroup: {
-    borderColor: theme.colors.ERROR,
-    borderWidth: 1,
->>>>>>> 6968884c
   },
   DISABLED: {
     textColor: theme.colors.DISABLED_GREY,
@@ -79,18 +69,14 @@
     const [selectedItems, setSelectedItems] = useState(Array.isArray(value) ? value : [value]);
     const componentRef = useRef(null);
     const onSelectedItemsChange = useCallback(
-      items => {
+      (items) => {
         setSelectedItems(items);
         onChange(items.join(', ')); // Form submits selected items as comma separated string.
       },
       [selectedItems],
     );
     const filterable = options.length >= MIN_COUNT_FILTERABLE_BY_DEFAULT;
-<<<<<<< HEAD
     if (disabled) return null;
-
-=======
->>>>>>> 6968884c
     return (
       <StyledView
         width="100%"
