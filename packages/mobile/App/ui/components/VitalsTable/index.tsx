import React, { memo, useState } from 'react';
import { PatientVitalsProps } from '../../interfaces/PatientVitalsProps';
import { Table, TableCells } from '../Table';
import { vitalsTableHeader } from './VitalsTableHeader';
import { VitalsTableTitle } from './VitalsTableTitle';
import { LoadingScreen } from '/components/LoadingScreen';
import { useBackendEffect } from '~/ui/hooks';
import { ErrorScreen } from '/components/ErrorScreen';
import { VitalsDataElements } from '/helpers/constants';
import { StyledText, StyledView } from '~/ui/styled/common';
import { theme } from '~/ui/styled/theme';
import { VitalsTableRowHeader } from './VitalsTableRowHeader';
import { VitalsTableCell } from './VitalsTableCell';
import { SurveyScreenValidationCriteria } from '~/types';
import { Orientation, screenPercentageToDP } from '~/ui/helpers/screen';

interface VitalsTableProps {
  data: TableCells<PatientVitalsProps>;
  columns: string[];
}

<<<<<<< HEAD
export const VitalsTable = memo(
  ({ data, columns }: VitalsTableProps): JSX.Element => {
    const [vitalsSurvey, error] = useBackendEffect(({ models }) => models.Survey.getVitalsSurvey());

    if (!vitalsSurvey) {
      return <LoadingScreen />;
    }

    if (error) {
      return <ErrorScreen error={error} />;
    }

    // Date is the column so remove it from rows
    const rows = vitalsSurvey.components.filter(
      c => c.dataElementId !== VitalsDataElements.dateRecorded,
    );

    return (
      <>
        <Table
          Title={VitalsTableTitle}
          tableHeader={vitalsTableHeader}
          rows={vitalsTableRows(rows)}
          columns={columns}
          cells={data}
        />
        <StyledView padding={10}>
          <StyledText color={theme.colors.ALERT}>*Vital needs attention</StyledText>
        </StyledView>
      </>
=======
const checkNeedsAttention = (
  value: string,
  validationCriteria: SurveyScreenValidationCriteria = {},
): boolean => {
  const { normalRange } = validationCriteria;
  const fValue = parseFloat(value);
  if (!normalRange || Number.isNaN(fValue)) return false;
  return fValue > normalRange.max || fValue < normalRange.min;
};

export const VitalsTable = memo(
  ({ data, columns }: VitalsTableProps): JSX.Element => {
    const [vitalsSurvey, error] = useBackendEffect(({ models }) => models.Survey.getVitalsSurvey());
    const [showNeedsAttentionInfo, setShowNeedsAttentionInfo] = useState(false);

    if (!vitalsSurvey) {
      return <LoadingScreen />;
    }

    if (error) {
      return <ErrorScreen error={error} />;
    }

    // Date is the column so remove it from rows
    const components = vitalsSurvey.components.filter(
      c => c.dataElementId !== VitalsDataElements.dateRecorded,
    );

    return (
      <StyledView height="100%" background={theme.colors.BACKGROUND_GREY}>
        <StyledView
          borderBottomWidth={1}
          borderColor={theme.colors.BOX_OUTLINE}
          background={theme.colors.WHITE}
        >
          {/* Lines extending to end page underneath vitals entry so
        table doesn't cut off if only one or two vital rows */}
          {Array.from({ length: components.length + 1 })
            .fill(0)
            .map((_, i) => (
              <StyledView
                marginTop={3}
                position="absolute"
                borderBottomWidth={i ? 0 : 1}
                borderColor={theme.colors.BOX_OUTLINE}
                left={screenPercentageToDP(31.63, Orientation.Width)}
                top={screenPercentageToDP(6.46, Orientation.Height) * i}
                height={screenPercentageToDP(6.46, Orientation.Height)}
                zIndex={0}
                width="100%"
                background={i % 2 === 0 ? theme.colors.WHITE : theme.colors.BACKGROUND_GREY}
              />
            ))}
          <Table
            Title={VitalsTableTitle}
            tableHeader={vitalsTableHeader}
            rows={components.map(component => {
              const rowValidationCriteria = component.getValidationCriteriaObject();
              const config = component.getConfigObject();
              const { dataElement } = component;
              const { name, id } = dataElement;
              return {
                rowKey: 'dataElementId',
                rowTitle: id,
                rowHeader: i => <VitalsTableRowHeader title={name} isOdd={i % 2 === 0} />,
                cell: (cellData, i): JSX.Element => {
                  const value = cellData?.body || '';
                  const needsAttention = checkNeedsAttention(value, rowValidationCriteria);
                  if (needsAttention && !showNeedsAttentionInfo) setShowNeedsAttentionInfo(true);
                  return (
                    <VitalsTableCell
                      data={cellData}
                      config={config}
                      key={cellData?.id || id}
                      needsAttention={needsAttention}
                      isOdd={i % 2 === 0}
                    />
                  );
                },
              };
            })}
            columns={columns}
            cells={data}
          />
        </StyledView>
        {showNeedsAttentionInfo && (
          <StyledView background={theme.colors.BACKGROUND_GREY} padding={10}>
            <StyledText
              fontSize={screenPercentageToDP(1.57, Orientation.Height)}
              fontWeight={500}
              color={theme.colors.ALERT}
            >
              *Vital needs attention
            </StyledText>
          </StyledView>
        )}
      </StyledView>
>>>>>>> e959341b
    );
  },
);<|MERGE_RESOLUTION|>--- conflicted
+++ resolved
@@ -19,38 +19,6 @@
   columns: string[];
 }
 
-<<<<<<< HEAD
-export const VitalsTable = memo(
-  ({ data, columns }: VitalsTableProps): JSX.Element => {
-    const [vitalsSurvey, error] = useBackendEffect(({ models }) => models.Survey.getVitalsSurvey());
-
-    if (!vitalsSurvey) {
-      return <LoadingScreen />;
-    }
-
-    if (error) {
-      return <ErrorScreen error={error} />;
-    }
-
-    // Date is the column so remove it from rows
-    const rows = vitalsSurvey.components.filter(
-      c => c.dataElementId !== VitalsDataElements.dateRecorded,
-    );
-
-    return (
-      <>
-        <Table
-          Title={VitalsTableTitle}
-          tableHeader={vitalsTableHeader}
-          rows={vitalsTableRows(rows)}
-          columns={columns}
-          cells={data}
-        />
-        <StyledView padding={10}>
-          <StyledText color={theme.colors.ALERT}>*Vital needs attention</StyledText>
-        </StyledView>
-      </>
-=======
 const checkNeedsAttention = (
   value: string,
   validationCriteria: SurveyScreenValidationCriteria = {},
@@ -148,7 +116,6 @@
           </StyledView>
         )}
       </StyledView>
->>>>>>> e959341b
     );
   },
 );