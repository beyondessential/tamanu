import React from 'react';
import { chunk } from 'lodash';
import { isTablet } from 'react-native-device-info';

import { useLocalisation } from '~/ui/contexts/LocalisationContext';
import { StyledView, RowView } from '~/ui/styled/common';
import { InformationBox } from '~/ui/navigation/screens/home/PatientDetails/CustomComponents';

interface FieldRowDisplayProps {
  fields: string[][];
<<<<<<< HEAD
  fieldsPerRow: number;
=======
  header?: string;
>>>>>>> 140579f3
}

export const FieldRowDisplay = ({
  fields,
<<<<<<< HEAD
  fieldsPerRow,
=======
  header,
>>>>>>> 140579f3
}: FieldRowDisplayProps): JSX.Element => {
  const { getString, getBool } = useLocalisation();
  const visibleFields = fields.filter(([name]) => getBool(`fields.${name}.hidden`) !== true);
  const fieldsPerRow = isTablet() ? 2 : 1;
  const rows = chunk(visibleFields, fieldsPerRow);

  return (
    <StyledView width="100%" margin={20} marginTop={0}>
      {rows.map(row => (
        <RowView key={row.map(([name]) => name).join(',')} marginTop={20}>
          {row.map(([name, info]) => (
            <InformationBox
              key={name}
              flex={1}
              title={getString(`fields.${name}.longLabel`)}
              info={info}
            />
          ))}
        </RowView>
      ))}
    </StyledView>
  );
};<|MERGE_RESOLUTION|>--- conflicted
+++ resolved
@@ -8,20 +8,10 @@
 
 interface FieldRowDisplayProps {
   fields: string[][];
-<<<<<<< HEAD
-  fieldsPerRow: number;
-=======
-  header?: string;
->>>>>>> 140579f3
 }
 
 export const FieldRowDisplay = ({
   fields,
-<<<<<<< HEAD
-  fieldsPerRow,
-=======
-  header,
->>>>>>> 140579f3
 }: FieldRowDisplayProps): JSX.Element => {
   const { getString, getBool } = useLocalisation();
   const visibleFields = fields.filter(([name]) => getBool(`fields.${name}.hidden`) !== true);
