import React from 'react';
import { Suggester } from '~/ui/helpers/suggester';
import { useFacility } from '~/ui/contexts/FacilityContext';
import { useBackend } from '~/ui/hooks';
import { AutocompleteModalField } from './AutocompleteModalField';
import { SurveyScreenConfig } from '~/types';
<<<<<<< HEAD
import { getDisplayNameForModel } from '~/ui/helpers/fields';
=======
import { getNameColumnForModel, getDisplayNameForModel } from '~/ui/helpers/fields';
>>>>>>> 2fb1d00e

const useFilterByResource = ({ source, scope }: SurveyScreenConfig): object => {
  const { facilityId } = useFacility();

  if (source === 'LocationGroup' && scope !== 'allFacilities') {
    return { facility: facilityId };
  }

  return {};
};

export const SurveyQuestionAutocomplete = (props): JSX.Element => {
  const { models } = useBackend();
  const filter = useFilterByResource(props.config);
  const { source, where } = props.config;

  const suggester = new Suggester(
    models[source],
    {
      where: { ...where, ...filter },
      column: getNameColumnForModel(source),
    },
    val => ({
      label: getDisplayNameForModel(source, val),
      value: val.id,
    }),
  );

  return (
    <AutocompleteModalField
      placeholder="Search..."
      suggester={suggester}
      onChange={props.onChange}
      {...props}
    />
  );
};<|MERGE_RESOLUTION|>--- conflicted
+++ resolved
@@ -4,11 +4,7 @@
 import { useBackend } from '~/ui/hooks';
 import { AutocompleteModalField } from './AutocompleteModalField';
 import { SurveyScreenConfig } from '~/types';
-<<<<<<< HEAD
-import { getDisplayNameForModel } from '~/ui/helpers/fields';
-=======
 import { getNameColumnForModel, getDisplayNameForModel } from '~/ui/helpers/fields';
->>>>>>> 2fb1d00e
 
 const useFilterByResource = ({ source, scope }: SurveyScreenConfig): object => {
   const { facilityId } = useFacility();
