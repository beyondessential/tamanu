--- conflicted
+++ resolved
@@ -6,7 +6,6 @@
 import { RowView, StyledTouchableOpacity, StyledViewProps } from '/styled/common';
 import { Orientation, screenPercentageToDP } from '/helpers/screen';
 import { TranslatedTextElement } from '/components/Translations/TranslatedText';
-import { TranslatedTextElement } from '../Translations/TranslatedText';
 
 type StrNumType = number | string;
 
@@ -35,16 +34,9 @@
 
 const ButtonContainer = styled(RowView)<ButtonContainerProps>`
   ${styledSystem.flexbox};
-<<<<<<< HEAD
-  width: ${(props): any => (props.width ? props.width : '100%')};
   height: ${(props): StrNumType =>
     props.height ? props.height : screenPercentageToDP(6.07, Orientation.Height)};
-=======
->>>>>>> f68128ea
   width: ${(props): StrNumType => (props.width ? props.width : '100%')};
-  height: ${(props): any =>
-    props.height ? props.height : screenPercentageToDP(6.07, Orientation.Height)};
-  width: ${(props): any => (props.width ? props.width : '100%')};
   border-width: ${(props): any => (props.outline ? '1px' : props.borderWidth)};
   border-color: ${(props): string => props.borderColor || 'transparent'};
   border-radius: ${(props): any => {
@@ -108,9 +100,6 @@
   <StyledTouchableOpacity
     testID={id || buttonText?.props?.fallback || buttonText}
     accessibilityLabel={buttonText?.props?.fallback || buttonText}
-    // TODO: testID and accessibilityLabel for translated buttons require strings
-    testID={id || buttonText?.props?.fallback || buttonText}
-    accessibilityLabel={buttonText?.props?.fallback || buttonText}
     flex={flex}
     onPress={onPress}
     {...rest}
