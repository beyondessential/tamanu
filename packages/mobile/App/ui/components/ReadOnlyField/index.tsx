import React from 'react';
import { Orientation, screenPercentageToDP } from '~/ui/helpers/screen';
import { StyledText } from '~/ui/styled/common';
import { TranslatedText } from '/components/Translations/TranslatedText';

const getValueToDisplay = value => {
  if (typeof value === 'number') return value.toFixed(1);
<<<<<<< HEAD
  if (!value) return 'N/A';
=======
  if (!value) return <TranslatedText stringId="general.fallback.notApplicable" fallback="N/A" />;
>>>>>>> 76226ebb
  return value;
};

export const ReadOnlyField = ({ value }: { value: any }) => {
  const styleProps = {
    color: value ? '#000' : '#aaa',
    fontSize: screenPercentageToDP('2.2', Orientation.Height),
  };

  return <StyledText {...styleProps}>{getValueToDisplay(value)}</StyledText>;
};<|MERGE_RESOLUTION|>--- conflicted
+++ resolved
@@ -5,11 +5,7 @@
 
 const getValueToDisplay = value => {
   if (typeof value === 'number') return value.toFixed(1);
-<<<<<<< HEAD
-  if (!value) return 'N/A';
-=======
   if (!value) return <TranslatedText stringId="general.fallback.notApplicable" fallback="N/A" />;
->>>>>>> 76226ebb
   return value;
 };
 
