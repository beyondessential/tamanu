--- conflicted
+++ resolved
@@ -36,13 +36,6 @@
 const IMAGE_WIDTH = Dimensions.get('window').width * 0.6;
 
 const ImageActionButton = ({ onPress, label, marginTop }) => (
-<<<<<<< HEAD
-  <Button buttonText={label} onPress={onPress} margin={5} marginTop={marginTop}/>
-);
-
-const UploadedImage = ({ imageData }: UploadedImageProps) => (
-  <StyledView justifyContent="center" alignItems="center">
-=======
   <Button
     buttonText={label}
     onPress={onPress}
@@ -53,7 +46,6 @@
 
 const UploadedImage = ({ imageData }: UploadedImageProps) => (
   <StyledView justifyContent='center' alignItems='center'>
->>>>>>> 7a3ca304
     <StyledImage
       width='100%'
       height={IMAGE_WIDTH}
@@ -69,25 +61,17 @@
   imageData,
   errorMessage
 }: UploadPhotoComponent) => (
-    <StyledView marginTop={5}>
+  <StyledView marginTop={5}>
     {imageData && <UploadedImage imageData={imageData} />}
-<<<<<<< HEAD
-    {!imageData && errorMessage && <Text>{`Error loading photo: ${errorMessage}`}</Text>}
-    <StyledView justifyContent="space-between" marginLeft={-10}>
-=======
     {!imageData && errorMessage && (
       <Text>{`Error loading photo: ${errorMessage}`}</Text>
     )}
     <StyledView justifyContent='space-between' marginLeft={-10}>
->>>>>>> 7a3ca304
       <ImageActionButton
         onPress={onPressChoosePhoto}
         label={!imageData ? 'Add photo' : 'Change photo'}
         marginTop={5}
       />
-<<<<<<< HEAD
-      {imageData && <ImageActionButton onPress={onPressRemovePhoto} label="Remove photo" marginTop={0}/>}
-=======
       {imageData && (
         <ImageActionButton
           onPress={onPressRemovePhoto}
@@ -95,12 +79,11 @@
           marginTop={0}
         />
       )}
->>>>>>> 7a3ca304
     </StyledView>
   </StyledView>
 );
 
-export const UploadPhoto = ({ onChange, value }) => {
+export const UploadPhoto = React.memo(({ onChange, value }: PhotoProps) => {
   const [errorMessage, setErrorMessage] = useState(null);
   const [imageData, setImageData] = useState(null);
   const { models } = useBackend();
