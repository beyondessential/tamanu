--- conflicted
+++ resolved
@@ -8,137 +8,10 @@
 // string is fine).
 
 export const Routes = {
-<<<<<<< HEAD
-  Autocomplete: {
-    Index: '',
-    Modal: '',
-    MultiSelectModal: '',
-  },
-  SignUpStack: {
-    Index: '',
-    Intro: '',
-    RegisterAccountStep1: '',
-    RegisterAccountStep2: '',
-    RegisterAccountStep3: '',
-    SignIn: '',
-    SelectFacility: '',
-    ResetPassword: '',
-    ChangePassword: '',
-  },
-  HomeStack: {
-    Index: '',
-    WelcomeIntroStack: '',
-    VaccineStack: {
-      Index: '',
-      VaccineTabs: {
-        Index: '',
-        Routine: '',
-        Catchup: '',
-        Campaign: '',
-      },
-      NewVaccineTabs: {
-        Index: '',
-        GivenOnTimeTab: '',
-        NotTakeTab: '',
-      },
-      VaccineModalScreen: '',
-    },
-    HomeTabs: {
-      Index: '',
-      Home: '',
-      Reports: '',
-      SyncData: '',
-      More: '',
-    },
-    VitalsStack: {
-      Index: '',
-      VitalsTabs: {
-        Index: '',
-        AddDetails: '',
-        ViewHistory: '',
-      },
-    },
-    ProgramStack: {
-      Index: '',
-      SurveyResponseDetailsScreen: '',
-      ProgramTabs: {
-        Index: '',
-        SurveyTabs: {
-          Index: '',
-          AddDetails: '',
-          ViewHistory: '',
-        },
-      },
-    },
-    ReferralStack: {
-      Index: '',
-      ReferralList: {
-        Index: '',
-        AddReferralDetails: '',
-      },
-      ViewHistory: {
-        Index: '',
-        SurveyResponseDetailsScreen: '',
-      },
-    },
-    SearchPatientStack: {
-      Index: '',
-      SearchPatientTabs: {
-        Index: '',
-        RecentViewed: '',
-        ViewAll: '',
-      },
-      FilterSearch: '',
-    },
-    DiagnosisAndTreatmentTabs: {
-      Index: '',
-      AddIllnessScreen: '',
-      PrescribeMedication: '',
-      ViewHistory: '',
-    },
-    LabRequestStack: {
-      Index: '',
-      LabRequestTabs: {
-        ViewHistory: '',
-        NewRequest: '',
-      },
-    },
-    HistoryVitalsStack: {
-      Index: '',
-      HistoryVitalsTabs: {
-        Index: '',
-        Visits: '',
-        Vitals: '',
-        Vaccines: '',
-      },
-    },
-    PatientSummaryStack: {
-      Index: '',
-    },
-    PatientProgramRegistryFormStack: {
-      Index: '',
-      PatientProgramRegistryForm: '',
-    },
-    RegisterPatientStack: {
-      Index: '',
-      PatientPersonalInfo: '',
-      PatientSpecificInfo: '',
-      NewPatient: '',
-    },
-    PatientDetailsStack: {
-      Index: '',
-      AddPatientIssue: '',
-      EditPatient: '',
-      EditPatientAdditionalData: '',
-    },
-    PatientActions: '',
-    ExportDataScreen: '',
-  },
-};
-=======
          Autocomplete: {
            Index: '',
            Modal: '',
+           MultiSelectModal: '',
          },
          SignUpStack: {
            Index: '',
@@ -243,6 +116,7 @@
            },
            PatientProgramRegistryFormStack: {
              Index: '',
+             PatientProgramRegistryForm: '',
            },
            PatientProgramRegistryDetailsStack: {
              Index: '',
@@ -263,7 +137,6 @@
            ExportDataScreen: '',
          },
        };
->>>>>>> 19441c8b
 
 // this function is set up to reassign the values on Routes in-place
 // rather than recreate the object (like how [].reduce would) so that
