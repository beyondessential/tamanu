import { VaccineStatus } from './patient';
import { differenceInDays, parseISO } from 'date-fns';
import { IScheduledVaccine } from '~/types';

type Thresholds<T> = { threshold: T; status: VaccineStatus }[];
type ParsedThresholds = Thresholds<number>;
type UnparsedThresholds = Thresholds<number | '-Infinity'>;

export type VaccineStatusMessage = {
  status: VaccineStatus;
  warningMessage?: string;
};

export const parseThresholdsSetting = (thresholds: UnparsedThresholds): ParsedThresholds =>
  thresholds
    ?.map(({ threshold, status }: any) => ({
      threshold: threshold === '-Infinity' ? -Infinity : threshold,
      status,
    }))
    .sort((a, b) => b.threshold - a.threshold);

const getStatus = (weeksUntilDue: number, thresholds: ParsedThresholds) => {
  const status = thresholds?.find(({ threshold }) => weeksUntilDue > threshold)?.status;
  return status || VaccineStatus.UNKNOWN;
};

const getWarningMessage = (
  { weeksFromBirthDue, weeksFromLastVaccinationDue }: IScheduledVaccine,
  daysUntilDue: number,
  status: VaccineStatus,
) => {
  const weeksUntilDueAbs = Math.abs(daysUntilDue / 7);
  if (weeksFromBirthDue) {
    if (status === VaccineStatus.MISSED) {
      return `Patient has missed this vaccine by ${weeksUntilDueAbs} weeks, please refer to the catchup schedule.`;
    }
    if (status === VaccineStatus.SCHEDULED) {
      return `This patient is not due to receive this vaccine for ${weeksUntilDueAbs} weeks.`;
    }
  } else if (weeksFromLastVaccinationDue) {
    return null; // todo
  }
<<<<<<< HEAD
=======

  if (status === VaccineStatus.SCHEDULED || status === VaccineStatus.UPCOMING) {
    return `This patient is not due to receive this vaccine for ${weeksUntilDue} weeks.`;
  }

   // TODO: not sure how to check this
  // if (weeksFromLastVaccinationDue) {
  //   return `This patient has not received the previous dose of this vaccine`;
  // }

  return null;
>>>>>>> 6fc4a7eb
};

const getWeeksUntilDue = ({
  scheduledVaccine,
  patient,
  patientAdministeredVaccines = [],
}: any = {}) => {
  const { weeksFromBirthDue, weeksFromLastVaccinationDue, vaccine, index } = scheduledVaccine;
  const { dateOfBirth } = patient;
  // Should return early if both defined or none defined
  const weeksFromDue = weeksFromBirthDue || weeksFromLastVaccinationDue;
  const lastDose =
    weeksFromLastVaccinationDue &&
    patientAdministeredVaccines?.find(
      ({ scheduledVaccine }: any) =>
        scheduledVaccine.index === index - 1 && scheduledVaccine.vaccine.id === vaccine.id,
    );
  const date = weeksFromBirthDue ? dateOfBirth : lastDose?.date;
  return weeksFromDue * 7 - differenceInDays(new Date(), parseISO(date));
};

export const getVaccineStatus = (data: any = {}, thresholds): VaccineStatusMessage => {
  const weeksUntilDue = getWeeksUntilDue(data);
  const status = getStatus(weeksUntilDue, thresholds);
  const warningMessage = getWarningMessage(data, weeksUntilDue, status);
  return {
    status,
    warningMessage,
  };
};<|MERGE_RESOLUTION|>--- conflicted
+++ resolved
@@ -34,36 +34,22 @@
     if (status === VaccineStatus.MISSED) {
       return `Patient has missed this vaccine by ${weeksUntilDueAbs} weeks, please refer to the catchup schedule.`;
     }
-    if (status === VaccineStatus.SCHEDULED) {
+    if ([VaccineStatus.SCHEDULED, VaccineStatus.UPCOMING].includes(status)) {
       return `This patient is not due to receive this vaccine for ${weeksUntilDueAbs} weeks.`;
     }
   } else if (weeksFromLastVaccinationDue) {
     return null; // todo
   }
-<<<<<<< HEAD
-=======
-
-  if (status === VaccineStatus.SCHEDULED || status === VaccineStatus.UPCOMING) {
-    return `This patient is not due to receive this vaccine for ${weeksUntilDue} weeks.`;
-  }
-
-   // TODO: not sure how to check this
-  // if (weeksFromLastVaccinationDue) {
-  //   return `This patient has not received the previous dose of this vaccine`;
-  // }
-
-  return null;
->>>>>>> 6fc4a7eb
 };
 
-const getWeeksUntilDue = ({
+const getDaysUntilDue = ({
   scheduledVaccine,
   patient,
   patientAdministeredVaccines = [],
 }: any = {}) => {
   const { weeksFromBirthDue, weeksFromLastVaccinationDue, vaccine, index } = scheduledVaccine;
   const { dateOfBirth } = patient;
-  // Should return early if both defined or none defined
+  // TODO Should return early if both defined or none defined
   const weeksFromDue = weeksFromBirthDue || weeksFromLastVaccinationDue;
   const lastDose =
     weeksFromLastVaccinationDue &&
@@ -76,9 +62,9 @@
 };
 
 export const getVaccineStatus = (data: any = {}, thresholds): VaccineStatusMessage => {
-  const weeksUntilDue = getWeeksUntilDue(data);
-  const status = getStatus(weeksUntilDue, thresholds);
-  const warningMessage = getWarningMessage(data, weeksUntilDue, status);
+  const daysUntilDue = getDaysUntilDue(data);
+  const status = getStatus(daysUntilDue, thresholds);
+  const warningMessage = getWarningMessage(data, daysUntilDue, status);
   return {
     status,
     warningMessage,
