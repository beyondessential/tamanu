import { FieldTypes } from './fields';

import { TextField, LimitedTextField } from '~/ui/components/TextField/TextField';
import { RadioButtonGroup } from '~/ui/components/RadioButtonGroup';
import { DateField } from '~/ui/components/DateField/DateField';
import { Dropdown, MultiSelectDropdown } from '~/ui/components/Dropdown';
import { Checkbox } from '~/ui/components/Checkbox';
import { NumberField } from '~/ui/components/NumberField';
import { ReadOnlyField } from '~/ui/components/ReadOnlyField';
import { UploadPhoto } from '~/ui/components/UploadPhoto';

import { SurveyQuestionAutocomplete } from '../components/AutocompleteModal/SurveyQuestionAutocomplete';
import { SurveyLink } from '../components/Forms/SurveyForm/SurveyLink';
import { SurveyResult } from '../components/Forms/SurveyForm/SurveyResult';
import { SurveyAnswerField } from '../components/Forms/SurveyForm/SurveyAnswerField';

export const FieldByType = {
  [FieldTypes.TEXT]: LimitedTextField,
  [FieldTypes.MULTILINE]: TextField,
  [FieldTypes.RADIO]: RadioButtonGroup,
  [FieldTypes.SELECT]: Dropdown,
  [FieldTypes.MULTI_SELECT]: MultiSelectDropdown,
  [FieldTypes.AUTOCOMPLETE]: SurveyQuestionAutocomplete,
  [FieldTypes.DATE]: DateField,
  [FieldTypes.SUBMISSION_DATE]: DateField,
  [FieldTypes.NUMBER]: NumberField,
  [FieldTypes.BINARY]: Checkbox,
  [FieldTypes.CHECKBOX]: Checkbox,
  [FieldTypes.CALCULATED]: ReadOnlyField,
  [FieldTypes.SURVEY_LINK]: SurveyLink,
  [FieldTypes.SURVEY_RESULT]: SurveyResult,
  [FieldTypes.SURVEY_ANSWER]: SurveyAnswerField,
<<<<<<< HEAD
  [FieldTypes.PATIENT_DATA]: PatientDataField,
  [FieldTypes.USER_DATA]: UserDataField,
  [FieldTypes.PHOTO]: UploadPhoto,
=======
  [FieldTypes.PATIENT_DATA]: ReadOnlyField,
  [FieldTypes.USER_DATA]: ReadOnlyField,
>>>>>>> 46088e72
  [FieldTypes.INSTRUCTION]: null,
  [FieldTypes.RESULT]: null,
};<|MERGE_RESOLUTION|>--- conflicted
+++ resolved
@@ -30,14 +30,9 @@
   [FieldTypes.SURVEY_LINK]: SurveyLink,
   [FieldTypes.SURVEY_RESULT]: SurveyResult,
   [FieldTypes.SURVEY_ANSWER]: SurveyAnswerField,
-<<<<<<< HEAD
-  [FieldTypes.PATIENT_DATA]: PatientDataField,
-  [FieldTypes.USER_DATA]: UserDataField,
-  [FieldTypes.PHOTO]: UploadPhoto,
-=======
   [FieldTypes.PATIENT_DATA]: ReadOnlyField,
   [FieldTypes.USER_DATA]: ReadOnlyField,
->>>>>>> 46088e72
+  [FieldTypes.PHOTO]: UploadPhoto,
   [FieldTypes.INSTRUCTION]: null,
   [FieldTypes.RESULT]: null,
 };