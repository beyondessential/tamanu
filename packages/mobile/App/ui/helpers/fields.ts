<<<<<<< HEAD
import { inRange } from 'lodash';
import { formatISO9075 } from 'date-fns';
=======
import { inRange, isNil } from 'lodash';
import { isDate, formatISO9075 } from 'date-fns';
>>>>>>> ffda6203
import { ISurveyScreenComponent, DataElementType } from '~/types/ISurvey';

export const FieldTypes = {
  TEXT: 'FreeText',
  MULTILINE: 'Multiline',
  RADIO: 'Radio',
  SELECT: 'Select',
  MULTI_SELECT: 'MultiSelect',
  AUTOCOMPLETE: 'Autocomplete',
  DATE: 'Date',
  DATE_TIME: 'DateTime',
  SUBMISSION_DATE: 'SubmissionDate',
  INSTRUCTION: 'Instruction',
  NUMBER: 'Number',
  BINARY: 'Binary',
  CHECKBOX: 'Checkbox',
  CALCULATED: 'CalculatedQuestion',
  CONDITION: 'ConditionQuestion',
  RESULT: 'Result',
  SURVEY_ANSWER: 'SurveyAnswer',
  SURVEY_RESULT: 'SurveyResult',
  SURVEY_LINK: 'SurveyLink',
  PATIENT_DATA: 'PatientData',
  USER_DATA: 'UserData',
  PHOTO: 'Photo',
  PATIENT_ISSUE_GENERATOR: 'PatientIssueGenerator',
};

export const getStringValue = (type: string, value: any): string => {
  switch (type) {
    case FieldTypes.TEXT:
    case FieldTypes.MULTILINE:
      return value;

    case FieldTypes.DATE:
    case FieldTypes.SUBMISSION_DATE:
      return value && formatISO9075(value);
    case FieldTypes.BINARY:
    case FieldTypes.CHECKBOX:
      if (typeof value === 'string') return value;
      // booleans should all be stored as Yes/No to match meditrak
      return value ? 'Yes' : 'No';
    case FieldTypes.CALCULATED:
      // TODO: configurable precision on calculated fields
      return value.toFixed(1);
    default:
      return `${value}`;
  }
};

export function isCalculated(fieldType: string): boolean {
  switch (fieldType) {
    case FieldTypes.PATIENT_ISSUE_GENERATOR:
    case FieldTypes.CALCULATED:
    case FieldTypes.RESULT:
      return true;
    default:
      return false;
  }
}

interface DropdownOption {
  label: string;
  value: any;
}

// Takes an object and returns the key:value pairs as options for dropdown fields.
export function createDropdownOptionsFromObject(o): DropdownOption[] {
  return Object.entries(o).map(([key, value]) => ({ label: key, value }));
}

function compareData(dataType: string, expected: string, given: any): boolean {
  switch (dataType) {
    case FieldTypes.BINARY:
      if (expected === 'yes' && given === true) return true;
      if (expected === 'no' && given === false) return true;
      break;
    case FieldTypes.NUMBER:
    case FieldTypes.CALCULATED: {
      // we check within a threshold because strict equality is actually pretty rare
      const parsed = parseFloat(expected);
      const diff = Math.abs(parsed - given);

      const threshold = 0.05; // TODO: configurable
      if (diff < threshold) return true;
      break;
    }
    case FieldTypes.MULTI_SELECT:
      return given.split(', ').includes(expected);
    default:
      if (expected === given) return true;
      break;
  }

  return false;
}

/**
 * Meditrak uses JSON for these fields now, whereas we have been using colon separated values.
 * Our goal is to have the same syntax as Meditrak for surveys, but since we already have some
 * test surveys out there using our old system, we fall back to it if we can't parse the JSON.
 * TODO: Remove the fallback once we can guarantee that there's no surveys using it.
 */
function fallbackParseVisibilityCriteria(visibilityCriteria, values, allComponents): boolean {
  const [elementCode = '', expectedAnswer = ''] = visibilityCriteria.split(/\s*:\s*/);

  let givenAnswer = values[elementCode] || '';
  if (givenAnswer.toLowerCase) {
    givenAnswer = givenAnswer.toLowerCase().trim();
  }
  const expectedTrimmed = expectedAnswer.toLowerCase().trim();

  const comparisonComponent = allComponents.find(x => x.dataElement.code === elementCode);

  if (!comparisonComponent) {
    console.warn(`Comparison component ${elementCode} not found!`);
    return false;
  }

  const comparisonDataType = comparisonComponent.dataElement.type;

  return compareData(comparisonDataType, expectedTrimmed, givenAnswer);
}

/**
 * IMPORTANT: We have 4 other versions of this method:
 *
 * - mobile/App/ui/helpers/fields.ts
 * - desktop/app/utils/survey.js
 * - shared/src/utils/fields.js
 * - sync-server/app/subCommands/calculateSurveyResults.js
 *
 * So if there is an update to this method, please make the same update
 * in the other versions
 */
export function checkVisibilityCriteria(
  component: ISurveyScreenComponent,
  allComponents: ISurveyScreenComponent[],
  values: any,
): boolean {
  const { visibilityCriteria } = component;
  // nothing set - show by default
  if (!visibilityCriteria) return true;

  try {
    const criteriaObject = JSON.parse(visibilityCriteria);

    if (!criteriaObject) {
      return true;
    }

    const { _conjunction: conjunction, ...restOfCriteria } = criteriaObject;
    if (Object.keys(restOfCriteria).length === 0) {
      return true;
    }

    const checkIfQuestionMeetsCriteria = ([questionCode, answersEnablingFollowUp]): boolean => {
      const value = values[questionCode];
      if (answersEnablingFollowUp.type === 'range') {
        if (isNil(value)) return false;
        const { start, end } = answersEnablingFollowUp;

        if (!start) return value < end;
        if (!end) return value >= start;
        if (inRange(value, parseFloat(start), parseFloat(end))) {
          return true;
        }
        return false;
      }

      const matchingComponent = allComponents.find(x => x.dataElement?.code === questionCode);
      const isMultiSelect = matchingComponent?.dataElement?.type === DataElementType.MultiSelect;

      if (Array.isArray(answersEnablingFollowUp)) {
        return isMultiSelect
          ? (value?.split(', ') || []).some(selected => answersEnablingFollowUp.includes(selected))
          : answersEnablingFollowUp.includes(value);
      }

      return isMultiSelect
        ? value?.includes(answersEnablingFollowUp)
        : answersEnablingFollowUp === value;
    };

    return conjunction === 'and'
      ? Object.entries(restOfCriteria).every(checkIfQuestionMeetsCriteria)
      : Object.entries(restOfCriteria).some(checkIfQuestionMeetsCriteria);
  } catch (error) {
    console.warn(`Error parsing JSON visilbity criteria, using fallback.
                  \nError message: ${error}`);

    return fallbackParseVisibilityCriteria(visibilityCriteria, values, allComponents);
  }
}

// also exists on desktop
export function shouldSaveComponent(
  component: ISurveyScreenComponent,
  allComponents: ISurveyScreenComponent[],
  values: object,
): boolean {
  const config = component.getConfigObject();
  const isVisible = checkVisibilityCriteria(component, allComponents, values);
  const shouldPersist = !config['omitFromResult'];
  return isVisible && shouldPersist;
}

interface ResultValue {
  result: number;
  resultText: string;
}

/**
 * IMPORTANT: We also have another version of this method in sync-server
 * sub commands 'calculateSurveyResults'.
 * The sub command is for recalculate survey results due to an issue that
 * resultText was not synced properly to sync-server before.
 * So if there is an update to this method, please make the same update
 * in the other version in sync-server
 */
export function getResultValue(allComponents: ISurveyScreenComponent[], values: {}): ResultValue {
  // find a component with a Result data type and use its value as the overall result
  const resultComponents = allComponents
    .filter(c => c.dataElement.type === DataElementType.Result)
    .filter(c => checkVisibilityCriteria(c, allComponents, values));

  // use the last visible component in the array
  const component = resultComponents.pop();

  if (!component) {
    // this survey does not have a result field
    return { result: 0, resultText: '' };
  }

  const rawValue = values[component.dataElement.code];

  // invalid values just get empty results
  if (rawValue === undefined || rawValue === null || Number.isNaN(rawValue)) {
    return { result: 0, resultText: component.detail || '' };
  }

  // string values just get passed on directly
  if (typeof rawValue === 'string') {
    return { result: 0, resultText: rawValue };
  }

  // numeric data gets formatted
  return {
    result: rawValue,
    resultText: `${rawValue.toFixed(0)}%`,
  };
}<|MERGE_RESOLUTION|>--- conflicted
+++ resolved
@@ -1,10 +1,5 @@
-<<<<<<< HEAD
-import { inRange } from 'lodash';
+import { inRange, isNil } from 'lodash';
 import { formatISO9075 } from 'date-fns';
-=======
-import { inRange, isNil } from 'lodash';
-import { isDate, formatISO9075 } from 'date-fns';
->>>>>>> ffda6203
 import { ISurveyScreenComponent, DataElementType } from '~/types/ISurvey';
 
 export const FieldTypes = {
