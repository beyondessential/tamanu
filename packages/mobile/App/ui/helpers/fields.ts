--- conflicted
+++ resolved
@@ -1,5 +1,5 @@
 import { inRange, isNil } from 'lodash';
-import { formatISO9075, isDate } from 'date-fns';
+import { formatISO9075 } from 'date-fns';
 import { DataElementType, ISurveyScreenComponent } from '~/types/ISurvey';
 import { PATIENT_DATA_FIELD_LOCATIONS } from '~/constants';
 
@@ -35,7 +35,6 @@
   SELECT: 'select',
 };
 export const PatientFieldDefinitionTypeValues = Object.values(PatientFieldDefinitionTypes);
-<<<<<<< HEAD
 
 export const getPatientDataDbLocation = fieldName => {
   const [modelName, columnName] = PATIENT_DATA_FIELD_LOCATIONS[fieldName] ?? [null, null];
@@ -44,8 +43,6 @@
     fieldName: columnName,
   };
 };
-=======
->>>>>>> c9d4e2a0
 
 export const getStringValue = (type: string, value: any): string => {
   switch (type) {
