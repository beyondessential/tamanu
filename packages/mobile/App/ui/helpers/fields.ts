import { inRange, isNil } from 'lodash';
import { formatISO9075 } from 'date-fns';
import { DataElementType, ISurveyScreenComponent } from '~/types/ISurvey';
import { PATIENT_DATA_FIELD_LOCATIONS } from '~/constants';

export const FieldTypes = {
  TEXT: 'FreeText',
  MULTILINE: 'Multiline',
  RADIO: 'Radio',
  SELECT: 'Select',
  MULTI_SELECT: 'MultiSelect',
  AUTOCOMPLETE: 'Autocomplete',
  DATE: 'Date',
  DATE_TIME: 'DateTime',
  SUBMISSION_DATE: 'SubmissionDate',
  INSTRUCTION: 'Instruction',
  NUMBER: 'Number',
  BINARY: 'Binary',
  CHECKBOX: 'Checkbox',
  CALCULATED: 'CalculatedQuestion',
  CONDITION: 'ConditionQuestion',
  RESULT: 'Result',
  SURVEY_ANSWER: 'SurveyAnswer',
  SURVEY_RESULT: 'SurveyResult',
  SURVEY_LINK: 'SurveyLink',
  PATIENT_DATA: 'PatientData',
  USER_DATA: 'UserData',
  PHOTO: 'Photo',
  PATIENT_ISSUE_GENERATOR: 'PatientIssueGenerator',
<<<<<<< HEAD
  COMPLEX_CHART_INSTANCE_NAME: 'ComplexChartInstanceName',
  COMPLEX_CHART_DATE: 'ComplexChartDate',
  COMPLEX_CHART_TYPE: 'ComplexChartType',
  COMPLEX_CHART_SUBTYPE: 'ComplexChartSubtype',
=======
  GEOLOCATE: 'Geolocate'
>>>>>>> 35002012
};

export const PatientFieldDefinitionTypes = {
  STRING: 'string',
  NUMBER: 'number',
  SELECT: 'select',
};
export const PatientFieldDefinitionTypeValues = Object.values(PatientFieldDefinitionTypes);

export const getPatientDataDbLocation = fieldName => {
  const [modelName, columnName] = PATIENT_DATA_FIELD_LOCATIONS[fieldName] ?? [null, null];
  return {
    modelName,
    fieldName: columnName,
  };
};

export const getStringValue = (type: string, value: any): string => {
  if (value === null) return null;

  switch (type) {
    case FieldTypes.TEXT:
    case FieldTypes.MULTILINE:
      return value;
    case FieldTypes.DATE:
    case FieldTypes.DATE_TIME:
    case FieldTypes.SUBMISSION_DATE:
      return value && formatISO9075(value);
    case FieldTypes.BINARY:
    case FieldTypes.CHECKBOX:
      if (typeof value === 'string') return value;
      // booleans should all be stored as Yes/No to match meditrak
      return value ? 'Yes' : 'No';
    case FieldTypes.CALCULATED:
      // TODO: configurable precision on calculated fields
      return value.toFixed(1);
    default:
      return `${value}`;
  }
};

export function isCalculated(fieldType: string): boolean {
  switch (fieldType) {
    case FieldTypes.PATIENT_ISSUE_GENERATOR:
    case FieldTypes.CALCULATED:
    case FieldTypes.RESULT:
      return true;
    default:
      return false;
  }
}

interface DropdownOption {
  label: string;
  value: any;
}

// Takes an object and returns the key:value pairs as options for dropdown fields.
export function createDropdownOptionsFromObject(o): DropdownOption[] {
  return Object.entries(o).map(([key, value]) => ({ label: key, value }));
}

function compareData(dataType: string, expected: string, given: any): boolean {
  switch (dataType) {
    case FieldTypes.BINARY:
      if (expected === 'yes' && given === true) return true;
      if (expected === 'no' && given === false) return true;
      break;
    case FieldTypes.NUMBER:
    case FieldTypes.CALCULATED: {
      // we check within a threshold because strict equality is actually pretty rare
      const parsed = parseFloat(expected);
      const diff = Math.abs(parsed - given);

      const threshold = 0.05; // TODO: configurable
      if (diff < threshold) return true;
      break;
    }
    case FieldTypes.MULTI_SELECT:
      return given.split(', ').includes(expected);
    default:
      if (expected === given) return true;
      break;
  }

  return false;
}

/**
 * Meditrak uses JSON for these fields now, whereas we have been using colon separated values.
 * Our goal is to have the same syntax as Meditrak for surveys, but since we already have some
 * test surveys out there using our old system, we fall back to it if we can't parse the JSON.
 * TODO: Remove the fallback once we can guarantee that there's no surveys using it.
 */
function fallbackParseVisibilityCriteria(
  visibilityCriteria: string,
  values: any,
  allComponents: ISurveyScreenComponent[],
): boolean {
  const [elementCode = '', expectedAnswer = ''] = visibilityCriteria.split(/\s*:\s*/);

  let givenAnswer = values[elementCode] || '';
  if (givenAnswer.toLowerCase) {
    givenAnswer = givenAnswer.toLowerCase().trim();
  }
  const expectedTrimmed = expectedAnswer.toLowerCase().trim();

  const comparisonComponent = allComponents.find(x => x.dataElement.code === elementCode);

  if (!comparisonComponent) {
    console.warn(`Comparison component ${elementCode} not found!`);
    return false;
  }

  const comparisonDataType = comparisonComponent.dataElement.type;

  return compareData(comparisonDataType, expectedTrimmed, givenAnswer);
}

export function checkJSONCriteria(
  criteria: string,
  allComponents: ISurveyScreenComponent[],
  values: any,
) {
  // nothing set - show by default
  if (!criteria) return true;

  const criteriaObject = JSON.parse(criteria);

  if (!criteriaObject) {
    return true;
  }

  const { _conjunction: conjunction, ...restOfCriteria } = criteriaObject;
  if (Object.keys(restOfCriteria).length === 0) {
    return true;
  }

  const checkIfQuestionMeetsCriteria = ([questionCode, answersEnablingFollowUp]): boolean => {
    const value = values[questionCode];
    if (answersEnablingFollowUp.type === 'range') {
      if (isNil(value)) return false;
      const { start, end } = answersEnablingFollowUp;

      if (!start) return value < end;
      if (!end) return value >= start;
      if (inRange(value, parseFloat(start), parseFloat(end))) {
        return true;
      }
      return false;
    }

    const matchingComponent = allComponents.find(x => x.dataElement?.code === questionCode);
    const isMultiSelect = matchingComponent?.dataElement?.type === DataElementType.MultiSelect;

    if (Array.isArray(answersEnablingFollowUp)) {
      return isMultiSelect
        ? (value?.split(', ') || []).some(selected => answersEnablingFollowUp.includes(selected))
        : answersEnablingFollowUp.includes(value);
    }

    return isMultiSelect
      ? value?.includes(answersEnablingFollowUp)
      : answersEnablingFollowUp === value;
  };

  return conjunction === 'and'
    ? Object.entries(restOfCriteria).every(checkIfQuestionMeetsCriteria)
    : Object.entries(restOfCriteria).some(checkIfQuestionMeetsCriteria);
}

/**
 * IMPORTANT: We have 4 other versions of this method:
 *
 * - mobile/App/ui/helpers/fields.ts
 * - web/app/utils/survey.js
 * - shared/src/utils/fields.js
 * - central-server/app/subCommands/calculateSurveyResults.js
 *
 * So if there is an update to this method, please make the same update
 * in the other versions
 */
export function checkVisibilityCriteria(
  component: ISurveyScreenComponent,
  allComponents: ISurveyScreenComponent[],
  values: any,
): boolean {
  const { visibilityCriteria } = component;

  try {
    return checkJSONCriteria(visibilityCriteria, allComponents, values);
  } catch (error) {
    console.warn(`Error parsing JSON visibility criteria, using fallback.
                  \nError message: ${error}`);

    return fallbackParseVisibilityCriteria(visibilityCriteria, values, allComponents);
  }
}

interface ResultValue {
  result: number;
  resultText: string;
}

/**
 * IMPORTANT: We also have another version of this method in central-server
 * sub commands 'calculateSurveyResults'.
 * The sub command is for recalculate survey results due to an issue that
 * resultText was not synced properly to central-server before.
 * So if there is an update to this method, please make the same update
 * in the other version in central-server
 */
export function getResultValue(allComponents: ISurveyScreenComponent[], values: {}): ResultValue {
  // find a component with a Result data type and use its value as the overall result
  const resultComponents = allComponents
    .filter(c => c.dataElement.type === DataElementType.Result)
    .filter(c => checkVisibilityCriteria(c, allComponents, values));

  // use the last visible component in the array
  const component = resultComponents.pop();

  if (!component) {
    // this survey does not have a result field
    return { result: 0, resultText: '' };
  }

  const rawValue = values[component.dataElement.code];

  // invalid values just get empty results
  if (rawValue === undefined || rawValue === null || Number.isNaN(rawValue)) {
    return { result: 0, resultText: component.detail || '' };
  }

  // string values just get passed on directly
  if (typeof rawValue === 'string') {
    return { result: 0, resultText: rawValue };
  }

  // numeric data gets formatted
  return {
    result: rawValue,
    resultText: `${rawValue.toFixed(0)}%`,
  };
}

export function checkMandatory(mandatory: boolean | Record<string, any>, values: any) {
  if (!mandatory) {
    return false;
  }
  if (typeof mandatory === 'boolean') {
    return mandatory;
  }

  return checkJSONCriteria(JSON.stringify(mandatory), [], values);
}

// also update getNameColumnForModel in /packages/facility-server/app/routes/apiv1/surveyResponse.js when this changes
export function getNameColumnForModel(modelName: string): string {
  switch (modelName) {
    case 'User':
      return 'displayName';
    default:
      return 'name';
  }
}

// also update getDisplayNameForModel in /packages/facility-server/app/routes/apiv1/surveyResponse.js when this changes
export function getDisplayNameForModel(modelName: string, record: any): string {
  const columnName = getNameColumnForModel(modelName);
  return record[columnName] || record.id;
}<|MERGE_RESOLUTION|>--- conflicted
+++ resolved
@@ -27,14 +27,11 @@
   USER_DATA: 'UserData',
   PHOTO: 'Photo',
   PATIENT_ISSUE_GENERATOR: 'PatientIssueGenerator',
-<<<<<<< HEAD
+  GEOLOCATE: 'Geolocate'
   COMPLEX_CHART_INSTANCE_NAME: 'ComplexChartInstanceName',
   COMPLEX_CHART_DATE: 'ComplexChartDate',
   COMPLEX_CHART_TYPE: 'ComplexChartType',
   COMPLEX_CHART_SUBTYPE: 'ComplexChartSubtype',
-=======
-  GEOLOCATE: 'Geolocate'
->>>>>>> 35002012
 };
 
 export const PatientFieldDefinitionTypes = {
