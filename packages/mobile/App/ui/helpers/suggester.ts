import { Brackets, FindManyOptions, ObjectLiteral } from 'typeorm';

import { ENGLISH_LANGUAGE_CODE } from '@tamanu/constants';

import { BaseModel } from '~/models/BaseModel';

export interface OptionType {
  label: string;
  value: string;
}

export type BaseModelSubclass = typeof BaseModel;

interface SuggesterOptions<ModelType> extends FindManyOptions<ModelType> {
  column: string;
  where: ObjectLiteral; // Suggester only takes 'where' of type object.
  relations?: Array<string>;
}

const MODEL_TO_REFERENCE_DATA_TYPE = {
  LocationGroup: 'locationGroup',
  Facility: 'facility',
  Department: 'department',
  Location: 'location',
  ProgramRegistry: 'programRegistry',
  ProgramRegistryClinicalStatus: 'programRegistryClinicalStatus',
  ProgramRegistryCondition: 'programRegistryCondition',
};

const TRANSLATABLE_MODELS = ['ReferenceData', ...Object.keys(MODEL_TO_REFERENCE_DATA_TYPE)];

export const getReferenceDataTypeFromSuggester = (suggester: Suggester<any>): string => {
  if (!TRANSLATABLE_MODELS.includes(suggester.model.name)) return null;

  return MODEL_TO_REFERENCE_DATA_TYPE[suggester.model.name] || suggester.options?.where?.type;
};

const defaultFormatter = (record): OptionType => ({
  label: record.entity_display_label,
  value: record.entity_id,
});

const getTranslationJoinParams = (dataType: string, language: string) => [
  'translated_strings',
  'translation',
  'translation.stringId = :prefix || entity.id AND translation.language = :language',
  {
    prefix: `refData.${dataType}.`,
    language,
  },
];

export interface SuggesterConfig<ModelType> {
  model: ModelType;
  options: SuggesterOptions<ModelType>;
  formatter?: (entity: BaseModel) => OptionType;
  filter?: (entity: BaseModel) => boolean;
  hierarchyOptions?: {
    parentId?: string;
    relationType?: string;
    isFirstLevel?: boolean;
  };
}

export class Suggester<ModelType> {
  model: ModelType;
  options: SuggesterOptions<ModelType>;
  formatter: (entity: BaseModel) => OptionType;
  filter?: (entity: BaseModel) => boolean;
  lastUpdatedAt: number;
  cachedData: any;
  hierarchyOptions: {
    parentId?: string;
    relationType?: string;
    isFirstLevel?: boolean;
  };

  constructor(config: SuggesterConfig<ModelType>) {
    this.model = config.model;
    this.options = config.options;
    // If you don't provide a formatter, this assumes that your model has "name" and "id" fields
    this.formatter = config.formatter || defaultFormatter;
    // Frontend filter applied to the data received. Use this to filter by permission
    // by the model id: ({ id }) => ability.can('read', subject('noun', { id })),
    this.filter = config.filter;
    this.lastUpdatedAt = -Infinity;
    this.cachedData = null;
    this.hierarchyOptions = config.hierarchyOptions;
  }

  async fetch(options): Promise<BaseModel[]> {
    return this.model.findVisible(options);
  }

  fetchCurrentOption = async (
    value: string | null,
<<<<<<< HEAD
    language: string = 'en',
  ): Promise<OptionType> => {
=======
    language: string = ENGLISH_LANGUAGE_CODE,
  ): Promise<OptionType> => {
    const { column = 'name' } = this.options;
>>>>>>> 18b93725
    if (!value) return undefined;
    try {
      const dataType = getReferenceDataTypeFromSuggester(this);
      const query = this.model
        .getRepository()
        .createQueryBuilder('entity')
        .leftJoinAndSelect(...getTranslationJoinParams(dataType, language))
        .addSelect(`COALESCE(translation.text, entity.${column})`, 'entity_display_label')
        .where('entity.id = :id', { id: value });

      const result = await query.getRawOne();
      if (!result) return undefined;

      return this.formatter(result);
    } catch (e) {
      return undefined;
    }
  };

  fetchSuggestions = async (
    search: string,
    language: string = ENGLISH_LANGUAGE_CODE,
  ): Promise<OptionType[]> => {
    const requestedAt = Date.now();
    const { where = {}, column = 'name', relations } = this.options;
    const { parentId, relationType, isFirstLevel } = this.hierarchyOptions || {};
    const dataType = getReferenceDataTypeFromSuggester(this);

    try {
      let query = this.model.getRepository().createQueryBuilder('entity');

      if (relations) {
        relations.forEach((relation) => {
          query = query.leftJoinAndSelect(`entity.${relation}`, relation);
        });
      }

      // Assign a label property using the translation if it exists otherwise use the original entity name
      query = query
        .leftJoinAndSelect(...getTranslationJoinParams(dataType, language))
        .addSelect(`COALESCE(translation.text, entity.${column})`, 'entity_display_label');

      query = query.where(
        new Brackets((qb) => {
          if (search) {
            qb.where('entity_display_label LIKE :search', { search: `%${search}%` });
          }
        }),
      );

      Object.entries(where).forEach(([key, value]) => {
        query = query.andWhere(`entity.${key} = :${key}`, { [key]: value });
      });

<<<<<<< HEAD
      if (this.hierarchyOptions && !isFirstLevel && parentId) {
        query = query
          .andWhere('parents.referenceDataParentId = :parentId', {
            parentId,
          })
          .andWhere('parents.type = :relationType', {
            relationType,
          });
      }

      query = query.orderBy(`entity.${column}`, 'ASC').limit(25);
=======
      query = query.orderBy('entity_display_label', 'ASC').limit(25);
>>>>>>> 18b93725

      const data = await query.getRawMany();

      const filteredData = this.filter ? data.filter(this.filter) : data;
      const formattedData = filteredData.map(this.formatter);

      if (this.lastUpdatedAt < requestedAt) {
        this.cachedData = formattedData;
        this.lastUpdatedAt = requestedAt;
      }

      return this.cachedData;
    } catch (e) {
      return [];
    }
  };
}<|MERGE_RESOLUTION|>--- conflicted
+++ resolved
@@ -94,14 +94,9 @@
 
   fetchCurrentOption = async (
     value: string | null,
-<<<<<<< HEAD
-    language: string = 'en',
-  ): Promise<OptionType> => {
-=======
     language: string = ENGLISH_LANGUAGE_CODE,
   ): Promise<OptionType> => {
     const { column = 'name' } = this.options;
->>>>>>> 18b93725
     if (!value) return undefined;
     try {
       const dataType = getReferenceDataTypeFromSuggester(this);
@@ -156,7 +151,6 @@
         query = query.andWhere(`entity.${key} = :${key}`, { [key]: value });
       });
 
-<<<<<<< HEAD
       if (this.hierarchyOptions && !isFirstLevel && parentId) {
         query = query
           .andWhere('parents.referenceDataParentId = :parentId', {
@@ -166,11 +160,8 @@
             relationType,
           });
       }
-
-      query = query.orderBy(`entity.${column}`, 'ASC').limit(25);
-=======
+      
       query = query.orderBy('entity_display_label', 'ASC').limit(25);
->>>>>>> 18b93725
 
       const data = await query.getRawMany();
 
