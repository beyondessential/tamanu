--- conflicted
+++ resolved
@@ -152,7 +152,6 @@
         query = query.andWhere(`entity.${key} = :${key}`, { [key]: value });
       });
 
-<<<<<<< HEAD
       if (this.hierarchyOptions && !isFirstLevel && parentId) {
         query = query
           .andWhere('parents.referenceDataParentId = :parentId', {
@@ -163,7 +162,6 @@
           });
       }
       
-=======
       // Add visibility status filtering if the model has a visibilityStatus column
       const hasVisibilityStatus = this.model
         .getRepository()
@@ -174,7 +172,6 @@
         });
       }
 
->>>>>>> ff12ab44
       query = query.orderBy('entity_display_label', 'ASC').limit(25);
 
       const data = await query.getRawMany();
