--- conflicted
+++ resolved
@@ -32,7 +32,6 @@
   return MODEL_TO_REFERENCE_DATA_TYPE[suggester.model.name] || suggester.options?.where?.type;
 };
 
-<<<<<<< HEAD
 const defaultFormatter = (record): OptionType => ({
   label: record.entity_display_label,
   value: record.entity_id,
@@ -49,27 +48,6 @@
 ];
 
 export interface SuggesterConfig<ModelType> {
-=======
-const defaultFormatter = (model): OptionType => ({ label: model.name, value: model.id });
-
-const extractDataId = ({ stringId }) => stringId.split('.').pop();
-
-const replaceDataLabelsWithTranslations = ({ data, translations }) => {
-  const translationsByDataId = keyBy(translations, extractDataId);
-  return data.map((item) => ({
-    ...item,
-    name: translationsByDataId[item.id]?.text ?? item.name,
-  }));
-};
-export interface SuggesterConfig<ModelType> {
-  model: ModelType;
-  options: SuggesterOptions<ModelType>;
-  formatter?: (entity: BaseModel) => OptionType;
-  filter?: (entity: BaseModel) => boolean;
-}
-
-export class Suggester<ModelType extends BaseModelSubclass> {
->>>>>>> da451651
   model: ModelType;
   options: SuggesterOptions<ModelType>;
   formatter?: (entity: BaseModel) => OptionType;
@@ -97,14 +75,10 @@
   constructor(config: SuggesterConfig<ModelType>) {
     this.model = config.model;
     this.options = config.options;
-<<<<<<< HEAD
-    this.formatter = config.formatter || defaultFormatter;
-=======
     // If you don't provide a formatter, this assumes that your model has "name" and "id" fields
     this.formatter = config.formatter || defaultFormatter;
     // Frontend filter applied to the data received. Use this to filter by permission
     // by the model id: ({ id }) => ability.can('read', subject('noun', { id })),
->>>>>>> da451651
     this.filter = config.filter;
     this.lastUpdatedAt = -Infinity;
     this.cachedData = null;
