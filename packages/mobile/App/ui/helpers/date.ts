import { format, parseISO, differenceInYears } from 'date-fns';
import { DateString } from '~/types';

export function formatDate(date: Date, dateFormat: string): string {
  return format(date, dateFormat);
}

export function getAgeFromDate(date: Date): number {
  return differenceInYears(new Date(), new Date(date));
}

export function formatStringDate(date: string, dateFormat: string): string {
  const dateValue: Date = parseISO(date);
  return formatDate(dateValue, dateFormat);
}

// It seems that some JS implementations have problems
// parsing strings to dates.
<<<<<<< HEAD
export function parseISO9075(date: string): Date {
=======
export function parseISO9075(date: DateString): Date {
>>>>>>> f1fd49a5
  return new Date(date.replace(' ', 'T'));
}<|MERGE_RESOLUTION|>--- conflicted
+++ resolved
@@ -16,10 +16,6 @@
 
 // It seems that some JS implementations have problems
 // parsing strings to dates.
-<<<<<<< HEAD
-export function parseISO9075(date: string): Date {
-=======
 export function parseISO9075(date: DateString): Date {
->>>>>>> f1fd49a5
   return new Date(date.replace(' ', 'T'));
 }