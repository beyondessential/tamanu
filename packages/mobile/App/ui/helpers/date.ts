--- conflicted
+++ resolved
@@ -16,10 +16,6 @@
 
 // It seems that some JS implementations have problems
 // parsing strings to dates.
-<<<<<<< HEAD
 export function parseISO9075(date: string): Date {
-=======
-export function parseISO9075(date: DateString): Date {
->>>>>>> e2285505
   return new Date(date.replace(' ', 'T'));
 }