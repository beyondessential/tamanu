import { ReactNode } from 'react';
import styled from 'styled-components/native';
import {
  size,
  position,
  overflow,
  margin,
  padding,
  flexbox,
  flexGrow,
  background,
  color,
  fontWeight,
  fontSize,
  lineHeight,
  textAlign,
  boxShadow,
  zIndex,
  minHeight,
  minWidth,
  maxHeight,
  maxWidth,
  height,
  width,
  justifyContent,
  alignItems,
} from 'styled-system';
import SafeAreaView from 'react-native-safe-area-view';
import { ScrollView } from 'react-native-gesture-handler';
import { Value } from 'react-native-reanimated';
import { GestureResponderEvent } from 'react-native';

const sizes = [];
for (let i = 0; i < 10; i++) {
  sizes.push(i);
}

export const themeSystem = {
  fontSizes: sizes,
  marginLeft: sizes,
  space: sizes,
  marginRight: sizes,
  marginTop: sizes,
  marginBottom: sizes,
  paddingLeft: sizes,
  paddingRight: sizes,
  paddingTop: sizes,
  paddingBottom: sizes,
};

interface TextProps {
  textAlign?: 'auto' | 'left' | 'right' | 'center' | 'justify';
  lineHeight?: number | string;
  fontSize?: number | string | Value<number>;
  fontWeight?: number | string;
  textDecorationLine?:
  | 'none'
  | 'underline'
  | 'line-through'
  | 'underline line-through';
  color?: string;
}
export interface SpacingProps {
  minHeight?: string | number | Value<number>;
  minWidth?: string | number | Value<number>;
  maxHeight?: string | number | Value<number>;
  maxWidth?: string | number | Value<number>;
  height?: string | number | Value<number>;
  width?: string | number | Value<number>;
  padding?: string | number | number[];
  paddingTop?: number | string;
  paddingBottom?: number | string;
  paddingLeft?: number | string;
  paddingRight?: number | string;
  margin?: number[] | number | string;
  marginRight?: number | string;
  marginLeft?: number | string;
  marginTop?: number | string;
  marginBottom?: number | string;
}

interface PositionProps {
  position?: 'absolute' | 'relative';
  top?: string | number | Value<number>;
  left?: string | number | Value<number>;
  right?: string | number | Value<number>;
  bottom?: string | number | Value<number>;
  zIndex?: number;
}

interface FlexProps {
  flex?: number;
  justifyContent?: string;
  alignItems?: string;
  flexDirection?: string;
  alignSelf?: string;
  flexGrow?: number | string;
}
interface BorderProps {
  borderRadius?: number | string;
  borderStyle?: 'dashed' | 'dotted' | 'solid';
  borderWidth?: number | string;
  borderColor?: string;
  borderLeftWidth?: number;
  borderRightWidth?: number;
  borderBottomWidth?: number;
  borderTopWidth?: number;
  boxShadow?: string;
}

interface VisibilityProps {
  opacity?: string | number | Value<number>;
}

export interface StyledTextProps
  extends SpacingProps,
  FlexProps,
  BorderProps,
  TextProps {}
export interface StyledViewProps
  extends PositionProps,
  SpacingProps,
  VisibilityProps,
  FlexProps,
  BorderProps {
  children?: ReactNode | Element[];
  background?: string;
  overflow?: string;
  pose?: string;
}

export const StyledView = styled.View<StyledViewProps>`
  ${size}
  ${position}
  ${overflow}
  ${margin}
  ${padding}
  ${flexbox}
  ${flexGrow}
  ${background}
  ${({
    borderLeftWidth,
  }): string | number => `border-left-width: ${borderLeftWidth}` || 0};
  ${({ borderBottomWidth }): string | number => `border-left-width: ${borderBottomWidth}` || 0};
  ${boxShadow}
  ${zIndex}
  ${justifyContent}
  ${alignItems}
  ${height}
  ${minHeight}
  ${minWidth}
  ${maxHeight}
  ${maxWidth}
`;

export const StyledSafeAreaView = styled(SafeAreaView)<StyledViewProps>`
  ${size}
  ${margin}
  ${padding}
  ${flexbox}
  ${background}
  ${overflow}
  ${position}
  ${({
    borderLeftWidth = 0,
  }): string => `border-left-width: ${borderLeftWidth}`};
  ${({ borderRightWidth = 0 }): string => `border-right-width: ${borderRightWidth}`};
  ${({ borderTopWidth = 0 }): string => `border-top-width: ${borderTopWidth}`};
  ${({ borderBottomWidth = 0 }): string => `border-bottom-width: ${borderBottomWidth}`};
`;

export const StyledNavigationView = styled(SafeAreaView)<StyledViewProps>`
  ${size}
  ${margin}
  ${padding}
  ${flexbox}
  ${background}
  ${overflow}
  ${position}
  ${({
    borderLeftWidth = 0,
  }): string => `border-left-width: ${borderLeftWidth}`};
  ${({ borderRightWidth = 0 }): string => `border-right-width: ${borderRightWidth}`};
  ${({ borderTopWidth = 0 }): string => `border-top-width: ${borderTopWidth}`};
  ${({ borderBottomWidth = 0 }): string => `border-bottom-width: ${borderBottomWidth}`};
`;

export const StyledText = styled.Text<StyledTextProps>`
  ${color}
  ${fontWeight}
  ${fontSize}
  ${lineHeight}
  ${textAlign}
  ${size}
  ${margin}
  ${padding}
  ${flexbox}
  ${background}
  ${({
    borderBottomWidth,
  }): string | number => `border-left-width: ${borderBottomWidth}` || 0};
  text-decoration-line: ${({ textDecorationLine }): string => textDecorationLine || 'none'};
`;

interface StyledImageProps {
  height?: string | number;
  width?: string | number;
  textAlign?: string
}

export const StyledImage = styled.Image<StyledImageProps>`
  ${height}
  ${width}
`;

interface StyledTouchableOpacityProps extends StyledViewProps {
  children?: ReactNode | Element[];
<<<<<<< HEAD
  onPress: () => void;
=======
  onPress: (e?: GestureResponderEvent) => void;
>>>>>>> c8d32c55
}

export const StyledTouchableOpacity = styled.TouchableOpacity<
StyledTouchableOpacityProps
>`
  ${color}
  ${fontWeight}
  ${fontSize}
  ${textAlign}
  ${size}
  ${margin}
  ${padding}
  ${flexbox}
  ${background}
`;

export const FullView = styled(StyledView)`
  display: flex;
  flex: 1;
`;

export const CenterView = styled(StyledView)`
  display: flex;
  justify-content: center;
  align-items: center;
`;

export const RotateView = styled(StyledView)`
  transform: rotate(90deg);
`;

export const HalfSizeView = styled(StyledView)`
  width: 50%;
`;

export const RowView = styled(StyledView)`
  flex-direction: row;
`;

export const ColumnView = styled(StyledView)`
  flex-direction: column;
`;

export const StyledScrollView = styled(ScrollView)<StyledViewProps>`
  ${size}
  ${position}
  ${overflow}
  ${margin}
  ${padding}
  ${flexbox}
  ${background}
  ${boxShadow}
  ${zIndex}
`;<|MERGE_RESOLUTION|>--- conflicted
+++ resolved
@@ -215,11 +215,7 @@
 
 interface StyledTouchableOpacityProps extends StyledViewProps {
   children?: ReactNode | Element[];
-<<<<<<< HEAD
-  onPress: () => void;
-=======
   onPress: (e?: GestureResponderEvent) => void;
->>>>>>> c8d32c55
 }
 
 export const StyledTouchableOpacity = styled.TouchableOpacity<
