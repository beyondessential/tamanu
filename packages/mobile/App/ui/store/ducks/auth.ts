import { createSlice, PayloadAction } from '@reduxjs/toolkit';
import { CentralConnectionStatus, IUser } from '~/types';

export type WithAuthStoreProps = WithAuthActions & AuthStateProps;
export interface WithAuthActions {
  setUser: (payload: IUser) => PayloadAction<IUser>;
  setToken: (payload: string) =>
  PayloadAction<string>;
  setRefreshToken: (payload: string) => PayloadAction<string>;
  setFirstSignIn: (value: boolean) => PayloadAction<boolean>;
  setSignedInStatus: (payload: boolean) => PayloadAction<boolean>;
  setCentralConnectionStatus: (
    payload: CentralConnectionStatus,
  ) => PayloadAction<CentralConnectionStatus>;
  signOutUser(): () => PayloadAction<void>;
}

export interface AuthStateProps {
  token: string;
  refreshToken: string;
  user: IUser;
  signedIn: boolean;
  isFirstTime: boolean;
  centralConnectionStatus: CentralConnectionStatus;
}

const initialState: AuthStateProps = {
  token: null,
  refreshToken: null,
  user: null,
  signedIn: false,
  isFirstTime: true,
  centralConnectionStatus: CentralConnectionStatus.Disconnected,
};

export const PatientSlice = createSlice({
  name: 'patient',
  initialState: initialState,
  reducers: {
    setToken(state, { payload: token }:
    PayloadAction<string>): AuthStateProps {
      return {
        ...state,
        token,
      };
    },
<<<<<<< HEAD
    setRefreshToken(state, { payload: refreshToken }: PayloadAction<string>): AuthStateProps {
      return {
        ...state,
        refreshToken,
      };
    },
    setSignedInStatus(
      state,
      { payload: signInStatus }: PayloadAction<boolean>,
    ): AuthStateProps {
=======
    setSignedInStatus(state, { payload: signInStatus }: PayloadAction<boolean>): AuthStateProps {
>>>>>>> 592c5019
      return {
        ...state,
        signedIn: signInStatus,
      };
    },
    setFirstSignIn(state, { payload: firstSignIn }: PayloadAction<boolean>): AuthStateProps {
      return {
        ...state,
        isFirstTime: firstSignIn,
      };
    },
    setUser(state, { payload: user }: PayloadAction<IUser>): AuthStateProps {
      return {
        ...state,
        user,
      };
    },
    signOutUser(state): AuthStateProps {
      return {
        ...state,
        token: null,
        refreshToken: null,
      };
    },
    setCentralConnectionStatus(
      state,
      { payload: centralConnectionStatus }: PayloadAction<CentralConnectionStatus>,
    ): AuthStateProps {
      return {
        ...state,
        centralConnectionStatus,
      };
    },
  },
});

export const actions = PatientSlice.actions;
export const authReducer = PatientSlice.reducer;<|MERGE_RESOLUTION|>--- conflicted
+++ resolved
@@ -44,7 +44,6 @@
         token,
       };
     },
-<<<<<<< HEAD
     setRefreshToken(state, { payload: refreshToken }: PayloadAction<string>): AuthStateProps {
       return {
         ...state,
@@ -55,9 +54,6 @@
       state,
       { payload: signInStatus }: PayloadAction<boolean>,
     ): AuthStateProps {
-=======
-    setSignedInStatus(state, { payload: signInStatus }: PayloadAction<boolean>): AuthStateProps {
->>>>>>> 592c5019
       return {
         ...state,
         signedIn: signInStatus,
