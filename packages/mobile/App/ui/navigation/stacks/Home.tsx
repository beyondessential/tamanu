--- conflicted
+++ resolved
@@ -74,13 +74,8 @@
         component={RegisterPatientStack}
       />
       <Stack.Screen
-<<<<<<< HEAD
         name={Routes.HomeStack.PatientDetails}
-        component={wrapComponentInErrorBoundary(PatientDetailsScreen)}
-=======
-        name={Routes.HomeStack.PatientDetailsStack.Index}
         component={PatientDetailsStack}
->>>>>>> cbb05e0b
       />
       <Stack.Screen
         name={Routes.HomeStack.HistoryVitalsStack.Index}
