<<<<<<< HEAD
import React, { ReactElement } from 'react';
=======
import React, { ReactElement, useEffect } from 'react';
import Orientation from 'react-native-orientation-locker';
>>>>>>> 4f3a26ff
import { Routes } from '/helpers/routes';
import { VaccineHistoryTab } from '../screens/vaccine/tableTabs';
import { createTopTabNavigator } from '/components/TopTabNavigator';
import { TranslatedText } from '~/ui/components/Translations/TranslatedText';

const Tabs = createTopTabNavigator();

export const VaccineTableTabs = (): ReactElement => {


  return (
    <Tabs.Navigator
      tabBarOptions={{
        labelStyle: { textTransform: 'none' },
      }}
      swipeEnabled={false}
    >
      <Tabs.Screen
        options={{
          title: () => (
            <TranslatedText stringId="vaccine.form.category.option.routine" fallback="Routine" />
          ),
        }}
        name={Routes.HomeStack.VaccineStack.VaccineTabs.Routine}
        component={VaccineHistoryTab}
      />
      <Tabs.Screen
        options={{
          title: () => (
            <TranslatedText stringId="vaccine.form.category.option.catchUp" fallback="Catchup" />
          ),
        }}
        name={Routes.HomeStack.VaccineStack.VaccineTabs.Catchup}
        component={VaccineHistoryTab}
      />
      <Tabs.Screen
        options={{
          title: () => (
            <TranslatedText stringId="vaccine.form.category.option.campaign" fallback="Campaign" />
          ),
        }}
        name={Routes.HomeStack.VaccineStack.VaccineTabs.Campaign}
        component={VaccineHistoryTab}
      />
    </Tabs.Navigator>
  );
};<|MERGE_RESOLUTION|>--- conflicted
+++ resolved
@@ -1,10 +1,5 @@
-<<<<<<< HEAD
 import React, { ReactElement } from 'react';
-=======
-import React, { ReactElement, useEffect } from 'react';
-import Orientation from 'react-native-orientation-locker';
->>>>>>> 4f3a26ff
-import { Routes } from '/helpers/routes';
+import { Routes } from '/helpers/routes'; 
 import { VaccineHistoryTab } from '../screens/vaccine/tableTabs';
 import { createTopTabNavigator } from '/components/TopTabNavigator';
 import { TranslatedText } from '~/ui/components/Translations/TranslatedText';
@@ -12,8 +7,6 @@
 const Tabs = createTopTabNavigator();
 
 export const VaccineTableTabs = (): ReactElement => {
-
-
   return (
     <Tabs.Navigator
       tabBarOptions={{
