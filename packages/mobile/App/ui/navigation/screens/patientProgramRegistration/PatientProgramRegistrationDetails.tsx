import React from 'react';
import { sortBy, groupBy } from 'lodash';
import styled from 'styled-components';
import {
  PROGRAM_REGISTRY_CONDITION_CATEGORIES,
  PROGRAM_REGISTRY_CONDITION_CATEGORY_LABELS,
} from '~/constants/programRegistries';
import {
  TranslatedReferenceData,
  getReferenceDataStringId,
} from '~/ui/components/Translations/TranslatedReferenceData';
import { TranslatedText, TranslatedTextElement } from '~/ui/components/Translations/TranslatedText';

import { DateFormats } from '~/ui/helpers/constants';
import { formatStringDate } from '~/ui/helpers/date';
import { useBackendEffect } from '~/ui/hooks';
import { StyledScrollView, StyledText, StyledView } from '~/ui/styled/common';
import { theme } from '~/ui/styled/theme';
import { useTranslation } from '~/ui/contexts/TranslationContext';
import { TranslatedEnum } from '~/ui/components/Translations/TranslatedEnum';

const Row = styled(StyledView)`
  margin-left: 20px;
  padding-top: 20px;
  padding-bottom: 20px;
  flex-direction: row;
  justify-content: flex-start;
  border-bottom-width: 1px;
  border-color: ${theme.colors.BOX_OUTLINE};
`;

const RowLabelContainer = styled(StyledView)`
  width: 32%;
`;

const RowValueContainer = styled(StyledView)`
  width: 68%;
`;

const RowLabel = styled(StyledText)`
  font-size: 14px;
  color: ${theme.colors.TEXT_MID};
  font-weight: 400;
`;

const RowValue = styled(StyledText)`
  margin-left: 10;
  font-size: 14px;
  color: ${theme.colors.TEXT_SUPER_DARK};
  font-weight: 500;
`;

const DataRow = ({
  label,
  value,
}: {
  label: TranslatedTextElement;
  value: TranslatedTextElement;
}) => {
  return (
    <Row>
      <RowLabelContainer>
        <RowLabel>{label}</RowLabel>
      </RowLabelContainer>
      <RowValueContainer>
        <RowValue>{value}</RowValue>
      </RowValueContainer>
    </Row>
  );
};

const HorizontalLine = ({ marginTop = 0, marginBottom = 0 }) => (
  <StyledView
    borderColor={theme.colors.BOX_OUTLINE}
    borderBottomWidth={1}
    marginTop={marginTop}
    marginBottom={marginBottom}
  />
);

const TranslatedCondition = ({ condition }) => (
  <RowValue marginBottom={10}>
    <TranslatedReferenceData
      key={condition.programRegistryCondition.id}
      fallback={condition.programRegistryCondition.name}
      value={condition.programRegistryCondition.id}
      category="programRegistryCondition"
    />
    {` `}(
    <TranslatedEnum
      value={condition.conditionCategory}
      enumValues={PROGRAM_REGISTRY_CONDITION_CATEGORY_LABELS}
    />
    )
  </RowValue>
);

const PatientProgramRegistrationConditionsDetailsRow = ({ conditions }) => {
  const { getTranslation } = useTranslation();

  const initConditions = Array.isArray(conditions) ? conditions : [];
  // We hide recorded in error conditions
  const filteredConditions = initConditions.filter(
    ({ conditionCategory }) =>
      conditionCategory !== PROGRAM_REGISTRY_CONDITION_CATEGORIES.RECORDED_IN_ERROR,
  );

  // Sort alphabetically by condition name
  const sortedConditions = sortBy(filteredConditions, ({ programRegistryCondition }) => {
    const stringId = getReferenceDataStringId(
      'programRegistryCondition',
      programRegistryCondition.id,
    );
    return getTranslation(stringId, programRegistryCondition.name);
  });

  const groupedConditions = groupBy(sortedConditions, ({ conditionCategory }) =>
    [
      PROGRAM_REGISTRY_CONDITION_CATEGORIES.DISPROVEN,
      PROGRAM_REGISTRY_CONDITION_CATEGORIES.RESOLVED,
    ].includes(conditionCategory)
      ? 'closed'
      : 'open',
  );
  const needsDivider = groupedConditions.closed && groupedConditions.open;

  return (
    <Row>
      <RowLabelContainer>
        <RowLabel>
          <TranslatedText stringId="programRegistry.conditions.label" fallback="Conditions" />
        </RowLabel>
      </RowLabelContainer>
      <RowValueContainer>
        {initConditions.length === 0 && <RowValue>—</RowValue>}
        {groupedConditions.open &&
          groupedConditions.open.map((condition, i) => (
            <TranslatedCondition key={`open-condition-${i}`} condition={condition} />
          ))}
        {needsDivider && <HorizontalLine marginBottom={10} />}
        {groupedConditions.closed &&
          groupedConditions.closed.map((condition, i) => (
            <TranslatedCondition key={`closed-condition-${i}`} condition={condition} />
          ))}
      </RowValueContainer>
    </Row>
  );
};

export const PatientProgramRegistrationDetails = ({ route }) => {
  const { patientProgramRegistration } = route.params;
  const [pprCondition] = useBackendEffect(
    async ({ models }) =>
      models.PatientProgramRegistrationCondition.findForRegistration(patientProgramRegistration.id),
    [patientProgramRegistration],
  );
  return (
    <StyledScrollView background={theme.colors.WHITE}>
      <HorizontalLine />
      <DataRow
        label={
          <TranslatedText
            stringId="programRegistry.registrationDate.label"
            fallback="Date of registration"
          />
        }
        value={formatStringDate(patientProgramRegistration.date, DateFormats.DDMMYY)}
      />
      <DataRow
        label={
          <TranslatedText stringId="programRegistry.registeredBy.label" fallback="Registered by" />
        }
        value={patientProgramRegistration?.clinician?.displayName}
      />
      <DataRow
        label={
          <TranslatedText
            stringId="programRegistry.registeringFacility.label"
            fallback="Registering facility"
          />
        }
        value={
          <TranslatedReferenceData
            fallback={patientProgramRegistration.registeringFacility?.name}
            value={patientProgramRegistration.registeringFacility?.id}
            category="facility"
          />
        }
      />
      <DataRow
        label={<TranslatedText stringId="programRegistry.clinicalStatus.label" fallback="Status" />}
        value={
          <TranslatedReferenceData
            fallback={patientProgramRegistration.clinicalStatus?.name}
            value={patientProgramRegistration.clinicalStatus?.id}
            category="programRegistryClinicalStatus"
            placeholder="—"
          />
        }
      />
<<<<<<< HEAD
      <PatientProgramRegistrationConditionsDetailsRow conditions={pprCondition} />
=======
      <DataRow
        label={<TranslatedText stringId="programRegistry.conditions.label" fallback="Conditions" />}
        value={
          Array.isArray(pprCondition) && pprCondition.length > 0
            ? pprCondition.map(({ programRegistryCondition }) => (
                <TranslatedReferenceData
                  key={programRegistryCondition.id}
                  fallback={programRegistryCondition.name}
                  value={programRegistryCondition.id}
                  category="programRegistryCondition"
                />
              ))
            : '—'
        }
      />
>>>>>>> 3ce78d1f
    </StyledScrollView>
  );
};<|MERGE_RESOLUTION|>--- conflicted
+++ resolved
@@ -198,25 +198,7 @@
           />
         }
       />
-<<<<<<< HEAD
       <PatientProgramRegistrationConditionsDetailsRow conditions={pprCondition} />
-=======
-      <DataRow
-        label={<TranslatedText stringId="programRegistry.conditions.label" fallback="Conditions" />}
-        value={
-          Array.isArray(pprCondition) && pprCondition.length > 0
-            ? pprCondition.map(({ programRegistryCondition }) => (
-                <TranslatedReferenceData
-                  key={programRegistryCondition.id}
-                  fallback={programRegistryCondition.name}
-                  value={programRegistryCondition.id}
-                  category="programRegistryCondition"
-                />
-              ))
-            : '—'
-        }
-      />
->>>>>>> 3ce78d1f
     </StyledScrollView>
   );
 };