import React, { ReactElement, useEffect } from 'react';
import { View, StyleSheet } from 'react-native';
import { ScrollView } from 'react-native-gesture-handler';
import { compose } from 'redux';
import { Routes } from '/helpers/routes';
import { Svg, Circle } from 'react-native-svg';
import { parseISO } from 'date-fns';
import { ErrorScreen } from '~/ui/components/ErrorScreen';
import { LoadingScreen } from '~/ui/components/LoadingScreen';
import { withPatient } from '~/ui/containers/Patient';
import { useBackendEffect } from '~/ui/hooks';
import { ILabRequest } from '~/types';
import { navigateAfterTimeout } from '~/ui/helpers/navigators';
import { StyledView, StyledText } from '/styled/common';
import { theme } from '/styled/theme';
import { formatDate } from '/helpers/date';
import { DateFormats } from '~/ui/helpers/constants';
import { Orientation, screenPercentageToDP } from '/helpers/screen';

const SyncStatusindicator = ({ synced }): JSX.Element => (
  <StyledView flexDirection="row">
    <Svg height="20" width="20">
      <Circle fill={synced ? 'green' : 'red'} r={5} cx={10} cy={10} />
    </Svg>
    <StyledText color={theme.colors.TEXT_DARK} fontSize={13}>
      {synced ? 'Synced' : 'Syncing'}
    </StyledText>
  </StyledView>
);
interface LabRequestRowProps {
  labRequest: ILabRequest;
}

const styles = StyleSheet.create({
  displayId: {
    paddingVertical: 6,
    borderRadius: 2,
    marginRight: 8,
    backgroundColor: theme.colors.SECONDARY_MAIN,
    justifyContent: 'center',
  },
});

const LabRequestRow = ({ labRequest }: LabRequestRowProps): JSX.Element => {
  let date: string;
  try {
<<<<<<< HEAD
    date = formatDate(
      parseISO(labRequest.requestedDate),
      DateFormats.DAY_MONTH_YEAR_SHORT,
    );
=======
    date = formatDate(parseISO(labRequest.requestedDate), DateFormats.DAY_MONTH_YEAR_SHORT);
>>>>>>> 45dcbcd5
  } catch (e) {
    console.warn(e, labRequest.requestedDate);
    date = '-';
  }
  return (
    <StyledView
      minHeight={40}
      maxWidth="100%"
      justifyContent="space-between"
      flexDirection="row"
      flexGrow={1}
      alignItems="center"
      paddingLeft={16}
      paddingRight={16}
      background={theme.colors.BACKGROUND_GREY}
      borderBottomWidth={0.5}
      borderColor={theme.colors.DISABLED_GREY}
    >
      <StyledView width={screenPercentageToDP(17, Orientation.Width)}>
        {labRequest.displayId === 'NO_DISPLAY_ID' ? null : (
          <View style={styles.displayId}>
            <StyledText
              fontWeight="bold"
              fontSize={11}
              color={theme.colors.LIGHT_BLUE}
              textAlign="center"
            >
              {labRequest.displayId === 'NO_DISPLAY_ID' ? '' : labRequest.displayId}
            </StyledText>
          </View>
        )}
      </StyledView>
      <StyledView width={screenPercentageToDP(23, Orientation.Width)}>
        <StyledText color={theme.colors.TEXT_DARK} fontSize={13}>
          {date}
        </StyledText>
      </StyledView>
      <StyledView width={screenPercentageToDP(20, Orientation.Width)}>
        <StyledText fontWeight="bold" color={theme.colors.TEXT_DARK} fontSize={13}>
          {labRequest.labTestCategory.name}
        </StyledText>
      </StyledView>
      <StyledView width={screenPercentageToDP(35, Orientation.Width)}>
        <SyncStatusindicator
          synced={!labRequest.markedForUpload || !labRequest.encounter.markedForUpload}
        />
      </StyledView>
    </StyledView>
  );
};

export const DumbViewHistoryScreen = ({ selectedPatient, navigation }): ReactElement => {
  const [data, error] = useBackendEffect(
    ({ models }) => models.LabRequest.getForPatient(selectedPatient.id),
    [selectedPatient],
  );

  useEffect(() => {
    if (!data) return;
    if (data.length === 0) {
      navigateAfterTimeout(navigation, Routes.HomeStack.LabRequestStack.LabRequestTabs.NewRequest);
    }
  }, [data]);

  if (error) return <ErrorScreen error={error} />;
  if (!data) return <LoadingScreen />;

  const rows = data.map(labRequest => (
    <LabRequestRow key={labRequest.id} labRequest={labRequest} />
  ));

  return (
    <>
      <ScrollView>{rows}</ScrollView>
    </>
  );
};

export const ViewHistoryScreen = compose(withPatient)(DumbViewHistoryScreen);<|MERGE_RESOLUTION|>--- conflicted
+++ resolved
@@ -44,14 +44,10 @@
 const LabRequestRow = ({ labRequest }: LabRequestRowProps): JSX.Element => {
   let date: string;
   try {
-<<<<<<< HEAD
     date = formatDate(
       parseISO(labRequest.requestedDate),
       DateFormats.DAY_MONTH_YEAR_SHORT,
     );
-=======
-    date = formatDate(parseISO(labRequest.requestedDate), DateFormats.DAY_MONTH_YEAR_SHORT);
->>>>>>> 45dcbcd5
   } catch (e) {
     console.warn(e, labRequest.requestedDate);
     date = '-';
