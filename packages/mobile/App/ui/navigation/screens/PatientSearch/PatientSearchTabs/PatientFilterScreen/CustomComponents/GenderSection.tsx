--- conflicted
+++ resolved
@@ -2,13 +2,9 @@
 // Components
 import { RadioButtonGroup } from '/components/RadioButtonGroup';
 // Helpers
-<<<<<<< HEAD
-import { MaleGender, FemaleGender } from '/helpers/constants';
 import { StyledView } from '~/ui/styled/common';
 import { LocalisedField } from '~/ui/components/Forms/LocalisedField';
-=======
 import { FemaleGender, MaleGender } from '/helpers/constants';
->>>>>>> 73a3168f
 
 const options = [
   MaleGender,
@@ -20,13 +16,13 @@
 ];
 
 export const SexSection = (): ReactElement => (
-         <StyledView marginLeft={20} marginRight={20}>
-           <LocalisedField
-             localisationPath="fields.sex"
-             component={RadioButtonGroup}
-             value="all"
-             name="sex"
-             options={options}
-           />
-         </StyledView>
-       );+  <StyledView marginLeft={20} marginRight={20}>
+    <LocalisedField
+      localisationPath="fields.sex"
+      component={RadioButtonGroup}
+      value="all"
+      name="sex"
+      options={options}
+    />
+  </StyledView>
+);