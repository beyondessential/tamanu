--- conflicted
+++ resolved
@@ -5,13 +5,10 @@
 import { StyledView } from '~/ui/styled/common';
 import { LocalisedField } from '~/ui/components/Forms/LocalisedField';
 import { FemaleGender, MaleGender } from '/helpers/constants';
-<<<<<<< HEAD
 import { Orientation, screenPercentageToDP } from '~/ui/helpers/screen';
+import { TranslatedText } from '~/ui/components/Translations/TranslatedText';
 
 const buttonWidth = screenPercentageToDP(26, Orientation.Width);
-=======
-import { TranslatedText } from '~/ui/components/Translations/TranslatedText';
->>>>>>> 7a749517
 
 const options = [
   MaleGender,
