import React, { ReactElement } from 'react';
import { useNavigation } from '@react-navigation/core';

//Components
import { StyledView } from '~/ui/styled/common';
import { LocalisedField } from '~/ui/components/Forms/LocalisedField';
import { AutocompleteModalField } from '~/ui/components/AutocompleteModal/AutocompleteModalField';
// Helpers
import { ReferenceDataType } from '~/types';
import { Suggester } from '~/ui/helpers/suggester';
import { useBackend } from '~/ui/hooks';
import { TranslatedText } from '~/ui/components/Translations/TranslatedText';
import { Orientation, screenPercentageToDP } from '~/ui/helpers/screen';

export const VillageSection = (): ReactElement => {
  const navigation = useNavigation();
  const { models } = useBackend();

  const villageSuggester = new Suggester(models.ReferenceData, {
    where: {
      type: ReferenceDataType.Village,
    },
  });

  // uses new IdRelation decorator on model, so the field is `villageId` and not `village`
  return (
    <StyledView marginLeft={20} marginRight={20}>
      <LocalisedField
        label={
          <TranslatedText stringId="general.localisedField.villageId.label" fallback="Village" />
        }
<<<<<<< HEAD
        labelFontSize={14}
=======
        localisationPath="fields.villageId"
        labelFontSize={screenPercentageToDP(2, Orientation.Height)}
        fieldFontSize={screenPercentageToDP(2, Orientation.Height)}
>>>>>>> d2e79088
        component={AutocompleteModalField}
        placeholder={`Search`}
        navigation={navigation}
        suggester={villageSuggester}
        name="villageId"
      />
    </StyledView>
  );
};<|MERGE_RESOLUTION|>--- conflicted
+++ resolved
@@ -29,13 +29,8 @@
         label={
           <TranslatedText stringId="general.localisedField.villageId.label" fallback="Village" />
         }
-<<<<<<< HEAD
-        labelFontSize={14}
-=======
-        localisationPath="fields.villageId"
         labelFontSize={screenPercentageToDP(2, Orientation.Height)}
         fieldFontSize={screenPercentageToDP(2, Orientation.Height)}
->>>>>>> d2e79088
         component={AutocompleteModalField}
         placeholder={`Search`}
         navigation={navigation}
