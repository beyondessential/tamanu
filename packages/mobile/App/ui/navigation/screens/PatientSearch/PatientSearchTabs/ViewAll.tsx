--- conflicted
+++ resolved
@@ -128,13 +128,10 @@
 }: ViewAllScreenProps): ReactElement => {
   /** Get Search Input */
   const [searchField] = useField('search');
-<<<<<<< HEAD
-
-=======
+
   const backend = useContext(BackendContext);
   const syncManager: MobileSyncManager = backend.syncManager;
   const [syncEnded, setSyncEnded] = useState(false);
->>>>>>> 862cbfbf
   // Get filters
   const filterFields: FieldProp[] = useFilterFields();
 
@@ -148,15 +145,9 @@
 
   const activeFilterCount = Object.keys(activeFilters).length;
 
-<<<<<<< HEAD
   const [list, error] = useBackendEffect(
     ({ models }) => searchAndFilterPatients(models, searchField, activeFilters),
     [searchField.value, activeFilters],
-=======
-  const [list] = useBackendEffect(
-    ({ models }) => applyActiveFilters(models, activeFilters, searchField),
-    [searchField.value, activeFilters, syncEnded],
->>>>>>> 862cbfbf
   );
 
   useEffect(() => {
