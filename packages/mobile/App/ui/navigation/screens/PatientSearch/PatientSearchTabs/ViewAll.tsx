--- conflicted
+++ resolved
@@ -28,13 +28,10 @@
 import { useFilterFields } from './PatientFilterScreen';
 import { IPatient } from '~/types';
 import { Orientation, screenPercentageToDP } from '/helpers/screen';
-<<<<<<< HEAD
 import { PatientFromRoute } from '~/ui/helpers/constants';
-=======
 import { SYNC_EVENT_ACTIONS } from '~/services/sync/types';
 import { BackendContext } from '~/ui/contexts/BackendContext';
 import { MobileSyncManager } from '~/services/sync/MobileSyncManager';
->>>>>>> 019d8390
 
 interface ActiveFilters {
   count: number;
