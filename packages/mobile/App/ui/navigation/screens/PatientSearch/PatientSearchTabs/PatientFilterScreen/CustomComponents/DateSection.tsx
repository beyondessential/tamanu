--- conflicted
+++ resolved
@@ -16,13 +16,9 @@
           fallback="Date of birth"
         />
       }
-<<<<<<< HEAD
-      labelFontSize={14}
-=======
       localisationPath="fields.dateOfBirth"
       labelFontSize={labelFontSize}
       fieldFontSize={labelFontSize}
->>>>>>> d2e79088
       component={DateField}
       max={new Date()}
       name="dateOfBirth"
