import React, { ReactElement } from 'react';
import { useNavigation } from '@react-navigation/core';
import { subject } from '@casl/ability';

//Components
import { StyledView } from '~/ui/styled/common';
import { LocalisedField } from '~/ui/components/Forms/LocalisedField';
import { AutocompleteModalField } from '~/ui/components/AutocompleteModal/AutocompleteModalField';
// Helpers
import { Suggester } from '~/ui/helpers/suggester';
<<<<<<< HEAD
import { useBackend, useBackendEffect } from '~/ui/hooks';
=======
import { useBackend } from '~/ui/hooks';
import { useAuth } from '~/ui/contexts/AuthContext';
>>>>>>> 1d319718
import { VisibilityStatus } from '~/visibilityStatuses';
import { Dropdown } from '~/ui/components/Dropdown';

const REGISTRY_COUNT_THRESHOLD = 10;

export const ProgramRegistrySection = (): ReactElement => {
  const navigation = useNavigation();
  const { models } = useBackend();
  const { ability } = useAuth();

  const ProgramRegistrySuggester = new Suggester(
    models.ProgramRegistry,
    {
      where: {
        visibilityStatus: VisibilityStatus.Current,
      },
    },
    undefined,
    ({ id }) => ability.can('read', subject('ProgramRegistry', { id })),
  );

  const [programRegistries, programRegistryError, isProgramRegistryLoading] = useBackendEffect(
    async ({ models }) => {
      const rawData = await models.ProgramRegistry.getAllProgramRegistries();
      return rawData.map(({ name, id }) => ({
        label: name,
        value: id,
      }));
    },
    [],
  );

  if (isProgramRegistryLoading || programRegistryError) return;

  const doesRegistryCountExceedThreshold = programRegistries.length > REGISTRY_COUNT_THRESHOLD;

  return (
    <StyledView marginLeft={20} marginRight={20}>
      {doesRegistryCountExceedThreshold ? (
        <LocalisedField
          localisationPath="fields.programRegistry"
          labelFontSize={14}
          component={AutocompleteModalField}
          placeholder="Search"
          suggester={ProgramRegistrySuggester}
          navigation={navigation}
          name="programRegistryId"
        />
      ) : (
        <LocalisedField
          localisationPath="fields.programRegistry"
          labelFontSize={14}
          component={Dropdown}
          options={programRegistries}
          selectPlaceholderText="Select"
          navigation={navigation}
          name="programRegistryId"
        />
      )}
    </StyledView>
  );
};<|MERGE_RESOLUTION|>--- conflicted
+++ resolved
@@ -8,12 +8,8 @@
 import { AutocompleteModalField } from '~/ui/components/AutocompleteModal/AutocompleteModalField';
 // Helpers
 import { Suggester } from '~/ui/helpers/suggester';
-<<<<<<< HEAD
 import { useBackend, useBackendEffect } from '~/ui/hooks';
-=======
-import { useBackend } from '~/ui/hooks';
 import { useAuth } from '~/ui/contexts/AuthContext';
->>>>>>> 1d319718
 import { VisibilityStatus } from '~/visibilityStatuses';
 import { Dropdown } from '~/ui/components/Dropdown';
 
