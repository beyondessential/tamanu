import React, { ReactElement, useCallback } from 'react';
<<<<<<< HEAD
import { FullView, RowView, StyledText, StyledSafeAreaView, StyledView } from '/styled/common';
=======
import {
  FullView,
  RowView,
  StyledSafeAreaView,
  StyledText,
  StyledView,
} from '/styled/common';
>>>>>>> 7a9d19a2
import { theme } from '/styled/theme';
import { Orientation, screenPercentageToDP } from '/helpers/screen';
import { Button } from '/components/Button';
import { CrossIcon } from '/components/Icons';
import { Routes } from '/helpers/routes';
import { compose } from 'redux';
import { withPatient } from '/containers/Patient';
import { NewPatientScreenProps } from '/interfaces/screens/RegisterPatientStack/NewPatientScreenProps';
import { joinNames } from '~/ui/helpers/user';
import { getDisplayAge } from '~/ui/helpers/date';
import { useLocalisation } from '~/ui/contexts/LocalisationContext';

const Screen = ({ navigation, selectedPatient }: NewPatientScreenProps): ReactElement => {
  const onNavigateToHome = useCallback(() => {
    navigation.navigate(Routes.HomeStack.HomeTabs.Index);
  }, []);

  const onAddAnotherPatient = useCallback(() => {
    navigation.navigate(Routes.HomeStack.Index, {
      screen: Routes.HomeStack.RegisterPatientStack.Index,
      params: {
        screen: Routes.HomeStack.RegisterPatientStack.PatientPersonalInfo,
      },
    });
  }, []);

  const onStartVisit = useCallback(() => {
    navigation.navigate(Routes.HomeStack.HomeTabs.Index, {
      screen: Routes.HomeStack.PatientDetailsStack.Index,
    });
  }, []);

  const { getLocalisation } = useLocalisation();
  const ageDisplayFormat = getLocalisation('ageDisplayFormat');

  return (
    <FullView>
      <StyledSafeAreaView
        height={screenPercentageToDP(29.16, Orientation.Height)}
        background={theme.colors.PRIMARY_MAIN}
      >
        <RowView width="100%" justifyContent="flex-end">
          <Button
            onPress={onNavigateToHome}
            width={24}
            marginRight={10}
            backgroundColor="transparent"
          >
            <CrossIcon height={24} width={24} />
          </Button>
        </RowView>
      </StyledSafeAreaView>
      <StyledView position="absolute" top="18%" width="100%" alignItems="center" zIndex={2}>
        <StyledText
          color={theme.colors.WHITE}
          fontSize={screenPercentageToDP(3.4, Orientation.Height)}
          fontWeight="bold"
        >
          {selectedPatient.displayId}
        </StyledText>
      </StyledView>
      <FullView
        paddingTop={screenPercentageToDP(7.65, Orientation.Height)}
        background={theme.colors.BACKGROUND_GREY}
        alignItems="center"
      >
        <StyledText
          color={theme.colors.TEXT_SUPER_DARK}
          fontSize={screenPercentageToDP(3.4, Orientation.Height)}
          fontWeight="bold"
        >
          {joinNames(selectedPatient)}
        </StyledText>
        <StyledText color={theme.colors.TEXT_MID} marginTop={10}>
          {selectedPatient.gender} {getDisplayAge(selectedPatient.dateOfBirth, ageDisplayFormat)}{' '}
          old{' '}
        </StyledText>
        <StyledText
          fontSize={screenPercentageToDP(2.55, Orientation.Height)}
          color={theme.colors.PRIMARY_MAIN}
          marginTop={90}
          textAlign="center"
        >
          {selectedPatient.firstName} has been{'\n'}added to the database
        </StyledText>
        <StyledSafeAreaView
          flex={1}
          justifyContent="flex-end"
          padding={screenPercentageToDP(2.43, Orientation.Height)}
        >
          <RowView width="100%" height={screenPercentageToDP(6.07, Orientation.Height)}>
            <Button
              onPress={onAddAnotherPatient}
              flex={1}
              outline
              borderColor={theme.colors.PRIMARY_MAIN}
              buttonText="Add another Patient"
              marginRight={screenPercentageToDP(2.43, Orientation.Width)}
            />
            <Button
              onPress={onStartVisit}
              flex={1}
              buttonText="Start Visit"
              backgroundColor={theme.colors.PRIMARY_MAIN}
            />
          </RowView>
        </StyledSafeAreaView>
      </FullView>
    </FullView>
  );
};

export const NewPatientScreen = compose(withPatient)(Screen);<|MERGE_RESOLUTION|>--- conflicted
+++ resolved
@@ -1,7 +1,4 @@
 import React, { ReactElement, useCallback } from 'react';
-<<<<<<< HEAD
-import { FullView, RowView, StyledText, StyledSafeAreaView, StyledView } from '/styled/common';
-=======
 import {
   FullView,
   RowView,
@@ -9,7 +6,6 @@
   StyledText,
   StyledView,
 } from '/styled/common';
->>>>>>> 7a9d19a2
 import { theme } from '/styled/theme';
 import { Orientation, screenPercentageToDP } from '/helpers/screen';
 import { Button } from '/components/Button';
