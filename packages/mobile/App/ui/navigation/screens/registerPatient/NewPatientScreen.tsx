import React, { ReactElement, useCallback } from 'react';
import {
  FullView,
  RowView,
  StyledText,
  StyledSafeAreaView,
  StyledView,
} from '/styled/common';
import { theme } from '/styled/theme';
import { screenPercentageToDP, Orientation } from '/helpers/screen';
import { Button } from '/components/Button';
import { CrossIcon } from '/components/Icons';
import { Routes } from '/helpers/routes';
import { compose } from 'redux';
import { withPatient } from '/containers/Patient';
import { NewPatientScreenProps } from '/interfaces/screens/RegisterPatientStack/NewPatientScreenProps';
<<<<<<< HEAD

const mockPatientData = {
  name: 'Alice Klein',
  gender: 'female',
  age: 34,
  city: 'Flemington',
};

const newPatientAddedMock = {
  size: screenPercentageToDP('16.40', Orientation.Height),
  displayName: 'Alice Klein',
  sex: 'female',
  image:
    'https://res.cloudinary.com/dqkhy63yu/image/upload/v1573676957/Ellipse_4.png',
  Icon: (
    <StyledView position="absolute" right="-20" bottom={30} zIndex={2}>
      <GivenOnTimeIcon
        size={screenPercentageToDP('3.88', Orientation.Height)}
      />
    </StyledView>
  ),
};
=======
import { joinNames } from '~/ui/helpers/user';
import { getAgeFromDate } from '~/ui/helpers/date';
>>>>>>> 8562f63b

const Screen = ({
  navigation,
  selectedPatient,
}: NewPatientScreenProps): ReactElement => {
  const onNavigateToHome = useCallback(() => {
    navigation.navigate(Routes.HomeStack.HomeTabs.Index);
  }, []);

  const onAddAnotherPatient = useCallback(() => {
    navigation.navigate(Routes.HomeStack.Index, {
      screen: Routes.HomeStack.RegisterPatientStack.Index,
      params: {
        screen: Routes.HomeStack.RegisterPatientStack.PatientPersonalInfo,
      },
    });
  }, []);

  const onStartVisit = useCallback(() => {
    navigation.navigate(Routes.HomeStack.HomeTabs.Index, {
      screen: Routes.HomeStack.PatientDetailsStack.Index,
    });
  }, []);

  return (
    <FullView>
      <StyledSafeAreaView
        height={screenPercentageToDP(29.16, Orientation.Height)}
        background={theme.colors.PRIMARY_MAIN}
      >
        <RowView width="100%" justifyContent="flex-end">
          <Button
            onPress={onNavigateToHome}
            width={24}
            marginRight={10}
            backgroundColor="transparent"
          >
            <CrossIcon
              height={24}
              width={24}
            />
          </Button>
        </RowView>
      </StyledSafeAreaView>
      <StyledView
        position="absolute"
        top="18%"
        width="100%"
        alignItems="center"
        zIndex={2}
      >
        <StyledText
          color={theme.colors.WHITE}
          fontSize={screenPercentageToDP(3.4, Orientation.Height)}
          fontWeight="bold"
        >
          {selectedPatient.displayId}
        </StyledText>
      </StyledView>
      <FullView
        paddingTop={screenPercentageToDP(7.65, Orientation.Height)}
        background={theme.colors.BACKGROUND_GREY}
        alignItems="center"
      >
        <StyledText
          color={theme.colors.TEXT_SUPER_DARK}
          fontSize={screenPercentageToDP(3.4, Orientation.Height)}
          fontWeight="bold"
        >
          {joinNames(selectedPatient)}
        </StyledText>
        <StyledText color={theme.colors.TEXT_MID} marginTop={10}>
<<<<<<< HEAD
          {newPatientAddedMock.sex}, {mockPatientData.age} years old,{' '}
          {mockPatientData.city}
=======
          {selectedPatient.gender} {getAgeFromDate(selectedPatient.dateOfBirth).toString()} years old{' '}
>>>>>>> 8562f63b
        </StyledText>
        <StyledText
          fontSize={screenPercentageToDP(2.55, Orientation.Height)}
          color={theme.colors.PRIMARY_MAIN}
          marginTop={90}
          textAlign="center"
        >
          {selectedPatient.firstName} has been{'\n'}added to the database
        </StyledText>
        <StyledSafeAreaView
          flex={1}
          justifyContent="flex-end"
          padding={screenPercentageToDP(2.43, Orientation.Height)}
        >
          <RowView
            width="100%"
            height={screenPercentageToDP(6.07, Orientation.Height)}
          >
            <Button
              onPress={onAddAnotherPatient}
              flex={1}
              outline
              borderColor={theme.colors.PRIMARY_MAIN}
              buttonText="Add another Patient"
              marginRight={screenPercentageToDP(2.43, Orientation.Width)}
            />
            <Button
              onPress={onStartVisit}
              flex={1}
              buttonText="Start Visit"
              backgroundColor={theme.colors.PRIMARY_MAIN}
            />
          </RowView>
        </StyledSafeAreaView>
      </FullView>
    </FullView>
  );
};

export const NewPatientScreen = compose(withPatient)(Screen);<|MERGE_RESOLUTION|>--- conflicted
+++ resolved
@@ -14,33 +14,8 @@
 import { compose } from 'redux';
 import { withPatient } from '/containers/Patient';
 import { NewPatientScreenProps } from '/interfaces/screens/RegisterPatientStack/NewPatientScreenProps';
-<<<<<<< HEAD
-
-const mockPatientData = {
-  name: 'Alice Klein',
-  gender: 'female',
-  age: 34,
-  city: 'Flemington',
-};
-
-const newPatientAddedMock = {
-  size: screenPercentageToDP('16.40', Orientation.Height),
-  displayName: 'Alice Klein',
-  sex: 'female',
-  image:
-    'https://res.cloudinary.com/dqkhy63yu/image/upload/v1573676957/Ellipse_4.png',
-  Icon: (
-    <StyledView position="absolute" right="-20" bottom={30} zIndex={2}>
-      <GivenOnTimeIcon
-        size={screenPercentageToDP('3.88', Orientation.Height)}
-      />
-    </StyledView>
-  ),
-};
-=======
 import { joinNames } from '~/ui/helpers/user';
 import { getAgeFromDate } from '~/ui/helpers/date';
->>>>>>> 8562f63b
 
 const Screen = ({
   navigation,
@@ -113,12 +88,7 @@
           {joinNames(selectedPatient)}
         </StyledText>
         <StyledText color={theme.colors.TEXT_MID} marginTop={10}>
-<<<<<<< HEAD
-          {newPatientAddedMock.sex}, {mockPatientData.age} years old,{' '}
-          {mockPatientData.city}
-=======
           {selectedPatient.gender} {getAgeFromDate(selectedPatient.dateOfBirth).toString()} years old{' '}
->>>>>>> 8562f63b
         </StyledText>
         <StyledText
           fontSize={screenPercentageToDP(2.55, Orientation.Height)}
