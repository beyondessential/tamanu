--- conflicted
+++ resolved
@@ -8,22 +8,11 @@
 import { compose } from 'redux';
 import { withPatient } from '/containers/Patient';
 import { NewPatientScreenProps } from '/interfaces/screens/RegisterPatientStack/NewPatientScreenProps';
-<<<<<<< HEAD
-import { joinNames } from '~/ui/helpers/user';
+import { getGender, joinNames } from '~/ui/helpers/user';
 import { getDisplayAge } from '~/ui/helpers/date';
 import { useLocalisation } from '~/ui/contexts/LocalisationContext';
 
 const Screen = ({ navigation, selectedPatient }: NewPatientScreenProps): ReactElement => {
-=======
-import { getGender, joinNames } from '~/ui/helpers/user';
-import { getAgeFromDate } from '~/ui/helpers/date';
-
-const Screen = ({ navigation, selectedPatient }: NewPatientScreenProps): ReactElement => {
-  const patientAgeText = `${getGender(selectedPatient.sex)}, ${getAgeFromDate(
-    selectedPatient.dateOfBirth,
-  )} years old`;
-
->>>>>>> 2da9d22d
   const onNavigateToHome = useCallback(() => {
     navigation.navigate(Routes.HomeStack.HomeTabs.Index);
   }, []);
@@ -85,12 +74,8 @@
           {joinNames(selectedPatient)}
         </StyledText>
         <StyledText color={theme.colors.TEXT_MID} marginTop={10}>
-<<<<<<< HEAD
-          {selectedPatient.gender} {getDisplayAge(selectedPatient.dateOfBirth, ageDisplayFormat)}{' '}
-          old{' '}
-=======
-          {patientAgeText}
->>>>>>> 2da9d22d
+          {getGender(selectedPatient.sex)}{' '}
+          {getDisplayAge(selectedPatient.dateOfBirth, ageDisplayFormat)} old{' '}
         </StyledText>
         <StyledText
           fontSize={screenPercentageToDP(2.55, Orientation.Height)}
