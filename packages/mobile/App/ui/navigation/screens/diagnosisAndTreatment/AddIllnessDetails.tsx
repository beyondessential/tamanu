import React, { ReactElement, useCallback } from 'react';
import { compose } from 'redux';
import { useSelector } from 'react-redux';
import { Formik } from 'formik';
import { ScrollView } from 'react-native-gesture-handler';

import { Field } from '/components/Forms/FormField';
import { Spacer } from '/components/Spacer';
import { FullView, StyledView } from '/styled/common';
import { SubmitButton } from '/components/Forms/SubmitButton';
import { TextField } from '/components/TextField/TextField';
import { theme } from '/styled/theme';
import { KeyboardAvoidingView, StyleSheet } from 'react-native';
import * as Yup from 'yup';

import { Orientation, screenPercentageToDP } from '/helpers/screen';
import { useBackend } from '~/ui/hooks';
import { withPatient } from '~/ui/containers/Patient';
import { Routes } from '~/ui/helpers/routes';
import { AutocompleteModalField } from '~/ui/components/AutocompleteModal/AutocompleteModalField';
import { Certainty, CERTAINTY_OPTIONS, ReferenceDataType } from '~/types';
import { Suggester } from '~/ui/helpers/suggester';
import { Dropdown } from '~/ui/components/Dropdown';
import { authUserSelector } from '~/ui/helpers/selectors';
import { CurrentUserField } from '~/ui/components/CurrentUserField/CurrentUserField';
import { getCurrentDateTimeString } from '~/ui/helpers/date';
import { NOTE_RECORD_TYPES, NOTE_TYPES } from '~/ui/helpers/constants';
import { TranslatedText } from '~/ui/components/Translations/TranslatedText';

const IllnessFormSchema = Yup.object().shape({
  diagnosis: Yup.string(),
  certainty: Yup.mixed()
    .oneOf(Object.values(Certainty))
    .when('diagnosis', {
      is: (diagnosis: string) => Boolean(diagnosis),
      then: Yup.mixed().required(),
    }),
  clinicalNote: Yup.string(),
});

const styles = StyleSheet.create({
  KeyboardAvoidingViewStyles: { flex: 1 },
  KeyboardAvoidingViewContainer: {
    flexGrow: 1,
    paddingBottom: 150,
  },
  ScrollView: { flex: 1 },
});

export const DumbAddIllnessScreen = ({ selectedPatient, navigation }): ReactElement => {
  const { models } = useBackend();

  const navigateToHistory = useCallback(() => {
    navigation.navigate(Routes.HomeStack.HistoryVitalsStack.Index);
  }, []);

  const user = useSelector(authUserSelector);

  const onRecordIllness = useCallback(async ({ diagnosis, certainty, clinicalNote }: any): Promise<
    any
  > => {
    const encounter = await models.Encounter.getOrCreateCurrentEncounter(
      selectedPatient.id,
      user.id,
    );

    if (diagnosis) {
      await models.Diagnosis.createAndSaveOne({
        // TODO: support selecting multiple diagnoses and flagging as primary/non primary
        isPrimary: true,
        encounter: encounter.id,
        date: getCurrentDateTimeString(),
        diagnosis,
        certainty,
      });
    }

    if (clinicalNote) {
      await models.Note.createForRecord({
        recordId: encounter.id,
        recordType: NOTE_RECORD_TYPES.ENCOUNTER,
        noteType: NOTE_TYPES.CLINICAL_MOBILE,
        content: clinicalNote,
        author: user.id,
      });
    }

    navigateToHistory();
  }, []);

  const icd10Suggester = new Suggester(models.ReferenceData, {
    where: {
      type: ReferenceDataType.ICD10,
    },
  });

  return (
    <FullView background={theme.colors.BACKGROUND_GREY}>
      <Formik onSubmit={onRecordIllness} initialValues={{}} validationSchema={IllnessFormSchema}>
        {({ handleSubmit, values }): ReactElement => (
          <FullView
            background={theme.colors.BACKGROUND_GREY}
            paddingRight={20}
            paddingLeft={20}
            paddingTop={20}
          >
            <KeyboardAvoidingView
              behavior="padding"
              style={styles.KeyboardAvoidingViewStyles}
              contentContainerStyle={styles.KeyboardAvoidingViewContainer}
            >
              <ScrollView
                style={styles.ScrollView}
                showsVerticalScrollIndicator={false}
                scrollToOverflowEnabled
                overScrollMode="always"
              >
                <StyledView justifyContent="space-between">
                  <Field
                    component={AutocompleteModalField}
                    label={<TranslatedText stringId="general.action.select" fallback="Select" />}
                    placeholder={
                      <TranslatedText
                        stringId="general.form.diagnosis.label"
                        fallback="Diagnosis"
                      />
                    }
                    navigation={navigation}
                    suggester={icd10Suggester}
                    name="diagnosis"
                  />
                  <Spacer height="24px" />
                  <Field
                    component={Dropdown}
                    options={CERTAINTY_OPTIONS}
                    name="certainty"
                    label={
                      <TranslatedText
                        stringId="diagnosis.form.certainty.label"
                        fallback="Certainty"
                      />
                    }
                    disabled={!values?.diagnosis}
                  />
                  <Spacer height="24px" />
                  <Field
                    component={TextField}
                    name="clinicalNote"
                    multiline
                    placeholder={
                      <TranslatedText
                        stringId="diagnosis.form.clinicalNote.label"
                        fallback="Clinical Note"
                      />
                    }
                  />
                  <Spacer height="24px" />
<<<<<<< HEAD
                  <CurrentUserField
                    name="examiner"
                    label={
                      <TranslatedText
                        stringId="diagnosis.form.examiner.label"
                        fallback="Recorded By"
                      />
                    }
                  />
                  <Button
                    marginTop={screenPercentageToDP(1.22, Orientation.Height)}
                    marginBottom={screenPercentageToDP(1.22, Orientation.Height)}
                    backgroundColor={theme.colors.PRIMARY_MAIN}
                    onPress={handleSubmit}
                    buttonText={
                      <TranslatedText stringId="general.action.submit" fallback="Submit" />
                    }
=======
                  <CurrentUserField name="examiner" label="Recorded By" />
                  <SubmitButton
                    marginTop={screenPercentageToDP(1.22, Orientation.Height)}
                    marginBottom={screenPercentageToDP(1.22, Orientation.Height)}
                    onSubmit={handleSubmit}
>>>>>>> 5a62f896
                  />
                </StyledView>
              </ScrollView>
            </KeyboardAvoidingView>
          </FullView>
        )}
      </Formik>
    </FullView>
  );
};

export const AddIllnessScreen = compose(withPatient)(DumbAddIllnessScreen);<|MERGE_RESOLUTION|>--- conflicted
+++ resolved
@@ -1,4 +1,4 @@
-import React, { ReactElement, useCallback } from 'react';
+import React, { ReactElement, useCallback, useEffect, useMemo, useRef, useState } from 'react';
 import { compose } from 'redux';
 import { useSelector } from 'react-redux';
 import { Formik } from 'formik';
@@ -155,7 +155,6 @@
                     }
                   />
                   <Spacer height="24px" />
-<<<<<<< HEAD
                   <CurrentUserField
                     name="examiner"
                     label={
@@ -173,13 +172,6 @@
                     buttonText={
                       <TranslatedText stringId="general.action.submit" fallback="Submit" />
                     }
-=======
-                  <CurrentUserField name="examiner" label="Recorded By" />
-                  <SubmitButton
-                    marginTop={screenPercentageToDP(1.22, Orientation.Height)}
-                    marginBottom={screenPercentageToDP(1.22, Orientation.Height)}
-                    onSubmit={handleSubmit}
->>>>>>> 5a62f896
                   />
                 </StyledView>
               </ScrollView>
