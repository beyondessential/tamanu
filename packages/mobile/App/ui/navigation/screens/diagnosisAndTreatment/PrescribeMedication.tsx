import React, { ReactElement, useCallback } from 'react';
import { compose } from 'redux';
import { useSelector } from 'react-redux';
import { Formik } from 'formik';
import { ScrollView } from 'react-native-gesture-handler';
import * as Yup from 'yup';

import { Field } from '/components/Forms/FormField';
import { SectionHeader } from '/components/SectionHeader';
import { FullView, StyledView } from '/styled/common';
import { TextField } from '/components/TextField/TextField';
import { SubmitButton } from '/components/Forms/SubmitButton';
import { theme } from '/styled/theme';
import { KeyboardAvoidingView, StyleSheet } from 'react-native';
import { Orientation, screenPercentageToDP } from '/helpers/screen';
import { useBackend } from '~/ui/hooks';
import { withPatient } from '~/ui/containers/Patient';
import { Routes } from '~/ui/helpers/routes';
import { AutocompleteModalField } from '~/ui/components/AutocompleteModal/AutocompleteModalField';
import { ReferenceDataType } from '~/types';
import { Suggester } from '~/ui/helpers/suggester';
import { ReferenceData } from '~/models/ReferenceData';
import { NumberField } from '~/ui/components/NumberField';
import { authUserSelector } from '~/ui/helpers/selectors';
import { getCurrentDateTimeString } from '~/ui/helpers/date';
import { TranslatedText } from '~/ui/components/Translations/TranslatedText';

const styles = StyleSheet.create({
  KeyboardAvoidingViewStyles: { flex: 1 },
  KeyboardAvoidingViewContainer: {
    flexGrow: 1,
    paddingBottom: 150,
  },
  ScrollView: { flex: 1 },
});

export const DumbPrescribeMedicationScreen = ({ selectedPatient, navigation }): ReactElement => {
  const { models } = useBackend();

  const navigateToHistory = useCallback(() => {
    navigation.navigate(Routes.HomeStack.HistoryVitalsStack.Index);
  }, []);

  const user = useSelector(authUserSelector);

  const onPrescribeMedication = useCallback(async (values): Promise<any> => {
    const encounter = await models.Encounter.getOrCreateCurrentEncounter(
      selectedPatient.id,
      user.id,
    );

    await models.Medication.createAndSaveOne({
      encounter: encounter.id,
      date: getCurrentDateTimeString(),
      ...values,
    });

    navigateToHistory();
  }, []);

  const medicationSuggester = new Suggester(ReferenceData, {
    where: {
      type: ReferenceDataType.Drug,
    },
  });

  return (
    <FullView background={theme.colors.BACKGROUND_GREY}>
      <Formik
        onSubmit={onPrescribeMedication}
        validationSchema={Yup.object().shape({
          quantity: Yup.number().required('Quantity is required'),
        })}
        initialValues={{}}
      >
        {({ handleSubmit }): ReactElement => (
          <FullView
            background={theme.colors.BACKGROUND_GREY}
            paddingRight={20}
            paddingLeft={20}
            paddingTop={20}
          >
            <KeyboardAvoidingView
              behavior="padding"
              style={styles.KeyboardAvoidingViewStyles}
              contentContainerStyle={styles.KeyboardAvoidingViewContainer}
            >
              <ScrollView
                style={styles.ScrollView}
                showsVerticalScrollIndicator={false}
                scrollToOverflowEnabled
                overScrollMode="always"
              >
                <SectionHeader h3>
                  <TranslatedText stringId="medication.heading.medication" fallback="MEDICATION" />
                </SectionHeader>
                <Field
                  component={AutocompleteModalField}
                  placeholder={
                    <TranslatedText stringId="general.action.search" fallback="Search" />
                  }
                  navigation={navigation}
                  suggester={medicationSuggester}
                  name="medication"
                />
                <StyledView
                  marginTop={screenPercentageToDP(2.105, Orientation.Height)}
                  justifyContent="space-between"
                >
                  <SectionHeader h3 marginBottom={screenPercentageToDP(2.105, Orientation.Height)}>
                    <TranslatedText stringId="medication.heading.info" fallback="INFO" />
                  </SectionHeader>
                  <Field
                    component={TextField}
                    name="prescription"
                    label={
                      <TranslatedText
                        stringId="medication.form.instructions.label"
                        fallback="Instruction"
                      />
                    }
                  />
                  <Field
                    component={TextField}
                    name="indication"
                    label={
                      <TranslatedText
                        stringId="medication.form.indication.label"
                        fallback="Indication"
                      />
                    }
                  />
                  <Field
                    component={TextField}
                    name="route"
                    label={
                      <TranslatedText stringId="medication.form.route.label" fallback="Route" />
                    }
                  />
                  <Field
                    component={NumberField}
                    name="quantity"
<<<<<<< HEAD
                    label={
                      <TranslatedText
                        stringId="medication.form.quantityInSingleUnits.label"
                        fallback="Quantity (in single units)"
                      />
                    }
                  />
                </StyledView>
                <StyledView marginBottom={screenPercentageToDP(0.605, Orientation.Height)}>
                  <SectionHeader h3>
                    <TranslatedText
                      stringId="medication.form.notes.label"
                      fallback="Prescription notes"
                    />
                  </SectionHeader>
=======
                    label="Quantity (in single units)"
                    required
                  />
                </StyledView>
                <StyledView marginBottom={screenPercentageToDP(0.605, Orientation.Height)}>
                  <SectionHeader h3>Prescription notes</SectionHeader>
>>>>>>> 5a62f896
                </StyledView>
                <Field component={TextField} name="note" multiline />
                <SubmitButton
                  marginTop={screenPercentageToDP(1.22, Orientation.Height)}
                  marginBottom={screenPercentageToDP(1.22, Orientation.Height)}
<<<<<<< HEAD
                  backgroundColor={theme.colors.PRIMARY_MAIN}
                  onPress={handleSubmit}
                  buttonText={<TranslatedText stringId="general.action.submit" fallback="Submit" />}
=======
                  onSubmit={handleSubmit}
>>>>>>> 5a62f896
                />
              </ScrollView>
            </KeyboardAvoidingView>
          </FullView>
        )}
      </Formik>
    </FullView>
  );
};

export const PrescribeMedicationScreen = compose(withPatient)(DumbPrescribeMedicationScreen);<|MERGE_RESOLUTION|>--- conflicted
+++ resolved
@@ -140,42 +140,30 @@
                   <Field
                     component={NumberField}
                     name="quantity"
-<<<<<<< HEAD
                     label={
                       <TranslatedText
                         stringId="medication.form.quantityInSingleUnits.label"
                         fallback="Quantity (in single units)"
                       />
                     }
+                    required
                   />
                 </StyledView>
                 <StyledView marginBottom={screenPercentageToDP(0.605, Orientation.Height)}>
                   <SectionHeader h3>
                     <TranslatedText
-                      stringId="medication.form.notes.label"
-                      fallback="Prescription notes"
-                    />
+                    stringId="medication.form.notes.label"
+                    fallback="Prescription notes"
+                  />
                   </SectionHeader>
-=======
-                    label="Quantity (in single units)"
-                    required
-                  />
-                </StyledView>
-                <StyledView marginBottom={screenPercentageToDP(0.605, Orientation.Height)}>
-                  <SectionHeader h3>Prescription notes</SectionHeader>
->>>>>>> 5a62f896
                 </StyledView>
                 <Field component={TextField} name="note" multiline />
                 <SubmitButton
                   marginTop={screenPercentageToDP(1.22, Orientation.Height)}
                   marginBottom={screenPercentageToDP(1.22, Orientation.Height)}
-<<<<<<< HEAD
                   backgroundColor={theme.colors.PRIMARY_MAIN}
-                  onPress={handleSubmit}
+                  onSubmit={handleSubmit}
                   buttonText={<TranslatedText stringId="general.action.submit" fallback="Submit" />}
-=======
-                  onSubmit={handleSubmit}
->>>>>>> 5a62f896
                 />
               </ScrollView>
             </KeyboardAvoidingView>
