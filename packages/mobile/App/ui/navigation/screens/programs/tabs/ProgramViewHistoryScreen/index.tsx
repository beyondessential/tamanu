import React, { ReactElement } from 'react';
import { theme } from '/styled/theme';
import { FlatList } from 'react-native';

import { SurveyResponseScreenProps } from '/interfaces/screens/ProgramsStack/SurveyResponseScreen';
import { Routes } from '/helpers/routes';
import { ErrorScreen } from '/components/ErrorScreen';
import { LoadingScreen } from '/components/LoadingScreen';
import { Separator } from '/components/Separator';
<<<<<<< HEAD
import { SurveyResultBadge } from '/components/SurveyResultBadge';
import { ArrowForwardIcon } from '/components/Icons';
import { TouchableOpacity } from 'react-native-gesture-handler';

import { useBackendEffect } from '~/ui/hooks';
import { formatDate } from '/helpers/date';
import { DateFormats } from '~/ui/helpers/constants';

const SurveyResponseItem = ({ surveyResponse, responseIndex }): ReactElement => {
  const navigation = useNavigation();
  const { survey, endTime = '', resultText } = surveyResponse;
  const { isSensitive } = survey;

  const showResponseDetails = useCallback(
    () => {
      if (!isSensitive) {
        navigation.navigate(Routes.HomeStack.ProgramStack.SurveyResponseDetailsScreen, {
          surveyResponseId: surveyResponse.id,
        });
      }
    },
    [],
  );

  return (
    <TouchableOpacity onPress={showResponseDetails}>
      <StyledView
        height={60}
        justifyContent="space-between"
        flexDirection="column"
        padding={8}
        background={responseIndex % 2 ? theme.colors.BACKGROUND_GREY : theme.colors.WHITE}
      >
        <StyledView
          minHeight={40}
          paddingLeft={16}
          paddingRight={16}
          justifyContent="space-between"
          alignItems="center"
          flexDirection="row"
        >
          <StyledView>
            <StyledText
              marginBottom="5"
              fontWeight="bold" 
              color={isSensitive ? theme.colors.DISABLED_GREY : theme.colors.TEXT_SUPER_DARK}
            >
              {survey.name}
            </StyledText>
            <StyledText
              color={isSensitive ? theme.colors.DISABLED_GREY : theme.colors.TEXT_MID}
              fontSize={13}
              fontWeight="bold"
            >
              {formatDate(endTime, DateFormats.DATE_AND_TIME)}
            </StyledText>
          </StyledView>
          {!isSensitive && resultText ? <SurveyResultBadge resultText={resultText} /> : null}
          {!isSensitive ? <ArrowForwardIcon size={15} fill={theme.colors.TEXT_SOFT} /> : null}
        </StyledView>
      </StyledView>
    </TouchableOpacity>
  );
};
=======
import { SurveyResponseLink } from '/components/SurveyResponseLink';

import { useBackendEffect } from '~/ui/hooks';
>>>>>>> 41f80e23

export const ProgramViewHistoryScreen = ({
  route,
}: SurveyResponseScreenProps): ReactElement => {
  const { surveyId, selectedPatient, latestResponseId } = route.params;

  // use latestResponseId to ensure that we refresh when
  // a new survey is submitted (as this tab can be mounted while
  // it isn't active)
  const [responses, error] = useBackendEffect(
    ({ models }) => models.Survey.getResponses(surveyId),
    [latestResponseId],
  );

  if (error) {
    return <ErrorScreen error={error} />;
  }

  if (!responses) {
    return <LoadingScreen />;
  }

  const responsesToShow = selectedPatient
    ? responses.filter(
      ({ encounter }) => encounter.patient.id === selectedPatient.id,
    )
    : responses;

  return (
    <FlatList
      style={{
        flex: 1,
        width: '100%',
        height: '100%',
        backgroundColor: theme.colors.BACKGROUND_GREY,
      }}
      showsVerticalScrollIndicator={false}
      data={responsesToShow}
      keyExtractor={(item): string => item.id}
      renderItem={({ item, index }): ReactElement => (
        <SurveyResponseLink
          backgroundColor={
            index % 2 ? theme.colors.BACKGROUND_GREY : theme.colors.WHITE
          }
          surveyResponse={item}
          detailsRouteName={Routes.HomeStack.ProgramStack.SurveyResponseDetailsScreen}
        />
      )}
      ItemSeparatorComponent={Separator}
    />
  );
};<|MERGE_RESOLUTION|>--- conflicted
+++ resolved
@@ -7,76 +7,9 @@
 import { ErrorScreen } from '/components/ErrorScreen';
 import { LoadingScreen } from '/components/LoadingScreen';
 import { Separator } from '/components/Separator';
-<<<<<<< HEAD
-import { SurveyResultBadge } from '/components/SurveyResultBadge';
-import { ArrowForwardIcon } from '/components/Icons';
-import { TouchableOpacity } from 'react-native-gesture-handler';
-
-import { useBackendEffect } from '~/ui/hooks';
-import { formatDate } from '/helpers/date';
-import { DateFormats } from '~/ui/helpers/constants';
-
-const SurveyResponseItem = ({ surveyResponse, responseIndex }): ReactElement => {
-  const navigation = useNavigation();
-  const { survey, endTime = '', resultText } = surveyResponse;
-  const { isSensitive } = survey;
-
-  const showResponseDetails = useCallback(
-    () => {
-      if (!isSensitive) {
-        navigation.navigate(Routes.HomeStack.ProgramStack.SurveyResponseDetailsScreen, {
-          surveyResponseId: surveyResponse.id,
-        });
-      }
-    },
-    [],
-  );
-
-  return (
-    <TouchableOpacity onPress={showResponseDetails}>
-      <StyledView
-        height={60}
-        justifyContent="space-between"
-        flexDirection="column"
-        padding={8}
-        background={responseIndex % 2 ? theme.colors.BACKGROUND_GREY : theme.colors.WHITE}
-      >
-        <StyledView
-          minHeight={40}
-          paddingLeft={16}
-          paddingRight={16}
-          justifyContent="space-between"
-          alignItems="center"
-          flexDirection="row"
-        >
-          <StyledView>
-            <StyledText
-              marginBottom="5"
-              fontWeight="bold" 
-              color={isSensitive ? theme.colors.DISABLED_GREY : theme.colors.TEXT_SUPER_DARK}
-            >
-              {survey.name}
-            </StyledText>
-            <StyledText
-              color={isSensitive ? theme.colors.DISABLED_GREY : theme.colors.TEXT_MID}
-              fontSize={13}
-              fontWeight="bold"
-            >
-              {formatDate(endTime, DateFormats.DATE_AND_TIME)}
-            </StyledText>
-          </StyledView>
-          {!isSensitive && resultText ? <SurveyResultBadge resultText={resultText} /> : null}
-          {!isSensitive ? <ArrowForwardIcon size={15} fill={theme.colors.TEXT_SOFT} /> : null}
-        </StyledView>
-      </StyledView>
-    </TouchableOpacity>
-  );
-};
-=======
 import { SurveyResponseLink } from '/components/SurveyResponseLink';
 
 import { useBackendEffect } from '~/ui/hooks';
->>>>>>> 41f80e23
 
 export const ProgramViewHistoryScreen = ({
   route,
