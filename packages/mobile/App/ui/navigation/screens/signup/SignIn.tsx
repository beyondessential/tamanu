import React, { FunctionComponent, useCallback, useState, useEffect } from 'react';
import { useSelector } from 'react-redux';
import { KeyboardAvoidingView, Linking, StatusBar } from 'react-native';
import {
  FullView,
  RowView,
  StyledSafeAreaView,
  StyledText,
  StyledTouchableOpacity,
  StyledView,
} from '/styled/common';
import { CrossIcon, HomeBottomLogoIcon, LaunchIcon } from '/components/Icons';
import { Orientation, screenPercentageToDP } from '/helpers/screen';
import { theme } from '/styled/theme';
import { SignInForm } from '/components/Forms/SignInForm';
import { SignInProps } from '/interfaces/Screens/SignUp/SignInProps';
import { Routes } from '/helpers/routes';
import { ModalInfo } from '/components/ModalInfo';
import { authSelector } from '/helpers/selectors';
import { OutdatedVersionError } from '~/services/error';
import { useFacility } from '~/ui/contexts/FacilityContext';
<<<<<<< HEAD
import { LanguageSelectButton } from './LanguageSelectButton';
=======
import { useLocalisation } from '~/ui/contexts/LocalisationContext';
import { marginTop } from 'styled-system';
import { SupportCentreButton } from './SupportCentreButton';
import { Orient } from 'react-native-svg';

>>>>>>> ce59e0ee
interface ModalContent {
  message: string;
  buttonPrompt?: string;
  buttonUrl?: string;
}

export const SignIn: FunctionComponent<any> = ({ navigation }: SignInProps) => {
  const authState = useSelector(authSelector);

  const [modalVisible, setModalVisible] = useState(false);
  const [modalContent, setModalContent] = useState<ModalContent>({ message: '' });

  const onNavigateToForgotPassword = useCallback(() => {
    console.log('onNavigateToForgotPassword...');
    navigation.navigate(Routes.SignUpStack.ResetPassword);
  }, []);

  const onChangeModalVisibility = useCallback((isVisible: boolean) => {
    setModalVisible(isVisible);
  }, []);

  const showErrorModal = useCallback((content: ModalContent) => {
    setModalContent(content);
    onChangeModalVisibility(true);
  }, []);

  const onFollowPrompt = useCallback(() => {
    Linking.openURL(modalContent.buttonUrl);
  }, [modalContent.buttonUrl]);

  const { facilityId } = useFacility();
  const { getLocalisation } = useLocalisation();

  const supportCentreUrl = getLocalisation('supportDeskUrl');
  const isSupportUrlLoaded = !!supportCentreUrl;

  return (
    <FullView background={theme.colors.PRIMARY_MAIN}>
      <StatusBar barStyle="light-content" />
      <ModalInfo
        onVisibilityChange={onChangeModalVisibility}
        message={modalContent.message}
        buttonPrompt={modalContent.buttonPrompt}
        onFollowPrompt={onFollowPrompt}
        isVisible={modalVisible}
      />
      <StyledSafeAreaView>
        <KeyboardAvoidingView behavior="position">
          <RowView width="100%" justifyContent="flex-end" position="absolute" top={0}>
            <StyledTouchableOpacity
              onPress={(): void => navigation.navigate(Routes.SignUpStack.Intro)}
              padding={screenPercentageToDP(2.43, Orientation.Height)}
            >
              <CrossIcon
                height={screenPercentageToDP(2.43, Orientation.Height)}
                width={screenPercentageToDP(2.43, Orientation.Height)}
              />
            </StyledTouchableOpacity>
          </RowView>
          <StyledView
            style={{ flexDirection: 'row', justifyContent: 'center' }}
            marginTop={screenPercentageToDP(7.29, Orientation.Height)}
            marginBottom={screenPercentageToDP(14.7, Orientation.Height)}
          >
            <HomeBottomLogoIcon
              size={screenPercentageToDP(7.29, Orientation.Height)}
              fill={theme.colors.SECONDARY_MAIN}
            />
            <StyledText
              marginLeft={screenPercentageToDP(0.5, Orientation.Height)}
              fontSize="40"
              color={theme.colors.WHITE}
              fontWeight="bold"
              verticalAlign="center"
            >
              tamanu
            </StyledText>
          </StyledView>
          <StyledView marginLeft={screenPercentageToDP(2.43, Orientation.Width)}>
            <StyledText fontSize={30} fontWeight="bold" marginBottom={5} color={theme.colors.WHITE}>
              Log In
            </StyledText>
            <StyledText fontSize={14} color={theme.colors.WHITE}>
              Enter your details below to log in
            </StyledText>
          </StyledView>
          <SignInForm
            onError={(error: Error): void => {
              if (error instanceof OutdatedVersionError) {
                showErrorModal({
                  message: error.message,
                  buttonPrompt: 'Update',
                  buttonUrl: error.updateUrl,
                });
              } else {
                showErrorModal({ message: error.message });
              }
            }}
            onSuccess={(): void => {
              if (!facilityId) {
                navigation.navigate(Routes.SignUpStack.SelectFacility);
              } else if (authState.isFirstTime) {
                navigation.navigate(Routes.HomeStack.Index);
              } else {
                navigation.navigate(Routes.HomeStack.Index, {
                  screen: Routes.HomeStack.HomeTabs.Index,
                });
              }
            }}
          />
          <StyledTouchableOpacity onPress={onNavigateToForgotPassword}>
            <StyledText
              width="100%"
              textAlign="center"
              marginTop={screenPercentageToDP('2.43', Orientation.Height)}
              fontSize={screenPercentageToDP('1.57', Orientation.Height)}
              color={theme.colors.WHITE}
              textDecorationLine="underline"
            >
              Forgot password?
            </StyledText>
          </StyledTouchableOpacity>
        </KeyboardAvoidingView>
        <LanguageSelectButton navigation={navigation} />
      </StyledSafeAreaView>
      <StyledView
          flexDirection="row"
          justifyContent="flex-end"
          position='absolute'
          bottom={screenPercentageToDP(2.43, Orientation.Height)}
          right={screenPercentageToDP(2.43, Orientation.Width)}
          paddingLeft={screenPercentageToDP(2.43, Orientation.Width)}
          paddingRight={screenPercentageToDP(2.43, Orientation.Width)}
        >
          {isSupportUrlLoaded && <SupportCentreButton supportCentreUrl={supportCentreUrl} />}
        </StyledView>
    </FullView>
  );
};<|MERGE_RESOLUTION|>--- conflicted
+++ resolved
@@ -19,15 +19,10 @@
 import { authSelector } from '/helpers/selectors';
 import { OutdatedVersionError } from '~/services/error';
 import { useFacility } from '~/ui/contexts/FacilityContext';
-<<<<<<< HEAD
 import { LanguageSelectButton } from './LanguageSelectButton';
-=======
 import { useLocalisation } from '~/ui/contexts/LocalisationContext';
-import { marginTop } from 'styled-system';
 import { SupportCentreButton } from './SupportCentreButton';
-import { Orient } from 'react-native-svg';
 
->>>>>>> ce59e0ee
 interface ModalContent {
   message: string;
   buttonPrompt?: string;
