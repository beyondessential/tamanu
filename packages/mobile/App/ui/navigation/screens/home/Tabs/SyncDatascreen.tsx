import React, { ReactElement, useCallback, useContext, useEffect, useState } from 'react';
import { activateKeepAwake, deactivateKeepAwake } from '@sayem314/react-native-keep-awake';
import { formatDistance } from 'date-fns';
import { CenterView, StyledText, StyledView } from '../../../../styled/common';
import { theme } from '../../../../styled/theme';
import { Orientation, screenPercentageToDP, setStatusBar } from '../../../../helpers/screen';
import { BackendContext } from '../../../../contexts/BackendContext';
import { MobileSyncManager, SYNC_EVENT_ACTIONS } from '../../../../../services/sync';
import { Button } from '../../../../components/Button';
import { CircularProgress } from '../../../../components/CircularProgress';
import { SyncErrorDisplay } from '../../../../components/SyncErrorDisplay';

export const SyncDataScreen = (): ReactElement => {
  const backend = useContext(BackendContext);
  const syncManager: MobileSyncManager = backend.syncManager;

<<<<<<< HEAD
  const formatLastSyncTime = (lastSyncTime: string): string =>
    lastSyncTime ? moment(lastSyncTime).fromNow() : '';
=======
  const formatLastSyncTime = (lastSyncTime): string => (lastSyncTime ? formatDistance(new Date(lastSyncTime), new Date(), { addSuffix: true}) : '');
>>>>>>> 04527104

  const [isSyncing, setIsSyncing] = useState(syncManager.isSyncing);
  const [progress, setProgress] = useState(syncManager.progress);
  const [progressMessage, setProgressMessage] = useState(syncManager.progressMessage);
  const [formattedLastSyncTime, setFormattedLastSyncTime] = useState(
    formatLastSyncTime(syncManager.lastSyncTime),
  );
  const [lastSyncPushedRecordsCount, setLastSyncPushedRecordsCount] = useState(null);
  const [lastSyncPulledRecordsCount, setLastSyncPulledRecordsCount] = useState(null);

  setStatusBar('light-content', theme.colors.MAIN_SUPER_DARK);

  const manualSync = useCallback(() => {
    syncManager.triggerSync();
  }, []);

  useEffect(() => {
    const handler = (action: string): void => {
      switch (action) {
        case SYNC_EVENT_ACTIONS.SYNC_STARTED:
          setIsSyncing(true);
          activateKeepAwake(); // don't let the device sleep while syncing
          break;
        case SYNC_EVENT_ACTIONS.SYNC_ENDED:
          setIsSyncing(false);
          setFormattedLastSyncTime(formatLastSyncTime(syncManager.lastSyncTime));
          setLastSyncPushedRecordsCount(syncManager.lastSyncPushedRecordsCount);
          setLastSyncPulledRecordsCount(syncManager.lastSyncPulledRecordsCount);
          deactivateKeepAwake();
          break;
        case SYNC_EVENT_ACTIONS.SYNC_IN_PROGRESS:
          setProgress(syncManager.progress);
          setProgressMessage(syncManager.progressMessage);
          break;
        default:
          break;
      }
    };
    syncManager.emitter.on('*', handler);
    return () => {
      syncManager.emitter.off('*', handler);
    };
  });

  useEffect(() => {
    const interval = setInterval(() => {
      setFormattedLastSyncTime(formatLastSyncTime(syncManager.lastSyncTime));
    }, 1000);
    return () => {
      clearInterval(interval);
    };
  }, []);

  return (
    <CenterView background={theme.colors.MAIN_SUPER_DARK} flex={1}>
      <StyledView alignItems="center">
        <CircularProgress progress={isSyncing ? progress : 0} />
        <StyledText
          marginTop={25}
          fontWeight={500}
          color={theme.colors.SECONDARY_MAIN}
          fontSize={screenPercentageToDP(2.55, Orientation.Height)}
          textAlign="center"
        >
          {isSyncing ? progressMessage : 'Up to date'}
        </StyledText>
        {!isSyncing && formattedLastSyncTime ? (
          <>
            <StyledText
              marginTop={screenPercentageToDP(9.72, Orientation.Height)}
              fontSize={screenPercentageToDP(1.7, Orientation.Height)}
              fontWeight={500}
              color={theme.colors.WHITE}
            >
              Last successful sync
            </StyledText>
            <StyledText
              fontSize={screenPercentageToDP(1.7, Orientation.Height)}
              fontWeight={500}
              color={theme.colors.WHITE}
            >
              {formattedLastSyncTime}
            </StyledText>
            {!isSyncing &&
            lastSyncPulledRecordsCount !== null &&
            lastSyncPushedRecordsCount !== null ? (
              <StyledText
                fontSize={screenPercentageToDP(1.7, Orientation.Height)}
                fontWeight={500}
                color={theme.colors.WHITE}
              >
                {`pulled ${lastSyncPulledRecordsCount} change(s), pushed ${lastSyncPushedRecordsCount} change(s)`}
              </StyledText>
            ) : null}
          </>
        ) : (
          <StyledText
            marginTop={screenPercentageToDP(3.5, Orientation.Height)}
            fontSize={screenPercentageToDP(1.7, Orientation.Height)}
            fontWeight={500}
            color={theme.colors.WHITE}
          >
            {progress}%
          </StyledText>
        )}
        {isSyncing ? null : (
          <Button
            onPress={manualSync}
            width={160}
            outline
            textColor={theme.colors.WHITE}
            borderColor={theme.colors.WHITE}
            buttonText="Manual Sync"
            marginTop={20}
          />
        )}
        <SyncErrorDisplay />
      </StyledView>
    </CenterView>
  );
};<|MERGE_RESOLUTION|>--- conflicted
+++ resolved
@@ -14,12 +14,8 @@
   const backend = useContext(BackendContext);
   const syncManager: MobileSyncManager = backend.syncManager;
 
-<<<<<<< HEAD
   const formatLastSyncTime = (lastSyncTime: string): string =>
-    lastSyncTime ? moment(lastSyncTime).fromNow() : '';
-=======
-  const formatLastSyncTime = (lastSyncTime): string => (lastSyncTime ? formatDistance(new Date(lastSyncTime), new Date(), { addSuffix: true}) : '');
->>>>>>> 04527104
+    lastSyncTime ? formatDistance(new Date(lastSyncTime), new Date(), { addSuffix: true }) : '';
 
   const [isSyncing, setIsSyncing] = useState(syncManager.isSyncing);
   const [progress, setProgress] = useState(syncManager.progress);
