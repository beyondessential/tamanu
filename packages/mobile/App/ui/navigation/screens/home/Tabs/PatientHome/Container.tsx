--- conflicted
+++ resolved
@@ -16,12 +16,9 @@
 import { useBackend } from '~/ui/hooks';
 import { ErrorScreen } from '~/ui/components/ErrorScreen';
 import { Patient } from '../../../../../../models/Patient';
-<<<<<<< HEAD
 import { TranslatedText } from '~/ui/components/Translations/TranslatedText';
-=======
 import { useAuth } from '~/ui/contexts/AuthContext';
 import { PatientFromRoute } from '~/ui/helpers/constants';
->>>>>>> 51eddf9c
 
 interface IPopup {
   title: string;
