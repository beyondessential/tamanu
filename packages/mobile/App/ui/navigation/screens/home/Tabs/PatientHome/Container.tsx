--- conflicted
+++ resolved
@@ -16,11 +16,8 @@
 import { useBackend } from '~/ui/hooks';
 import { ErrorScreen } from '~/ui/components/ErrorScreen';
 import { Patient } from '../../../../../../models/Patient';
-<<<<<<< HEAD
 import { useAuth } from '~/ui/contexts/AuthContext';
-=======
 import { PatientFromRoute } from '~/ui/helpers/constants';
->>>>>>> d266c61f
 
 interface IPopup {
   title: string;
@@ -136,11 +133,6 @@
 
   const onNavigateToSearchPatients = useCallback(() => {
     setSelectedPatient(null);
-<<<<<<< HEAD
-    navigation.navigate(Routes.HomeStack.SearchPatientStack.Index);
-  }, [navigation, setSelectedPatient]);
-=======
-
     if (from === PatientFromRoute.ALL_PATIENT || from === PatientFromRoute.RECENTLY_VIEWED) {
       navigation.navigate(Routes.HomeStack.SearchPatientStack.Index, {
         screen: Routes.HomeStack.SearchPatientStack.Index,
@@ -152,8 +144,7 @@
     } else {
       navigation.goBack();
     }
-  }, []);
->>>>>>> d266c61f
+  }, [from, navigation, setSelectedPatient]);
 
   const { models, syncManager } = useBackend();
   const onSyncPatient = useCallback(async (): Promise<void> => {
