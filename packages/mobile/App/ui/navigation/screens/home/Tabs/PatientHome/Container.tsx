--- conflicted
+++ resolved
@@ -72,67 +72,41 @@
   return useMemo(() => {
     return [
       {
-<<<<<<< HEAD
         key: 'diagnosisAndTreatment',
-        title: 'Diagnosis &\nTreatment',
-=======
-        title: (
-          <TranslatedText
-            stringId="patient.diagnosisAndTreatment.title"
-            fallback="Diagnosis & Treatment"
-          />
-        ),
->>>>>>> 3370b9fb
+        title:   <TranslatedText
+        stringId="patient.diagnosisAndTreatment.title"
+        fallback="Diagnosis & Treatment"
+      />,
         Icon: Icons.DiagnosisAndTreatmentIcon,
         onPress: (): void => navigation.navigate(Routes.HomeStack.DiagnosisAndTreatmentTabs.Index),
       },
       {
-<<<<<<< HEAD
         key: 'vitals',
-        title: 'Vitals',
-=======
         title: <TranslatedText stringId="patient.vitals.title" fallback="Vitals" />,
->>>>>>> 3370b9fb
         Icon: Icons.VitalsIcon,
         onPress: (): void => navigation.navigate(Routes.HomeStack.VitalsStack.Index),
       },
       {
-<<<<<<< HEAD
         key: 'programs',
-        title: 'Programs',
-=======
         title: <TranslatedText stringId="patient.programs.title" fallback="Programs" />,
->>>>>>> 3370b9fb
         Icon: Icons.PregnancyIcon,
         onPress: (): void => navigation.navigate(Routes.HomeStack.ProgramStack.Index),
       },
       {
-<<<<<<< HEAD
         key: 'referral',
-        title: 'Referral',
-=======
         title: <TranslatedText stringId="patient.referral.title" fallback="Referral" />,
->>>>>>> 3370b9fb
         Icon: Icons.FamilyPlanningIcon,
         onPress: (): void => navigation.navigate(Routes.HomeStack.ReferralStack.Index),
       },
       {
-<<<<<<< HEAD
         key: 'vaccine',
-        title: 'Vaccine',
-=======
         title: <TranslatedText stringId="patient.vaccine.title" fallback="Vaccine" />,
->>>>>>> 3370b9fb
         Icon: Icons.VaccineIcon,
         onPress: (): void => navigation.navigate(Routes.HomeStack.VaccineStack.Index),
       },
       {
-<<<<<<< HEAD
         key: 'tests',
-        title: 'Tests',
-=======
         title: <TranslatedText stringId="patient.tests.title" fallback="Tests" />,
->>>>>>> 3370b9fb
         Icon: Icons.LabRequestIcon,
         onPress: (): void => navigation.navigate(Routes.HomeStack.LabRequestStack.Index),
       },
@@ -142,7 +116,6 @@
   }, [navigation, config]);
 };
 
-<<<<<<< HEAD
 const usePatientMenuButtons = navigation => {
   const { ability } = useAuth();
   const { getLocalisation } = useLocalisation();
@@ -156,17 +129,17 @@
       [
         {
           key: 'patientDetails',
-          title: 'View patient details',
+          title:   <TranslatedText stringId="patient.action.viewPatientDetails" fallback="View patient details" />,
           onPress: (): void => navigation.navigate(Routes.HomeStack.PatientDetailsStack.Index),
         },
         {
           key: 'history',
-          title: 'View history',
+          title: <TranslatedText stringId="patient.action.viewVitalHistory" fallback="View history" />,
           onPress: (): void => navigation.navigate(Routes.HomeStack.HistoryVitalsStack.Index),
         },
         {
           key: 'programRegistries',
-          title: 'Program registries',
+   title: <TranslatedText stringId="patient.action.viewProgramRegistries" fallback="Program registries" />,
           onPress: (): void => navigation.navigate(Routes.HomeStack.PatientSummaryStack.Index),
           hideFromMenu: !canViewProgramRegistries,
         },
@@ -175,27 +148,6 @@
         return module.key !== 'programRegistries' || config[module.key]?.hidden === false;
       }),
     [navigation, config, canViewProgramRegistries],
-=======
-  const patientMenuButtons = useMemo(
-    () => [
-      {
-        title: (
-          <TranslatedText stringId="patient.action.viewPatientDetails" fallback="View patient details" />
-        ),
-        onPress: (): void => navigation.navigate(Routes.HomeStack.PatientDetailsStack.Index),
-      },
-      {
-        title: <TranslatedText stringId="patient.action.viewVitalHistory" fallback="View history" />,
-        onPress: (): void => navigation.navigate(Routes.HomeStack.HistoryVitalsStack.Index),
-      },
-      {
-        title: 'Program registries',
-        onPress: (): void => navigation.navigate(Routes.HomeStack.PatientSummaryStack.Index),
-        hideFromMenu: !canViewProgramRegistries,
-      },
-    ],
-    [navigation, canViewProgramRegistries],
->>>>>>> 3370b9fb
   );
 };
 
