--- conflicted
+++ resolved
@@ -70,13 +70,8 @@
     () => [
       {
         title: 'Diagnosis &\nTreatment',
-<<<<<<< HEAD
-        Icon: Icons.SickOrInjuredIcon,
-        onPress: (): void => navigation.navigate(Routes.HomeStack.SickOrInjuredTabs.Index),
-=======
         Icon: Icons.DiagnosisAndTreatmentIcon,
         onPress: (): void => navigation.navigate(Routes.HomeStack.DiagnosisAndTreatmentTabs.Index),
->>>>>>> 8630424a
       },
       {
         title: 'Vitals',
