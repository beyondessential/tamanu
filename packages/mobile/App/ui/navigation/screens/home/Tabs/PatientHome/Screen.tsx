--- conflicted
+++ resolved
@@ -21,11 +21,8 @@
 import { setDotsOnMaxLength } from '/helpers/text';
 import { SyncInactiveAlert } from '~/ui/components/SyncInactiveAlert';
 import { MenuOptionButtonProps } from '~/types/MenuOptionButtonProps';
-<<<<<<< HEAD
 import { useLocalisation } from '~/ui/contexts/LocalisationContext';
-=======
 import { PatientSyncIcon } from '~/ui/components/Icons';
->>>>>>> c9f38470
 
 interface ScreenProps {
   navigateToSearchPatients: () => void;
@@ -41,61 +38,102 @@
   navigateToSearchPatients,
   selectedPatient,
   markPatientForSync,
-<<<<<<< HEAD
 }: ScreenProps): ReactElement => {
   const { getLocalisation } = useLocalisation();
   const ageDisplayFormat = getLocalisation('ageDisplayFormat');
-
   return (
     <FullView background={theme.colors.PRIMARY_MAIN}>
       <StatusBar barStyle="light-content" />
       <StyledSafeAreaView flex={1}>
         <StyledView
-          height={screenPercentageToDP(27, Orientation.Height)}
+          height={screenPercentageToDP(28.5, Orientation.Height)}
           background={theme.colors.PRIMARY_MAIN}
           width="100%"
+          flexDirection="row"
+          justifyContent="space-between"
         >
-          <RowView alignItems="center">
+          <StyledView flex={1}>
             <BackButton onPress={navigateToSearchPatients} />
-          </RowView>
-          <RowView
-            marginTop={screenPercentageToDP(1, Orientation.Height)}
-            paddingLeft={screenPercentageToDP(4.86, Orientation.Width)}
-          >
-            <StyledView marginRight={screenPercentageToDP(3.64, Orientation.Width)}>
+          </StyledView>
+          <StyledView flexDirection="column" justifyContent="center">
+            <StyledView alignItems="center">
               <UserAvatar
-                size={screenPercentageToDP(7.29, Orientation.Height)}
+                size={screenPercentageToDP(6.03, Orientation.Height)}
                 sex={selectedPatient.sex}
                 displayName={joinNames(selectedPatient)}
               />
             </StyledView>
-            <StyledView>
+            <StyledView
+              marginTop={screenPercentageToDP(1.6, Orientation.Height)}
+              marginBottom={screenPercentageToDP(1.6, Orientation.Height)}
+              alignItems="center"
+            >
               <StyledText
                 fontWeight={500}
                 color={theme.colors.WHITE}
-                fontSize={screenPercentageToDP(3.4, Orientation.Height)}
+                fontSize={screenPercentageToDP(3.01, Orientation.Height)}
               >
                 {setDotsOnMaxLength(joinNames(selectedPatient), 20)}
               </StyledText>
               <StyledText
                 color={theme.colors.WHITE}
-                fontSize={screenPercentageToDP(1.94, Orientation.Height)}
+                fontSize={screenPercentageToDP(1.76, Orientation.Height)}
+                fontWeight="bold"
               >
                 {getGender(selectedPatient.sex)},{' '}
                 {getDisplayAge(selectedPatient.dateOfBirth, ageDisplayFormat)} old{' '}
               </StyledText>
-              <Button
-                marginTop={screenPercentageToDP(1.21, Orientation.Height)}
-                width={screenPercentageToDP(23.11, Orientation.Width)}
-                height={screenPercentageToDP(4.86, Orientation.Height)}
-                buttonText="Sync Data"
-                fontSize={screenPercentageToDP(1.57, Orientation.Height)}
-                onPress={markPatientForSync}
-                outline
-                borderColor={theme.colors.WHITE}
-              />
             </StyledView>
-          </RowView>
+            <StyledView
+              borderColor={theme.colors.WHITE}
+              borderWidth={1}
+              borderRadius={5}
+              paddingLeft={screenPercentageToDP(5.84, Orientation.Width)}
+              paddingTop={screenPercentageToDP(1, Orientation.Height)}
+              paddingBottom={screenPercentageToDP(1, Orientation.Height)}
+              paddingRight={screenPercentageToDP(5.84, Orientation.Width)}
+            >
+              <RowView>
+                <StyledText
+                  color={theme.colors.WHITE}
+                  textAlign="center"
+                  fontSize={screenPercentageToDP(1.76, Orientation.Height)}
+                >
+                  Display ID:
+                </StyledText>
+                <StyledText
+                  color={theme.colors.WHITE}
+                  textAlign="center"
+                  fontSize={screenPercentageToDP(1.76, Orientation.Height)}
+                  fontWeight="bold"
+                >
+                  {' '}
+                  {selectedPatient.displayId}
+                </StyledText>
+              </RowView>
+            </StyledView>
+          </StyledView>
+          <StyledView flex={1}>
+            <StyledTouchableOpacity
+              onPress={markPatientForSync}
+              marginLeft={'auto'}
+              marginRight={screenPercentageToDP(3.65, Orientation.Width)}
+            >
+              <ColumnView alignItems="center">
+                <PatientSyncIcon
+                  size={screenPercentageToDP(4.86, Orientation.Height)}
+                  fill="white"
+                />
+                <StyledText
+                  fontSize={10}
+                  color="white"
+                  marginTop={screenPercentageToDP(-0.6, Orientation.Height)}
+                >
+                  Sync data
+                </StyledText>
+              </ColumnView>
+            </StyledTouchableOpacity>
+          </StyledView>
         </StyledView>
         <StyledView flex={1} background={theme.colors.BACKGROUND_GREY}>
           <PatientMenuButtons list={patientMenuButtons} />
@@ -103,104 +141,6 @@
           <StyledView position="absolute" bottom={0} width="100%">
             <SyncInactiveAlert />
           </StyledView>
-=======
-}: ScreenProps): ReactElement => (
-  <FullView background={theme.colors.PRIMARY_MAIN}>
-    <StatusBar barStyle="light-content" />
-    <StyledSafeAreaView flex={1}>
-      <StyledView
-        height={screenPercentageToDP(28.5, Orientation.Height)}
-        background={theme.colors.PRIMARY_MAIN}
-        width="100%"
-        flexDirection="row"
-        justifyContent="space-between"
-      >
-        <StyledView flex={1}>
-          <BackButton onPress={navigateToSearchPatients} />
-        </StyledView>
-        <StyledView flexDirection="column" justifyContent="center">
-          <StyledView alignItems="center">
-            <UserAvatar
-              size={screenPercentageToDP(6.03, Orientation.Height)}
-              sex={selectedPatient.sex}
-              displayName={joinNames(selectedPatient)}
-            />
-          </StyledView>
-          <StyledView
-            marginTop={screenPercentageToDP(1.6, Orientation.Height)}
-            marginBottom={screenPercentageToDP(1.6, Orientation.Height)}
-            alignItems="center"
-          >
-            <StyledText
-              fontWeight={500}
-              color={theme.colors.WHITE}
-              fontSize={screenPercentageToDP(3.01, Orientation.Height)}
-            >
-              {setDotsOnMaxLength(joinNames(selectedPatient), 20)}
-            </StyledText>
-            <StyledText
-              color={theme.colors.WHITE}
-              fontSize={screenPercentageToDP(1.76, Orientation.Height)}
-              fontWeight="bold"
-            >
-              {getGender(selectedPatient.sex)}, {getAgeFromDate(selectedPatient.dateOfBirth)} years
-              old{' '}
-            </StyledText>
-          </StyledView>
-          <StyledView
-            borderColor={theme.colors.WHITE}
-            borderWidth={1}
-            borderRadius={5}
-            paddingLeft={screenPercentageToDP(5.84, Orientation.Width)}
-            paddingTop={screenPercentageToDP(1, Orientation.Height)}
-            paddingBottom={screenPercentageToDP(1, Orientation.Height)}
-            paddingRight={screenPercentageToDP(5.84, Orientation.Width)}
-          >
-            <RowView>
-              <StyledText
-                color={theme.colors.WHITE}
-                textAlign="center"
-                fontSize={screenPercentageToDP(1.76, Orientation.Height)}
-              >
-                Display ID:
-              </StyledText>
-              <StyledText
-                color={theme.colors.WHITE}
-                textAlign="center"
-                fontSize={screenPercentageToDP(1.76, Orientation.Height)}
-                fontWeight="bold"
-              >
-                {' '}
-                {selectedPatient.displayId}
-              </StyledText>
-            </RowView>
-          </StyledView>
-        </StyledView>
-        <StyledView flex={1}>
-          <StyledTouchableOpacity
-            onPress={markPatientForSync}
-            marginLeft={'auto'}
-            marginRight={screenPercentageToDP(3.65, Orientation.Width)}
-          >
-            <ColumnView alignItems="center">
-              <PatientSyncIcon size={screenPercentageToDP(4.86, Orientation.Height)} fill="white" />
-              <StyledText
-                fontSize={10}
-                color="white"
-                marginTop={screenPercentageToDP(-0.6, Orientation.Height)}
-              >
-                Sync data
-              </StyledText>
-            </ColumnView>
-          </StyledTouchableOpacity>
-        </StyledView>
-      </StyledView>
-      <StyledView flex={1} background={theme.colors.BACKGROUND_GREY}>
-        <PatientMenuButtons list={patientMenuButtons} />
-        <VisitTypeButtonList list={visitTypeButtons} />
-        <StyledView position="absolute" bottom={0} width="100%">
-          <SyncInactiveAlert />
->>>>>>> c9f38470
         </StyledView>
       </StyledSafeAreaView>
     </FullView>
