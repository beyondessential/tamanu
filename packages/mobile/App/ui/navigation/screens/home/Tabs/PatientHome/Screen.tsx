--- conflicted
+++ resolved
@@ -22,12 +22,9 @@
 import { setDotsOnMaxLength } from '/helpers/text';
 import { SyncInactiveAlert } from '~/ui/components/SyncInactiveAlert';
 import { MenuOptionButtonProps } from '~/types/MenuOptionButtonProps';
-<<<<<<< HEAD
 import { TranslatedText } from '~/ui/components/Translations/TranslatedText';
-=======
 import { useLocalisation } from '~/ui/contexts/LocalisationContext';
 import { PatientSyncIcon } from '~/ui/components/Icons';
->>>>>>> 51eddf9c
 
 interface ScreenProps {
   navigateToSearchPatients: () => void;
@@ -98,19 +95,6 @@
               paddingBottom={screenPercentageToDP(1, Orientation.Height)}
               paddingRight={screenPercentageToDP(5.84, Orientation.Width)}
             >
-<<<<<<< HEAD
-              {getGender(selectedPatient.sex)}, {getAgeFromDate(selectedPatient.dateOfBirth)} years
-              old{' '}
-            </StyledText>
-            <Button
-              marginTop={screenPercentageToDP(1.21, Orientation.Height)}
-              width={screenPercentageToDP(23.11, Orientation.Width)}
-              height={screenPercentageToDP(4.86, Orientation.Height)}
-              buttonText={
-                <TranslatedText stringId="general.action.syncData" fallback="Sync Data" />
-              }
-              fontSize={screenPercentageToDP(1.57, Orientation.Height)}
-=======
               <RowView>
                 <StyledText
                   color={theme.colors.WHITE}
@@ -133,7 +117,6 @@
           </StyledView>
           <StyledView flex={1}>
             <StyledTouchableOpacity
->>>>>>> 51eddf9c
               onPress={markPatientForSync}
               marginLeft={'auto'}
               marginRight={screenPercentageToDP(3.65, Orientation.Width)}
@@ -148,7 +131,7 @@
                   color="white"
                   marginTop={screenPercentageToDP(-0.6, Orientation.Height)}
                 >
-                  Sync data
+                  <TranslatedText stringId="general.action.syncData" fallback="Sync Data" />
                 </StyledText>
               </ColumnView>
             </StyledTouchableOpacity>
