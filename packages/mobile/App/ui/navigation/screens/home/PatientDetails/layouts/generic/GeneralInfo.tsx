--- conflicted
+++ resolved
@@ -41,13 +41,8 @@
   ];
 
   // Check if patient information should be editable
-  const { getBool } = useLocalisation();
   const { getSetting } = useSettings();
-<<<<<<< HEAD
   const isEditable = getSetting<boolean>('features.editPatientDetailsOnMobile');
-=======
-  const isEditable = getBool('features.editPatientDetailsOnMobile');
->>>>>>> 5d5bdcc3
 
   const { patientAdditionalData, loading, error } = usePatientAdditionalData(patient.id);
 
