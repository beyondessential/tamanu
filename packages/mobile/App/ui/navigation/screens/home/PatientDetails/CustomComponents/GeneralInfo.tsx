import React, { ReactElement } from 'react';

import { formatDate } from '/helpers/date';
import { DateFormats } from '/helpers/constants';
import { FieldRowDisplay } from '~/ui/components/FieldRowDisplay';
import { PatientSection } from './PatientSection';
import { useLocalisation } from '~/ui/contexts/LocalisationContext';
<<<<<<< HEAD
import { getGender } from '~/ui/helpers/user';
=======
import { IPatient } from '~/types';
>>>>>>> ee1bb888

interface GeneralInfoProps {
  onEdit: () => void;
  patient: IPatient;
}

export const GeneralInfo = ({
  onEdit,
  patient,
}: GeneralInfoProps): ReactElement => {
  const fields = [
<<<<<<< HEAD
    ['firstName', data.generalInfo.firstName],
    ['middleName', data.generalInfo.middleName || 'None'],
    ['lastName', data.generalInfo.lastName],
    ['culturalName', data.generalInfo.culturalName || 'None'],
    ['sex', getGender(data.generalInfo.sex)],
    ['dateOfBirth', formatDate(new Date(data.generalInfo.dateOfBirth), DateFormats.DDMMYY)],
    ['email', data.generalInfo.email],
    ['villageId', data.generalInfo.village?.name ?? ''],
=======
    ['firstName', patient.firstName],
    ['middleName', patient.middleName || 'None'],
    ['lastName', patient.lastName],
    ['culturalName', patient.culturalName || 'None'],
    ['dateOfBirth', formatDate(new Date(patient.dateOfBirth), DateFormats.DDMMYY)],
    ['email', patient.email],
    ['villageId', patient.village?.name ?? ''],
>>>>>>> ee1bb888
  ];

  // Check if patient information should be editable
  const { getBool } = useLocalisation();
  const isEditable = getBool('features.editPatientDetailsOnMobile');

  return (
    <PatientSection
      hasSeparator={false}
      title="General Information"
      onEdit={isEditable ? onEdit : undefined}
    >
      <FieldRowDisplay fields={fields} fieldsPerRow={2} />
    </PatientSection>
  );
};<|MERGE_RESOLUTION|>--- conflicted
+++ resolved
@@ -5,11 +5,8 @@
 import { FieldRowDisplay } from '~/ui/components/FieldRowDisplay';
 import { PatientSection } from './PatientSection';
 import { useLocalisation } from '~/ui/contexts/LocalisationContext';
-<<<<<<< HEAD
 import { getGender } from '~/ui/helpers/user';
-=======
 import { IPatient } from '~/types';
->>>>>>> ee1bb888
 
 interface GeneralInfoProps {
   onEdit: () => void;
@@ -21,24 +18,14 @@
   patient,
 }: GeneralInfoProps): ReactElement => {
   const fields = [
-<<<<<<< HEAD
-    ['firstName', data.generalInfo.firstName],
-    ['middleName', data.generalInfo.middleName || 'None'],
-    ['lastName', data.generalInfo.lastName],
-    ['culturalName', data.generalInfo.culturalName || 'None'],
-    ['sex', getGender(data.generalInfo.sex)],
-    ['dateOfBirth', formatDate(new Date(data.generalInfo.dateOfBirth), DateFormats.DDMMYY)],
-    ['email', data.generalInfo.email],
-    ['villageId', data.generalInfo.village?.name ?? ''],
-=======
     ['firstName', patient.firstName],
     ['middleName', patient.middleName || 'None'],
     ['lastName', patient.lastName],
     ['culturalName', patient.culturalName || 'None'],
+    ['sex', getGender(patient.sex)],
     ['dateOfBirth', formatDate(new Date(patient.dateOfBirth), DateFormats.DDMMYY)],
     ['email', patient.email],
     ['villageId', patient.village?.name ?? ''],
->>>>>>> ee1bb888
   ];
 
   // Check if patient information should be editable
