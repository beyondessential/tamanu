--- conflicted
+++ resolved
@@ -15,68 +15,12 @@
   color: ${theme.colors.MAIN_SUPER_DARK};
 `;
 
-<<<<<<< HEAD
-export const ContactCard = ({ name, relationship, method, connectionDetails }: IPatientContact) => (
-  <StyledViewWithBorder>
-    <RowView justifyContent="space-between" paddingTop={10} paddingBottom={10}>
-      <StyledText
-        color={theme.colors.TEXT_SUPER_DARK}
-        fontSize={screenPercentageToDP(2, Orientation.Height)}
-        fontWeight={500}
-      >
-        <TranslatedText
-          stringId="patient.details.reminderContacts.field.contact"
-          fallback="Contact"
-        />
-      </StyledText>
-      <StyledText
-        color={theme.colors.TEXT_SUPER_DARK}
-        fontSize={screenPercentageToDP(2, Orientation.Height)}
-      >
-        {name}
-      </StyledText>
-    </RowView>
-    <RowView justifyContent="space-between" paddingTop={10} paddingBottom={10}>
-      <StyledText
-        color={theme.colors.TEXT_SUPER_DARK}
-        fontSize={screenPercentageToDP(2, Orientation.Height)}
-        fontWeight={500}
-      >
-        <TranslatedText
-          stringId="patient.details.reminderContacts.field.relationship"
-          fallback="Relationship"
-        />
-      </StyledText>
-      <StyledText
-        color={theme.colors.TEXT_SUPER_DARK}
-        fontSize={screenPercentageToDP(2, Orientation.Height)}
-      >
-        {relationship?.name}
-      </StyledText>
-    </RowView>
-    <RowView justifyContent="space-between" paddingTop={10} paddingBottom={10}>
-      <StyledText
-        color={theme.colors.TEXT_SUPER_DARK}
-        fontSize={screenPercentageToDP(2, Orientation.Height)}
-        fontWeight={500}
-      >
-        <TranslatedText
-          stringId="patient.details.reminderContacts.field.contactMethod"
-          fallback="Contact Method"
-        />
-      </StyledText>
-      <StyledText
-        color={theme.colors.TEXT_SUPER_DARK}
-        fontSize={screenPercentageToDP(2, Orientation.Height)}
-      >
-        {connectionDetails ? (
-=======
 export const ContactCard = (contact: IPatientContact) => {
   const { name, relationship, method, connectionDetails } = contact;
   const { isFailedContact } = useReminderContact();
 
   const getColor = () => {
-    if (connectionDetails) return theme.colors.MAIN_SUPER_DARK;
+    if (connectionDetails) return theme.colors.TEXT_SUPER_DARK;
     return isFailedContact(contact) ? theme.colors.ALERT : theme.colors.TEXT_SOFT;
   };
 
@@ -84,7 +28,7 @@
     <StyledViewWithBorder>
       <RowView justifyContent="space-between" paddingTop={10} paddingBottom={10}>
         <StyledText
-          color={theme.colors.MAIN_SUPER_DARK}
+          color={theme.colors.TEXT_SUPER_DARK}
           fontSize={screenPercentageToDP(2, Orientation.Height)}
           fontWeight={500}
         >
@@ -99,11 +43,10 @@
       </RowView>
       <RowView justifyContent="space-between" paddingTop={10} paddingBottom={10}>
         <StyledText
-          color={theme.colors.MAIN_SUPER_DARK}
+          color={theme.colors.TEXT_SUPER_DARK}
           fontSize={screenPercentageToDP(2, Orientation.Height)}
           fontWeight={500}
         >
->>>>>>> 4d5317dd
           <TranslatedText
             stringId="patient.details.reminderContacts.field.relationship"
             fallback="Relationship"
