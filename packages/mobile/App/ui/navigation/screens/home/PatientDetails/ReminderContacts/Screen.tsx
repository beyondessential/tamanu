import React, { useCallback, useEffect, useState } from 'react';
import { compose } from 'redux';
import { ArrowLeftIcon } from '~/ui/components/Icons';
import { withPatient } from '~/ui/containers/Patient';
import { Orientation, screenPercentageToDP } from '~/ui/helpers/screen';
import { joinNames } from '~/ui/helpers/user';
import { BaseAppProps } from '~/ui/interfaces/BaseAppProps';
import {
  CenterView,
  FullView,
  RowView,
  StyledSafeAreaView,
  StyledText,
  StyledTouchableOpacity,
  StyledView,
} from '~/ui/styled/common';
import { theme } from '~/ui/styled/theme';
import { ContactCard } from '../CustomComponents/ContactCard';
import { ScrollView } from 'react-native-gesture-handler';
import { LoadingScreen } from '~/ui/components/LoadingScreen';
import { IPatientContact } from '~/types';
import { TranslatedText } from '~/ui/components/Translations/TranslatedText';
import { useTranslation } from '~/ui/contexts/TranslationContext';
import { Button } from '~/ui/components/Button';
import { Routes } from '~/ui/helpers/routes';
import { PlusIcon } from '~/ui/components/Icons/PlusIcon';
import { useAuth } from '~/ui/contexts/AuthContext';
import { RemoveReminderContactModal } from './RemoveReminderContactModal';
import { PatientContact } from '~/models/PatientContact';
import { useReminderContact } from '~/ui/contexts/ReminderContactContext';

const Screen = ({ navigation, selectedPatient }: BaseAppProps) => {
  const { getTranslation } = useTranslation();
  const {
    reminderContactList,
    isLoadingReminderContactList,
    fetchReminderContactList,
    afterAddContact,
    isFailedContact,
  } = useReminderContact();

  const { ability } = useAuth();
  const canWriteReminderContacts = ability.can('write', 'Patient');

  const [selectedContact, setSelectedContact] = useState<IPatientContact>();

  useEffect(() => {
    fetchReminderContactList();
  }, []);

  const onNavigateBack = useCallback(() => {
    navigation.goBack();
  }, [navigation]);

  const onNavigateAddReminderContact = useCallback(() => {
    navigation.navigate(Routes.HomeStack.PatientDetailsStack.AddReminderContact);
  }, [navigation]);

  const onRemoveReminderContact = async () => {
    if (!selectedContact) return;
    await PatientContact.updateValues(selectedContact.id, {
      deletedAt: new Date(),
    });
    await fetchReminderContactList();
  };

  const onRetryConnect = (contact: IPatientContact) => {
    afterAddContact(contact);
    navigation.navigate(Routes.HomeStack.PatientDetailsStack.ReminderContactQR, {
      contactId: contact.id,
    });
  };

  const patientName = joinNames(selectedPatient);

  const description = getTranslation(
    'patient.details.reminderContacts.description',
    'The below contact list is registered to receive reminders for :patientName.',
    { patientName },
  );

  const emptyDescription = getTranslation(
    'patient.details.reminderContacts.emptyDescription',

    "There are no contacts registered to receive reminders for :patientName. Please select 'Add contact' to register a contact.",
    { patientName },
  );

  return (
    <FullView background={theme.colors.WHITE}>
      <ScrollView>
        <StyledSafeAreaView>
          <StyledView paddingTop={20} paddingLeft={15} paddingRight={15} paddingBottom={20}>
            <StyledTouchableOpacity onPress={onNavigateBack}>
              <ArrowLeftIcon
                fill={theme.colors.PRIMARY_MAIN}
                size={screenPercentageToDP(4, Orientation.Height)}
              />
            </StyledTouchableOpacity>

            <StyledView paddingTop={15}>
              <StyledText
                color={theme.colors.TEXT_SUPER_DARK}
                fontSize={screenPercentageToDP(3, Orientation.Height)}
                fontWeight={500}
              >
                <TranslatedText
                  stringId="patient.details.reminderContacts.title"
                  fallback="Reminder contacts"
                />
              </StyledText>
            </StyledView>
            {isLoadingReminderContactList ? (
              <CenterView paddingTop={100}>
                <LoadingScreen />
              </CenterView>
            ) : (
              <>
                <StyledView paddingTop={15}>
                  <StyledText
                    color={
                      patientContacts?.length
                        ? theme.colors.TEXT_SUPER_DARK
                        : theme.colors.TEXT_DARK
                    }
                    fontSize={screenPercentageToDP(2, Orientation.Height)}
                    fontWeight={400}
                  >
                    {reminderContactList?.length ? (
                      <>
                        <StyledText>{description.split(`${patientName}.`)[0]}</StyledText>
                        <StyledText fontWeight={600}>{patientName}.</StyledText>
                      </>
                    ) : (
                      <>
                        <StyledText>{emptyDescription.split(`${patientName}.`)[0]}</StyledText>
                        <StyledText fontWeight={600}>{patientName}.</StyledText>
                        <StyledText>{emptyDescription.split(`${patientName}.`)[1]}</StyledText>
                      </>
                    )}
                  </StyledText>
                </StyledView>
                {reminderContactList?.map(x => (
                  <StyledView key={x.id} marginTop={15} marginBottom={10}>
                    <ContactCard {...x} />
<<<<<<< HEAD
                    {canWriteReminderContacts && (
                      <Button
                        onPress={() => setSelectedContact(x)}
                        height={screenPercentageToDP(4, Orientation.Height)}
                        marginRight={8}
                        paddingTop={4}
                        alignSelf="flex-end"
                        backgroundColor={theme.colors.WHITE}
                      >
                        <StyledText
                          color={theme.colors.PRIMARY_MAIN}
                          textDecorationLine="underline"
                          fontWeight={500}
                          fontSize={screenPercentageToDP(2, Orientation.Height)}
=======
                    <RowView justifyContent="flex-end">
                      {isFailedContact(x) && (
                        <Button
                          onPress={() => onRetryConnect(x)}
                          height={screenPercentageToDP(4, Orientation.Height)}
                          marginRight={canWriteReminderContacts ? 16 : 8}
                          paddingTop={4}
                          alignSelf="flex-end"
                          backgroundColor={theme.colors.WHITE}
                          maxWidth={100}
>>>>>>> 4d5317dd
                        >
                          <StyledText
                            color={theme.colors.PRIMARY_MAIN}
                            textDecorationLine="underline"
                            fontWeight={500}
                            fontSize={screenPercentageToDP(2, Orientation.Height)}
                          >
                            <TranslatedText
                              stringId="patient.details.reminderContacts.action.retry"
                              fallback="Retry"
                            />
                          </StyledText>
                        </Button>
                      )}
                      {canWriteReminderContacts && (
                        <Button
                          onPress={() => setSelectedContact(x)}
                          height={screenPercentageToDP(4, Orientation.Height)}
                          marginRight={8}
                          paddingTop={4}
                          alignSelf="flex-end"
                          backgroundColor={theme.colors.WHITE}
                          maxWidth={200}
                        >
                          <StyledText
                            color={theme.colors.PRIMARY_MAIN}
                            textDecorationLine="underline"
                            fontWeight={500}
                            fontSize={screenPercentageToDP(2, Orientation.Height)}
                          >
                            <TranslatedText
                              stringId="patient.details.reminderContacts.action.remove"
                              fallback="Remove"
                            />
                          </StyledText>
                        </Button>
                      )}
                    </RowView>
                  </StyledView>
                ))}
              </>
            )}
            {selectedContact && (
              <RemoveReminderContactModal
                open
                onClose={() => setSelectedContact(undefined)}
                onRemoveReminderContact={onRemoveReminderContact}
              >
                <ContactCard {...selectedContact} />
              </RemoveReminderContactModal>
            )}
            {canWriteReminderContacts && !isLoadingReminderContactList && (
              <Button
                onPress={onNavigateAddReminderContact}
                backgroundColor={theme.colors.WHITE}
                borderColor={theme.colors.PRIMARY_MAIN}
                borderWidth={1}
                marginTop={15}
                width={screenPercentageToDP(34, Orientation.Width)}
                height={screenPercentageToDP(5, Orientation.Height)}
                textColor={theme.colors.PRIMARY_MAIN}
                fontSize={screenPercentageToDP(2, Orientation.Height)}
                fontWeight={500}
                alignItems='center'
                buttonText={
                  <TranslatedText
                    stringId="patient.details.reminderContacts.action.add"
                    fallback="Add contact"
                  />
                }
              >
                <StyledView marginRight={screenPercentageToDP(0.6, Orientation.Height)}>
                  <PlusIcon
                    width={screenPercentageToDP(1.8, Orientation.Height)}
                    height={screenPercentageToDP(1.8, Orientation.Height)}
                  />
                </StyledView>
              </Button>
            )}
          </StyledView>
        </StyledSafeAreaView>
      </ScrollView>
    </FullView>
  );
};

export const ReminderContactScreen = compose(withPatient)(Screen);<|MERGE_RESOLUTION|>--- conflicted
+++ resolved
@@ -143,22 +143,6 @@
                 {reminderContactList?.map(x => (
                   <StyledView key={x.id} marginTop={15} marginBottom={10}>
                     <ContactCard {...x} />
-<<<<<<< HEAD
-                    {canWriteReminderContacts && (
-                      <Button
-                        onPress={() => setSelectedContact(x)}
-                        height={screenPercentageToDP(4, Orientation.Height)}
-                        marginRight={8}
-                        paddingTop={4}
-                        alignSelf="flex-end"
-                        backgroundColor={theme.colors.WHITE}
-                      >
-                        <StyledText
-                          color={theme.colors.PRIMARY_MAIN}
-                          textDecorationLine="underline"
-                          fontWeight={500}
-                          fontSize={screenPercentageToDP(2, Orientation.Height)}
-=======
                     <RowView justifyContent="flex-end">
                       {isFailedContact(x) && (
                         <Button
@@ -169,7 +153,6 @@
                           alignSelf="flex-end"
                           backgroundColor={theme.colors.WHITE}
                           maxWidth={100}
->>>>>>> 4d5317dd
                         >
                           <StyledText
                             color={theme.colors.PRIMARY_MAIN}
