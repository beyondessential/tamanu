import React, { useCallback, useState } from 'react';
import { compose } from 'redux';
import { ArrowLeftIcon } from '~/ui/components/Icons';
import { withPatient } from '~/ui/containers/Patient';
import { Orientation, screenPercentageToDP } from '~/ui/helpers/screen';
import { joinNames } from '~/ui/helpers/user';
import { BaseAppProps } from '~/ui/interfaces/BaseAppProps';
import {
  CenterView,
  FullView,
  StyledSafeAreaView,
  StyledText,
  StyledTouchableOpacity,
  StyledView,
} from '~/ui/styled/common';
import { theme } from '~/ui/styled/theme';
import { ContactCard } from '../CustomComponents/ContactCard';
import { ScrollView } from 'react-native-gesture-handler';
import { LoadingScreen } from '~/ui/components/LoadingScreen';
import { useBackendEffect } from '~/ui/hooks';
import { IPatientContact } from '~/types';
import { TranslatedText } from '~/ui/components/Translations/TranslatedText';
import { useTranslation } from '~/ui/contexts/TranslationContext';
<<<<<<< HEAD
import { Button } from '~/ui/components/Button';
import { Routes } from '~/ui/helpers/routes';
import { PlusIcon } from '~/ui/components/Icons/PlusIcon';
import { useAuth } from '~/ui/contexts/AuthContext';
=======
import { useAuth } from '~/ui/contexts/AuthContext';
import { Button } from '~/ui/components/Button';
import { RemoveReminderContactModal } from './RemoveReminderContactModal';
import { PatientContact } from '~/models/PatientContact';
>>>>>>> 7a331a53

const getAllContacts = async (models, patientId): Promise<IPatientContact[]> => {
  return models.PatientContact.find({
    where: {
      patient: {
        id: patientId,
      },
    },
    order: {
      name: 'ASC',
    },
  });
};

const Screen = ({ navigation, selectedPatient }: BaseAppProps) => {
  const { getTranslation } = useTranslation();
  const [patientContacts, _, isLoading, refetch] = useBackendEffect(
    ({ models }) => getAllContacts(models, selectedPatient.id),
    [],
  );

  const { ability } = useAuth();
  const canWriteReminderContacts = ability.can('write', 'Patient');

<<<<<<< HEAD
=======
  const [selectedContact, setSelectedContact] = useState<IPatientContact>();

>>>>>>> 7a331a53
  const onNavigateBack = useCallback(() => {
    navigation.goBack();
  }, [navigation]);

<<<<<<< HEAD
  const onNavigateAddReminderContact = useCallback(() => {
    navigation.navigate(Routes.HomeStack.PatientDetailsStack.AddReminderContact);
  }, [navigation]);
=======
  const onRemoveReminderContact = async () => {
    if (!selectedContact) return
    await PatientContact.updateValues(selectedContact.id, {
      deletedAt: new Date(),
    });
    await refetch();
  };
>>>>>>> 7a331a53

  const patientName = joinNames(selectedPatient);

  const description = getTranslation({
    stringId: 'patient.details.reminderContacts.description',
    fallback: 'The below contact list is registered to receive reminders for :patientName.',
    replacements: { patientName },
  });

  const emptyDescription = getTranslation({
    stringId: 'patient.details.reminderContacts.emptyDescription',
    fallback:
      "There are no contacts registered to receive reminders for :patientName. Please select 'Add contact' to register a contact.",
    replacements: { patientName },
  });

  return (
    <FullView background={theme.colors.WHITE}>
      <ScrollView>
        <StyledSafeAreaView>
          <StyledView paddingTop={20} paddingLeft={15} paddingRight={15} paddingBottom={20}>
            <StyledTouchableOpacity onPress={onNavigateBack}>
              <ArrowLeftIcon
                fill={theme.colors.PRIMARY_MAIN}
                size={screenPercentageToDP(4, Orientation.Height)}
              />
            </StyledTouchableOpacity>

            <StyledView paddingTop={15}>
              <StyledText
                color={theme.colors.MAIN_SUPER_DARK}
                fontSize={screenPercentageToDP(3, Orientation.Height)}
                fontWeight={500}
              >
                <TranslatedText
                  stringId="patient.details.reminderContacts.title"
                  fallback="Reminder contacts"
                />
              </StyledText>
            </StyledView>
            {isLoading ? (
              <CenterView paddingTop={100}>
                <LoadingScreen />
              </CenterView>
            ) : (
              <>
                <StyledView paddingTop={15}>
                  <StyledText
                    color={theme.colors.MAIN_SUPER_DARK}
                    fontSize={screenPercentageToDP(2, Orientation.Height)}
                    fontWeight={400}
                  >
                    {patientContacts?.length ? (
                      <>
                        <StyledText>{description.split(`${patientName}.`)[0]}</StyledText>
                        <StyledText fontWeight={500}>{patientName}.</StyledText>
                      </>
                    ) : (
                      <>
                        <StyledText>{emptyDescription.split(`${patientName}.`)[0]}</StyledText>
                        <StyledText fontWeight={500}>{patientName}.</StyledText>
                        <StyledText>{emptyDescription.split(`${patientName}.`)[1]}</StyledText>
                      </>
                    )}
                  </StyledText>
                </StyledView>
                {patientContacts?.map(x => (
                  <StyledView key={x.id} marginTop={15} marginBottom={10}>
                    <ContactCard {...x} />
                    {canWriteReminderContacts && (
                      <Button
                        onPress={() => setSelectedContact(x)}
                        height={24}
                        marginRight={8}
                        paddingTop={4}
                        alignSelf="flex-end"
                        backgroundColor={theme.colors.WHITE}
                      >
                        <StyledText
                          color={theme.colors.PRIMARY_MAIN}
                          textDecorationLine="underline"
                          fontWeight={500}
                        >
                          <TranslatedText
                            stringId="patient.details.reminderContacts.action.remove"
                            fallback="Remove"
                          />
                        </StyledText>
                      </Button>
                    )}
                  </StyledView>
                ))}
              </>
            )}
            {selectedContact && (
              <RemoveReminderContactModal
                open
                onClose={() => setSelectedContact(undefined)}
                onRemoveReminderContact={onRemoveReminderContact}
              >
                <ContactCard {...selectedContact} />
              </RemoveReminderContactModal>
            )}
            {canWriteReminderContacts && (
              <Button
                onPress={onNavigateAddReminderContact}
                backgroundColor={theme.colors.WHITE}
                borderColor={theme.colors.PRIMARY_MAIN}
                borderWidth={1}
                marginTop={15}
                width={screenPercentageToDP(36, Orientation.Width)}
                height={screenPercentageToDP(5, Orientation.Height)}
                textColor={theme.colors.PRIMARY_MAIN}
                fontSize={16}
                fontWeight={500}
                buttonText={
                  <TranslatedText
                    stringId="patient.details.reminderContacts.action.add"
                    fallback="Add contact"
                  />
                }
              >
                <StyledView marginRight={6}>
                  <PlusIcon />
                </StyledView>
              </Button>
            )}
          </StyledView>
        </StyledSafeAreaView>
      </ScrollView>
    </FullView>
  );
};

export const ReminderContactScreen = compose(withPatient)(Screen);<|MERGE_RESOLUTION|>--- conflicted
+++ resolved
@@ -21,17 +21,12 @@
 import { IPatientContact } from '~/types';
 import { TranslatedText } from '~/ui/components/Translations/TranslatedText';
 import { useTranslation } from '~/ui/contexts/TranslationContext';
-<<<<<<< HEAD
 import { Button } from '~/ui/components/Button';
 import { Routes } from '~/ui/helpers/routes';
 import { PlusIcon } from '~/ui/components/Icons/PlusIcon';
 import { useAuth } from '~/ui/contexts/AuthContext';
-=======
-import { useAuth } from '~/ui/contexts/AuthContext';
-import { Button } from '~/ui/components/Button';
 import { RemoveReminderContactModal } from './RemoveReminderContactModal';
 import { PatientContact } from '~/models/PatientContact';
->>>>>>> 7a331a53
 
 const getAllContacts = async (models, patientId): Promise<IPatientContact[]> => {
   return models.PatientContact.find({
@@ -56,20 +51,16 @@
   const { ability } = useAuth();
   const canWriteReminderContacts = ability.can('write', 'Patient');
 
-<<<<<<< HEAD
-=======
   const [selectedContact, setSelectedContact] = useState<IPatientContact>();
 
->>>>>>> 7a331a53
   const onNavigateBack = useCallback(() => {
     navigation.goBack();
   }, [navigation]);
 
-<<<<<<< HEAD
   const onNavigateAddReminderContact = useCallback(() => {
     navigation.navigate(Routes.HomeStack.PatientDetailsStack.AddReminderContact);
   }, [navigation]);
-=======
+
   const onRemoveReminderContact = async () => {
     if (!selectedContact) return
     await PatientContact.updateValues(selectedContact.id, {
@@ -77,7 +68,6 @@
     });
     await refetch();
   };
->>>>>>> 7a331a53
 
   const patientName = joinNames(selectedPatient);
 
