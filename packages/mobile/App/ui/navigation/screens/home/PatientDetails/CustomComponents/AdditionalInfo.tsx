import React, { ReactElement } from 'react';

import { FieldRowDisplay } from '../../../../../components/FieldRowDisplay';
import { ErrorScreen } from '../../../../../components/ErrorScreen';
import { LoadingScreen } from '../../../../../components/LoadingScreen';
import { PatientSection } from './PatientSection';
import { useLocalisation } from '../../../../../contexts/LocalisationContext';
import {
  CustomPatientFieldValues,
  usePatientAdditionalData,
} from '~/ui/hooks/usePatientAdditionalData';
import { mapValues } from 'lodash';
import { PatientAdditionalData } from '~/models/PatientAdditionalData';
import { Patient } from '~/models/Patient';
import { PatientFieldDefinition } from '~/models/PatientFieldDefinition';

interface AdditionalInfoProps {
  onEdit: (
    additionalInfo: PatientAdditionalData,
    sectionTitle: Element,
    isCustomSection: boolean,
    fields: PatientFieldDefinition[],
    customPatientFieldValues: CustomPatientFieldValues,
    sectionKey: string,
  ) => void;
  patient: Patient;
  dataSections;
}

function getPadFieldData(data: PatientAdditionalData, fieldName: string): string {
  // Field is reference data
  if (fieldName.slice(-2) === 'Id') {
    const actualName = fieldName.slice(0, -2);
    return data?.[actualName]?.name;
  }

  // Field is a string field
  return data?.[fieldName];
}

export const AdditionalInfo = ({
  patient,
  onEdit,
  dataSections,
}: AdditionalInfoProps): ReactElement => {
  const { getBool, getLocalisation } = useLocalisation();
  const {
    customPatientSections,
    customPatientFieldValues,
    customPatientFieldDefinitions,
    patientAdditionalData,
    loading,
    error,
  } = usePatientAdditionalData(patient.id);
  const isHardCodedLayout = getLocalisation('layouts.patientDetails') !== 'generic';

  const customDataById = mapValues(customPatientFieldValues, nestedObject => nestedObject[0].value);

  // Display general error
  if (error) {
    return <ErrorScreen error={error} />;
  }

  // Check if patient additional data should be editable
  const isEditable = getBool('features.editPatientDetailsOnMobile');

  // Add edit callback and map the inner 'fields' array
<<<<<<< HEAD
  const additionalSections = dataSections.map(({ title, dataFields, fields: displayFields, sectionKey }) => {
    const fields = dataFields || displayFields;
    const onEditCallback = (): void =>
      onEdit(patientAdditionalData, title, false, null, customPatientFieldValues, sectionKey);

    const fieldsWithData = fields.map(field => {
      if (field === 'villageId' || field.name === 'villageId') {
        return ['villageId', patient.village?.name];
      } else if (Object.keys(customDataById).includes(field)) {
        return [field, customDataById[field]];
      } else {
        return [field, getPadFieldData(patientAdditionalData, field)];
      }
    });
=======
  const additionalSections = dataSections.map(
    ({ title, dataFields, fields: displayFields, sectionKey }) => {
      const fields = dataFields || displayFields;
      const onEditCallback = (): void =>
        onEdit(patientAdditionalData, title, false, null, customPatientFieldValues, sectionKey);

      const fieldsWithData = fields.map(field => {
        if (field === 'villageId' || field.name === 'villageId') {
          return ['villageId', patient.village?.name];
        } else if (Object.keys(customDataById).includes(field)) {
          return [field, customDataById[field]];
        } else {
          return [field, getPadFieldData(patientAdditionalData, field)];
        }
      });
>>>>>>> a1b74a04

      return { title, fields: fieldsWithData, onEditCallback };
    },
  );

  const customSections = customPatientSections.map(([_categoryId, fields]) => {
    const title = fields[0].category.name;
    const onEditCallback = (): void => onEdit(null, title, true, fields, customPatientFieldValues);
    const mappedFields = fields.map(field => {
      const { id, name } = field;
      const [customFieldValue] = customPatientFieldValues[id] || [];
      return [name, customFieldValue?.value];
    });
    return { title, fields: mappedFields, onEditCallback, isCustomSection: true };
  });

  const sections = isHardCodedLayout
    ? additionalSections
    : [...additionalSections, ...customSections];

  return (
    <>
      {sections.map(({ title, fields, onEditCallback }, i) => {
        return (
          <PatientSection
            key={'additional-info-section-' + i}
            title={title}
            onEdit={isEditable ? onEditCallback : undefined}
            isClosable
          >
            {loading ? (
              <LoadingScreen />
            ) : (
              <FieldRowDisplay
                fields={fields}
                customFieldDefinitions={customPatientFieldDefinitions}
              />
            )}
          </PatientSection>
        );
      })}
    </>
  );
};<|MERGE_RESOLUTION|>--- conflicted
+++ resolved
@@ -65,27 +65,10 @@
   const isEditable = getBool('features.editPatientDetailsOnMobile');
 
   // Add edit callback and map the inner 'fields' array
-<<<<<<< HEAD
   const additionalSections = dataSections.map(({ title, dataFields, fields: displayFields, sectionKey }) => {
     const fields = dataFields || displayFields;
     const onEditCallback = (): void =>
       onEdit(patientAdditionalData, title, false, null, customPatientFieldValues, sectionKey);
-
-    const fieldsWithData = fields.map(field => {
-      if (field === 'villageId' || field.name === 'villageId') {
-        return ['villageId', patient.village?.name];
-      } else if (Object.keys(customDataById).includes(field)) {
-        return [field, customDataById[field]];
-      } else {
-        return [field, getPadFieldData(patientAdditionalData, field)];
-      }
-    });
-=======
-  const additionalSections = dataSections.map(
-    ({ title, dataFields, fields: displayFields, sectionKey }) => {
-      const fields = dataFields || displayFields;
-      const onEditCallback = (): void =>
-        onEdit(patientAdditionalData, title, false, null, customPatientFieldValues, sectionKey);
 
       const fieldsWithData = fields.map(field => {
         if (field === 'villageId' || field.name === 'villageId') {
@@ -96,7 +79,6 @@
           return [field, getPadFieldData(patientAdditionalData, field)];
         }
       });
->>>>>>> a1b74a04
 
       return { title, fields: fieldsWithData, onEditCallback };
     },
