import React, { ReactElement } from 'react';

import { FieldRowDisplay } from '../../../../../components/FieldRowDisplay';
import { ErrorScreen } from '../../../../../components/ErrorScreen';
import { LoadingScreen } from '../../../../../components/LoadingScreen';
import { PatientSection } from './PatientSection';
import { useLocalisation } from '../../../../../contexts/LocalisationContext';
import { CustomPatientFieldValues, usePatientAdditionalData } from '~/ui/hooks/usePatientAdditionalData';
import { mapValues } from 'lodash';
import { PatientAdditionalData } from '~/models/PatientAdditionalData';
import { Patient } from '~/models/Patient';

interface AdditionalInfoProps {
  onEdit: (
    additionalInfo: PatientAdditionalData,
    sectionTitle: Element,
    customPatientFieldValues: CustomPatientFieldValues,
  ) => void;
  patient: Patient;
  dataSections;
}

function getPadFieldData(data: PatientAdditionalData, fieldName: string): string {
  // Field is reference data
  if (fieldName.slice(-2) === 'Id') {
    const actualName = fieldName.slice(0, -2);
    return data?.[actualName]?.name;
  }

  // Field is a string field
  return data?.[fieldName];
}

export const AdditionalInfo = ({ patient, onEdit, dataSections }: AdditionalInfoProps): ReactElement => {
  const { getBool } = useLocalisation();
  const {
    customPatientFieldValues,
    customPatientFieldDefinitions,
    patientAdditionalData,
    loading,
    error,
  } = usePatientAdditionalData(patient.id);

  const customDataById = mapValues(customPatientFieldValues, nestedObject => nestedObject[0].value);

  // Display general error
  if (error) {
    return <ErrorScreen error={error} />;
  }

  // Check if patient additional data should be editable
  const isEditable = getBool('features.editPatientDetailsOnMobile');

  // Add edit callback and map the inner 'fields' array
  const sections = dataSections.map(({ title, fields }) => {
    const onEditCallback = (): void =>
      onEdit(patientAdditionalData, title, customPatientFieldValues);

<<<<<<< HEAD
    const fieldsWithData = fields.map(fieldName => {
      let data = null;
      if (fieldName === 'villageId') data = patient.village?.name;
      else if (Object.keys(customDataById).includes(fieldName)) data = customDataById[fieldName];
      else data = getPadFieldData(patientAdditionalData, fieldName);
      
      return [fieldName, data];
    });

    return { title, fields: fieldsWithData, onEditCallback };
  });

  return (
    <>
      {sections.map(({ title, fields, onEditCallback }, i) => {
        return (
          <PatientSection
            key={'additional-info-section-' + i}
            title={title}
            onEdit={isEditable ? onEditCallback : undefined}
            isClosable
          >
            {loading ? (
              <LoadingScreen />
            ) : (
              <FieldRowDisplay
                fields={fields}
                customFieldDefinitions={customPatientFieldDefinitions}
              />
            )}
          </PatientSection>
        );
      })}
=======
  const customSections = customPatientSections.map(([_categoryId, fields]) => {
    const title = fields[0].category.name;
    const onEditCallback = (): void => onEdit(null, title, true, fields, customPatientFieldValues);
    const mappedFields = fields.map(field => [
      field.name,
      customPatientFieldValues[field.id]?.[0]?.value,
    ]);
    return { title, fields: mappedFields, onEditCallback, isCustomFields: true };
  });

  const sections = [...(additionalSections || []), ...(customSections || [])];

  return (
    <>
      {sections.map(({ title, fields, onEditCallback, isCustomFields }) => (
        <PatientSection
          key={title}
          title={title}
          onEdit={isEditable ? onEditCallback : undefined}
          isClosable
        >
          {loading ? (
            <LoadingScreen />
          ) : (
            <FieldRowDisplay fields={fields} isCustomFields={isCustomFields} />
          )}
        </PatientSection>
      ))}
>>>>>>> e25c8908
    </>
  );
};<|MERGE_RESOLUTION|>--- conflicted
+++ resolved
@@ -5,7 +5,10 @@
 import { LoadingScreen } from '../../../../../components/LoadingScreen';
 import { PatientSection } from './PatientSection';
 import { useLocalisation } from '../../../../../contexts/LocalisationContext';
-import { CustomPatientFieldValues, usePatientAdditionalData } from '~/ui/hooks/usePatientAdditionalData';
+import {
+  CustomPatientFieldValues,
+  usePatientAdditionalData,
+} from '~/ui/hooks/usePatientAdditionalData';
 import { mapValues } from 'lodash';
 import { PatientAdditionalData } from '~/models/PatientAdditionalData';
 import { Patient } from '~/models/Patient';
@@ -31,7 +34,11 @@
   return data?.[fieldName];
 }
 
-export const AdditionalInfo = ({ patient, onEdit, dataSections }: AdditionalInfoProps): ReactElement => {
+export const AdditionalInfo = ({
+  patient,
+  onEdit,
+  dataSections,
+}: AdditionalInfoProps): ReactElement => {
   const { getBool } = useLocalisation();
   const {
     customPatientFieldValues,
@@ -56,13 +63,12 @@
     const onEditCallback = (): void =>
       onEdit(patientAdditionalData, title, customPatientFieldValues);
 
-<<<<<<< HEAD
     const fieldsWithData = fields.map(fieldName => {
       let data = null;
       if (fieldName === 'villageId') data = patient.village?.name;
       else if (Object.keys(customDataById).includes(fieldName)) data = customDataById[fieldName];
       else data = getPadFieldData(patientAdditionalData, fieldName);
-      
+
       return [fieldName, data];
     });
 
@@ -90,36 +96,6 @@
           </PatientSection>
         );
       })}
-=======
-  const customSections = customPatientSections.map(([_categoryId, fields]) => {
-    const title = fields[0].category.name;
-    const onEditCallback = (): void => onEdit(null, title, true, fields, customPatientFieldValues);
-    const mappedFields = fields.map(field => [
-      field.name,
-      customPatientFieldValues[field.id]?.[0]?.value,
-    ]);
-    return { title, fields: mappedFields, onEditCallback, isCustomFields: true };
-  });
-
-  const sections = [...(additionalSections || []), ...(customSections || [])];
-
-  return (
-    <>
-      {sections.map(({ title, fields, onEditCallback, isCustomFields }) => (
-        <PatientSection
-          key={title}
-          title={title}
-          onEdit={isEditable ? onEditCallback : undefined}
-          isClosable
-        >
-          {loading ? (
-            <LoadingScreen />
-          ) : (
-            <FieldRowDisplay fields={fields} isCustomFields={isCustomFields} />
-          )}
-        </PatientSection>
-      ))}
->>>>>>> e25c8908
     </>
   );
 };