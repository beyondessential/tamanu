import React, { ReactElement } from 'react';
import { KeyboardAvoidingView, StyleSheet } from 'react-native';
import * as Yup from 'yup';
import { Formik } from 'formik';
import { ScrollView } from 'react-native-gesture-handler';

import { SubmitButton } from '/components/Forms/SubmitButton';
import { Field } from '~/ui/components/Forms/FormField';
import { TextField } from '~/ui/components/TextField/TextField';
import { IPatient } from '~/types';
import { StackHeader } from '~/ui/components/StackHeader';
import { FullView } from '~/ui/styled/common';
import { joinNames } from '~/ui/helpers/user';
import { TranslatedText } from '/components/Translations/TranslatedText';

export type AddPatientIssueScreenProps = {
  onNavigateBack: () => void;
  onRecordPatientIssue: (fields: { note: string }) => Promise<void>;
  selectedPatient: IPatient;
};

const PatientIssueFormSchema = Yup.object().shape({
  note: Yup.string().required(),
});

const styles = StyleSheet.create({
  KeyboardAvoidingView: { flex: 1 },
  ScrollView: { flex: 1 },
  ScrollViewContentContainer: { padding: 20 },
});

export const Screen = ({
  onNavigateBack,
  onRecordPatientIssue,
  selectedPatient,
}: AddPatientIssueScreenProps): ReactElement<AddPatientIssueScreenProps> => {
  return (
    <FullView>
      <StackHeader
        title={
          <TranslatedText
            stringId="patient.details.action.addPatientIssue"
            fallback="Add patient issue"
          />
        }
        subtitle={joinNames(selectedPatient)}
        onGoBack={onNavigateBack}
      />
      <Formik
        onSubmit={onRecordPatientIssue}
        initialValues={{ note: '' }}
        validationSchema={PatientIssueFormSchema}
      >
        {({ handleSubmit }): ReactElement => (
          <KeyboardAvoidingView style={styles.KeyboardAvoidingView} behavior="padding">
            <ScrollView
              style={styles.ScrollView}
              contentContainerStyle={styles.ScrollViewContentContainer}
            >
              <Field
                component={TextField}
                multiline
                autoCapitalize="sentences"
                autoFocus={true}
                label={<TranslatedText stringId="general.form.note.label" fallback="Note" />}
                name="note"
              />
              <SubmitButton
                marginTop={10}
                onPress={handleSubmit}
<<<<<<< HEAD
                buttonText={<TranslatedText stringId="general.action.submit" fallback="Submit" />}
=======
>>>>>>> b4f827da
              />
            </ScrollView>
          </KeyboardAvoidingView>
        )}
      </Formik>
    </FullView>
  );
};<|MERGE_RESOLUTION|>--- conflicted
+++ resolved
@@ -68,10 +68,7 @@
               <SubmitButton
                 marginTop={10}
                 onPress={handleSubmit}
-<<<<<<< HEAD
                 buttonText={<TranslatedText stringId="general.action.submit" fallback="Submit" />}
-=======
->>>>>>> b4f827da
               />
             </ScrollView>
           </KeyboardAvoidingView>
