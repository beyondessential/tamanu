import React, { ReactElement } from 'react';
import { KeyboardAvoidingView, StyleSheet } from 'react-native';
import * as Yup from 'yup';
import { Formik } from 'formik';
import { ScrollView } from 'react-native-gesture-handler';

import { SubmitButton } from '/components/Forms/SubmitButton';
import { Field } from '~/ui/components/Forms/FormField';
import { TextField } from '~/ui/components/TextField/TextField';
import { IPatient } from '~/types';
import { StackHeader } from '~/ui/components/StackHeader';
import { FullView } from '~/ui/styled/common';
import { joinNames } from '~/ui/helpers/user';
import { TranslatedText } from '/components/Translations/TranslatedText';

export type AddPatientIssueScreenProps = {
  onNavigateBack: () => void;
  onRecordPatientIssue: (fields: { note: string }) => Promise<void>;
  selectedPatient: IPatient;
};

const PatientIssueFormSchema = Yup.object().shape({
  note: Yup.string().required(),
});

const styles = StyleSheet.create({
  KeyboardAvoidingView: { flex: 1 },
  ScrollView: { flex: 1 },
  ScrollViewContentContainer: { padding: 20 },
});

export const Screen = ({
  onNavigateBack,
  onRecordPatientIssue,
  selectedPatient,
}: AddPatientIssueScreenProps): ReactElement<AddPatientIssueScreenProps> => {
  return (
    <FullView>
      <StackHeader
        title={
          <TranslatedText
            stringId="patient.details.action.addPatientIssue"
            fallback="Add patient issue"
          />
        }
        subtitle={joinNames(selectedPatient)}
        onGoBack={onNavigateBack}
      />
      <Formik
        onSubmit={onRecordPatientIssue}
        initialValues={{ note: '' }}
        validationSchema={PatientIssueFormSchema}
      >
        {({ handleSubmit }): ReactElement => (
          <KeyboardAvoidingView style={styles.KeyboardAvoidingView} behavior="padding">
            <ScrollView
              style={styles.ScrollView}
              contentContainerStyle={styles.ScrollViewContentContainer}
            >
              <Field
                component={TextField}
                multiline
                autoCapitalize="sentences"
                autoFocus={true}
                label={<TranslatedText stringId="general.form.note.label" fallback="Note" />}
                name="note"
              />
              <SubmitButton
                marginTop={10}
                onPress={handleSubmit}
<<<<<<< HEAD
=======
                buttonText={<TranslatedText stringId="general.action.submit" fallback="Submit" />}
>>>>>>> 09f200ba
              />
            </ScrollView>
          </KeyboardAvoidingView>
        )}
      </Formik>
    </FullView>
  );
};<|MERGE_RESOLUTION|>--- conflicted
+++ resolved
@@ -68,10 +68,7 @@
               <SubmitButton
                 marginTop={10}
                 onPress={handleSubmit}
-<<<<<<< HEAD
-=======
                 buttonText={<TranslatedText stringId="general.action.submit" fallback="Submit" />}
->>>>>>> 09f200ba
               />
             </ScrollView>
           </KeyboardAvoidingView>
