--- conflicted
+++ resolved
@@ -76,13 +76,8 @@
 export const Database = new DatabaseHelper();
 
 if (__DEV__) {
-<<<<<<< HEAD
   DevSettings.addMenuItem('Clear database', async () => {
-=======
-  DevSettings.addMenuItem("Clear database", async () => {
     await clear();
->>>>>>> fd9e4b7c
-    await Database.client.dropDatabase();
     DevSettings.reload();
   });
 }