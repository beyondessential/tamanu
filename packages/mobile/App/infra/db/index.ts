--- conflicted
+++ resolved
@@ -124,14 +124,6 @@
   }
 
   async setDefaultPragma(): Promise<void> {
-<<<<<<< HEAD
-    await this.client.query(`PRAGMA journal_mode = TRUNCATE;`);
-    await this.client.query(`PRAGMA synchronous = 2;`);
-    await this.client.query(`PRAGMA cache_size = -2000;`); // 2MB cache
-    await this.client.query(`PRAGMA locking_mode = NORMAL;`);
-    await this.client.query(`PRAGMA temp_store = 0;`);
-    console.log('Applied default pragma settings');
-=======
     try {
       await this.client.query(`PRAGMA journal_mode = TRUNCATE;`);
       await this.client.query(`PRAGMA synchronous = 2;`);
@@ -142,25 +134,11 @@
     } catch (e) {
       console.error('Error applying default pragma settings:', e);
     }
->>>>>>> 4f3a26ff
   }
 
   // WARNING: These settings prioritize performance over data safety
   // We only use for initial sync when data loss is acceptable
   async setUnsafePragma(): Promise<void> {
-<<<<<<< HEAD
-    // Disables rollback journal - no transaction rollback or crash recovery
-    await this.client.query(`PRAGMA journal_mode = OFF;`); 
-    // Disables fsync() - SQLite doesn't wait for OS to confirm disk writes
-    await this.client.query(`PRAGMA synchronous = 0;`); 
-    // Sets page cache to 1M pages (~1GB with default 1KB pages)
-    await this.client.query(`PRAGMA cache_size = 1000000;`); 
-    // Locks database exclusively - prevents other processes from accessing
-    await this.client.query(`PRAGMA locking_mode = EXCLUSIVE;`); 
-    // Stores temporary tables, indices, and views in RAM instead of disk
-    await this.client.query(`PRAGMA temp_store = MEMORY;`); 
-    console.log('Applied unsafe pragma settings');
-=======
     try {
       // Disables rollback journal - no transaction rollback or crash recovery
       await this.client.query(`PRAGMA journal_mode = OFF;`); 
@@ -176,7 +154,6 @@
     } catch (e) {
       console.error('Error applying unsafe pragma settings:', e);
     }
->>>>>>> 4f3a26ff
   }
 }
 
