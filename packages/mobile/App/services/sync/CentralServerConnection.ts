--- conflicted
+++ resolved
@@ -177,20 +177,6 @@
     return this.get(`sync/${sessionId}/pull`, query);
   }
 
-<<<<<<< HEAD
-  async push(
-    sessionId: string,
-    changes: SyncRecord[],
-    pageNumber: number,
-    totalPages: number,
-    tableNames: string[],
-  ) {
-    return this.post(
-      `sync/${sessionId}/push`,
-      { pageNumber, totalPages },
-      { changes, tablesToInclude: tableNames },
-    );
-=======
   async push(sessionId: string, changes): Promise<void> {
     return this.post(`sync/${sessionId}/push`, {}, { changes });
   }
@@ -211,7 +197,6 @@
       await sleepAsync(waitTime);
     }
     throw new Error(`Could not fetch if push has been completed after ${maxAttempts} attempts`);
->>>>>>> c8d32c55
   }
 
   setToken(token: string): void {
