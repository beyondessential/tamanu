--- conflicted
+++ resolved
@@ -10,11 +10,8 @@
   forbiddenFacilityMessage,
   generalErrorMessage,
   invalidTokenMessage,
-<<<<<<< HEAD
-=======
   invalidDeviceMessage,
   invalidUserCredentialsMessage,
->>>>>>> 209d3ab4
   OutdatedVersionError,
 } from '../error';
 import { version } from '/root/package.json';
@@ -50,13 +47,8 @@
     return new AuthenticationError(invalidDeviceMessage);
   }
 
-<<<<<<< HEAD
-  if (problem.type.startsWith(ERROR_TYPE.AUTH) && !isLogin) {
-    throw new AuthenticationError(invalidTokenMessage);
-=======
   if (problem.type.startsWith(ERROR_TYPE.AUTH)) {
     return new AuthenticationError(isLogin ? invalidUserCredentialsMessage : invalidTokenMessage);
->>>>>>> 209d3ab4
   }
 
   if (problem.type === ERROR_TYPE.CLIENT_INCOMPATIBLE) {
