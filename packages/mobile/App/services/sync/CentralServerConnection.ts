--- conflicted
+++ resolved
@@ -1,28 +1,20 @@
 import mitt from 'mitt';
 import { v4 as uuidv4 } from 'uuid';
-<<<<<<< HEAD
 import axios, { AxiosRequestConfig, AxiosError } from 'axios';
-=======
 import { CAN_ACCESS_ALL_FACILITIES, DEVICE_SCOPES } from '@tamanu/constants';
-import { ERROR_TYPE, extractErrorFromFetchResponse } from '@tamanu/errors';
->>>>>>> 62b09561
+import { RemoteError } from '@tamanu/errors';
 import { readConfig, writeConfig } from '../config';
 import { FetchOptions, LoginResponse, SyncRecord } from './types';
 import {
   AuthenticationError,
   forbiddenFacilityMessage,
   generalErrorMessage,
-  invalidDeviceMessage,
   invalidTokenMessage,
   invalidUserCredentialsMessage,
   OutdatedVersionError,
 } from '../error';
 import { version } from '/root/package.json';
-<<<<<<< HEAD
 import { callWithBackoff, sleepAsync } from './utils';
-=======
-import { callWithBackoff, fetchWithTimeout, sleepAsync } from './utils';
->>>>>>> 62b09561
 import { CentralConnectionStatus } from '~/types';
 
 type ErrorResponse = {
@@ -45,7 +37,6 @@
 
 const API_PREFIX = 'api';
 
-<<<<<<< HEAD
 const toRemoteError = (err: AxiosError, isLogin: boolean): Error => {
   const status = err.response?.status;
   const error = (err.response?.data as ErrorResponse)?.error;
@@ -62,34 +53,6 @@
   }
   console.error('Response had non-OK value', { status, data: err.response?.data });
   return new RemoteError(generalErrorMessage, error, status);
-=======
-const fetchAndParse = async (
-  url: string,
-  config: FetchOptions,
-  isLogin: boolean,
-): Promise<Record<string, unknown>> => {
-  const response = await fetchWithTimeout(url, config);
-  if (response.ok) {
-    return await response.json();
-  }
-
-  const problem = await extractErrorFromFetchResponse(response, url);
-
-  if (problem.type === ERROR_TYPE.AUTH_QUOTA_EXCEEDED) {
-    throw new AuthenticationError(invalidDeviceMessage);
-  }
-
-  if (problem.type.startsWith(ERROR_TYPE.AUTH)) {
-    throw new AuthenticationError(isLogin ? invalidUserCredentialsMessage : invalidTokenMessage);
-  }
-
-  if (problem.type === ERROR_TYPE.CLIENT_INCOMPATIBLE) {
-    throw new OutdatedVersionError(problem.extra.get('updateUrl'));
-  }
-
-  console.error('Response had non-OK value', problem);
-  throw problem;
->>>>>>> 62b09561
 };
 
 export class CentralServerConnection {
@@ -276,10 +239,7 @@
     await this.pollUntilTrue(`sync/${sessionId}/pull/ready`);
 
     // finally, fetch the count of changes to pull and sync tick the pull runs up until
-    return this.get<PullMetadataResponse>(
-      `sync/${sessionId}/pull/metadata`,
-      {},
-    );  
+    return this.get<PullMetadataResponse>(`sync/${sessionId}/pull/metadata`, {});
   }
 
   async pull(sessionId: string, limit = 100, fromId?: string): Promise<SyncRecord[]> {
