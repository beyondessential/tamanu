--- conflicted
+++ resolved
@@ -41,7 +41,7 @@
 const mockSyncTick = 5;
 
 describe('MobileSyncManager', () => {
-  const centralServerConnection = new CentralServerConnection('test-device-id');
+  const centralServerConnection = new CentralServerConnection();
   const mockSettingsService = {
     getSetting: jest.fn().mockReturnValue({
       maxBatchesToKeepInMemory: 10,
@@ -177,7 +177,6 @@
       const sessionId = 'test-session';
       const newSyncClockTime = 4;
 
-<<<<<<< HEAD
       mockGetModelsForDirection.mockReturnValueOnce(modelsToPush);
       mockGetSyncTick.mockReturnValue(Promise.resolve(pushSince));
       mockSnapshotOutgoingChanges.mockReturnValueOnce(
@@ -186,8 +185,6 @@
         }),
       );
 
-=======
->>>>>>> 7b93d560
       await mobileSyncManager.pushOutgoingChanges(sessionId, newSyncClockTime);
 
       expect(snapshotOutgoingChanges).toBeCalledWith(modelsToPush, pushSince);
@@ -198,12 +195,9 @@
       const sessionId = 'test-session';
       const newSyncClockTime = 4;
 
-<<<<<<< HEAD
       mockGetModelsForDirection.mockReturnValueOnce(modelsToPush);
       mockSnapshotOutgoingChanges.mockImplementationOnce(() => Promise.resolve([]));
 
-=======
->>>>>>> 7b93d560
       await mobileSyncManager.pushOutgoingChanges(sessionId, newSyncClockTime);
 
       expect(pushOutgoingChanges).not.toBeCalled();
