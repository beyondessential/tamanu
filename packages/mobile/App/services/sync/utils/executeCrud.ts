import { chunk } from 'lodash';

import { PersistResult, DataToPersist } from '../types';
import { chunkRows, SQLITE_MAX_PARAMETERS } from '../../../infra/db/helpers';
import { BaseModel } from '../../../models/BaseModel';

export const executeInserts = async (
  model: typeof BaseModel,
  rows: DataToPersist[],
  progressCallback: (total: number, batchTotal: number, progressMessage: string) => void,
): Promise<void> => {
  let insertedRowsCount = 0;

  for (const batchOfRows of chunkRows(rows)) {
    try {
      await model.insert(batchOfRows);

      insertedRowsCount += batchOfRows.length;
      const totalRowsCount = rows.length;
      const progressMessage = `Stage 3/3: Creating ${totalRowsCount} ${model.name} records`;
      progressCallback(totalRowsCount, insertedRowsCount, progressMessage);
    } catch (e) {
      await Promise.all(
        batchOfRows.map(async row => {
          try {
            await model.insert(row);
          } catch (error) {
<<<<<<< HEAD
            throw new Error (`Insert failed with '${error.message}', recordId: ${row.id}`);
=======
            throw new Error(`Insert failed with '${error.message}', recordId: ${row.id}`);
>>>>>>> 19a942fa
          }
        }),
      );
    }
  }
};

export const executeUpdates = async (
  model: typeof BaseModel,
  rows: DataToPersist[],
  progressCallback: (total: number, batchTotal: number, progressMessage: string) => void,
): Promise<void> => {
  let updatedRowsCount = 0;

  for (const batchOfRows of chunkRows(rows)) {
    try {
      await Promise.all(batchOfRows.map(async row => model.update({ id: row.id }, row)));

      updatedRowsCount += batchOfRows.length;
      const totalRowsCount = rows.length;
      const progressMessage = `Stage 3/3: Updating ${totalRowsCount} ${model.name} records`;
      progressCallback(totalRowsCount, updatedRowsCount, progressMessage);
    } catch (e) {
      // try records individually, some may succeed
      await Promise.all(
        batchOfRows.map(async row => {
          try {
            await model.save(row);
          } catch (error) {
<<<<<<< HEAD
            throw new Error (`Insert failed with '${error.message}', recordId: ${row.id}`);
=======
            throw new Error(`Update failed with '${error.message}', recordId: ${row.id}`);
>>>>>>> 19a942fa
          }
        }),
      );
    }
  }
};

export const executeDeletes = async (
  model: typeof BaseModel,
  rowIds: string[],
  progressCallback: (total: number, batchTotal: number, progressMessage: string) => void,
): Promise<void> => {
  let deletedRowsCount = 0;

  for (const batchOfIds of chunk(rowIds, SQLITE_MAX_PARAMETERS)) {
    try {
      await model.delete(batchOfIds);

      deletedRowsCount += batchOfIds.length;
      const totalRowsCount = rowIds.length;
      const progressMessage = `Stage 3/3: Deleting ${totalRowsCount} ${model.name} records`;
      progressCallback(totalRowsCount, deletedRowsCount, progressMessage);
    } catch (e) {
      //try records individually, some may succeed
      await Promise.all(
        batchOfIds.map(async id => {
          try {
            await model.delete(id);
          } catch (error) {
<<<<<<< HEAD
            throw new Error (`Delete failed with '${error.message}', recordId: ${id}`);
=======
            throw new Error(`Delete failed with '${error.message}', recordId: ${id}`);
>>>>>>> 19a942fa
          }
        }),
      );
    }
  }
};<|MERGE_RESOLUTION|>--- conflicted
+++ resolved
@@ -1,6 +1,6 @@
 import { chunk } from 'lodash';
 
-import { PersistResult, DataToPersist } from '../types';
+import { DataToPersist } from '../types';
 import { chunkRows, SQLITE_MAX_PARAMETERS } from '../../../infra/db/helpers';
 import { BaseModel } from '../../../models/BaseModel';
 
@@ -25,11 +25,7 @@
           try {
             await model.insert(row);
           } catch (error) {
-<<<<<<< HEAD
-            throw new Error (`Insert failed with '${error.message}', recordId: ${row.id}`);
-=======
             throw new Error(`Insert failed with '${error.message}', recordId: ${row.id}`);
->>>>>>> 19a942fa
           }
         }),
       );
@@ -59,11 +55,7 @@
           try {
             await model.save(row);
           } catch (error) {
-<<<<<<< HEAD
-            throw new Error (`Insert failed with '${error.message}', recordId: ${row.id}`);
-=======
             throw new Error(`Update failed with '${error.message}', recordId: ${row.id}`);
->>>>>>> 19a942fa
           }
         }),
       );
@@ -93,11 +85,7 @@
           try {
             await model.delete(id);
           } catch (error) {
-<<<<<<< HEAD
-            throw new Error (`Delete failed with '${error.message}', recordId: ${id}`);
-=======
             throw new Error(`Delete failed with '${error.message}', recordId: ${id}`);
->>>>>>> 19a942fa
           }
         }),
       );
