import { chunk } from 'lodash';

import { DataToPersist } from '../types';
import { chunkRows, SQLITE_MAX_PARAMETERS } from '../../../infra/db/helpers';
import { BaseModel } from '../../../models/BaseModel';

export const executeInserts = async (
  model: typeof BaseModel,
  rows: DataToPersist[],
): Promise<void> => {
  // can end up with duplicate create records, e.g. if syncAllLabRequests is turned on, an
  // encounter may turn up twice, once because it is for a marked-for-sync patient, and once more
  // because it has a lab request attached
  const deduplicated = [];
  const idsAdded = new Set();
  const softDeleted = rows.filter(row => row.isDeleted).map(({ isDeleted, ...row }) => row);

  for (const row of rows) {
    const { id, isDeleted, ...data } = row;
    if (!idsAdded.has(id)) {
      deduplicated.push({ ...data, id });
      idsAdded.add(id);
    }
  }

  for (const batchOfRows of chunkRows(deduplicated)) {
    try {
      // insert with listeners turned off, so that it doesn't cause a patient to be marked for
      // sync when e.g. an encounter associated with a sync-everywhere vaccine is synced in
      await model.insert(batchOfRows, { listeners: false });
    } catch (e) {
      // try records individually, some may succeed and we want to capture the
      // specific one with the error
      await Promise.all(
        batchOfRows.map(async row => {
          try {
            await model.insert(row);
          } catch (error) {
            throw new Error(`Insert failed with '${error.message}', recordId: ${row.id}`);
          }
        }),
      );
    }
  }

<<<<<<< HEAD
=======
  // To create soft deleted records, we need to first create them, then destroy them
>>>>>>> 5cb53122
  if (softDeleted.length > 0) {
    await executeDeletes(model, softDeleted);
  }
};

export const executeUpdates = async (
  model: typeof BaseModel,
  rows: DataToPersist[],
): Promise<void> => {
  for (const batchOfRows of chunkRows(rows)) {
    try {
      await Promise.all(batchOfRows.map(async row => model.update({ id: row.id }, row)));
    } catch (e) {
      // try records individually, some may succeed and we want to capture the
      // specific one with the error
      await Promise.all(
        batchOfRows.map(async row => {
          try {
            await model.save(row);
          } catch (error) {
            throw new Error(`Update failed with '${error.message}', recordId: ${row.id}`);
          }
        }),
      );
    }
  }
};

export const executeDeletes = async (
  model: typeof BaseModel,
  recordsForDelete: DataToPersist[],
): Promise<void> => {
  const rowIds = recordsForDelete.map(({ id }) => id);
  for (const batchOfIds of chunk(rowIds, SQLITE_MAX_PARAMETERS)) {
    try {
      const entities = await model.findByIds(batchOfIds);
      await model.softRemove(entities);
    } catch (e) {
      // try records individually, some may succeed and we want to capture the
      // specific one with the error
      await Promise.all(
        batchOfIds.map(async id => {
          try {
            const entity = await model.findOne({ where: { id } });
            await entity.softRemove();
          } catch (error) {
            throw new Error(`Delete failed with '${error.message}', recordId: ${id}`);
          }
        }),
      );
    }
  }
<<<<<<< HEAD

  await executeUpdates(model, recordsForDelete);
=======
>>>>>>> 5cb53122
};

export const executeRestores = async (
  model: typeof BaseModel,
  recordsForRestore: DataToPersist[],
): Promise<void> => {
  const rowIds = recordsForRestore.map(({ id }) => id);

  for (const batchOfIds of chunk(rowIds, SQLITE_MAX_PARAMETERS)) {
    await Promise.all(
      batchOfIds.map(async id => {
        try {
<<<<<<< HEAD
          const entity = await model.findOne({ where: { id }, withDeleted: true });
=======
          const entity = await model.findOne({
            where: { id },
            withDeleted: true,
          });
>>>>>>> 5cb53122
          await entity.recover();
        } catch (error) {
          throw new Error(`Restore failed with '${error.message}', recordId: ${id}`);
        }
      }),
    );
  }
<<<<<<< HEAD

  await executeUpdates(model, recordsForRestore);
=======
>>>>>>> 5cb53122
};<|MERGE_RESOLUTION|>--- conflicted
+++ resolved
@@ -43,10 +43,7 @@
     }
   }
 
-<<<<<<< HEAD
-=======
   // To create soft deleted records, we need to first create them, then destroy them
->>>>>>> 5cb53122
   if (softDeleted.length > 0) {
     await executeDeletes(model, softDeleted);
   }
@@ -99,11 +96,8 @@
       );
     }
   }
-<<<<<<< HEAD
 
   await executeUpdates(model, recordsForDelete);
-=======
->>>>>>> 5cb53122
 };
 
 export const executeRestores = async (
@@ -116,14 +110,7 @@
     await Promise.all(
       batchOfIds.map(async id => {
         try {
-<<<<<<< HEAD
           const entity = await model.findOne({ where: { id }, withDeleted: true });
-=======
-          const entity = await model.findOne({
-            where: { id },
-            withDeleted: true,
-          });
->>>>>>> 5cb53122
           await entity.recover();
         } catch (error) {
           throw new Error(`Restore failed with '${error.message}', recordId: ${id}`);
@@ -131,9 +118,29 @@
       }),
     );
   }
-<<<<<<< HEAD
 
   await executeUpdates(model, recordsForRestore);
-=======
->>>>>>> 5cb53122
+};
+
+export const executeRestores = async (
+  model: typeof BaseModel,
+  recordsForRestore: DataToPersist[],
+): Promise<void> => {
+  const rowIds = recordsForRestore.map(({ id }) => id);
+
+  for (const batchOfIds of chunk(rowIds, SQLITE_MAX_PARAMETERS)) {
+    await Promise.all(
+      batchOfIds.map(async id => {
+        try {
+          const entity = await model.findOne({
+            where: { id },
+            withDeleted: true,
+          });
+          await entity.recover();
+        } catch (error) {
+          throw new Error(`Restore failed with '${error.message}', recordId: ${id}`);
+        }
+      }),
+    );
+  }
 };