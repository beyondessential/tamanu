--- conflicted
+++ resolved
@@ -20,11 +20,8 @@
       const progressMessage = `Stage 3/3: Creating ${totalRowsCount} ${model.name} records`;
       progressCallback(totalRowsCount, insertedRowsCount, progressMessage);
     } catch (e) {
-<<<<<<< HEAD
-=======
       // try records individually, some may succeed and we want to capture the
       // specific one with the error
->>>>>>> 2bf2338e
       await Promise.all(
         batchOfRows.map(async row => {
           try {
