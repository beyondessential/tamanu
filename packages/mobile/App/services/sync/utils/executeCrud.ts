import { cloneDeep, chunk } from 'lodash';
import { In, Repository } from 'typeorm';

import { DataToPersist } from '../types';
import { MAX_RECORDS_IN_BULK_INSERT, SQLITE_MAX_PARAMETERS  } from '../../../infra/db/limits';

function strippedIsDeleted(row) {
  const newRow = cloneDeep(row);
  delete newRow.isDeleted;
  return newRow;
}

export const executeInserts = async (
  repository: Repository<any>,
  rows: DataToPersist[],
  insertBatchSize: number,
  progressCallback: (processedCount: number) => void,
): Promise<void> => {
  // can end up with duplicate create records, e.g. if syncAllLabRequests is turned on, an
  // encounter may turn up twice, once because it is for a marked-for-sync patient, and once more
  // because it has a lab request attached
  const repository = model.getTransactionalRepository();
  const deduplicated = [];
  const idsAdded = new Set();
  const softDeleted = rows.filter(row => row.isDeleted).map(strippedIsDeleted);

  for (const row of rows) {
    const { id } = row;
    if (!idsAdded.has(id)) {
      deduplicated.push({ ...strippedIsDeleted(row), id });
      idsAdded.add(id);
    }
  }

  for (const batchOfRows of chunk(
    deduplicated,
    Math.min(insertBatchSize, MAX_RECORDS_IN_BULK_INSERT),
  )) {
    try {
      // insert with listeners turned off, so that it doesn't cause a patient to be marked for
      // sync when e.g. an encounter associated with a sync-everywhere vaccine is synced in
<<<<<<< HEAD
      await repository
        .createQueryBuilder()
        .insert({ listeners: false })
        .values(batchOfRows)
        .execute();
=======
      await repository.insert(batchOfRows, { listeners: false });
>>>>>>> a6e04f91
    } catch (e) {
      // try records individually, some may succeed and we want to capture the
      // specific one with the error
      await Promise.all(
        batchOfRows.map(async row => {
          try {
            await repository.insert(row);
          } catch (error) {
            throw new Error(`Insert failed with '${error.message}', recordId: ${row.id}`);
          }
        }),
      );
    }
    progressCallback(batchOfRows.length);
  }

  // To create soft deleted records, we need to first create them, then destroy them
  if (softDeleted.length > 0) {
    await executeDeletes(repository, softDeleted);
  }
};

export const executeUpdates = async (
  repository: Repository<any>,
  rows: DataToPersist[],
  progressCallback?: (processedCount: number) => void,
): Promise<void> => {
  try {
<<<<<<< HEAD
=======
    const repository = model.getTransactionalRepository();
>>>>>>> a6e04f91
    await Promise.all(rows.map(async row => repository.update({ id: row.id }, row)));
  } catch (e) {
    // try records individually, some may succeed and we want to capture the
    // specific one with the error
    await Promise.all(
      rows.map(async row => {
        try {
          await repository.save(row);
        } catch (error) {
          throw new Error(`Update failed with '${error.message}', recordId: ${row.id}`);
        }
      }),
    );
  }
  progressCallback?.(rows.length);
};

export const executeDeletes = async (
  repository: Repository<any>,
  recordsForDelete: DataToPersist[],
  progressCallback?: (processedCount: number) => void,
): Promise<void> => {
  const rowIds = recordsForDelete.map(({ id }) => id);
  for (const batchOfIds of chunk(rowIds, SQLITE_MAX_PARAMETERS)) {
    try {
<<<<<<< HEAD
=======
      const repository = model.getTransactionalRepository();
>>>>>>> a6e04f91
      const entities = await repository.find({ where: { id: In(batchOfIds) } });
      await repository.softRemove(entities);
    } catch (e) {
      // try records individually, some may succeed and we want to capture the
      // specific one with the error
      await Promise.all(
        batchOfIds.map(async id => {
          try {
            const entity = await repository.findOne({ where: { id } });
            await entity.softRemove();
          } catch (error) {
            throw new Error(`Delete failed with '${error.message}', recordId: ${id}`);
          }
        }),
      );
    }
    progressCallback?.(batchOfIds.length);
  }

<<<<<<< HEAD
  await executeUpdates(repository, recordsForDelete);
=======
  await executeUpdates(model, recordsForDelete);
>>>>>>> a6e04f91
};

export const executeRestores = async (
  repository: Repository<any>,
  recordsForRestore: DataToPersist[],
  progressCallback?: (processedCount: number) => void,
): Promise<void> => {
  const rowIds = recordsForRestore.map(({ id }) => id);
  await Promise.all(
    rowIds.map(async id => {
      try {
<<<<<<< HEAD
=======
        const repository = model.getTransactionalRepository();
>>>>>>> a6e04f91
        const entity = await repository.findOne({
          where: { id },
          withDeleted: true,
        });
        await entity.recover();
      } catch (error) {
        throw new Error(`Restore failed with '${error.message}', recordId: ${id}`);
      }
    }),
  );
  progressCallback(rowIds.length);
};<|MERGE_RESOLUTION|>--- conflicted
+++ resolved
@@ -39,15 +39,11 @@
     try {
       // insert with listeners turned off, so that it doesn't cause a patient to be marked for
       // sync when e.g. an encounter associated with a sync-everywhere vaccine is synced in
-<<<<<<< HEAD
       await repository
         .createQueryBuilder()
         .insert({ listeners: false })
         .values(batchOfRows)
         .execute();
-=======
-      await repository.insert(batchOfRows, { listeners: false });
->>>>>>> a6e04f91
     } catch (e) {
       // try records individually, some may succeed and we want to capture the
       // specific one with the error
@@ -76,10 +72,6 @@
   progressCallback?: (processedCount: number) => void,
 ): Promise<void> => {
   try {
-<<<<<<< HEAD
-=======
-    const repository = model.getTransactionalRepository();
->>>>>>> a6e04f91
     await Promise.all(rows.map(async row => repository.update({ id: row.id }, row)));
   } catch (e) {
     // try records individually, some may succeed and we want to capture the
@@ -105,10 +97,6 @@
   const rowIds = recordsForDelete.map(({ id }) => id);
   for (const batchOfIds of chunk(rowIds, SQLITE_MAX_PARAMETERS)) {
     try {
-<<<<<<< HEAD
-=======
-      const repository = model.getTransactionalRepository();
->>>>>>> a6e04f91
       const entities = await repository.find({ where: { id: In(batchOfIds) } });
       await repository.softRemove(entities);
     } catch (e) {
@@ -128,11 +116,7 @@
     progressCallback?.(batchOfIds.length);
   }
 
-<<<<<<< HEAD
   await executeUpdates(repository, recordsForDelete);
-=======
-  await executeUpdates(model, recordsForDelete);
->>>>>>> a6e04f91
 };
 
 export const executeRestores = async (
@@ -144,10 +128,6 @@
   await Promise.all(
     rowIds.map(async id => {
       try {
-<<<<<<< HEAD
-=======
-        const repository = model.getTransactionalRepository();
->>>>>>> a6e04f91
         const entity = await repository.findOne({
           where: { id },
           withDeleted: true,
