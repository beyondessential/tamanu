import { pick } from 'lodash';

import { DataToPersist, SyncRecord } from '../types';
import { BaseModel } from '../../../models/BaseModel';
import { extractIncludedColumns } from './extractIncludedColumns';

export const getRelationIdsFieldMapping = (model: typeof BaseModel) =>
  (model as any)
    .getRepository()
    .metadata.relationIds.map((rid): [string, string] => [
      rid.propertyName,
      rid.relation.propertyName,
    ]);

/*
 *    mapFields
 *
 *      Input: [['fooId', 'foo']], { fooId: '123abc' }
 *      Output: { foo: '123abc' }
 */
const mapFields = (mapping: [string, string][], obj: { [key: string]: unknown }): DataToPersist => {
  const newObj = { ...obj };
  for (const [fromKey, toKey] of mapping) {
    delete newObj[fromKey];
    if (Object.prototype.hasOwnProperty.call(obj, fromKey)) {
      newObj[toKey] = obj[fromKey];
    }
  }
  return newObj;
};

<<<<<<< HEAD
export const pickBySelectedColumns = (
  { data }: SyncRecord,
  includedColumns: string[],
): DataToPersist => {
  const record = pick(data, includedColumns);
  return record;
};

=======
>>>>>>> 92bed785
export const buildFromSyncRecords = (
  model: typeof BaseModel,
  records: SyncRecord[],
): DataToPersist[] => {
  const includedColumns = extractIncludedColumns(model);
  // populate `fieldMapping` with `RelationId` to `Relation` mappings
  // (not necessary for `IdRelation`)
  const fieldMapping = getRelationIdsFieldMapping(model);
  return records.map(record =>
<<<<<<< HEAD
    mapFields(fieldMapping, pickBySelectedColumns(record, includedColumns)),
=======
    mapFields(fieldMapping, pick(record.data, includedColumns)),
>>>>>>> 92bed785
  );
};

export const buildForRawInsertFromSyncRecords = (
  model: typeof BaseModel,
  records: SyncRecord[],
): DataToPersist[] => {
  const includedColumns = extractIncludedColumns(model);
  // Skip field mapping for raw insert - keep original field names
  return records.map(record => {
<<<<<<< HEAD
    const data = pickBySelectedColumns(record, includedColumns);
=======
    const data = pick(record.data, includedColumns);
>>>>>>> 92bed785
    data.isDeleted = record.isDeleted;
    return data;
  });
};<|MERGE_RESOLUTION|>--- conflicted
+++ resolved
@@ -29,17 +29,6 @@
   return newObj;
 };
 
-<<<<<<< HEAD
-export const pickBySelectedColumns = (
-  { data }: SyncRecord,
-  includedColumns: string[],
-): DataToPersist => {
-  const record = pick(data, includedColumns);
-  return record;
-};
-
-=======
->>>>>>> 92bed785
 export const buildFromSyncRecords = (
   model: typeof BaseModel,
   records: SyncRecord[],
@@ -49,11 +38,7 @@
   // (not necessary for `IdRelation`)
   const fieldMapping = getRelationIdsFieldMapping(model);
   return records.map(record =>
-<<<<<<< HEAD
-    mapFields(fieldMapping, pickBySelectedColumns(record, includedColumns)),
-=======
     mapFields(fieldMapping, pick(record.data, includedColumns)),
->>>>>>> 92bed785
   );
 };
 
@@ -64,11 +49,7 @@
   const includedColumns = extractIncludedColumns(model);
   // Skip field mapping for raw insert - keep original field names
   return records.map(record => {
-<<<<<<< HEAD
-    const data = pickBySelectedColumns(record, includedColumns);
-=======
     const data = pick(record.data, includedColumns);
->>>>>>> 92bed785
     data.isDeleted = record.isDeleted;
     return data;
   });
