import { In } from 'typeorm';
<<<<<<< HEAD
import { groupBy, chunk } from 'lodash';

import { SyncRecord } from '../types';
import { sortInDependencyOrder } from './sortInDependencyOrder';
import { buildFromSyncRecord } from './buildFromSyncRecord';
import { executeDeletes, executeInserts, executeRestores, executeUpdates } from './executeCrud';
import { MODELS_MAP } from '../../../models/modelsMap';
import { BaseModel } from '../../../models/BaseModel';
import { getSnapshotBatchIds, getSnapshotBatchById } from './manageSnapshotTable';
import { Database } from '~/infra/db';
import { SQLITE_MAX_PARAMETERS } from '~/infra/db/limits';
=======
import { chunk, groupBy, partition } from 'lodash';

import { SyncRecord } from '../types';
import { getSnapshotBatchIds, getSnapshotBatchesByIds } from './manageSnapshotTable';
import { SQLITE_MAX_PARAMETERS } from '../../../infra/db/limits';
import { MobileSyncSettings } from '../MobileSyncManager';
import { buildFromSyncRecord } from './buildFromSyncRecord';
import { type TransactingModel } from './getModelsForDirection';
import { executePreparedInsert, executePreparedUpdate } from './executePreparedQuery';

const forceGC = () => {
  if (typeof gc === 'function') {
    gc();
  }
};
>>>>>>> 4f3a26ff

export const saveChangesForModel = async (
  model: TransactingModel,
  changes: SyncRecord[],
<<<<<<< HEAD
  insertBatchSize: number,
=======
  { maxRecordsPerInsertBatch = 2000, maxRecordsPerUpdateBatch = 2000 }: MobileSyncSettings,
  progressCallback?: (processedCount: number) => void,
>>>>>>> 4f3a26ff
): Promise<void> => {
  const repository = model.getTransactionalRepository();
  const allChanges = changes.filter(c => c.data);
  const recordIds = allChanges.map(c => c.recordId);

  const idsForUpdate = new Set<string>();

<<<<<<< HEAD
  for (const incomingRecords of chunk(
    recordsForUpsert,
    SQLITE_MAX_PARAMETERS
  )) {
    const batchOfIds = incomingRecords.map(r => r.id);
    // add all records that already exist in the db to the list to be updated
    // even if they are being deleted or restored, we should also run an update query to keep the data in sync
    const batchOfExisting = await model.find({
      where: { id: In(batchOfIds) },
=======
  for (const recordIdChunk of chunk(recordIds, SQLITE_MAX_PARAMETERS)) {
    const batchOfExisting = await repository.find({
      where: { id: In(recordIdChunk) },
>>>>>>> 4f3a26ff
      select: ['id', 'deletedAt'],
      withDeleted: true,
    });
    for (const existing of batchOfExisting) {
      idsForUpdate.add(existing.id);
    }
  }

  // Separate records into updates and inserts
  const [recordsForUpdate, recordsForCreate] = partition(
    buildFromSyncRecord(model, allChanges),
    c => idsForUpdate.has(c.id),
  );

  await executePreparedInsert(
    repository,
    recordsForCreate,
    maxRecordsPerInsertBatch,
    progressCallback,
  );
  await executePreparedUpdate(
    repository,
    recordsForUpdate,
    maxRecordsPerUpdateBatch,
    progressCallback,
  );
};

<<<<<<< HEAD
  // run each import process
  if (recordsForCreate.length > 0) {
    await executeInserts(model, recordsForCreate, insertBatchSize);
  }
  if (recordsForUpdate.length > 0) {
    await executeUpdates(model, recordsForUpdate);
  }
  if (recordsForDelete.length > 0) {
    await executeDeletes(model, recordsForDelete);
  }
  if (recordsForRestore.length > 0) {
    await executeRestores(model, recordsForRestore);
=======
const prepareChangesForModels = (
  records: SyncRecord[],
  incomingModels: TransactingModel[],
): { model: TransactingModel; records: SyncRecord[] }[] => {
  const recordsByType = groupBy(records, 'recordType');
  const modelChanges = [];
  for (const model of incomingModels) {
    const recordsForModel = recordsByType[model.getTableName()] || [];
    if (!recordsForModel.length) {
      continue;
    }
    const sanitizedData =
      'sanitizePulledRecordData' in model
        ? (model as any).sanitizePulledRecordData(recordsForModel)
        : recordsForModel;
    modelChanges.push({
      model,
      records: sanitizedData,
    });
>>>>>>> 4f3a26ff
  }
  // Force garbage collection to free up memory
  // otherwise the memory will be exhausted during this step in larger syncs
  forceGC();
  return modelChanges;
};

<<<<<<< HEAD
/**
 * Save all the incoming changes in the right order of dependency,
 * efficiently grouping by model during single batch iteration
 * @param sessionId
 * @param incomingChangesCount
 * @param incomingModels
 * @param progressCallback
 * @returns
 */
export const saveIncomingChanges = async (
  sessionId: string,
  incomingChangesCount: number,
  incomingModels: Partial<typeof MODELS_MAP>,
  insertBatchSize: number,
  progressCallback: (total: number, batchTotal: number, progressMessage: string) => void,
): Promise<void> => {
  const queryRunner = Database.client.createQueryRunner();
  await queryRunner.connect();

  const batchIds = await getSnapshotBatchIds(queryRunner, sessionId);

  const recordsByType: Record<string, SyncRecord[]> = {};

  for (const batchId of batchIds) {
    const batchRecords = await getSnapshotBatchById(queryRunner, sessionId, batchId);

    const batchRecordsByType = groupBy(batchRecords, 'recordType');

    for (const [recordType, records] of Object.entries(batchRecordsByType)) {
      if (!recordsByType[recordType]) {
        recordsByType[recordType] = [];
      }
      recordsByType[recordType].push(...records);
    }
  }

  const sortedModels = await sortInDependencyOrder(incomingModels);

  let savedRecordsCount = 0;

  for (const model of sortedModels) {
    const recordType = model.getTableName();
    const recordsForModel = recordsByType[recordType] || [];

    if (recordsForModel.length > 0) {
      const hasSanitizeMethod = 'sanitizePulledRecordData' in model;
      const sanitizedRecords = hasSanitizeMethod
        ? model.sanitizePulledRecordData(recordsForModel)
        : recordsForModel;

      await saveChangesForModel(model, sanitizedRecords, insertBatchSize);

      savedRecordsCount += sanitizedRecords.length;
      const progressMessage = `Saving ${incomingChangesCount} records...`;
      progressCallback(incomingChangesCount, savedRecordsCount, progressMessage);
=======
export const saveChangesFromMemory = async (
  records: SyncRecord[],
  sortedModels: TransactingModel[],
  syncSettings: MobileSyncSettings,
  progressCallback: (recordsProcessed: number) => void,
): Promise<void> => {
  const modelChanges = prepareChangesForModels(records, sortedModels);
  for (const { model, records } of modelChanges) {
    if (model.name === 'User') {
      await saveChangesForModel(model, records, syncSettings, progressCallback);
    } else {
      await executePreparedInsert(
        model.getTransactionalRepository(),
        buildFromSyncRecord(model, records),
        syncSettings.maxRecordsPerInsertBatch,
        progressCallback,
      );
    }
  }
};

export const saveChangesFromSnapshot = async (
  sortedModels: TransactingModel[],
  syncSettings: MobileSyncSettings,
  progressCallback: (recordsProcessed: number) => void,
): Promise<void> => {
  const { maxBatchesToKeepInMemory = 5 } = syncSettings;
  const batchIds = await getSnapshotBatchIds();
  for (const chunkBatchIds of chunk(batchIds, maxBatchesToKeepInMemory)) {
    const batchRecords = await getSnapshotBatchesByIds(chunkBatchIds);
    const modelChanges = prepareChangesForModels(batchRecords, sortedModels);
    for (const { model, records } of modelChanges) {
      await saveChangesForModel(model, records, syncSettings, progressCallback);
>>>>>>> 4f3a26ff
    }
  }
  await queryRunner.release();
};<|MERGE_RESOLUTION|>--- conflicted
+++ resolved
@@ -1,17 +1,4 @@
 import { In } from 'typeorm';
-<<<<<<< HEAD
-import { groupBy, chunk } from 'lodash';
-
-import { SyncRecord } from '../types';
-import { sortInDependencyOrder } from './sortInDependencyOrder';
-import { buildFromSyncRecord } from './buildFromSyncRecord';
-import { executeDeletes, executeInserts, executeRestores, executeUpdates } from './executeCrud';
-import { MODELS_MAP } from '../../../models/modelsMap';
-import { BaseModel } from '../../../models/BaseModel';
-import { getSnapshotBatchIds, getSnapshotBatchById } from './manageSnapshotTable';
-import { Database } from '~/infra/db';
-import { SQLITE_MAX_PARAMETERS } from '~/infra/db/limits';
-=======
 import { chunk, groupBy, partition } from 'lodash';
 
 import { SyncRecord } from '../types';
@@ -27,17 +14,12 @@
     gc();
   }
 };
->>>>>>> 4f3a26ff
 
 export const saveChangesForModel = async (
   model: TransactingModel,
   changes: SyncRecord[],
-<<<<<<< HEAD
-  insertBatchSize: number,
-=======
   { maxRecordsPerInsertBatch = 2000, maxRecordsPerUpdateBatch = 2000 }: MobileSyncSettings,
   progressCallback?: (processedCount: number) => void,
->>>>>>> 4f3a26ff
 ): Promise<void> => {
   const repository = model.getTransactionalRepository();
   const allChanges = changes.filter(c => c.data);
@@ -45,21 +27,9 @@
 
   const idsForUpdate = new Set<string>();
 
-<<<<<<< HEAD
-  for (const incomingRecords of chunk(
-    recordsForUpsert,
-    SQLITE_MAX_PARAMETERS
-  )) {
-    const batchOfIds = incomingRecords.map(r => r.id);
-    // add all records that already exist in the db to the list to be updated
-    // even if they are being deleted or restored, we should also run an update query to keep the data in sync
-    const batchOfExisting = await model.find({
-      where: { id: In(batchOfIds) },
-=======
   for (const recordIdChunk of chunk(recordIds, SQLITE_MAX_PARAMETERS)) {
     const batchOfExisting = await repository.find({
       where: { id: In(recordIdChunk) },
->>>>>>> 4f3a26ff
       select: ['id', 'deletedAt'],
       withDeleted: true,
     });
@@ -88,20 +58,6 @@
   );
 };
 
-<<<<<<< HEAD
-  // run each import process
-  if (recordsForCreate.length > 0) {
-    await executeInserts(model, recordsForCreate, insertBatchSize);
-  }
-  if (recordsForUpdate.length > 0) {
-    await executeUpdates(model, recordsForUpdate);
-  }
-  if (recordsForDelete.length > 0) {
-    await executeDeletes(model, recordsForDelete);
-  }
-  if (recordsForRestore.length > 0) {
-    await executeRestores(model, recordsForRestore);
-=======
 const prepareChangesForModels = (
   records: SyncRecord[],
   incomingModels: TransactingModel[],
@@ -121,7 +77,6 @@
       model,
       records: sanitizedData,
     });
->>>>>>> 4f3a26ff
   }
   // Force garbage collection to free up memory
   // otherwise the memory will be exhausted during this step in larger syncs
@@ -129,63 +84,6 @@
   return modelChanges;
 };
 
-<<<<<<< HEAD
-/**
- * Save all the incoming changes in the right order of dependency,
- * efficiently grouping by model during single batch iteration
- * @param sessionId
- * @param incomingChangesCount
- * @param incomingModels
- * @param progressCallback
- * @returns
- */
-export const saveIncomingChanges = async (
-  sessionId: string,
-  incomingChangesCount: number,
-  incomingModels: Partial<typeof MODELS_MAP>,
-  insertBatchSize: number,
-  progressCallback: (total: number, batchTotal: number, progressMessage: string) => void,
-): Promise<void> => {
-  const queryRunner = Database.client.createQueryRunner();
-  await queryRunner.connect();
-
-  const batchIds = await getSnapshotBatchIds(queryRunner, sessionId);
-
-  const recordsByType: Record<string, SyncRecord[]> = {};
-
-  for (const batchId of batchIds) {
-    const batchRecords = await getSnapshotBatchById(queryRunner, sessionId, batchId);
-
-    const batchRecordsByType = groupBy(batchRecords, 'recordType');
-
-    for (const [recordType, records] of Object.entries(batchRecordsByType)) {
-      if (!recordsByType[recordType]) {
-        recordsByType[recordType] = [];
-      }
-      recordsByType[recordType].push(...records);
-    }
-  }
-
-  const sortedModels = await sortInDependencyOrder(incomingModels);
-
-  let savedRecordsCount = 0;
-
-  for (const model of sortedModels) {
-    const recordType = model.getTableName();
-    const recordsForModel = recordsByType[recordType] || [];
-
-    if (recordsForModel.length > 0) {
-      const hasSanitizeMethod = 'sanitizePulledRecordData' in model;
-      const sanitizedRecords = hasSanitizeMethod
-        ? model.sanitizePulledRecordData(recordsForModel)
-        : recordsForModel;
-
-      await saveChangesForModel(model, sanitizedRecords, insertBatchSize);
-
-      savedRecordsCount += sanitizedRecords.length;
-      const progressMessage = `Saving ${incomingChangesCount} records...`;
-      progressCallback(incomingChangesCount, savedRecordsCount, progressMessage);
-=======
 export const saveChangesFromMemory = async (
   records: SyncRecord[],
   sortedModels: TransactingModel[],
@@ -219,7 +117,6 @@
     const modelChanges = prepareChangesForModels(batchRecords, sortedModels);
     for (const { model, records } of modelChanges) {
       await saveChangesForModel(model, records, syncSettings, progressCallback);
->>>>>>> 4f3a26ff
     }
   }
   await queryRunner.release();
