--- conflicted
+++ resolved
@@ -31,40 +31,17 @@
   const idsForUpdate = new Set();
   const idsForRestore = new Set();
   const idsForDelete = new Set();
-<<<<<<< HEAD
-  const idsToSkip = new Set();
-
-  for (const incomingRecords of chunk(recordsForUpsert, SQLITE_MAX_PARAMETERS)) {
-    const batchOfIds = incomingRecords.map(r => r.id);
-=======
 
   for (const incomingRecords of chunk(recordsForUpsert, SQLITE_MAX_PARAMETERS)) {
     const batchOfIds = incomingRecords.map(r => r.id);
     // add all records that already exist in the db to the list to be updated
     // even if they are being deleted or restored, we should also run an update query to keep the data in sync
->>>>>>> 5cb53122
     const batchOfExisting = await model.findByIds(batchOfIds, {
       select: ['id', 'deletedAt'],
       withDeleted: true,
     });
     batchOfExisting.forEach(existing => {
       // compares incoming and existing records by id
-<<<<<<< HEAD
-      const incoming = changes.find(c => c.recordId === existing.id);
-      // don't do anything if incoming record is deleted and existing record is already deleted
-      if (existing.deletedAt && !incoming.isDeleted) {
-        idsForRestore.add(existing.id);
-      }
-      if (!existing.deletedAt && !incoming.isDeleted) {
-        idsForUpdate.add(existing.id);
-      }
-      if (!existing.deletedAt && incoming.isDeleted) {
-        idsForDelete.add(existing.id);
-      }
-      if (existing.deletedAt && incoming.isDeleted) {
-        idsToSkip.add(existing.id);
-      }
-=======
       const incoming = idToIncomingRecord[existing.id];
       idsForUpdate.add(existing.id);
       if (existing.deletedAt && !incoming.isDeleted) {
@@ -73,22 +50,11 @@
       if (!existing.deletedAt && incoming.isDeleted) {
         idsForDelete.add(existing.id);
       }
->>>>>>> 5cb53122
     });
   }
 
   const recordsForCreate = changes
-<<<<<<< HEAD
-    .filter(
-      c =>
-        !idsForUpdate.has(c.recordId) &&
-        !idsForRestore.has(c.recordId) &&
-        !idsForDelete.has(c.recordId) &&
-        !idsToSkip.has(c.recordId),
-    ) // not existing in db
-=======
     .filter(c => !idsForUpdate.has(c.recordId)) // not existing in db
->>>>>>> 5cb53122
     .map(({ isDeleted, data }) => ({ ...buildFromSyncRecord(model, data), isDeleted }));
 
   const recordsForUpdate = changes
