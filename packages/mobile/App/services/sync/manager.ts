--- conflicted
+++ resolved
@@ -151,12 +151,7 @@
         { channel: 'location', model: models.Location },
         { channel: 'department', model: models.Department },
         { channel: 'user', model: models.User },
-
-<<<<<<< HEAD
-=======
         { channel: 'labTestType', model: models.LabTestType },
-
->>>>>>> 7840b31c
         { channel: 'attachment', model: models.Attachment },
 
         { channel: 'scheduledVaccine', model: models.ScheduledVaccine },
