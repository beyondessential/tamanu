import { CentralConnectionStatus } from '~/types';
import {
  AuthenticationError,
  generalErrorMessage,
  invalidTokenMessage,
  OutdatedVersionError,
} from '../error';
import { CentralServerConnection } from './CentralServerConnection';
<<<<<<< HEAD
import axios from 'axios';
import { sleepAsync } from './utils';

jest.mock('~/infra/db', () => ({
  Database: {
    client: {
      query: jest.fn(),
    },
  },
}));
=======
import { fetchWithTimeout, sleepAsync } from './utils';
import { Problem, ClientIncompatibleError, InvalidCredentialError } from '@tamanu/errors';
>>>>>>> 62b09561

jest.mock('./utils', () => ({
  ...jest.requireActual('./utils'),
  sleepAsync: jest.fn(),
}));

jest.mock('axios');

jest.mock('uuid', () => ({
  v4: jest.fn().mockReturnValue('test-device-id'),
}));

jest.mock('/root/package.json', () => ({
  version: 'test-version',
}));

const mockAxiosRequest = jest.fn();
const mockSleepAsync = sleepAsync as jest.MockedFunction<any>;

const mockSessionId = 'test-session-id';
const mockHost = 'http://test-host';

const getHeadersWithToken = (token: string): any => ({
  Authorization: `Bearer ${token}`,
  Accept: 'application/json',
  'X-Tamanu-Client': 'Tamanu Mobile',
  'X-Version': 'test-version',
});

describe('CentralServerConnection', () => {
  let centralServerConnection: CentralServerConnection;

  beforeEach(() => {
    (axios.create as unknown as jest.Mock).mockReturnValue({ request: mockAxiosRequest });
    mockAxiosRequest.mockReset();
    centralServerConnection = new CentralServerConnection();
    centralServerConnection.emitter = {
      emit: jest.fn(),
    };
    centralServerConnection.connect(mockHost);
    jest.clearAllMocks();
  });

  describe('endSyncSession', () => {
    it('should call delete with correct parameters', async () => {
      const deleteSpy = jest.spyOn(centralServerConnection, 'delete').mockResolvedValue(null);
      await centralServerConnection.endSyncSession(mockSessionId);
      expect(deleteSpy).toHaveBeenCalledWith(expect.stringContaining(mockSessionId), {});
    });
  });
  describe('startSyncSession', () => {
    it('should call post with correct parameters', async () => {
      const pollUntilTrueSpy = jest
        .spyOn(centralServerConnection, 'pollUntilTrue')
        .mockResolvedValue(true);
      const postSpy = jest
        .spyOn(centralServerConnection, 'post')
        .mockResolvedValue({ sessionId: mockSessionId });
      const getSpy = jest
        .spyOn(centralServerConnection, 'get')
        .mockResolvedValue({ startedAtTick: 1 });
      const startSyncSessionRes = await centralServerConnection.startSyncSession({
        urgent: false,
        lastSyncedTick: -1,
      });
      expect(postSpy).toHaveBeenCalled();
      expect(pollUntilTrueSpy).toHaveBeenCalledWith(expect.stringContaining(mockSessionId));
      expect(getSpy).toHaveBeenCalledWith(expect.stringContaining(mockSessionId), {});
      expect(startSyncSessionRes).toEqual({ sessionId: mockSessionId, startedAtTick: 1 });
    });
  });
  describe('pull', () => {
    it('should call get with correct parameters', async () => {
      const getSpy = jest.spyOn(centralServerConnection, 'get').mockResolvedValue(null);
      await centralServerConnection.pull(mockSessionId, 1, 'test-from-id');
      expect(getSpy).toHaveBeenCalledWith(
        expect.stringContaining(mockSessionId),
        {
          fromId: 'test-from-id',
          limit: 1,
        },
        { timeout: expect.any(Number) },
      );
    });
  });
  describe('push', () => {
    it('should call post with correct parameters', async () => {
      const postSpy = jest.spyOn(centralServerConnection, 'post').mockResolvedValue(null);
      const mockChanges = [
        {
          id: 'test-id-1',
          recordId: 'test-record-id',
          recordType: 'test-type-1',
          data: { id: 'test-id-1' },
        },
      ];
      await centralServerConnection.push(mockSessionId, mockChanges);
      expect(postSpy).toHaveBeenCalledWith(
        expect.stringContaining(mockSessionId),
        {},
        {
          changes: mockChanges,
        },
      );
    });
  });
  describe('completePush', () => {
    it('should call post with correct parameters', async () => {
      jest
        .spyOn(centralServerConnection, 'get')
        .mockResolvedValueOnce(false)
        .mockResolvedValueOnce(false)
        .mockResolvedValueOnce(true);
      const mockTablesToInclude = ['test-table-1', 'test-table-2'];
      const postSpy = jest.spyOn(centralServerConnection, 'post').mockResolvedValue(null);
      await centralServerConnection.completePush(mockSessionId, mockTablesToInclude);
      expect(postSpy).toHaveBeenCalledWith(
        expect.stringContaining(mockSessionId),
        {},
        { tablesToInclude: mockTablesToInclude, deviceId: 'mobile-test-device-id' },
      );
      expect(mockSleepAsync).toHaveBeenCalledTimes(2);
    });
  });
  describe('login', () => {
    it('should return the result of data if token, refreshToken and user are defined', async () => {
      const mockResponse = {
        token: 'test-token',
        refreshToken: 'test-refresh-token',
        user: {
          id: 'test-user-id',
        },
      };
      const postSpy = jest.spyOn(centralServerConnection, 'post').mockResolvedValue(mockResponse);
      const mockEmail = 'test@testemail.com';
      const mockPassword = 'test-password';

      const loginRes = await centralServerConnection.login(mockEmail, mockPassword);
      expect(postSpy).toHaveBeenCalledWith(
        'login',
        {},
        {
          email: mockEmail,
          password: mockPassword,
          deviceId: 'mobile-test-device-id',
          scopes: ['sync_client'],
        },
        {
          backoff: {
            maxAttempts: 1,
          },
        },
      );
      expect(loginRes).toEqual(mockResponse);
    });
    it('should throw an error if token, refreshToken or user are not defined', async () => {
      const mockResponseMissingRefreshToken = {
        token: 'test-token',
        user: {
          id: 'test-user-id',
        },
      };
      jest
        .spyOn(centralServerConnection, 'post')
        .mockResolvedValue(mockResponseMissingRefreshToken);
      const mockEmail = 'test@testemail.com';
      const mockPassword = 'test-password';

      await expect(centralServerConnection.login(mockEmail, mockPassword)).rejects.toThrow(
        new AuthenticationError(generalErrorMessage),
      );
    });
  });
  describe('refresh', () => {
    it('should set new token and refreshToken', async () => {
      const setTokenSpy = jest.spyOn(centralServerConnection, 'setToken');
      const setRefreshTokenSpy = jest.spyOn(centralServerConnection, 'setRefreshToken');
      const mockToken = 'test-token';
      const mockRefreshToken = 'test-refresh-token';
      const mockNewRefreshToken = 'test-new-refresh-token';

      centralServerConnection.setRefreshToken(mockRefreshToken);

      const postSpy = jest.spyOn(centralServerConnection, 'post').mockResolvedValue({
        token: mockToken,
        refreshToken: mockNewRefreshToken,
      });

      await centralServerConnection.refresh();

      expect(postSpy).toHaveBeenCalledWith(
        'refresh',
        {},
        { refreshToken: mockRefreshToken, deviceId: 'mobile-test-device-id' },
        {
          backoff: {
            maxAttempts: 1,
          },
          skipAttemptRefresh: true,
        },
      );
      expect(centralServerConnection.emitter.emit).toHaveBeenCalledWith(
        'statusChange',
        CentralConnectionStatus.Connected,
      );
      expect(setTokenSpy).toHaveBeenCalledWith(mockToken);
      expect(setRefreshTokenSpy).toHaveBeenCalledWith(mockNewRefreshToken);
    });
    it('should throw an error if token or refreshToken are not defined', async () => {
      const mockRefreshToken = 'test-refresh-token';
      jest.spyOn(centralServerConnection, 'post').mockResolvedValueOnce({
        refreshToken: mockRefreshToken,
      });

      await expect(centralServerConnection.refresh()).rejects.toThrow(
        new AuthenticationError(generalErrorMessage),
      );
    });
  });
  describe('fetch', () => {
    it('should call fetch with correct parameters', async () => {
<<<<<<< HEAD
      mockAxiosRequest.mockResolvedValueOnce({ data: 'test-result' });
=======
      mockFetchWithTimeout.mockResolvedValueOnce(
        new Response(JSON.stringify('test-result-correct'), { status: 200, statusText: 'OK' }),
      );
>>>>>>> 62b09561
      const mockPath = 'test-path';
      const mockQuery = { test: 'test-query' };
      const mockConfig = { test: 'test-config-key' };
      const mockToken = 'test-token';
      const mockHeaders = getHeadersWithToken(mockToken);
      centralServerConnection.setToken(mockToken);

      const fetchRes = await centralServerConnection.fetch(mockPath, mockQuery, mockConfig);
<<<<<<< HEAD
      expect(mockAxiosRequest).toHaveBeenCalledWith(
        expect.objectContaining({
          url: `${mockHost}/api/${mockPath}`,
          params: mockQuery,
=======
      expect(fetchWithTimeout).toHaveBeenCalledWith(
        `${mockHost}/api/${mockPath}?test=${mockQuery.test}`,
        {
>>>>>>> 62b09561
          headers: mockHeaders,
          test: 'test-config-key',
        }),
      );
<<<<<<< HEAD
      expect(fetchRes).toEqual('test-result');
    });
    it('should invoke itself after invalid token and refresh endpoint', async () => {
      const refreshSpy = jest.spyOn(centralServerConnection, 'refresh');
      const fetchSpy = jest.spyOn(centralServerConnection, 'fetch');
      const mockToken = 'test-token';
      const mockRefreshToken = 'test-refresh-token';
      const mockNewToken = 'test-new-token';
      const mockNewRefreshToken = 'test-new-refresh-token';

      centralServerConnection.setToken(mockToken);
      centralServerConnection.setRefreshToken(mockRefreshToken);
      /**
       * Mock three calls to axios:
       * 1. First call to request will reject with a 401 for invalid token
       * 2. Second call will be refresh endpoint returning new tokens
       * 3. Third call will be the original request with new token
       */
      mockAxiosRequest
        .mockRejectedValueOnce({ response: { status: 401 } })
        .mockResolvedValueOnce({ data: { token: mockNewToken, refreshToken: mockNewRefreshToken } })
        .mockResolvedValueOnce({ data: 'test-result' });
      const mockPath = 'test-path';
      await centralServerConnection.fetch(mockPath, {}, {});
      expect(refreshSpy).toHaveBeenCalledTimes(1);

      expect(mockAxiosRequest).toHaveBeenNthCalledWith(
        1,
        expect.objectContaining({
          url: `${mockHost}/api/${mockPath}`,
          headers: getHeadersWithToken(mockToken),
        }),
      );
      expect(centralServerConnection.emitter.emit).toHaveBeenNthCalledWith(
        1,
        'statusChange',
        CentralConnectionStatus.Disconnected,
      );
      expect(mockAxiosRequest).toHaveBeenNthCalledWith(
        2,
        expect.objectContaining({
          url: `${mockHost}/api/refresh`,
          method: 'POST',
          headers: { ...getHeadersWithToken(mockToken), 'Content-Type': 'application/json' },
          data: {
            refreshToken: mockRefreshToken,
            deviceId: 'mobile-test-device-id',
          },
        }),
      );
      expect(centralServerConnection.emitter.emit).toHaveBeenNthCalledWith(
        2,
        'statusChange',
        CentralConnectionStatus.Connected,
      );
      expect(mockAxiosRequest).toHaveBeenNthCalledWith(
        3,
        expect.objectContaining({
          url: `${mockHost}/api/${mockPath}`,
          headers: getHeadersWithToken(mockNewToken),
        }),
      );
      // Check that the fetch would not recursively call itself again on failure post refresh
      expect(fetchSpy).toHaveBeenNthCalledWith(
        2,
        'refresh',
        {},
        {
          body: {
            refreshToken: mockRefreshToken,
            deviceId: 'mobile-test-device-id',
          },
          skipAttemptRefresh: true,
          method: 'POST',
          headers: {
            'Content-Type': 'application/json',
          },
          backoff: {
            maxAttempts: 1,
          },
        },
      );
      expect(fetchSpy).toHaveBeenNthCalledWith(
        3,
        mockPath,
        {},
        {
          skipAttemptRefresh: true,
          backoff: undefined,
          body: undefined,
          headers: undefined,
          method: 'GET',
          timeout: undefined,
        },
      );
    });
    it('should not call refresh if skipAttemptRefresh is true', async () => {
      mockAxiosRequest.mockRejectedValueOnce({ response: { status: 401 } });
=======
      expect(fetchRes).toEqual('test-result-correct');
    });
    it('should not call refresh if skipAttemptRefresh is true', async () => {
      mockFetchWithTimeout.mockResolvedValueOnce(
        Problem.fromError(new InvalidCredentialError()).intoResponse(),
      );
>>>>>>> 62b09561
      const refreshSpy = jest.spyOn(centralServerConnection, 'refresh');
      await expect(
        centralServerConnection.fetch('test-path', {}, { skipAttemptRefresh: true }),
      ).rejects.toThrow(new AuthenticationError(invalidTokenMessage));
      expect(refreshSpy).not.toHaveBeenCalled();
    });
    it('should throw an error with updateUrl if version is outdated', async () => {
      const mockUpdateUrl = 'test-update-url';
<<<<<<< HEAD
      mockAxiosRequest.mockRejectedValueOnce({
        response: {
          status: 400,
          data: {
            error: {
              name: 'InvalidClientVersion',
              updateUrl: mockUpdateUrl,
            },
          },
        },
      });
      await expect(centralServerConnection.fetch('test-path', {}, {})).rejects.toThrowError(
=======
      mockFetchWithTimeout.mockResolvedValueOnce(
        Problem.fromError(
          new ClientIncompatibleError().withExtraData({ updateUrl: 'test-update-url' }),
        ).intoResponse(),
      );
      await expect(centralServerConnection.fetch('test-path', {}, {})).rejects.toThrow(
>>>>>>> 62b09561
        new OutdatedVersionError(mockUpdateUrl),
      );
    });
  });
});<|MERGE_RESOLUTION|>--- conflicted
+++ resolved
@@ -6,7 +6,6 @@
   OutdatedVersionError,
 } from '../error';
 import { CentralServerConnection } from './CentralServerConnection';
-<<<<<<< HEAD
 import axios from 'axios';
 import { sleepAsync } from './utils';
 
@@ -17,10 +16,6 @@
     },
   },
 }));
-=======
-import { fetchWithTimeout, sleepAsync } from './utils';
-import { Problem, ClientIncompatibleError, InvalidCredentialError } from '@tamanu/errors';
->>>>>>> 62b09561
 
 jest.mock('./utils', () => ({
   ...jest.requireActual('./utils'),
@@ -242,13 +237,7 @@
   });
   describe('fetch', () => {
     it('should call fetch with correct parameters', async () => {
-<<<<<<< HEAD
-      mockAxiosRequest.mockResolvedValueOnce({ data: 'test-result' });
-=======
-      mockFetchWithTimeout.mockResolvedValueOnce(
-        new Response(JSON.stringify('test-result-correct'), { status: 200, statusText: 'OK' }),
-      );
->>>>>>> 62b09561
+      mockAxiosRequest.mockResolvedValueOnce({ data: 'test-result-correct' });
       const mockPath = 'test-path';
       const mockQuery = { test: 'test-query' };
       const mockConfig = { test: 'test-config-key' };
@@ -257,23 +246,19 @@
       centralServerConnection.setToken(mockToken);
 
       const fetchRes = await centralServerConnection.fetch(mockPath, mockQuery, mockConfig);
-<<<<<<< HEAD
+
       expect(mockAxiosRequest).toHaveBeenCalledWith(
         expect.objectContaining({
           url: `${mockHost}/api/${mockPath}`,
           params: mockQuery,
-=======
-      expect(fetchWithTimeout).toHaveBeenCalledWith(
-        `${mockHost}/api/${mockPath}?test=${mockQuery.test}`,
-        {
->>>>>>> 62b09561
           headers: mockHeaders,
           test: 'test-config-key',
         }),
       );
-<<<<<<< HEAD
+
       expect(fetchRes).toEqual('test-result');
     });
+
     it('should invoke itself after invalid token and refresh endpoint', async () => {
       const refreshSpy = jest.spyOn(centralServerConnection, 'refresh');
       const fetchSpy = jest.spyOn(centralServerConnection, 'fetch');
@@ -368,25 +353,18 @@
         },
       );
     });
+
     it('should not call refresh if skipAttemptRefresh is true', async () => {
       mockAxiosRequest.mockRejectedValueOnce({ response: { status: 401 } });
-=======
-      expect(fetchRes).toEqual('test-result-correct');
-    });
-    it('should not call refresh if skipAttemptRefresh is true', async () => {
-      mockFetchWithTimeout.mockResolvedValueOnce(
-        Problem.fromError(new InvalidCredentialError()).intoResponse(),
-      );
->>>>>>> 62b09561
       const refreshSpy = jest.spyOn(centralServerConnection, 'refresh');
       await expect(
         centralServerConnection.fetch('test-path', {}, { skipAttemptRefresh: true }),
       ).rejects.toThrow(new AuthenticationError(invalidTokenMessage));
       expect(refreshSpy).not.toHaveBeenCalled();
     });
+
     it('should throw an error with updateUrl if version is outdated', async () => {
       const mockUpdateUrl = 'test-update-url';
-<<<<<<< HEAD
       mockAxiosRequest.mockRejectedValueOnce({
         response: {
           status: 400,
@@ -399,14 +377,6 @@
         },
       });
       await expect(centralServerConnection.fetch('test-path', {}, {})).rejects.toThrowError(
-=======
-      mockFetchWithTimeout.mockResolvedValueOnce(
-        Problem.fromError(
-          new ClientIncompatibleError().withExtraData({ updateUrl: 'test-update-url' }),
-        ).intoResponse(),
-      );
-      await expect(centralServerConnection.fetch('test-path', {}, {})).rejects.toThrow(
->>>>>>> 62b09561
         new OutdatedVersionError(mockUpdateUrl),
       );
     });
