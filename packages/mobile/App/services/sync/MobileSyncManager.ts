import mitt from 'mitt';

import { Database } from '../../infra/db';
import { MODELS_MAP } from '../../models/modelsMap';
import { CentralServerConnection } from './CentralServerConnection';
import {
  getModelsForDirection,
  getSyncTick,
  pushOutgoingChanges,
  setSyncTick,
  snapshotOutgoingChanges,
  getTransactingModelsForDirection,
} from './utils';
import {
  dropSnapshotTable,
  createSnapshotTable,
  insertSnapshotRecords,
} from './utils/manageSnapshotTable';
import { SYNC_DIRECTIONS } from '../../models/types';
import { SYNC_EVENT_ACTIONS } from './types';
import { CURRENT_SYNC_TIME, LAST_SUCCESSFUL_PULL, LAST_SUCCESSFUL_PUSH } from './constants';
import { SETTING_KEYS } from '~/constants/settings';
import { SettingsService } from '../settings';
<<<<<<< HEAD
=======
import { pullRecordsInBatches } from './utils/pullRecordsInBatches';
import { saveChangesFromSnapshot, saveChangesFromMemory } from './utils/saveIncomingChanges';
import { sortInDependencyOrder } from './utils/sortInDependencyOrder';

import { type TransactingModel } from './utils/getModelsForDirection';
import { type DynamicLimiterSettings } from './utils/calculatePageLimit';
import { type EntityManager } from 'typeorm';
>>>>>>> 4f3a26ff

/**
 * Maximum progress that each stage contributes to the overall progress
 */
type StageMaxProgress = Record<number, number>;
const STAGE_MAX_PROGRESS_INCREMENTAL: StageMaxProgress = {
  1: 33,
  2: 66,
  3: 100,
};
const STAGE_MAX_PROGRESS_INITIAL: StageMaxProgress = {
  1: 33,
  2: 100,
};

type SyncOptions = {
  urgent: boolean;
};

export type MobileSyncSettings = {
  maxBatchesToKeepInMemory: number;
  maxRecordsPerSnapshotBatch: number;
  maxRecordsPerInsertBatch: number;
  maxRecordsPerUpdateBatch: number;
  useUnsafeSchemaForInitialSync: boolean;
  dynamicLimiter: DynamicLimiterSettings;
};

export const SYNC_STAGES_TOTAL = Object.values(STAGE_MAX_PROGRESS_INCREMENTAL).length;

export interface PullParams {
  sessionId: string;
  recordTotal: number;
  pullUntil?: number;
  centralServer?: CentralServerConnection;
  syncSettings?: MobileSyncSettings;
  progressCallback?: (incrementalPulled: number) => void;
}

export class MobileSyncManager {
  progressMaxByStage = STAGE_MAX_PROGRESS_INCREMENTAL;

  isInitialSync = false;

  isQueuing = false;

  isSyncing = false;

  progress = 0;

  progressMessage = '';

  syncStage = null;

  lastSuccessfulSyncTime = null;

  lastSyncPushedRecordsCount: number = null;

  lastSyncPulledRecordsCount: number = null;

  emitter = mitt();

  urgentSyncInterval = null;

  models: typeof MODELS_MAP;
  centralServer: CentralServerConnection;
  settings: SettingsService;

  constructor(centralServer: CentralServerConnection, settings: SettingsService) {
    this.centralServer = centralServer;
    this.settings = settings;
    this.models = Database.models;
  }

  get syncSettings(): MobileSyncSettings {
    return this.settings.getSetting<MobileSyncSettings>('mobileSync');
  }

  setSyncStage(syncStage: number): void {
    this.syncStage = syncStage;
    this.emitter.emit(SYNC_EVENT_ACTIONS.SYNC_STATE_CHANGED);
  }

  /**
   * Set the current progress (%) and the current progress message for the circular progress bar
   * @param progress
   * @param progressMessage
   */
  setProgress(progress: number, progressMessage: string): void {
    this.progress = progress;
    this.progressMessage = progressMessage;
    this.emitter.emit(SYNC_EVENT_ACTIONS.SYNC_STATE_CHANGED);
  }

  /**
   * Calculate the current progress (%) using the final total and the current records in progress
   * @param total
   * @param progress
   * @param progressMessage
   */
  updateProgress = (total: number, progress: number, progressMessage: string): void => {
    // Get previous stage max progress
    const previousProgress = this.progressMaxByStage[this.syncStage - 1] || 0;
    // Calculate the total progress of the current stage
    const progressDenominator = this.progressMaxByStage[this.syncStage] - previousProgress;
    // Calculate the progress percentage of the current stage
    // (ie: out of stage 2 which is 33% of the overall progress)
    const currentStagePercentage = Math.min(
      Math.ceil((progress / total) * progressDenominator),
      progressDenominator,
    );
    // Add the finished stage progress to get the overall progress percentage
    const progressPercentage = previousProgress + currentStagePercentage;
    this.setProgress(progressPercentage, progressMessage);
  };

  /**
   * Wait for the current sync to end
   * @returns
   */
  async waitForCurrentSyncToEnd(): Promise<void> {
    if (this.isSyncing) {
      return new Promise(resolve => {
        const done = (): void => {
          resolve();
          this.emitter.off(SYNC_EVENT_ACTIONS.SYNC_ENDED, done);
        };
        this.emitter.on(SYNC_EVENT_ACTIONS.SYNC_ENDED, done);
      });
    }

    return Promise.resolve();
  }

  /**
   * Trigger urgent sync, and along with urgent sync, schedule regular sync requests
   * to continuously connect to central server and request for status change of the sync session
   */
  async triggerUrgentSync(): Promise<void> {
    if (this.urgentSyncInterval) {
      console.warn('MobileSyncManager.triggerSync(): Urgent sync already started');
      return;
    }

    const urgentSyncIntervalInSecondsStr =
      (await this.models.Setting.getByKey(SETTING_KEYS.SYNC_URGENT_INTERVAL_IN_SECONDS)) || 10; // default 10 seconds interval

    const urgentSyncIntervalInSeconds = parseInt(urgentSyncIntervalInSecondsStr, 10);

    // Schedule regular urgent sync
    this.urgentSyncInterval = setInterval(
      () => this.triggerSync({ urgent: true }),
      urgentSyncIntervalInSeconds * 1000,
    );
    // start the sync now
    await this.triggerSync({ urgent: true });
  }

  /**
   * Trigger syncing and send through the sync errors if there is any
   * @returns
   */
  async triggerSync({ urgent }: SyncOptions = { urgent: false }): Promise<void> {
    if (this.isSyncing) {
      console.warn(
        'MobileSyncManager.triggerSync(): Tried to start syncing while sync in progress',
      );
      return;
    }

    const startTime = Date.now();

    try {
      await this.runSync({ urgent });
      this.emitter.emit(SYNC_EVENT_ACTIONS.SYNC_SUCCESS);
    } catch (error) {
      this.emitter.emit(SYNC_EVENT_ACTIONS.SYNC_ERROR, { error });
    } finally {
      // Reset all the values to default only if sync actually started, otherwise they should still be default values
      if (this.isSyncing) {
        this.syncStage = null;
        this.isSyncing = false;
        this.emitter.emit(SYNC_EVENT_ACTIONS.SYNC_STATE_CHANGED);
        this.emitter.emit(SYNC_EVENT_ACTIONS.SYNC_ENDED, `time=${Date.now() - startTime}ms`);
        if (this.urgentSyncInterval) {
          clearInterval(this.urgentSyncInterval);
          this.urgentSyncInterval = null;
        }
        console.log(`Sync took ${Date.now() - startTime} ms`);
      }
    }
  }

  async runSync({ urgent }: SyncOptions = { urgent: false }): Promise<void> {
    if (this.isSyncing) {
      throw new Error('MobileSyncManager.runSync(): Tried to start syncing while sync in progress');
    }

    console.log('MobileSyncManager.runSync(): Began sync run');
    this.isSyncing = true;

    // clear persisted cache from last session
    await dropSnapshotTable();

    const pullSince = await getSyncTick(this.models, LAST_SUCCESSFUL_PULL);
    // the first step of sync is to start a session and retrieve the session id

    this.isInitialSync = pullSince === -1;

    this.progressMaxByStage = this.isInitialSync
      ? STAGE_MAX_PROGRESS_INITIAL
      : STAGE_MAX_PROGRESS_INCREMENTAL;

    const {
      sessionId,
      startedAtTick: newSyncClockTime,
      status,
    } = await this.centralServer.startSyncSession({
      urgent,
      lastSyncedTick: pullSince,
    });

    if (!sessionId) {
      console.log(`MobileSyncManager.runSync(): Sync queue status: ${status}`);
      this.isSyncing = false;
      this.isQueuing = true;
      this.progressMessage = urgent ? 'Sync in progress...' : 'Sync in queue';
      this.emitter.emit(SYNC_EVENT_ACTIONS.SYNC_IN_QUEUE);
      return;
    }

    this.isSyncing = true;
    this.isQueuing = false;

    this.emitter.emit(SYNC_EVENT_ACTIONS.SYNC_STARTED);
<<<<<<< HEAD

    console.log('MobileSyncManager.runSync(): Sync started')
    await Database.setUnsafePragma();
=======
    console.log('MobileSyncManager.runSync(): Sync started');
>>>>>>> 4f3a26ff

    await this.pushOutgoingChanges(sessionId, newSyncClockTime);
    await this.pullIncomingChanges(sessionId);

    await this.centralServer.endSyncSession(sessionId);

    // clear persisted cache from this session
<<<<<<< HEAD
    await clearPersistedSyncSessionRecords(sessionId);
=======
    await dropSnapshotTable();
>>>>>>> 4f3a26ff

    this.lastSuccessfulSyncTime = new Date();
    this.setProgress(0, '');
  }

  /**
   * Syncing outgoing changes in batches
   * @param sessionId
   */
  async pushOutgoingChanges(sessionId: string, newSyncClockTime: number): Promise<void> {
    this.setSyncStage(1);

    // get the sync tick we're up to locally, so that we can store it as the successful push cursor
    const currentSyncTick = await getSyncTick(this.models, CURRENT_SYNC_TIME);

    // use the new unique tick for any changes from now on so that any records that are created or
    // updated even mid way through this sync, are marked using the new tick and will be captured in
    // the next push
    await setSyncTick(this.models, CURRENT_SYNC_TIME, newSyncClockTime);

    const pushSince = await getSyncTick(this.models, LAST_SUCCESSFUL_PUSH);
    console.log(
      `MobileSyncManager.pushOutgoingChanges(): Begin syncing outgoing changes since ${pushSince}`,
    );

    const modelsToPush = getModelsForDirection(this.models, SYNC_DIRECTIONS.PUSH_TO_CENTRAL);
    const outgoingChanges = await snapshotOutgoingChanges(modelsToPush, pushSince);

    console.log(
      `MobileSyncManager.pushOutgoingChanges(): Finished snapshot ${outgoingChanges.length} outgoing changes`,
    );

    if (outgoingChanges.length > 0) {
      await pushOutgoingChanges(
        this.centralServer,
        modelsToPush,
        sessionId,
        outgoingChanges,
        this.syncSettings,
        (total, pushedRecords) =>
          this.updateProgress(total, pushedRecords, 'Pushing all new changes...'),
      );
    }

    this.lastSyncPushedRecordsCount = outgoingChanges.length;

    await setSyncTick(this.models, LAST_SUCCESSFUL_PUSH, currentSyncTick);

    console.log(
      `MobileSyncManager.pushOutgoingChanges(): End sync outgoing changes, outgoing changes count: ${outgoingChanges.length}`,
    );
  }

  /**
   * Syncing incoming changes follows two different paths:
   *
   * Initial sync: Pulls all records from server and saves them directly to database in a single transaction
   * Incremental sync: Pulls records to a snapshot table first, then saves them to database in a separate transaction
   *
   * @param sessionId - the session id for the sync session
   */
  async pullIncomingChanges(sessionId: string): Promise<void> {
    this.setSyncStage(2);
    const pullSince = await getSyncTick(this.models, LAST_SUCCESSFUL_PULL);
<<<<<<< HEAD
    const isInitialSync = pullSince === -1;
=======

>>>>>>> 4f3a26ff
    console.log(
      `MobileSyncManager.syncIncomingChanges(): Begin sync incoming changes since ${pullSince}`,
    );
    // This is the start of stage 2 which is calling pull/initiates.
    // At this stage, we don't really know how long it will take.
    // So only showing a message to indicate this this is still in progress
    this.setProgress(
      this.progressMaxByStage[this.syncStage - 1],
      'Pausing at 33% while server prepares for pull, please wait...',
    );

    const tablesForFullResyncSetting = await this.models.LocalSystemFact.findOne({
      where: { key: 'tablesForFullResync' },
    });
    const tablesForFullResync = tablesForFullResyncSetting?.value.split(',');

    const incomingModels = getModelsForDirection(this.models, SYNC_DIRECTIONS.PULL_FROM_CENTRAL);
    const tableNames = Object.values(incomingModels).map(m => m.getTableName());

    const { totalToPull, pullUntil } = await this.centralServer.initiatePull(
      sessionId,
      pullSince,
<<<<<<< HEAD
      Object.values(incomingModels).map(m => m.getTableName()),
      tablesForFullResync?.value.split(','),
      (total, downloadedChangesTotal) =>
        this.updateProgress(total, downloadedChangesTotal, 'Pulling all new changes...'),
=======
      tableNames,
      tablesForFullResync,
    );

    const pullParams: PullParams = {
      sessionId,
      recordTotal: totalToPull,
      pullUntil,
      syncSettings: this.syncSettings,
      centralServer: this.centralServer,
    };
    if (this.isInitialSync) {
      await this.pullInitialSync(pullParams);
    } else {
      await this.pullIncrementalSync(pullParams);
    }
    console.log(
      `MobileSyncManager.pullIncomingChanges(): End sync incoming changes, incoming changes count: ${totalToPull}`,
>>>>>>> 4f3a26ff
    );
  }

  async pullInitialSync(pullParams: PullParams): Promise<void> {
    const { recordTotal, pullUntil } = pullParams;
    let totalSaved = 0;
    const progressCallback = (incrementalSaved: number) => {
      totalSaved += Number(incrementalSaved);
      this.updateProgress(recordTotal, totalSaved, `Saving changes (${totalSaved}/${recordTotal})`);
    };

    const { useUnsafeSchemaForInitialSync = true } = this.syncSettings;
    if (useUnsafeSchemaForInitialSync) {
      await Database.setUnsafePragma();
    }

    try {
      await Database.client.transaction(async transactionEntityManager => {
        const incomingModels = getTransactingModelsForDirection(
          this.models,
          SYNC_DIRECTIONS.PULL_FROM_CENTRAL,
          transactionEntityManager,
        );
        const sortedModels = (await sortInDependencyOrder(incomingModels)) as TransactingModel[];
        const processStreamedDataFunction = async (records: any) => {
          await saveChangesFromMemory(records, sortedModels, this.syncSettings, progressCallback);
        };

<<<<<<< HEAD
    const insertBatchSize = this.settings.getSetting<number>('mobileSync.insertBatchSize');

    if (isInitialSync) {
      await Database.setUnsafePragma();
    }

    try {
      await Database.client.transaction(async () => {
        if (totalPulled > 0) {
          await saveIncomingChanges(
            sessionId,
            totalPulled,
            incomingModels,
            insertBatchSize,
            this.updateProgress,
          );
        }

        if (tablesForFullResync) {
          await tablesForFullResync.remove();
        }

        // update the last successful sync in the same save transaction,
        // if updating the cursor fails, we want to roll back the rest of the saves
        // so that we don't end up detecting them as needing a sync up
        // to the central server when we attempt to resync from the same old cursor
        await setSyncTick(this.models, LAST_SUCCESSFUL_PULL, pullUntil);
      });
    } catch (error) {
      console.error('Error saving incoming changes', error);
      throw error;
    } finally {
      if (isInitialSync) {
        await Database.setDefaultPragma();
      }
    }
=======
        await pullRecordsInBatches(pullParams, processStreamedDataFunction);
        await this.postPull(transactionEntityManager, pullUntil);
      });
    } catch (err) {
      console.error('MobileSyncManager.pullInitialSync(): Error pulling initial sync', err);
      throw err;
    } finally {
      if (useUnsafeSchemaForInitialSync) {
        await Database.setDefaultPragma();
      }
    }
  }

  async pullIncrementalSync(pullParams: PullParams): Promise<void> {
    const { recordTotal, pullUntil } = pullParams;
    const { maxRecordsPerSnapshotBatch = 1000 } = this.syncSettings;
    const processStreamedDataFunction = async (records: any) => {
      await insertSnapshotRecords(records, maxRecordsPerSnapshotBatch);
    };

    let pullTotal = 0;
    const pullProgressCallback = (incrementalPulled: number) => {
      pullTotal += Number(incrementalPulled);
      this.updateProgress(recordTotal, pullTotal, `Pulling changes (${pullTotal}/${recordTotal})`);
    };
    await createSnapshotTable();
    await pullRecordsInBatches(
      {
        ...pullParams,
        progressCallback: pullProgressCallback,
      },
      processStreamedDataFunction,
    );

    this.setSyncStage(3);
    let totalSaved = 0;
    const saveProgressCallback = (incrementalSaved: number) => {
      totalSaved += Number(incrementalSaved);
      this.updateProgress(recordTotal, totalSaved, `Saving changes (${totalSaved}/${recordTotal})`);
    };
    await Database.client.transaction(async transactionEntityManager => {
      try {
        const incomingModels = getTransactingModelsForDirection(
          this.models,
          SYNC_DIRECTIONS.PULL_FROM_CENTRAL,
          transactionEntityManager,
        );
        const sortedModels = (await sortInDependencyOrder(incomingModels)) as TransactingModel[];
        await saveChangesFromSnapshot(sortedModels, this.syncSettings, saveProgressCallback);
        await this.postPull(transactionEntityManager, pullUntil);
      } catch (err) {
        console.error(
          'MobileSyncManager.pullIncrementalSync(): Error pulling incremental sync',
          err,
        );
        throw err;
      }
    });
  }
>>>>>>> 4f3a26ff

  async postPull(entityManager: EntityManager, pullUntil: number) {
    if (!entityManager.queryRunner?.isTransactionActive) {
      throw new Error('MobileSyncManager.postPull(): Not in transaction');
    }

    const localSystemFactRepository = entityManager.getRepository('LocalSystemFact');

    // Delete tablesForFullResync now that pull has completed
    await localSystemFactRepository.delete({ key: 'tablesForFullResync' });

    // Update the last successful sync in the same save transaction,
    // if updating the cursor fails, we want to roll back the rest of the saves
    // so that we don't end up detecting them as needing a sync up
    // to the central server when we attempt to resync from the same old cursor
    const lastSuccessfulPull = await localSystemFactRepository.findOne({
      where: { key: LAST_SUCCESSFUL_PULL },
    });

    if (lastSuccessfulPull) {
      lastSuccessfulPull.value = pullUntil.toString();
      await localSystemFactRepository.save(lastSuccessfulPull);
    } else {
      await localSystemFactRepository.insert({
        key: LAST_SUCCESSFUL_PULL,
        value: pullUntil.toString(),
      });
    }
  }
}<|MERGE_RESOLUTION|>--- conflicted
+++ resolved
@@ -21,8 +21,6 @@
 import { CURRENT_SYNC_TIME, LAST_SUCCESSFUL_PULL, LAST_SUCCESSFUL_PUSH } from './constants';
 import { SETTING_KEYS } from '~/constants/settings';
 import { SettingsService } from '../settings';
-<<<<<<< HEAD
-=======
 import { pullRecordsInBatches } from './utils/pullRecordsInBatches';
 import { saveChangesFromSnapshot, saveChangesFromMemory } from './utils/saveIncomingChanges';
 import { sortInDependencyOrder } from './utils/sortInDependencyOrder';
@@ -30,7 +28,6 @@
 import { type TransactingModel } from './utils/getModelsForDirection';
 import { type DynamicLimiterSettings } from './utils/calculatePageLimit';
 import { type EntityManager } from 'typeorm';
->>>>>>> 4f3a26ff
 
 /**
  * Maximum progress that each stage contributes to the overall progress
@@ -266,13 +263,7 @@
     this.isQueuing = false;
 
     this.emitter.emit(SYNC_EVENT_ACTIONS.SYNC_STARTED);
-<<<<<<< HEAD
-
-    console.log('MobileSyncManager.runSync(): Sync started')
-    await Database.setUnsafePragma();
-=======
     console.log('MobileSyncManager.runSync(): Sync started');
->>>>>>> 4f3a26ff
 
     await this.pushOutgoingChanges(sessionId, newSyncClockTime);
     await this.pullIncomingChanges(sessionId);
@@ -280,11 +271,7 @@
     await this.centralServer.endSyncSession(sessionId);
 
     // clear persisted cache from this session
-<<<<<<< HEAD
-    await clearPersistedSyncSessionRecords(sessionId);
-=======
     await dropSnapshotTable();
->>>>>>> 4f3a26ff
 
     this.lastSuccessfulSyncTime = new Date();
     this.setProgress(0, '');
@@ -349,11 +336,6 @@
   async pullIncomingChanges(sessionId: string): Promise<void> {
     this.setSyncStage(2);
     const pullSince = await getSyncTick(this.models, LAST_SUCCESSFUL_PULL);
-<<<<<<< HEAD
-    const isInitialSync = pullSince === -1;
-=======
-
->>>>>>> 4f3a26ff
     console.log(
       `MobileSyncManager.syncIncomingChanges(): Begin sync incoming changes since ${pullSince}`,
     );
@@ -376,12 +358,6 @@
     const { totalToPull, pullUntil } = await this.centralServer.initiatePull(
       sessionId,
       pullSince,
-<<<<<<< HEAD
-      Object.values(incomingModels).map(m => m.getTableName()),
-      tablesForFullResync?.value.split(','),
-      (total, downloadedChangesTotal) =>
-        this.updateProgress(total, downloadedChangesTotal, 'Pulling all new changes...'),
-=======
       tableNames,
       tablesForFullResync,
     );
@@ -400,7 +376,6 @@
     }
     console.log(
       `MobileSyncManager.pullIncomingChanges(): End sync incoming changes, incoming changes count: ${totalToPull}`,
->>>>>>> 4f3a26ff
     );
   }
 
@@ -429,44 +404,6 @@
           await saveChangesFromMemory(records, sortedModels, this.syncSettings, progressCallback);
         };
 
-<<<<<<< HEAD
-    const insertBatchSize = this.settings.getSetting<number>('mobileSync.insertBatchSize');
-
-    if (isInitialSync) {
-      await Database.setUnsafePragma();
-    }
-
-    try {
-      await Database.client.transaction(async () => {
-        if (totalPulled > 0) {
-          await saveIncomingChanges(
-            sessionId,
-            totalPulled,
-            incomingModels,
-            insertBatchSize,
-            this.updateProgress,
-          );
-        }
-
-        if (tablesForFullResync) {
-          await tablesForFullResync.remove();
-        }
-
-        // update the last successful sync in the same save transaction,
-        // if updating the cursor fails, we want to roll back the rest of the saves
-        // so that we don't end up detecting them as needing a sync up
-        // to the central server when we attempt to resync from the same old cursor
-        await setSyncTick(this.models, LAST_SUCCESSFUL_PULL, pullUntil);
-      });
-    } catch (error) {
-      console.error('Error saving incoming changes', error);
-      throw error;
-    } finally {
-      if (isInitialSync) {
-        await Database.setDefaultPragma();
-      }
-    }
-=======
         await pullRecordsInBatches(pullParams, processStreamedDataFunction);
         await this.postPull(transactionEntityManager, pullUntil);
       });
@@ -526,7 +463,6 @@
       }
     });
   }
->>>>>>> 4f3a26ff
 
   async postPull(entityManager: EntityManager, pullUntil: number) {
     if (!entityManager.queryRunner?.isTransactionActive) {
