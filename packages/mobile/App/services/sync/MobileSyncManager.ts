import mitt from 'mitt';

import { Database } from '../../infra/db';
import { MODELS_MAP } from '../../models/modelsMap';
import { CentralServerConnection } from './CentralServerConnection';
import {
  clearPersistedSyncSessionRecords,
  getModelsForDirection,
  getSyncTick,
  pullIncomingChanges,
  pushOutgoingChanges,
  saveIncomingChanges,
  setSyncTick,
  snapshotOutgoingChanges,
} from './utils';
import { SYNC_DIRECTIONS } from '../../models/types';
import { SYNC_EVENT_ACTIONS } from './types';
import { CURRENT_SYNC_TIME, LAST_SUCCESSFUL_PULL, LAST_SUCCESSFUL_PUSH } from './constants';
import { SETTING_KEYS } from '~/constants/settings';
import { SettingsService } from '../settings';

/**
 * Maximum progress that each stage contributes to the overall progress
 */
const STAGE_MAX_PROGRESS = {
  1: 33,
  2: 66,
  3: 100,
};

type SyncOptions = {
  urgent: boolean;
};

export const SYNC_STAGES_TOTAL = Object.values(STAGE_MAX_PROGRESS).length;

export class MobileSyncManager {
  isQueuing = false;

  isSyncing = false;

  progress = 0;

  progressMessage = '';

  syncStage = null;

  lastSuccessfulSyncTime = null;

  lastSyncPushedRecordsCount: number = null;

  lastSyncPulledRecordsCount: number = null;

  emitter = mitt();

  urgentSyncInterval = null;

  models: typeof MODELS_MAP;
  centralServer: CentralServerConnection;
  settings: SettingsService;

  constructor(centralServer: CentralServerConnection, settings: SettingsService) {
    this.centralServer = centralServer;
    this.settings = settings;
    this.models = Database.models;
  }

  setSyncStage(syncStage: number): void {
    this.syncStage = syncStage;
    this.emitter.emit(SYNC_EVENT_ACTIONS.SYNC_STATE_CHANGED);
  }

  /**
   * Set the current progress (%) and the current progress message for the circular progress bar
   * @param progress
   * @param progressMessage
   */
  setProgress(progress: number, progressMessage: string): void {
    this.progress = progress;
    this.progressMessage = progressMessage;
    this.emitter.emit(SYNC_EVENT_ACTIONS.SYNC_STATE_CHANGED);
  }

  /**
   * Calculate the current progress (%) using the final total and the current records in progress
   * @param total
   * @param progress
   * @param progressMessage
   */
  updateProgress = (total: number, progress: number, progressMessage: string): void => {
    // Get previous stage max progress
    const previousProgress = STAGE_MAX_PROGRESS[this.syncStage - 1] || 0;
    // Calculate the total progress of the current stage
    const progressDenominator = STAGE_MAX_PROGRESS[this.syncStage] - previousProgress;
    // Calculate the progress percentage of the current stage
    // (ie: out of stage 2 which is 33% of the overall progress)
    const currentStagePercentage = Math.min(
      Math.ceil((progress / total) * progressDenominator),
      progressDenominator,
    );
    // Add the finished stage progress to get the overall progress percentage
    const progressPercentage = previousProgress + currentStagePercentage;
    this.setProgress(progressPercentage, progressMessage);
  };

  /**
   * Wait for the current sync to end
   * @returns
   */
  async waitForCurrentSyncToEnd(): Promise<void> {
    if (this.isSyncing) {
      return new Promise(resolve => {
        const done = (): void => {
          resolve();
          this.emitter.off(SYNC_EVENT_ACTIONS.SYNC_ENDED, done);
        };
        this.emitter.on(SYNC_EVENT_ACTIONS.SYNC_ENDED, done);
      });
    }

    return Promise.resolve();
  }

  /**
   * Trigger urgent sync, and along with urgent sync, schedule regular sync requests
   * to continuously connect to central server and request for status change of the sync session
   */
  async triggerUrgentSync(): Promise<void> {
    if (this.urgentSyncInterval) {
      console.warn('MobileSyncManager.triggerSync(): Urgent sync already started');
      return;
    }

    const urgentSyncIntervalInSecondsStr =
      (await this.models.Setting.getByKey(SETTING_KEYS.SYNC_URGENT_INTERVAL_IN_SECONDS)) || 10; // default 10 seconds interval

    const urgentSyncIntervalInSeconds = parseInt(urgentSyncIntervalInSecondsStr, 10);

    // Schedule regular urgent sync
    this.urgentSyncInterval = setInterval(
      () => this.triggerSync({ urgent: true }),
      urgentSyncIntervalInSeconds * 1000,
    );

    // start the sync now
    await this.triggerSync({ urgent: true });
  }

  /**
   * Trigger syncing and send through the sync errors if there is any
   * @returns
   */
  async triggerSync({ urgent }: SyncOptions = { urgent: false }): Promise<void> {
    if (this.isSyncing) {
      console.warn(
        'MobileSyncManager.triggerSync(): Tried to start syncing while sync in progress',
      );
      return;
    }

    const startTime = Date.now();

    try {
      await this.runSync({ urgent });
    } catch (error) {
      this.emitter.emit(SYNC_EVENT_ACTIONS.SYNC_ERROR, { error });
    } finally {
      // Reset all the values to default only if sync actually started, otherwise they should still be default values
      if (this.isSyncing) {
        this.syncStage = null;
        this.isSyncing = false;
        this.emitter.emit(SYNC_EVENT_ACTIONS.SYNC_STATE_CHANGED);
        this.emitter.emit(SYNC_EVENT_ACTIONS.SYNC_ENDED, `time=${Date.now() - startTime}ms`);
        if (this.urgentSyncInterval) {
          clearInterval(this.urgentSyncInterval);
          this.urgentSyncInterval = null;
        }
        console.log(`Sync took ${Date.now() - startTime} ms`);
      }
    }
  }

  async runSync({ urgent }: SyncOptions = { urgent: false }): Promise<void> {
    if (this.isSyncing) {
      throw new Error('MobileSyncManager.runSync(): Tried to start syncing while sync in progress');
    }

    console.log('MobileSyncManager.runSync(): Began sync run');

    this.isSyncing = true;

    // clear persisted cache from last session
    await clearPersistedSyncSessionRecords();

    const pullSince = await getSyncTick(this.models, LAST_SUCCESSFUL_PULL);

    // the first step of sync is to start a session and retrieve the session id
    const {
      sessionId,
      startedAtTick: newSyncClockTime,
      status,
    } = await this.centralServer.startSyncSession({
      urgent,
      lastSyncedTick: pullSince,
    });

    if (!sessionId) {
      console.log(`MobileSyncManager.runSync(): Sync queue status: ${status}`);
      this.isSyncing = false;
      this.isQueuing = true;
      this.progressMessage = urgent ? 'Sync in progress...' : 'Sync in queue';
      this.emitter.emit(SYNC_EVENT_ACTIONS.SYNC_IN_QUEUE);
      return;
    }

    this.isSyncing = true;
    this.isQueuing = false;

    this.emitter.emit(SYNC_EVENT_ACTIONS.SYNC_STARTED);

    console.log('MobileSyncManager.runSync(): Sync started')
    await Database.setUnsafePragma();

    await this.syncOutgoingChanges(sessionId, newSyncClockTime);
    await this.syncIncomingChanges(sessionId);

    await this.centralServer.endSyncSession(sessionId);

    // clear persisted cache from this session
    await clearPersistedSyncSessionRecords(sessionId);

    this.lastSuccessfulSyncTime = new Date();
    this.setProgress(0, '');
  }

  /**
   * Syncing outgoing changes in batches
   * @param sessionId
   */
  async syncOutgoingChanges(sessionId: string, newSyncClockTime: number): Promise<void> {
    this.setSyncStage(1);

    // get the sync tick we're up to locally, so that we can store it as the successful push cursor
    const currentSyncTick = await getSyncTick(this.models, CURRENT_SYNC_TIME);

    // use the new unique tick for any changes from now on so that any records that are created or
    // updated even mid way through this sync, are marked using the new tick and will be captured in
    // the next push
    await setSyncTick(this.models, CURRENT_SYNC_TIME, newSyncClockTime);

    const pushSince = await getSyncTick(this.models, LAST_SUCCESSFUL_PUSH);
    console.log(
      `MobileSyncManager.syncOutgoingChanges(): Begin syncing outgoing changes since ${pushSince}`,
    );

    const modelsToPush = getModelsForDirection(this.models, SYNC_DIRECTIONS.PUSH_TO_CENTRAL);
    const outgoingChanges = await snapshotOutgoingChanges(modelsToPush, pushSince);

    console.log(
      `MobileSyncManager.syncOutgoingChanges(): Finished snapshot ${outgoingChanges.length} outgoing changes`,
    );

    if (outgoingChanges.length > 0) {
      await pushOutgoingChanges(
        this.centralServer,
        modelsToPush,
        sessionId,
        outgoingChanges,
        (total, pushedRecords) =>
          this.updateProgress(total, pushedRecords, 'Pushing all new changes...'),
      );
    }

    this.lastSyncPushedRecordsCount = outgoingChanges.length;

    await setSyncTick(this.models, LAST_SUCCESSFUL_PUSH, currentSyncTick);

    console.log(
      `MobileSyncManager.syncOutgoingChanges(): End sync outgoing changes, outgoing changes count: ${outgoingChanges.length}`,
    );
  }

  /**
   * Syncing incoming changes happens in two phases:
   * pulling all the records from the server (in batches),
   * then saving all those records into the local database
   * this avoids a period of time where the the local database may be "partially synced"
   * @param sessionId
   */
  async syncIncomingChanges(sessionId: string): Promise<void> {
    this.setSyncStage(2);

    const pullSince = await getSyncTick(this.models, LAST_SUCCESSFUL_PULL);
    const isInitialSync = pullSince === -1;
    console.log(
      `MobileSyncManager.syncIncomingChanges(): Begin sync incoming changes since ${pullSince}`,
    );

    // This is the start of stage 2 which is calling pull/initiate.
    // At this stage, we don't really know how long it will take.
    // So only showing a message to indicate this this is still in progress
    this.setProgress(
      STAGE_MAX_PROGRESS[this.syncStage - 1],
      'Pausing at 33% while server prepares for pull, please wait...',
    );
    const tablesForFullResync = await this.models.LocalSystemFact.findOne({
      where: { key: 'tablesForFullResync' },
    });

    const incomingModels = getModelsForDirection(this.models, SYNC_DIRECTIONS.PULL_FROM_CENTRAL);

    const { totalPulled, pullUntil } = await pullIncomingChanges(
      this.centralServer,
      sessionId,
      pullSince,
      Object.values(incomingModels).map(m => m.getTableName()),
      tablesForFullResync?.value.split(','),
      (total, downloadedChangesTotal) =>
        this.updateProgress(total, downloadedChangesTotal, 'Pulling all new changes...'),
    );

    console.log(`MobileSyncManager.syncIncomingChanges(): Saving ${totalPulled} changes`);

    this.setSyncStage(3);

    const insertBatchSize = this.settings.getSetting<number>('mobileSync.insertBatchSize');
<<<<<<< HEAD

=======
    
>>>>>>> 07e319ad
    if (isInitialSync) {
      await Database.setUnsafePragma();
    }
    
    try {
      await Database.client.transaction(async () => {
        if (totalPulled > 0) {
          await saveIncomingChanges(
            sessionId,
            totalPulled,
            incomingModels,
            insertBatchSize,
            this.updateProgress,
          );
        }

        if (tablesForFullResync) {
          await tablesForFullResync.remove();
        }

        // update the last successful sync in the same save transaction,
        // if updating the cursor fails, we want to roll back the rest of the saves
        // so that we don't end up detecting them as needing a sync up
        // to the central server when we attempt to resync from the same old cursor
        await setSyncTick(this.models, LAST_SUCCESSFUL_PULL, pullUntil);
      });
    } catch (error) {
      console.error('Error saving incoming changes', error);
      throw error;
    } finally {
      if (isInitialSync) {
        await Database.setDefaultPragma();
      }
    }

    this.lastSyncPulledRecordsCount = totalPulled;

    console.log(
      `MobileSyncManager.syncIncomingChanges(): End sync incoming changes, incoming changes count: ${totalPulled}`,
    );
  }
}<|MERGE_RESOLUTION|>--- conflicted
+++ resolved
@@ -324,11 +324,7 @@
     this.setSyncStage(3);
 
     const insertBatchSize = this.settings.getSetting<number>('mobileSync.insertBatchSize');
-<<<<<<< HEAD
-
-=======
     
->>>>>>> 07e319ad
     if (isInitialSync) {
       await Database.setUnsafePragma();
     }
