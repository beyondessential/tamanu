import mitt from 'mitt';

import { Database } from '../../infra/db';
import { MODELS_MAP } from '../../models/modelsMap';
import { CentralServerConnection } from './CentralServerConnection';
import {
  clearPersistedSyncSessionRecords,
  getModelsForDirection,
  getSyncTick,
  pullIncomingChanges,
  pushOutgoingChanges,
  saveIncomingChanges,
  setSyncTick,
  snapshotOutgoingChanges,
} from './utils';
import { SYNC_DIRECTIONS } from '../../models/types';
import { SYNC_EVENT_ACTIONS } from './types';
import { CURRENT_SYNC_TIME, LAST_SUCCESSFUL_PULL, LAST_SUCCESSFUL_PUSH } from './constants';
import { SETTING_KEYS } from '~/constants/settings';
import { SettingsService } from '../settings';

/**
 * Maximum progress that each stage contributes to the overall progress
 */
const STAGE_MAX_PROGRESS = {
  1: 33,
  2: 66,
  3: 100,
};

type SyncOptions = {
  urgent: boolean;
};

export const SYNC_STAGES_TOTAL = Object.values(STAGE_MAX_PROGRESS).length;

export class MobileSyncManager {
  isQueuing = false;

  isSyncing = false;

  progress = 0;

  progressMessage = '';

  syncStage = null;

  lastSuccessfulSyncTime = null;

  lastSyncPushedRecordsCount: number = null;

  lastSyncPulledRecordsCount: number = null;

  emitter = mitt();

  urgentSyncInterval = null;

  models: typeof MODELS_MAP;
  centralServer: CentralServerConnection;
  settings: SettingsService;

  constructor(centralServer: CentralServerConnection, settings: SettingsService) {
    this.centralServer = centralServer;
    this.settings = settings;
    this.models = Database.models;
  }

  setSyncStage(syncStage: number): void {
    this.syncStage = syncStage;
    this.emitter.emit(SYNC_EVENT_ACTIONS.SYNC_STATE_CHANGED);
  }

  /**
   * Set the current progress (%) and the current progress message for the circular progress bar
   * @param progress
   * @param progressMessage
   */
  setProgress(progress: number, progressMessage: string): void {
    this.progress = progress;
    this.progressMessage = progressMessage;
    this.emitter.emit(SYNC_EVENT_ACTIONS.SYNC_STATE_CHANGED);
  }

  /**
   * Calculate the current progress (%) using the final total and the current records in progress
   * @param total
   * @param progress
   * @param progressMessage
   */
  updateProgress = (total: number, progress: number, progressMessage: string): void => {
    // Get previous stage max progress
    const previousProgress = STAGE_MAX_PROGRESS[this.syncStage - 1] || 0;
    // Calculate the total progress of the current stage
    const progressDenominator = STAGE_MAX_PROGRESS[this.syncStage] - previousProgress;
    // Calculate the progress percentage of the current stage
    // (ie: out of stage 2 which is 33% of the overall progress)
    const currentStagePercentage = Math.min(
      Math.ceil((progress / total) * progressDenominator),
      progressDenominator,
    );
    // Add the finished stage progress to get the overall progress percentage
    const progressPercentage = previousProgress + currentStagePercentage;
    this.setProgress(progressPercentage, progressMessage);
  };

  /**
   * Wait for the current sync to end
   * @returns
   */
  async waitForCurrentSyncToEnd(): Promise<void> {
    if (this.isSyncing) {
      return new Promise(resolve => {
        const done = (): void => {
          resolve();
          this.emitter.off(SYNC_EVENT_ACTIONS.SYNC_ENDED, done);
        };
        this.emitter.on(SYNC_EVENT_ACTIONS.SYNC_ENDED, done);
      });
    }

    return Promise.resolve();
  }

  /**
   * Trigger urgent sync, and along with urgent sync, schedule regular sync requests
   * to continuously connect to central server and request for status change of the sync session
   */
  async triggerUrgentSync(): Promise<void> {
    if (this.urgentSyncInterval) {
      console.warn('MobileSyncManager.triggerSync(): Urgent sync already started');
      return;
    }

    const urgentSyncIntervalInSecondsStr =
      (await this.models.Setting.getByKey(SETTING_KEYS.SYNC_URGENT_INTERVAL_IN_SECONDS)) || 10; // default 10 seconds interval

    const urgentSyncIntervalInSeconds = parseInt(urgentSyncIntervalInSecondsStr, 10);

    // Schedule regular urgent sync
    this.urgentSyncInterval = setInterval(
      () => this.triggerSync({ urgent: true }),
      urgentSyncIntervalInSeconds * 1000,
    );

    // start the sync now
    await this.triggerSync({ urgent: true });
  }

  /**
   * Trigger syncing and send through the sync errors if there is any
   * @returns
   */
  async triggerSync({ urgent }: SyncOptions = { urgent: false }): Promise<void> {
    if (this.isSyncing) {
      console.warn(
        'MobileSyncManager.triggerSync(): Tried to start syncing while sync in progress',
      );
      return;
    }

    const startTime = Date.now();

    try {
      await this.runSync({ urgent });
    } catch (error) {
      this.emitter.emit(SYNC_EVENT_ACTIONS.SYNC_ERROR, { error });
    } finally {
      // Reset all the values to default only if sync actually started, otherwise they should still be default values
      if (this.isSyncing) {
        this.syncStage = null;
        this.isSyncing = false;
        this.emitter.emit(SYNC_EVENT_ACTIONS.SYNC_STATE_CHANGED);
        this.emitter.emit(SYNC_EVENT_ACTIONS.SYNC_ENDED, `time=${Date.now() - startTime}ms`);
        if (this.urgentSyncInterval) {
          clearInterval(this.urgentSyncInterval);
          this.urgentSyncInterval = null;
        }
        console.log(`Sync took ${Date.now() - startTime} ms`);
      }
    }
  }

  async runSync({ urgent }: SyncOptions = { urgent: false }): Promise<void> {
    if (this.isSyncing) {
      throw new Error('MobileSyncManager.runSync(): Tried to start syncing while sync in progress');
    }

    console.log('MobileSyncManager.runSync(): Began sync run');

    this.isSyncing = true;

    // clear persisted cache from last session
    await clearPersistedSyncSessionRecords();

    const pullSince = await getSyncTick(this.models, LAST_SUCCESSFUL_PULL);

    // the first step of sync is to start a session and retrieve the session id
    const {
      sessionId,
      startedAtTick: newSyncClockTime,
      status,
    } = await this.centralServer.startSyncSession({
      urgent,
      lastSyncedTick: pullSince,
    });

    if (!sessionId) {
      console.log(`MobileSyncManager.runSync(): Sync queue status: ${status}`);
      this.isSyncing = false;
      this.isQueuing = true;
      this.progressMessage = urgent ? 'Sync in progress...' : 'Sync in queue';
      this.emitter.emit(SYNC_EVENT_ACTIONS.SYNC_IN_QUEUE);
      return;
    }

    this.isSyncing = true;
    this.isQueuing = false;

    this.emitter.emit(SYNC_EVENT_ACTIONS.SYNC_STARTED);

    console.log('MobileSyncManager.runSync(): Sync started');

    await this.syncOutgoingChanges(sessionId, newSyncClockTime);
    await this.syncIncomingChanges(sessionId);

    await this.centralServer.endSyncSession(sessionId);

    // clear persisted cache from last session
    await clearPersistedSyncSessionRecords();

    this.lastSuccessfulSyncTime = new Date();
    this.setProgress(0, '');
  }

  /**
   * Syncing outgoing changes in batches
   * @param sessionId
   */
  async syncOutgoingChanges(sessionId: string, newSyncClockTime: number): Promise<void> {
    this.setSyncStage(1);

    // get the sync tick we're up to locally, so that we can store it as the successful push cursor
    const currentSyncTick = await getSyncTick(this.models, CURRENT_SYNC_TIME);

    // use the new unique tick for any changes from now on so that any records that are created or
    // updated even mid way through this sync, are marked using the new tick and will be captured in
    // the next push
    await setSyncTick(this.models, CURRENT_SYNC_TIME, newSyncClockTime);

    const pushSince = await getSyncTick(this.models, LAST_SUCCESSFUL_PUSH);
    console.log(
      `MobileSyncManager.syncOutgoingChanges(): Begin syncing outgoing changes since ${pushSince}`,
    );

    const modelsToPush = getModelsForDirection(this.models, SYNC_DIRECTIONS.PUSH_TO_CENTRAL);
    const outgoingChanges = await snapshotOutgoingChanges(modelsToPush, pushSince);

    console.log(
      `MobileSyncManager.syncOutgoingChanges(): Finished snapshot ${outgoingChanges.length} outgoing changes`,
    );

    if (outgoingChanges.length > 0) {
      await pushOutgoingChanges(
        this.centralServer,
        modelsToPush,
        sessionId,
        outgoingChanges,
        (total, pushedRecords) =>
          this.updateProgress(total, pushedRecords, 'Pushing all new changes...'),
      );
    }

    this.lastSyncPushedRecordsCount = outgoingChanges.length;

    await setSyncTick(this.models, LAST_SUCCESSFUL_PUSH, currentSyncTick);

    console.log(
      `MobileSyncManager.syncOutgoingChanges(): End sync outgoing changes, outgoing changes count: ${outgoingChanges.length}`,
    );
  }

  /**
   * Syncing incoming changes happens in two phases:
   * pulling all the records from the server (in batches),
   * then saving all those records into the local database
   * this avoids a period of time where the the local database may be "partially synced"
   * @param sessionId
   */
  async syncIncomingChanges(sessionId: string): Promise<void> {
    this.setSyncStage(2);

    const pullSince = await getSyncTick(this.models, LAST_SUCCESSFUL_PULL);
    const isInitialSync = pullSince === -1;
    console.log(
      `MobileSyncManager.syncIncomingChanges(): Begin sync incoming changes since ${pullSince}`,
    );

    // This is the start of stage 2 which is calling pull/initiate.
    // At this stage, we don't really know how long it will take.
    // So only showing a message to indicate this this is still in progress
    this.setProgress(
      STAGE_MAX_PROGRESS[this.syncStage - 1],
      'Pausing at 33% while server prepares for pull, please wait...',
    );
    const tablesForFullResync = await this.models.LocalSystemFact.findOne({
      where: { key: 'tablesForFullResync' },
    });

    const incomingModels = getModelsForDirection(this.models, SYNC_DIRECTIONS.PULL_FROM_CENTRAL);

    const { totalPulled, pullUntil } = await pullIncomingChanges(
      this.centralServer,
      sessionId,
      pullSince,
      Object.values(incomingModels).map(m => m.getTableName()),
      tablesForFullResync?.value.split(','),
      (total, downloadedChangesTotal) =>
        this.updateProgress(total, downloadedChangesTotal, 'Pulling all new changes...'),
    );

    console.log(`MobileSyncManager.syncIncomingChanges(): Saving ${totalPulled} changes`);

    this.setSyncStage(3);

<<<<<<< HEAD
    if (isInitialSync) {
      console.log('isInitialSync');
      await Database.setUnsafePragma();
    }
    try {
      // Save all incoming changes in 1 transaction so that the whole sync session save
      // either fail 100% or succeed 100%, no partial save.
      await Database.client.transaction(async () => {
        if (totalPulled > 0) {
          await saveIncomingChanges(sessionId, totalPulled, incomingModels, this.updateProgress);
        }
=======
    const insertBatchSize = await this.settings.getSetting('mobileSync.insertBatchSize');
    // Save all incoming changes in 1 transaction so that the whole sync session save
    // either fail 100% or succeed 100%, no partial save.
    await Database.client.transaction(async () => {
      if (totalPulled > 0) {
        await saveIncomingChanges(sessionId, totalPulled, incomingModels, insertBatchSize, this.updateProgress);
      }
>>>>>>> 80aed81a

        if (tablesForFullResync) {
          await tablesForFullResync.remove();
        }

        // update the last successful sync in the same save transaction,
        // if updating the cursor fails, we want to roll back the rest of the saves
        // so that we don't end up detecting them as needing a sync up
        // to the central server when we attempt to resync from the same old cursor
        await setSyncTick(this.models, LAST_SUCCESSFUL_PULL, pullUntil);
      });
    } catch (error) {
      console.error('Error saving incoming changes', error);
      throw error;
    } finally {
      if (isInitialSync) {
        await Database.setDefaultPragma();
      }
    }

    this.lastSyncPulledRecordsCount = totalPulled;

    console.log(
      `MobileSyncManager.syncIncomingChanges(): End sync incoming changes, incoming changes count: ${totalPulled}`,
    );
  }
}<|MERGE_RESOLUTION|>--- conflicted
+++ resolved
@@ -322,9 +322,8 @@
 
     this.setSyncStage(3);
 
-<<<<<<< HEAD
+    const insertBatchSize = await this.settings.getSetting('mobileSync.insertBatchSize');
     if (isInitialSync) {
-      console.log('isInitialSync');
       await Database.setUnsafePragma();
     }
     try {
@@ -332,17 +331,14 @@
       // either fail 100% or succeed 100%, no partial save.
       await Database.client.transaction(async () => {
         if (totalPulled > 0) {
-          await saveIncomingChanges(sessionId, totalPulled, incomingModels, this.updateProgress);
+          await saveIncomingChanges(
+            sessionId,
+            totalPulled,
+            incomingModels,
+            insertBatchSize,
+            this.updateProgress,
+          );
         }
-=======
-    const insertBatchSize = await this.settings.getSetting('mobileSync.insertBatchSize');
-    // Save all incoming changes in 1 transaction so that the whole sync session save
-    // either fail 100% or succeed 100%, no partial save.
-    await Database.client.transaction(async () => {
-      if (totalPulled > 0) {
-        await saveIncomingChanges(sessionId, totalPulled, incomingModels, insertBatchSize, this.updateProgress);
-      }
->>>>>>> 80aed81a
 
         if (tablesForFullResync) {
           await tablesForFullResync.remove();
