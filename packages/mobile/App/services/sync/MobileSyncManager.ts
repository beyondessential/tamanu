--- conflicted
+++ resolved
@@ -322,17 +322,13 @@
 
     this.setSyncStage(3);
 
-<<<<<<< HEAD
     const insertBatchSize = this.settings.getSetting<number>('mobileSync.insertBatchSize');
-=======
-    const insertBatchSize = this.settings.getSetting('mobileSync.insertBatchSize');
     // Save all incoming changes in 1 transaction so that the whole sync session save
     // either fail 100% or succeed 100%, no partial save.
     await Database.client.transaction(async () => {
       if (totalPulled > 0) {
         await saveIncomingChanges(sessionId, totalPulled, incomingModels, insertBatchSize, this.updateProgress);
       }
->>>>>>> b2820d99
 
     if (isInitialSync) {
       await Database.setUnsafePragma();
