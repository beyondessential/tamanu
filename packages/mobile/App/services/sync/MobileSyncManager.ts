--- conflicted
+++ resolved
@@ -323,14 +323,6 @@
     this.setSyncStage(3);
 
     const insertBatchSize = this.settings.getSetting<number>('mobileSync.insertBatchSize');
-<<<<<<< HEAD
-    // Save all incoming changes in 1 transaction so that the whole sync session save
-    // either fail 100% or succeed 100%, no partial save.
-    await Database.client.transaction(async () => {
-      if (totalPulled > 0) {
-        await saveIncomingChanges(sessionId, totalPulled, incomingModels, insertBatchSize, this.updateProgress);
-      }
-=======
     
     if (isInitialSync) {
       await Database.setUnsafePragma();
@@ -347,7 +339,6 @@
             this.updateProgress,
           );
         }
->>>>>>> 5ca5d2cb
 
         if (tablesForFullResync) {
           await tablesForFullResync.remove();
