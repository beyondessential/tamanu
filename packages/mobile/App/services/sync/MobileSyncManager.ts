--- conflicted
+++ resolved
@@ -24,12 +24,10 @@
 import { pullRecordsInBatches } from './utils/pullRecordsInBatches';
 import { saveChangesFromSnapshot, saveChangesFromMemory } from './utils/saveIncomingChanges';
 import { sortInDependencyOrder } from './utils/sortInDependencyOrder';
-<<<<<<< HEAD
+
+import { type TransactingModel } from './utils/getModelsForDirection';
 import { type DynamicLimiterSettings } from './utils/calculatePageLimit';
-=======
-import { TransactingModel } from './utils/getModelsForDirection';
 import { type EntityManager } from 'typeorm';
->>>>>>> 6e7aff91
 
 /**
  * Maximum progress that each stage contributes to the overall progress
@@ -65,6 +63,7 @@
   pullUntil?: number;
   centralServer: CentralServerConnection;
   progressCallback?: (incrementalPulled: number) => void;
+  syncSettings?: MobileSyncSettings;
 }
 
 export class MobileSyncManager {
@@ -332,10 +331,6 @@
    * Initial sync: Pulls all records from server and saves them directly to database in a single transaction
    * Incremental sync: Pulls records to a snapshot table first, then saves them to database in a separate transaction
    *
-<<<<<<< HEAD
-   * Both approaches avoid a period of time where the local database may be "partially synced"
-=======
->>>>>>> 6e7aff91
    * @param sessionId - the session id for the sync session
    */
   async pullIncomingChanges(sessionId: string): Promise<void> {
@@ -374,10 +369,7 @@
       pullUntil,
       recordTotal: totalToPull,
       centralServer: this.centralServer,
-<<<<<<< HEAD
-      pullUntil,
-=======
->>>>>>> 6e7aff91
+      syncSettings: this.syncSettings,
     };
     if (this.isInitialSync) {
       await this.pullInitialSync(pullParams);
@@ -386,35 +378,8 @@
     }
   }
 
-  async pullInitialSync({ sessionId, recordTotal, pullUntil }: PullParams): Promise<void> {
-<<<<<<< HEAD
-    let totalPulled = 0;
-    const progressCallback = (incrementalPulled: number) => {
-      totalPulled += Number(incrementalPulled);
-      this.updateProgress(
-        recordTotal,
-        totalPulled,
-        `Saving changes (${totalPulled}/${recordTotal})`,
-      );
-    };
-    await Database.setUnsafePragma();
-    await Database.client.transaction(async transactionEntityManager => {
-      const incomingModels = getTransactingModelsForDirection(
-        this.models,
-        SYNC_DIRECTIONS.PULL_FROM_CENTRAL,
-        transactionEntityManager,
-      );
-      const sortedModels = await sortInDependencyOrder(incomingModels);
-      const processStreamedDataFunction = async (records: any) => {
-        await saveChangesFromMemory(records, sortedModels, this.syncSettings, progressCallback);
-      };
-
-      await pullRecordsInBatches(
-        { centralServer: this.centralServer, sessionId, recordTotal },
-        processStreamedDataFunction,
-      );
-      await this.postPull(transactionEntityManager, pullUntil);
-=======
+  async pullInitialSync(pullParams: PullParams): Promise<void> {
+    const { recordTotal, pullUntil } = pullParams;
     let totalSaved = 0;
     const progressCallback = (incrementalSaved: number) => {
       totalSaved += Number(incrementalSaved);
@@ -428,33 +393,22 @@
           SYNC_DIRECTIONS.PULL_FROM_CENTRAL,
           transactionEntityManager,
         );
-        const sortedModels = await sortInDependencyOrder(incomingModels) as TransactingModel[];
+        const sortedModels = (await sortInDependencyOrder(incomingModels)) as TransactingModel[];
         const processStreamedDataFunction = async (records: any) => {
           await saveChangesFromMemory(records, sortedModels, this.syncSettings, progressCallback);
         };
 
-        await pullRecordsInBatches(
-          { centralServer: this.centralServer, sessionId, recordTotal, pullUntil },
-          processStreamedDataFunction,
-        );
+        await pullRecordsInBatches(pullParams, processStreamedDataFunction);
         await this.postPull(transactionEntityManager, pullUntil);
       } catch (err) {
         console.error('MobileSyncManager.pullInitialSync(): Error pulling initial sync', err);
         throw err;
       }
->>>>>>> 6e7aff91
-    });
-  }
-
-  async pullIncrementalSync({
-    sessionId,
-    recordTotal,
-<<<<<<< HEAD
-    centralServer,
-=======
->>>>>>> 6e7aff91
-    pullUntil,
-  }: PullParams): Promise<void> {
+    });
+  }
+
+  async pullIncrementalSync(pullParams: PullParams): Promise<void> {
+    const { recordTotal, pullUntil } = pullParams;
     const { maxRecordsPerSnapshotBatch = 1000 } = this.syncSettings;
     const processStreamedDataFunction = async (records: any) => {
       await insertSnapshotRecords(records, maxRecordsPerSnapshotBatch);
@@ -468,9 +422,7 @@
     await createSnapshotTable();
     await pullRecordsInBatches(
       {
-        centralServer: this.centralServer,
-        sessionId,
-        recordTotal,
+        ...pullParams,
         progressCallback: pullProgressCallback,
       },
       processStreamedDataFunction,
@@ -483,23 +435,13 @@
       this.updateProgress(recordTotal, totalSaved, `Saving changes (${totalSaved}/${recordTotal})`);
     };
     await Database.client.transaction(async transactionEntityManager => {
-<<<<<<< HEAD
-      const incomingModels = getTransactingModelsForDirection(
-        this.models,
-        SYNC_DIRECTIONS.PULL_FROM_CENTRAL,
-        transactionEntityManager,
-      );
-      const sortedModels = await sortInDependencyOrder(incomingModels);
-      await saveChangesFromSnapshot(sortedModels, this.syncSettings, saveProgressCallback);
-      await this.postPull(transactionEntityManager, pullUntil);
-=======
       try {
         const incomingModels = getTransactingModelsForDirection(
           this.models,
           SYNC_DIRECTIONS.PULL_FROM_CENTRAL,
           transactionEntityManager,
         );
-        const sortedModels = await sortInDependencyOrder(incomingModels) as TransactingModel[];
+        const sortedModels = (await sortInDependencyOrder(incomingModels)) as TransactingModel[];
         await saveChangesFromSnapshot(sortedModels, this.syncSettings, saveProgressCallback);
         await this.postPull(transactionEntityManager, pullUntil);
       } catch (err) {
@@ -509,7 +451,6 @@
         );
         throw err;
       }
->>>>>>> 6e7aff91
     });
   }
 
