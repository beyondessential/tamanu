import mitt from 'mitt';

import { Database } from '../../infra/db';
import { MODELS_MAP } from '../../models/modelsMap';
import { CentralServerConnection } from './CentralServerConnection';
import {
  clearPersistedSyncSessionRecords,
  getModelsForDirection,
  getSyncTick,
  pullIncomingChanges,
  pushOutgoingChanges,
  saveIncomingChanges,
  setSyncTick,
  snapshotOutgoingChanges,
} from './utils';
import { SYNC_DIRECTIONS } from '../../models/types';
import { SYNC_EVENT_ACTIONS } from './types';
import { CURRENT_SYNC_TIME, LAST_SUCCESSFUL_PULL, LAST_SUCCESSFUL_PUSH } from './constants';
import { SETTING_KEYS } from '~/constants/settings';
import { SettingsService } from '../settings';

/**
 * Maximum progress that each stage contributes to the overall progress
 */
const STAGE_MAX_PROGRESS = {
  1: 33,
  2: 66,
  3: 100,
};

type SyncOptions = {
  urgent: boolean;
};

export const SYNC_STAGES_TOTAL = Object.values(STAGE_MAX_PROGRESS).length;

export class MobileSyncManager {
  isQueuing = false;

  isSyncing = false;

  progress = 0;

  progressMessage = '';

  syncStage = null;

  lastSuccessfulSyncTime = null;

  lastSyncPushedRecordsCount: number = null;

  lastSyncPulledRecordsCount: number = null;

  emitter = mitt();

  urgentSyncInterval = null;

  models: typeof MODELS_MAP;
  centralServer: CentralServerConnection;
  settings: SettingsService;

  constructor(centralServer: CentralServerConnection, settings: SettingsService) {
    this.centralServer = centralServer;
    this.settings = settings;
    this.models = Database.models;
  }

  setSyncStage(syncStage: number): void {
    this.syncStage = syncStage;
    this.emitter.emit(SYNC_EVENT_ACTIONS.SYNC_STATE_CHANGED);
  }

  /**
   * Set the current progress (%) and the current progress message for the circular progress bar
   * @param progress
   * @param progressMessage
   */
  setProgress(progress: number, progressMessage: string): void {
    this.progress = progress;
    this.progressMessage = progressMessage;
    this.emitter.emit(SYNC_EVENT_ACTIONS.SYNC_STATE_CHANGED);
  }

  /**
   * Calculate the current progress (%) using the final total and the current records in progress
   * @param total
   * @param progress
   * @param progressMessage
   */
  updateProgress = (total: number, progress: number, progressMessage: string): void => {
    // Get previous stage max progress
    const previousProgress = STAGE_MAX_PROGRESS[this.syncStage - 1] || 0;
    // Calculate the total progress of the current stage
    const progressDenominator = STAGE_MAX_PROGRESS[this.syncStage] - previousProgress;
    // Calculate the progress percentage of the current stage
    // (ie: out of stage 2 which is 33% of the overall progress)
    const currentStagePercentage = Math.min(
      Math.ceil((progress / total) * progressDenominator),
      progressDenominator,
    );
    // Add the finished stage progress to get the overall progress percentage
    const progressPercentage = previousProgress + currentStagePercentage;
    this.setProgress(progressPercentage, progressMessage);
  };

  /**
   * Wait for the current sync to end
   * @returns
   */
  async waitForCurrentSyncToEnd(): Promise<void> {
    if (this.isSyncing) {
      return new Promise(resolve => {
        const done = (): void => {
          resolve();
          this.emitter.off(SYNC_EVENT_ACTIONS.SYNC_ENDED, done);
        };
        this.emitter.on(SYNC_EVENT_ACTIONS.SYNC_ENDED, done);
      });
    }

    return Promise.resolve();
  }

  /**
   * Trigger urgent sync, and along with urgent sync, schedule regular sync requests
   * to continuously connect to central server and request for status change of the sync session
   */
  async triggerUrgentSync(): Promise<void> {
    if (this.urgentSyncInterval) {
      console.warn('MobileSyncManager.triggerSync(): Urgent sync already started');
      return;
    }

    const urgentSyncIntervalInSecondsStr =
      (await this.models.Setting.getByKey(SETTING_KEYS.SYNC_URGENT_INTERVAL_IN_SECONDS)) || 10; // default 10 seconds interval

    const urgentSyncIntervalInSeconds = parseInt(urgentSyncIntervalInSecondsStr, 10);

    // Schedule regular urgent sync
    this.urgentSyncInterval = setInterval(
      () => this.triggerSync({ urgent: true }),
      urgentSyncIntervalInSeconds * 1000,
    );

    // start the sync now
    await this.triggerSync({ urgent: true });
  }

  /**
   * Trigger syncing and send through the sync errors if there is any
   * @returns
   */
  async triggerSync({ urgent }: SyncOptions = { urgent: false }): Promise<void> {
    if (this.isSyncing) {
      console.warn(
        'MobileSyncManager.triggerSync(): Tried to start syncing while sync in progress',
      );
      return;
    }

    const startTime = Date.now();

    try {
      await this.runSync({ urgent });
    } catch (error) {
      this.emitter.emit(SYNC_EVENT_ACTIONS.SYNC_ERROR, { error });
    } finally {
      // Reset all the values to default only if sync actually started, otherwise they should still be default values
      if (this.isSyncing) {
        this.syncStage = null;
        this.isSyncing = false;
        this.emitter.emit(SYNC_EVENT_ACTIONS.SYNC_STATE_CHANGED);
        this.emitter.emit(SYNC_EVENT_ACTIONS.SYNC_ENDED, `time=${Date.now() - startTime}ms`);
        if (this.urgentSyncInterval) {
          clearInterval(this.urgentSyncInterval);
          this.urgentSyncInterval = null;
        }
        console.log(`Sync took ${Date.now() - startTime} ms`);
      }
    }
  }

  async runSync({ urgent }: SyncOptions = { urgent: false }): Promise<void> {
    if (this.isSyncing) {
      throw new Error('MobileSyncManager.runSync(): Tried to start syncing while sync in progress');
    }

    console.log('MobileSyncManager.runSync(): Began sync run');

    this.isSyncing = true;

    // clear persisted cache from last session
    await clearPersistedSyncSessionRecords();

    const pullSince = await getSyncTick(this.models, LAST_SUCCESSFUL_PULL);

    // the first step of sync is to start a session and retrieve the session id
    const {
      sessionId,
      startedAtTick: newSyncClockTime,
      status,
    } = await this.centralServer.startSyncSession({
      urgent,
      lastSyncedTick: pullSince,
    });

    if (!sessionId) {
      console.log(`MobileSyncManager.runSync(): Sync queue status: ${status}`);
      this.isSyncing = false;
      this.isQueuing = true;
      this.progressMessage = urgent ? 'Sync in progress...' : 'Sync in queue';
      this.emitter.emit(SYNC_EVENT_ACTIONS.SYNC_IN_QUEUE);
      return;
    }

    this.isSyncing = true;
    this.isQueuing = false;

    this.emitter.emit(SYNC_EVENT_ACTIONS.SYNC_STARTED);

    console.log('MobileSyncManager.runSync(): Sync started');

    await this.syncOutgoingChanges(sessionId, newSyncClockTime);
    await this.syncIncomingChanges(sessionId);

    await this.centralServer.endSyncSession(sessionId);

    // clear persisted cache from last session
    await clearPersistedSyncSessionRecords();

    this.lastSuccessfulSyncTime = new Date();
    this.setProgress(0, '');
  }

  /**
   * Syncing outgoing changes in batches
   * @param sessionId
   */
  async syncOutgoingChanges(sessionId: string, newSyncClockTime: number): Promise<void> {
    this.setSyncStage(1);

    // get the sync tick we're up to locally, so that we can store it as the successful push cursor
    const currentSyncTick = await getSyncTick(this.models, CURRENT_SYNC_TIME);

    // use the new unique tick for any changes from now on so that any records that are created or
    // updated even mid way through this sync, are marked using the new tick and will be captured in
    // the next push
    await setSyncTick(this.models, CURRENT_SYNC_TIME, newSyncClockTime);

    const pushSince = await getSyncTick(this.models, LAST_SUCCESSFUL_PUSH);
    console.log(
      `MobileSyncManager.syncOutgoingChanges(): Begin syncing outgoing changes since ${pushSince}`,
    );

    const modelsToPush = getModelsForDirection(this.models, SYNC_DIRECTIONS.PUSH_TO_CENTRAL);
    const outgoingChanges = await snapshotOutgoingChanges(modelsToPush, pushSince);

    console.log(
      `MobileSyncManager.syncOutgoingChanges(): Finished snapshot ${outgoingChanges.length} outgoing changes`,
    );

    if (outgoingChanges.length > 0) {
      await pushOutgoingChanges(
        this.centralServer,
        modelsToPush,
        sessionId,
        outgoingChanges,
        (total, pushedRecords) =>
          this.updateProgress(total, pushedRecords, 'Pushing all new changes...'),
      );
    }

    this.lastSyncPushedRecordsCount = outgoingChanges.length;

    await setSyncTick(this.models, LAST_SUCCESSFUL_PUSH, currentSyncTick);

    console.log(
      `MobileSyncManager.syncOutgoingChanges(): End sync outgoing changes, outgoing changes count: ${outgoingChanges.length}`,
    );
  }

  /**
   * Syncing incoming changes happens in two phases:
   * pulling all the records from the server (in batches),
   * then saving all those records into the local database
   * this avoids a period of time where the the local database may be "partially synced"
   * @param sessionId
   */
  async syncIncomingChanges(sessionId: string): Promise<void> {
    this.setSyncStage(2);

    const pullSince = await getSyncTick(this.models, LAST_SUCCESSFUL_PULL);
    const isInitialSync = pullSince === -1;
    console.log(
      `MobileSyncManager.syncIncomingChanges(): Begin sync incoming changes since ${pullSince}`,
    );

    // This is the start of stage 2 which is calling pull/initiate.
    // At this stage, we don't really know how long it will take.
    // So only showing a message to indicate this this is still in progress
    this.setProgress(
      STAGE_MAX_PROGRESS[this.syncStage - 1],
      'Pausing at 33% while server prepares for pull, please wait...',
    );
    const tablesForFullResync = await this.models.LocalSystemFact.findOne({
      where: { key: 'tablesForFullResync' },
    });

    const incomingModels = getModelsForDirection(this.models, SYNC_DIRECTIONS.PULL_FROM_CENTRAL);

    const { totalPulled, pullUntil } = await pullIncomingChanges(
      this.centralServer,
      sessionId,
      pullSince,
      Object.values(incomingModels).map(m => m.getTableName()),
      tablesForFullResync?.value.split(','),
      (total, downloadedChangesTotal) =>
        this.updateProgress(total, downloadedChangesTotal, 'Pulling all new changes...'),
    );

    console.log(`MobileSyncManager.syncIncomingChanges(): Saving ${totalPulled} changes`);

    this.setSyncStage(3);

    const insertBatchSize = this.settings.getSetting<number>('mobileSync.insertBatchSize');
<<<<<<< HEAD
    
    if (isInitialSync) {
      await Database.setUnsafePragma();
    }
=======
    // Save all incoming changes in 1 transaction so that the whole sync session save
    // either fail 100% or succeed 100%, no partial save.
    await Database.client.transaction(async () => {
      if (totalPulled > 0) {
        await saveIncomingChanges(sessionId, totalPulled, incomingModels, insertBatchSize, this.updateProgress);
      }
>>>>>>> fdb893dc

    try {
      await Database.client.transaction(async () => {
        if (totalPulled > 0) {
          await saveIncomingChanges(
            sessionId,
            totalPulled,
            incomingModels,
            insertBatchSize,
            this.updateProgress,
          );
        }

        if (tablesForFullResync) {
          await tablesForFullResync.remove();
        }

        // update the last successful sync in the same save transaction,
        // if updating the cursor fails, we want to roll back the rest of the saves
        // so that we don't end up detecting them as needing a sync up
        // to the central server when we attempt to resync from the same old cursor
        await setSyncTick(this.models, LAST_SUCCESSFUL_PULL, pullUntil);
      });
    } catch (error) {
      console.error('Error saving incoming changes', error);
      throw error;
    } finally {
      if (isInitialSync) {
        await Database.setDefaultPragma();
      }
    }

    this.lastSyncPulledRecordsCount = totalPulled;

    console.log(
      `MobileSyncManager.syncIncomingChanges(): End sync incoming changes, incoming changes count: ${totalPulled}`,
    );
  }
}<|MERGE_RESOLUTION|>--- conflicted
+++ resolved
@@ -323,20 +323,11 @@
     this.setSyncStage(3);
 
     const insertBatchSize = this.settings.getSetting<number>('mobileSync.insertBatchSize');
-<<<<<<< HEAD
     
     if (isInitialSync) {
       await Database.setUnsafePragma();
     }
-=======
-    // Save all incoming changes in 1 transaction so that the whole sync session save
-    // either fail 100% or succeed 100%, no partial save.
-    await Database.client.transaction(async () => {
-      if (totalPulled > 0) {
-        await saveIncomingChanges(sessionId, totalPulled, incomingModels, insertBatchSize, this.updateProgress);
-      }
->>>>>>> fdb893dc
-
+    
     try {
       await Database.client.transaction(async () => {
         if (totalPulled > 0) {
