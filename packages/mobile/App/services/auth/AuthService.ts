import mitt from 'mitt';

import { MODELS_MAP } from '~/models/modelsMap';
import { CentralConnectionStatus, IUser, SyncConnectionParameters } from '~/types';
import { compare, hash } from './bcrypt';
import { CentralServerConnection } from '~/services/sync';
import { readConfig, writeConfig } from '~/services/config';
import { AuthenticationError, invalidUserCredentialsMessage, OutdatedVersionError } from '../error';
import { ResetPasswordFormModel } from '/interfaces/forms/ResetPasswordFormProps';
import { ChangePasswordFormModel } from '/interfaces/forms/ChangePasswordFormProps';

export class AuthService {
  models: typeof MODELS_MAP;

  centralServer: CentralServerConnection;

  emitter = mitt();

  constructor(models: typeof MODELS_MAP, centralServer: CentralServerConnection) {
    this.models = models;
    this.centralServer = centralServer;

    this.centralServer.emitter.on('centralConnectionStatusChange', (status) => {
      this.emitter.emit('centralConnectionStatusChange', status)
    });

    this.centralServer.emitter.on('error', (err) => {
      if (err instanceof AuthenticationError || err instanceof OutdatedVersionError) {
        this.emitter.emit('authError', err);
      } else {
        this.emitter.emit('centralConnectionStatusChange', CentralConnectionStatus.Error);
      }
    });
  }

  async initialise(): Promise<void> {
    const server = await readConfig('syncServerLocation');
    this.centralServer.connect(server);
  }

  async saveLocalUser(userData: Partial<IUser>, password: string): Promise<IUser> {
    // save local password to repo for later use
    let user = await this.models.User.findOne({ email: userData.email });
    if (!user) {
      user = await this.models.User.create(userData).save();
    }

    // kick off a local password hash & save
    // the hash takes a while on mobile, but we don't need to do anything with the result
    // of this until next login, so just start the process without awaiting it
    (async (): Promise<void> => {
      user.localPassword = await hash(password);
      await user.save();
      console.log(`Set local password for ${user.email}`);
    })();

    // return the user that was saved to the database 
    return user;
  }

  async localSignIn({ email, password }: SyncConnectionParameters): Promise<IUser> {
    console.log('Signing in locally as', email);
    const user = await this.models.User.findOne({
      email,
    });

    if (!user || !(await compare(password, user.localPassword))) {
      throw new AuthenticationError(invalidUserCredentialsMessage);
    }

    return user;
  }

  async remoteSignIn(
    params: SyncConnectionParameters,
  ): Promise<{
      user: IUser; token: string; refreshToken: string; localisation: object
    }> {
    // always use the server stored in config if there is one - last thing
    // we want is a device syncing down data from one server and then up
    // to another!
    const syncServerLocation = await readConfig('syncServerLocation');
    const server = syncServerLocation || params.server;

    // create the sync source and log in to it
    this.centralServer.connect(server);
    console.log(`Getting token from ${server}`);
<<<<<<< HEAD
    console.log(`Signing in remotely as ${params.email} (password: ${params.password})`);
    const { user, token, localisation, permissions } = await this.centralServer.login(
=======
    const {
      user,
      token,
      refreshToken,
      localisation,
      permissions,
    } = await this.centralServer.login(
>>>>>>> 207cd034
      params.email,
      params.password,
    );
    console.log(`Signed in as ${user.displayName}`);

    if (!syncServerLocation) {
      // after a successful login, if we didn't already read the server from
      // stored config, write the one we did use to config
      writeConfig('syncServerLocation', params.server);
    }

    // kick off a local save
    const userData = await this.saveLocalUser(user, params.password);

    const result = { user: userData, token, refreshToken, localisation, permissions };
    this.emitter.emit('remoteSignIn', result);
    return result;
  }

  startSession(token: string, refreshToken: string): void {
    this.centralServer.setToken(token);
    this.centralServer.setRefreshToken(refreshToken);
  }

  endSession(): void {
    this.centralServer.clearToken();
    this.centralServer.clearRefreshToken();
  }

  async requestResetPassword(params: ResetPasswordFormModel): Promise<void> {
    const { server, email } = params;
    this.centralServer.connect(server);
    await this.centralServer.post('resetPassword', {}, { email });
  }

  async changePassword(params: ChangePasswordFormModel): Promise<void> {
    const { server, ...rest } = params;
    this.centralServer.connect(server);
    await this.centralServer.post('changePassword', {}, { ...rest });
  }
}<|MERGE_RESOLUTION|>--- conflicted
+++ resolved
@@ -85,10 +85,8 @@
     // create the sync source and log in to it
     this.centralServer.connect(server);
     console.log(`Getting token from ${server}`);
-<<<<<<< HEAD
     console.log(`Signing in remotely as ${params.email} (password: ${params.password})`);
     const { user, token, localisation, permissions } = await this.centralServer.login(
-=======
     const {
       user,
       token,
@@ -96,7 +94,6 @@
       localisation,
       permissions,
     } = await this.centralServer.login(
->>>>>>> 207cd034
       params.email,
       params.password,
     );
