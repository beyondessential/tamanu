--- conflicted
+++ resolved
@@ -40,13 +40,8 @@
   startSyncService(syncServerLocation: string) {
     writeConfig('syncServerLocation', syncServerLocation);
 
-<<<<<<< HEAD
-    const syncSource = new WebSyncSource(`${syncServerLocation}/v${API_VERSION}`);
-    this.syncManager = new SyncManager(syncSource);
-=======
-    this.syncSource = new WebSyncSource(syncServerLocation);
+    this.syncSource = new WebSyncSource(`${syncServerLocation}/v${API_VERSION}`);
     this.syncManager = new SyncManager(this.syncSource);
->>>>>>> 6024e016
 
     this.stopSyncService();
 
