import { Database } from '~/infra/db';
import { SyncManager, WebSyncSource } from '~/services/sync';
import { AuthService } from '~/services/auth';
import { AuthenticationError } from '~/services/auth/error';
import { MODELS_MAP } from '~/models/modelsMap';

const SYNC_PERIOD_MINUTES = 5;

export class Backend {
  randomId: any;

  responses: any[];

  initialised: boolean;

  models: typeof MODELS_MAP;

  syncManager: SyncManager;

  syncSource: WebSyncSource;

  auth: AuthService;

  interval: number;

  constructor() {
    const { models } = Database;
    this.models = models;
    this.syncSource = new WebSyncSource();
    this.syncManager = new SyncManager(this.syncSource);
    this.auth = new AuthService(models, this.syncSource);
  }

  async initialise(): Promise<void> {
    await Database.connect();
    await this.auth.initialise();
    await this.startSyncService();
  }

  async startSyncService() {
    if (this.interval) {
      return; // already started
    }
<<<<<<< HEAD
    await this.stopSyncService();
=======
    await this.syncManager.waitForEnd();
>>>>>>> 13d59426

    const run = async () => {
      try {
        await this.syncManager.runScheduledSync();
      } catch (e) {
        if (e instanceof AuthenticationError) {
          // expected - just log message
          console.log(`Auth failed while running sync (this is probably normal): ${e}`);
        } else {
          // unexpected - log the entire stack
          console.error(e.stack);
        }
      }
    };

    // run once now, and then schedule for later
    run();
    this.interval = setInterval(run, SYNC_PERIOD_MINUTES * 60 * 1000);
  }

  async stopSyncService(): Promise<void> {
    if (!this.interval) {
      return; // not started
    }
    clearInterval(this.interval);
    this.interval = null;
    await this.syncManager.waitForEnd();
  }
}<|MERGE_RESOLUTION|>--- conflicted
+++ resolved
@@ -41,11 +41,7 @@
     if (this.interval) {
       return; // already started
     }
-<<<<<<< HEAD
-    await this.stopSyncService();
-=======
     await this.syncManager.waitForEnd();
->>>>>>> 13d59426
 
     const run = async () => {
       try {
