--- conflicted
+++ resolved
@@ -229,11 +229,7 @@
         // keep importing until we hit a page with 0 records
         // (this does mean we're always making 1 more web request than
         // is necessary, probably room for optimisation here)
-<<<<<<< HEAD
         if (response.records.length === 0 || singlePageMode) {
-=======
-        if(response.records.length === 0) {
->>>>>>> fbee2dc8
           break;
         }
 
