--- conflicted
+++ resolved
@@ -23,10 +23,6 @@
   constructor(syncSource: SyncSource) {
     this.syncSource = syncSource;
 
-<<<<<<< HEAD
-    this.emitter.on('*', (action, ...args) => {
-      if (action === 'syncedRecord') return;
-=======
     this.emitter.on("*", (action, ...args) => {
       if(action === 'syncedRecord') return;
       if(action === 'syncRecordError') {
@@ -34,7 +30,6 @@
         console.warn('error', args[0]);
         return;
       }
->>>>>>> 14856d1d
 
       console.log(`[sync] ${action} ${args[0] || ''}`);
     });
