--- conflicted
+++ resolved
@@ -2,45 +2,7 @@
 import { Database } from '~/infra/db';
 
 import { readConfig, writeConfig } from '~/services/config';
-<<<<<<< HEAD
 import { SyncRecord, SyncSource } from './syncSource';
-=======
-
-interface SyncRecordData {
-  lastModified: Date;
-  [key: string]: any;
-}
-
-interface SyncRecord {
-  recordType: string;
-  data: SyncRecordData;
-}
-
-interface SyncSource {
-  getReferenceData(since: Date): Promise<SyncRecord[]>;
-  getPatientData(patientId: string, since: Date): Promise<SyncRecord[]>;
-}
-
-//----------------------------------------------------------
-// TODO: remove & replace with real functionality
-
-export class DummySyncSource implements SyncSource {
-
-  async getReferenceData(since: Date): Promise<SyncRecord[]> {
-    const records = dummyReferenceRecords
-      .filter(x => x.data.lastModified > since)
-      // .slice(0, 4);
-    // simulate a download delay
-    await new Promise((resolve) => setTimeout(resolve, 100 * records.length));
-    return records;
-  }
-
-  async getPatientData(patientId: string, since: Date): Promise<SyncRecord[]> {
-    return [];
-  }
-}
-//----------------------------------------------------------
->>>>>>> 48965318
 
 class NoSyncImporterError extends Error {
   constructor(recordType) {
