import mitt from 'mitt';
import { Database } from '~/infra/db';

import { readConfig, writeConfig } from '~/services/config';
import { GetSyncDataResponse, SyncRecord, SyncSource } from './syncSource';
import { Patient } from '~/models';

class NoSyncImporterError extends Error {
  constructor(recordType) {
    super(`No sync importer for record type ${recordType}`);
  }
}

export class SyncManager {
  isSyncing = false;

  progress = 0;

  lastSyncTime: Date | null = null;

  emitter = mitt();

  constructor(syncSource: SyncSource) {
    this.syncSource = syncSource;

    this.emitter.on('*', (action, ...args) => {
      if (action === 'syncedRecord') return;

      console.log(`[sync] ${action} ${args[0] || ''}`);
    });
  }

  getModelForRecordType(recordType: string) {
    const { models } = Database;

    switch (recordType) {
      case 'patient':
        return models.Patient;
      case 'user':
        return models.User;
<<<<<<< HEAD
      case 'program':
        return models.Program;
      case 'scheduledVaccine':
        return models.ScheduledVaccine;
      case 'referenceData':
=======
      case "referenceData":
>>>>>>> c4ae619c
        return models.ReferenceData;
      case "program":
        return models.Program;
      case "survey":
        return models.Survey;
      case "surveyScreenComponent":
        return models.SurveyScreenComponent;
      case "programDataElement":
        return models.ProgramDataElement;
      default:
        return null;
    }
  }

  async syncRecord(syncRecord: SyncRecord) {
    // write one single downloaded record to the database
    const { recordType, data } = syncRecord;

    const model = this.getModelForRecordType(recordType);
    if (!model) {
      throw new NoSyncImporterError(recordType);
    }

    await model.createOrUpdate(data);

    this.emitter.emit('syncedRecord', syncRecord.recordType, syncRecord);
  }

  async runScheduledSync() {
    // query the server for any new data
    // - how do we know whether data is new?
    //   - send most recent sync date
    // - how do we know which data we want?
    //   - send IDs of patients we're interested in?
    //     - does this mean sending over hundreds of patient IDs in the request?
    //     - or making hundreds of requests (1/patient)
    //     - how does this work w/ LAN sync? 1000s of requests??
    //     - does the sync server track which patients which clients want?
    // - does initial sync work differently?
    //   - sync reference data
    //   - get all provisional patients

    if (this.isSyncing) {
      console.warn('Tried to start syncing while sync in progress');
      return;
    }
    this.isSyncing = true;

    this.emitter.emit('syncStarted');

    await this.runChannelSync('reference');
    await this.runChannelSync('user');
    await this.runChannelSync('survey', null, true);
    await this.runChannelSync('patient');
    await this.runChannelSync('vaccine');

    // sync all reference data including shallow patient list
    // full sync of patients that've been flagged (encounters, etc)
    /*
    const patientsToSync = await this.getPatientsToSync();
    this.emitter.emit("patientSyncStarted", patientsToSync.length);
    for(let i = 0; i < patientsToSync.length; i++) {
      try {
        const patient = patientsToSync[i];
        await this.runPatientSync(patient);
        this.emitter("patientRecordSynced", patient, i, patientsToSync.length);
      } catch(e) {
        console.warn(e.message);
      }
    }
    this.emitter.emit("patientSyncEnded");
    */

    this.emitter.emit('syncEnded');
    this.isSyncing = false;
    this.lastSyncTime = new Date();
  }

  getPatientsToSync() {
    const { models } = Database;
    return models.Patient.find({
      markedForSync: true,
    });
  }

  async markPatientForSync(patient: Patient) {
    patient.markedForSync = true;
    await patient.save();

    // TODO: this has room to be a bit more intelligent
    this.runScheduledSync();
  }

  async syncAllPages(channel: string, since: Date, singlePageMode = false) {
    let page = 0;

    const downloadPage = (pageNumber) => {
      this.emitter.emit('downloadingPage', `${channel}-${pageNumber}`);
      return this.syncSource.getSyncData(
        channel,
        since,
        pageNumber,
        singlePageMode,
      );
    };

    let numDownloaded = 0;
    const setProgress = (progress): void => {
      this.progress = progress;
      this.emitter.emit('progress', this.progress);
    };
    const updateProgress = (stepSize, total): void => {
      numDownloaded += stepSize;
      setProgress(Math.ceil((numDownloaded / total) * 100));
    };
    setProgress(0);

    // We want to download each page of records while the current page
    // of records is being imported - this means that the database IO
    // and network IO are running in parallel rather than running in
    // alternating sequence.
    let downloadTask: Promise<GetSyncDataResponse> = downloadPage(0);

    let maxDate = since;

    // Some records will fail on the first attempt due to foreign key constraints
    // (most commonly, when a dependency record has been updated so it appears 
    // after its dependent in the sync queue)
    // So we keep these records in a queue and retry them at the end of the download.
    let pendingRecords = [];

    const syncRecords = (records) => {
      return Promise.all(records.map(async r => {
        try {
          await this.syncRecord(r);

          if(r.lastSynced > maxDate) {
            maxDate = r.lastSynced;
          }
        } catch(e) {
          if(e.message.match(/FOREIGN KEY constraint failed/)) {
            // this error is to be expected! just push it
            r.ERROR_MESSAGE = e.message;
            pendingRecords.push(r);
          } else {
            console.warn("Error while importing:", e, r);
          }
        }
      }));
    };


    try {
      while (true) {
        // wait for the current page download to complete
        const response = await downloadTask;

        if (response === null) {
          // ran into an error
          break;
        }

        // keep importing until we hit a page with 0 records
        // (this does mean we're always making 1 more web request than
        // is necessary, probably room for optimisation here)
<<<<<<< HEAD
        if (response.records.length === 0) {
=======
        if(response.records.length === 0 || singlePageMode) {
>>>>>>> c4ae619c
          break;
        }

        updateProgress(response.records.length, response.count);

        // we have records to import - import them
<<<<<<< HEAD
        this.emitter.emit('importingPage', `${channel}-${page}`);
        const importTask = Promise.all(response.records.map(r => {
          if (r.lastSynced > maxDate) {
            maxDate = r.lastSynced;
          }
          return this.syncRecord(r);
        }));
=======
        this.emitter.emit("importingPage", `${channel}-${page}`);
        const importTask = await syncRecords(response.records);
>>>>>>> c4ae619c

        // start downloading the next page now
        page += 1;
        downloadTask = downloadPage(page);

        // wait for import task to complete before progressing in loop
        await importTask;
      }
    } catch (e) {
      console.warn(e);
    }

    // Now try re-importing all of the pending records.
    // As there might be multiple levels of dependency, we might need a few 
    // passes over the queue! But if we get a pass where the queue doesn't 
    // decrease in size at all, we know there's a for-real error and we should
    // terminate the process.
    while(pendingRecords.length > 0) {
      console.log(`Reattempting ${pendingRecords.length} failed records...`);
      const thisPass = pendingRecords;
      pendingRecords = [];
      await syncRecords(thisPass);
      // syncRecords will re populate pendingRecords
      if(pendingRecords.length === thisPass.length) {
        console.warn("Could not import remaining queue members:");
        console.warn(JSON.stringify(pendingRecords, null, 2));
        throw new Error(`Could not import any ${pendingRecords.length} remaining queue members`);
      }
    }

    return maxDate;
  }

  async getChannelSyncDate(channel): Promise<Date> {
    const timestampString = await readConfig(`syncDate.${channel}`, '0');
    const timestamp = parseInt(timestampString, 10);
    return new Date(timestamp);
  }

  async updateChannelSyncDate(channel, date: Date): Promise<void> {
    const timestampString = `${date.valueOf()}`;
    await writeConfig(`syncDate.${channel}`, timestampString);
  }

  async runChannelSync(channel: string, overrideLastSynced = null, singlePageMode = false): Promise<void> {
    const lastSynced = (overrideLastSynced === null)
      ? await this.getChannelSyncDate(channel)
      : overrideLastSynced;

    this.emitter.emit('channelSyncStarted', channel);
    try {
      const maxDate = await this.syncAllPages(channel, lastSynced, singlePageMode);
      await this.updateChannelSyncDate(channel, maxDate);
    } catch(e) {
      console.error(e);
    }
    this.emitter.emit('channelSyncEnded', channel);
  }

  async runPatientSync(patient: Patient): Promise<void> {
    await this.syncAllPages(`patient/${patient.id}`, patient.lastSynced);

    // eslint-disable-next-line no-param-reassign
    patient.lastSynced = new Date();
    await patient.save();
  }
}<|MERGE_RESOLUTION|>--- conflicted
+++ resolved
@@ -38,15 +38,11 @@
         return models.Patient;
       case 'user':
         return models.User;
-<<<<<<< HEAD
       case 'program':
         return models.Program;
       case 'scheduledVaccine':
         return models.ScheduledVaccine;
       case 'referenceData':
-=======
-      case "referenceData":
->>>>>>> c4ae619c
         return models.ReferenceData;
       case "program":
         return models.Program;
@@ -212,29 +208,15 @@
         // keep importing until we hit a page with 0 records
         // (this does mean we're always making 1 more web request than
         // is necessary, probably room for optimisation here)
-<<<<<<< HEAD
-        if (response.records.length === 0) {
-=======
         if(response.records.length === 0 || singlePageMode) {
->>>>>>> c4ae619c
           break;
         }
 
         updateProgress(response.records.length, response.count);
 
         // we have records to import - import them
-<<<<<<< HEAD
-        this.emitter.emit('importingPage', `${channel}-${page}`);
-        const importTask = Promise.all(response.records.map(r => {
-          if (r.lastSynced > maxDate) {
-            maxDate = r.lastSynced;
-          }
-          return this.syncRecord(r);
-        }));
-=======
         this.emitter.emit("importingPage", `${channel}-${page}`);
         const importTask = await syncRecords(response.records);
->>>>>>> c4ae619c
 
         // start downloading the next page now
         page += 1;
