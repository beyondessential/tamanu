import { Chance } from 'chance';
import { ReferenceDataType } from '~/types';

// for dummy data generation
import { generatePatient } from '~/dummyData/patients';
import { ICD10_DIAGNOSES } from './diagnoses';

const generator = new Chance('patients');
const DUMMY_PATIENT_COUNT = 44;
const dummyPatients = (new Array(DUMMY_PATIENT_COUNT))
  .fill(0)
  .map(() => generatePatient(generator))
  .map((p, i) => ({
    ...p,
    lastModified: generator.date({ year: 1971, month: 0, day: 0, second: i }),
  }));

const sortByModified = (
  a: SyncRecord,
  b: SyncRecord,
): any => a.data.lastModified - b.data.lastModified;

const dummyPatientRecords: SyncRecord[] = dummyPatients.map(p => ({
  data: p,
  recordType: 'patient',
}));

const makeCode = (x: string) => x.replace(/\W/g, '').toUpperCase();

const makeRefRecords = (referenceDataType: ReferenceDataType, values: string) => {
  return values
    .split(/\n/)
    .map(x => x.trim())
    .filter(x => x)
    .map((x, i) => ({
      name: x,
      code: makeCode(x),
      id: makeCode(x),
      type: referenceDataType,
      lastModified: generator.date({ year: 1971, month: 1, day: 0, second: i }),
    }));
<<<<<<< HEAD
=======

  return lines;
>>>>>>> 48965318
};

const FACILITIES = makeRefRecords(ReferenceDataType.Facility, `
  Suva Hospital
  Lautoka Hospital
  Nadi Hospital
`);

const DEPARTMENTS = makeRefRecords(ReferenceDataType.Department, `
  Medical
  Renal
  Emergency
  Surgical
  Diabetes
  HIV
  Tuberculosis
  Paediatric
  Neonatal
  Antenatal
  Laboratory
  Radiology
  Pharmacy
`);

const LOCATIONS = makeRefRecords(ReferenceDataType.Location, `
  Bed 1
  Bed 2
  Bed 3
  Diabetes Clinic
  Resuscitation
  Short-Stay
  Acute Area
  Waiting Area
`);

const VILLAGES = makeRefRecords(ReferenceDataType.Village, `
  Ba
  Lami
  Levuka
  Nausori
  Savusavu
  Sigatoka
  Tavua
  Rakiraki
  Navua
  Korovou
  Nasinu
`);

const DIAGNOSES = makeRefRecords(ReferenceDataType.ICD10, ICD10_DIAGNOSES);

const dummyReferenceData: SyncRecord[] = [
  ...FACILITIES,
  ...VILLAGES,
  ...DEPARTMENTS,
  ...LOCATIONS,
  ...DIAGNOSES,
]
  .map(data => ({
    data,
    recordType: 'referenceData',
  }));

export const dummyReferenceRecords = [
  ...dummyPatientRecords,
  ...dummyReferenceData,
].sort(sortByModified);<|MERGE_RESOLUTION|>--- conflicted
+++ resolved
@@ -39,11 +39,6 @@
       type: referenceDataType,
       lastModified: generator.date({ year: 1971, month: 1, day: 0, second: i }),
     }));
-<<<<<<< HEAD
-=======
-
-  return lines;
->>>>>>> 48965318
 };
 
 const FACILITIES = makeRefRecords(ReferenceDataType.Facility, `
