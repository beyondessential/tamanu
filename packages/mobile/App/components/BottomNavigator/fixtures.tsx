import React from 'react';
import { Text } from 'react-native';
import { CenterView } from '../../styled/common';
<<<<<<< HEAD
import { createBottomTabNavigator } from 'react-navigation-tabs';
import { createAppContainer } from 'react-navigation';
import { TabIcon, BottomNavigator } from './index';
import Icons from '../Icons';
=======
import Icons from '../Icons';
import { createAppContainer } from 'react-navigation';
import { createBottomTabNavigator } from 'react-navigation-tabs';
import BottomNavigator, { TabIcon } from './index';
>>>>>>> ee0c8f67

export const Home = React.memo(() => {
  return (
    <CenterView>
      <Text>Home</Text>
    </CenterView>
  );
});

export const Reports = React.memo(() => {
  return (
    <CenterView>
      <Text>Reports</Text>
    </CenterView>
  );
});

export const SyncData = React.memo(() => {
  return (
    <CenterView>
      <Text>Sync Data</Text>
    </CenterView>
  );
});

export const More = React.memo(() => {
  return (
    <CenterView>
      <Text>More</Text>
    </CenterView>
  );
});

<<<<<<< HEAD
const bottomNavigator = createBottomTabNavigator(
=======
const navigator = createBottomTabNavigator(
>>>>>>> ee0c8f67
  {
    Home,
    Reports,
    SyncData,
    More,
  },
  {
    defaultNavigationOptions: ({ navigation }) => {
      const { routeName } = navigation.state;
      return {
        tabBarIcon: props => {
          switch (routeName) {
            case 'Home':
              return <TabIcon Icon={Icons.BottomNavLogo} {...props} />;
            case 'Reports':
<<<<<<< HEAD
              return <TabIcon Icon={Icons.More} {...props} />;
=======
              return <TabIcon Icon={Icons.BarChart} {...props} />;
>>>>>>> ee0c8f67
            case 'SyncData':
              return <TabIcon Icon={Icons.SyncFiles} {...props} />;
            case 'More':
              return <TabIcon Icon={Icons.More} {...props} />;
            default:
              return null;
          }
        },
      };
    },
    tabBarComponent: BottomNavigator,
  },
);
<<<<<<< HEAD

export const BottomTabApp = createAppContainer(bottomNavigator);
=======
export const App = createAppContainer(navigator);
>>>>>>> ee0c8f67
<|MERGE_RESOLUTION|>--- conflicted
+++ resolved
@@ -1,17 +1,10 @@
 import React from 'react';
 import { Text } from 'react-native';
 import { CenterView } from '../../styled/common';
-<<<<<<< HEAD
-import { createBottomTabNavigator } from 'react-navigation-tabs';
-import { createAppContainer } from 'react-navigation';
-import { TabIcon, BottomNavigator } from './index';
-import Icons from '../Icons';
-=======
 import Icons from '../Icons';
 import { createAppContainer } from 'react-navigation';
 import { createBottomTabNavigator } from 'react-navigation-tabs';
 import BottomNavigator, { TabIcon } from './index';
->>>>>>> ee0c8f67
 
 export const Home = React.memo(() => {
   return (
@@ -45,11 +38,7 @@
   );
 });
 
-<<<<<<< HEAD
-const bottomNavigator = createBottomTabNavigator(
-=======
 const navigator = createBottomTabNavigator(
->>>>>>> ee0c8f67
   {
     Home,
     Reports,
@@ -65,11 +54,7 @@
             case 'Home':
               return <TabIcon Icon={Icons.BottomNavLogo} {...props} />;
             case 'Reports':
-<<<<<<< HEAD
-              return <TabIcon Icon={Icons.More} {...props} />;
-=======
               return <TabIcon Icon={Icons.BarChart} {...props} />;
->>>>>>> ee0c8f67
             case 'SyncData':
               return <TabIcon Icon={Icons.SyncFiles} {...props} />;
             case 'More':
@@ -83,9 +68,4 @@
     tabBarComponent: BottomNavigator,
   },
 );
-<<<<<<< HEAD
-
-export const BottomTabApp = createAppContainer(bottomNavigator);
-=======
-export const App = createAppContainer(navigator);
->>>>>>> ee0c8f67
+export const App = createAppContainer(navigator);