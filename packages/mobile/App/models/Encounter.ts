import {
  Entity,
  Column,
  ManyToOne,
  OneToMany,
  Index,
  BeforeUpdate,
  BeforeInsert,
  RelationId,
} from 'typeorm/browser';
import { startOfDay, addHours, subDays } from 'date-fns';
import { getUniqueId } from 'react-native-device-info';
import { BaseModel } from './BaseModel';
import { IEncounter, EncounterType, ReferenceDataType } from '~/types';
import { Patient } from './Patient';
import { Diagnosis } from './Diagnosis';
import { ReferenceData, ReferenceDataRelation } from './ReferenceData';
import { AdministeredVaccine } from './AdministeredVaccine';
import { SurveyResponse } from './SurveyResponse';
import { formatDateForQuery } from '~/infra/db/helpers';
<<<<<<< HEAD
import { SummaryInfo } from '~/ui/navigation/screens/home/Tabs/PatientHome/ReportScreen/SummaryBoard';

const TIME_OFFSET = 3;
=======
import { Referral } from './Referral';
>>>>>>> 4e4ac912

@Entity('encounter')
export class Encounter extends BaseModel implements IEncounter {
  @Column({ type: 'varchar' })
  encounterType: EncounterType;

  @Column()
  startDate: Date;

  @Column({ nullable: true })
  endDate?: Date;

  @Column({ default: '' })
  reasonForEncounter: string;

  @Index()
  @ManyToOne(() => Patient, (patient) => patient.encounters, { eager: true })
  patient: Patient;
  @RelationId(({ patient }) => patient)
  patientId: string;

  // TODO: Add model and add examiner dropdown for this field
  @Column({ nullable: true })
  examiner?: string;

  // TODO: Add model, automatically attach all lab requests to the encounter
  @Column({ nullable: true })
  labRequest?: string;

  // TODO: Is this a model, referenceData or just string?
  @Column({ nullable: true })
  medication?: string;

  @Column({ nullable: true })
  deviceId?: string;

  @ReferenceDataRelation()
  department: ReferenceData;
  @RelationId(({ department }) => department)
  departmentId?: string;

  @ReferenceDataRelation()
  location: ReferenceData;
  @RelationId(({ location }) => location)
  locationId?: string;

  @OneToMany(() => Diagnosis, (diagnosis) => diagnosis.encounter, {
    eager: true,
  })
  diagnoses: Diagnosis[];

<<<<<<< HEAD
  @OneToMany(
    () => AdministeredVaccine,
    (administeredVaccine) => administeredVaccine.encounter
  )
  administeredVaccines: AdministeredVaccine[];
=======
  @OneToMany(() => Referral, referral => referral.initiatingEncounter)
  initiatedReferrals: Referral[]

  @OneToMany(() => Referral, referral => referral.completingEncounter)
  completedReferrals: Referral[]

  @OneToMany(() => AdministeredVaccine, administeredVaccine => administeredVaccine.encounter)
  administeredVaccines: AdministeredVaccine[]
>>>>>>> 4e4ac912

  @OneToMany(() => SurveyResponse, (surveyResponse) => surveyResponse.encounter)
  surveyResponses: SurveyResponse[];

  @BeforeInsert()
  @BeforeUpdate()
  async markPatient() {
    // adding an encounter to a patient should mark them for syncing in future
    // we don't need to upload the patient, so we only set markedForSync
    await this.markParent(Patient, 'patient', 'markedForSync');
  }

  static async getOrCreateCurrentEncounter(
    patientId: string,
    createdEncounterOptions: any
  ): Promise<Encounter> {
    const repo = this.getRepository();
    const date = addHours(startOfDay(new Date()), TIME_OFFSET);

    const found = await repo
      .createQueryBuilder('encounter')
      .where('patientId = :patientId', { patientId })
      .andWhere("startDate >= datetime(:date, 'unixepoch')", {
        date: formatDateForQuery(date),
      })
      .getOne();

    if (found) return found;

    return Encounter.createAndSaveOne({
      patient: patientId,
      startDate: new Date(),
      endDate: null,
      encounterType: EncounterType.Clinic,
      reasonForEncounter: '',
      department: (
        await ReferenceData.getAnyOfType(ReferenceDataType.Department)
      ).id,
      location: (await ReferenceData.getAnyOfType(ReferenceDataType.Location))
        .id,
      deviceId: getUniqueId(),
      ...createdEncounterOptions,
    });
  }

  static async getForPatient(patientId: string): Promise<Encounter[]> {
    const repo = this.getRepository();

    return repo.find({
      patient: { id: patientId },
    });
  }

  static async getTotalEncountersAndResponses(surveyId: string): Promise<SummaryInfo[]> {
    const repo = this.getRepository();
    // 28 days ago for report
    const date = subDays(addHours(startOfDay(new Date()), TIME_OFFSET), 28); 
    const query = repo
      .createQueryBuilder('encounter')
      .select('date(encounter.startDate)', 'encounterDate')
      .addSelect('count(distinct encounter.patientId)', 'totalEncounters')
      .addSelect('count(sr.id)', 'totalSurveys')
      .leftJoin(
        (subQuery) => subQuery
          .select('surveyResponse.id', 'id')
          .addSelect('surveyResponse.encounterId', 'encounterId')
          .from('survey_response', 'surveyResponse')
          .where(
            'surveyResponse.surveyId = :surveyId',
            { surveyId }),
        'sr',
        '"sr"."encounterId" = encounter.id',
      )
      .where("encounter.startDate >= datetime(:date, 'unixepoch')", {
        date: formatDateForQuery(date),
      })
      .groupBy('date(encounter.startDate)')
      .having('encounter.deviceId = :deviceId', { deviceId: getUniqueId() })
      .orderBy('encounterDate', 'ASC');

    return query.getRawMany();
  }

  static shouldExport = true;

  static includedSyncRelations = [
    'administeredVaccines',
    'surveyResponses',
    'surveyResponses.answers',
  ];

  // TODO: add examiner
}<|MERGE_RESOLUTION|>--- conflicted
+++ resolved
@@ -18,13 +18,10 @@
 import { AdministeredVaccine } from './AdministeredVaccine';
 import { SurveyResponse } from './SurveyResponse';
 import { formatDateForQuery } from '~/infra/db/helpers';
-<<<<<<< HEAD
 import { SummaryInfo } from '~/ui/navigation/screens/home/Tabs/PatientHome/ReportScreen/SummaryBoard';
+import { Referral } from './Referral';
 
 const TIME_OFFSET = 3;
-=======
-import { Referral } from './Referral';
->>>>>>> 4e4ac912
 
 @Entity('encounter')
 export class Encounter extends BaseModel implements IEncounter {
@@ -76,13 +73,6 @@
   })
   diagnoses: Diagnosis[];
 
-<<<<<<< HEAD
-  @OneToMany(
-    () => AdministeredVaccine,
-    (administeredVaccine) => administeredVaccine.encounter
-  )
-  administeredVaccines: AdministeredVaccine[];
-=======
   @OneToMany(() => Referral, referral => referral.initiatingEncounter)
   initiatedReferrals: Referral[]
 
@@ -91,7 +81,6 @@
 
   @OneToMany(() => AdministeredVaccine, administeredVaccine => administeredVaccine.encounter)
   administeredVaccines: AdministeredVaccine[]
->>>>>>> 4e4ac912
 
   @OneToMany(() => SurveyResponse, (surveyResponse) => surveyResponse.encounter)
   surveyResponses: SurveyResponse[];
