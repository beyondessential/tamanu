--- conflicted
+++ resolved
@@ -74,14 +74,10 @@
   @RelationId(({ location }) => location)
   locationId: string;
 
-<<<<<<< HEAD
-  @OneToMany(() => Diagnosis, diagnosis => diagnosis.encounter, {
-=======
   @OneToMany(() => LabRequest, (labRequest) => labRequest.encounter)
   labRequests: LabRequest[];
 
   @OneToMany(() => Diagnosis, (diagnosis) => diagnosis.encounter, {
->>>>>>> 7840b31c
     eager: true,
   })
   diagnoses: Diagnosis[];
@@ -187,12 +183,6 @@
     await this.markParent(Patient, 'patient', 'markedForSync');
   }
 
-<<<<<<< HEAD
-  static async findMarkedForUpload(opts: FindMarkedForUploadOptions): Promise<BaseModel[]> {
-    const patientId = opts.channel.match(/^patient\/(.*)\/encounter$/)[1];
-    if (!patientId) {
-      throw new Error(`Could not extract patientId from ${opts.channel}`);
-=======
   static async findMarkedForUpload(
     opts: FindMarkedForUploadOptions,
   ): Promise<BaseModel[]> {
@@ -203,7 +193,6 @@
         .andWhere('patientId = :patientId', { patientId })
         .getMany();
       return records as BaseModel[];
->>>>>>> 7840b31c
     }
     if (scheduledVaccineId) {
       const records = await this.findMarkedForUploadQuery(opts)
