--- conflicted
+++ resolved
@@ -27,11 +27,8 @@
 import { LabRequest } from './LabRequest';
 import { readConfig } from '~/services/config';
 import { ReferenceData, ReferenceDataRelation } from '~/models/ReferenceData';
-<<<<<<< HEAD
 import { SYNC_DIRECTIONS } from './types';
-=======
 import { getCurrentDateTimeString } from '~/ui/helpers/date';
->>>>>>> ed44130f
 
 const TIME_OFFSET = 3;
 
