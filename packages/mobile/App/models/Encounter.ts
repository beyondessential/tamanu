import {
  Entity,
  Column,
  ManyToOne,
  OneToMany,
  Index,
  BeforeUpdate,
  BeforeInsert,
  RelationId,
} from 'typeorm/browser';
import { startOfDay, addHours, subDays } from 'date-fns';
import { getUniqueId } from 'react-native-device-info';
<<<<<<< HEAD
import { BaseModel } from './BaseModel';
=======
import { BaseModel, FindMarkedForUploadOptions } from './BaseModel';
>>>>>>> a56d5ec5
import { IEncounter, EncounterType, ReferenceDataType } from '~/types';
import { Patient } from './Patient';
import { Diagnosis } from './Diagnosis';
import { ReferenceData, ReferenceDataRelation } from './ReferenceData';
import { AdministeredVaccine } from './AdministeredVaccine';
import { SurveyResponse } from './SurveyResponse';
import { formatDateForQuery } from '~/infra/db/helpers';
import { SummaryInfo } from '~/ui/navigation/screens/home/Tabs/PatientHome/ReportScreen/SummaryBoard';
import { Referral } from './Referral';

const TIME_OFFSET = 3;

@Entity('encounter')
export class Encounter extends BaseModel implements IEncounter {
  @Column({ type: 'varchar' })
  encounterType: EncounterType;

  @Column()
  startDate: Date;

  @Column({ nullable: true })
  endDate?: Date;

  @Column({ default: '' })
  reasonForEncounter: string;

  @Index()
  @ManyToOne(() => Patient, (patient) => patient.encounters, { eager: true })
  patient: Patient;
  @RelationId(({ patient }) => patient)
  patientId: string;

  // TODO: Add model and add examiner dropdown for this field
  @Column({ nullable: true })
  examiner?: string;

  // TODO: Add model, automatically attach all lab requests to the encounter
  @Column({ nullable: true })
  labRequest?: string;

  // TODO: Is this a model, referenceData or just string?
  @Column({ nullable: true })
  medication?: string;

  @Column({ nullable: true })
  deviceId?: string;

  @ReferenceDataRelation()
  department: ReferenceData;
  @RelationId(({ department }) => department)
  departmentId?: string;

  @ReferenceDataRelation()
  location: ReferenceData;
  @RelationId(({ location }) => location)
  locationId?: string;

  @OneToMany(() => Diagnosis, (diagnosis) => diagnosis.encounter, {
    eager: true,
  })
  diagnoses: Diagnosis[];

  @OneToMany(() => Referral, referral => referral.initiatingEncounter)
  initiatedReferrals: Referral[]

  @OneToMany(() => Referral, referral => referral.completingEncounter)
  completedReferrals: Referral[]

  @OneToMany(() => AdministeredVaccine, administeredVaccine => administeredVaccine.encounter)
  administeredVaccines: AdministeredVaccine[]

  @OneToMany(() => SurveyResponse, (surveyResponse) => surveyResponse.encounter)
  surveyResponses: SurveyResponse[];
<<<<<<< HEAD

  @BeforeInsert()
  @BeforeUpdate()
  async markPatient() {
    // adding an encounter to a patient should mark them for syncing in future
    // we don't need to upload the patient, so we only set markedForSync
    await this.markParent(Patient, 'patient', 'markedForSync');
  }
=======
>>>>>>> a56d5ec5

  static async getOrCreateCurrentEncounter(
    patientId: string,
    createdEncounterOptions: any
  ): Promise<Encounter> {
    const repo = this.getRepository();
    const date = addHours(startOfDay(new Date()), TIME_OFFSET);

    const found = await repo
      .createQueryBuilder('encounter')
      .where('patientId = :patientId', { patientId })
      .andWhere("startDate >= datetime(:date, 'unixepoch')", {
        date: formatDateForQuery(date),
      })
      .getOne();

    if (found) return found;

    return Encounter.createAndSaveOne({
      patient: patientId,
      startDate: new Date(),
      endDate: null,
      encounterType: EncounterType.Clinic,
      reasonForEncounter: '',
      department: (
        await ReferenceData.getAnyOfType(ReferenceDataType.Department)
      ).id,
      location: (await ReferenceData.getAnyOfType(ReferenceDataType.Location))
        .id,
      deviceId: getUniqueId(),
      ...createdEncounterOptions,
    });
  }

  static async getForPatient(patientId: string): Promise<Encounter[]> {
    const repo = this.getRepository();

    return repo.find({
      patient: { id: patientId },
    });
  }

  static async getTotalEncountersAndResponses(surveyId: string): Promise<SummaryInfo[]> {
    const repo = this.getRepository();
    // 28 days ago for report
<<<<<<< HEAD
    const date = subDays(addHours(startOfDay(new Date()), TIME_OFFSET), 28); 
=======
    const date = subDays(addHours(startOfDay(new Date()), TIME_OFFSET), 28);
>>>>>>> a56d5ec5
    const query = repo
      .createQueryBuilder('encounter')
      .select('date(encounter.startDate)', 'encounterDate')
      .addSelect('count(distinct encounter.patientId)', 'totalEncounters')
      .addSelect('count(sr.id)', 'totalSurveys')
      .leftJoin(
        (subQuery) => subQuery
          .select('surveyResponse.id', 'id')
          .addSelect('surveyResponse.encounterId', 'encounterId')
          .from('survey_response', 'surveyResponse')
          .where(
            'surveyResponse.surveyId = :surveyId',
            { surveyId }),
        'sr',
        '"sr"."encounterId" = encounter.id',
      )
      .where("encounter.startDate >= datetime(:date, 'unixepoch')", {
        date: formatDateForQuery(date),
      })
      .groupBy('date(encounter.startDate)')
      .having('encounter.deviceId = :deviceId', { deviceId: getUniqueId() })
      .orderBy('encounterDate', 'ASC');

    return query.getRawMany();
  }

  static shouldExport = true;

  @BeforeInsert()
  @BeforeUpdate()
  async markPatient() {
    // adding an encounter to a patient should mark them for syncing in future
    // we don't need to upload the patient, so we only set markedForSync
    await this.markParent(Patient, 'patient', 'markedForSync');
  }

  static async findMarkedForUpload(
    opts: FindMarkedForUploadOptions,
  ): Promise<BaseModel[]> {
    const patientId = opts.channel.match(/^patient\/(.*)\/encounter$/)[1];
    if (!patientId) {
      throw new Error(`Could not extract patientId from ${opts.channel}`);
    }

    const records = await this.findMarkedForUploadQuery(opts)
      .andWhere('patientId = :patientId', { patientId })
      .getMany();

    return records as BaseModel[];
  }

  static includedSyncRelations = [
    'administeredVaccines',
    'surveyResponses',
    'surveyResponses.answers',
  ];

  // TODO: add examiner
}<|MERGE_RESOLUTION|>--- conflicted
+++ resolved
@@ -10,11 +10,7 @@
 } from 'typeorm/browser';
 import { startOfDay, addHours, subDays } from 'date-fns';
 import { getUniqueId } from 'react-native-device-info';
-<<<<<<< HEAD
-import { BaseModel } from './BaseModel';
-=======
 import { BaseModel, FindMarkedForUploadOptions } from './BaseModel';
->>>>>>> a56d5ec5
 import { IEncounter, EncounterType, ReferenceDataType } from '~/types';
 import { Patient } from './Patient';
 import { Diagnosis } from './Diagnosis';
@@ -88,17 +84,6 @@
 
   @OneToMany(() => SurveyResponse, (surveyResponse) => surveyResponse.encounter)
   surveyResponses: SurveyResponse[];
-<<<<<<< HEAD
-
-  @BeforeInsert()
-  @BeforeUpdate()
-  async markPatient() {
-    // adding an encounter to a patient should mark them for syncing in future
-    // we don't need to upload the patient, so we only set markedForSync
-    await this.markParent(Patient, 'patient', 'markedForSync');
-  }
-=======
->>>>>>> a56d5ec5
 
   static async getOrCreateCurrentEncounter(
     patientId: string,
@@ -144,11 +129,7 @@
   static async getTotalEncountersAndResponses(surveyId: string): Promise<SummaryInfo[]> {
     const repo = this.getRepository();
     // 28 days ago for report
-<<<<<<< HEAD
-    const date = subDays(addHours(startOfDay(new Date()), TIME_OFFSET), 28); 
-=======
     const date = subDays(addHours(startOfDay(new Date()), TIME_OFFSET), 28);
->>>>>>> a56d5ec5
     const query = repo
       .createQueryBuilder('encounter')
       .select('date(encounter.startDate)', 'encounterDate')
