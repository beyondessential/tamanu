--- conflicted
+++ resolved
@@ -28,12 +28,9 @@
 import { LabTestType } from './LabTestType';
 import { LocalSystemFact } from './LocalSystemFact';
 import { PatientFacility } from './PatientFacility';
-<<<<<<< HEAD
 import { Setting } from './Setting';
-=======
 import { NotePage } from './NotePage';
 import { NoteItem } from './NoteItem';
->>>>>>> 7fb1c6c4
 
 export const MODELS_MAP = {
   ReferenceData,
@@ -65,11 +62,8 @@
   LabTestType,
   LocalSystemFact,
   PatientFacility,
-<<<<<<< HEAD
   Setting,
-=======
   NotePage,
   NoteItem,
->>>>>>> 7fb1c6c4
 };
 export const MODELS_ARRAY: typeof BaseModel[] = Object.values(MODELS_MAP);