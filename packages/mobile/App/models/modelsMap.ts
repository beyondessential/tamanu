--- conflicted
+++ resolved
@@ -31,15 +31,10 @@
 import { LocalSystemFact } from './LocalSystemFact';
 import { PatientFacility } from './PatientFacility';
 import { Setting } from './Setting';
-<<<<<<< HEAD
 import { LegacyNotePage } from './LegacyNotePage';
 import { LegacyNoteItem } from './LegacyNoteItem';
 import { Note } from './Note';
-=======
-import { NotePage } from './NotePage';
-import { NoteItem } from './NoteItem';
 import { VitalLog } from './VitalLog';
->>>>>>> 56041c44
 
 export const MODELS_MAP = {
   ReferenceData,
