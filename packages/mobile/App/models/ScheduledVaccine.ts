--- conflicted
+++ resolved
@@ -46,9 +46,5 @@
   visibilityStatus: string;
 
   @Column({ default: 0 })
-<<<<<<< HEAD
-  sort: number;
-=======
   sortIndex: number;
->>>>>>> 61f56fe3
 }