--- conflicted
+++ resolved
@@ -1,8 +1,4 @@
-<<<<<<< HEAD
-import { Column, Entity, ManyToOne, OneToMany, Like, OneToOne } from 'typeorm/browser';
-=======
-import { Column, Entity, ManyToOne, OneToMany, Like } from 'typeorm';
->>>>>>> 98ccd262
+import { Column, Entity, ManyToOne, OneToMany, Like, OneToOne } from 'typeorm';
 import { BaseModel } from './BaseModel';
 import { IReferenceData, ReferenceDataType, ReferenceDataRelationType } from '~/types';
 import { VisibilityStatus } from '../visibilityStatuses';
