--- conflicted
+++ resolved
@@ -23,7 +23,6 @@
   dateOfBirth: Date;
 
   @Column()
-<<<<<<< HEAD
   bloodType: string;
 
   @Column()
@@ -37,7 +36,4 @@
 
   @Column({ default: false })
   markedForSync: boolean;
-=======
-  sex: string;
->>>>>>> ba0da486
 }