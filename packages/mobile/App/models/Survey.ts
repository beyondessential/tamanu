--- conflicted
+++ resolved
@@ -54,15 +54,6 @@
     return ability.can('submit', this);
   }
 
-<<<<<<< HEAD
-  static async getResponses(
-    surveyId: string,
-    patientId?: string
-  ): Promise<ISurveyResponse[]> {
-    const patientFilter = patientId
-      ? { encounter: { patient: { id: patientId } } }
-      : {};
-=======
   static async getVitalsSurvey(): Promise<IVitalsSurvey> {
     const surveyRepo = Database.models.Survey.getRepository();
     const vitalsSurvey = await surveyRepo.findOne({ where: { surveyType: SurveyTypes.Vitals } });
@@ -82,8 +73,13 @@
     };
   }
 
-  static async getResponses(surveyId: string): Promise<ISurveyResponse[]> {
->>>>>>> 27e02d82
+  static async getResponses(
+    surveyId: string,
+    patientId?: string
+  ): Promise<ISurveyResponse[]> {
+    const patientFilter = patientId
+      ? { encounter: { patient: { id: patientId } } }
+      : {};
     const responses = await Database.models.SurveyResponse.find({
       where: {
         survey: surveyId,
