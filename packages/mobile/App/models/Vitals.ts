import { Entity, Column, ManyToOne, RelationId, BeforeInsert, BeforeUpdate } from 'typeorm/browser';
import { BaseModel } from './BaseModel';
import { AVPUType, IVitals, DetectedPresenceType, UrineNitritesType, UrineProteinType } from '../types/IVitals';
import { Encounter } from './Encounter';
<<<<<<< HEAD
import { SYNC_DIRECTIONS } from './types';

@Entity('vitals')
export class Vitals extends BaseModel implements IVitals {
  static syncDirection = SYNC_DIRECTIONS.BIDIRECTIONAL;

  @Column()
=======
import { DateTimeStringColumn } from './DateColumns';

@Entity('vitals')
export class Vitals extends BaseModel implements IVitals {
  @DateTimeStringColumn()
>>>>>>> 45dcbcd5
  dateRecorded: string;

  @Column({ type: 'int', nullable: true })
  weight?: number;

  @Column({ type: 'int', nullable: true })
  height?: number;

  @Column({ type: 'int', nullable: true })
  sbp?: number;

  @Column({ type: 'int', nullable: true })
  dbp?: number;

  @Column({ type: 'int', nullable: true })
  heartRate?: number;

  @Column({ type: 'int', nullable: true })
  respiratoryRate?: number;

  @Column({ type: 'int', nullable: true })
  temperature?: number;

  @Column({ type: 'int', nullable: true })
  spO2?: number;

  @Column({ type: 'varchar', nullable: true })
  avpu?: AVPUType;

  @Column({ type: 'int', nullable: true })
  gcs?: number;

  @Column({ type: 'int', nullable: true })
  hemoglobin?: number;

  @Column({ type: 'int', nullable: true })
  fastingBloodGlucose?: number;

  @Column({ type: 'int', nullable: true })
  urinePh?: number;

  @Column({ type: 'varchar', nullable: true })
  urineLeukocytes?: DetectedPresenceType;

  @Column({ type: 'varchar', nullable: true })
  urineNitrites?: UrineNitritesType;

  @Column({ type: 'int', nullable: true })
  urobilinogen?: number;

  @Column({ type: 'varchar', nullable: true })
  urineProtein?: UrineProteinType;

  @Column({ type: 'varchar', nullable: true })
  bloodInUrine?: DetectedPresenceType;

  @Column({ type: 'int', nullable: true })
  urineSpecificGravity?: number;

  @Column({ type: 'varchar', nullable: true })
  urineKetone?: DetectedPresenceType;

  @Column({ type: 'varchar', nullable: true })
  urineBilirubin?: DetectedPresenceType;

  @Column({ type: 'int', nullable: true })
  urineGlucose?: number;

  @ManyToOne(() => Encounter)
  encounter: Encounter;
  @RelationId(({ encounter }) => encounter)
  encounterId?: string;

  @BeforeInsert()
  @BeforeUpdate()
  async markEncounterForUpload() {
    await this.markParentForUpload(Encounter, 'encounter');
  }

  static async getForPatient(patientId: string): Promise<Vitals[]> {
    return this.getRepository()
      .createQueryBuilder('vitals')
      .leftJoin('vitals.encounter', 'encounter')
      .where('encounter.patient = :patient', { patient: patientId })
      .getMany();
  }
}<|MERGE_RESOLUTION|>--- conflicted
+++ resolved
@@ -1,22 +1,21 @@
 import { Entity, Column, ManyToOne, RelationId, BeforeInsert, BeforeUpdate } from 'typeorm/browser';
 import { BaseModel } from './BaseModel';
-import { AVPUType, IVitals, DetectedPresenceType, UrineNitritesType, UrineProteinType } from '../types/IVitals';
+import {
+  AVPUType,
+  IVitals,
+  DetectedPresenceType,
+  UrineNitritesType,
+  UrineProteinType,
+} from '../types/IVitals';
 import { Encounter } from './Encounter';
-<<<<<<< HEAD
+import { DateTimeStringColumn } from './DateColumns';
 import { SYNC_DIRECTIONS } from './types';
 
 @Entity('vitals')
 export class Vitals extends BaseModel implements IVitals {
   static syncDirection = SYNC_DIRECTIONS.BIDIRECTIONAL;
 
-  @Column()
-=======
-import { DateTimeStringColumn } from './DateColumns';
-
-@Entity('vitals')
-export class Vitals extends BaseModel implements IVitals {
   @DateTimeStringColumn()
->>>>>>> 45dcbcd5
   dateRecorded: string;
 
   @Column({ type: 'int', nullable: true })
