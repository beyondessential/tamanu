import { Entity, ManyToOne, RelationId, Column } from 'typeorm';

import {
  DateTimeString,
  IPatientProgramRegistrationCondition,
  ID,
  IUser,
  IProgramRegistryCondition,
  IProgramRegistryCategory,
} from '~/types';
import { BaseModel } from './BaseModel';
import { SYNC_DIRECTIONS } from './types';
import { User } from './User';
import { DateTimeStringColumn } from './DateColumns';
import { ProgramRegistryCondition } from './ProgramRegistryCondition';
import { ProgramRegistryCategory } from './ProgramRegistryCategory';
import { PatientProgramRegistration } from './PatientProgramRegistration';
import { IPatientProgramRegistration } from '~/types/IPatientProgramRegistration';

@Entity('patient_program_registration_conditions')
export class PatientProgramRegistrationCondition
  extends BaseModel
  implements IPatientProgramRegistrationCondition
{
  static syncDirection = SYNC_DIRECTIONS.BIDIRECTIONAL;

  id: ID;
  @DateTimeStringColumn()
  date: DateTimeString;

  @DateTimeStringColumn()
  deletionDate?: DateTimeString;

<<<<<<< HEAD
=======
  @Column({ nullable: false, default: 'unknown' })
  conditionCategory: string;

>>>>>>> 07d0219f
  @Column({ nullable: true })
  reasonForChange: string;

  @ManyToOne(() => ProgramRegistryCategory)
  programRegistryCategory: IProgramRegistryCategory;
  @RelationId(({ programRegistryCategory }) => programRegistryCategory)
  programRegistryCategoryId: ID;

  // Relations
  @ManyToOne(() => PatientProgramRegistration)
  patientProgramRegistration: IPatientProgramRegistration;
  @RelationId(({ patientProgramRegistration }) => patientProgramRegistration)
  patientProgramRegistrationId: ID;

  @ManyToOne(() => ProgramRegistryCondition, ({ conditions }) => conditions, { nullable: true })
  programRegistryCondition?: IProgramRegistryCondition;

  @RelationId(({ programRegistryCondition }) => programRegistryCondition)
  programRegistryConditionId?: ID;

  @ManyToOne(() => User, undefined, { nullable: true })
  clinician?: IUser;
  @RelationId(({ clinician }) => clinician)
  clinicianId?: ID;

  @ManyToOne(() => User, undefined, { nullable: true })
  deletionClinician?: IUser;
  @RelationId(({ deletionClinician }) => deletionClinician)
  deletionClinicianId?: ID;

  static async findForRegistration(patientProgramRegistrationId: string) {
    const conditionsRepository = this.getRepository();
    return conditionsRepository
      .createQueryBuilder('condition')
      .where('condition.patientProgramRegistrationId = :patientProgramRegistrationId', {
        patientProgramRegistrationId,
      })
      .leftJoinAndSelect('condition.programRegistryCondition', 'programRegistryCondition')
      .leftJoinAndSelect('condition.programRegistryCategory', 'programRegistryCategory')
      .getMany();
  }
}<|MERGE_RESOLUTION|>--- conflicted
+++ resolved
@@ -31,12 +31,6 @@
   @DateTimeStringColumn()
   deletionDate?: DateTimeString;
 
-<<<<<<< HEAD
-=======
-  @Column({ nullable: false, default: 'unknown' })
-  conditionCategory: string;
-
->>>>>>> 07d0219f
   @Column({ nullable: true })
   reasonForChange: string;
 
