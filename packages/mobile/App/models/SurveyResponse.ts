import { Column, Entity, ManyToOne, OneToMany, RelationId } from 'typeorm/browser';

import { EncounterType, ICreateSurveyResponse, ISurveyResponse } from '~/types';

import {
  FieldTypes,
  getResultValue,
  getStringValue,
  isCalculated,
  getPatientDataDbLocation,
} from '~/ui/helpers/fields';

import { runCalculations } from '~/ui/helpers/calculations';
import { getCurrentDateTimeString } from '~/ui/helpers/date';

import { BaseModel } from './BaseModel';
import { Survey } from './Survey';
import { Encounter } from './Encounter';
import { SurveyResponseAnswer } from './SurveyResponseAnswer';
import { Referral } from './Referral';
import { Patient } from './Patient';
import { PatientAdditionalData } from './PatientAdditionalData';
import { VitalLog } from './VitalLog';
import { SYNC_DIRECTIONS } from './types';
import { DateTimeStringColumn } from './DateColumns';
<<<<<<< HEAD
import { PatientProgramRegistration } from './PatientProgramRegistration';
import { IPatientProgramRegistration } from '~/types/IPatientProgramRegistration';
=======
>>>>>>> 73fecc4c

type RecordValuesByModel = {
  Patient?: Record<string, string>;
  PatientAdditionalData?: Record<string, string>;
  PatientProgramRegistration?: Record<string, string>;
};

const getFieldsToWrite = (questions, answers): RecordValuesByModel => {
  const recordValuesByModel = {};

  const patientDataQuestions = questions.filter(
    q => q.dataElement.type === FieldTypes.PATIENT_DATA,
  );
  for (const question of patientDataQuestions) {
    const config = question.getConfigObject();
    const { dataElement } = question;

    if (!config.writeToPatient) {
      // this is just a question that's reading patient data, not writing it
      continue;
    }

    const { fieldName: configFieldName } = config.writeToPatient || {};
    if (!configFieldName) {
      throw new Error('No fieldName defined for writeToPatient config');
    }

    const value = answers[dataElement.code];
    const { modelName, fieldName } = getPatientDataDbLocation(configFieldName);
    if (!modelName) {
      throw new Error(`Unknown fieldName: ${configFieldName}`);
    }
    if (!recordValuesByModel[modelName]) recordValuesByModel[modelName] = {};
    recordValuesByModel[modelName][fieldName] = value;
  }
  return recordValuesByModel;
};

const getUpdatedPPRValues = (
  ppr: IPatientProgramRegistration,
  newValues: { [key: string]: any },
) => {
  const newPpr = {
    date: getCurrentDateTimeString(),
    programRegistry: newValues?.programRegistryId || ppr.programRegistryId,
    clinician: newValues?.clinicianId || ppr.clinicianId,
    clinicalStatus: newValues?.clinicalStatusId || ppr.clinicalStatusId,
    registeringFacility: newValues?.registeringFacilityId || ppr.registeringFacilityId,
    patient: ppr.patientId,
    registrationStatus: newValues?.registrationStatus || ppr.registrationStatus,
    village: newValues?.villageId || ppr.villageId,
    facility: newValues?.facilityId || ppr.facilityId,
  };
  return newPpr;
};

/**
 * DUPLICATED IN shared/models/SurveyResponse.js
 * Please keep in sync
 */
async function writeToPatientFields(questions, answers, patientId, surveyId) {
  const valuesByModel = getFieldsToWrite(questions, answers);

  if (valuesByModel.Patient) {
    await Patient.updateValues(patientId, valuesByModel.Patient);
  }

  if (valuesByModel.PatientAdditionalData) {
    await PatientAdditionalData.updateForPatient(patientId, valuesByModel.PatientAdditionalData);
  }

  if (valuesByModel.PatientProgramRegistration) {
    const { programId } = await Survey.findOne({ id: surveyId });
    const ppr = await PatientProgramRegistration.getRecentOne(programId, patientId);
    const newPpr = getUpdatedPPRValues(ppr, valuesByModel.PatientProgramRegistration);

    await PatientProgramRegistration.createAndSaveOne(newPpr);
  }
}

@Entity('survey_response')
export class SurveyResponse extends BaseModel implements ISurveyResponse {
  static syncDirection = SYNC_DIRECTIONS.BIDIRECTIONAL;

  @DateTimeStringColumn({ nullable: true })
  startTime?: string;

  @DateTimeStringColumn({ nullable: true })
  endTime?: string;

  @Column({ default: 0, nullable: true })
  result?: number;

  @Column({ default: '', nullable: true })
  resultText?: string;

  @ManyToOne(
    () => Survey,
    survey => survey.responses,
  )
  survey: Survey;

  @RelationId(({ survey }) => survey)
  surveyId: string;

  @ManyToOne(
    () => Encounter,
    encounter => encounter.surveyResponses,
  )
  encounter: Encounter;

  @RelationId(({ encounter }) => encounter)
  encounterId: string;

  @OneToMany(
    () => Referral,
    referral => referral.surveyResponse,
  )
  referral: Referral;

  @OneToMany(
    () => SurveyResponseAnswer,
    answer => answer.response,
  )
  answers: SurveyResponseAnswer[];

  static async getFullResponse(surveyId: string) {
    const repo = this.getRepository();
    const response = await repo.findOne(surveyId, {
      relations: ['survey', 'encounter', 'encounter.patient'],
    });
    const questions = await response.survey.getComponents({ includeAllVitals: true });
    const answers = await SurveyResponseAnswer.getRepository().find({
      where: {
        response: response.id,
      },
      relations: ['dataElement'],
    });

    return {
      ...response,
      questions: [...questions],
      answers: [...answers],
    };
  }

  static async submit(
    patientId: string,
    userId: string,
    surveyData: ICreateSurveyResponse,
    values: object,
    setNote: (note: string) => void = () => null,
  ): Promise<SurveyResponse> {
    const { surveyId, encounterReason, components, ...otherData } = surveyData;

    try {
      setNote('Creating encounter...');
      const encounter = await Encounter.getOrCreateCurrentEncounter(patientId, userId, {
        startDate: getCurrentDateTimeString(),
        endDate: getCurrentDateTimeString(),
        encounterType: EncounterType.SurveyResponse,
        reasonForEncounter: encounterReason,
      });

      const calculatedValues = runCalculations(components, values);
      const finalValues = { ...values, ...calculatedValues };

      const { result, resultText } = getResultValue(components, finalValues);

      setNote('Creating response object...');
      const responseRecord: SurveyResponse = await SurveyResponse.createAndSaveOne({
        encounter: encounter.id,
        survey: surveyId,
        startTime: getCurrentDateTimeString(),
        endTime: getCurrentDateTimeString(),
        result,
        resultText,
        ...otherData,
      });

      setNote('Attaching answers...');

      // figure out if its a vital survey response
      let vitalsSurvey;
      try {
        vitalsSurvey = await Survey.getVitalsSurvey({ includeAllVitals: false });
      } catch (e) {
        console.error(`Errored while trying to get vitals survey: ${e}`);
      }

      // use optional chaining because vitals survey might not exist
      const isVitalSurvey = surveyId === vitalsSurvey?.id;

      for (const a of Object.entries(finalValues)) {
        const [dataElementCode, value] = a;
        const component = components.find(c => c.dataElement.code === dataElementCode);
        if (!component) {
          // better to fail entirely than save partial data
          throw new Error(
            `no screen component for code: ${dataElementCode}, cannot match to data element`,
          );
        }
        const { dataElement } = component;

        if (isCalculated(dataElement.type) && value !== 0 && !value) {
          // calculated values will always be in the answer object - but we
          // shouldn't save null answers
          continue;
        }

        const body = getStringValue(dataElement.type, value);

        setNote(`Attaching answer for ${dataElement.id}...`);
        const answerRecord = await SurveyResponseAnswer.createAndSaveOne({
          dataElement: dataElement.id,
          body,
          response: responseRecord.id,
        });

        if (!isVitalSurvey || body === '') continue;
        setNote(`Attaching initial vital log for ${answerRecord.id}...`);
        await VitalLog.createAndSaveOne({
          date: responseRecord.endTime,
          newValue: body,
          recordedBy: userId,
          answer: answerRecord.id,
        });
      }
      setNote('Writing patient data');

<<<<<<< HEAD
      await writeToPatientFields(components, finalValues, patientId, surveyId);
=======
      await writeToPatientFields(components, finalValues, patientId);
>>>>>>> 73fecc4c
      setNote('Done');

      return responseRecord;
    } catch (e) {
      setNote(`Error: ${e.message} (${JSON.stringify(e)})`);

      return null;
    }
  }

  static async getForPatient(patientId: string, surveyId?: string): Promise<SurveyResponse[]> {
    const query = this.getRepository()
      .createQueryBuilder('survey_response')
      .leftJoinAndSelect('survey_response.encounter', 'encounter')
      .leftJoinAndSelect('survey_response.survey', 'survey')
      .where('encounter.patientId = :patientId', { patientId })
      .orderBy('survey_response.endTime', 'DESC')
      .take(80);

    if (surveyId) {
      query.andWhere('survey.id = :surveyId', { surveyId: surveyId.toLowerCase() });
    }

    return query.getMany();
  }
}<|MERGE_RESOLUTION|>--- conflicted
+++ resolved
@@ -23,11 +23,8 @@
 import { VitalLog } from './VitalLog';
 import { SYNC_DIRECTIONS } from './types';
 import { DateTimeStringColumn } from './DateColumns';
-<<<<<<< HEAD
 import { PatientProgramRegistration } from './PatientProgramRegistration';
 import { IPatientProgramRegistration } from '~/types/IPatientProgramRegistration';
-=======
->>>>>>> 73fecc4c
 
 type RecordValuesByModel = {
   Patient?: Record<string, string>;
@@ -258,11 +255,8 @@
       }
       setNote('Writing patient data');
 
-<<<<<<< HEAD
       await writeToPatientFields(components, finalValues, patientId, surveyId);
-=======
-      await writeToPatientFields(components, finalValues, patientId);
->>>>>>> 73fecc4c
+
       setNote('Done');
 
       return responseRecord;
