import { Column, Entity, ManyToOne, OneToMany, RelationId } from 'typeorm/browser';

import { EncounterType, ICreateSurveyResponse, ISurveyResponse } from '~/types';

import {
  FieldTypes,
  getResultValue,
  getStringValue,
  isCalculated,
  getPatientDataDbLocation,
} from '~/ui/helpers/fields';

import { runCalculations } from '~/ui/helpers/calculations';
import { getCurrentDateTimeString } from '~/ui/helpers/date';

import { BaseModel } from './BaseModel';
import { Survey } from './Survey';
import { Encounter } from './Encounter';
import { SurveyResponseAnswer } from './SurveyResponseAnswer';
import { Referral } from './Referral';
import { Patient } from './Patient';
import { PatientAdditionalData } from './PatientAdditionalData';
import { VitalLog } from './VitalLog';
import { SYNC_DIRECTIONS } from './types';
import { DateTimeStringColumn } from './DateColumns';
import { PatientProgramRegistration } from './PatientProgramRegistration';
import { IPatientProgramRegistration } from '~/types/IPatientProgramRegistration';

<<<<<<< HEAD
export const getDbLocation = fieldName => {
  if (PATIENT_DATA_FIELD_LOCATIONS[fieldName]) {
    const [modelName, columnName] = PATIENT_DATA_FIELD_LOCATIONS[fieldName];
    return {
      modelName,
      fieldName: columnName,
    };
  }
  throw new Error(`Unknown fieldName: ${fieldName}`);
};

=======
>>>>>>> 48975084
type RecordValuesByModel = {
  Patient?: Record<string, string>;
  PatientAdditionalData?: Record<string, string>;
  PatientProgramRegistration?: Record<string, string>;
};

const getFieldsToWrite = (questions, answers): RecordValuesByModel => {
  const recordValuesByModel = {};

  const patientDataQuestions = questions.filter(
    q => q.dataElement.type === FieldTypes.PATIENT_DATA,
  );
  for (const question of patientDataQuestions) {
    const config = question.getConfigObject();
    const { dataElement } = question;

    if (!config.writeToPatient) {
      // this is just a question that's reading patient data, not writing it
      continue;
    }

    const { fieldName: configFieldName } = config.writeToPatient || {};
    if (!configFieldName) {
      throw new Error('No fieldName defined for writeToPatient config');
    }

    const value = answers[dataElement.code];
    const { modelName, fieldName } = getPatientDataDbLocation(configFieldName);
    if (!modelName) {
      throw new Error(`Unknown fieldName: ${configFieldName}`);
    }
    if (!recordValuesByModel[modelName]) recordValuesByModel[modelName] = {};
    recordValuesByModel[modelName][fieldName] = value;
  }
  return recordValuesByModel;
};

const newPprObjectFactory = (
  ppr: IPatientProgramRegistration,
  newValues: { [key: string]: any },
) => {
  const newPpr = {
    date: getCurrentDateTimeString(),
    programRegistry: newValues?.programRegistryId || ppr.programRegistryId,
    clinician: newValues?.clinicianId || ppr.clinicianId,
    clinicalStatus: newValues?.clinicalStatusId || ppr.clinicalStatusId,
    registeringFacility: newValues?.registeringFacilityId || ppr.registeringFacilityId,
    patient: ppr.patientId,
    registrationStatus: newValues?.registrationStatus || ppr.registrationStatus,
    village: newValues?.villageId || ppr.villageId,
    facility: newValues?.facilityId || ppr.facilityId,
  };
  return newPpr;
};

/**
 * DUPLICATED IN shared/models/SurveyResponse.js
 * Please keep in sync
 */
async function writeToPatientFields(questions, answers, patientId, surveyId) {
  const valuesByModel = getFieldsToWrite(questions, answers);

  if (valuesByModel.Patient) {
    await Patient.updateValues(patientId, valuesByModel.Patient);
  }

  if (valuesByModel.PatientAdditionalData) {
    await PatientAdditionalData.updateForPatient(patientId, valuesByModel.PatientAdditionalData);
  }

  if (valuesByModel.PatientProgramRegistration) {
    const { programId } = await Survey.findOne({ id: surveyId });
    const ppr = await PatientProgramRegistration.getRecentOne(programId, patientId);
    const newPpr = newPprObjectFactory(ppr, valuesByModel.PatientProgramRegistration);

    await PatientProgramRegistration.createAndSaveOne(newPpr);
  }
}

@Entity('survey_response')
export class SurveyResponse extends BaseModel implements ISurveyResponse {
  static syncDirection = SYNC_DIRECTIONS.BIDIRECTIONAL;

  @DateTimeStringColumn({ nullable: true })
  startTime?: string;

  @DateTimeStringColumn({ nullable: true })
  endTime?: string;

  @Column({ default: 0, nullable: true })
  result?: number;

  @Column({ default: '', nullable: true })
  resultText?: string;

  @ManyToOne(
    () => Survey,
    survey => survey.responses,
  )
  survey: Survey;

  @RelationId(({ survey }) => survey)
  surveyId: string;

  @ManyToOne(
    () => Encounter,
    encounter => encounter.surveyResponses,
  )
  encounter: Encounter;

  @RelationId(({ encounter }) => encounter)
  encounterId: string;

  @OneToMany(
    () => Referral,
    referral => referral.surveyResponse,
  )
  referral: Referral;

  @OneToMany(
    () => SurveyResponseAnswer,
    answer => answer.response,
  )
  answers: SurveyResponseAnswer[];

  static async getFullResponse(surveyId: string) {
    const repo = this.getRepository();
    const response = await repo.findOne(surveyId, {
      relations: ['survey', 'encounter', 'encounter.patient'],
    });
    const questions = await response.survey.getComponents({ includeAllVitals: true });
    const answers = await SurveyResponseAnswer.getRepository().find({
      where: {
        response: response.id,
      },
      relations: ['dataElement'],
    });

    return {
      ...response,
      questions: [...questions],
      answers: [...answers],
    };
  }

  static async submit(
    patientId: string,
    userId: string,
    surveyData: ICreateSurveyResponse,
    values: object,
    setNote: (note: string) => void = () => null,
  ): Promise<SurveyResponse> {
    const { surveyId, encounterReason, components, ...otherData } = surveyData;

    try {
      setNote('Creating encounter...');
      const encounter = await Encounter.getOrCreateCurrentEncounter(patientId, userId, {
        startDate: getCurrentDateTimeString(),
        endDate: getCurrentDateTimeString(),
        encounterType: EncounterType.SurveyResponse,
        reasonForEncounter: encounterReason,
      });

      const calculatedValues = runCalculations(components, values);
      const finalValues = { ...values, ...calculatedValues };

      const { result, resultText } = getResultValue(components, finalValues);

      setNote('Creating response object...');
      const responseRecord: SurveyResponse = await SurveyResponse.createAndSaveOne({
        encounter: encounter.id,
        survey: surveyId,
        startTime: getCurrentDateTimeString(),
        endTime: getCurrentDateTimeString(),
        result,
        resultText,
        ...otherData,
      });

      setNote('Attaching answers...');

      // figure out if its a vital survey response
      let vitalsSurvey;
      try {
        vitalsSurvey = await Survey.getVitalsSurvey({ includeAllVitals: false });
      } catch (e) {
        console.error(`Errored while trying to get vitals survey: ${e}`);
      }

      // use optional chaining because vitals survey might not exist
      const isVitalSurvey = surveyId === vitalsSurvey?.id;

      for (const a of Object.entries(finalValues)) {
        const [dataElementCode, value] = a;
        const component = components.find(c => c.dataElement.code === dataElementCode);
        if (!component) {
          // better to fail entirely than save partial data
          throw new Error(
            `no screen component for code: ${dataElementCode}, cannot match to data element`,
          );
        }
        const { dataElement } = component;

        if (isCalculated(dataElement.type) && value !== 0 && !value) {
          // calculated values will always be in the answer object - but we
          // shouldn't save null answers
          continue;
        }

        const body = getStringValue(dataElement.type, value);

        setNote(`Attaching answer for ${dataElement.id}...`);
        const answerRecord = await SurveyResponseAnswer.createAndSaveOne({
          dataElement: dataElement.id,
          body,
          response: responseRecord.id,
        });

        if (!isVitalSurvey || body === '') continue;
        setNote(`Attaching initial vital log for ${answerRecord.id}...`);
        await VitalLog.createAndSaveOne({
          date: responseRecord.endTime,
          newValue: body,
          recordedBy: userId,
          answer: answerRecord.id,
        });
      }
      setNote('Writing patient data');

<<<<<<< HEAD
      await writeToPatientFields(components, finalValues, patientId, surveyId);
=======
      await writeToPatientFields(components, finalValues, patientId);
>>>>>>> 48975084
      setNote('Done');

      return responseRecord;
    } catch (e) {
      setNote(`Error: ${e.message} (${JSON.stringify(e)})`);

      return null;
    }
  }

  static async getForPatient(patientId: string, surveyId?: string): Promise<SurveyResponse[]> {
    const query = this.getRepository()
      .createQueryBuilder('survey_response')
      .leftJoinAndSelect('survey_response.encounter', 'encounter')
      .leftJoinAndSelect('survey_response.survey', 'survey')
      .where('encounter.patientId = :patientId', { patientId })
      .orderBy('survey_response.endTime', 'DESC')
      .take(80);

    if (surveyId) {
      query.andWhere('survey.id = :surveyId', { surveyId: surveyId.toLowerCase() });
    }

    return query.getMany();
  }
}<|MERGE_RESOLUTION|>--- conflicted
+++ resolved
@@ -26,20 +26,6 @@
 import { PatientProgramRegistration } from './PatientProgramRegistration';
 import { IPatientProgramRegistration } from '~/types/IPatientProgramRegistration';
 
-<<<<<<< HEAD
-export const getDbLocation = fieldName => {
-  if (PATIENT_DATA_FIELD_LOCATIONS[fieldName]) {
-    const [modelName, columnName] = PATIENT_DATA_FIELD_LOCATIONS[fieldName];
-    return {
-      modelName,
-      fieldName: columnName,
-    };
-  }
-  throw new Error(`Unknown fieldName: ${fieldName}`);
-};
-
-=======
->>>>>>> 48975084
 type RecordValuesByModel = {
   Patient?: Record<string, string>;
   PatientAdditionalData?: Record<string, string>;
@@ -269,11 +255,7 @@
       }
       setNote('Writing patient data');
 
-<<<<<<< HEAD
       await writeToPatientFields(components, finalValues, patientId, surveyId);
-=======
-      await writeToPatientFields(components, finalValues, patientId);
->>>>>>> 48975084
       setNote('Done');
 
       return responseRecord;
