import {
  Entity,
  Column,
  ManyToOne,
  OneToMany,
  BeforeUpdate,
  BeforeInsert,
  RelationId,
} from 'typeorm/browser';

import {
  ISurveyResponse,
  IProgramDataElement,
  ISurveyScreenComponent,
  EncounterType,
} from '~/types';

import {
  getStringValue,
  getResultValue,
  isCalculated,
  FieldTypes,
} from '~/ui/helpers/fields';

import { runCalculations } from '~/ui/helpers/calculations';

import { BaseModel } from './BaseModel';
import { Survey } from './Survey';
import { Encounter } from './Encounter';
import { SurveyResponseAnswer } from './SurveyResponseAnswer';
import { Referral } from './Referral';
import { Patient } from './Patient';
import { PatientAdditionalData } from './PatientAdditionalData';
<<<<<<< HEAD
import { SYNC_DIRECTIONS } from './types';
=======
import { getCurrentDateTimeString } from '~/ui/helpers/date';
>>>>>>> 2afdea2a

@Entity('survey_response')
export class SurveyResponse extends BaseModel implements ISurveyResponse {
  static syncDirection = SYNC_DIRECTIONS.BIDIRECTIONAL;

  @Column({ nullable: true })
  startTime?: string;

  @Column({ nullable: true })
  endTime?: string;

  @Column({ default: 0, nullable: true })
  result?: number;

  @Column({ default: '', nullable: true })
  resultText?: string;

  @ManyToOne(() => Survey, survey => survey.responses)
  survey: Survey;

  @RelationId(({ survey }) => survey)
  surveyId: string;

  @ManyToOne(() => Encounter, encounter => encounter.surveyResponses)
  encounter: Encounter;

  @RelationId(({ encounter }) => encounter)
  encounterId: string;

  @OneToMany(() => Referral, referral => referral.surveyResponse)
  referral: Referral;

  @OneToMany(() => SurveyResponseAnswer, answer => answer.response)
  answers: SurveyResponseAnswer[];

  @BeforeInsert()
  @BeforeUpdate()
  async markEncounterForUpload() {
    await this.markParentForUpload(Encounter, 'encounter');
  }

  static async getFullResponse(surveyId: string) {
    const repo = this.getRepository();
    const response = await repo.findOne(surveyId, {
      relations: ['survey', 'encounter', 'encounter.patient'],
    });
    const questions = await response.survey.getComponents();
    const answers = await SurveyResponseAnswer.getRepository().find({
      where: {
        response: response.id,
      },
      relations: ['dataElement'],
    });

    return {
      ...response,
      questions: [...questions],
      answers: [...answers],
    };
  }

  static async submit(
    patientId: string,
    userId: string,
    surveyData: ISurveyResponse & {
      encounterReason: string;
      components: ISurveyScreenComponent[];
    },
    values: object,
    setNote: (note: string) => void = () => null,
  ): Promise<SurveyResponse> {
    const {
      surveyId,
      encounterReason,
      components,
      ...otherData
    } = surveyData;

    try {
      setNote('Creating encounter...');
      const encounter = await Encounter.getOrCreateCurrentEncounter(patientId, userId, {
        startDate: getCurrentDateTimeString(),
        endDate: getCurrentDateTimeString(),
        encounterType: EncounterType.SurveyResponse,
        reasonForEncounter: encounterReason,
      });

      const calculatedValues = runCalculations(components, values);
      const finalValues = { ...values, ...calculatedValues };

      const {
        result,
        resultText,
      } = getResultValue(components, finalValues);

      setNote('Creating response object...');
      const responseRecord: SurveyResponse = await SurveyResponse.createAndSaveOne({
        encounter: encounter.id,
        survey: surveyId,
        startTime: getCurrentDateTimeString(),
        endTime: getCurrentDateTimeString(),
        result,
        resultText,
        ...otherData,
      });

      setNote('Attaching answers...');

      // these will store values to write to patient records following submission
      const patientRecordValues = {};
      const patientAdditionalDataValues = {};

      // TODO: this should just look at the field name and decide; there will never be overlap
      const isAdditionalDataField = (questionConfig) => questionConfig.writeToPatient?.isAdditionalDataField;

      for (const a of Object.entries(finalValues)) {
        const [dataElementCode, value] = a;
        const component = components.find(c => c.dataElement.code === dataElementCode);
        if (!component) {
          // better to fail entirely than save partial data
          throw new Error(`no screen component for code: ${dataElementCode}, cannot match to data element`);
        }
        const { dataElement } = component;

        if (isCalculated(dataElement.type) && value !== 0 && !value) {
          // calculated values will always be in the answer object - but we
          // shouldn't save null answers
          continue;
        }

        if (dataElement.type === FieldTypes.PATIENT_DATA) {
          const questionConfig = component.getConfigObject();
          const fieldName = questionConfig.writeToPatient?.fieldName;
          if (fieldName) {
            if (isAdditionalDataField(questionConfig)) {
              patientAdditionalDataValues[fieldName] = value;
            } else {
              patientRecordValues[fieldName] = value;
            }
          }
        }

        const body = getStringValue(dataElement.type, value);

        setNote(`Attaching answer for ${dataElement.id}...`);
        await SurveyResponseAnswer.createAndSaveOne({
          dataElement: dataElement.id,
          body,
          response: responseRecord.id,
        });
      }
      setNote('Done');

      // Save values to database records
      if (Object.keys(patientRecordValues).length) {
        await Patient.updateValues(patientId, patientRecordValues);
      }
      if (Object.keys(patientAdditionalDataValues).length) {
        await PatientAdditionalData.updateForPatient(patientId, patientAdditionalDataValues);
      }

      return responseRecord;
    } catch (e) {
      setNote(`Error: ${e.message} (${JSON.stringify(e)})`);

      return null;
    }
  }

  static async getForPatient(patientId: string, surveyId: string): Promise<SurveyResponse[]> {
    return this.getRepository()
      .createQueryBuilder('survey_response')
      .leftJoinAndSelect('survey_response.encounter', 'encounter')
      .leftJoinAndSelect('survey_response.survey', 'survey')
      .where('encounter.patientId = :patientId', { patientId })
      .andWhere('survey.id = :surveyId', { surveyId: surveyId.toLowerCase() })
      .orderBy('survey_response.endTime', 'DESC')
      .getMany();
  }
}<|MERGE_RESOLUTION|>--- conflicted
+++ resolved
@@ -15,14 +15,10 @@
   EncounterType,
 } from '~/types';
 
-import {
-  getStringValue,
-  getResultValue,
-  isCalculated,
-  FieldTypes,
-} from '~/ui/helpers/fields';
+import { getStringValue, getResultValue, isCalculated, FieldTypes } from '~/ui/helpers/fields';
 
 import { runCalculations } from '~/ui/helpers/calculations';
+import { getCurrentDateTimeString } from '~/ui/helpers/date';
 
 import { BaseModel } from './BaseModel';
 import { Survey } from './Survey';
@@ -31,11 +27,7 @@
 import { Referral } from './Referral';
 import { Patient } from './Patient';
 import { PatientAdditionalData } from './PatientAdditionalData';
-<<<<<<< HEAD
 import { SYNC_DIRECTIONS } from './types';
-=======
-import { getCurrentDateTimeString } from '~/ui/helpers/date';
->>>>>>> 2afdea2a
 
 @Entity('survey_response')
 export class SurveyResponse extends BaseModel implements ISurveyResponse {
@@ -53,22 +45,34 @@
   @Column({ default: '', nullable: true })
   resultText?: string;
 
-  @ManyToOne(() => Survey, survey => survey.responses)
+  @ManyToOne(
+    () => Survey,
+    survey => survey.responses,
+  )
   survey: Survey;
 
   @RelationId(({ survey }) => survey)
   surveyId: string;
 
-  @ManyToOne(() => Encounter, encounter => encounter.surveyResponses)
+  @ManyToOne(
+    () => Encounter,
+    encounter => encounter.surveyResponses,
+  )
   encounter: Encounter;
 
   @RelationId(({ encounter }) => encounter)
   encounterId: string;
 
-  @OneToMany(() => Referral, referral => referral.surveyResponse)
+  @OneToMany(
+    () => Referral,
+    referral => referral.surveyResponse,
+  )
   referral: Referral;
 
-  @OneToMany(() => SurveyResponseAnswer, answer => answer.response)
+  @OneToMany(
+    () => SurveyResponseAnswer,
+    answer => answer.response,
+  )
   answers: SurveyResponseAnswer[];
 
   @BeforeInsert()
@@ -107,12 +111,7 @@
     values: object,
     setNote: (note: string) => void = () => null,
   ): Promise<SurveyResponse> {
-    const {
-      surveyId,
-      encounterReason,
-      components,
-      ...otherData
-    } = surveyData;
+    const { surveyId, encounterReason, components, ...otherData } = surveyData;
 
     try {
       setNote('Creating encounter...');
@@ -126,10 +125,7 @@
       const calculatedValues = runCalculations(components, values);
       const finalValues = { ...values, ...calculatedValues };
 
-      const {
-        result,
-        resultText,
-      } = getResultValue(components, finalValues);
+      const { result, resultText } = getResultValue(components, finalValues);
 
       setNote('Creating response object...');
       const responseRecord: SurveyResponse = await SurveyResponse.createAndSaveOne({
@@ -149,14 +145,17 @@
       const patientAdditionalDataValues = {};
 
       // TODO: this should just look at the field name and decide; there will never be overlap
-      const isAdditionalDataField = (questionConfig) => questionConfig.writeToPatient?.isAdditionalDataField;
+      const isAdditionalDataField = questionConfig =>
+        questionConfig.writeToPatient?.isAdditionalDataField;
 
       for (const a of Object.entries(finalValues)) {
         const [dataElementCode, value] = a;
         const component = components.find(c => c.dataElement.code === dataElementCode);
         if (!component) {
           // better to fail entirely than save partial data
-          throw new Error(`no screen component for code: ${dataElementCode}, cannot match to data element`);
+          throw new Error(
+            `no screen component for code: ${dataElementCode}, cannot match to data element`,
+          );
         }
         const { dataElement } = component;
 
