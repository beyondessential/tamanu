--- conflicted
+++ resolved
@@ -8,12 +8,7 @@
   RelationId,
 } from 'typeorm/browser';
 
-import {
-  ISurveyResponse,
-  IProgramDataElement,
-  ISurveyScreenComponent,
-  EncounterType,
-} from '~/types';
+import { ISurveyResponse, ISurveyScreenComponent, EncounterType } from '~/types';
 
 import { getStringValue, getResultValue, isCalculated, FieldTypes } from '~/ui/helpers/fields';
 
@@ -27,22 +22,14 @@
 import { Referral } from './Referral';
 import { Patient } from './Patient';
 import { PatientAdditionalData } from './PatientAdditionalData';
-<<<<<<< HEAD
-import { getCurrentDateTimeString } from '~/ui/helpers/date';
 import { DateTimeStringColumn } from './DateColumns';
-
-@Entity('survey_response')
-export class SurveyResponse extends BaseModel implements ISurveyResponse {
-  @DateTimeStringColumn({ nullable: true })
-=======
 import { SYNC_DIRECTIONS } from './types';
 
 @Entity('survey_response')
 export class SurveyResponse extends BaseModel implements ISurveyResponse {
   static syncDirection = SYNC_DIRECTIONS.BIDIRECTIONAL;
 
-  @Column({ nullable: true })
->>>>>>> 8a80ea0f
+  @DateTimeStringColumn({ nullable: true })
   startTime?: string;
 
   @DateTimeStringColumn({ nullable: true })
