--- conflicted
+++ resolved
@@ -1,19 +1,16 @@
 import { Entity, Column, ManyToOne, RelationId } from 'typeorm/browser';
 
+import { ILabTest, LabTestStatus } from '~/types';
 import { BaseModel } from './BaseModel';
-import { ILabTest, LabTestStatus } from '~/types';
 import { ReferenceData, ReferenceDataRelation } from './ReferenceData';
 import { LabRequest } from './LabRequest';
 import { LabTestType } from './LabTestType';
-<<<<<<< HEAD
 import { SYNC_DIRECTIONS } from './types';
-=======
 import { ISO9075_DATE_SQLITE_DEFAULT } from './columnDefaults';
->>>>>>> 2afdea2a
 
 @Entity('labTest')
 export class LabTest extends BaseModel implements ILabTest {
-  static syncDirection = SYNC_DIRECTIONS.BIDIRECTIONAL
+  static syncDirection = SYNC_DIRECTIONS.BIDIRECTIONAL;
 
   // https://github.com/typeorm/typeorm/issues/877#issuecomment-772051282 (+ timezones??)
   @Column({ nullable: false, default: ISO9075_DATE_SQLITE_DEFAULT })
@@ -25,7 +22,10 @@
   @Column({ type: 'varchar', nullable: false, default: '' })
   result: string;
 
-  @ManyToOne(() => LabRequest, labRequest => labRequest.tests)
+  @ManyToOne(
+    () => LabRequest,
+    labRequest => labRequest.tests,
+  )
   labRequest: LabRequest;
   @RelationId(({ labRequest }) => labRequest)
   labRequestId: string;
