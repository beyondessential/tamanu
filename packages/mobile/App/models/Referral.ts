--- conflicted
+++ resolved
@@ -1,8 +1,4 @@
-<<<<<<< HEAD
-import { Column, Entity, ManyToOne, RelationId } from 'typeorm/browser';
-=======
-import { Entity, ManyToOne, RelationId, BeforeUpdate, BeforeInsert } from 'typeorm/browser';
->>>>>>> 516923d1
+import { Entity, Column, ManyToOne, RelationId, BeforeUpdate, BeforeInsert } from 'typeorm/browser';
 import { BaseModel } from './BaseModel';
 import { IReferral, ISurveyResponse, ISurveyScreenComponent } from '~/types';
 import { Encounter } from './Encounter';
