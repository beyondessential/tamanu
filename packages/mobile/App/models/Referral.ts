--- conflicted
+++ resolved
@@ -72,10 +72,7 @@
       )
       .where('initiatingEncounter.patientId = :patientId', { patientId })
       .orderBy({
-<<<<<<< HEAD
-=======
         'surveyResponse.endTime': 'DESC',
->>>>>>> a8c8a650
         'screenComponent.screenIndex': 'ASC',
         'screenComponent.componentIndex': 'ASC',
       })
