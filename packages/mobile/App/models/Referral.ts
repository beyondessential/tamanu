--- conflicted
+++ resolved
@@ -41,13 +41,6 @@
   }
 
   static async getForPatient(patientId: string): Promise<Referral[]> {
-<<<<<<< HEAD
-    const repo = this.getRepository();
-
-    return repo.find({
-      where: { patient: patientId },
-    });
-=======
     return this.getRepository()
       .createQueryBuilder('referral')
       .leftJoin('referral.initiatingEncounter', 'initiatingEncounter')
@@ -57,6 +50,5 @@
       .leftJoinAndSelect('answers.dataElement', 'dataElement')
       .where('initiatingEncounter.patientId = :patientId', { patientId })
       .getMany();
->>>>>>> 4e4ac912
   }
 }