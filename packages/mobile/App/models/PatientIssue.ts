--- conflicted
+++ resolved
@@ -2,11 +2,8 @@
 import { BaseModel } from './BaseModel';
 import { Patient } from './Patient';
 import { IPatientIssue, PatientIssueType } from '~/types';
-<<<<<<< HEAD
 import { SYNC_DIRECTIONS } from './types';
-=======
 import { ISO9075_SQLITE_DEFAULT } from './columnDefaults';
->>>>>>> d5b1d5fe
 
 @Entity('patient_issue')
 export class PatientIssue extends BaseModel implements IPatientIssue {
@@ -41,20 +38,4 @@
       await Patient.markForSync(parent.id);
     }
   }
-<<<<<<< HEAD
-=======
-
-  static async findMarkedForUpload(opts: FindMarkedForUploadOptions): Promise<BaseModel[]> {
-    const patientId = opts.channel.match(/^patient\/(.*)\/issue$/)[1];
-    if (!patientId) {
-      throw new Error(`Could not extract patientId from ${opts.channel}`);
-    }
-
-    const records = await this.findMarkedForUploadQuery(opts)
-      .andWhere('patientId = :patientId', { patientId })
-      .getMany();
-
-    return records as BaseModel[];
-  }
->>>>>>> d5b1d5fe
 }