import {
  Entity,
  Column,
  ManyToOne,
  RelationId,
  BeforeInsert,
  BeforeUpdate,
} from 'typeorm/browser';
import { OneToMany } from 'typeorm';
import { BaseModel } from './BaseModel';
import {
  IDataRequiredToCreateLabRequest,
  ILabRequest,
  LabRequestStatus,
  DateString,
} from '~/types';
import { Encounter } from './Encounter';
import { ReferenceData, ReferenceDataRelation } from './ReferenceData';
import { LabTest } from './LabTest';
import { User } from './User';
import { ISO9075_SQLITE_DEFAULT } from './columnDefaults';

@Entity('labRequest')
export class LabRequest extends BaseModel implements ILabRequest {
  @Column({ nullable: false, default: ISO9075_SQLITE_DEFAULT })
<<<<<<< HEAD
  sampleTime: string;

  @Column({ nullable: false, default: ISO9075_SQLITE_DEFAULT })
  requestedDate: string;
=======
  sampleTime: DateString;

  @Column({ nullable: false, default: ISO9075_SQLITE_DEFAULT })
  requestedDate: DateString;
>>>>>>> f1fd49a5

  @Column({ nullable: true, default: false })
  urgent?: boolean;

  @Column({ nullable: true, default: false })
  specimenAttached?: boolean;

  @Column({
    type: 'varchar',
    nullable: true,
    default: LabRequestStatus.RECEPTION_PENDING,
  })
  status?: LabRequestStatus;

  @Column({ type: 'varchar', nullable: true })
  senaiteId?: string;

  @Column({ type: 'varchar', nullable: true })
  sampleId?: string;

  @Column({ type: 'varchar', nullable: false })
  displayId: string;

  @Column({ type: 'varchar', nullable: true })
  note?: string;

  @ManyToOne(() => Encounter, (encounter) => encounter.labRequests)
  encounter: Encounter;
  @RelationId(({ encounter }) => encounter)
  encounterId: string;

  @ManyToOne(() => User, (user) => user.labRequests)
  requestedBy: User;
  @RelationId(({ requestedBy }) => requestedBy)
  requestedById: string;

  @ReferenceDataRelation()
  labTestCategory: ReferenceData;
  @RelationId(({ labTestCategory }) => labTestCategory)
  labTestCategoryId: string;

  @ReferenceDataRelation()
  labTestPriority: ReferenceData;
  @RelationId(({ labTestPriority }) => labTestPriority)
  labTestPriorityId: string;

  @OneToMany(() => LabTest, (labTest) => labTest.labRequest)
  tests: LabTest[];

  @BeforeInsert()
  @BeforeUpdate()
  async markEncounterForUpload() {
    await this.markParentForUpload(Encounter, 'encounter');
  }

  static async getForPatient(patientId: string): Promise<LabRequest[]> {
    return this.getRepository()
      .createQueryBuilder('labRequest')
      .leftJoinAndSelect('labRequest.encounter', 'encounter')
      .where('encounter.patient = :patientId', { patientId })
      .leftJoinAndSelect('labRequest.labTestCategory', 'labTestCategory')
      .getMany();
  }

  static async createWithTests(
    data: IDataRequiredToCreateLabRequest,
  ): Promise<BaseModel> {
    const { labTestTypeIds = [] } = data;
    if (!labTestTypeIds.length) {
      throw new Error('A request must have at least one test');
    }

    const labRequest = await this.createAndSaveOne(data);

    // then create tests
    await Promise.all(
      labTestTypeIds.map((labTestTypeId) => LabTest.createAndSaveOne({
        labTestType: labTestTypeId,
        labRequest: labRequest.id,
      })),
    );

    return labRequest;
  }
}<|MERGE_RESOLUTION|>--- conflicted
+++ resolved
@@ -23,17 +23,10 @@
 @Entity('labRequest')
 export class LabRequest extends BaseModel implements ILabRequest {
   @Column({ nullable: false, default: ISO9075_SQLITE_DEFAULT })
-<<<<<<< HEAD
-  sampleTime: string;
-
-  @Column({ nullable: false, default: ISO9075_SQLITE_DEFAULT })
-  requestedDate: string;
-=======
   sampleTime: DateString;
 
   @Column({ nullable: false, default: ISO9075_SQLITE_DEFAULT })
   requestedDate: DateString;
->>>>>>> f1fd49a5
 
   @Column({ nullable: true, default: false })
   urgent?: boolean;
