--- conflicted
+++ resolved
@@ -1,16 +1,9 @@
 import { Entity, Column, ManyToOne, RelationId, BeforeInsert, BeforeUpdate } from 'typeorm/browser';
 import { OneToMany } from 'typeorm';
 import { BaseModel } from './BaseModel';
-<<<<<<< HEAD
 import { IDataRequiredToCreateLabRequest, ILabRequest, LabRequestStatus } from '~/types';
-=======
-import {
-  IDataRequiredToCreateLabRequest,
-  ILabRequest,
-  LabRequestStatus,
-} from '~/types';
+import { IDataRequiredToCreateLabRequest, ILabRequest, LabRequestStatus } from '~/types';
 import { SYNC_DIRECTIONS } from './types';
->>>>>>> 8a80ea0f
 import { Encounter } from './Encounter';
 import { ReferenceData, ReferenceDataRelation } from './ReferenceData';
 import { LabTest } from './LabTest';
@@ -20,13 +13,9 @@
 
 @Entity('labRequest')
 export class LabRequest extends BaseModel implements ILabRequest {
-<<<<<<< HEAD
+  static syncDirection = SYNC_DIRECTIONS.BIDIRECTIONAL;
+
   @DateTimeStringColumn({ nullable: false, default: ISO9075_SQLITE_DEFAULT })
-=======
-  static syncDirection = SYNC_DIRECTIONS.BIDIRECTIONAL
-
-  @Column({ nullable: false, default: ISO9075_SQLITE_DEFAULT })
->>>>>>> 8a80ea0f
   sampleTime: string;
 
   @DateTimeStringColumn({ nullable: false, default: ISO9075_SQLITE_DEFAULT })
