import { Entity, Column, ManyToOne, RelationId, BeforeInsert, BeforeUpdate } from 'typeorm/browser';
import { OneToMany } from 'typeorm';
import { BaseModel } from './BaseModel';
<<<<<<< HEAD
import {
  IDataRequiredToCreateLabRequest,
  ILabRequest,
  LabRequestStatus,
} from '~/types';
import { SYNC_DIRECTIONS } from './types';
=======
import { IDataRequiredToCreateLabRequest, ILabRequest, LabRequestStatus } from '~/types';
>>>>>>> 45dcbcd5
import { Encounter } from './Encounter';
import { ReferenceData, ReferenceDataRelation } from './ReferenceData';
import { LabTest } from './LabTest';
import { User } from './User';
import { ISO9075_SQLITE_DEFAULT } from './columnDefaults';
import { DateTimeStringColumn } from './DateColumns';

@Entity('labRequest')
export class LabRequest extends BaseModel implements ILabRequest {
<<<<<<< HEAD
  static syncDirection = SYNC_DIRECTIONS.BIDIRECTIONAL

  @Column({ nullable: false, default: ISO9075_SQLITE_DEFAULT })
=======
  @DateTimeStringColumn({ nullable: false, default: ISO9075_SQLITE_DEFAULT })
>>>>>>> 45dcbcd5
  sampleTime: string;

  @DateTimeStringColumn({ nullable: false, default: ISO9075_SQLITE_DEFAULT })
  requestedDate: string;

  @Column({ nullable: true, default: false })
  urgent?: boolean;

  @Column({ nullable: true, default: false })
  specimenAttached?: boolean;

  @Column({
    type: 'varchar',
    nullable: true,
    default: LabRequestStatus.RECEPTION_PENDING,
  })
  status?: LabRequestStatus;

  @Column({ type: 'varchar', nullable: true })
  senaiteId?: string;

  @Column({ type: 'varchar', nullable: true })
  sampleId?: string;

  @Column({ type: 'varchar', nullable: false })
  displayId: string;

  @Column({ type: 'varchar', nullable: true })
  note?: string;

  @ManyToOne(
    () => Encounter,
    encounter => encounter.labRequests,
  )
  encounter: Encounter;
  @RelationId(({ encounter }) => encounter)
  encounterId: string;

  @ManyToOne(
    () => User,
    user => user.labRequests,
  )
  requestedBy: User;
  @RelationId(({ requestedBy }) => requestedBy)
  requestedById: string;

  @ReferenceDataRelation()
  labTestCategory: ReferenceData;
  @RelationId(({ labTestCategory }) => labTestCategory)
  labTestCategoryId: string;

  @ReferenceDataRelation()
  labTestPriority: ReferenceData;
  @RelationId(({ labTestPriority }) => labTestPriority)
  labTestPriorityId: string;

  @OneToMany(
    () => LabTest,
    labTest => labTest.labRequest,
  )
  tests: LabTest[];

  @BeforeInsert()
  @BeforeUpdate()
  async markEncounterForUpload() {
    await this.markParentForUpload(Encounter, 'encounter');
  }

  static async getForPatient(patientId: string): Promise<LabRequest[]> {
    return this.getRepository()
      .createQueryBuilder('labRequest')
      .leftJoinAndSelect('labRequest.encounter', 'encounter')
      .where('encounter.patient = :patientId', { patientId })
      .leftJoinAndSelect('labRequest.labTestCategory', 'labTestCategory')
      .getMany();
  }

  static async createWithTests(data: IDataRequiredToCreateLabRequest): Promise<BaseModel> {
    const { labTestTypeIds = [] } = data;
    if (!labTestTypeIds.length) {
      throw new Error('A request must have at least one test');
    }

    const labRequest = await this.createAndSaveOne(data);

    // then create tests
    await Promise.all(
      labTestTypeIds.map(labTestTypeId =>
        LabTest.createAndSaveOne({
          labTestType: labTestTypeId,
          labRequest: labRequest.id,
        }),
      ),
    );

    return labRequest;
  }
}<|MERGE_RESOLUTION|>--- conflicted
+++ resolved
@@ -1,16 +1,8 @@
 import { Entity, Column, ManyToOne, RelationId, BeforeInsert, BeforeUpdate } from 'typeorm/browser';
 import { OneToMany } from 'typeorm';
 import { BaseModel } from './BaseModel';
-<<<<<<< HEAD
-import {
-  IDataRequiredToCreateLabRequest,
-  ILabRequest,
-  LabRequestStatus,
-} from '~/types';
+import { IDataRequiredToCreateLabRequest, ILabRequest, LabRequestStatus } from '~/types';
 import { SYNC_DIRECTIONS } from './types';
-=======
-import { IDataRequiredToCreateLabRequest, ILabRequest, LabRequestStatus } from '~/types';
->>>>>>> 45dcbcd5
 import { Encounter } from './Encounter';
 import { ReferenceData, ReferenceDataRelation } from './ReferenceData';
 import { LabTest } from './LabTest';
@@ -20,13 +12,9 @@
 
 @Entity('labRequest')
 export class LabRequest extends BaseModel implements ILabRequest {
-<<<<<<< HEAD
-  static syncDirection = SYNC_DIRECTIONS.BIDIRECTIONAL
+  static syncDirection = SYNC_DIRECTIONS.BIDIRECTIONAL;
 
-  @Column({ nullable: false, default: ISO9075_SQLITE_DEFAULT })
-=======
   @DateTimeStringColumn({ nullable: false, default: ISO9075_SQLITE_DEFAULT })
->>>>>>> 45dcbcd5
   sampleTime: string;
 
   @DateTimeStringColumn({ nullable: false, default: ISO9075_SQLITE_DEFAULT })
