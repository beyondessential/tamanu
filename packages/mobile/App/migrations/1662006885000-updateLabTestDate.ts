import { MigrationInterface, QueryRunner, TableColumn } from 'typeorm';
import { getTable } from './utils/queryRunner';

const ISO9075_FORMAT = 'YYYY-MM-DD';
const ISO9075_FORMAT_LENGTH = ISO9075_FORMAT.length;

<<<<<<< HEAD
async function testSkipMigration(queryRunner: QueryRunner) : Promise<boolean> {
  // In theory this is never true
  const legacyColumn = await queryRunner.query("SELECT * FROM pragma_table_info('labTest') WHERE name='date_legacy';");
  return legacyColumn.length > 0;
}

// When we're upgrading into a version that uses migrations, we may have run a model sync
// Test if this is the case, and if it was, don't try to rename the column
async function testSyncedBeforeMigration(queryRunner: QueryRunner) : Promise<boolean> {
  const dateColumn = await queryRunner.query("SELECT * FROM pragma_table_info('labTest') WHERE name='date';");
  return dateColumn.length > 0;
=======
// When we're upgrading into a version that uses migrations, we may have run a model sync
// Test if this is the case, and if it was, don't try to rename the column
async function testSyncedBeforeMigration(queryRunner: QueryRunner): Promise<boolean> {
  const legacyColumn = await queryRunner.query("SELECT * FROM pragma_table_info('labTest') WHERE name='date';");
  return legacyColumn.length > 0;
>>>>>>> b742a1ec
}

export class updateLabTestDate1662006885000 implements MigrationInterface {
  async up(queryRunner: QueryRunner): Promise<void> {
<<<<<<< HEAD
    if (await testSkipMigration(queryRunner)) {
      return;
    }

=======
>>>>>>> b742a1ec
    let columnName = 'sampleTime';
    if (await testSyncedBeforeMigration(queryRunner)) {
      columnName = 'date';
    }
<<<<<<< HEAD

=======
>>>>>>> b742a1ec
    const tableObject = await getTable(queryRunner, 'labTest');
    // 1. Create legacy columns
    await queryRunner.addColumn(
      tableObject,
      new TableColumn({
        name: 'date_legacy',
        type: 'date',
        isNullable: true,
      }),
    );
    // 2. Copy data to legacy columns for backup
    await queryRunner.query(
      `UPDATE labTest SET date_legacy = ${columnName}`,
    );

    // 3.Change column types from of original columns from date to string & convert data to string
    // NOTE: SQLite doesn't like to update columns, drop the column and recreate it as the new type
    await queryRunner.dropColumn('labTest', columnName);
    await queryRunner.addColumn(
      tableObject,
      new TableColumn({
        name: 'date',
        type: 'varchar',
        length: `${ISO9075_FORMAT_LENGTH}`,
        isNullable: false,
        default: 'date(CURRENT_TIMESTAMP)',
      }),
    );
    // Fill data
    await queryRunner.query(`UPDATE labTest SET date = date(date_legacy) 
    WHERE date_legacy IS NOT NULL`);
  }

  async down(queryRunner: QueryRunner): Promise<void> {
    // 1. Drop the string column
    await queryRunner.dropColumn('labTest', 'date');
    // 2. Move legacy data back to main column (with undo rename
    await queryRunner.renameColumn(
      'labTest',
      'date_legacy',
      new TableColumn({
        name: 'date',
        type: 'date',
      }),
    );
  }
}<|MERGE_RESOLUTION|>--- conflicted
+++ resolved
@@ -4,44 +4,30 @@
 const ISO9075_FORMAT = 'YYYY-MM-DD';
 const ISO9075_FORMAT_LENGTH = ISO9075_FORMAT.length;
 
-<<<<<<< HEAD
 async function testSkipMigration(queryRunner: QueryRunner) : Promise<boolean> {
   // In theory this is never true
-  const legacyColumn = await queryRunner.query("SELECT * FROM pragma_table_info('labTest') WHERE name='date_legacy';");
+  const legacyColumn = await queryRunner.query("PRAGMA table_info('labTest') WHERE name='date_legacy';");
   return legacyColumn.length > 0;
 }
 
 // When we're upgrading into a version that uses migrations, we may have run a model sync
 // Test if this is the case, and if it was, don't try to rename the column
 async function testSyncedBeforeMigration(queryRunner: QueryRunner) : Promise<boolean> {
-  const dateColumn = await queryRunner.query("SELECT * FROM pragma_table_info('labTest') WHERE name='date';");
+  const dateColumn = await queryRunner.query("PRAGMA table_info('labTest') WHERE name='date';");
   return dateColumn.length > 0;
-=======
-// When we're upgrading into a version that uses migrations, we may have run a model sync
-// Test if this is the case, and if it was, don't try to rename the column
-async function testSyncedBeforeMigration(queryRunner: QueryRunner): Promise<boolean> {
-  const legacyColumn = await queryRunner.query("SELECT * FROM pragma_table_info('labTest') WHERE name='date';");
-  return legacyColumn.length > 0;
->>>>>>> b742a1ec
 }
 
 export class updateLabTestDate1662006885000 implements MigrationInterface {
   async up(queryRunner: QueryRunner): Promise<void> {
-<<<<<<< HEAD
     if (await testSkipMigration(queryRunner)) {
       return;
     }
 
-=======
->>>>>>> b742a1ec
     let columnName = 'sampleTime';
     if (await testSyncedBeforeMigration(queryRunner)) {
       columnName = 'date';
     }
-<<<<<<< HEAD
 
-=======
->>>>>>> b742a1ec
     const tableObject = await getTable(queryRunner, 'labTest');
     // 1. Create legacy columns
     await queryRunner.addColumn(
