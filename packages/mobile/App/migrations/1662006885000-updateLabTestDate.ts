import { MigrationInterface, QueryRunner, TableColumn } from 'typeorm';
import { getTable } from './utils/queryRunner';

const ISO9075_FORMAT = 'YYYY-MM-DD';
const ISO9075_FORMAT_LENGTH = ISO9075_FORMAT.length;

// When we're upgrading into a version that uses migrations, we may have run a model sync
// Test if this is the case, and if it was, don't try to rename the column
<<<<<<< HEAD
async function testSyncedBeforeMigration(queryRunner: QueryRunner) : Promise<boolean> {
  const dateColumn = await queryRunner.query("PRAGMA table_info('labTest') WHERE name='date';");
  return dateColumn.length > 0;
=======
async function testSyncedBeforeMigration(queryRunner: QueryRunner): Promise<boolean> {
  const legacyColumn = await queryRunner.query(
  "PRAGMA table_info('labTest') WHERE name='date';"
  );
  return legacyColumn.length > 0;
>>>>>>> 4fc6b0b2
}

export class updateLabTestDate1662006885000 implements MigrationInterface {
  async up(queryRunner: QueryRunner): Promise<void> {
    let columnName = 'sampleTime';
    if (await testSyncedBeforeMigration(queryRunner)) {
      columnName = 'date';
    }

    const tableObject = await getTable(queryRunner, 'labTest');
    // 1. Create legacy columns
    await queryRunner.addColumn(
      tableObject,
      new TableColumn({
        name: 'date_legacy',
        type: 'date',
        isNullable: true,
      }),
    );
    // 2. Copy data to legacy columns for backup
    await queryRunner.query(`UPDATE labTest SET date_legacy = ${columnName}`);

    // 3.Change column types from of original columns from date to string & convert data to string
    // NOTE: SQLite doesn't like to update columns, drop the column and recreate it as the new type
    await queryRunner.dropColumn('labTest', columnName);
    await queryRunner.addColumn(
      tableObject,
      new TableColumn({
        name: 'date',
        type: 'varchar',
        length: `${ISO9075_FORMAT_LENGTH}`,
        isNullable: false,
        default: 'date(CURRENT_TIMESTAMP)',
      }),
    );
    // Fill data
    await queryRunner.query(`UPDATE labTest SET date = date(date_legacy, 'localtime') 
    WHERE date_legacy IS NOT NULL`);
  }

  async down(queryRunner: QueryRunner): Promise<void> {
    // 1. Drop the string column
    await queryRunner.dropColumn('labTest', 'date');
    // 2. Move legacy data back to main column (with undo rename
    await queryRunner.renameColumn(
      'labTest',
      'date_legacy',
      new TableColumn({
        name: 'date',
        type: 'date',
      }),
    );
  }
}<|MERGE_RESOLUTION|>--- conflicted
+++ resolved
@@ -6,17 +6,11 @@
 
 // When we're upgrading into a version that uses migrations, we may have run a model sync
 // Test if this is the case, and if it was, don't try to rename the column
-<<<<<<< HEAD
-async function testSyncedBeforeMigration(queryRunner: QueryRunner) : Promise<boolean> {
-  const dateColumn = await queryRunner.query("PRAGMA table_info('labTest') WHERE name='date';");
-  return dateColumn.length > 0;
-=======
 async function testSyncedBeforeMigration(queryRunner: QueryRunner): Promise<boolean> {
   const legacyColumn = await queryRunner.query(
   "PRAGMA table_info('labTest') WHERE name='date';"
   );
   return legacyColumn.length > 0;
->>>>>>> 4fc6b0b2
 }
 
 export class updateLabTestDate1662006885000 implements MigrationInterface {
