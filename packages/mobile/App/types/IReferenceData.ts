--- conflicted
+++ resolved
@@ -8,13 +8,7 @@
   ImagingType = 'imagingType',
   LabTestCategory = 'labTestCategory',
   LabTestType = 'labTestType',
-<<<<<<< HEAD
-=======
   LabTestPriority = 'labTestPriority',
-  Facility = 'facility',
-  Location = 'location',
-  Department = 'department',
->>>>>>> 7840b31c
   Village = 'village',
   Vaccine = 'vaccine',
 }
