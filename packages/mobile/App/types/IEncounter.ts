--- conflicted
+++ resolved
@@ -25,16 +25,10 @@
 
   reasonForEncounter?: string;
 
-<<<<<<< HEAD
   location?: ILocation;
   department?: IDepartment;
-=======
-  location?: IReferenceData;
   locationId?: string;
-
-  department?: IReferenceData;
   departmentId?: string;
->>>>>>> 7840b31c
 
   diagnoses?: IDiagnosis[];
 
