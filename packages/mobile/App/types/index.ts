export * from './AuthToken';

export * from './IPatient';
export * from './IEncounter';
export * from './IUser';
export * from './IProgram';
export * from './ISurvey';
export * from './ISurveyResponse';
export * from './IVaccine';
<<<<<<< HEAD
export * from './IReferenceData';
=======
export * from './IPractitioner';
>>>>>>> cc4d7427
<|MERGE_RESOLUTION|>--- conflicted
+++ resolved
@@ -7,8 +7,5 @@
 export * from './ISurvey';
 export * from './ISurveyResponse';
 export * from './IVaccine';
-<<<<<<< HEAD
 export * from './IReferenceData';
-=======
-export * from './IPractitioner';
->>>>>>> cc4d7427
+export * from './IPractitioner';