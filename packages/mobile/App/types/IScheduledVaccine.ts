import { VisibilityStatus } from '~/visibilityStatuses';
import { ID } from './ID';
import { IReferenceData } from './IReferenceData';

export interface IScheduledVaccine {
  id: ID;
  index?: number;
  label?: string;
  doseLabel?: string;
  weeksFromBirthDue?: number;
  weeksFromLastVaccinationDue?: number;
  category?: string;
  vaccine: IReferenceData;
  vaccineId: string;
  hideFromCertificate: boolean;
  visibilityStatus: VisibilityStatus;
<<<<<<< HEAD
  sort: number;
=======
  sortIndex: number;
>>>>>>> 61f56fe3
}<|MERGE_RESOLUTION|>--- conflicted
+++ resolved
@@ -14,9 +14,5 @@
   vaccineId: string;
   hideFromCertificate: boolean;
   visibilityStatus: VisibilityStatus;
-<<<<<<< HEAD
-  sort: number;
-=======
   sortIndex: number;
->>>>>>> 61f56fe3
 }