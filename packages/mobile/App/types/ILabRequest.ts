--- conflicted
+++ resolved
@@ -18,13 +18,8 @@
 
 export interface ILabRequest {
   id: ID;
-<<<<<<< HEAD
-  sampleTime: string;
-  requestedDate: string;
-=======
   sampleTime: DateString;
   requestedDate: DateString;
->>>>>>> f1fd49a5
   urgent?: boolean;
   specimenAttached?: boolean;
   status?: LabRequestStatus;
@@ -50,13 +45,8 @@
 
 export interface IDataRequiredToCreateLabRequest {
   id?: ID; // has default
-<<<<<<< HEAD
-  sampleTime?: string; // has default
-  requestedDate?: string; // has default
-=======
   sampleTime?: DateString; // has default
   requestedDate?: DateString; // has default
->>>>>>> f1fd49a5
   urgent?: boolean;
   specimenAttached?: boolean;
   status?: LabRequestStatus;
