import { ID } from './ID';

export interface ISurvey {
  id: ID;

  programId: ID;

  name?: string;

  surveyType?: SurveyTypes;

  isSensitive: boolean;
}

export enum SurveyTypes {
  Programs = 'programs',
  Referral = 'referral',
  Obsolete = 'obsolete',
  Vitals = 'vitals',
}

export type SurveyScreenValidationCriteria = {
  min?: number;
  max?: number;
  mandatory?: boolean;
  normalRange?: { min: number; max: number };
};

export type SurveyScreenConfig = {
  rounding?: number;
  column?: string;
<<<<<<< HEAD
  writeToPatient?: {
    fieldType: string;
  }
=======
>>>>>>> 039997f3
  source?: string;
  scope?: string;
};

export interface ISurveyScreenComponent {
  id: ID;
  required: boolean;
  survey?: ISurvey;
  surveyId?: string;
  dataElement?: IProgramDataElement;
  dataElementId?: string;
  screenIndex?: number;
  componentIndex?: number;
  text?: string;
  visibilityCriteria?: string;
  validationCriteria?: string;
  config?: string;
  detail?: string;
  options?: string;
  calculation?: string;
  source?: string;
  getConfigObject: () => SurveyScreenConfig;
  getValidationCriteriaObject: () => SurveyScreenValidationCriteria;
  getOptions();
}

export interface IVitalsSurvey {
  id: ID;
  name: string;
  components: ISurveyScreenComponent[];
  dateComponent: ISurveyScreenComponent;
}

export enum DataElementType {
  // For later versions
  // Meditrak-specific
  Arithmetic = 'Arithmetic',
  Autocomplete = 'Autocomplete',
  Binary = 'Binary',
  Calculated = 'CalculatedQuestion',
  Checkbox = 'Checkbox',
  CodeGenerator = 'CodeGenerator',
  Condition = 'Condition',
  ConditionQuestion = 'ConditionQuestion',
  Date = 'Date',
  DaysSince = 'DaysSince',
  Entity = 'Entity',
  FreeText = 'FreeText',
  Geolocate = 'Geolocate',
  Instruction = 'Instruction',
  MonthsSince = 'MonthsSince',
  Multiline = 'Multiline',
  MultiSelect = 'MultiSelect',
  Number = 'Number',
  Photo = 'Photo',
  PrimaryEntity = 'PrimaryEntity',
  Radio = 'Radio',
  Result = 'Result',
  Select = 'Select',
  SubmissionDate = 'SubmissionDate',
  YearsSince = 'YearsSince',
  SurveyAnswer = 'SurveyAnswer',
  SurveyResult = 'SurveyResult',
  SurveyLink = 'SurveyLink',
  UserData = 'UserData',
  PatientData = 'PatientData',
  PatientIssueGenerator = 'PatientIssueGenerator',
}

export interface IProgramDataElement {
  id: ID;
  code?: string;
  name?: string;
  defaultText?: string;
  defaultOptions?: string;
  type: DataElementType;
}<|MERGE_RESOLUTION|>--- conflicted
+++ resolved
@@ -29,14 +29,11 @@
 export type SurveyScreenConfig = {
   rounding?: number;
   column?: string;
-<<<<<<< HEAD
+  source?: string;
+  scope?: string;
   writeToPatient?: {
     fieldType: string;
   }
-=======
->>>>>>> 039997f3
-  source?: string;
-  scope?: string;
 };
 
 export interface ISurveyScreenComponent {
