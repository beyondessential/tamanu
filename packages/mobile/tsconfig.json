{
  "compilerOptions": {
    "allowJs": true,
    "allowSyntheticDefaultImports": true,
    "esModuleInterop": true,
    "isolatedModules": false,
    "baseUrl": ".",
    "paths": {      
      "/root/*": ["./*"],
<<<<<<< HEAD
      "/components/*": ["App/components/*"],
      "/styled/*": ["App/ui/styled/*"],
      "/interfaces/*": ["App/interfaces/*"],
      "/helpers/*": ["App/helpers/*"],
      "/navigation/*": ["App/navigation/*"],      
      "/containers/*":["App/containers/*"],
      "/store/*": ["App/ui/store/*"],
      "/models/*": ["App/models/*"],
      "/services/*": ["App/services/*"]
=======
      "/components/*": ["App/ui/components/*"],
      "/styled/*": ["App/ui/styled/*"],
      "/interfaces/*": ["App/ui/interfaces/*"],
      "/helpers/*": ["App/ui/helpers/*"],
      "/navigation/*": ["App/ui/navigation/*"],      
      "/containers/*":["App/ui/containers/*"],
      "/store/*": ["App/ui/store/*"],
      "/models/*": ["App/ui/models/*"],
      "/services/*": ["App/ui/services/*"]
>>>>>>> 6153f54f
    },    
    "resolveJsonModule": true,
    "jsx": "react",
    "lib": ["es6"],
    "moduleResolution": "node",    
    "noEmit": true,
    "strict": true,
    "noImplicitThis": false,
    "target": "esnext"
  },
  "exclude": [
    "node_modules",
    "babel.config.js",
    "metro.config.js",
    "jest.config.js"
  ]
}<|MERGE_RESOLUTION|>--- conflicted
+++ resolved
@@ -7,17 +7,6 @@
     "baseUrl": ".",
     "paths": {      
       "/root/*": ["./*"],
-<<<<<<< HEAD
-      "/components/*": ["App/components/*"],
-      "/styled/*": ["App/ui/styled/*"],
-      "/interfaces/*": ["App/interfaces/*"],
-      "/helpers/*": ["App/helpers/*"],
-      "/navigation/*": ["App/navigation/*"],      
-      "/containers/*":["App/containers/*"],
-      "/store/*": ["App/ui/store/*"],
-      "/models/*": ["App/models/*"],
-      "/services/*": ["App/services/*"]
-=======
       "/components/*": ["App/ui/components/*"],
       "/styled/*": ["App/ui/styled/*"],
       "/interfaces/*": ["App/ui/interfaces/*"],
@@ -27,7 +16,6 @@
       "/store/*": ["App/ui/store/*"],
       "/models/*": ["App/ui/models/*"],
       "/services/*": ["App/ui/services/*"]
->>>>>>> 6153f54f
     },    
     "resolveJsonModule": true,
     "jsx": "react",
