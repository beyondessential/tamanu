--- conflicted
+++ resolved
@@ -1,8 +1,4 @@
-<<<<<<< HEAD
-FROM node:20
-=======
 FROM node:12
->>>>>>> 5cb53122
 
 WORKDIR /app
 
