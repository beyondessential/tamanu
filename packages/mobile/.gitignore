--- conflicted
+++ resolved
@@ -62,10 +62,6 @@
 # CocoaPods
 /ios/Pods/
 
-<<<<<<< HEAD
-# Jest
-.jest
-=======
 # jest
 .jest
 
@@ -73,5 +69,4 @@
 .vscode
 
 # Environment
-*.bat
->>>>>>> 4fb56f86
+*.bat