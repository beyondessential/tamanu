--- conflicted
+++ resolved
@@ -11,12 +11,7 @@
 import { DailySchedule } from '../../components/Appointments/DailySchedule';
 import { NewAppointmentButton } from '../../components/Appointments/NewAppointmentButton';
 import { Button } from '../../components/Button';
-<<<<<<< HEAD
 import { AutocompleteInput } from '../../components/Field';
-import { Suggester } from '../../utils/suggester';
-=======
-import { AutocompleteInput, TranslatedMultiSelectField } from '../../components/Field';
->>>>>>> 46d9b01b
 import { Colors } from '../../constants';
 import { useApi, useSuggester } from '../../api';
 import { TranslatedText } from '../../components/Translation/TranslatedText';
@@ -90,11 +85,8 @@
 export const AppointmentsCalendar = () => {
   const api = useApi();
   const locationGroupSuggester = useSuggester('facilityLocationGroup');
-<<<<<<< HEAD
   const appointmentTypeSuggester = useSuggester('appointmentType');
-=======
   const practitionerSuggester = useSuggester('practitioner');
->>>>>>> 46d9b01b
   const { ability } = useAuth();
 
   const [date, setDate] = useState(new Date());
