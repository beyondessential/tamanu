--- conflicted
+++ resolved
@@ -4,13 +4,9 @@
 import styled from 'styled-components';
 import Box from '@mui/material/Box';
 import AddIcon from '@mui/icons-material/Add';
-<<<<<<< HEAD
-import { useLocation } from 'react-router-dom';
-=======
 import queryString from 'query-string';
 import { useLocation } from 'react-router-dom';
 import { parseDate } from '@tamanu/shared/utils/dateTime';
->>>>>>> 4af94ac1
 
 import { Button, PageContainer, TopBar, TranslatedText } from '../../../components';
 import { DateSelector } from './DateSelector';
@@ -96,10 +92,7 @@
   const [selectedAppointment, setSelectedAppointment] = useState({});
   const [drawerOpen, setDrawerOpen] = useState(false);
   const [selectedDate, setSelectedDate] = useState(startOfDay(new Date()));
-<<<<<<< HEAD
   const [groupBy, setGroupBy] = useState(defaultGroupBy);
-=======
-  const [groupBy, setGroupBy] = useState(APPOINTMENT_GROUP_BY.LOCATION_GROUP);
   const location = useLocation();
 
   useEffect(() => {
@@ -112,7 +105,6 @@
       setSelectedDate(parseDate(date));
     }
   }, [location.search]);
->>>>>>> 4af94ac1
 
   const handleChangeDate = event => {
     setSelectedDate(event.target.value);
