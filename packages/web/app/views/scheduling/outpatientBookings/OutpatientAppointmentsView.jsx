import React, { useEffect, useState } from 'react';
import { pick } from 'lodash';
import { startOfDay } from 'date-fns';
import styled from 'styled-components';
import Box from '@mui/material/Box';
import AddIcon from '@mui/icons-material/Add';
<<<<<<< HEAD
import { useLocation } from 'react-router-dom';
=======
import queryString from 'query-string';
import { useLocation } from 'react-router-dom';
import { parseDate } from '@tamanu/shared/utils/dateTime';
>>>>>>> 7c7b28e9

import { Button, PageContainer, TopBar, TranslatedText } from '../../../components';
import { DateSelector } from './DateSelector';
import { Colors } from '../../../constants';
import { OutpatientBookingCalendar } from './OutpatientBookingCalendar';
import { GroupByAppointmentToggle } from './GroupAppointmentToggle';
import { OutpatientAppointmentDrawer } from '../../../components/Appointments/OutpatientsBookingForm/OutpatientAppointmentDrawer';
import { CancelAppointmentModal } from '../../../components/Appointments/CancelModal/CancelAppointmentModal';

const Placeholder = styled.div`
  background-color: oklch(0% 0 0 / 3%);
  max-block-size: 100%;
  border: 1px solid oklch(0% 0 0 / 15%);
  border-radius: 0.2rem;
  color: oklch(0% 0 0 / 55%);
  display: grid;
  font-size: 1rem;
  padding: 0.5rem;
  place-items: center;
  text-align: center;
`;

const Container = styled(PageContainer)`
  display: flex;
  flex-direction: column;
  height: 100%;
`;

const CalendarWrapper = styled(Box)`
  flex: 1;
  overflow-y: hidden;
  display: flex;
  flex-direction: column;
  margin: 1rem;
  border-radius: 4px;
  border: 1px solid ${Colors.outline};
  background: ${Colors.white};
`;

const CalendarInnerWrapper = styled(Box)`
  display: flex;
  height: 100%;
  width: 100%;
  overflow: auto;
  border-block-start: 1px solid ${Colors.outline};
`;

const AppointmentTopBar = styled(TopBar).attrs({
  title: <TranslatedText stringId="scheduling.appointments.title" fallback="Appointments" />,
})`
  border-block-end: max(0.0625rem, 1px) ${Colors.outline} solid;
  flex-grow: 0;
  & .MuiToolbar-root {
    justify-content: flex-start;
  }
  & .MuiTypography-root {
    min-width: 7.188rem;
    margin-inline-end: 1rem;
    flex: 0;
  }
`;

const Filters = styled('search')`
  margin-left: auto;
  display: flex;
  gap: 1rem;
`;

const NewBookingButton = styled(Button)`
  margin-left: 1rem;
`;

export const APPOINTMENT_GROUP_BY = {
  LOCATION_GROUP: 'locationGroupId',
  CLINICIAN: 'clinicianId',
};

export const OutpatientAppointmentsView = () => {
  const location = useLocation();
  const defaultGroupBy = new URLSearchParams(location.search).get('groupBy') || APPOINTMENT_GROUP_BY.LOCATION_GROUP;

  const [isCancelModalOpen, setIsCancelModalOpen] = useState(false);
  const [selectedAppointment, setSelectedAppointment] = useState({});
  const [drawerOpen, setDrawerOpen] = useState(false);
  const [selectedDate, setSelectedDate] = useState(startOfDay(new Date()));
<<<<<<< HEAD
  const [groupBy, setGroupBy] = useState(defaultGroupBy);
=======
  const [groupBy, setGroupBy] = useState(APPOINTMENT_GROUP_BY.LOCATION_GROUP);
  const location = useLocation();

  useEffect(() => {
    const { newAppointment, date } = queryString.parse(location.search);
    if (newAppointment) {
      setDrawerOpen(newAppointment);
    }
    if (date) {
      setSelectedDate(parseDate(date));
    }
  }, [location.search]);
>>>>>>> 7c7b28e9

  const handleChangeDate = event => {
    setSelectedDate(event.target.value);
  };

  const handleOpenCancelModal = appointment => {
    setSelectedAppointment(appointment);
    setIsCancelModalOpen(true);
  };

  const handleCloseDrawer = () => setDrawerOpen(false);

  const handleOpenDrawer = appointment => {
    setSelectedAppointment(
      pick(appointment, [
        'id',
        'locationGroupId',
        'appointmentTypeId',
        'startTime',
        'endTime',
        'patientId',
        'clinicianId',
        'isHighPriority',
      ]),
    );
    setDrawerOpen(true);
  };

  return (
    <Container>
      <CancelAppointmentModal
        appointment={selectedAppointment}
        open={isCancelModalOpen}
        onClose={() => setIsCancelModalOpen(false)}
      />
      <AppointmentTopBar>
        <GroupByAppointmentToggle value={groupBy} onChange={setGroupBy} />
        <Filters>
          <Placeholder>Search</Placeholder>
          <Placeholder>Clinician</Placeholder>
          <Placeholder>Type</Placeholder>
        </Filters>
        <NewBookingButton onClick={() => handleOpenDrawer({})}>
          <AddIcon /> Book appointment
        </NewBookingButton>
      </AppointmentTopBar>
      <CalendarWrapper>
        <DateSelector value={selectedDate} onChange={handleChangeDate} />
        <CalendarInnerWrapper>
          <OutpatientBookingCalendar
            onCancel={handleOpenCancelModal}
            onOpenDrawer={handleOpenDrawer}
            groupBy={groupBy}
            selectedDate={selectedDate}
          />
          <OutpatientAppointmentDrawer
            initialValues={selectedAppointment}
            onClose={handleCloseDrawer}
            open={drawerOpen}
          />
        </CalendarInnerWrapper>
      </CalendarWrapper>
    </Container>
  );
};<|MERGE_RESOLUTION|>--- conflicted
+++ resolved
@@ -4,13 +4,9 @@
 import styled from 'styled-components';
 import Box from '@mui/material/Box';
 import AddIcon from '@mui/icons-material/Add';
-<<<<<<< HEAD
-import { useLocation } from 'react-router-dom';
-=======
 import queryString from 'query-string';
 import { useLocation } from 'react-router-dom';
 import { parseDate } from '@tamanu/shared/utils/dateTime';
->>>>>>> 7c7b28e9
 
 import { Button, PageContainer, TopBar, TranslatedText } from '../../../components';
 import { DateSelector } from './DateSelector';
@@ -90,17 +86,14 @@
 
 export const OutpatientAppointmentsView = () => {
   const location = useLocation();
-  const defaultGroupBy = new URLSearchParams(location.search).get('groupBy') || APPOINTMENT_GROUP_BY.LOCATION_GROUP;
+  const defaultGroupBy =
+    new URLSearchParams(location.search).get('groupBy') || APPOINTMENT_GROUP_BY.LOCATION_GROUP;
 
   const [isCancelModalOpen, setIsCancelModalOpen] = useState(false);
   const [selectedAppointment, setSelectedAppointment] = useState({});
   const [drawerOpen, setDrawerOpen] = useState(false);
   const [selectedDate, setSelectedDate] = useState(startOfDay(new Date()));
-<<<<<<< HEAD
   const [groupBy, setGroupBy] = useState(defaultGroupBy);
-=======
-  const [groupBy, setGroupBy] = useState(APPOINTMENT_GROUP_BY.LOCATION_GROUP);
-  const location = useLocation();
 
   useEffect(() => {
     const { newAppointment, date } = queryString.parse(location.search);
@@ -111,7 +104,6 @@
       setSelectedDate(parseDate(date));
     }
   }, [location.search]);
->>>>>>> 7c7b28e9
 
   const handleChangeDate = event => {
     setSelectedDate(event.target.value);
