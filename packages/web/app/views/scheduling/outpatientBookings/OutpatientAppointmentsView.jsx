--- conflicted
+++ resolved
@@ -5,11 +5,7 @@
 import queryString from 'query-string';
 import React, { useEffect, useState } from 'react';
 import { useLocation } from 'react-router-dom';
-<<<<<<< HEAD
-=======
 import styled from 'styled-components';
->>>>>>> 4682ca5f
-
 import { parseDate } from '@tamanu/shared/utils/dateTime';
 
 import { Button, PageContainer, TopBar, TranslatedText } from '../../../components';
