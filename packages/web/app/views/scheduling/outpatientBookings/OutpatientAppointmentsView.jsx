--- conflicted
+++ resolved
@@ -71,13 +71,10 @@
 };
 
 export const OutpatientAppointmentsView = () => {
-<<<<<<< HEAD
   const { ability } = useAuth();
-=======
   const location = useLocation();
   const defaultGroupBy =
     new URLSearchParams(location.search).get('groupBy') || APPOINTMENT_GROUP_BY.LOCATION_GROUP;
->>>>>>> 02eae5e6
 
   const [isCancelModalOpen, setIsCancelModalOpen] = useState(false);
   const [selectedAppointment, setSelectedAppointment] = useState({});
