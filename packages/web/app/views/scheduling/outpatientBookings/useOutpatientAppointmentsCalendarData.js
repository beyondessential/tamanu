import { endOfDay } from 'date-fns';
import { groupBy as lodashGroupBy } from 'lodash';
import { useMemo } from 'react';

import { useLocationGroupsQuery } from '../../../api/queries/useLocationGroupsQuery';
import { useUsersQuery } from '../../../api/queries/useUsersQuery';
import { APPOINTMENT_GROUP_BY } from './OutpatientAppointmentsView';
<<<<<<< HEAD
import { combineQueries } from '../../../api';
=======
import { useOutpatientAppointmentsQuery } from '../../../api/queries/useAppointmentsQuery';
>>>>>>> 0830e1dd

export const useOutpatientAppointmentsCalendarData = ({ groupBy, selectedDate }) => {
  const locationGroupsQuery = useLocationGroupsQuery();
  const { data: locationGroupData } = locationGroupsQuery;

  const usersQuery = useUsersQuery(
    { orderBy: 'displayName' },
    {
      // Add an 'unknown' user to the list for appointments that don't have a clinician
      select: ({ data }) => [...data, { id: 'unknown', displayName: 'Unknown' }],
    },
  );
  const { data: usersData } = usersQuery;

<<<<<<< HEAD
  const appointmentsQuery = useAppointmentsQuery({
=======
  const {
    data: appointmentData,
    error: appointmentError,
    isFetching: isFetchingAppointmentData,
  } = useOutpatientAppointmentsQuery({
>>>>>>> 0830e1dd
    after: selectedDate,
    before: endOfDay(selectedDate),
    all: true,
  });
  const { data: appointmentsData } = appointmentsQuery;

  const combinedQuery = combineQueries([locationGroupsQuery, usersQuery, appointmentsQuery]);

  combinedQuery.data = useMemo(() => {
    if (!appointmentsData?.data || appointmentsData.data.length === 0) return {};

    const cellData = lodashGroupBy(
      appointmentsData?.data,
      appointment => appointment[groupBy] || 'unknown',
    );

    if (groupBy === APPOINTMENT_GROUP_BY.CLINICIAN) {
      return {
        cellData,
        headData: usersData.filter(user => !!cellData[user.id]),
        titleKey: 'displayName',
      };
    }
    if (groupBy === APPOINTMENT_GROUP_BY.LOCATION_GROUP) {
      return {
        cellData,
        headData: locationGroupData?.filter(group => !!cellData[group.id]),
        titleKey: 'name',
      };
    }
  }, [appointmentsData?.data, groupBy, usersData, locationGroupData]);

  return combinedQuery;
};<|MERGE_RESOLUTION|>--- conflicted
+++ resolved
@@ -2,14 +2,11 @@
 import { groupBy as lodashGroupBy } from 'lodash';
 import { useMemo } from 'react';
 
+import { combineQueries } from '../../../api';
+import { useOutpatientAppointmentsQuery } from '../../../api/queries/useAppointmentsQuery';
 import { useLocationGroupsQuery } from '../../../api/queries/useLocationGroupsQuery';
 import { useUsersQuery } from '../../../api/queries/useUsersQuery';
 import { APPOINTMENT_GROUP_BY } from './OutpatientAppointmentsView';
-<<<<<<< HEAD
-import { combineQueries } from '../../../api';
-=======
-import { useOutpatientAppointmentsQuery } from '../../../api/queries/useAppointmentsQuery';
->>>>>>> 0830e1dd
 
 export const useOutpatientAppointmentsCalendarData = ({ groupBy, selectedDate }) => {
   const locationGroupsQuery = useLocationGroupsQuery();
@@ -24,15 +21,7 @@
   );
   const { data: usersData } = usersQuery;
 
-<<<<<<< HEAD
-  const appointmentsQuery = useAppointmentsQuery({
-=======
-  const {
-    data: appointmentData,
-    error: appointmentError,
-    isFetching: isFetchingAppointmentData,
-  } = useOutpatientAppointmentsQuery({
->>>>>>> 0830e1dd
+  const appointmentsQuery = useOutpatientAppointmentsQuery({
     after: selectedDate,
     before: endOfDay(selectedDate),
     all: true,
