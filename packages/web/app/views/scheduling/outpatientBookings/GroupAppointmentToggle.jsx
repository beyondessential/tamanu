--- conflicted
+++ resolved
@@ -51,13 +51,8 @@
 `;
 AnimatedBackground.defaultProps = { 'aria-hidden': true };
 
-<<<<<<< HEAD
-export const GroupByAppointmentToggle = ({ value, onChange }) => {
+export const GroupByAppointmentToggle = ({ value, onChange, ...props }) => {
   const history = useHistory();
-
-=======
-export const GroupByAppointmentToggle = ({ value, onChange, ...props }) => {
->>>>>>> 4682ca5f
   const handleChange = () => {
     const newValue =
       value === APPOINTMENT_GROUP_BY.LOCATION_GROUP
