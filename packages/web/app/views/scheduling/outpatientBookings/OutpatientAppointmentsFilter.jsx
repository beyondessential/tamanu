import { useFormikContext } from 'formik';
import { debounce, omit } from 'lodash';
import React, { useEffect } from 'react';
import styled from 'styled-components';

import { USER_PREFERENCES_KEYS } from '@tamanu/constants';

import { useUserPreferencesMutation } from '../../../api/mutations';
import { useUserPreferencesQuery } from '../../../api/queries';
import { Field, Form, SearchField, TextButton, TranslatedText } from '../../../components';
import { FilterField } from '../../../components/Field/FilterField';
import {
  OUTPATIENT_APPOINTMENTS_EMPTY_FILTER_STATE,
  useOutpatientAppointmentsContext,
} from '../../../contexts/OutpatientAppointments';
import { useTranslation } from '../../../contexts/Translation';
import { useAuth } from '../../../contexts/Auth';

const Fieldset = styled.fieldset`
  // Reset
  border: none;
  margin: 0;
  padding: 0;

  display: grid;
  gap: 0.625rem;
  grid-template-columns: minmax(auto, 18rem) repeat(2, minmax(5.75rem, max-content)) auto;
`;

const ResetButton = styled(TextButton).attrs({
  type: 'reset',
})`
  font-size: 0.6875rem;

  &,
  &:hover {
    text-decoration: underline;
  }
`;

/**
 * @privateRemarks Formik doesn’t call change handlers when the form is reinitialised, so we resort
 * to using `useEffect`. Otherwise, when `outpatientAppointmentFilters` is initially loaded, it
 * doesn’t get reflected in the displayed appointments (only in the form fields).
 */
const FormListener = () => {
  const { values } = useFormikContext();
  const { setFilters } = useOutpatientAppointmentsContext();
  useEffect(() => setFilters(values), [values, setFilters]);
};

export const OutpatientAppointmentsFilter = props => {
  const { filters, setFilters } = useOutpatientAppointmentsContext();
  const { getTranslation } = useTranslation();
  const { facilityId } = useAuth();

  const { data: userPreferences, isLoading: isUserPreferencesLoading } = useUserPreferencesQuery();

  const { mutateAsync: mutateUserPreferences } = useUserPreferencesMutation(facilityId);
  const updateUserPreferences = debounce(
    values =>
      mutateUserPreferences({
<<<<<<< HEAD
        outpatientAppointmentFilters: omit(values, ['patientNameOrId']),
=======
        key: USER_PREFERENCES_KEYS.OUTPATIENT_APPOINTMENT_FILTERS,
        value: { [facilityId]: omit(values, ['patientNameOrId']) },
>>>>>>> c6472c0a
      }),
    200,
  );

  const renderForm = ({ setValues }) => {
    return (
      <Fieldset disabled={isUserPreferencesLoading}>
        <Field
          component={SearchField}
          disabled={isUserPreferencesLoading}
          name="patientNameOrId"
          placeholder={getTranslation(
            'scheduling.filter.placeholder.patientNameOrId',
            'Search patient name or ID',
          )}
        />
        <Field
          component={FilterField}
          endpoint="facilityLocationGroup"
          label={getTranslation('general.area.label', 'Area')}
          name="locationGroupId"
          onChange={e => updateUserPreferences({ ...filters, locationGroupId: e.target.value })}
        />
        <Field
          component={FilterField}
          endpoint="appointmentType"
          label={getTranslation('general.type.label', 'Type')}
          name="appointmentTypeId"
          onChange={e => updateUserPreferences({ ...filters, appointmentTypeId: e.target.value })}
        />
        <ResetButton
          disabled={isUserPreferencesLoading}
          onClick={() => {
            setValues(OUTPATIENT_APPOINTMENTS_EMPTY_FILTER_STATE);
            setFilters(OUTPATIENT_APPOINTMENTS_EMPTY_FILTER_STATE);
            updateUserPreferences(OUTPATIENT_APPOINTMENTS_EMPTY_FILTER_STATE);
          }}
          type="reset"
        >
          <TranslatedText stringId="general.action.clear" fallback="Clear" />
        </ResetButton>
        <FormListener />
      </Fieldset>
    );
  };

  return (
    <Form
      enableReinitialize
      initialValues={userPreferences?.outpatientAppointmentFilters}
      onSubmit={async () => {}}
      render={renderForm}
      {...props}
    />
  );
};<|MERGE_RESOLUTION|>--- conflicted
+++ resolved
@@ -60,12 +60,7 @@
   const updateUserPreferences = debounce(
     values =>
       mutateUserPreferences({
-<<<<<<< HEAD
         outpatientAppointmentFilters: omit(values, ['patientNameOrId']),
-=======
-        key: USER_PREFERENCES_KEYS.OUTPATIENT_APPOINTMENT_FILTERS,
-        value: { [facilityId]: omit(values, ['patientNameOrId']) },
->>>>>>> c6472c0a
       }),
     200,
   );
