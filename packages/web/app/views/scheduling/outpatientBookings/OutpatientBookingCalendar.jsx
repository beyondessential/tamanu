--- conflicted
+++ resolved
@@ -21,12 +21,9 @@
   display: flex;
   flex-direction: column;
   width: ${CELL_WIDTH_PX}px;
-<<<<<<< HEAD
-  min-height: max-content;
-=======
-  min-block-size: max-content;
->>>>>>> 44115221
-  &:not(:first-child) {
+  <<<<<<<headmin-height: max-content;
+  =======min-block-size: max-content;
+  >>>>>>>epic-scheduling-enhance &:not(:first-child) {
     border-inline-start: 1px solid ${Colors.outline};
   }
   &:last-child {
@@ -35,12 +32,9 @@
 `;
 
 const HeadCellWrapper = styled(Box)`
-<<<<<<< HEAD
-  top: 0;
-=======
-  inset-block-start: 0;
->>>>>>> 44115221
-  position: sticky;
+  <<<<<<<headtop: 0;
+  =======inset-block-start: 0;
+  >>>>>>>epic-scheduling-enhanceposition: sticky;
   background: ${Colors.white};
   display: flex;
   flex-direction: column;
@@ -170,7 +164,6 @@
     );
   }
   return (
-<<<<<<< HEAD
     <Box
       className={APPOINTMENT_CALENDAR_CLASS}
       display="flex"
@@ -178,9 +171,6 @@
       overflow="auto"
       flex={1}
     >
-=======
-    <Box display="flex" width="100%" overflow="auto" flex={1}>
->>>>>>> 44115221
       {headData?.map(cell => {
         const appointments = cellData[cell.id];
         return (
