import Box from '@mui/material/Box';
import Skeleton from '@mui/material/Skeleton';
import { omit } from 'lodash';
import React, { useState } from 'react';
import styled from 'styled-components';

import {
  BodyText,
  FormModal,
  SmallBodyText,
  TranslatedReferenceData,
  TranslatedText,
} from '../../../components';
import { APPOINTMENT_CALENDAR_CLASS } from '../../../components/Appointments/AppointmentDetailPopper';
import { AppointmentTile } from '../../../components/Appointments/AppointmentTile';
import { ThemedTooltip } from '../../../components/Tooltip';
import { Colors } from '../../../constants';
import { useOutpatientAppointmentsCalendarData } from './useOutpatientAppointmentsCalendarData';
import { EmailAddressConfirmationForm } from '../../../forms/EmailAddressConfirmationForm';
import { useSendAppointmentEmail } from '../../../api/mutations';
import { toast } from 'react-toastify';
<<<<<<< HEAD
import { useAuth } from '../../../contexts/Auth';
=======
import { APPOINTMENT_GROUP_BY } from './OutpatientAppointmentsView';
>>>>>>> b004e004

export const ColumnWrapper = styled(Box)`
  --column-width: 14rem;
  display: flex;
  flex-direction: column;
  inline-size: var(--column-width);
  min-block-size: max-content;

  > * {
    padding-inline: 0.5rem;
  }

  --border-style: max(0.0625rem, 1px) solid ${Colors.outline};
  &:not(:first-child) {
    border-inline-start: var(--border-style);
  }
  &:last-child {
    border-inline-end: var(--border-style);
  }
`;

const HeadCellWrapper = styled(Box)`
  align-items: center;
  background: ${Colors.white};
  display: flex;
  flex-direction: column;
  inline-size: calc(var(--column-width) - 2px);
  inset-block-start: 0;
  justify-content: center;
  position: sticky;
  text-align: center;
`;

const AppointmentCountLabel = styled(SmallBodyText)`
  block-size: 1.1rem;
  border-block: max(0.0625rem, 1px) solid ${Colors.outline};
  color: ${Colors.midText};
  inline-size: 100%;
  letter-spacing: 0.02em;
  padding-inline: 0.8125rem;
  text-align: end;
`;

const AppointmentCount = styled('span')`
  color: ${Colors.darkestText};
  display: contents;
  font-weight: 500;
`;

const HeadCellTextWrapper = styled(Box)`
  block-size: 4rem;
  display: flex;
  flex-direction: column;
  justify-content: center;
`;

const HeadCellText = styled(BodyText)`
  -webkit-box-orient: vertical;
  display: -webkit-box;
  font-weight: 400;
  -webkit-line-clamp: 2;
  overflow: hidden;
  padding-inline: 0.5rem;
`;

const AppointmentColumnWrapper = styled(Box)`
  display: flex;
  flex-direction: column;
  gap: 0.5rem;
  padding-block: 0.5rem;
`;

const StatusText = styled(BodyText)`
  color: ${Colors.primary};
  font-weight: 500;
  inline-size: 100%;
  padding-block-start: 1rem;
  text-align: center;
`;

const ErrorText = styled(StatusText)`
  color: ${Colors.alert};
`;

const LoadingSkeleton = styled(Skeleton).attrs({
  animation: 'wave',
  variant: 'rectangular',
  width: '100%',
  height: '100%',
  sx: { bgcolor: Colors.white },
})`
  ::after {
    animation-duration: 1s !important;
  }
`;

export const HeadCell = ({ title, count }) => (
  <>
    <HeadCellWrapper>
      <HeadCellTextWrapper>
        <ThemedTooltip title={title}>
          <HeadCellText>{title}</HeadCellText>
        </ThemedTooltip>
      </HeadCellTextWrapper>
    </HeadCellWrapper>
    <AppointmentCountLabel>
      {Number.isInteger(count) && (
        <>
          <AppointmentCount>{count}</AppointmentCount>&nbsp;
          {count === 1 ? (
            <TranslatedText
              stringId="appointments.outpatientCalendar.appointmentAbbreviation"
              fallback="appt"
            />
          ) : (
            <TranslatedText
              stringId="appointments.outpatientCalendar.appointmentAbbreviation.plural"
              fallback="appts"
            />
          )}
        </>
      )}
    </AppointmentCountLabel>
  </>
);

export const OutpatientBookingCalendar = ({ groupBy, selectedDate, onOpenDrawer, onCancel }) => {
  const { ability } = useAuth();
  const {
    data: { headData = [], cellData },
    isLoading,
    error,
  } = useOutpatientAppointmentsCalendarData({
    groupBy,
    selectedDate,
  });

  const [emailModalState, setEmailModalState] = useState(null);
  const { mutateAsync: sendAppointmentEmail } = useSendAppointmentEmail(
    emailModalState?.appointmentId,
    {
      onSuccess: () =>
        toast.success(
          <TranslatedText
            stringId="appointments.action.emailReminder.success"
            fallback="Email successfully sent"
          />,
        ),
      onError: () =>
        toast.error(
          <TranslatedText
            stringId="appointments.action.emailReminder.error"
            fallback="Error sending email"
          />,
        ),
    },
  );

  if (isLoading) {
    return <LoadingSkeleton />;
  }

  if (error) {
    return (
      <ErrorText>
        <TranslatedText
          stringId="appointments.outpatientCalendar.error"
          fallback="Failed to load appointments. Please try again."
        />
      </ErrorText>
    );
  }

  if (headData.length === 0) {
    return (
      <StatusText>
        <TranslatedText
          stringId="appointments.outpatientCalendar.noAppointments"
          fallback="No appointments to display. Please try adjusting the search filters."
        />
      </StatusText>
    );
  }

  const canCreateAppointment = ability.can('create', 'Appointment');

  return (
    <Box
      className={APPOINTMENT_CALENDAR_CLASS}
      display="flex"
      width="100%"
      overflow="auto"
      flex={1}
    >
      {headData?.map(cell => {
        const appointments = cellData[cell.id];
        const title =
          groupBy === APPOINTMENT_GROUP_BY.LOCATION_GROUP ? (
            <TranslatedReferenceData
              category="locationGroup"
              value={cell.id}
              fallback={cell.name}
            />
          ) : (
            cell.displayName
          );
        return (
          <ColumnWrapper className="column-wrapper" key={cell.id}>
            <HeadCell title={title} count={appointments?.length || 0} />
            <AppointmentColumnWrapper>
              {appointments.map(a => {
                const actions = canCreateAppointment
                  ? [
                      {
                        label: (
                          <TranslatedText
                            stringId="appointments.action.newAppointment"
                            fallback="New appointment"
                          />
                        ),
                        action: () => onOpenDrawer(omit(a, ['id', 'startTime', 'endTime'])),
                      },
                      {
                        label: (
                          <TranslatedText
                            stringId="appointments.action.emailAppointment"
                            fallback="Email appointment"
                          />
                        ),
                        action: () =>
                          setEmailModalState({ appointmentId: a.id, email: a.patient?.email }),
                      },
                    ]
                  : [];
                return (
                  <AppointmentTile
                    key={a.id}
                    appointment={a}
                    onEdit={() => onOpenDrawer(a)}
                    onCancel={() => onCancel(a)}
                    actions={actions}
                  />
                );
              })}
            </AppointmentColumnWrapper>
          </ColumnWrapper>
        );
      })}
      <FormModal
        title={<TranslatedText stringId="patient.email.title" fallback="Enter email address" />}
        open={!!emailModalState}
        onClose={() => setEmailModalState(null)}
      >
        <EmailAddressConfirmationForm
          onSubmit={async ({ email }) => {
            await sendAppointmentEmail(email);
            setEmailModalState(null);
          }}
          onCancel={() => setEmailModalState(null)}
          emailOverride={emailModalState?.email}
        />
      </FormModal>
    </Box>
  );
};<|MERGE_RESOLUTION|>--- conflicted
+++ resolved
@@ -19,11 +19,8 @@
 import { EmailAddressConfirmationForm } from '../../../forms/EmailAddressConfirmationForm';
 import { useSendAppointmentEmail } from '../../../api/mutations';
 import { toast } from 'react-toastify';
-<<<<<<< HEAD
 import { useAuth } from '../../../contexts/Auth';
-=======
 import { APPOINTMENT_GROUP_BY } from './OutpatientAppointmentsView';
->>>>>>> b004e004
 
 export const ColumnWrapper = styled(Box)`
   --column-width: 14rem;
