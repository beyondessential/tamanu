import React, { useState } from 'react';
import styled from 'styled-components';

import { useLocationsQuery } from '../../../api/queries';
import { Colors } from '../../../constants';
import { Button, PageContainer, TopBar, TranslatedText } from '../../../components';
import { Typography } from '@material-ui/core';
import { LocationBookingsCalendar } from './LocationBookingsCalendar';
import { BookLocationDrawer } from '../../../components/Appointments/LocationBookingForm/BookLocationDrawer';
import { AddRounded } from '@material-ui/icons';
import { useAuth } from '../../../contexts/Auth';

const PlusIcon = styled(AddRounded)`
  && {
    margin-inline-end: 0.1875rem;
  }
`;

// BEGIN PLACEHOLDERS

const Placeholder = styled.div`
  background-color: oklch(0% 0 0 / 3%);
  max-block-size: 100%;
  border: 1px solid oklch(0% 0 0 / 15%);
  border-radius: 0.2rem;
  color: oklch(0% 0 0 / 55%);
  display: grid;
  font-size: 1rem;
  padding: 0.5rem;
  place-items: center;
  text-align: center;
`;

// END PLACEHOLDERS

const LocationBookingsTopBar = styled(TopBar).attrs({
  title: (
    <TranslatedText stringId="scheduling.locationBookings.title" fallback="Location bookings" />
  ),
})``;

const Wrapper = styled(PageContainer)`
  display: grid;
  grid-template-rows: auto 1fr;
  max-block-size: 100%;
`;

const Filters = styled('search')`
  display: flex;
  gap: 1rem;
`;

const NewBookingButton = styled(Button)`
  margin-inline-start: 1rem;
`;

const EmptyStateLabel = styled(Typography).attrs({
  align: 'center',
  color: 'textSecondary',
  variant: 'body1',
})`
  color: ${Colors.midText};
  font-size: 2rem;
  font-weight: 400;
  place-self: center;

  ${Wrapper}:has(&) {
    min-block-size: 100%;
  }
`;

export const LocationBookingsView = () => {
  const [isDrawerOpen, setIsDrawerOpen] = useState(false);
  const [initialDrawerValues, setInitialDrawerValues] = useState({});
  const [editMode, setEditMode] = useState(false)
  const { facilityId } = useAuth()
  const closeBookingForm = () => {
    setIsDrawerOpen(false);
  };
<<<<<<< HEAD
  const openBookingForm = (initialValues, editMode = false) => {
=======
  const openBookingForm = (initialValues) => {
>>>>>>> e5e50a6a
    setInitialDrawerValues(initialValues);
    setEditMode(editMode)
    setIsDrawerOpen(true);
  };

  const locationsQuery = useLocationsQuery({
    facilityId,
    bookableOnly: true,
  });
  const { data: locations } = locationsQuery;
  const hasNoLocations = locations?.length === 0;

  return (
    <Wrapper>
      <LocationBookingsTopBar>
        <Filters>
          <Placeholder>Search</Placeholder>
          <Placeholder>Area</Placeholder>
          <Placeholder>Clinician</Placeholder>
          <Placeholder>Type</Placeholder>
        </Filters>
        <NewBookingButton onClick={() => openBookingForm({})}>
          <PlusIcon />
          <TranslatedText stringId="locationBooking.calendar.newBooking" fallback="New booking" />
        </NewBookingButton>
      </LocationBookingsTopBar>
      {hasNoLocations ? (
        <EmptyStateLabel>
          <TranslatedText
            stringId="locationBooking.calendar.noBookableLocations"
            fallback="No bookable locations"
          />
        </EmptyStateLabel>
      ) : (
        <LocationBookingsCalendar
          locationsQuery={locationsQuery}
          openBookingForm={openBookingForm}
        />
      )}
      <BookLocationDrawer 
        initialBookingValues={initialDrawerValues}
        editMode={editMode}
        open={isDrawerOpen}
        closeDrawer={closeBookingForm}
      />
    </Wrapper>
  );
};<|MERGE_RESOLUTION|>--- conflicted
+++ resolved
@@ -72,18 +72,12 @@
 export const LocationBookingsView = () => {
   const [isDrawerOpen, setIsDrawerOpen] = useState(false);
   const [initialDrawerValues, setInitialDrawerValues] = useState({});
-  const [editMode, setEditMode] = useState(false)
   const { facilityId } = useAuth()
   const closeBookingForm = () => {
     setIsDrawerOpen(false);
   };
-<<<<<<< HEAD
-  const openBookingForm = (initialValues, editMode = false) => {
-=======
   const openBookingForm = (initialValues) => {
->>>>>>> e5e50a6a
     setInitialDrawerValues(initialValues);
-    setEditMode(editMode)
     setIsDrawerOpen(true);
   };
 
@@ -123,7 +117,6 @@
       )}
       <BookLocationDrawer 
         initialBookingValues={initialDrawerValues}
-        editMode={editMode}
         open={isDrawerOpen}
         closeDrawer={closeBookingForm}
       />
