--- conflicted
+++ resolved
@@ -6,9 +6,7 @@
 import { Button, PageContainer, TopBar, TranslatedText } from '../../../components';
 import { Typography } from '@material-ui/core';
 import { LocationBookingsCalendar } from './LocationBookingsCalendar';
-<<<<<<< HEAD
 import { CalendarSearchBar } from './CalendarSearchBar';
-=======
 import { BookLocationDrawer } from '../../../components/Appointments/LocationBookingForm/BookLocationDrawer';
 import { AddRounded } from '@material-ui/icons';
 import { useAuth } from '../../../contexts/Auth';
@@ -18,7 +16,6 @@
     margin-right: 3px;
   }
 `;
->>>>>>> 46d9b01b
 
 // BEGIN PLACEHOLDERS
 
@@ -76,7 +73,7 @@
 export const LocationBookingsView = () => {
   const [isDrawerOpen, setIsDrawerOpen] = useState(false);
   const [initialDrawerValues, setInitialDrawerValues] = useState({});
-  const { facilityId } = useAuth()
+  const { facilityId } = useAuth();
   const closeBookingForm = () => {
     setIsDrawerOpen(false);
   };
@@ -95,20 +92,11 @@
   return (
     <Wrapper>
       <LocationBookingsTopBar>
-<<<<<<< HEAD
         <CalendarSearchBar />
-=======
-        <Filters>
-          <Placeholder>Search</Placeholder>
-          <Placeholder>Area</Placeholder>
-          <Placeholder>Clinician</Placeholder>
-          <Placeholder>Type</Placeholder>
-        </Filters>
         <NewBookingButton onClick={() => openBookingForm({})}>
           <PlusIcon />
           <TranslatedText stringId="locationBooking.calendar.newBooking" fallback="New booking" />
         </NewBookingButton>
->>>>>>> 46d9b01b
       </LocationBookingsTopBar>
       {hasNoLocations ? (
         <EmptyStateLabel>
