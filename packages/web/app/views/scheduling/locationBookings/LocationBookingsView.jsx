--- conflicted
+++ resolved
@@ -78,19 +78,12 @@
     setIsDrawerOpen(false);
   };
 
-<<<<<<< HEAD
-  const openBookingForm = async prepopulationValues => {
-    const { locationId, startTime } = prepopulationValues;
-    await setSelectedAppointment(prepopulationValues);
-    updateSelectedCell({ locationId, date: parseISO(startTime) });
-=======
   const openBookingForm = async appointment => {
     const { locationId, startTime } = appointment;
     await setSelectedAppointment(appointment);
     if (locationId && startTime) {
-      setSelectedCell({ locationId, date: parseISO(startTime) });
+      updateSelectedCell({ locationId, date: parseISO(startTime) });
     }
->>>>>>> 10cb666e
     setIsDrawerOpen(true);
   };
 
