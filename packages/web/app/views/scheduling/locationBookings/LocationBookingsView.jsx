import { Typography } from '@material-ui/core';
import { AddRounded } from '@material-ui/icons';
import { parseISO } from 'date-fns';
import { omit } from 'lodash';
import React, { useCallback, useState } from 'react';
import styled from 'styled-components';

import { useUserPreferencesMutation } from '../../../api/mutations/useUserPreferencesMutation';
import { useLocationsQuery } from '../../../api/queries';
import { Button, PageContainer, TopBar, TranslatedText } from '../../../components';
import { CancelLocationBookingModal } from '../../../components/Appointments/CancelModal/CancelLocationBookingModal';
import { LocationBookingDrawer } from '../../../components/Appointments/LocationBookingForm/LocationBookingDrawer';
import { Colors } from '../../../constants';
import { useAuth } from '../../../contexts/Auth';
import { useLocationBookingsContext } from '../../../contexts/LocationBookings';
import { LocationBookingsCalendar } from './LocationBookingsCalendar';
import { LocationBookingsFilter } from './LocationBookingsFilter';
import { appointmentToFormValues } from './utils';

export const LOCATION_BOOKINGS_CALENDAR_ID = 'location-bookings-calendar';

const PlusIcon = styled(AddRounded)`
  && {
    margin-inline-end: 0.1875rem;
  }
`;

const LocationBookingsTopBar = styled(TopBar).attrs({
  title: (
    <TranslatedText stringId="scheduling.locationBookings.title" fallback="Location bookings" />
  ),
})`
  border-block-end: max(0.0625rem, 1px) ${Colors.outline} solid;
`;

const Wrapper = styled(PageContainer)`
  display: grid;
  grid-template-rows: auto 1fr auto;
  max-block-size: 100%;
`;

const NewBookingButton = styled(Button)`
  margin-inline-start: 1rem;
`;

const EmptyStateLabel = styled(Typography).attrs({
  align: 'center',
  color: 'textSecondary',
  variant: 'body1',
})`
  color: ${Colors.midText};
  font-size: 2rem;
  font-weight: 400;
  place-self: center;

  ${Wrapper}:has(&) {
    min-block-size: 100%;
  }
`;

export const LocationBookingsView = () => {
  const [isDrawerOpen, setIsDrawerOpen] = useState(false);
  const [isCancelModalOpen, setIsCancelModalOpen] = useState(false);
  const [selectedAppointment, setSelectedAppointment] = useState({});
  const { facilityId } = useAuth();

  const { filters, setFilters, updateSelectedCell } = useLocationBookingsContext();
  const { mutateAsync: mutateUserPreferences } = useUserPreferencesMutation();

  const handleFilterChange = useCallback(
    values => {
      setFilters(values);
      mutateUserPreferences({ locationBookingFilters: omit(values, ['patientNameOrId']) });
    },
    [setFilters, mutateUserPreferences],
  );

  const closeBookingForm = () => {
    updateSelectedCell({ locationId: null, date: null });
    setIsDrawerOpen(false);
  };

  const openBookingForm = async appointment => {
<<<<<<< HEAD
    setSelectedAppointment(appointment);

    const { locationId, date } = appointment;
    setSelectedCell({ locationId, date });

=======
    // “Useless” await seems to ensure locationGroupId and locationId fields are
    // correctly cleared upon resetForm()
    await setSelectedAppointment(appointment);

    const { locationId, startTime } = appointment;
    if (locationId && startTime) {
      updateSelectedCell({ locationId, date: parseISO(startTime) });
    }
>>>>>>> 75fece9e
    setIsDrawerOpen(true);
  };

  const openCancelModal = appointment => {
    setSelectedAppointment(appointment);
    setIsCancelModalOpen(true);
  };

  const handleNewBooking = async () => {
<<<<<<< HEAD
    setSelectedAppointment(null);
=======
    // “Useless” await seems to ensure locationGroupId and locationId fields are
    // correctly cleared upon resetForm()
    await setSelectedAppointment(null);
>>>>>>> 75fece9e
    openBookingForm({});
  };

  const locationsQuery = useLocationsQuery({
    facilityId,
    bookableOnly: true,
    locationGroupIds: filters.locationGroupIds,
  });

  const { data: locations } = locationsQuery;
  const hasNoLocations = locations?.length === 0;

  return (
    <Wrapper>
      <LocationBookingsTopBar>
        <LocationBookingsFilter onFilterChange={handleFilterChange} />
        <NewBookingButton onClick={handleNewBooking}>
          <PlusIcon />
          <TranslatedText
            stringId="locationBooking.calendar.bookLocation"
            fallback="Book location"
          />
        </NewBookingButton>
      </LocationBookingsTopBar>
      {hasNoLocations ? (
        <EmptyStateLabel>
          <TranslatedText
            stringId="locationBooking.calendar.noBookableLocations"
            fallback="No bookable locations"
          />
        </EmptyStateLabel>
      ) : (
        <LocationBookingsCalendar
          id={LOCATION_BOOKINGS_CALENDAR_ID}
          locationsQuery={locationsQuery}
          openBookingForm={openBookingForm}
          openCancelModal={openCancelModal}
        />
      )}
      <CancelLocationBookingModal
        appointment={selectedAppointment}
        open={isCancelModalOpen}
        onClose={() => setIsCancelModalOpen(false)}
      />
      {selectedAppointment && (
        <LocationBookingDrawer
          initialValues={appointmentToFormValues(selectedAppointment)}
          key={
            selectedAppointment.id ??
            `${selectedAppointment.locationId}_${selectedAppointment.startTime}`
          }
          open={isDrawerOpen}
          onClose={closeBookingForm}
        />
      )}
    </Wrapper>
  );
};<|MERGE_RESOLUTION|>--- conflicted
+++ resolved
@@ -81,13 +81,6 @@
   };
 
   const openBookingForm = async appointment => {
-<<<<<<< HEAD
-    setSelectedAppointment(appointment);
-
-    const { locationId, date } = appointment;
-    setSelectedCell({ locationId, date });
-
-=======
     // “Useless” await seems to ensure locationGroupId and locationId fields are
     // correctly cleared upon resetForm()
     await setSelectedAppointment(appointment);
@@ -96,7 +89,6 @@
     if (locationId && startTime) {
       updateSelectedCell({ locationId, date: parseISO(startTime) });
     }
->>>>>>> 75fece9e
     setIsDrawerOpen(true);
   };
 
@@ -106,13 +98,9 @@
   };
 
   const handleNewBooking = async () => {
-<<<<<<< HEAD
-    setSelectedAppointment(null);
-=======
     // “Useless” await seems to ensure locationGroupId and locationId fields are
     // correctly cleared upon resetForm()
     await setSelectedAppointment(null);
->>>>>>> 75fece9e
     openBookingForm({});
   };
 
