import { Typography } from '@material-ui/core';
import { AddRounded } from '@material-ui/icons';
import { isSameDay, isValid, startOfDay } from 'date-fns';
import React, { useState } from 'react';
import styled from 'styled-components';

import { useLocationsQuery } from '../../../api/queries';
import { Button, PageContainer, TopBar, TranslatedText } from '../../../components';
import { LocationBookingDrawer } from '../../../components/Appointments/LocationBookingForm/LocationBookingDrawer';
import { Colors } from '../../../constants';
import { useAuth } from '../../../contexts/Auth';
<<<<<<< HEAD
import { LocationBookingsCalendar } from './LocationBookingsCalendar';
=======
import { CancelBookingModal } from '../../../components/Appointments/CancelBookingModal';
>>>>>>> 7edc6bbe

const PlusIcon = styled(AddRounded)`
  && {
    margin-inline-end: 0.1875rem;
  }
`;

// BEGIN PLACEHOLDERS

const Placeholder = styled.div`
  background-color: oklch(0% 0 0 / 3%);
  max-block-size: 100%;
  border: 1px solid oklch(0% 0 0 / 15%);
  border-radius: 0.2rem;
  color: oklch(0% 0 0 / 55%);
  display: grid;
  font-size: 1rem;
  padding: 0.5rem;
  place-items: center;
  text-align: center;
`;

// END PLACEHOLDERS

const LocationBookingsTopBar = styled(TopBar).attrs({
  title: (
    <TranslatedText stringId="scheduling.locationBookings.title" fallback="Location bookings" />
  ),
})`
  border-block-end: max(0.0625rem, 1px) ${Colors.outline} solid;
`;

const Wrapper = styled(PageContainer)`
  display: grid;
  grid-template-rows: auto 1fr;
  max-block-size: 100%;
`;

const Filters = styled('search')`
  display: flex;
  gap: 1rem;
`;

const NewBookingButton = styled(Button)`
  margin-inline-start: 1rem;
`;

const EmptyStateLabel = styled(Typography).attrs({
  align: 'center',
  color: 'textSecondary',
  variant: 'body1',
})`
  color: ${Colors.midText};
  font-size: 2rem;
  font-weight: 400;
  place-self: center;

  ${Wrapper}:has(&) {
    min-block-size: 100%;
  }
`;

const appointmentToFormFields = appointment => {
  if (!appointment) return {};

  const { bookingTypeId, clinicianId, id, locationId, patientId } = appointment;
  const startTime = appointment.startTime ? new Date(appointment.startTime) : null;
  const endTime = appointment.endTime ? new Date(appointment.endTime) : null;

  const startIsValidDate = isValid(startTime);
  const endIsValidDate = isValid(endTime);

  const startDate = startIsValidDate ? startOfDay(startTime) : null;
  const endDate = endIsValidDate ? startOfDay(endTime) : null;
  const overnight = endIsValidDate && !isSameDay(startDate, endDate);

  return {
    // Semantically significant values
    locationId,
    patientId,
    startTime,
    endTime,
    bookingTypeId,
    clinicianId,

    // Only for user input purposes
    overnight,
    date: startDate,
    startDate,
    endDate,

    // Determines whether location booking drawer should open in CREATE or EDIT mode
    id,
  };
};

export const LocationBookingsView = () => {
  const [isDrawerOpen, setIsDrawerOpen] = useState(false);
  const [isCancelModalOpen, setIsCancelModalOpen] = useState(false);
  const [selectedAppointment, setSelectedAppointment] = useState({});
  const { facilityId } = useAuth();
  const closeBookingForm = () => {
    setIsDrawerOpen(false);
  };
<<<<<<< HEAD
  const openBookingForm = appointment => {
    setInitialDrawerValues(appointmentToFormFields(appointment));
=======
  const openBookingForm = initialValues => {
    setSelectedAppointment(initialValues);
>>>>>>> 7edc6bbe
    setIsDrawerOpen(true);
  };

  const openCancelModal = appointment => {
    setSelectedAppointment(appointment);
    setIsCancelModalOpen(true);
  };

  const locationsQuery = useLocationsQuery({
    facilityId,
    bookableOnly: true,
  });
  const { data: locations } = locationsQuery;
  const hasNoLocations = locations?.length === 0;

  return (
    <Wrapper>
      <LocationBookingsTopBar>
        <Filters>
          <Placeholder>Search</Placeholder>
          <Placeholder>Area</Placeholder>
          <Placeholder>Clinician</Placeholder>
          <Placeholder>Type</Placeholder>
        </Filters>
        <NewBookingButton onClick={() => openBookingForm({})}>
          <PlusIcon />
          <TranslatedText
            stringId="locationBooking.calendar.bookLocation"
            fallback="Book location"
          />
        </NewBookingButton>
      </LocationBookingsTopBar>
      {hasNoLocations ? (
        <EmptyStateLabel>
          <TranslatedText
            stringId="locationBooking.calendar.noBookableLocations"
            fallback="No bookable locations"
          />
        </EmptyStateLabel>
      ) : (
        <LocationBookingsCalendar
          locationsQuery={locationsQuery}
          openBookingForm={openBookingForm}
          openCancelModal={openCancelModal}
        />
      )}
<<<<<<< HEAD
      <LocationBookingDrawer
        initialValues={initialDrawerValues}
=======
      <BookLocationDrawer
        initialValues={selectedAppointment}
        open={isDrawerOpen}
>>>>>>> 7edc6bbe
        onClose={closeBookingForm}
        open={isDrawerOpen}
      />
      <CancelBookingModal
        appointment={selectedAppointment}
        open={isCancelModalOpen}
        onClose={() => setIsCancelModalOpen(false)}
      />
    </Wrapper>
  );
};<|MERGE_RESOLUTION|>--- conflicted
+++ resolved
@@ -9,11 +9,8 @@
 import { LocationBookingDrawer } from '../../../components/Appointments/LocationBookingForm/LocationBookingDrawer';
 import { Colors } from '../../../constants';
 import { useAuth } from '../../../contexts/Auth';
-<<<<<<< HEAD
 import { LocationBookingsCalendar } from './LocationBookingsCalendar';
-=======
 import { CancelBookingModal } from '../../../components/Appointments/CancelBookingModal';
->>>>>>> 7edc6bbe
 
 const PlusIcon = styled(AddRounded)`
   && {
@@ -118,18 +115,14 @@
   const closeBookingForm = () => {
     setIsDrawerOpen(false);
   };
-<<<<<<< HEAD
+
   const openBookingForm = appointment => {
-    setInitialDrawerValues(appointmentToFormFields(appointment));
-=======
-  const openBookingForm = initialValues => {
-    setSelectedAppointment(initialValues);
->>>>>>> 7edc6bbe
+    setSelectedAppointment(appointmentToFormFields(appointment));
     setIsDrawerOpen(true);
   };
 
   const openCancelModal = appointment => {
-    setSelectedAppointment(appointment);
+    setSelectedAppointment(appointmentToFormFields(appointment));
     setIsCancelModalOpen(true);
   };
 
@@ -171,16 +164,10 @@
           openCancelModal={openCancelModal}
         />
       )}
-<<<<<<< HEAD
       <LocationBookingDrawer
-        initialValues={initialDrawerValues}
-=======
-      <BookLocationDrawer
         initialValues={selectedAppointment}
         open={isDrawerOpen}
->>>>>>> 7edc6bbe
         onClose={closeBookingForm}
-        open={isDrawerOpen}
       />
       <CancelBookingModal
         appointment={selectedAppointment}
