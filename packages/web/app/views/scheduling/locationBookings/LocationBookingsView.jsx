--- conflicted
+++ resolved
@@ -38,11 +38,7 @@
     <TranslatedText stringId="scheduling.locationBookings.title" fallback="Location bookings" />
   ),
 })`
-<<<<<<< HEAD
-  border-bottom: 1px ${Colors.outline} solid;
-=======
   border-block-end: max(0.0625rem, 1px) ${Colors.outline} solid;
->>>>>>> af319475
 `;
 
 const Wrapper = styled(PageContainer)`
