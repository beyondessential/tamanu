import { Typography } from '@material-ui/core';
import { AddRounded } from '@material-ui/icons';
import { parseISO } from 'date-fns';
import React, { useState } from 'react';
import styled from 'styled-components';
import { VIEW_TYPES } from '@tamanu/constants';

import { useLocationsQuery } from '../../../api/queries';
import { Button, PageContainer, TopBar, TranslatedText } from '../../../components';
import { CancelLocationBookingModal } from '../../../components/Appointments/CancelModal/CancelLocationBookingModal';
import { LocationBookingDrawer } from '../../../components/Appointments/LocationBookingForm/LocationBookingDrawer';
import { Colors } from '../../../constants';
import { useAuth } from '../../../contexts/Auth';
import { useLocationBookingsContext } from '../../../contexts/LocationBookings';
import { LocationBookingsCalendar } from './LocationBookingsCalendar';
import { LocationBookingsDailyCalendar } from './LocationBookingsDailyCalendar';
import { LocationBookingsFilter } from './LocationBookingsFilter';
import { ViewTypeToggle } from './ViewTypeToggle';
import { appointmentToFormValues } from './utils';
import { NoPermissionScreen } from '../../NoPermissionScreen';
import { DateSelector } from '../outpatientBookings/DateSelector';

export const LOCATION_BOOKINGS_CALENDAR_ID = 'location-bookings-calendar';

const PlusIcon = styled(AddRounded)`
  && {
    margin-inline-end: 0.1875rem;
  }
`;

const LocationBookingsTopBar = styled(TopBar).attrs({
  title: (
    <TranslatedText
      stringId="scheduling.locationBookings.title"
      fallback="Bookings"
      data-testid="translatedtext-y7nl"
    />
  ),
})`
<<<<<<< HEAD
  h3 { flex: 0; min-width: auto; }
  .MuiToolbar-root { padding-inline: 20px; }
=======
  h3 {
    min-width: 78px;
    flex: 0;
  }
  .MuiToolbar-root {
    justify-content: flex-start;
    gap: 1rem;
  }
>>>>>>> 50dfd782
  border-block-end: max(0.0625rem, 1px) ${Colors.outline} solid;
`;

const Wrapper = styled(PageContainer)`
  display: grid;
  grid-template-rows: auto 1fr auto;
  max-block-size: 100%;
`;

const CalendarWrapper = styled.div`
  display: flex;
  flex-direction: column;
  flex: 1;
  overflow: hidden;
  margin: 1rem;
  border-radius: 0.25rem;
  border: max(0.0625rem, 1px) solid ${Colors.outline};
  background: ${Colors.white};
`;

const CalendarInnerWrapper = styled.div`
  display: flex;
  flex-direction: column;
  flex: 1;
  overflow: auto;
  border-block-start: max(0.0625rem, 1px) solid ${Colors.outline};
`;

const EmptyStateLabel = styled(Typography).attrs({
  align: 'center',
  color: 'textSecondary',
  variant: 'body1',
})`
  color: ${Colors.midText};
  font-size: 2rem;
  font-weight: 400;
  place-self: center;

  ${Wrapper}:has(&) {
    min-block-size: 100%;
  }
`;

export const LocationBookingsView = () => {
  const [isDrawerOpen, setIsDrawerOpen] = useState(false);
  const [isCancelModalOpen, setIsCancelModalOpen] = useState(false);
  const [selectedAppointment, setSelectedAppointment] = useState({});
  const { ability, facilityId } = useAuth();

  const {
    filters,
    updateSelectedCell,
    viewType,
    selectedDate,
    setSelectedDate,
  } = useLocationBookingsContext();
  const closeBookingForm = () => {
    updateSelectedCell({ locationId: null, date: null });
    setIsDrawerOpen(false);
  };

  const openBookingForm = async appointment => {
    // “Useless” await seems to ensure locationGroupId and locationId fields are
    // correctly cleared upon resetForm()
    await setSelectedAppointment(appointment);

    const { locationId, startTime } = appointment;
    if (locationId && startTime) {
      updateSelectedCell({ locationId, date: parseISO(startTime) });
    }
    setIsDrawerOpen(true);
  };

  const openCancelModal = appointment => {
    setSelectedAppointment(appointment);
    setIsCancelModalOpen(true);
  };

  const handleNewBooking = async () => {
    // "Useless" await seems to ensure locationGroupId and locationId fields are
    // correctly cleared upon resetForm()
    await setSelectedAppointment(null);
    openBookingForm({});
  };

  const handleDateChange = event => {
    setSelectedDate(event.target.value);
  };

  const locationsQuery = useLocationsQuery(
    {
      facilityId,
      isBookable: viewType,
      locationGroupIds: filters.locationGroupIds,
    },
    { keepPreviousData: true },
  );

  const { data: locations } = locationsQuery;
  const hasNoLocations = locations?.length === 0;

  const canCreateAppointment = ability.can('create', 'Appointment');
  const canViewAppointments = ability.can('listOrRead', 'Appointment');

  if (!canViewAppointments) {
    return <NoPermissionScreen data-testid="nopermissionscreen-56z7" />;
  }

  return (
    <Wrapper data-testid="wrapper-r1vl">
      <LocationBookingsTopBar data-testid="locationbookingstopbar-0w60">
        <ViewTypeToggle data-testid="viewtypetoggle-main" disabled={isDrawerOpen} />
        <LocationBookingsFilter data-testid="locationbookingsfilter-xdku" />
        {canCreateAppointment && (
          <Button onClick={handleNewBooking} data-testid="newbookingbutton-sl1p">
            <PlusIcon data-testid="plusicon-ufmc" />
            <TranslatedText
              stringId="locationBooking.calendar.bookLocation"
              fallback="Book location"
              data-testid="translatedtext-feur"
            />
          </Button>
        )}
      </LocationBookingsTopBar>
      {hasNoLocations ? (
        <EmptyStateLabel data-testid="emptystatelabel-5iov">
          <TranslatedText
            stringId="locationBooking.calendar.noBookableLocations"
            fallback="No bookable locations"
            data-testid="translatedtext-e6bf"
          />
        </EmptyStateLabel>
      ) : viewType === VIEW_TYPES.DAILY ? (
        <CalendarWrapper data-testid="calendarwrapper-daily">
          <DateSelector
            value={selectedDate}
            onChange={handleDateChange}
            data-testid="dateselector-daily"
          />
          <CalendarInnerWrapper data-testid="calendarinnerwrapper-daily">
            <LocationBookingsDailyCalendar
              locationsQuery={locationsQuery}
              selectedDate={selectedDate}
              openBookingForm={openBookingForm}
              openCancelModal={openCancelModal}
              data-testid="locationbookingsdailycalendar-main"
            />
          </CalendarInnerWrapper>
        </CalendarWrapper>
      ) : (
        <LocationBookingsCalendar
          id={LOCATION_BOOKINGS_CALENDAR_ID}
          locationsQuery={locationsQuery}
          openBookingForm={openBookingForm}
          openCancelModal={openCancelModal}
          data-testid="locationbookingscalendar-s3yu"
        />
      )}
      <CancelLocationBookingModal
        appointment={selectedAppointment}
        open={isCancelModalOpen}
        onClose={() => setIsCancelModalOpen(false)}
        data-testid="cancellocationbookingmodal-4tih"
      />
      {selectedAppointment && (
        <LocationBookingDrawer
          initialValues={appointmentToFormValues(selectedAppointment)}
          key={
            selectedAppointment.id ??
            `${selectedAppointment.locationId}_${selectedAppointment.startTime}`
          }
          open={isDrawerOpen}
          onClose={closeBookingForm}
          data-testid="locationbookingdrawer-kv0j"
        />
      )}
    </Wrapper>
  );
};<|MERGE_RESOLUTION|>--- conflicted
+++ resolved
@@ -37,19 +37,14 @@
     />
   ),
 })`
-<<<<<<< HEAD
-  h3 { flex: 0; min-width: auto; }
-  .MuiToolbar-root { padding-inline: 20px; }
-=======
   h3 {
-    min-width: 78px;
+    min-width: auto;
     flex: 0;
   }
   .MuiToolbar-root {
     justify-content: flex-start;
     gap: 1rem;
   }
->>>>>>> 50dfd782
   border-block-end: max(0.0625rem, 1px) ${Colors.outline} solid;
 `;
 
