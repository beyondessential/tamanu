import { Typography } from '@material-ui/core';
import { AddRounded } from '@material-ui/icons';
import { isSameDay, isValid, startOfDay } from 'date-fns';
import React, { useState } from 'react';
import styled from 'styled-components';

import { useLocationsQuery } from '../../../api/queries';
import { Button, PageContainer, TopBar, TranslatedText } from '../../../components';
import { BookLocationDrawer } from '../../../components/Appointments/LocationBookingForm/BookLocationDrawer';
import { Colors } from '../../../constants';
import { useAuth } from '../../../contexts/Auth';
import { LocationBookingsCalendar } from './LocationBookingsCalendar';

const PlusIcon = styled(AddRounded)`
  && {
    margin-inline-end: 0.1875rem;
  }
`;

// BEGIN PLACEHOLDERS

const Placeholder = styled.div`
  background-color: oklch(0% 0 0 / 3%);
  max-block-size: 100%;
  border: 1px solid oklch(0% 0 0 / 15%);
  border-radius: 0.2rem;
  color: oklch(0% 0 0 / 55%);
  display: grid;
  font-size: 1rem;
  padding: 0.5rem;
  place-items: center;
  text-align: center;
`;

// END PLACEHOLDERS

const LocationBookingsTopBar = styled(TopBar).attrs({
  title: (
    <TranslatedText stringId="scheduling.locationBookings.title" fallback="Location bookings" />
  ),
})`
  border-block-end: max(0.0625rem, 1px) ${Colors.outline} solid;
`;

const Wrapper = styled(PageContainer)`
  display: grid;
  grid-template-rows: auto 1fr;
  max-block-size: 100%;
`;

const Filters = styled('search')`
  display: flex;
  gap: 1rem;
`;

const NewBookingButton = styled(Button)`
  margin-inline-start: 1rem;
`;

const EmptyStateLabel = styled(Typography).attrs({
  align: 'center',
  color: 'textSecondary',
  variant: 'body1',
})`
  color: ${Colors.midText};
  font-size: 2rem;
  font-weight: 400;
  place-self: center;

  ${Wrapper}:has(&) {
    min-block-size: 100%;
  }
`;

const appointmentToFormFields = appointment => {
  if (!appointment) return {};

  const { bookingTypeId, clinicianId, id, locationId, patientId } = appointment;
  const startTime = appointment.startTime ? new Date(appointment.startTime) : null;
  const endTime = appointment.endTime ? new Date(appointment.endTime) : null;

  const startDate = isValid(startTime) ? startOfDay(startTime) : null;
  const endDate = isValid(endTime) ? startOfDay(endTime) : null;
  const overnight = !isSameDay(startDate, endDate);

  return {
    // Semantically significant values
    locationId,
    patientId,
    startTime,
    endTime,
    bookingTypeId,
    clinicianId,

    // Only for user input purposes
    overnight,
    date: startDate,
    startDate,
    endDate,

    // Determines whether location booking drawer should open in CREATE or EDIT mode
    id,
  };
};

export const LocationBookingsView = () => {
  const [isDrawerOpen, setIsDrawerOpen] = useState(false);
  const [initialDrawerValues, setInitialDrawerValues] = useState({});
  const { facilityId } = useAuth();
  const closeBookingForm = () => {
    setIsDrawerOpen(false);
  };
<<<<<<< HEAD
  const openBookingForm = appointment => {
    setInitialDrawerValues(appointmentToFormFields(appointment));
=======
  const openBookingForm = initialValues => {
    setInitialDrawerValues(initialValues);
>>>>>>> af319475
    setIsDrawerOpen(true);
  };

  const locationsQuery = useLocationsQuery({
    facilityId,
    bookableOnly: true,
  });
  const { data: locations } = locationsQuery;
  const hasNoLocations = locations?.length === 0;

  return (
    <Wrapper>
      <LocationBookingsTopBar>
        <Filters>
          <Placeholder>Search</Placeholder>
          <Placeholder>Area</Placeholder>
          <Placeholder>Clinician</Placeholder>
          <Placeholder>Type</Placeholder>
        </Filters>
        <NewBookingButton onClick={() => openBookingForm({})}>
          <PlusIcon />
          <TranslatedText
            stringId="locationBooking.calendar.bookLocation"
            fallback="Book location"
          />
        </NewBookingButton>
      </LocationBookingsTopBar>
      {hasNoLocations ? (
        <EmptyStateLabel>
          <TranslatedText
            stringId="locationBooking.calendar.noBookableLocations"
            fallback="No bookable locations"
          />
        </EmptyStateLabel>
      ) : (
        <LocationBookingsCalendar
          locationsQuery={locationsQuery}
          openBookingForm={openBookingForm}
        />
      )}
      <BookLocationDrawer
        initialBookingValues={initialDrawerValues}
        open={isDrawerOpen}
        closeDrawer={closeBookingForm}
      />
    </Wrapper>
  );
};<|MERGE_RESOLUTION|>--- conflicted
+++ resolved
@@ -110,13 +110,8 @@
   const closeBookingForm = () => {
     setIsDrawerOpen(false);
   };
-<<<<<<< HEAD
   const openBookingForm = appointment => {
     setInitialDrawerValues(appointmentToFormFields(appointment));
-=======
-  const openBookingForm = initialValues => {
-    setInitialDrawerValues(initialValues);
->>>>>>> af319475
     setIsDrawerOpen(true);
   };
 
