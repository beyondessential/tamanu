--- conflicted
+++ resolved
@@ -55,15 +55,13 @@
   const [isDrawerOpen, setIsDrawerOpen] = useState(false);
   const [initialDrawerValues, setInitialDrawerValues] = useState({});
   const { facilityId } = useAuth();
-<<<<<<< HEAD
 
   const { filters, handleFilterChange } = useLocationBookingFilters();
 
-=======
->>>>>>> 0e76952d
   const closeBookingForm = () => {
     setIsDrawerOpen(false);
   };
+  const openBookingForm = initialValues => {
   const openBookingForm = initialValues => {
     setInitialDrawerValues(initialValues);
     setIsDrawerOpen(true);
@@ -88,6 +86,10 @@
             stringId="locationBooking.calendar.bookLocation"
             fallback="Book location"
           />
+          <TranslatedText
+            stringId="locationBooking.calendar.bookLocation"
+            fallback="Book location"
+          />
         </NewBookingButton>
       </LocationBookingsTopBar>
       {hasNoLocations ? (
@@ -104,6 +106,7 @@
         />
       )}
       <BookLocationDrawer
+      <BookLocationDrawer
         initialBookingValues={initialDrawerValues}
         open={isDrawerOpen}
         closeDrawer={closeBookingForm}
