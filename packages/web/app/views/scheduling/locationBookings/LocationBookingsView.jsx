import { Typography } from '@material-ui/core';
import { AddRounded } from '@material-ui/icons';
import { omit } from 'lodash';
import React, { useCallback, useState } from 'react';
import styled from 'styled-components';

import { useUserPreferencesMutation } from '../../../api/mutations/useUserPreferencesMutation';
import { useLocationsQuery } from '../../../api/queries';
import { Button, PageContainer, TopBar, TranslatedText } from '../../../components';
import { CancelLocationBookingModal } from '../../../components/Appointments/CancelModal/CancelLocationBookingModal';
import { LocationBookingDrawer } from '../../../components/Appointments/LocationBookingForm/LocationBookingDrawer';
import { Colors } from '../../../constants';
import { useAuth } from '../../../contexts/Auth';
import { useLocationBookingsContext } from '../../../contexts/LocationBookings';
import { CalendarSearchBar } from './CalendarSearchBar';
import { LocationBookingsCalendar } from './LocationBookingsCalendar';
import { appointmentToFormValues } from './utils';

const PlusIcon = styled(AddRounded)`
  && {
    margin-inline-end: 0.1875rem;
  }
`;

const LocationBookingsTopBar = styled(TopBar).attrs({
  title: (
    <TranslatedText stringId="scheduling.locationBookings.title" fallback="Location bookings" />
  ),
})`
  border-block-end: max(0.0625rem, 1px) ${Colors.outline} solid;
`;

const Wrapper = styled(PageContainer)`
  display: grid;
  grid-template-rows: auto 1fr;
  max-block-size: 100%;
`;

const NewBookingButton = styled(Button)`
  margin-inline-start: 1rem;
`;

const EmptyStateLabel = styled(Typography).attrs({
  align: 'center',
  color: 'textSecondary',
  variant: 'body1',
})`
  color: ${Colors.midText};
  font-size: 2rem;
  font-weight: 400;
  place-self: center;

  ${Wrapper}:has(&) {
    min-block-size: 100%;
  }
`;

export const LocationBookingsView = () => {
  const [isDrawerOpen, setIsDrawerOpen] = useState(false);
  const [isCancelModalOpen, setIsCancelModalOpen] = useState(false);
  const [selectedAppointment, setSelectedAppointment] = useState({});
  const { facilityId } = useAuth();

  const { filters, setFilters } = useLocationBookingsContext();
  const { mutateAsync: mutateUserPreferences } = useUserPreferencesMutation();

  const handleFilterChange = useCallback(
    values => {
      setFilters(values);
      mutateUserPreferences({ locationBookingFilters: omit(values, ['patientNameOrId']) });
    },
    [setFilters, mutateUserPreferences],
  );

  const closeBookingForm = () => {
    setIsDrawerOpen(false);
  };

  const openBookingForm = prepopulationValues => {
    setSelectedAppointment(prepopulationValues);
    setIsDrawerOpen(true);
  };

  const openCancelModal = appointment => {
    setSelectedAppointment(appointmentToFormValues(appointment));
    setIsCancelModalOpen(true);
  };

  const locationsQuery = useLocationsQuery({
    facilityId,
    bookableOnly: true,
    locationGroupIds: filters.locationGroupIds,
  });

  const { data: locations } = locationsQuery;
  const hasNoLocations = locations?.length === 0;

  return (
    <Wrapper>
      <LocationBookingsTopBar>
        <CalendarSearchBar onFilterChange={handleFilterChange} />
        <NewBookingButton onClick={() => openBookingForm({})}>
          <PlusIcon />
          <TranslatedText
            stringId="locationBooking.calendar.bookLocation"
            fallback="Book location"
          />
        </NewBookingButton>
      </LocationBookingsTopBar>
      {hasNoLocations ? (
        <EmptyStateLabel>
          <TranslatedText
            stringId="locationBooking.calendar.noBookableLocations"
            fallback="No bookable locations"
          />
        </EmptyStateLabel>
      ) : (
        <LocationBookingsCalendar
          locationsQuery={locationsQuery}
          openBookingForm={openBookingForm}
          openCancelModal={openCancelModal}
        />
      )}
<<<<<<< HEAD
=======
      <LocationBookingDrawer
        initialValues={selectedAppointment}
        open={isDrawerOpen}
        onClose={closeBookingForm}
      />
>>>>>>> 886159ec
      <CancelLocationBookingModal
        appointment={selectedAppointment}
        open={isCancelModalOpen}
        onClose={() => setIsCancelModalOpen(false)}
      />
      <BookLocationDrawer
        initialValues={selectedAppointment}
        open={isDrawerOpen}
        onClose={closeBookingForm}
      />
    </Wrapper>
  );
};<|MERGE_RESOLUTION|>--- conflicted
+++ resolved
@@ -121,20 +121,12 @@
           openCancelModal={openCancelModal}
         />
       )}
-<<<<<<< HEAD
-=======
-      <LocationBookingDrawer
-        initialValues={selectedAppointment}
-        open={isDrawerOpen}
-        onClose={closeBookingForm}
-      />
->>>>>>> 886159ec
       <CancelLocationBookingModal
         appointment={selectedAppointment}
         open={isCancelModalOpen}
         onClose={() => setIsCancelModalOpen(false)}
       />
-      <BookLocationDrawer
+      <LocationBookingDrawer
         initialValues={selectedAppointment}
         open={isDrawerOpen}
         onClose={closeBookingForm}
