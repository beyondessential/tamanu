--- conflicted
+++ resolved
@@ -1,12 +1,10 @@
-<<<<<<< HEAD
 import { Typography } from '@material-ui/core';
 import { AddRounded } from '@material-ui/icons';
-import React, { useState } from 'react';
-=======
+import { omit } from 'lodash';
 import React, { useCallback, useState } from 'react';
->>>>>>> 0a211ce1
 import styled from 'styled-components';
 
+import { useUserPreferencesMutation } from '../../../api/mutations/useUserPreferencesMutation';
 import { useLocationsQuery } from '../../../api/queries';
 import { Button, PageContainer, TopBar, TranslatedText } from '../../../components';
 import { CancelLocationBookingModal } from '../../../components/Appointments/CancelModal/CancelLocationBookingModal';
@@ -14,14 +12,9 @@
 import { Colors } from '../../../constants';
 import { useAuth } from '../../../contexts/Auth';
 import { useLocationBookingsContext } from '../../../contexts/LocationBookings';
-<<<<<<< HEAD
 import { CalendarSearchBar } from './CalendarSearchBar';
 import { LocationBookingsCalendar } from './LocationBookingsCalendar';
 import { appointmentToFormValues } from './utils';
-=======
-import { useUserPreferencesMutation } from '../../../api/mutations/useUserPreferencesMutation';
-import { omit } from 'lodash';
->>>>>>> 0a211ce1
 
 const PlusIcon = styled(AddRounded)`
   && {
