import { Typography } from '@material-ui/core';
import { AddRounded } from '@material-ui/icons';
import { parseISO } from 'date-fns';
import React, { useState } from 'react';
import styled from 'styled-components';

import { useLocationsQuery } from '../../../api/queries';
import { Button, PageContainer, TopBar, TranslatedText } from '../../../components';
import { CancelLocationBookingModal } from '../../../components/Appointments/CancelModal/CancelLocationBookingModal';
import { LocationBookingDrawer } from '../../../components/Appointments/LocationBookingForm/LocationBookingDrawer';
import { Colors } from '../../../constants';
import { useAuth } from '../../../contexts/Auth';
import { useLocationBookingsContext } from '../../../contexts/LocationBookings';
import { LocationBookingsCalendar } from './LocationBookingsCalendar';
import { LocationBookingsFilter } from './LocationBookingsFilter';
import { appointmentToFormValues } from './utils';
import { NoPermissionScreen } from '../../NoPermissionScreen';

export const LOCATION_BOOKINGS_CALENDAR_ID = 'location-bookings-calendar';

const PlusIcon = styled(AddRounded)`
  && {
    margin-inline-end: 0.1875rem;
  }
`;

const LocationBookingsTopBar = styled(TopBar).attrs({
  title: (
    <TranslatedText stringId="scheduling.locationBookings.title" fallback="Location bookings" />
  ),
})`
  border-block-end: max(0.0625rem, 1px) ${Colors.outline} solid;
`;

const Wrapper = styled(PageContainer)`
  display: grid;
  grid-template-rows: auto 1fr auto;
  max-block-size: 100%;
`;

const NewBookingButton = styled(Button)`
  margin-inline-start: 1rem;
`;

const EmptyStateLabel = styled(Typography).attrs({
  align: 'center',
  color: 'textSecondary',
  variant: 'body1',
})`
  color: ${Colors.midText};
  font-size: 2rem;
  font-weight: 400;
  place-self: center;

  ${Wrapper}:has(&) {
    min-block-size: 100%;
  }
`;

export const LocationBookingsView = () => {
  const [isDrawerOpen, setIsDrawerOpen] = useState(false);
  const [isCancelModalOpen, setIsCancelModalOpen] = useState(false);
  const [selectedAppointment, setSelectedAppointment] = useState({});
  const { ability, facilityId } = useAuth();

  const { filters, updateSelectedCell } = useLocationBookingsContext();

  const closeBookingForm = () => {
    updateSelectedCell({ locationId: null, date: null });
    setIsDrawerOpen(false);
  };

  const openBookingForm = async appointment => {
    // “Useless” await seems to ensure locationGroupId and locationId fields are
    // correctly cleared upon resetForm()
    await setSelectedAppointment(appointment);

    const { locationId, startTime } = appointment;
    if (locationId && startTime) {
      updateSelectedCell({ locationId, date: parseISO(startTime) });
    }
    setIsDrawerOpen(true);
  };

  const openCancelModal = appointment => {
    setSelectedAppointment(appointment);
    setIsCancelModalOpen(true);
  };

  const handleNewBooking = async () => {
    // “Useless” await seems to ensure locationGroupId and locationId fields are
    // correctly cleared upon resetForm()
    await setSelectedAppointment(null);
    openBookingForm({});
  };

  const locationsQuery = useLocationsQuery({
    facilityId,
    bookableOnly: true,
    locationGroupIds: filters.locationGroupIds,
  });

  const { data: locations } = locationsQuery;
  const hasNoLocations = locations?.length === 0;

  const canCreateAppointment = ability.can('create', 'Appointment');
  const canViewAppointments = ability.can('listOrRead', 'Appointment');

  if (!canViewAppointments) {
    return <NoPermissionScreen />;
  }

  return (
    <Wrapper>
      <LocationBookingsTopBar>
<<<<<<< HEAD
        <LocationBookingsFilter onFilterChange={handleFilterChange} />
        {canCreateAppointment && (
          <NewBookingButton onClick={handleNewBooking}>
            <PlusIcon />
            <TranslatedText
              stringId="locationBooking.calendar.bookLocation"
              fallback="Book location"
            />
          </NewBookingButton>
        )}
=======
        <LocationBookingsFilter />
        <NewBookingButton onClick={handleNewBooking}>
          <PlusIcon />
          <TranslatedText
            stringId="locationBooking.calendar.bookLocation"
            fallback="Book location"
          />
        </NewBookingButton>
>>>>>>> b004e004
      </LocationBookingsTopBar>
      {hasNoLocations ? (
        <EmptyStateLabel>
          <TranslatedText
            stringId="locationBooking.calendar.noBookableLocations"
            fallback="No bookable locations"
          />
        </EmptyStateLabel>
      ) : (
        <LocationBookingsCalendar
          id={LOCATION_BOOKINGS_CALENDAR_ID}
          locationsQuery={locationsQuery}
          openBookingForm={openBookingForm}
          openCancelModal={openCancelModal}
        />
      )}
      <CancelLocationBookingModal
        appointment={selectedAppointment}
        open={isCancelModalOpen}
        onClose={() => setIsCancelModalOpen(false)}
      />
      {selectedAppointment && (
        <LocationBookingDrawer
          initialValues={appointmentToFormValues(selectedAppointment)}
          key={
            selectedAppointment.id ??
            `${selectedAppointment.locationId}_${selectedAppointment.startTime}`
          }
          open={isDrawerOpen}
          onClose={closeBookingForm}
        />
      )}
    </Wrapper>
  );
};<|MERGE_RESOLUTION|>--- conflicted
+++ resolved
@@ -113,8 +113,7 @@
   return (
     <Wrapper>
       <LocationBookingsTopBar>
-<<<<<<< HEAD
-        <LocationBookingsFilter onFilterChange={handleFilterChange} />
+        <LocationBookingsFilter />
         {canCreateAppointment && (
           <NewBookingButton onClick={handleNewBooking}>
             <PlusIcon />
@@ -124,16 +123,6 @@
             />
           </NewBookingButton>
         )}
-=======
-        <LocationBookingsFilter />
-        <NewBookingButton onClick={handleNewBooking}>
-          <PlusIcon />
-          <TranslatedText
-            stringId="locationBooking.calendar.bookLocation"
-            fallback="Book location"
-          />
-        </NewBookingButton>
->>>>>>> b004e004
       </LocationBookingsTopBar>
       {hasNoLocations ? (
         <EmptyStateLabel>
