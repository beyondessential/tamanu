--- conflicted
+++ resolved
@@ -52,15 +52,8 @@
 
   return (
     <Form
-<<<<<<< HEAD
+      enableReinitialize
       initialValues={userPreferences?.locationBookingFilters}
-=======
-      enableReinitialize
-      initialValues={{
-        ...userPreferences?.locationBookingFilters?.[facilityId],
-        patientNameOrId: '',
-      }}
->>>>>>> 3f3adced
       onSubmit={async () => {}}
       render={({ setValues }) => (
         <>
