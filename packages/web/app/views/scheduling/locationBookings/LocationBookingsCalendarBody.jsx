--- conflicted
+++ resolved
@@ -13,12 +13,19 @@
 export const BookingsCell = ({ appointments, date, location, openBookingForm }) => (
   <CarouselGrid.Cell
     onClick={e => {
+    onClick={e => {
       if (e.target.closest('.appointment-tile')) return;
       // Open form for creating new booking
       openBookingForm({ date, locationId: location.id });
     }}
   >
     {appointments?.map(a => (
+      <AppointmentTile
+        className="appointment-tile"
+        openBookingForm={openBookingForm}
+        appointment={a}
+        key={a.id}
+      />
       <AppointmentTile
         className="appointment-tile"
         openBookingForm={openBookingForm}
@@ -74,7 +81,6 @@
   const { filters } = useLocationBooking();
 
   const { data: locations, isLoading: locationsAreLoading } = locationsQuery;
-<<<<<<< HEAD
 
   const { data: appointmentsData = [] } = useAppointmentsQuery({
     after: displayedDates[0],
@@ -87,15 +93,6 @@
   });
 
   const appointments = appointmentsData.data ?? [];
-=======
-  const appointments =
-    useAppointmentsQuery({
-      after: displayedDates[0],
-      before: endOfDay(displayedDates[displayedDates.length - 1]),
-      locationId: '',
-      all: true,
-    }).data?.data ?? [];
->>>>>>> b0049041
 
   if (locationsAreLoading) return <SkeletonRows colCount={displayedDates.length} />;
   if (locations?.length === 0) return <EmptyStateRow />;
