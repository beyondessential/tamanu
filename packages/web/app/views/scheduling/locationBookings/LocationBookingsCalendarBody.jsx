--- conflicted
+++ resolved
@@ -8,7 +8,6 @@
 import { CarouselComponents as CarouselGrid } from './CarouselComponents';
 import { SkeletonRows } from './Skeletons';
 import { partitionAppointmentsByDate, partitionAppointmentsByLocation } from './util';
-import { toDateTimeString } from '@tamanu/shared/utils/dateTime';
 
 export const BookingsCell = ({
   appointments,
@@ -20,11 +19,7 @@
     onClick={e => {
       if (e.target.closest('.appointment-tile')) return;
       // Open form for creating new booking
-<<<<<<< HEAD
       openBookingForm({ startTime: date, locationId });
-=======
-      openBookingForm({ date: toDateTimeString(date), locationId: location.id });
->>>>>>> 23a3a82b
     }}
   >
     {appointments?.map(a => (
