--- conflicted
+++ resolved
@@ -8,11 +8,8 @@
 import { CarouselComponents as CarouselGrid } from './CarouselComponents';
 import { SkeletonRows } from './Skeletons';
 import { partitionAppointmentsByDate, partitionAppointmentsByLocation } from './util';
-<<<<<<< HEAD
 import { useLocationBooking } from '../../../contexts/LocationBooking';
-=======
 import { toDateTimeString } from '@tamanu/shared/utils/dateTime';
->>>>>>> 6e2605a1
 
 export const BookingsCell = ({
   appointments,
