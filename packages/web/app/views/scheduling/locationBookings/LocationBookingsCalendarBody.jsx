<<<<<<< HEAD
import { endOfDay, formatISO, isEqual, isSameDay, parseISO } from 'date-fns';
=======
import { formatISO, isSameDay, parseISO } from 'date-fns';
>>>>>>> c8d61ef2
import React from 'react';

import { AppointmentTile } from '../../../components/Appointments/AppointmentTile';
import { CarouselComponents as CarouselGrid } from './CarouselComponents';
import { SkeletonRows } from './Skeletons';
<<<<<<< HEAD
import {
  appointmentToFormValues,
  partitionAppointmentsByDate,
  partitionAppointmentsByLocation,
  generateIdFromCell,
} from './utils';
=======
import { partitionAppointmentsByDate } from './utils';
>>>>>>> c8d61ef2

export const BookingsCell = ({
  appointments,
  date,
  location: { id: locationId },
  openBookingForm,
  openCancelModal,
<<<<<<< HEAD
}) => {
  const { selectedCell } = useLocationBookingsContext();
  const isSelected = selectedCell.locationId === locationId && isEqual(date, selectedCell.date);

  return (
    <CarouselGrid.Cell
      id={generateIdFromCell({ locationId, date })}
      onClick={e => {
        if (e.target.closest('.appointment-tile')) return;
        openBookingForm({ date, startDate: date, locationId });
      }}
      $selected={isSelected}
    >
      {appointments?.map(a => (
        <AppointmentTile
          appointment={a}
          className="appointment-tile"
          hideTime={!isSameDay(date, parseISO(a.startTime))}
          key={a.id}
          onCancel={() => openCancelModal(a)}
          onEdit={() => openBookingForm(appointmentToFormValues(a))}
        />
      ))}
    </CarouselGrid.Cell>
  );
};
=======
}) => (
  <CarouselGrid.Cell
    onClick={e => {
      if (e.target.closest('.appointment-tile')) return;
      // Open form for creating new booking
      openBookingForm({ startTime: date, locationId });
    }}
  >
    {appointments?.map(a => (
      <AppointmentTile
        appointment={a}
        className="appointment-tile"
        hideTime={!isSameDay(date, parseISO(a.startTime))}
        key={a.id}
        onCancel={() => openCancelModal(a)}
        onEdit={() => openBookingForm(a)}
      />
    ))}
  </CarouselGrid.Cell>
);
>>>>>>> c8d61ef2

export const BookingsRow = ({
  appointments,
  dates,
  location,
  openBookingForm,
  openCancelModal,
}) => {
  const {
    name: locationName,
    locationGroup: { name: locationGroupName },
  } = location;
  const appointmentsByDate = partitionAppointmentsByDate(appointments);

  return (
    <CarouselGrid.Row>
      <CarouselGrid.RowHeaderCell>
        {locationGroupName} {locationName}
      </CarouselGrid.RowHeaderCell>
      {dates.map(d => (
        <BookingsCell
          appointments={appointmentsByDate[formatISO(d, { representation: 'date' })]}
          date={d}
          key={d.valueOf()}
          location={location}
          openBookingForm={openBookingForm}
          openCancelModal={openCancelModal}
        />
      ))}
    </CarouselGrid.Row>
  );
};

export const LocationBookingsCalendarBody = ({
  appointmentsByLocation,
  displayedDates,
  filteredLocations,
  locationsQuery,
  openBookingForm,
  openCancelModal,
}) => {
<<<<<<< HEAD
  const { data: locations = [], isLoading: locationsAreLoading } = locationsQuery;

  const { filters } = useLocationBookingsContext();

  const { data: appointmentsData = [] } = useAppointmentsQuery({
    after: displayedDates[0],
    before: endOfDay(displayedDates.at(-1)),
    all: true,
    locationId: '',
    clinicianId: filters.clinicianId,
    bookingTypeId: filters.bookingTypeId,
    patientNameOrId: filters.patientNameOrId,
  });

  if (locationsAreLoading) return <SkeletonRows colCount={displayedDates.length} />;
  if (locations.length === 0) return <EmptyStateRow />;

  const appointments = appointmentsData.data ?? [];
  const appointmentsByLocation = partitionAppointmentsByLocation(appointments);

  // This stops us from hiding locations that don't contain any appointments when filtering only by location.
  // The actual filtering of locations actually happens within the locationsQuery passed to this file
  const areNonLocationFiltersActive =
    filters.clinicianId.length > 0 || filters.bookingTypeId.length > 0 || filters.patientNameOrId;

  const filteredLocations = areNonLocationFiltersActive
    ? locations.filter(location => appointmentsByLocation[location.id])
    : locations;
=======
  if (locationsQuery.isLoading) return <SkeletonRows colCount={displayedDates.length} />;
>>>>>>> c8d61ef2

  if (filteredLocations?.length === 0) return null;

  return filteredLocations?.map(location => (
    <BookingsRow
      appointments={appointmentsByLocation[location.id] ?? []}
      dates={displayedDates}
      key={location.code}
      location={location}
      openBookingForm={openBookingForm}
      openCancelModal={openCancelModal}
    />
  ));
};<|MERGE_RESOLUTION|>--- conflicted
+++ resolved
@@ -1,23 +1,14 @@
-<<<<<<< HEAD
-import { endOfDay, formatISO, isEqual, isSameDay, parseISO } from 'date-fns';
-=======
-import { formatISO, isSameDay, parseISO } from 'date-fns';
->>>>>>> c8d61ef2
+import { formatISO, isEqual, isSameDay, parseISO } from 'date-fns';
 import React from 'react';
 
 import { AppointmentTile } from '../../../components/Appointments/AppointmentTile';
 import { CarouselComponents as CarouselGrid } from './CarouselComponents';
 import { SkeletonRows } from './Skeletons';
-<<<<<<< HEAD
 import {
-  appointmentToFormValues,
   partitionAppointmentsByDate,
-  partitionAppointmentsByLocation,
   generateIdFromCell,
 } from './utils';
-=======
-import { partitionAppointmentsByDate } from './utils';
->>>>>>> c8d61ef2
+import { useLocationBookingsContext } from '../../../contexts/LocationBookings';
 
 export const BookingsCell = ({
   appointments,
@@ -25,7 +16,6 @@
   location: { id: locationId },
   openBookingForm,
   openCancelModal,
-<<<<<<< HEAD
 }) => {
   const { selectedCell } = useLocationBookingsContext();
   const isSelected = selectedCell.locationId === locationId && isEqual(date, selectedCell.date);
@@ -35,7 +25,7 @@
       id={generateIdFromCell({ locationId, date })}
       onClick={e => {
         if (e.target.closest('.appointment-tile')) return;
-        openBookingForm({ date, startDate: date, locationId });
+        openBookingForm({ startTime: date, locationId });
       }}
       $selected={isSelected}
     >
@@ -46,34 +36,12 @@
           hideTime={!isSameDay(date, parseISO(a.startTime))}
           key={a.id}
           onCancel={() => openCancelModal(a)}
-          onEdit={() => openBookingForm(appointmentToFormValues(a))}
+          onEdit={() => openBookingForm(a)}
         />
       ))}
     </CarouselGrid.Cell>
   );
 };
-=======
-}) => (
-  <CarouselGrid.Cell
-    onClick={e => {
-      if (e.target.closest('.appointment-tile')) return;
-      // Open form for creating new booking
-      openBookingForm({ startTime: date, locationId });
-    }}
-  >
-    {appointments?.map(a => (
-      <AppointmentTile
-        appointment={a}
-        className="appointment-tile"
-        hideTime={!isSameDay(date, parseISO(a.startTime))}
-        key={a.id}
-        onCancel={() => openCancelModal(a)}
-        onEdit={() => openBookingForm(a)}
-      />
-    ))}
-  </CarouselGrid.Cell>
-);
->>>>>>> c8d61ef2
 
 export const BookingsRow = ({
   appointments,
@@ -115,38 +83,7 @@
   openBookingForm,
   openCancelModal,
 }) => {
-<<<<<<< HEAD
-  const { data: locations = [], isLoading: locationsAreLoading } = locationsQuery;
-
-  const { filters } = useLocationBookingsContext();
-
-  const { data: appointmentsData = [] } = useAppointmentsQuery({
-    after: displayedDates[0],
-    before: endOfDay(displayedDates.at(-1)),
-    all: true,
-    locationId: '',
-    clinicianId: filters.clinicianId,
-    bookingTypeId: filters.bookingTypeId,
-    patientNameOrId: filters.patientNameOrId,
-  });
-
-  if (locationsAreLoading) return <SkeletonRows colCount={displayedDates.length} />;
-  if (locations.length === 0) return <EmptyStateRow />;
-
-  const appointments = appointmentsData.data ?? [];
-  const appointmentsByLocation = partitionAppointmentsByLocation(appointments);
-
-  // This stops us from hiding locations that don't contain any appointments when filtering only by location.
-  // The actual filtering of locations actually happens within the locationsQuery passed to this file
-  const areNonLocationFiltersActive =
-    filters.clinicianId.length > 0 || filters.bookingTypeId.length > 0 || filters.patientNameOrId;
-
-  const filteredLocations = areNonLocationFiltersActive
-    ? locations.filter(location => appointmentsByLocation[location.id])
-    : locations;
-=======
   if (locationsQuery.isLoading) return <SkeletonRows colCount={displayedDates.length} />;
->>>>>>> c8d61ef2
 
   if (filteredLocations?.length === 0) return null;
 
