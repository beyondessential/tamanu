import {
  eachDayOfInterval,
  endOfDay,
  endOfMonth,
  endOfWeek,
  startOfMonth,
  startOfToday,
  startOfWeek,
} from 'date-fns';
import React, { useEffect, useState } from 'react';
import styled from 'styled-components';

import { useAppointmentsQuery } from '../../../api/queries';
import { APPOINTMENT_CALENDAR_CLASS, TranslatedText } from '../../../components';
import { Colors } from '../../../constants';
import { useLocationBookingsContext } from '../../../contexts/LocationBookings';
import { CarouselComponents as CarouselGrid } from './CarouselComponents';
import { LocationBookingsCalendarBody } from './LocationBookingsCalendarBody';
import { LocationBookingsCalendarHeader } from './LocationBookingsCalendarHeader';
<<<<<<< HEAD
import { APPOINTMENT_CALENDAR_CLASS } from '../../../components';
import { useLocationBookingsContext } from '../../../contexts/LocationBookings';
=======
import { partitionAppointmentsByLocation } from './utils';
>>>>>>> c8d61ef2

const getDisplayableDates = date => {
  const start = startOfWeek(startOfMonth(date), { weekStartsOn: 1 });
  const end = endOfWeek(endOfMonth(date), { weekStartsOn: 1 });
  return eachDayOfInterval({ start, end });
};

const EmptyState = styled.div`
  --border-style: max(0.0625rem, 1px) solid ${Colors.outline};
  background-color: ${Colors.white};
  border-block-end: var(--border-style);
  border-end-end-radius: 0.2rem;
  border-end-start-radius: 0.2rem;
  border-inline: var(--border-style);
  color: ${Colors.primary};
  font-weight: 500;
  margin-inline: 1rem;
  padding-block: 0.75rem;
  padding-inline: 0.5rem;
  text-align: center;
`;

const Carousel = styled.div`
  background-color: ${Colors.white};
  border: max(0.0625rem, 1px) solid ${Colors.outline};
  border-radius: 0.2rem;
  display: grid;
  grid-template-rows: 1fr auto;
  margin: 1rem;
  max-block-size: 100%;
  overflow: scroll;
  overscroll-behavior: contain;
  // Uncomment line below to re-enable scroll snap. Components in CarouselComponents still support
  // scroll snap, but disabling because Chrome’s current handling of scrolling by clicking-and-
  // holding scrollbar arrows doesn’t respect the final scroll offset. It jumps back to the original
  // scroll offset.
  // scroll-snap-type: both mandatory;

  /*
   * Make the empty state message superficially look like a row in the table. (Empty state message
   * is a sibling, not child, to prevent its text from scrolling off-screen.
   */
  &:has(+ ${EmptyState}) {
    border-end-end-radius: 0;
    border-end-start-radius: 0;
    margin-block-end: 0;
  }

  @media (prefers-reduced-motion: no-preference) {
    scroll-behavior: smooth;
  }
`;

const emptyStateMessage = (
  <EmptyState>
    <TranslatedText
      stringId="locationBooking.calendar.noMatchingBookings"
      fallback="No bookings to display. Please try adjusting the search filters."
    />
  </EmptyState>
);

export const LocationBookingsCalendar = ({ locationsQuery, openBookingForm, openCancelModal }) => {
  const { selectedCell, monthOf, setMonthOf } = useLocationBookingsContext();

  const displayedDates = getDisplayableDates(monthOf);

<<<<<<< HEAD
  useEffect(() => {
    if (selectedCell.date) setMonthOf(selectedCell.date)
  }, [selectedCell.date, setMonthOf]);

  return (
    <Carousel className={APPOINTMENT_CALENDAR_CLASS}>
      <CarouselGrid.Root $dayCount={displayedDates.length}>
        <LocationBookingsCalendarHeader
          monthOf={monthOf}
          setMonthOf={setMonthOf}
          displayedDates={displayedDates}
        />
        <LocationBookingsCalendarBody
          locationsQuery={locationsQuery}
          displayedDates={displayedDates}
          openBookingForm={openBookingForm}
          openCancelModal={openCancelModal}
        />
      </CarouselGrid.Root>
    </Carousel>
=======
  const {
    filters: { bookingTypeId, clinicianId, patientNameOrId },
  } = useLocationBookingsContext();
  // When filtering only by location, don’t hide locations that contain no appointments
  const areNonLocationFiltersActive =
    clinicianId?.length > 0 || bookingTypeId?.length > 0 || !!patientNameOrId;
  const { data: locations } = locationsQuery;

  const { data: appointmentsData } = useAppointmentsQuery({
    after: displayedDates[0],
    before: endOfDay(displayedDates.at(-1)),
    all: true,
    locationId: '',
    clinicianId,
    bookingTypeId,
    patientNameOrId,
  });
  const appointments = appointmentsData?.data ?? [];
  const appointmentsByLocation = partitionAppointmentsByLocation(appointments);

  const filteredLocations = areNonLocationFiltersActive
    ? locations?.filter(location => appointmentsByLocation[location.id])
    : locations;

  return (
    <>
      <Carousel className={APPOINTMENT_CALENDAR_CLASS}>
        <CarouselGrid.Root $dayCount={displayedDates.length}>
          <LocationBookingsCalendarHeader
            selectedMonthState={selectedMonthState}
            displayedDates={displayedDates}
          />
          <LocationBookingsCalendarBody
            appointmentsByLocation={appointmentsByLocation}
            displayedDates={displayedDates}
            filteredLocations={filteredLocations}
            locationsQuery={locationsQuery}
            openBookingForm={openBookingForm}
            openCancelModal={openCancelModal}
          />
        </CarouselGrid.Root>
      </Carousel>
      {filteredLocations?.length === 0 && emptyStateMessage}
    </>
>>>>>>> c8d61ef2
  );
};<|MERGE_RESOLUTION|>--- conflicted
+++ resolved
@@ -17,12 +17,7 @@
 import { CarouselComponents as CarouselGrid } from './CarouselComponents';
 import { LocationBookingsCalendarBody } from './LocationBookingsCalendarBody';
 import { LocationBookingsCalendarHeader } from './LocationBookingsCalendarHeader';
-<<<<<<< HEAD
-import { APPOINTMENT_CALENDAR_CLASS } from '../../../components';
-import { useLocationBookingsContext } from '../../../contexts/LocationBookings';
-=======
 import { partitionAppointmentsByLocation } from './utils';
->>>>>>> c8d61ef2
 
 const getDisplayableDates = date => {
   const start = startOfWeek(startOfMonth(date), { weekStartsOn: 1 });
@@ -90,28 +85,10 @@
 
   const displayedDates = getDisplayableDates(monthOf);
 
-<<<<<<< HEAD
   useEffect(() => {
     if (selectedCell.date) setMonthOf(selectedCell.date)
   }, [selectedCell.date, setMonthOf]);
 
-  return (
-    <Carousel className={APPOINTMENT_CALENDAR_CLASS}>
-      <CarouselGrid.Root $dayCount={displayedDates.length}>
-        <LocationBookingsCalendarHeader
-          monthOf={monthOf}
-          setMonthOf={setMonthOf}
-          displayedDates={displayedDates}
-        />
-        <LocationBookingsCalendarBody
-          locationsQuery={locationsQuery}
-          displayedDates={displayedDates}
-          openBookingForm={openBookingForm}
-          openCancelModal={openCancelModal}
-        />
-      </CarouselGrid.Root>
-    </Carousel>
-=======
   const {
     filters: { bookingTypeId, clinicianId, patientNameOrId },
   } = useLocationBookingsContext();
@@ -141,7 +118,8 @@
       <Carousel className={APPOINTMENT_CALENDAR_CLASS}>
         <CarouselGrid.Root $dayCount={displayedDates.length}>
           <LocationBookingsCalendarHeader
-            selectedMonthState={selectedMonthState}
+            monthOf={monthOf}
+            setMonthOf={setMonthOf}
             displayedDates={displayedDates}
           />
           <LocationBookingsCalendarBody
@@ -156,6 +134,5 @@
       </Carousel>
       {filteredLocations?.length === 0 && emptyStateMessage}
     </>
->>>>>>> c8d61ef2
   );
 };