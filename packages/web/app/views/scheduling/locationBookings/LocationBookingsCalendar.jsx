--- conflicted
+++ resolved
@@ -10,21 +10,14 @@
 import React, { useState } from 'react';
 import styled from 'styled-components';
 
-<<<<<<< HEAD
-import { APPOINTMENT_CALENDAR_CLASS } from '../../../components';
-=======
 import { useAppointmentsQuery } from '../../../api/queries';
 import { APPOINTMENT_CALENDAR_CLASS, TranslatedText } from '../../../components';
->>>>>>> de9a105e
 import { Colors } from '../../../constants';
 import { useLocationBookingsContext } from '../../../contexts/LocationBookings';
 import { CarouselComponents as CarouselGrid } from './CarouselComponents';
 import { LocationBookingsCalendarBody } from './LocationBookingsCalendarBody';
 import { LocationBookingsCalendarHeader } from './LocationBookingsCalendarHeader';
-<<<<<<< HEAD
-=======
 import { partitionAppointmentsByLocation } from './utils';
->>>>>>> de9a105e
 
 const getDisplayableDates = date => {
   const start = startOfWeek(startOfMonth(date), { weekStartsOn: 1 });
