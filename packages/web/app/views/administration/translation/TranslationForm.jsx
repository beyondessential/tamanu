import { useQueryClient, useMutation, useQuery } from '@tanstack/react-query';
import * as yup from 'yup';
import { has, omit, sortBy } from 'lodash';
import React, { useCallback, useMemo, useState } from 'react';
import styled from 'styled-components';
import { Box, IconButton, Tooltip } from '@material-ui/core';
import { Add as AddIcon, Delete as DeleteIcon } from '@material-ui/icons';
import shortid from 'shortid';
import { Alert, AlertTitle } from '@material-ui/lab';
import { toast } from 'react-toastify';
import HelpIcon from '@material-ui/icons/HelpOutlined';
import { useApi } from '../../../api';
import {
  Field,
  Form,
  OutlinedButton,
  SearchField,
  TableFormFields,
  TextField,
} from '../../../components';
import { AccessorField } from '../../patients/components/AccessorField';
import { LoadingIndicator } from '../../../components/LoadingIndicator';
import { Colors } from '../../../constants';

const StyledTableFormFields = styled(TableFormFields)`
  thead tr th {
    text-align: left;
  }
`;

const StyledIconButton = styled(IconButton)`
  padding: 3px;
  margin-left: 5px;
  color: #2f4358;
`;

const ReservedText = styled.p`
  color: ${Colors.primary};
  margin-right: 6px;
  font-weight: 500;
  font-size: 14px;
`;

<<<<<<< HEAD
const validationSchema = yup.lazy(({ ...values }) => {
=======
const validationSchema = yup.lazy(values => {
>>>>>>> a5102a14
  const newEntrySchema = {
    stringId: yup
      .string()
      .required('Required')
      .test(
        'isUnique',
        'Must be unique',
        value =>
          Object.entries(values).filter(([k, v]) => k === value || v.stringId === value).length ===
          1,
      ),
  };
  return yup.object().shape(
    Object.keys(values).reduce(
      (acc, key) => ({
        ...acc,
        [key]: yup.object({
          ...(has(values[key], 'stringId') && newEntrySchema),
        }),
      }),
      {},
    ),
  );
});

const useTranslationQuery = () => {
  const api = useApi();
  return useQuery(['translation'], () => api.get(`admin/translation`));
};

const useTranslationMutation = () => {
  const api = useApi();
  const queryClient = useQueryClient();
  return useMutation(payload => api.put('admin/translation', payload), {
    onSuccess: response => {
      const newStringIds = response?.data?.length;
      toast.success(
        `Translations saved${
          newStringIds ? `, Created ${newStringIds} new translated string entries` : ''
        }`,
      );
      queryClient.invalidateQueries(['translation']);
    },
    onError: err => {
      toast.error(`Error saving translations: ${err.message}`);
    },
  });
};

const ErrorMessage = ({ error }) => {
  return (
    <Box p={5}>
      <Alert severity="error">
        <AlertTitle>Error: Could not load translations:</AlertTitle>
        {error}
      </Alert>
    </Box>
  );
};

const TranslationField = ({ placeholderId, stringId, code }) => (
  // This id format is necessary to avoid formik nesting at . delimiters
  <AccessorField id={`['${placeholderId || stringId}']`} name={code} component={TextField} />
);

export const FormContents = ({
  data,
  languageNames,
  setFieldValue,
  isSaving,
  submitForm,
  dirty,
  additionalRows,
  setAdditionalRows,
  values,
}) => {
  const handleSave = event => {
    // Reset search so any validation errors are visible
    setFieldValue('search', '');
    submitForm(event);
  };

  const handleAddColumn = useCallback(() => {
    const placeholderId = shortid();
    setAdditionalRows([
      ...additionalRows,
      {
        placeholderId,
      },
    ]);
    // Initialize stringId so it can be validated if empty
    setFieldValue(`${placeholderId}.stringId`, '');
  }, [additionalRows, setAdditionalRows, setFieldValue]);

  const handleRemoveColumn = useCallback(
    placeholderId => {
      setAdditionalRows(additionalRows.filter(column => column.placeholderId !== placeholderId));
      setFieldValue(placeholderId, undefined);
    },
    [additionalRows, setAdditionalRows, setFieldValue],
  );

  const columns = useMemo(
    () => [
      {
        key: 'stringId',
        title: (
          <Box display="flex" alignItems="center">
            Translation ID
            <StyledIconButton onClick={handleAddColumn}>
              <AddIcon />
            </StyledIconButton>
          </Box>
        ),
        accessor: ({ stringId, placeholderId }) => {
          if (stringId === 'languageName')
            return (
              <Box display="flex" alignItems="center">
                <ReservedText>{stringId}</ReservedText>
                <Tooltip title="Language name is a reserved translation ID used for displaying language in selector">
                  <HelpIcon style={{ color: Colors.primary }} />
                </Tooltip>
              </Box>
            );
          if (!placeholderId) return stringId;
          return (
            <AccessorField
              id={placeholderId}
              name="stringId"
              component={TextField}
              InputProps={{
                endAdornment: (
                  <StyledIconButton onClick={() => handleRemoveColumn(placeholderId)}>
                    <DeleteIcon />
                  </StyledIconButton>
                ),
              }}
            />
          );
        },
      },
      ...Object.keys(omit(data[0], ['stringId'])).map(code => ({
        key: code,
        title: languageNames[code],
        accessor: row => <TranslationField code={code} {...row} />,
      })),
    ],
    [handleAddColumn, handleRemoveColumn, data, languageNames],
  );

  const tableRows = useMemo(
    () =>
      [...data, ...additionalRows].filter(
        row =>
          row.placeholderId ||
          // Search from start of stringId or after a . delimiter
          row.stringId.match(new RegExp(`(?:^|\\.)${values.search.replace('.', '\\.')}`, 'i')),
      ),
    [data, additionalRows, values.search],
  );

  return (
    <>
      <Box display="flex" alignItems="flex-end" mb={2}>
        <Box mr={2} width="250px">
          <Field label="Search" name="search" component={SearchField} />
        </Box>
        <OutlinedButton disabled={isSaving || !dirty} onClick={handleSave}>
          Save
        </OutlinedButton>
      </Box>
      <StyledTableFormFields columns={columns} data={tableRows} />
    </>
  );
};

export const TranslationForm = () => {
  const [additionalRows, setAdditionalRows] = useState([]);
  const { data = {}, error, isLoading } = useTranslationQuery();
  const { translations = [], languageNames = {} } = data;
  const { mutate: saveTranslations, isLoading: isSaving } = useTranslationMutation();

  const initialValues = useMemo(
    () =>
      translations.reduce(
        (acc, { stringId, ...rest }) => ({
          ...acc,
          [stringId]: rest,
        }),
        { search: '' },
      ),
    [translations],
  );

<<<<<<< HEAD
  const handleSubmit = async ({ ...payload }) => {
=======
  const handleSubmit = async payload => {
>>>>>>> a5102a14
    // Swap temporary id out for stringId
    const submitData = Object.fromEntries(
      Object.entries(payload).map(([key, { stringId, ...rest }]) => [stringId || key, rest]),
    );
    await saveTranslations(submitData);
    setAdditionalRows([]);
  };

  if (isLoading) return <LoadingIndicator />;
  if (error) return <ErrorMessage error={error} />;

  const sortedTranslations = sortBy(translations, obj => obj.stringId !== 'languageName'); // Ensure languageName key stays on top

  return (
    <Form
      initialValues={initialValues}
      enableReinitialize
      showInlineErrorsOnly
      onSubmit={handleSubmit}
      validationSchema={validationSchema}
      render={props => (
        <FormContents
          {...props}
          data={sortedTranslations}
          languageNames={languageNames}
          isSaving={isSaving}
          setAdditionalRows={setAdditionalRows}
          additionalRows={additionalRows}
        />
      )}
    />
  );
};<|MERGE_RESOLUTION|>--- conflicted
+++ resolved
@@ -41,11 +41,7 @@
   font-size: 14px;
 `;
 
-<<<<<<< HEAD
-const validationSchema = yup.lazy(({ ...values }) => {
-=======
 const validationSchema = yup.lazy(values => {
->>>>>>> a5102a14
   const newEntrySchema = {
     stringId: yup
       .string()
@@ -240,11 +236,7 @@
     [translations],
   );
 
-<<<<<<< HEAD
-  const handleSubmit = async ({ ...payload }) => {
-=======
   const handleSubmit = async payload => {
->>>>>>> a5102a14
     // Swap temporary id out for stringId
     const submitData = Object.fromEntries(
       Object.entries(payload).map(([key, { stringId, ...rest }]) => [stringId || key, rest]),
