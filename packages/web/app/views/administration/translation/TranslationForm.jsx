import { useQueryClient, useMutation, useQuery } from '@tanstack/react-query';
import * as yup from 'yup';
import { has, omit, sortBy } from 'lodash';
import React, { useCallback, useMemo, useState } from 'react';
import styled from 'styled-components';
import { Box, IconButton, Tooltip } from '@material-ui/core';
import { Add as AddIcon, Delete as DeleteIcon } from '@material-ui/icons';
import shortid from 'shortid';
import { Alert, AlertTitle } from '@material-ui/lab';
import { toast } from 'react-toastify';
import HelpIcon from '@material-ui/icons/HelpOutlined';
import { useApi } from '../../../api';
import {
  Field,
  Form,
  OutlinedButton,
  SearchField,
  TableFormFields,
  TextField,
} from '../../../components';
import { AccessorField } from '../../patients/components/AccessorField';
import { LoadingIndicator } from '../../../components/LoadingIndicator';
import { Colors } from '../../../constants';
import { TranslatedText } from '../../../components/Translation/TranslatedText';

const StyledTableFormFields = styled(TableFormFields)`
  thead tr th {
    text-align: left;
  }
`;

const StyledIconButton = styled(IconButton)`
  padding: 3px;
  margin-left: 5px;
  color: #2f4358;
`;

const ReservedText = styled.p`
  color: ${Colors.primary};
  margin-right: 6px;
  font-weight: 500;
  font-size: 14px;
`;

const validationSchema = yup.lazy(values => {
  delete values.search;
  const newEntrySchema = {
    stringId: yup
      .string()
      .required('Required')
      .test(
        'isUnique',
        'Must be unique',
        value =>
          Object.entries(values).filter(([k, v]) => k === value || v.stringId === value).length ===
          1,
      ),
  };
  return yup.object().shape(
    Object.keys(values).reduce(
      (acc, key) => ({
        ...acc,
        [key]: yup.object({
          ...(has(values[key], 'stringId') && newEntrySchema),
        }),
      }),
      {},
    ),
  );
});

const useTranslationQuery = () => {
  const api = useApi();
  return useQuery(['translation'], () => api.get(`admin/translation`));
};

const useTranslationMutation = () => {
  const api = useApi();
  const queryClient = useQueryClient();
  return useMutation(payload => api.put('admin/translation', payload), {
    onSuccess: response => {
      const newStringIds = response?.data?.length;
      toast.success(
        `Translations saved${
          newStringIds ? `, Created ${newStringIds} new translated string entries` : ''
        }`,
      );
      queryClient.invalidateQueries(['translation']);
    },
    onError: err => {
      toast.error(`Error saving translations: ${err.message}`);
    },
  });
};

const ErrorMessage = ({ error }) => {
  return (
    <Box p={5}>
      <Alert severity="error">
        <AlertTitle>Error: Could not load translations:</AlertTitle>
        {error}
      </Alert>
    </Box>
  );
};

const TranslationField = ({ placeholderId, stringId, code }) => (
  // This id format is necessary to avoid formik nesting at . delimiters
  <AccessorField id={`['${placeholderId || stringId}']`} name={code} component={TextField} />
);

export const FormContents = ({
  data,
  languageNames,
  setFieldValue,
  isSaving,
  submitForm,
  dirty,
  additionalRows,
  setAdditionalRows,
  values,
}) => {
  const handleSave = event => {
    // Reset search so any validation errors are visible
    setFieldValue('search', '');
    submitForm(event);
  };

  const handleAddColumn = useCallback(() => {
    const placeholderId = shortid();
    setAdditionalRows([
      ...additionalRows,
      {
        placeholderId,
      },
    ]);
    // Initialize stringId so it can be validated if empty
    setFieldValue(`${placeholderId}.stringId`, '');
  }, [additionalRows, setAdditionalRows, setFieldValue]);

  const handleRemoveColumn = useCallback(
    placeholderId => {
      setAdditionalRows(additionalRows.filter(column => column.placeholderId !== placeholderId));
      setFieldValue(placeholderId, undefined);
    },
    [additionalRows, setAdditionalRows, setFieldValue],
  );

  const columns = useMemo(
    () => [
      {
        key: 'stringId',
        title: (
          <Box display="flex" alignItems="center">
            Translation ID
            <StyledIconButton onClick={handleAddColumn}>
              <AddIcon />
            </StyledIconButton>
          </Box>
        ),
        accessor: ({ stringId, placeholderId }) => {
          if (stringId === 'languageName')
            return (
              <Box display="flex" alignItems="center">
                <ReservedText>{stringId}</ReservedText>
                <Tooltip title="Language name is a reserved translation ID used for displaying language in selector">
                  <HelpIcon style={{ color: Colors.primary }} />
                </Tooltip>
              </Box>
            );
          if (!placeholderId) return stringId;
          return (
            <AccessorField
              id={placeholderId}
              name="stringId"
              component={TextField}
              InputProps={{
                endAdornment: (
                  <StyledIconButton onClick={() => handleRemoveColumn(placeholderId)}>
                    <DeleteIcon />
                  </StyledIconButton>
                ),
              }}
            />
          );
        },
      },
      ...Object.keys(omit(data[0], ['stringId'])).map(code => ({
        key: code,
        title: languageNames[code],
        accessor: row => <TranslationField code={code} {...row} />,
      })),
    ],
    [handleAddColumn, handleRemoveColumn, data, languageNames],
  );

  const tableRows = useMemo(
    () =>
      [...data, ...additionalRows].filter(
        row =>
          row.placeholderId ||
          // Search from start of stringId or after a . delimiter
          row.stringId.match(new RegExp(`(?:^|\\.)${values.search.replace('.', '\\.')}`, 'i')),
      ),
    [data, additionalRows, values.search],
  );

  if (data.length === 0)
    return (
      <Alert severity="info">
        Please load in translations using the reference data importer to activate this tab
      </Alert>
    );

  return (
    <>
      <Box display="flex" alignItems="flex-end" mb={2}>
        <Box mr={2} width="250px">
<<<<<<< HEAD
          <Field label={<TranslatedText stringId="general.action.search" fallback="Search" />} name="search" component={SearchField} />
=======
          <Field
            label={<TranslatedText stringId="general.action.search" fallback="Search" />}
            name="search"
            component={SearchField}
          />
>>>>>>> e8d2bbd9
        </Box>
        <OutlinedButton disabled={isSaving || !dirty} onClick={handleSave}>
          Save
        </OutlinedButton>
      </Box>
      <StyledTableFormFields columns={columns} data={tableRows} />
    </>
  );
};

export const TranslationForm = () => {
  const [additionalRows, setAdditionalRows] = useState([]);
  const { data = {}, error, isLoading } = useTranslationQuery();
  const { translations = [], languageNames = {} } = data;
  const { mutate: saveTranslations, isLoading: isSaving } = useTranslationMutation();

  const initialValues = useMemo(
    () =>
      translations.reduce(
        (acc, { stringId, ...rest }) => ({
          ...acc,
          [stringId]: rest,
        }),
        { search: '' },
      ),
    [translations],
  );

  const handleSubmit = async payload => {
    // Swap temporary id out for stringId
    delete payload.search;
    const submitData = Object.fromEntries(
      Object.entries(payload).map(([key, { stringId, ...rest }]) => [stringId || key, rest]),
    );
    await saveTranslations(submitData);
    setAdditionalRows([]);
  };

  if (isLoading) return <LoadingIndicator />;
  if (error) return <ErrorMessage error={error} />;

  const sortedTranslations = sortBy(translations, obj => obj.stringId !== 'languageName'); // Ensure languageName key stays on top

  return (
    <Form
      initialValues={initialValues}
      enableReinitialize
      showInlineErrorsOnly
      onSubmit={handleSubmit}
      validationSchema={validationSchema}
      render={props => (
        <FormContents
          {...props}
          data={sortedTranslations}
          languageNames={languageNames}
          isSaving={isSaving}
          setAdditionalRows={setAdditionalRows}
          additionalRows={additionalRows}
        />
      )}
    />
  );
};<|MERGE_RESOLUTION|>--- conflicted
+++ resolved
@@ -216,15 +216,11 @@
     <>
       <Box display="flex" alignItems="flex-end" mb={2}>
         <Box mr={2} width="250px">
-<<<<<<< HEAD
-          <Field label={<TranslatedText stringId="general.action.search" fallback="Search" />} name="search" component={SearchField} />
-=======
           <Field
             label={<TranslatedText stringId="general.action.search" fallback="Search" />}
             name="search"
             component={SearchField}
           />
->>>>>>> e8d2bbd9
         </Box>
         <OutlinedButton disabled={isSaving || !dirty} onClick={handleSave}>
           Save
