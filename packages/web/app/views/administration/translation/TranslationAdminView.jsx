<<<<<<< HEAD
import React from 'react';
=======
import React, { useState } from 'react';
>>>>>>> 3b999569
import { TranslationForm } from './TranslationForm';
import { TranslatedText } from '../../../components/Translation/TranslatedText';
import { ImportExportView } from '../components/ImportExportView';
import { useTranslation } from '../../../contexts/Translation';
import { Button, FormSubmitButton, OutlinedButton } from '../../../components/Button';
import { Modal, ModalButtonActionRow } from '../../../components';
import styled from 'styled-components';

const TRANSLATED_STRING_REFDATA_TYPE = 'translatedString';

const ContentText = styled.div`
  display: flex;
  justify-content: center;
  align-items: center;
  height: 200px;
`;

const ButtonActionContainer = styled.div`
  display: flex;
  justify-content: space-between;
  width: 100%;
`;

const StyledConfirmButton = styled(Button)`
  margin-left: 16px;
`;

<<<<<<< HEAD
const ConfirmPaidModal = ({ open, onClose, onConfirm }) => {
=======
const PreSubmitModal = ({ open, onClose, onConfirm }) => {
>>>>>>> 3b999569
  return (
    <Modal
      title={
        <TranslatedText
          stringId="admin.translation.importOrOverwriteModalTitle"
          fallback="Overwrite existing translations"
        />
      }
      open={open}
      onClose={onClose}
      width="md"
    >
      <ContentText>
        <TranslatedText
          stringId="admin.translation.importOrOverwriteModalMessage"
          fallback="Would you like to import new defaults or overwrite existing translations?"
        />
      </ContentText>
      <ModalButtonActionRow>
        <ButtonActionContainer>
          <OutlinedButton onClick={onClose}>
            <TranslatedText stringId="general.action.back" fallback="Back" />
          </OutlinedButton>
          <div>
            <OutlinedButton onClick={onConfirm}>
              <TranslatedText
                stringId="admin.translation.importNewDefaults"
                fallback="Import new defaults"
              />
            </OutlinedButton>
            <StyledConfirmButton onClick={e => onConfirm(e, { overwrite: true })}>
              <TranslatedText
                stringId="admin.translation.overwriteExisting"
                fallback="Overwrite existing translations"
              />
            </StyledConfirmButton>
          </div>
        </ButtonActionContainer>
      </ModalButtonActionRow>
    </Modal>
  );
};

const ImportButton = ({ onSubmit, ...props }) => {
<<<<<<< HEAD
  const [preImportModalOpen, setPreImportModalOpen] = React.useState(false);
=======
  const [preImportModalOpen, setPreImportModalOpen] = useState(false);
>>>>>>> 3b999569
  const onConfirm = (e, extraValues) => {
    setPreImportModalOpen(false);
    onSubmit(e, extraValues);
  };
  return (
    <>
      <FormSubmitButton
        {...props}
        onSubmit={() => {
          setPreImportModalOpen(true);
        }}
        type="button"
      />
<<<<<<< HEAD
      <ConfirmPaidModal
=======
      <PreSubmitModal
>>>>>>> 3b999569
        open={preImportModalOpen}
        onClose={() => setPreImportModalOpen(false)}
        onConfirm={onConfirm}
      />
    </>
  );
};

export const TranslationAdminView = () => {
  const { getTranslation } = useTranslation();

  const editTab = {
    label: <TranslatedText stringId="admin.translation.edit" fallback="Edit" />,
    key: 'edit',
    icon: 'fa fa-edit',
    render: TranslationForm,
  };

  return (
<<<<<<< HEAD
    <>
      <ImportExportView
        title={getTranslation('admin.translation.title', 'Translation')}
        endpoint="referenceData"
        dataTypes={[TRANSLATED_STRING_REFDATA_TYPE]}
        buildTabs={(importTab, exportTab) => [editTab, importTab, exportTab]}
        defaultTab="edit"
        ImportButton={ImportButton}
      />
    </>
=======
    <ImportExportView
      title={getTranslation('admin.translation.title', 'Translation')}
      endpoint="referenceData"
      dataTypes={[TRANSLATED_STRING_REFDATA_TYPE]}
      buildTabs={(importTab, exportTab) => [editTab, importTab, exportTab]}
      defaultTab="edit"
      ImportButton={ImportButton}
    />
>>>>>>> 3b999569
  );
};<|MERGE_RESOLUTION|>--- conflicted
+++ resolved
@@ -1,8 +1,4 @@
-<<<<<<< HEAD
-import React from 'react';
-=======
 import React, { useState } from 'react';
->>>>>>> 3b999569
 import { TranslationForm } from './TranslationForm';
 import { TranslatedText } from '../../../components/Translation/TranslatedText';
 import { ImportExportView } from '../components/ImportExportView';
@@ -30,11 +26,7 @@
   margin-left: 16px;
 `;
 
-<<<<<<< HEAD
-const ConfirmPaidModal = ({ open, onClose, onConfirm }) => {
-=======
 const PreSubmitModal = ({ open, onClose, onConfirm }) => {
->>>>>>> 3b999569
   return (
     <Modal
       title={
@@ -79,11 +71,7 @@
 };
 
 const ImportButton = ({ onSubmit, ...props }) => {
-<<<<<<< HEAD
-  const [preImportModalOpen, setPreImportModalOpen] = React.useState(false);
-=======
   const [preImportModalOpen, setPreImportModalOpen] = useState(false);
->>>>>>> 3b999569
   const onConfirm = (e, extraValues) => {
     setPreImportModalOpen(false);
     onSubmit(e, extraValues);
@@ -97,11 +85,7 @@
         }}
         type="button"
       />
-<<<<<<< HEAD
-      <ConfirmPaidModal
-=======
       <PreSubmitModal
->>>>>>> 3b999569
         open={preImportModalOpen}
         onClose={() => setPreImportModalOpen(false)}
         onConfirm={onConfirm}
@@ -121,18 +105,6 @@
   };
 
   return (
-<<<<<<< HEAD
-    <>
-      <ImportExportView
-        title={getTranslation('admin.translation.title', 'Translation')}
-        endpoint="referenceData"
-        dataTypes={[TRANSLATED_STRING_REFDATA_TYPE]}
-        buildTabs={(importTab, exportTab) => [editTab, importTab, exportTab]}
-        defaultTab="edit"
-        ImportButton={ImportButton}
-      />
-    </>
-=======
     <ImportExportView
       title={getTranslation('admin.translation.title', 'Translation')}
       endpoint="referenceData"
@@ -141,6 +113,5 @@
       defaultTab="edit"
       ImportButton={ImportButton}
     />
->>>>>>> 3b999569
   );
 };