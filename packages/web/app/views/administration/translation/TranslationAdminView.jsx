--- conflicted
+++ resolved
@@ -51,21 +51,13 @@
             <TranslatedText stringId="general.action.back" fallback="Back" />
           </OutlinedButton>
           <div>
-<<<<<<< HEAD
-            <OutlinedButton onClick={e => onConfirm(e, { skipExisting: true })}>
-=======
             <OutlinedButton onClick={onConfirm}>
->>>>>>> 0bf77d05
               <TranslatedText
                 stringId="admin.translation.importNewDefaults"
                 fallback="Import new defaults"
               />
             </OutlinedButton>
-<<<<<<< HEAD
-            <StyledConfirmButton onClick={onConfirm}>
-=======
             <StyledConfirmButton onClick={e => onConfirm(e, { overwrite: true })}>
->>>>>>> 0bf77d05
               <TranslatedText
                 stringId="admin.translation.overwriteExisting"
                 fallback="Overwrite existing translations"
