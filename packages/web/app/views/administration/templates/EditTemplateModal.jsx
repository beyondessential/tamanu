--- conflicted
+++ resolved
@@ -10,11 +10,7 @@
   onDelete,
   allowInputTitleType,
 }) => (
-<<<<<<< HEAD
-  <FormModal title="Patient Letter" open={open} onClose={onClose}>
-=======
   <FormModal title="Template" open={open} onClose={onClose}>
->>>>>>> f80efc1e
     <EditTemplateForm
       onSubmit={onSubmit}
       editedObject={template}
