import React, { useState } from 'react';
import styled from 'styled-components';
import * as yup from 'yup';
import { Box, Divider } from '@mui/material';
import { useQueryClient } from '@tanstack/react-query';
import { formatShort } from '@tamanu/utils/dateTime';
import { toast } from 'react-toastify';

import { Field, Form, DateField } from '../../../components/Field';
import { TranslatedText, Button, Heading3, BodyText, FormSubmitButton } from '../../../components';
import { Colors, FORM_TYPES } from '../../../constants';
import {
  useCreateUserLeaveMutation,
  useDeleteUserLeaveMutation,
} from '../../../api/mutations/useUserLeaveMutation';
import { useUserLeavesQuery } from '../../../api/queries/useUserLeaveQuery';
import { useTranslation } from '../../../contexts/Translation';
import { ConfirmModal } from '../../../components/ConfirmModal';
import { useAuth } from '../../../contexts/Auth';

const SectionSubtitle = styled(Box)`
  font-size: 14px;
  line-height: 18px;
  color: ${Colors.midText};
  margin-bottom: 20px;
`;

const DateFieldsContainer = styled(Box)`
  display: grid;
  grid-template-columns: 1fr 1fr 135px;
  column-gap: 16px;
`;

const LeaveListContainer = styled(Box)`
  height: 92px;
  overflow-y: auto;
  border: 1px solid ${Colors.outline};
  border-radius: 3px;
  padding: 12px 20px;
  background-color: ${Colors.white};
  display: flex;
  flex-direction: column;
  gap: 3px;
`;

const LeaveItem = styled(Box)`
  display: flex;
  align-items: center;
  gap: 20px;
`;

const LeaveDates = styled(Box)`
  font-size: 14px;
  color: ${Colors.darkestText};
  font-weight: 500;
`;

const StyledButton = styled(Button)`
  height: 40px;
  margin-top: auto;
`;

const RemoveLink = styled(Box)`
  color: ${Colors.darkestText};
  font-size: 14px;
  cursor: pointer;
  text-decoration: underline;
`;

const ConfirmModalContent = styled(Box)`
  margin-top: 12px;
  height: 150px;
  display: flex;
  align-items: center;
  justify-content: center;
`;

const StyledFormSubmitButton = styled(FormSubmitButton)`
  height: 40px;
  width: 123px;
  white-space: nowrap;
`;

const validationSchema = yup.object().shape({
  startDate: yup
    .string()
    .required(<TranslatedText stringId="validation.required.inline" fallback="*Required" />),
  endDate: yup
    .string()
    .required(<TranslatedText stringId="validation.required.inline" fallback="*Required" />),
});

export const UserLeaveSection = ({ user }) => {
  const { ability } = useAuth();
  const canUpdateUser = ability.can(
    'write',
    new (function User() {
      this.id = user.id;
    })(),
  );
  const { getTranslation } = useTranslation();
  const queryClient = useQueryClient();
  const [leaveToDelete, setLeaveToDelete] = useState(null);

  const { mutateAsync: createLeave, isLoading: isCreatingLeave } = useCreateUserLeaveMutation(
    user.id,
    {
      onSuccess: () => {
        queryClient.invalidateQueries({
          queryKey: ['userLeaves', user.id],
        });
        toast.success(getTranslation('admin.users.leave.success', 'Leave scheduled successfully!'));
      },
      onError: error => {
        toast.error(error.message);
      },
    },
  );

  const { mutateAsync: deleteLeave, isLoading: isDeletingLeave } = useDeleteUserLeaveMutation(
    user.id,
    {
      onSuccess: () => {
        queryClient.invalidateQueries({
          queryKey: ['userLeaves', user.id],
        });
        toast.success(
          getTranslation('admin.users.leave.deleteSuccess', 'Leave removed successfully!'),
        );
        setLeaveToDelete(null);
      },
      onError: error => {
        toast.error(error.message);
      },
    },
  );

  const handleDeleteLeave = leave => {
    setLeaveToDelete(leave);
  };

  const confirmDeleteLeave = async () => {
    if (isDeletingLeave || !leaveToDelete) return;
    await deleteLeave(leaveToDelete.id);
  };

  const cancelDeleteLeave = () => {
    setLeaveToDelete(null);
  };

  const { data: leavesData } = useUserLeavesQuery(user.id);
  const leaves = leavesData || [];

  const handleSubmit = async values => {
    if (new Date(values.endDate) < new Date(values.startDate)) {
      toast.error(
        getTranslation(
          'admin.users.leave.endDate.error',
          'End date must be greater than or equal to start date',
        ),
      );
      return;
    }
    await createLeave(values);
  };

  const initialValues = {
    startDate: '',
    endDate: '',
  };

  return (
    <div>
      <Heading3 mt="20px" mb="10px">
        <TranslatedText stringId="admin.users.leave.title" fallback="Schedule leave" />
      </Heading3>
      {canUpdateUser && (
        <>
          <SectionSubtitle>
            <TranslatedText
              stringId="admin.users.leave.subtitle"
              fallback="Schedule leave for user using the fields below. These dates will be reflected in the location assignment schedule by removing the user from any assigned locations on these dates if applicable."
            />
          </SectionSubtitle>

          <Form
            suppressErrorDialog
            initialValues={initialValues}
            validationSchema={validationSchema}
            onSubmit={handleSubmit}
            formType={FORM_TYPES.CREATE_FORM}
            render={({ submitForm, values, resetForm }) => {
              const { startDate, endDate } = values;
              return (
                <DateFieldsContainer>
                  <Field
                    name="startDate"
                    label={
                      <TranslatedText
                        stringId="admin.users.leave.startDate.label"
                        fallback="Start date"
                      />
                    }
                    component={DateField}
                    saveDateAsString
                    required
                  />
                  <Field
                    name="endDate"
                    label={
                      <TranslatedText
                        stringId="admin.users.leave.endDate.label"
                        fallback="End date"
                      />
                    }
                    component={DateField}
                    saveDateAsString
                    min={values.startDate}
                    required
                  />
                  <StyledButton
                    onClick={async e => {
                      await submitForm(e);
                      resetForm();
                    }}
                    disabled={!startDate || !endDate || isCreatingLeave}
                    isSubmitting={isCreatingLeave}
                  >
                    <TranslatedText
                      stringId="admin.users.leave.schedule"
                      fallback="Schedule leave"
                    />
                  </StyledButton>
                </DateFieldsContainer>
              );
            }}
          />
        </>
      )}

      {leaves.length > 0 && (
        <>
          {canUpdateUser && (
            <Box mt="20px" mb="20px">
              <Divider sx={{ borderColor: Colors.outline }} />
            </Box>
          )}
          <BodyText mb="4px" fontWeight="500" color={Colors.darkText}>
            <TranslatedText
              stringId="admin.users.leave.upcoming.title"
              fallback="Upcoming scheduled leave"
            />
          </BodyText>
          <LeaveListContainer>
            {leaves
<<<<<<< HEAD
              .sort((a, b) => new Date(b.startDate) - new Date(a.startDate))
=======
              .filter(leave => !leave.removedAt)
>>>>>>> a1e7fc41
              .map(leave => (
                <LeaveItem key={leave.id}>
                  <LeaveDates>
                    {formatShort(leave.startDate)} - {formatShort(leave.endDate)}
                  </LeaveDates>
                  {canUpdateUser && (
                    <RemoveLink onClick={() => handleDeleteLeave(leave)}>
                      <TranslatedText stringId="general.action.remove" fallback="Remove" />
                    </RemoveLink>
                  )}
                </LeaveItem>
              ))}
          </LeaveListContainer>
        </>
      )}

      <ConfirmModal
        open={!!leaveToDelete}
        onCancel={cancelDeleteLeave}
        onConfirm={confirmDeleteLeave}
        title={<TranslatedText stringId="admin.users.leave.delete.title" fallback="Remove leave" />}
        customContent={
          <ConfirmModalContent>
            <TranslatedText
              stringId="admin.users.leave.delete.confirmation"
              fallback="Are you sure you would like to remove assigned leave from this users profile?"
            />
          </ConfirmModalContent>
        }
        cancelButtonText={<TranslatedText stringId="general.action.cancel" fallback="Cancel" />}
        ConfirmButton={props => (
          <StyledFormSubmitButton
            disabled={isDeletingLeave}
            showLoadingIndicator={isDeletingLeave}
            {...props}
          >
            <TranslatedText stringId="admin.users.leave.delete.confirm" fallback="Remove leave" />
          </StyledFormSubmitButton>
        )}
      />
    </div>
  );
};<|MERGE_RESOLUTION|>--- conflicted
+++ resolved
@@ -253,11 +253,7 @@
           </BodyText>
           <LeaveListContainer>
             {leaves
-<<<<<<< HEAD
               .sort((a, b) => new Date(b.startDate) - new Date(a.startDate))
-=======
-              .filter(leave => !leave.removedAt)
->>>>>>> a1e7fc41
               .map(leave => (
                 <LeaveItem key={leave.id}>
                   <LeaveDates>
