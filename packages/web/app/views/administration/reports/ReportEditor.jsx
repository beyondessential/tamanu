import React from 'react';
import styled from 'styled-components';
import { useQuery } from '@tanstack/react-query';
import { capitalize } from 'lodash';
import * as yup from 'yup';
import { Accordion, AccordionDetails, AccordionSummary, Grid } from '@material-ui/core';
import {
  REPORT_DATA_SOURCE_VALUES,
  REPORT_DATA_SOURCES,
  REPORT_DB_SCHEMAS,
  REPORT_DEFAULT_DATE_RANGES_VALUES,
  REPORT_STATUSES_VALUES,
} from '@tamanu/constants/reports';
import {
  Button,
  ButtonRow,
  Field,
  Form,
  SelectField,
  MultiselectField,
  TextField,
} from '../../../components';
import { ParameterItem, ParameterList, SQLQueryEditor } from './components/editing';
import {
  FIELD_TYPES_WITH_PREDEFINED_OPTIONS,
  FIELD_TYPES_WITH_SUGGESTERS,
} from '../../reports/ParameterField';
import { useAuth } from '../../../contexts/Auth';
import { useApi } from '../../../api';
<<<<<<< HEAD
import { FORM_TYPES } from '../../../constants';
=======
import { TranslatedText } from '../../../components/Translation/TranslatedText';
>>>>>>> 0755bccd

const StyledField = styled(Field)`
  flex-grow: 1;
`;

const StatusField = styled(Field)`
  width: 130px;
`;

const STATUS_OPTIONS = REPORT_STATUSES_VALUES.map(status => ({
  label: capitalize(status),
  value: status,
}));

const DATA_SOURCE_OPTIONS = [
  { label: 'Facility server', value: REPORT_DATA_SOURCES.THIS_FACILITY },
  { label: 'Central server', value: REPORT_DATA_SOURCES.ALL_FACILITIES },
];

const DATE_RANGE_OPTIONS = REPORT_DEFAULT_DATE_RANGES_VALUES.map(value => ({
  label: value,
  value,
}));

const DB_SCHEMA_OPTIONS = Object.values(REPORT_DB_SCHEMAS).map(value => ({
  label: capitalize(value),
  value,
}));

const generateDefaultParameter = () => ({
  id: Math.random(),
});

const schema = yup.object().shape({
  name: yup.string().required('Report name is a required field'),
  dataSources: yup
    .array()
    .test('test-data-sources', 'Select at least one data source', val => {
      const values = val || [];
      return values.length && values.every(v => REPORT_DATA_SOURCE_VALUES.includes(v));
    })
    .required('Data sources is a required field'),
  defaultDateRange: yup
    .string()
    .oneOf(DATE_RANGE_OPTIONS.map(o => o.value))
    .required('Default date range is a required field'),
  dbSchema: yup
    .string()
    .nullable()
    .oneOf([...DB_SCHEMA_OPTIONS.map(o => o.value), null]),
  parameters: yup.array().of(
    yup.object().shape({
      name: yup.string().required('Parameter name is a required field'),
      label: yup.string().required('Parameter label is a required field'),
      parameterField: yup.string().required('Parameter field type is a required field'),
      suggesterEndpoint: yup.string().when('parameterField', {
        is: parameterField => FIELD_TYPES_WITH_SUGGESTERS.includes(parameterField),
        then: yup.string().required('Suggester endpoint is a required field'),
        otherwise: yup.string(),
      }),
      options: yup.array().when('parameterField', {
        is: parameterField => FIELD_TYPES_WITH_PREDEFINED_OPTIONS.includes(parameterField),
        then: yup
          .array()
          .test('test-options', 'Each option must contain a label and value', val =>
            val.every(o => o.label && o.value),
          ),
        otherwise: yup.array(),
      }),
    }),
  ),
  query: yup.string().required('Query is a required field'),
  status: yup
    .string()
    .oneOf(STATUS_OPTIONS.map(s => s.value))
    .required('Status is a required field'),
});

const ReportEditorForm = ({ isSubmitting, values, setValues, dirty, isEdit }) => {
  const { ability } = useAuth();
  const api = useApi();
  const setQuery = query => setValues({ ...values, query });
  const params = values.parameters || [];
  const setParams = newParams => setValues({ ...values, parameters: newParams });
  const onParamsAdd = () => setParams([...params, generateDefaultParameter()]);
  const onParamsChange = (paramId, field, newValue) => {
    const paramIndex = params.findIndex(p => p.id === paramId);
    const newParams = [...params];
    newParams[paramIndex] = { ...newParams[paramIndex], [field]: newValue };
    setParams(newParams);
  };
  const onParamsDelete = paramId => setParams(params.filter(p => p.id !== paramId));

  const canWriteRawReportUser = Boolean(ability?.can('write', 'ReportDbSchema'));

  const { data: schemaOptions = [] } = useQuery(['dbSchemaOptions'], () =>
    api.get(`admin/reports/dbSchemaOptions`),
  );

  // Show data source field if user is writing a raw report OR if reporting schema is disabled.
  const showDataSourceField =
    values.dbSchema === REPORT_DB_SCHEMAS.RAW || schemaOptions.length === 0;

  return (
    <>
      <Grid container spacing={2}>
        <Grid item xs={4}>
          <StyledField
            disabled={isEdit}
            required
            label={
              <TranslatedText
                stringId="admin.report.editor.reportName.label"
                fallback="Report name"
              />
            }
            name="name"
            component={TextField}
          />
        </Grid>
        <Grid item xs={4}>
          <StyledField
            label={
              <TranslatedText
                stringId="admin.report.editor.defaultDateRange.label"
                fallback="Default date range"
              />
            }
            name="defaultDateRange"
            component={SelectField}
            isClearable={false}
            options={DATE_RANGE_OPTIONS}
            prefix="report.property.defaultDateRange"
          />
        </Grid>
        {canWriteRawReportUser && schemaOptions?.length > 0 && (
          <Grid item xs={4}>
            <StyledField
              label={
                <TranslatedText
                  stringId="admin.report.editor.dbSchema.label"
                  fallback="DB Schema"
                />
              }
              name="dbSchema"
              prefix="report.property.canWrite"
              component={SelectField}
              options={schemaOptions}
              disabled={isEdit}
              isClearable={false}
            />
          </Grid>
        )}
        {showDataSourceField && (
          <Grid item xs={4}>
            <StyledField
              label={
                <TranslatedText
                  stringId="admin.report.editor.canBeRunOn.label"
                  fallback="Can be run on"
                />
              }
              name="dataSources"
              component={MultiselectField}
              options={DATA_SOURCE_OPTIONS}
              prefix="report.property.canBeRunOn"
            />
          </Grid>
        )}
        <Grid item xs={12}>
          <StyledField
            label={<TranslatedText stringId="general.notes.label" fallback="Notes" />}
            name="notes"
            multiline
          />
        </Grid>
      </Grid>
      <Accordion defaultExpanded>
        <AccordionSummary>
          <Grid container spacing={1}>
            <Grid item xs={8}>
              <TranslatedText stringId="admin.report.editor.query.label" fallback="Query" />
            </Grid>
            <Grid item xs={4}>
              <TranslatedText
                stringId="admin.report.editor.parameters.label"
                fallback="Parameters"
              />
            </Grid>
          </Grid>
        </AccordionSummary>
        <AccordionDetails>
          <Grid container spacing={2}>
            <Grid item xs={8}>
              <SQLQueryEditor
                customKeywords={params.map(p => p.name)}
                onChange={setQuery}
                value={values.query}
              />
            </Grid>
            <Grid item xs={4}>
              <ParameterList onAdd={onParamsAdd}>
                {params.map(({ id, ...rest }) => {
                  return (
                    <ParameterItem
                      key={id}
                      id={id}
                      {...rest}
                      onDelete={onParamsDelete}
                      onChange={onParamsChange}
                    />
                  );
                })}
              </ParameterList>
            </Grid>
          </Grid>
        </AccordionDetails>
      </Accordion>
      <ButtonRow>
        <StatusField
          name="status"
          component={SelectField}
          isClearable={false}
          options={STATUS_OPTIONS}
          prefix="report.property.status"
        />
        <Button
          disabled={!dirty}
          variant="contained"
          color="primary"
          type="submit"
          isSubmitting={isSubmitting}
        >
          {isEdit ? (
            <TranslatedText
              stringId="admin.report.editor.action.createNewVersion"
              fallback="Create new version"
            />
          ) : (
            <TranslatedText stringId="general.action.create" fallback="Create" />
          )}
        </Button>
      </ButtonRow>
    </>
  );
};

export const ReportEditor = ({ initialValues, onSubmit, isEdit }) => {
  return (
    <Form
      onSubmit={onSubmit}
      enableReinitialize
      validationSchema={schema}
      formType={isEdit ? FORM_TYPES.EDIT_FORM : FORM_TYPES.CREATE_FORM}
      initialValues={initialValues}
      render={formikContext => <ReportEditorForm {...formikContext} isEdit={isEdit} />}
    />
  );
};<|MERGE_RESOLUTION|>--- conflicted
+++ resolved
@@ -27,11 +27,8 @@
 } from '../../reports/ParameterField';
 import { useAuth } from '../../../contexts/Auth';
 import { useApi } from '../../../api';
-<<<<<<< HEAD
 import { FORM_TYPES } from '../../../constants';
-=======
 import { TranslatedText } from '../../../components/Translation/TranslatedText';
->>>>>>> 0755bccd
 
 const StyledField = styled(Field)`
   flex-grow: 1;
