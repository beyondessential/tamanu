--- conflicted
+++ resolved
@@ -48,13 +48,13 @@
 const ReportEditorForm = ({ isSubmitting, values, setValues, dirty, isEdit, setFieldValue }) => {
   const { ability } = useAuth();
   const api = useApi();
-  const setQuery = (query) => setValues({ ...values, query });
+  const setQuery = query => setValues({ ...values, query });
   const params =
-    values.parameters.map((param) => ({ ...generateDefaultParameter(), ...param })) || [];
-  const setParams = (newParams) => setValues({ ...values, parameters: newParams });
+    values.parameters.map(param => ({ ...generateDefaultParameter(), ...param })) || [];
+  const setParams = newParams => setValues({ ...values, parameters: newParams });
   const onParamsAdd = () => setParams([...params, generateDefaultParameter()]);
 
-  const onParamsDelete = (paramId) => setParams(params.filter((p) => p.id !== paramId));
+  const onParamsDelete = paramId => setParams(params.filter(p => p.id !== paramId));
 
   const canWriteRawReportUser = Boolean(ability?.can('write', 'ReportDbSchema'));
 
@@ -116,38 +116,22 @@
             />
           </Grid>
         )}
-<<<<<<< HEAD
-        <Grid item xs={4}>
+        <Grid item xs={4} data-testid="grid-q96h">
           <StyledField
             label={
-              <TranslatedText stringId="admin.report.canBeRunOn.label" fallback="Can be run on" />
+              <TranslatedText
+                stringId="admin.report.canBeRunOn.label"
+                fallback="Can be run on"
+                data-testid="translatedtext-75m8"
+              />
             }
             name="dataSources"
             component={TranslatedMultiSelectField}
             enumValues={REPORT_DATA_SOURCE_LABELS}
+            data-testid="styledfield-3liy"
           />
         </Grid>
-        <Grid item xs={12}>
-=======
-        {showDataSourceField && (
-          <Grid item xs={4} data-testid="grid-q96h">
-            <StyledField
-              label={
-                <TranslatedText
-                  stringId="admin.report.canBeRunOn.label"
-                  fallback="Can be run on"
-                  data-testid="translatedtext-75m8"
-                />
-              }
-              name="dataSources"
-              component={TranslatedMultiSelectField}
-              enumValues={REPORT_DATA_SOURCE_LABELS}
-              data-testid="styledfield-3liy"
-            />
-          </Grid>
-        )}
         <Grid item xs={12} data-testid="grid-0hxf">
->>>>>>> 613fabdc
           <StyledField
             label={
               <TranslatedText
@@ -185,7 +169,7 @@
           <Grid container spacing={2} data-testid="grid-z7ao">
             <Grid item xs={8} data-testid="grid-52vl">
               <SQLQueryEditor
-                customKeywords={params.map((p) => p.name)}
+                customKeywords={params.map(p => p.name)}
                 onChange={setQuery}
                 value={values.query}
                 data-testid="sqlqueryeditor-8lhz"
@@ -271,13 +255,16 @@
               'admin.report.validation.rule.atLeast1DataSource',
               'Select at least one data source',
             ),
-            (val) => {
+            val => {
               const values = val || [];
-              return values.length && values.every((v) => REPORT_DATA_SOURCE_VALUES.includes(v));
+              return values.length && values.every(v => REPORT_DATA_SOURCE_VALUES.includes(v));
             },
           )
           .required(),
-        defaultDateRange: yup.string().oneOf(REPORT_DEFAULT_DATE_RANGES_VALUES).required(),
+        defaultDateRange: yup
+          .string()
+          .oneOf(REPORT_DEFAULT_DATE_RANGES_VALUES)
+          .required(),
         dbSchema: yup
           .string()
           .nullable()
@@ -315,7 +302,7 @@
                 />,
               ),
             suggesterEndpoint: yup.string().when('parameterField', {
-              is: (parameterField) => FIELD_TYPES_WITH_SUGGESTERS.includes(parameterField),
+              is: parameterField => FIELD_TYPES_WITH_SUGGESTERS.includes(parameterField),
               then: yup
                 .string()
                 .required()
@@ -329,7 +316,7 @@
               otherwise: yup.string(),
             }),
             options: yup.array().when('parameterField', {
-              is: (parameterField) => FIELD_TYPES_WITH_PREDEFINED_OPTIONS.includes(parameterField),
+              is: parameterField => FIELD_TYPES_WITH_PREDEFINED_OPTIONS.includes(parameterField),
               then: yup
                 .array()
                 .test(
@@ -338,7 +325,7 @@
                     'admin.report.validation.rule.optionMustContainLabelAndValue',
                     'Each option must contain a label and value',
                   ),
-                  (val) => val.every((o) => o.label && o.value),
+                  val => val.every(o => o.label && o.value),
                 ),
               otherwise: yup.array(),
             }),
@@ -368,7 +355,7 @@
       })}
       formType={isEdit ? FORM_TYPES.EDIT_FORM : FORM_TYPES.CREATE_FORM}
       initialValues={initialValues}
-      render={(formikContext) => (
+      render={formikContext => (
         <ReportEditorForm {...formikContext} isEdit={isEdit} data-testid="reporteditorform-5mmm" />
       )}
       data-testid="form-v39s"
