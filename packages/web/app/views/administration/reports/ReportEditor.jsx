import React from 'react';
import styled from 'styled-components';
import { useQuery } from '@tanstack/react-query';
import { capitalize } from 'lodash';
import * as yup from 'yup';
import { Accordion, AccordionDetails, AccordionSummary, Grid } from '@material-ui/core';
import {
  REPORT_DATA_SOURCE_VALUES,
  REPORT_DATA_SOURCES,
  REPORT_DB_SCHEMAS,
  REPORT_DEFAULT_DATE_RANGES_VALUES,
  REPORT_STATUSES_VALUES,
} from '@tamanu/constants/reports';
<<<<<<< HEAD
import { Button, ButtonRow, Field, Form, SelectField, TextField } from '../../../components';
=======
import {
  Button,
  ButtonRow,
  Field,
  Form,
  SelectField,
  MultiselectField,
  TextField,
} from '../../../components';
>>>>>>> 3d6fd94b
import { ParameterItem, ParameterList, SQLQueryEditor } from './components/editing';
import {
  FIELD_TYPES_WITH_PREDEFINED_OPTIONS,
  FIELD_TYPES_WITH_SUGGESTERS,
} from '../../reports/ParameterField';
import { useAuth } from '../../../contexts/Auth';
import { useApi } from '../../../api';
import { TranslatedText } from '../../../components/Translation/TranslatedText';
<<<<<<< HEAD
import { MultiselectField } from '../../../components/Translation/TranslatedSelectField.jsx';
=======
>>>>>>> 3d6fd94b

const StyledField = styled(Field)`
  flex-grow: 1;
`;

const StatusField = styled(Field)`
  width: 130px;
`;

const STATUS_OPTIONS = REPORT_STATUSES_VALUES.map(status => ({
  label: capitalize(status),
  value: status,
}));

const DATA_SOURCE_OPTIONS = [
  { label: 'Facility server', value: REPORT_DATA_SOURCES.THIS_FACILITY },
  { label: 'Central server', value: REPORT_DATA_SOURCES.ALL_FACILITIES },
];

const DATE_RANGE_OPTIONS = REPORT_DEFAULT_DATE_RANGES_VALUES.map(value => ({
  label: value,
  value,
}));

const DB_SCHEMA_OPTIONS = Object.values(REPORT_DB_SCHEMAS).map(value => ({
  label: capitalize(value),
  value,
}));

const generateDefaultParameter = () => ({
  id: Math.random(),
});

const schema = yup.object().shape({
  name: yup.string().required('Report name is a required field'),
  dataSources: yup
    .array()
    .test('test-data-sources', 'Select at least one data source', val => {
      const values = val || [];
      return values.length && values.every(v => REPORT_DATA_SOURCE_VALUES.includes(v));
    })
    .required('Data sources is a required field'),
  defaultDateRange: yup
    .string()
    .oneOf(DATE_RANGE_OPTIONS.map(o => o.value))
    .required('Default date range is a required field'),
  dbSchema: yup
    .string()
    .nullable()
    .oneOf([...DB_SCHEMA_OPTIONS.map(o => o.value), null]),
  parameters: yup.array().of(
    yup.object().shape({
      name: yup.string().required('Parameter name is a required field'),
      label: yup.string().required('Parameter label is a required field'),
      parameterField: yup.string().required('Parameter field type is a required field'),
      suggesterEndpoint: yup.string().when('parameterField', {
        is: parameterField => FIELD_TYPES_WITH_SUGGESTERS.includes(parameterField),
        then: yup.string().required('Suggester endpoint is a required field'),
        otherwise: yup.string(),
      }),
      options: yup.array().when('parameterField', {
        is: parameterField => FIELD_TYPES_WITH_PREDEFINED_OPTIONS.includes(parameterField),
        then: yup
          .array()
          .test('test-options', 'Each option must contain a label and value', val =>
            val.every(o => o.label && o.value),
          ),
        otherwise: yup.array(),
      }),
    }),
  ),
  query: yup.string().required('Query is a required field'),
  status: yup
    .string()
    .oneOf(STATUS_OPTIONS.map(s => s.value))
    .required('Status is a required field'),
});

const ReportEditorForm = ({ isSubmitting, values, setValues, dirty, isEdit }) => {
  const { ability } = useAuth();
  const api = useApi();
  const setQuery = query => setValues({ ...values, query });
  const params = values.parameters || [];
  const setParams = newParams => setValues({ ...values, parameters: newParams });
  const onParamsAdd = () => setParams([...params, generateDefaultParameter()]);
  const onParamsChange = (paramId, field, newValue) => {
    const paramIndex = params.findIndex(p => p.id === paramId);
    const newParams = [...params];
    newParams[paramIndex] = { ...newParams[paramIndex], [field]: newValue };
    setParams(newParams);
  };
  const onParamsDelete = paramId => setParams(params.filter(p => p.id !== paramId));

  const canWriteRawReportUser = Boolean(ability?.can('write', 'ReportDbSchema'));

  const { data: schemaOptions = [] } = useQuery(['dbSchemaOptions'], () =>
    api.get(`admin/reports/dbSchemaOptions`),
  );

  // Show data source field if user is writing a raw report OR if reporting schema is disabled.
  const showDataSourceField =
    values.dbSchema === REPORT_DB_SCHEMAS.RAW || schemaOptions.length === 0;

  return (
    <>
      <Grid container spacing={2}>
        <Grid item xs={4}>
          <StyledField
            disabled={isEdit}
            required
            label={
              <TranslatedText
                stringId="admin.report.editor.reportName.label"
                fallback="Report name"
              />
            }
            name="name"
            component={TextField}
          />
        </Grid>
        <Grid item xs={4}>
          <StyledField
            label={
              <TranslatedText
                stringId="admin.report.editor.defaultDateRange.label"
                fallback="Default date range"
              />
            }
            name="defaultDateRange"
            component={SelectField}
            isClearable={false}
            options={DATE_RANGE_OPTIONS}
            prefix="report.property.defaultDateRange"
          />
        </Grid>
        {canWriteRawReportUser && schemaOptions?.length > 0 && (
          <Grid item xs={4}>
            <StyledField
              label={
                <TranslatedText
                  stringId="admin.report.editor.dbSchema.label"
                  fallback="DB Schema"
                />
              }
              name="dbSchema"
              prefix="report.property.canWrite"
              component={SelectField}
              options={schemaOptions}
              disabled={isEdit}
              isClearable={false}
            />
          </Grid>
        )}
        {showDataSourceField && (
          <Grid item xs={4}>
            <StyledField
              label={
                <TranslatedText
                  stringId="admin.report.editor.canBeRunOn.label"
                  fallback="Can be run on"
                />
              }
              name="dataSources"
              component={MultiselectField}
              options={DATA_SOURCE_OPTIONS}
              prefix="report.property.canBeRunOn"
            />
          </Grid>
        )}
        <Grid item xs={12}>
          <StyledField
            label={<TranslatedText stringId="general.notes.label" fallback="Notes" />}
            name="notes"
            multiline
          />
        </Grid>
      </Grid>
      <Accordion defaultExpanded>
        <AccordionSummary>
          <Grid container spacing={1}>
            <Grid item xs={8}>
              <TranslatedText stringId="admin.report.editor.query.label" fallback="Query" />
            </Grid>
            <Grid item xs={4}>
              <TranslatedText
                stringId="admin.report.editor.parameters.label"
                fallback="Parameters"
              />
            </Grid>
          </Grid>
        </AccordionSummary>
        <AccordionDetails>
          <Grid container spacing={2}>
            <Grid item xs={8}>
              <SQLQueryEditor
                customKeywords={params.map(p => p.name)}
                onChange={setQuery}
                value={values.query}
              />
            </Grid>
            <Grid item xs={4}>
              <ParameterList onAdd={onParamsAdd}>
                {params.map(({ id, ...rest }) => {
                  return (
                    <ParameterItem
                      key={id}
                      id={id}
                      {...rest}
                      onDelete={onParamsDelete}
                      onChange={onParamsChange}
                    />
                  );
                })}
              </ParameterList>
            </Grid>
          </Grid>
        </AccordionDetails>
      </Accordion>
      <ButtonRow>
        <StatusField
          name="status"
          component={SelectField}
          isClearable={false}
          options={STATUS_OPTIONS}
          prefix="report.property.status"
        />
        <Button
          disabled={!dirty}
          variant="contained"
          color="primary"
          type="submit"
          isSubmitting={isSubmitting}
        >
          {isEdit ? (
            <TranslatedText
              stringId="admin.report.editor.action.createNewVersion"
              fallback="Create new version"
            />
          ) : (
            <TranslatedText stringId="general.action.create" fallback="Create" />
          )}
        </Button>
      </ButtonRow>
    </>
  );
};

export const ReportEditor = ({ initialValues, onSubmit, isEdit }) => {
  return (
    <Form
      onSubmit={onSubmit}
      enableReinitialize
      validationSchema={schema}
      initialValues={initialValues}
      render={formikContext => <ReportEditorForm {...formikContext} isEdit={isEdit} />}
    />
  );
};<|MERGE_RESOLUTION|>--- conflicted
+++ resolved
@@ -11,9 +11,6 @@
   REPORT_DEFAULT_DATE_RANGES_VALUES,
   REPORT_STATUSES_VALUES,
 } from '@tamanu/constants/reports';
-<<<<<<< HEAD
-import { Button, ButtonRow, Field, Form, SelectField, TextField } from '../../../components';
-=======
 import {
   Button,
   ButtonRow,
@@ -23,7 +20,6 @@
   MultiselectField,
   TextField,
 } from '../../../components';
->>>>>>> 3d6fd94b
 import { ParameterItem, ParameterList, SQLQueryEditor } from './components/editing';
 import {
   FIELD_TYPES_WITH_PREDEFINED_OPTIONS,
@@ -32,10 +28,6 @@
 import { useAuth } from '../../../contexts/Auth';
 import { useApi } from '../../../api';
 import { TranslatedText } from '../../../components/Translation/TranslatedText';
-<<<<<<< HEAD
-import { MultiselectField } from '../../../components/Translation/TranslatedSelectField.jsx';
-=======
->>>>>>> 3d6fd94b
 
 const StyledField = styled(Field)`
   flex-grow: 1;
