--- conflicted
+++ resolved
@@ -27,11 +27,8 @@
 } from '../../reports/ParameterField';
 import { useAuth } from '../../../contexts/Auth';
 import { useApi } from '../../../api';
-<<<<<<< HEAD
 import { SelectField } from '../../../components/Translation/TranslatedSelectField.jsx';
-=======
 import { TranslatedText } from '../../../components/Translation/TranslatedText';
->>>>>>> 4ce15310
 
 const StyledField = styled(Field)`
   flex-grow: 1;
@@ -171,7 +168,10 @@
           <Grid item xs={4}>
             <StyledField
               label={
-                <TranslatedText stringId="admin.report.editor.dbSchema.label" fallback="DB Schema" />
+                <TranslatedText
+                  stringId="admin.report.editor.dbSchema.label"
+                  fallback="DB Schema"
+                />
               }
               name="dbSchema"
               component={BaseSelectField}
@@ -211,7 +211,10 @@
               <TranslatedText stringId="admin.report.editor.query.label" fallback="Query" />
             </Grid>
             <Grid item xs={4}>
-              <TranslatedText stringId="admin.report.editor.parameters.label" fallback="Parameters" />
+              <TranslatedText
+                stringId="admin.report.editor.parameters.label"
+                fallback="Parameters"
+              />
             </Grid>
           </Grid>
         </AccordionSummary>
@@ -258,7 +261,10 @@
           isSubmitting={isSubmitting}
         >
           {isEdit ? (
-            <TranslatedText stringId="admin.report.editor.action.createNewVersion" fallback="Create new version" />
+            <TranslatedText
+              stringId="admin.report.editor.action.createNewVersion"
+              fallback="Create new version"
+            />
           ) : (
             <TranslatedText stringId="general.action.create" fallback="Create" />
           )}
