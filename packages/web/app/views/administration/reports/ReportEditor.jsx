--- conflicted
+++ resolved
@@ -167,14 +167,10 @@
           <Grid item xs={4}>
             <StyledField
               label={
-<<<<<<< HEAD
-                <TranslatedText stringId="admin.report.editor.dbSchema.label" fallback="DB Schema" />
-=======
                 <TranslatedText
                   stringId="admin.report.editor.dbSchema.label"
                   fallback="DB Schema"
                 />
->>>>>>> 0e96a02f
               }
               name="dbSchema"
               prefix="report.property.canWrite"
@@ -216,14 +212,10 @@
               <TranslatedText stringId="admin.report.editor.query.label" fallback="Query" />
             </Grid>
             <Grid item xs={4}>
-<<<<<<< HEAD
-              <TranslatedText stringId="admin.report.editor.parameters.label" fallback="Parameters" />
-=======
               <TranslatedText
                 stringId="admin.report.editor.parameters.label"
                 fallback="Parameters"
               />
->>>>>>> 0e96a02f
             </Grid>
           </Grid>
         </AccordionSummary>
@@ -270,14 +262,10 @@
           isSubmitting={isSubmitting}
         >
           {isEdit ? (
-<<<<<<< HEAD
-            <TranslatedText stringId="admin.report.editor.action.createNewVersion" fallback="Create new version" />
-=======
             <TranslatedText
               stringId="admin.report.editor.action.createNewVersion"
               fallback="Create new version"
             />
->>>>>>> 0e96a02f
           ) : (
             <TranslatedText stringId="general.action.create" fallback="Create" />
           )}
