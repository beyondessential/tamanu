--- conflicted
+++ resolved
@@ -16,10 +16,6 @@
   padding: 20px;
   max-width: 500px;
 `;
-// const StyledLink = styled.span`
-//   cursor: pointer;
-//   text-decoration: underline;
-// `;
 
 const schema = yup.object().shape({
   reportId: yup.string().required('Report is a required field'),
@@ -30,21 +26,10 @@
     .required('Format is a required field'),
 });
 
-// const SuccessMessage = ({ onClick, filePath }) => (
-//   <>
-//     Successfully exported to <StyledLink onClick={onClick}>{filePath}</StyledLink>
-//   </>
-// );
+export const ExportReportView = () => {
+  const api = useApi();
 
-export const ExportReportView = () => {
-<<<<<<< HEAD
-  // const api = useApi();
-  // const { showItemInFolder, showSaveDialog } = useElectron(); // TODO(web)
-=======
-  const api = useApi();
->>>>>>> f4ce5928
-
-  const handleSubmit = async (/* { reportId, versionId, format } */) => {
+  const handleSubmit = async ({ reportId, versionId, format }) => {
     try {
       const { filename, data } = await api.get(
         `admin/reports/${reportId}/versions/${versionId}/export/${format}`,
