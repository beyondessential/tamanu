import React, { useState } from 'react';
import styled from 'styled-components';
import { useQueryClient } from '@tanstack/react-query';
import { toast } from 'react-toastify';
import * as yup from 'yup';
import Alert from '@material-ui/lab/Alert/Alert';
import { TextField, Form, OutlinedButton, FormGrid, TAMANU_COLORS } from '@tamanu/ui-components';
import { FORM_TYPES } from '@tamanu/constants/forms';
import { useApi } from '../../../api';
import {
  BodyText,
  CheckField,
  Field,
  Heading4,
<<<<<<< HEAD
=======
  OutlinedButton,
>>>>>>> 0f0366d1
} from '../../../components';
import { TextField } from '@tamanu/ui-components';
import { FileChooserField } from '../../../components/Field/FileChooserField';
import { ReportSelectField } from './ReportsSelectFields';
import { TranslatedText } from '../../../components/Translation/TranslatedText';
import { useTranslation } from '../../../contexts/Translation';

const InnerContainer = styled.div`
  padding: 20px;
  max-width: 500px;
`;

const FormContainer = styled(FormGrid)`
  margin-bottom: 30px;
`;

const StyledButton = styled(OutlinedButton)`
  background: ${TAMANU_COLORS.white};
  margin-bottom: 20px;
`;

const StyledFileChooserField = styled(FileChooserField)`
  .MuiButton-outlinedPrimary {
    background: ${TAMANU_COLORS.white};
  }
`;

const schema = yup.object().shape({
  name: yup
    .string()
    .required()
    .translatedLabel(
      <TranslatedText
        stringId="admin.report.import.reportName.label"
        fallback="Report name"
        data-testid="translatedtext-qv1k"
      />,
    ),
  file: yup
    .string()
    .required()
    .translatedLabel(
      <TranslatedText
        stringId="admin.report.import.reportJson.label"
        fallback="Report JSON"
        data-testid="translatedtext-4ogs"
      />,
    ),
});

const ImportFeedback = ({ feedback }) => (
  <Alert data-testid="alert-14l1">
    <Heading4 mb={1} data-testid="heading4-392p">
      {feedback.dryRun ? (
        <TranslatedText
          stringId="admin.report.import.dryRun.label"
          fallback="Dry run"
          data-testid="translatedtext-6re9"
        />
      ) : (
        <TranslatedText
          stringId="admin.report.import.feedback.success"
          fallback="Successfully imported"
          data-testid="translatedtext-vt25"
        />
      )}
    </Heading4>
    <BodyText mb={1} data-testid="bodytext-9xc7">
      {feedback.createdDefinition ? (
        <TranslatedText
          stringId="admin.report.import.feedback.createdNew"
          fallback="Created new"
          data-testid="translatedtext-h7if"
        />
      ) : (
        <TranslatedText
          stringId="admin.report.import.feedback.updatedExisting"
          fallback="Updated existing"
          data-testid="translatedtext-d1o7"
        />
      )}{' '}
      <TranslatedText
        stringId="admin.report.import.feedback.definition"
        fallback="Definition"
        data-testid="translatedtext-1che"
      />
      : <b>{feedback.name}</b>
    </BodyText>
    {feedback.reportDefinitionId && (
      <BodyText mb={1} data-testid="bodytext-oynz">
        <TranslatedText
          stringId="admin.report.import.feedback.reportId"
          fallback="Report id"
          data-testid="translatedtext-dpvg"
        />
        : <b>{feedback.reportDefinitionId}</b>
      </BodyText>
    )}
    <BodyText data-testid="bodytext-whbn">
      <TranslatedText
        stringId="admin.report.import.feedback.createdNewVersion"
        fallback="created new version"
        data-testid="translatedtext-rift"
      />
      : <b>{feedback.versionNumber}</b>
    </BodyText>
  </Alert>
);

const ImportForm = ({ isSubmitting, setFieldValue, feedback, values = {} }) => {
  const { getTranslation } = useTranslation();

  const handleNameChange = (event) => {
    if (values.reportDefinitionId) {
      setFieldValue('reportDefinitionId', null);
    }
    setFieldValue('name', event.target.value);
  };
  return (
    <InnerContainer data-testid="innercontainer-27q2">
      <FormContainer columns={1} data-testid="formcontainer-h6s4">
        <Field
          required
          label={
            <TranslatedText
              stringId="admin.report.reportName.label"
              fallback="Report name"
              data-testid="translatedtext-lagg"
            />
          }
          name="name"
          onChange={handleNameChange}
          component={TextField}
          data-testid="field-an6q"
        />
        <Heading4 data-testid="heading4-3g0g">or</Heading4>
        <Field
          component={ReportSelectField}
          required
          label={
            <TranslatedText
              stringId="admin.report.import.report.label"
              fallback="Report"
              data-testid="translatedtext-ki7p"
            />
          }
          name="reportDefinitionId"
          includeNameChangeEvent
          placeholder={getTranslation(
            'admin.report.import.report.placeholder',
            'Select a report definition',
          )}
          data-testid="field-x3rr"
        />
        <Field
          label={
            <TranslatedText
              stringId="admin.report.import.reportJson.label"
              fallback="Report JSON"
              data-testid="translatedtext-7gt6"
            />
          }
          name="file"
          component={StyledFileChooserField}
          filters={[{ name: 'JSON (.json)', extensions: ['json'] }]}
          data-testid="field-d8w1"
        />
        <Field
          label={
            <TranslatedText
              stringId="admin.report.import.dryRun.label"
              fallback="Dry run"
              data-testid="translatedtext-q9mm"
            />
          }
          name="dryRun"
          component={CheckField}
          data-testid="field-s0jf"
        />
      </FormContainer>
      <StyledButton type="submit" isSubmitting={isSubmitting} data-testid="styledbutton-zelz">
        <TranslatedText
          stringId="general.action.import"
          fallback="Import"
          data-testid="translatedtext-szec"
        />
      </StyledButton>
      {feedback && (
        <ImportFeedback
          name={values.name}
          dryRun={values.dryRun}
          feedback={feedback}
          data-testid="importfeedback-fnwu"
        />
      )}
    </InnerContainer>
  );
};

export const ImportReportView = () => {
  const api = useApi();
  const queryClient = useQueryClient();
  const [feedback, setFeedback] = useState(null);

  const handleSubmit = async (payload) => {
    try {
      const { reportDefinitionId, file, ...importValues } = payload;
      setFeedback(null);
      const res = await api.postWithFileUpload('admin/reports/import', file, importValues);
      const { dryRun, name } = importValues;
      setFeedback({ ...res, name, dryRun });
      if (!dryRun) {
        queryClient.invalidateQueries(['reportList']);
        if (reportDefinitionId) {
          queryClient.invalidateQueries(['reportVersions', reportDefinitionId]);
        }
      }
    } catch (err) {
      toast.error(
        <TranslatedText
          stringId="admin.report.notification.importFailed"
          fallback={`Failed to import: ${err.message}`}
          replacements={{ message: err.message }}
          data-testid="translatedtext-4wwc"
        />,
      );
    }
  };

  return (
    <>
      <Form
        onSubmit={handleSubmit}
        validationSchema={schema}
        formType={FORM_TYPES.CREATE_FORM}
        initialValues={{
          dryRun: true,
        }}
        showInlineErrorsOnly
        render={(props) => (
          <ImportForm {...props} feedback={feedback} data-testid="importform-4f8n" />
        )}
        data-testid="form-aryy"
      />
    </>
  );
};<|MERGE_RESOLUTION|>--- conflicted
+++ resolved
@@ -12,10 +12,6 @@
   CheckField,
   Field,
   Heading4,
-<<<<<<< HEAD
-=======
-  OutlinedButton,
->>>>>>> 0f0366d1
 } from '../../../components';
 import { TextField } from '@tamanu/ui-components';
 import { FileChooserField } from '../../../components/Field/FileChooserField';
