--- conflicted
+++ resolved
@@ -3,14 +3,9 @@
 import { toast } from 'react-toastify';
 import styled from 'styled-components';
 import { Box } from '@material-ui/core';
-<<<<<<< HEAD
 import { useParams, useNavigate } from 'react-router';
-=======
 import { OutlinedButton } from '@tamanu/ui-components';
 import { Colors } from '../../../constants/styles';
-import { useParams } from 'react-router-dom';
-import { useDispatch } from 'react-redux';
->>>>>>> 209d3ab4
 import { useApi } from '../../../api';
 import { VersionInfo } from './components/VersionInfo';
 import { ReportEditor } from './ReportEditor';
