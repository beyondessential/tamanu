import React, { useEffect, useMemo, useState } from 'react';
import { isEqual, isString, isUndefined } from 'lodash';
import styled from 'styled-components';
import { Switch } from '@material-ui/core';

<<<<<<< HEAD
import { TextInput, TextButton, TranslatedText } from '@tamanu/ui-components';
import { Colors } from '../../../../constants/styles';
import { LargeBodyText, NumberInput } from '../../../../components';
=======
import {
  AutocompleteInput,
  LargeBodyText,
  NumberInput,
  TextButton,
  TextInput,
  TranslatedText,
} from '../../../../components';
>>>>>>> a117fdcb
import { JSONEditor } from './JSONEditor';
import { ConditionalTooltip } from '../../../../components/Tooltip';
import { MultiAutocompleteInput } from '../../../../components/Field/MultiAutocompleteField';
import { useSuggester } from '../../../../api';

const Unit = styled.div`
  font-size: 15px; // Match TextField
`;

const StyledTextInput = styled(TextInput)`
  .MuiInputBase-root.Mui-disabled {
    background: ${Colors.background};
  }
`;

const StyledNumberInput = styled(NumberInput)`
  .MuiInputBase-root.Mui-disabled {
    background: ${Colors.background};
  }
`;

const StyledMultiAutocompleteInput = styled(MultiAutocompleteInput)`
  width: 353px;

  .MuiInputBase-root.Mui-disabled {
    background: ${Colors.background};
  }
`;

const DefaultSettingButton = styled(TextButton)`
  color: ${Colors.darkestText};
  font-size: 15px; // Match TextField
  font-weight: 500;
  line-height: 18px; // Match TextField
  padding-block: 0;
  text-decoration-line: underline;
  text-decoration-thickness: from-font;
  text-transform: none;
  transition: color 200ms ease;
  margin-inline-start: 0.5rem;

  &:hover {
    color: ${Colors.primary};
    text-decoration-line: underline;
  }
`;

const Flexbox = styled.div`
  align-items: center;
  display: flex;
  gap: 0.5rem;
`;

const SETTING_TYPES = {
  BOOLEAN: 'boolean',
  STRING: 'string',
  NUMBER: 'number',
  LONG_TEXT: 'longText',
  OBJECT: 'object',
  ARRAY: 'array',
};

const TYPE_OVERRIDES_BY_KEY = {
  ['body']: SETTING_TYPES.LONG_TEXT,
};

const normalize = val => (val === null || val === '' ? '' : val);

export const SettingInput = ({
  path,
  value,
  defaultValue,
  handleChangeSetting,
  unit,
  typeSchema,
  disabled,
  suggesterEndpoint,
}) => {
  const { type } = typeSchema;
  const [error, setError] = useState(null);
  const suggester = useSuggester(suggesterEndpoint);
  const isUnchangedFromDefault = useMemo(() => isEqual(normalize(value), normalize(defaultValue)), [
    value,
    defaultValue,
  ]);

  useEffect(() => {
    try {
      if ((type === SETTING_TYPES.ARRAY || type === SETTING_TYPES.OBJECT) && isString(value)) {
        typeSchema.validateSync(JSON.parse(value));
      } else {
        typeSchema.validateSync(value);
      }
      setError(null);
    } catch (err) {
      setError(err);
    }
  }, [value, typeSchema, type]);

  const DefaultButton = () => {
    if (disabled) return null;
    return (
      <ConditionalTooltip
        visible={isUnchangedFromDefault}
        title={
          isUnchangedFromDefault && (
            <TranslatedText
              stringId="admin.settings.action.resetToDefault.unchangedTooltip"
              fallback="This setting is already at its default value"
              data-testid="translatedtext-1kr8"
            />
          )
        }
        data-testid="conditionaltooltip-qp1v"
      >
        <div>
          <DefaultSettingButton
            disabled={isUnchangedFromDefault}
            onClick={() => handleChangeSetting(path, defaultValue)}
            data-testid="defaultsettingbutton-4vbq"
          >
            <TranslatedText
              stringId="admin.settings.action.resetToDefault"
              fallback="Reset to default"
              data-testid="translatedtext-8elp"
            />
          </DefaultSettingButton>
        </div>
      </ConditionalTooltip>
    );
  };

  const defaultHandleChange = e => handleChangeSetting(path, e.target.value);
  const handleChangeSwitch = e => handleChangeSetting(path, e.target.checked);
  const handleChangeNumber = e => handleChangeSetting(path, Number(e.target.value));
  const handleChangeJSON = e => handleChangeSetting(path, e);

  const displayValue = isUndefined(value) ? defaultValue : value;

  const key = path.split('.').pop();
  const typeKey = TYPE_OVERRIDES_BY_KEY[key] || type;
  if (suggesterEndpoint) {
    switch (typeKey) {
      case SETTING_TYPES.ARRAY:
        return (
          <Flexbox data-testid="flexbox-bpq4">
            <StyledMultiAutocompleteInput
              onChange={defaultHandleChange}
              disabled={disabled}
              suggester={suggester}
              value={displayValue}
              error={error}
              helperText={error?.message}
            />
            <DefaultButton data-testid="defaultbutton-qsdq" />
          </Flexbox>
        );
      case SETTING_TYPES.STRING:
        return (
          <Flexbox data-testid="flexbox-bpq4">
            <AutocompleteInput
              onChange={defaultHandleChange}
              disabled={disabled}
              suggester={suggester}
              value={displayValue}
              error={error}
              helperText={error?.message}
            />
            <DefaultButton data-testid="defaultbutton-qsdq" />
          </Flexbox>
        );
      default:
        return (
          <LargeBodyText data-testid="largebodytext-e29s">
            <TranslatedText
              stringId="admin.settings.error.noSuggesterComponent"
              fallback="No suggester component for this type: :type (default: :defaultValue)"
              replacements={{ type, defaultValue }}
              data-testid="translatedtext-ah4n"
            />
          </LargeBodyText>
        );
    }
  }

  switch (typeKey) {
    case SETTING_TYPES.BOOLEAN:
      return (
        <Flexbox data-testid="flexbox-66e4">
          <Switch
            color="primary"
            checked={displayValue}
            onChange={handleChangeSwitch}
            disabled={disabled}
            data-testid="switch-b88q"
          />
          <DefaultButton data-testid="defaultbutton-urt3" />
        </Flexbox>
      );
    case SETTING_TYPES.STRING:
      return (
        <Flexbox data-testid="flexbox-wwbe">
          <StyledTextInput
            value={displayValue ?? ''}
            onChange={defaultHandleChange}
            style={{ width: '353px' }}
            error={error}
            helperText={error?.message}
            disabled={disabled}
            data-testid="styledtextinput-fpam"
          />
          <DefaultButton data-testid="defaultbutton-iw4g" />
        </Flexbox>
      );
    case SETTING_TYPES.NUMBER:
      return (
        <Flexbox data-testid="flexbox-w2c5">
          <StyledNumberInput
            value={displayValue}
            onChange={handleChangeNumber}
            style={{ width: '6rem' }}
            error={error}
            helperText={error?.message}
            disabled={disabled}
            data-testid="stylednumberinput-v04t"
          />
          <Unit data-testid="unit-ip4s">{unit}</Unit>
          <DefaultButton data-testid="defaultbutton-wbg5" />
        </Flexbox>
      );
    case SETTING_TYPES.LONG_TEXT:
      return (
        <Flexbox data-testid="flexbox-r6sr">
          <StyledTextInput
            value={displayValue}
            onChange={defaultHandleChange}
            style={{ width: '353px', minHeight: '156px' }}
            multiline
            error={error}
            helperText={error?.message}
            disabled={disabled}
            data-testid="styledtextinput-9fw2"
          />
          <DefaultButton data-testid="defaultbutton-5efq" />
        </Flexbox>
      );
    case SETTING_TYPES.OBJECT:
    case SETTING_TYPES.ARRAY:
      return (
        <Flexbox data-testid="flexbox-bpq4">
          <JSONEditor
            height="156px"
            width="353px"
            editMode={!disabled}
            value={isString(displayValue) ? displayValue : JSON.stringify(displayValue, null, 2)}
            onChange={handleChangeJSON}
            error={error}
            data-testid="jsoneditor-6t9w"
          />
          <DefaultButton data-testid="defaultbutton-qsdq" />
        </Flexbox>
      );
    default:
      return (
        <LargeBodyText data-testid="largebodytext-e29s">
          <TranslatedText
            stringId="admin.settings.error.noComponent"
            fallback="No component for this type: :type (default: :defaultValue)"
            replacements={{ type, defaultValue }}
            data-testid="translatedtext-ah4n"
          />
        </LargeBodyText>
      );
  }
};<|MERGE_RESOLUTION|>--- conflicted
+++ resolved
@@ -3,11 +3,6 @@
 import styled from 'styled-components';
 import { Switch } from '@material-ui/core';
 
-<<<<<<< HEAD
-import { TextInput, TextButton, TranslatedText } from '@tamanu/ui-components';
-import { Colors } from '../../../../constants/styles';
-import { LargeBodyText, NumberInput } from '../../../../components';
-=======
 import {
   AutocompleteInput,
   LargeBodyText,
@@ -16,7 +11,9 @@
   TextInput,
   TranslatedText,
 } from '../../../../components';
->>>>>>> a117fdcb
+import { TextInput, TextButton, TranslatedText } from '@tamanu/ui-components';
+import { Colors } from '../../../../constants/styles';
+import { LargeBodyText, NumberInput } from '../../../../components';
 import { JSONEditor } from './JSONEditor';
 import { ConditionalTooltip } from '../../../../components/Tooltip';
 import { MultiAutocompleteInput } from '../../../../components/Field/MultiAutocompleteField';
