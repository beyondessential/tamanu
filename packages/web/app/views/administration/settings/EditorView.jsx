import React, { memo, useMemo, useState } from 'react';
<<<<<<< HEAD
import { capitalize, omitBy, pickBy, startCase, set, get } from 'lodash';
=======
import { capitalize, omitBy, pickBy, startCase } from 'lodash';
import styled from 'styled-components';
import { Box, Divider } from '@material-ui/core';
>>>>>>> 3ebe12e2

import { getScopedSchema, isSetting } from '@tamanu/settings';

import {
  Heading4,
  SelectInput,
  TranslatedText,
  LargeBodyText,
  CheckInput,
  TextInput,
  NumberInput,
} from '../../../components';
import { ScopeSelectorFields } from './ScopeSelectorFields';
import { Colors } from '../../../constants';
import { ThemedTooltip } from '../../../components/Tooltip';
<<<<<<< HEAD
import { JSONEditor } from './JSONEditor';
import { Box, Divider, Switch } from '@material-ui/core';
=======

const INDENT_NESTED_CATEGORY_BY = 20;
>>>>>>> 3ebe12e2

const SettingsContainer = styled.div`
  background-color: ${Colors.white};
  border: 1px solid ${Colors.outline};
  width: 500px;
  margin-top: 20px;
`;

const StyledTopBar = styled.div`
  padding: 0;
  display: flex;
`;

const StyledSelectInput = styled(SelectInput)`
  width: 300px;
`;

const StyledList = styled.div`
  & :not(:last-child) {
    margin-bottom: 20px;
  }
`;

const SettingLine = styled(LargeBodyText)`
  display: flex;
  justify-content: space-between;
  align-items: center;
`;

const CategoriesContainer = styled.div`
  padding: 20px;
`;

const CategoryContainer = styled.div`
  margin-left: ${({ $levelNested }) => $levelNested * INDENT_NESTED_CATEGORY_BY}px;
  :not(:first-child) {
    padding-top: 20px;
    border-top: 1px solid ${Colors.outline};
  }
`;

const sortProperties = ([a0, a1], [b0, b1]) => {
  const aName = a1.name || a0;
  const bName = b1.name || b0;
  const isTopLevelA = isSetting(a1);
  const isTopLevelB = isSetting(b1);
  // Sort top level settings first
  if (isTopLevelA && !isTopLevelB) return -1;
  if (!isTopLevelA && isTopLevelB) return 1;
  // Alphabetical sort
  return aName.localeCompare(bName);
};

const getName = (name, path) => {
  return name || capitalize(startCase(path.split('.').pop()));
};

const getCategoryOptions = schema =>
  Object.entries(schema.properties).map(([key, value]) => ({
    value: key,
    label: value.name || capitalize(startCase(key)),
  }));

const prepareSchema = scope => {
  const schema = getScopedSchema(scope);
  const uncategorised = pickBy(schema.properties, isSetting);
  // If there are any top-level settings, move them to an uncategorised category
  if (Object.keys(uncategorised).length) {
    const categories = omitBy(schema.properties, isSetting);
    schema.properties = {
      ...categories,
      uncategorised: {
        properties: uncategorised,
      },
    };
  }
  return schema;
};

<<<<<<< HEAD
const SettingInput = ({ type, handleChangeSetting, path, ...props }) => {
  switch (type) {
    case 'boolean':
      return <Switch {...props} onChange={e => handleChangeSetting(path, e.target.checked)} />;
    case 'string':
      return <TextInput {...props} onChange={e => handleChangeSetting(path, e.target.value)} />;
    case 'number':
      return <NumberInput {...props} onChange={e => handleChangeSetting(path, e.target.value)} />;
    // below doesnt really work
    case 'object':
    case 'array':
      return <JSONEditor editMode {...props} />;
    default:
      return <LargeBodyText>No input for this type: {type}</LargeBodyText>;
  }
};

export const Category = ({ values, path = '', getCurrentSettingValue, handleChangeSetting }) => {
  const categoryTitle = values.name || capitalize(startCase(path));
=======
const CategoryTitle = ({ name, path, description }) => {
  const categoryTitle = getName(name, path);
  if (!categoryTitle) return null;
  return (
    <ThemedTooltip placement="top" arrow title={description}>
      <Heading4 width="fit-content" mt={0} mb={2}>
        {categoryTitle}
      </Heading4>
    </ThemedTooltip>
  );
};

const SettingName = ({ path, name, description }) => (
  <ThemedTooltip arrow placement="top" title={description}>
    <LargeBodyText ml={1} width="fit-content">
      {getName(name, path)}
    </LargeBodyText>
  </ThemedTooltip>
);

export const Category = ({ values, path = '' }) => {
>>>>>>> 3ebe12e2
  const WrapperComponent = path ? CategoryContainer : React.Fragment;
  const levelNested = path.split('.').length;
  const sortedProperties = Object.entries(values.properties).sort(sortProperties);
  return (
<<<<<<< HEAD
    <WrapperComponent {...(path && { $nestedLevel: nestedLevel })}>
      {categoryTitle && (
        <ThemedTooltip placement="top" arrow title={values.description}>
          <Heading4 width="fit-content" mt={0} mb={2}>
            {categoryTitle}
          </Heading4>
        </ThemedTooltip>
      )}
      <StyledList>
        {Object.entries(values.properties)
          .sort(([, value]) => (value.properties ? 1 : -1)) // Sort categories last
          .map(([key, value]) => {
            const newPath = path ? `${path}.${key}` : key;
            const { name, description, type, defaultValue } = value;
            const settingName = name || capitalize(startCase(key));
            if (type) {
              return (
                <SettingLine key={newPath}>
                  <ThemedTooltip arrow placement="top" title={description}>
                    <LargeBodyText width="fit-content">{settingName}</LargeBodyText>
                  </ThemedTooltip>
                  <SettingInput
                    type={type.type}
                    value={getCurrentSettingValue(newPath)}
                    placeholder={JSON.stringify(defaultValue, null, 2)}
                    path={newPath}
                    handleChangeSetting={handleChangeSetting}
                  />
                </SettingLine>
              );
            }
            return (
              <Category
                key={newPath}
                path={newPath}
                values={value}
                getCurrentSettingValue={getCurrentSettingValue}
                handleChangeSetting={handleChangeSetting}
              />
            );
          })}
=======
    <WrapperComponent $levelNested={levelNested}>
      <CategoryTitle name={values.name} path={path} description={values.description} />
      <StyledList>
        {sortedProperties.map(([key, value]) => {
          const newPath = path ? `${path}.${key}` : key;
          return value.type ? (
            <SettingName
              key={newPath}
              path={newPath}
              name={value.name}
              description={value.description}
            />
          ) : (
            <Category key={newPath} path={newPath} values={value} />
          );
        })}
>>>>>>> 3ebe12e2
      </StyledList>
    </WrapperComponent>
  );
};

<<<<<<< HEAD
export const EditorView = memo(({ values, setFieldValue, settings }) => {
  const { scope } = values;
=======
export const EditorView = memo(({ values }) => {
>>>>>>> 3ebe12e2
  const [category, setCategory] = useState(null);
  const { scope } = values;

  const scopedSchema = useMemo(() => prepareSchema(scope), [scope]);
  const categoryOptions = useMemo(() => getCategoryOptions(scopedSchema), [scopedSchema]);
  const initialValues = useMemo(() => scopedSchema.properties[category], [category, scopedSchema]);

  const handleChangeScope = () => {
    setCategory(null);
  };
  const handleChangeCategory = e => setCategory(e.target.value);
  const handleChangeSetting = (path, value) => {
    const updatedSettings = set(settings, `${category}.${path}`, value);
    setFieldValue('settings', updatedSettings);
  };
  const getCurrentSettingValue = path => {
    return get(settings, `${category}.${path}`);
  };

  console.log(settings);

  return (
    <>
      <StyledTopBar>
        <ScopeSelectorFields onChangeScope={handleChangeScope} />
      </StyledTopBar>
      <SettingsContainer>
        <Box p={2}>
          <StyledSelectInput
            required
            label={<TranslatedText stringId="admin.settings.category" fallback="Category" />}
            value={category}
            onChange={handleChangeCategory}
            options={categoryOptions}
          />
        </Box>
        <Divider />
        <CategoriesContainer p={2}>
          {category && (
            <Category
              values={initialValues}
              getCurrentSettingValue={getCurrentSettingValue}
              handleChangeSetting={handleChangeSetting}
            />
          )}
        </CategoriesContainer>
      </SettingsContainer>
    </>
  );
});<|MERGE_RESOLUTION|>--- conflicted
+++ resolved
@@ -1,11 +1,6 @@
 import React, { memo, useMemo, useState } from 'react';
-<<<<<<< HEAD
 import { capitalize, omitBy, pickBy, startCase, set, get } from 'lodash';
-=======
-import { capitalize, omitBy, pickBy, startCase } from 'lodash';
 import styled from 'styled-components';
-import { Box, Divider } from '@material-ui/core';
->>>>>>> 3ebe12e2
 
 import { getScopedSchema, isSetting } from '@tamanu/settings';
 
@@ -21,13 +16,8 @@
 import { ScopeSelectorFields } from './ScopeSelectorFields';
 import { Colors } from '../../../constants';
 import { ThemedTooltip } from '../../../components/Tooltip';
-<<<<<<< HEAD
 import { JSONEditor } from './JSONEditor';
 import { Box, Divider, Switch } from '@material-ui/core';
-=======
-
-const INDENT_NESTED_CATEGORY_BY = 20;
->>>>>>> 3ebe12e2
 
 const SettingsContainer = styled.div`
   background-color: ${Colors.white};
@@ -107,7 +97,6 @@
   return schema;
 };
 
-<<<<<<< HEAD
 const SettingInput = ({ type, handleChangeSetting, path, ...props }) => {
   switch (type) {
     case 'boolean':
@@ -125,9 +114,6 @@
   }
 };
 
-export const Category = ({ values, path = '', getCurrentSettingValue, handleChangeSetting }) => {
-  const categoryTitle = values.name || capitalize(startCase(path));
-=======
 const CategoryTitle = ({ name, path, description }) => {
   const categoryTitle = getName(name, path);
   if (!categoryTitle) return null;
@@ -148,13 +134,11 @@
   </ThemedTooltip>
 );
 
-export const Category = ({ values, path = '' }) => {
->>>>>>> 3ebe12e2
+export const Category = ({ values, path = '', getCurrentSettingValue, handleChangeSetting }) => {
+  const categoryTitle = values.name || capitalize(startCase(path));
   const WrapperComponent = path ? CategoryContainer : React.Fragment;
-  const levelNested = path.split('.').length;
-  const sortedProperties = Object.entries(values.properties).sort(sortProperties);
+  const nestedLevel = path.split('.').length;
   return (
-<<<<<<< HEAD
     <WrapperComponent {...(path && { $nestedLevel: nestedLevel })}>
       {categoryTitle && (
         <ThemedTooltip placement="top" arrow title={values.description}>
@@ -196,37 +180,14 @@
               />
             );
           })}
-=======
-    <WrapperComponent $levelNested={levelNested}>
-      <CategoryTitle name={values.name} path={path} description={values.description} />
-      <StyledList>
-        {sortedProperties.map(([key, value]) => {
-          const newPath = path ? `${path}.${key}` : key;
-          return value.type ? (
-            <SettingName
-              key={newPath}
-              path={newPath}
-              name={value.name}
-              description={value.description}
-            />
-          ) : (
-            <Category key={newPath} path={newPath} values={value} />
-          );
-        })}
->>>>>>> 3ebe12e2
       </StyledList>
     </WrapperComponent>
   );
 };
 
-<<<<<<< HEAD
 export const EditorView = memo(({ values, setFieldValue, settings }) => {
   const { scope } = values;
-=======
-export const EditorView = memo(({ values }) => {
->>>>>>> 3ebe12e2
   const [category, setCategory] = useState(null);
-  const { scope } = values;
 
   const scopedSchema = useMemo(() => prepareSchema(scope), [scope]);
   const categoryOptions = useMemo(() => getCategoryOptions(scopedSchema), [scopedSchema]);
