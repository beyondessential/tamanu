import React, { memo, useMemo, useState } from 'react';
import { capitalize, startCase } from 'lodash';

import { getScopedSchema } from '@tamanu/settings';

<<<<<<< HEAD
import {
  BodyText,
  Heading4,
  SelectInput,
  TranslatedText,
  TextInput,
  Container,
  CheckInput,
} from '../../../components';
import { ScopeSelectorFields } from './ScopeSelectorFields';
import styled from 'styled-components';
import { Box } from '@material-ui/core';
import { JSONEditor } from './JSONEditor';
=======
import { LargeBodyText, Heading4, SelectInput, TranslatedText } from '../../../components';
import { ScopeSelectorFields } from './ScopeSelectorFields';
import styled from 'styled-components';
import { Box } from '@material-ui/core';
import { Colors } from '../../../constants';
import { ThemedTooltip } from '../../../components/Tooltip';

const CategoriesContainer = styled.div`
  padding: 20px;
  background-color: ${Colors.white};
  border: 1px solid ${Colors.outline};
`;
>>>>>>> 81eb123c

const StyledTopBar = styled.div`
  padding: 0;
`;

const StyledSelectInput = styled(SelectInput)`
  width: 300px;
`;

const SettingList = styled(Container)`
  width: 50%;
  align-items: center;
`;

const SettingItem = styled(BodyText)`
  display: flex;
`;

const SettingName = styled(BodyText)`
  display: flex;
  align-items: center;
  margin-right: 15px;
`;

const ComponentForType = {
  boolean: CheckInput,
  string: TextInput,
  object: JSONEditor // Doesnt work
}

export const Category = ({ values, path = '' }) => {
  const title = values.title || capitalize(startCase(path));
  return (
    <>
      {title && (
        <ThemedTooltip placement="top" arrow title={values.description}>
          <Heading4 width="fit-content" mt={0} mb={1}>
            {values.title || capitalize(startCase(path))}
          </Heading4>
        </ThemedTooltip>
      )}
      {Object.entries(values.properties).map(([key, value]) => {
        const { name, type, defaultValue } = value;
        if (type) {
          const SettingInput = ComponentForType[type.type]
          return (
<<<<<<< HEAD
            <SettingItem mt={2} key={Math.random()}>
              <SettingName>{name}</SettingName>
              <SettingInput placeholder={JSON.stringify(defaultValue)} />
            </SettingItem>
=======
            <ThemedTooltip arrow placement="top" title={value.description} key={Math.random()}>
              <LargeBodyText mt={1} width="fit-content">
                {value.name}
              </LargeBodyText>
            </ThemedTooltip>
>>>>>>> 81eb123c
          );
        }
        return (
          <Category key={Math.random()} path={!path ? key : `${path}.${key}`} values={value} />
        );
      })}
    </>
  );
};

export const EditorView = memo(({ values, setFieldValue, settings }) => {
  const { scope } = values;
  const [category, setCategory] = useState(null);
  const scopedSchema = useMemo(() => getScopedSchema(scope), [scope]);

  const onChangeScope = () => {
    setFieldValue('facilityId', null);
  };
  return (
    <>
      <StyledTopBar>
        <ScopeSelectorFields scope={scope} onChangeScope={onChangeScope} />
        <Box pt={2} pb={2}>
          <StyledSelectInput
            label={<TranslatedText stringId="admin.settings.category" fallback="Category" />}
            value={category}
            onChange={e => setCategory(e.target.value)}
            options={Object.entries(scopedSchema.properties).map(([key, value]) => ({
              value: key,
              label: value.title || capitalize(startCase(key)),
            }))}
          />
        </Box>
      </StyledTopBar>
<<<<<<< HEAD
      <SettingList pt={2}>
        {category && <Category values={scopedSchema.properties[category]} />}
      </SettingList>
=======
      {category && (
        <CategoriesContainer>
          <Category values={scopedSchema.properties[category]} />
        </CategoriesContainer>
      )}
>>>>>>> 81eb123c
    </>
  );
});<|MERGE_RESOLUTION|>--- conflicted
+++ resolved
@@ -3,34 +3,27 @@
 
 import { getScopedSchema } from '@tamanu/settings';
 
-<<<<<<< HEAD
 import {
-  BodyText,
   Heading4,
   SelectInput,
   TranslatedText,
+  BodyText,
+  CheckInput,
   TextInput,
-  Container,
-  CheckInput,
 } from '../../../components';
-import { ScopeSelectorFields } from './ScopeSelectorFields';
-import styled from 'styled-components';
-import { Box } from '@material-ui/core';
-import { JSONEditor } from './JSONEditor';
-=======
-import { LargeBodyText, Heading4, SelectInput, TranslatedText } from '../../../components';
 import { ScopeSelectorFields } from './ScopeSelectorFields';
 import styled from 'styled-components';
 import { Box } from '@material-ui/core';
 import { Colors } from '../../../constants';
 import { ThemedTooltip } from '../../../components/Tooltip';
+import { JSONEditor } from './JSONEditor';
 
 const CategoriesContainer = styled.div`
   padding: 20px;
   background-color: ${Colors.white};
   border: 1px solid ${Colors.outline};
+  width: 40%;
 `;
->>>>>>> 81eb123c
 
 const StyledTopBar = styled.div`
   padding: 0;
@@ -40,13 +33,10 @@
   width: 300px;
 `;
 
-const SettingList = styled(Container)`
-  width: 50%;
-  align-items: center;
-`;
-
-const SettingItem = styled(BodyText)`
+const SettingLine = styled(BodyText)`
   display: flex;
+  justify-content: space-between;
+  width: 100%;
 `;
 
 const SettingName = styled(BodyText)`
@@ -58,8 +48,9 @@
 const ComponentForType = {
   boolean: CheckInput,
   string: TextInput,
-  object: JSONEditor // Doesnt work
-}
+  object: JSONEditor, // Doesnt work
+  array: JSONEditor
+};
 
 export const Category = ({ values, path = '' }) => {
   const title = values.title || capitalize(startCase(path));
@@ -75,20 +66,14 @@
       {Object.entries(values.properties).map(([key, value]) => {
         const { name, type, defaultValue } = value;
         if (type) {
-          const SettingInput = ComponentForType[type.type]
+          const SettingInput = ComponentForType[type.type];
           return (
-<<<<<<< HEAD
-            <SettingItem mt={2} key={Math.random()}>
-              <SettingName>{name}</SettingName>
-              <SettingInput placeholder={JSON.stringify(defaultValue)} />
-            </SettingItem>
-=======
             <ThemedTooltip arrow placement="top" title={value.description} key={Math.random()}>
-              <LargeBodyText mt={1} width="fit-content">
-                {value.name}
-              </LargeBodyText>
+              <SettingLine width="fit-content">
+                <SettingName>{name}</SettingName>
+                <SettingInput placeholder={JSON.stringify(defaultValue)} />
+              </SettingLine>
             </ThemedTooltip>
->>>>>>> 81eb123c
           );
         }
         return (
@@ -123,17 +108,11 @@
           />
         </Box>
       </StyledTopBar>
-<<<<<<< HEAD
-      <SettingList pt={2}>
-        {category && <Category values={scopedSchema.properties[category]} />}
-      </SettingList>
-=======
       {category && (
         <CategoriesContainer>
           <Category values={scopedSchema.properties[category]} />
         </CategoriesContainer>
       )}
->>>>>>> 81eb123c
     </>
   );
 });