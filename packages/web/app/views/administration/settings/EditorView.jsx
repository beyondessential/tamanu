import React, { memo, useMemo, useState } from 'react';
<<<<<<< HEAD
import { capitalize, pickBy, startCase, set, get } from 'lodash';
=======
import { capitalize, omitBy, pickBy, startCase } from 'lodash';
>>>>>>> 74cb94ad

import { getScopedSchema, isSetting } from '@tamanu/settings';

import {
  Heading4,
  SelectInput,
  TranslatedText,
  LargeBodyText,
  CheckInput,
  TextInput,
  NumberInput,
} from '../../../components';
import { ScopeSelectorFields } from './ScopeSelectorFields';
import styled from 'styled-components';
import { Colors } from '../../../constants';
import { ThemedTooltip } from '../../../components/Tooltip';
import { JSONEditor } from './JSONEditor';
import { Box, Divider } from '@material-ui/core';

const SettingsContainer = styled.div`
  background-color: ${Colors.white};
  border: 1px solid ${Colors.outline};
  width: 500px;
  margin-top: 20px;
`;

const StyledTopBar = styled.div`
  padding: 0;
  display: flex;
`;

const StyledSelectInput = styled(SelectInput)`
  width: 300px;
`;

const StyledList = styled.div`
  & :not(:last-child) {
    margin-bottom: 20px;
  }
`;

const CategoriesContainer = styled.div`
  padding: 20px;
`;

const CategoryContainer = styled.div`
  margin-left: ${({ $nestedLevel }) => $nestedLevel * 20}px;
  margin-right: ${({ $nestedLevel }) => $nestedLevel * 20}px;
  :not(:first-child) {
    padding-top: 20px;
    border-top: 1px solid ${Colors.outline};
  }
`;

<<<<<<< HEAD
const SettingLine = styled(LargeBodyText)`
  display: flex;
  justify-content: space-between;
  align-items: center;
`;

const SettingInput = ({ type, ...props }) => {
  switch (type) {
    case 'boolean':
      return <CheckInput {...props} />;
    case 'string':
      return <TextInput {...props} />;
    case 'number':
      return <NumberInput {...props} />;
    // below doesnt really work
    case 'object':
    case 'array':
      return <JSONEditor editMode {...props} />;
    default:
      return <LargeBodyText>No input for this type: {type}</LargeBodyText>;
  }
};

const getCategoryOptions = schema => {
  const nestedProperties = pickBy(schema.properties, value => !value.type);
  const options = Object.entries(nestedProperties).map(([key, value]) => ({
=======
const getCategoryOptions = schema =>
  Object.entries(schema.properties).map(([key, value]) => ({
>>>>>>> 74cb94ad
    value: key,
    label: value.name || capitalize(startCase(key)),
  }));

const prepareSchema = scope => {
  const schema = getScopedSchema(scope);
  const uncategorised = pickBy(schema.properties, isSetting);
  // If there are any top-level settings, move them to an uncategorised category
  if (Object.keys(uncategorised).length) {
    const categories = omitBy(schema.properties, isSetting);
    schema.properties = {
      ...categories,
      uncategorised: {
        properties: uncategorised,
      },
    };
  }
  return schema;
};

export const Category = ({ values, path = '', getCurrentSettingValue, handleChangeSetting }) => {
  const categoryTitle = values.name || capitalize(startCase(path));
  const WrapperComponent = path ? CategoryContainer : React.Fragment;
  const nestedLevel = path.split('.').length;
  return (
    <WrapperComponent $nestedLevel={nestedLevel}>
      {categoryTitle && (
        <ThemedTooltip placement="top" arrow title={values.description}>
          <Heading4 width="fit-content" mt={0} mb={2}>
            {categoryTitle}
          </Heading4>
        </ThemedTooltip>
      )}
      <StyledList>
<<<<<<< HEAD
        {Object.entries(values.properties).map(([key, value]) => {
          const newPath = path ? `${path}.${key}` : key;
          const { name, description, type, defaultValue } = value;
          const settingName = name || capitalize(startCase(key));
          if (type) {
            return (
              <SettingLine key={newPath}>
                <ThemedTooltip arrow placement="top" title={description}>
                  <LargeBodyText width="fit-content">{settingName}</LargeBodyText>
                </ThemedTooltip>
                <SettingInput
                  type={type.type}
                  value={getCurrentSettingValue(newPath)}
                  onChange={e => handleChangeSetting(newPath, e.target.value)}
                  placeholder={JSON.stringify(defaultValue)}
                />
              </SettingLine>
            );
          }
          return (
            <Category
              key={Math.random()}
              path={newPath}
              values={value}
              getCurrentSettingValue={getCurrentSettingValue}
              handleChangeSetting={handleChangeSetting}
            />
          );
        })}
=======
        {Object.entries(values.properties)
          .sort(([, value]) => (value.properties ? 1 : -1)) // Sort categories last
          .map(([key, value]) => {
            const newPath = path ? `${path}.${key}` : key;
            const settingName = value.name || capitalize(startCase(key));
            if (value.type) {
              return (
                <ThemedTooltip arrow placement="top" title={value.description} key={newPath}>
                  <LargeBodyText ml={1} width="fit-content">
                    {settingName}
                  </LargeBodyText>
                </ThemedTooltip>
              );
            }
            return <Category key={newPath} path={newPath} values={value} />;
          })}
>>>>>>> 74cb94ad
      </StyledList>
    </WrapperComponent>
  );
};

<<<<<<< HEAD
export const EditorView = memo(({ values, setFieldValue, settings }) => {
=======
export const EditorView = memo(({ values }) => {
>>>>>>> 74cb94ad
  const { scope } = values;
  const [category, setCategory] = useState(null);

  const scopedSchema = useMemo(() => prepareSchema(scope), [scope]);
  const categoryOptions = useMemo(() => getCategoryOptions(scopedSchema), [scopedSchema]);
  const initialValues = useMemo(() => scopedSchema.properties[category], [category, scopedSchema]);

  const handleChangeScope = () => {
    setCategory(null);
  };
  const handleChangeCategory = e => setCategory(e.target.value);
  const handleChangeSetting = (path, value) => {
    const updatedSettings = set(settings, `${category}.${path}`, value);
    setFieldValue('settings', updatedSettings);
  };
  const getCurrentSettingValue = path => {
    return get(settings, `${category}.${path}`);
  };

  return (
    <>
      <StyledTopBar>
        <ScopeSelectorFields onChangeScope={handleChangeScope} />
      </StyledTopBar>
      <SettingsContainer>
        <Box p={2}>
          <StyledSelectInput
            required
            label={<TranslatedText stringId="admin.settings.category" fallback="Category" />}
            value={category}
            onChange={handleChangeCategory}
            options={categoryOptions}
          />
        </Box>
        <Divider />
<<<<<<< HEAD
        {category && (
          <Box p={2} pl={3}>
            <Category
              values={initialValues}
              getCurrentSettingValue={getCurrentSettingValue}
              handleChangeSetting={handleChangeSetting}
            />
          </Box>
        )}
      </CategoriesContainer>
=======
        <CategoriesContainer p={2}>
          {category && <Category values={initialValues} />}
        </CategoriesContainer>
      </SettingsContainer>
>>>>>>> 74cb94ad
    </>
  );
});<|MERGE_RESOLUTION|>--- conflicted
+++ resolved
@@ -1,9 +1,5 @@
 import React, { memo, useMemo, useState } from 'react';
-<<<<<<< HEAD
-import { capitalize, pickBy, startCase, set, get } from 'lodash';
-=======
-import { capitalize, omitBy, pickBy, startCase } from 'lodash';
->>>>>>> 74cb94ad
+import { capitalize, omitBy, pickBy, startCase, set, get } from 'lodash';
 
 import { getScopedSchema, isSetting } from '@tamanu/settings';
 
@@ -45,20 +41,6 @@
   }
 `;
 
-const CategoriesContainer = styled.div`
-  padding: 20px;
-`;
-
-const CategoryContainer = styled.div`
-  margin-left: ${({ $nestedLevel }) => $nestedLevel * 20}px;
-  margin-right: ${({ $nestedLevel }) => $nestedLevel * 20}px;
-  :not(:first-child) {
-    padding-top: 20px;
-    border-top: 1px solid ${Colors.outline};
-  }
-`;
-
-<<<<<<< HEAD
 const SettingLine = styled(LargeBodyText)`
   display: flex;
   justify-content: space-between;
@@ -81,14 +63,21 @@
       return <LargeBodyText>No input for this type: {type}</LargeBodyText>;
   }
 };
+const CategoriesContainer = styled.div`
+  padding: 20px;
+`;
 
-const getCategoryOptions = schema => {
-  const nestedProperties = pickBy(schema.properties, value => !value.type);
-  const options = Object.entries(nestedProperties).map(([key, value]) => ({
-=======
+const CategoryContainer = styled.div`
+  margin-left: ${({ $nestedLevel }) => $nestedLevel * 20}px;
+  margin-right: ${({ $nestedLevel }) => $nestedLevel * 20}px;
+  :not(:first-child) {
+    padding-top: 20px;
+    border-top: 1px solid ${Colors.outline};
+  }
+`;
+
 const getCategoryOptions = schema =>
   Object.entries(schema.properties).map(([key, value]) => ({
->>>>>>> 74cb94ad
     value: key,
     label: value.name || capitalize(startCase(key)),
   }));
@@ -123,14 +112,15 @@
         </ThemedTooltip>
       )}
       <StyledList>
-<<<<<<< HEAD
-        {Object.entries(values.properties).map(([key, value]) => {
-          const newPath = path ? `${path}.${key}` : key;
-          const { name, description, type, defaultValue } = value;
-          const settingName = name || capitalize(startCase(key));
-          if (type) {
-            return (
-              <SettingLine key={newPath}>
+        {Object.entries(values.properties)
+          .sort(([, value]) => (value.properties ? 1 : -1)) // Sort categories last
+          .map(([key, value]) => {
+            const newPath = path ? `${path}.${key}` : key;
+            const { name, description, type, defaultValue } = value;
+            const settingName = name || capitalize(startCase(key));
+            if (type) {
+              return (
+                <SettingLine key={newPath}>
                 <ThemedTooltip arrow placement="top" title={description}>
                   <LargeBodyText width="fit-content">{settingName}</LargeBodyText>
                 </ThemedTooltip>
@@ -141,46 +131,17 @@
                   placeholder={JSON.stringify(defaultValue)}
                 />
               </SettingLine>
-            );
-          }
-          return (
-            <Category
-              key={Math.random()}
-              path={newPath}
-              values={value}
-              getCurrentSettingValue={getCurrentSettingValue}
-              handleChangeSetting={handleChangeSetting}
-            />
-          );
-        })}
-=======
-        {Object.entries(values.properties)
-          .sort(([, value]) => (value.properties ? 1 : -1)) // Sort categories last
-          .map(([key, value]) => {
-            const newPath = path ? `${path}.${key}` : key;
-            const settingName = value.name || capitalize(startCase(key));
-            if (value.type) {
-              return (
-                <ThemedTooltip arrow placement="top" title={value.description} key={newPath}>
-                  <LargeBodyText ml={1} width="fit-content">
-                    {settingName}
-                  </LargeBodyText>
-                </ThemedTooltip>
               );
             }
-            return <Category key={newPath} path={newPath} values={value} />;
+            return <Category key={newPath} path={newPath} values={value} getCurrentSettingValue={getCurrentSettingValue}
+            handleChangeSetting={handleChangeSetting} />;
           })}
->>>>>>> 74cb94ad
       </StyledList>
     </WrapperComponent>
   );
 };
 
-<<<<<<< HEAD
 export const EditorView = memo(({ values, setFieldValue, settings }) => {
-=======
-export const EditorView = memo(({ values }) => {
->>>>>>> 74cb94ad
   const { scope } = values;
   const [category, setCategory] = useState(null);
 
@@ -216,23 +177,11 @@
           />
         </Box>
         <Divider />
-<<<<<<< HEAD
-        {category && (
-          <Box p={2} pl={3}>
-            <Category
-              values={initialValues}
-              getCurrentSettingValue={getCurrentSettingValue}
-              handleChangeSetting={handleChangeSetting}
-            />
-          </Box>
-        )}
-      </CategoriesContainer>
-=======
         <CategoriesContainer p={2}>
-          {category && <Category values={initialValues} />}
+          {category && <Category values={initialValues} getCurrentSettingValue={getCurrentSettingValue}
+              handleChangeSetting={handleChangeSetting} />}
         </CategoriesContainer>
       </SettingsContainer>
->>>>>>> 74cb94ad
     </>
   );
 });