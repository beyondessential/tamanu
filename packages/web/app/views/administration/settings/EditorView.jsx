import React, { memo, useMemo, useState } from 'react';
import { capitalize, omitBy, pickBy, startCase, set, get } from 'lodash';
import styled from 'styled-components';

import { getScopedSchema, isSetting } from '@tamanu/settings';

import {
  Heading4,
  SelectInput,
  TranslatedText,
  LargeBodyText,
  TextInput,
  NumberInput,
  TextButton,
  Button,
  OutlinedButton,
} from '../../../components';
import { ScopeSelectorFields } from './ScopeSelectorFields';
import { Colors } from '../../../constants';
import { ThemedTooltip } from '../../../components/Tooltip';
<<<<<<< HEAD
import { JSONEditor } from './JSONEditor';
import { Box, Divider, Switch } from '@material-ui/core';
=======

const INDENT_WIDTH_PX = 20;
>>>>>>> 01e96170

const SettingsWrapper = styled.div`
  background-color: ${Colors.white};
  border: 1px solid ${Colors.outline};
  margin-top: 20px;
`;

const StyledTopBar = styled.div`
  display: flex;
`;

const StyledSelectInput = styled(SelectInput)`
  width: 300px;
`;

<<<<<<< HEAD
const SettingLine = styled(LargeBodyText)`
  display: flex;
  justify-content: space-between;
  align-items: center;
  &:not(:last-child) {
    margin-bottom: 10px;
  }
`;

const SettingButtons = styled.div`
  display: flex;
`;

const CategoryOptions = styled(Box)`
  display: flex;
  justify-content: space-between;
  align-items: center;
`;

const SubmitButton = styled(Button)`
  margin-left: 15px;
`;

const CategoriesContainer = styled.div`
=======
const StyledList = styled.div`
  display: flex;
  flex-direction: column;
  gap: 20px;
`;

const CategoriesWrapper = styled.div`
>>>>>>> 01e96170
  padding: 20px;
`;

const CategoryWrapper = styled.div`
  margin-left: ${({ $nestLevel }) => $nestLevel * INDENT_WIDTH_PX}px;
  :not(:first-child) {
    padding-top: 20px;
    border-top: 1px solid ${Colors.outline};
  }
`;

const INDENT_NESTED_CATEGORY_BY = 20;

const sortProperties = ([a0, a1], [b0, b1]) => {
  const aName = a1.name || a0;
  const bName = b1.name || b0;
  const isTopLevelA = isSetting(a1);
  const isTopLevelB = isSetting(b1);
  // Sort top level settings first
  if (isTopLevelA && !isTopLevelB) return -1;
  if (!isTopLevelA && isTopLevelB) return 1;
  // Alphabetical sort
  return aName.localeCompare(bName);
};

const getName = (name, path) => {
  return name || capitalize(startCase(path.split('.').pop()));
};

const getCategoryOptions = schema =>
  Object.entries(schema.properties).map(([key, value]) => ({
    value: key,
    label: value.name || capitalize(startCase(key)),
  }));

const prepareSchema = scope => {
  const schema = getScopedSchema(scope);
  const uncategorised = pickBy(schema.properties, isSetting);
  // If there are any top-level settings, move them to an uncategorised category
  if (Object.keys(uncategorised).length) {
    const categories = omitBy(schema.properties, isSetting);
    schema.properties = {
      ...categories,
      uncategorised: {
        properties: uncategorised,
      },
    };
  }
  return schema;
};

const SettingInput = ({ type, handleChangeSetting, path, ...props }) => {
  // let InputComponent = null;
  // let eventAccessor = null;
  switch (type) {
    case 'boolean':
      return <Switch onChange={e => handleChangeSetting(path, e.target.checked)} {...props} />;
    case 'string':
      return <TextInput onChange={e => handleChangeSetting(path, e.target.value)} {...props} />;
    case 'number':
      return (
        <NumberInput onChange={e => handleChangeSetting(path, Number(e.target.value))} {...props} />
      );
    // below doesnt really work
    case 'object':
    case 'array':
      return <JSONEditor editMode onChange={e => handleChangeSetting(path, e)} {...props} />;
    default:
      return <LargeBodyText>No component for this type: {type}</LargeBodyText>
  }
};

const CategoryTitle = ({ name, path, description }) => {
  const categoryTitle = getName(name, path);
  if (!categoryTitle) return null;
  return (
    <ThemedTooltip placement="top" arrow title={description}>
      <Heading4 width="fit-content" mt={0} mb={2}>
        {categoryTitle}
      </Heading4>
    </ThemedTooltip>
  );
};

const SettingName = ({ name, path, description }) => (
  <ThemedTooltip arrow placement="top" title={description}>
    <LargeBodyText ml={1} mr={5} width="fit-content">
      {getName(name, path)}
    </LargeBodyText>
  </ThemedTooltip>
);

<<<<<<< HEAD
export const Category = ({ values, path = '', getSettingValue, handleChangeSetting }) => {
  const WrapperComponent = path ? CategoryContainer : React.Fragment;
  const levelNested = path.split('.').length;
  const sortedProperties = Object.entries(values.properties).sort(sortProperties);
  return (
    <WrapperComponent {...(path && { $levelNested: levelNested })}>
=======
export const Category = ({ values, path = '' }) => {
  const Wrapper = path ? CategoryWrapper : Box;
  const nestLevel = path.split('.').length;
  const sortedProperties = Object.entries(values.properties).sort(sortProperties);
  return (
    <Wrapper $nestLevel={nestLevel}>
>>>>>>> 01e96170
      <CategoryTitle name={values.name} path={path} description={values.description} />
      <div>
        {sortedProperties.map(([key, value]) => {
          const newPath = path ? `${path}.${key}` : key;
          const { name, description, type, defaultValue } = value;
          return type ? (
            <SettingLine key={newPath}>
              <SettingName path={newPath} name={name} description={description} />
              <SettingButtons>
                <SettingInput
                  type={type.type}
                  value={getSettingValue(newPath)}
                  checked={getSettingValue(newPath)}
                  placeholder={JSON.stringify(defaultValue, null, 2)}
                  path={newPath}
                  handleChangeSetting={handleChangeSetting}
                />
                <TextButton onClick={() => handleChangeSetting(newPath, defaultValue)}>
                  Return to default
                </TextButton>
              </SettingButtons>
            </SettingLine>
          ) : (
            <Category
              key={newPath}
              path={newPath}
              values={value}
              getSettingValue={getSettingValue}
              handleChangeSetting={handleChangeSetting}
            />
          );
        })}
<<<<<<< HEAD
      </div>
    </WrapperComponent>
=======
      </StyledList>
    </Wrapper>
>>>>>>> 01e96170
  );
};

export const EditorView = memo(({ values, setValues, submitForm, settings }) => {
  const { scope } = values;
  const [category, setCategory] = useState(null);

  const scopedSchema = useMemo(() => prepareSchema(scope), [scope]);
  const categoryOptions = useMemo(() => getCategoryOptions(scopedSchema), [scopedSchema]);
  const initialValues = useMemo(() => scopedSchema.properties[category], [category, scopedSchema]);

  const handleChangeScope = () => setCategory(null);
  const handleChangeCategory = e => setCategory(e.target.value);

  const handleChangeSetting = (path, value) => {
    const updatedSettings = set(settings, `${category}.${path}`, value);
    setValues({ ...values, settings: updatedSettings });
  };
  const getSettingValue = path => get(settings, `${category}.${path}`);

  // TODO: reverse whole category

  return (
    <>
      <StyledTopBar>
        <ScopeSelectorFields onChangeScope={handleChangeScope} />
      </StyledTopBar>
<<<<<<< HEAD
      <SettingsContainer>
        <CategoryOptions p={2}>
=======
      <SettingsWrapper>
        <Box p={2}>
>>>>>>> 01e96170
          <StyledSelectInput
            required
            label={<TranslatedText stringId="admin.settings.category" fallback="Category" />}
            value={category}
            onChange={handleChangeCategory}
            options={categoryOptions}
          />
          <div>
            <OutlinedButton disabled={!values.settings}>Clear changes</OutlinedButton>
            <SubmitButton onClick={submitForm} disabled={!values.settings}>
              Save changes
            </SubmitButton>
          </div>
        </CategoryOptions>
        <Divider />
<<<<<<< HEAD
        <CategoriesContainer p={2}>
          {category && (
            <Category
              values={initialValues}
              getSettingValue={getSettingValue}
              handleChangeSetting={handleChangeSetting}
            />
          )}
        </CategoriesContainer>
      </SettingsContainer>
=======
        <CategoriesWrapper p={2}>
          {category && <Category values={initialValues} />}
        </CategoriesWrapper>
      </SettingsWrapper>
>>>>>>> 01e96170
    </>
  );
});<|MERGE_RESOLUTION|>--- conflicted
+++ resolved
@@ -18,13 +18,10 @@
 import { ScopeSelectorFields } from './ScopeSelectorFields';
 import { Colors } from '../../../constants';
 import { ThemedTooltip } from '../../../components/Tooltip';
-<<<<<<< HEAD
 import { JSONEditor } from './JSONEditor';
 import { Box, Divider, Switch } from '@material-ui/core';
-=======
 
 const INDENT_WIDTH_PX = 20;
->>>>>>> 01e96170
 
 const SettingsWrapper = styled.div`
   background-color: ${Colors.white};
@@ -40,7 +37,6 @@
   width: 300px;
 `;
 
-<<<<<<< HEAD
 const SettingLine = styled(LargeBodyText)`
   display: flex;
   justify-content: space-between;
@@ -64,8 +60,6 @@
   margin-left: 15px;
 `;
 
-const CategoriesContainer = styled.div`
-=======
 const StyledList = styled.div`
   display: flex;
   flex-direction: column;
@@ -73,7 +67,6 @@
 `;
 
 const CategoriesWrapper = styled.div`
->>>>>>> 01e96170
   padding: 20px;
 `;
 
@@ -166,21 +159,12 @@
   </ThemedTooltip>
 );
 
-<<<<<<< HEAD
 export const Category = ({ values, path = '', getSettingValue, handleChangeSetting }) => {
-  const WrapperComponent = path ? CategoryContainer : React.Fragment;
-  const levelNested = path.split('.').length;
-  const sortedProperties = Object.entries(values.properties).sort(sortProperties);
-  return (
-    <WrapperComponent {...(path && { $levelNested: levelNested })}>
-=======
-export const Category = ({ values, path = '' }) => {
   const Wrapper = path ? CategoryWrapper : Box;
   const nestLevel = path.split('.').length;
   const sortedProperties = Object.entries(values.properties).sort(sortProperties);
   return (
     <Wrapper $nestLevel={nestLevel}>
->>>>>>> 01e96170
       <CategoryTitle name={values.name} path={path} description={values.description} />
       <div>
         {sortedProperties.map(([key, value]) => {
@@ -213,13 +197,8 @@
             />
           );
         })}
-<<<<<<< HEAD
       </div>
-    </WrapperComponent>
-=======
-      </StyledList>
     </Wrapper>
->>>>>>> 01e96170
   );
 };
 
@@ -247,13 +226,8 @@
       <StyledTopBar>
         <ScopeSelectorFields onChangeScope={handleChangeScope} />
       </StyledTopBar>
-<<<<<<< HEAD
-      <SettingsContainer>
+      <SettingsWrapper>
         <CategoryOptions p={2}>
-=======
-      <SettingsWrapper>
-        <Box p={2}>
->>>>>>> 01e96170
           <StyledSelectInput
             required
             label={<TranslatedText stringId="admin.settings.category" fallback="Category" />}
@@ -269,8 +243,7 @@
           </div>
         </CategoryOptions>
         <Divider />
-<<<<<<< HEAD
-        <CategoriesContainer p={2}>
+        <CategoriesWrapper p={2}>
           {category && (
             <Category
               values={initialValues}
@@ -278,14 +251,8 @@
               handleChangeSetting={handleChangeSetting}
             />
           )}
-        </CategoriesContainer>
-      </SettingsContainer>
-=======
-        <CategoriesWrapper p={2}>
-          {category && <Category values={initialValues} />}
         </CategoriesWrapper>
       </SettingsWrapper>
->>>>>>> 01e96170
     </>
   );
 });