<<<<<<< HEAD
import React, { useMemo, useState } from 'react';
import { useQueryClient, useQuery } from '@tanstack/react-query';
=======
import React, { useState } from 'react';
import { useQuery, useQueryClient } from '@tanstack/react-query';
>>>>>>> f6a559b1
import styled from 'styled-components';
import { ValidationError } from 'yup';

import { SETTINGS_SCOPES } from '@tamanu/constants';
import { applyDefaults, validateSettings } from '@tamanu/settings';

import { TabDisplay } from '../../../components/TabDisplay';
import { AdminViewContainer } from '../components/AdminViewContainer';
import { Form, TranslatedText } from '../../../components';
import { JSONEditorView } from './JSONEditorView';
import { useAuth } from '../../../contexts/Auth';
import { useApi } from '../../../api';
import { ErrorMessage } from '../../../components/ErrorMessage';
import { notifyError, notifySuccess } from '../../../utils';
import { Colors } from '../../../constants';
import { EditorView } from './EditorView';
import { ScopeSelectorFields } from './components/ScopeSelectorFields';
import { WarningModal } from './components/WarningModal';

const SETTING_TABS = {
  EDITOR: 'editor',
  JSON: 'JSON',
};

const StyledAdminViewContainer = styled(AdminViewContainer)`
  display: flex;
  flex-direction: column;
  height: 100%;
  > div {
    display: flex;
    flex-direction: column;
  }
`;

const StyledTabDisplay = styled(TabDisplay)`
  margin-top: 20px;
  height: 100%;
  border-top: 1px solid ${Colors.outline};
  > div:last-child {
    flex: 1;
  }
`;

const TabContainer = styled.div`
  height: 100%;
  padding: 20px;
  background-color: ${Colors.background};
`;

const tabs = [
  {
    label: <TranslatedText stringId="admin.settings.tab.editor.title" fallback="Editor" />,
    key: SETTING_TABS.EDITOR,
    icon: 'fa fa-cog',
    render: props => {
      // Don't show the editor if the scope is facility and no facility is selected
      const { facilityId, scope } = props.values;
      const shouldShowEditor = scope !== SETTINGS_SCOPES.FACILITY || !!facilityId;
      return (
        <TabContainer>
          <ScopeSelectorFields {...props} />
          {shouldShowEditor && <EditorView {...props} />}
        </TabContainer>
      );
    },
  },
  {
    label: <TranslatedText stringId="admin.settings.tab.jsonEditor.title" fallback="JSON editor" />,
    key: SETTING_TABS.JSON,
    icon: 'fa fa-code',
    render: props => (
      <TabContainer>
        <ScopeSelectorFields {...props} />
        <JSONEditorView {...props} />
      </TabContainer>
    ),
  },
];

export const SettingsView = () => {
  const api = useApi();
  const [scope, setScope] = useState(SETTINGS_SCOPES.GLOBAL);
  const [facilityId, setFacilityId] = useState(null);

  const { data: settingsSnapshot = {}, error: settingsFetchError } = useQuery(
    ['scopedSettings', scope, facilityId],
    async () => {
      const data = await api.get('admin/settings', { scope, facilityId });
      return applyDefaults(data, scope);
    },
    {
      enabled: scope !== SETTINGS_SCOPES.FACILITY || !!facilityId,
    },
  );

  const queryClient = useQueryClient();

  const handleSubmit = async ({ settings }) => {
    try {
      await validateSettings({ settings, scope });
      await api.put('admin/settings', { settings, facilityId, scope });
      notifySuccess('Settings saved');
      queryClient.invalidateQueries(['scopedSettings', scope, facilityId]);
      return true;
    } catch (error) {
      if (error instanceof ValidationError) {
        error?.inner?.forEach(e => {
          notifyError(e.message);
        });
      } else {
        notifyError(`Error while saving settings: ${error.message}`);
      }
      return false;
    }
  };

  return (
    <StyledAdminViewContainer
      title={<TranslatedText stringId="admin.settings.title" fallback="Settings" />}
    >
      {settingsFetchError ? (
        <ErrorMessage error={settingsFetchError} />
      ) : (
        <Form
          enableReinitialize
          initialValues={{ scope, facilityId, settings: settingsSnapshot }}
          onSubmit={handleSubmit}
          render={props => (
            <SettingsForm
              {...props}
              scope={scope}
              setScope={setScope}
              facilityId={facilityId}
              setFacilityId={setFacilityId}
            />
          )}
          style={{ flex: 1 }}
        />
      )}
    </StyledAdminViewContainer>
  );
};

const SettingsForm = ({
  values,
  setValues,
  setFieldValue,
  submitForm,
  resetForm,
  isSubmitting,
  dirty,
  scope,
  setScope,
  facilityId,
  setFacilityId,
}) => {
  const { ability } = useAuth();
  const [currentTab, setCurrentTab] = useState(SETTING_TABS.EDITOR);
  const [warningModalOpen, setShowWarningModal] = useState(false);
  const [resolveFn, setResolveFn] = useState(null);

  const canViewJSONEditor = ability.can('write', 'Setting');
  const filteredTabs = useMemo(
    () => (canViewJSONEditor ? tabs : tabs.filter(({ key }) => key !== SETTING_TABS.JSON)),
    [canViewJSONEditor],
  );

  const handleShowWarningModal = async () =>
    new Promise(resolve => {
      setResolveFn(() => resolve); // Save resolve to use in onConfirm/onCancel
      setShowWarningModal(true);
    });

  const handleChangeTab = async newTab => {
    if (newTab !== currentTab && dirty) {
      const dismissChanges = await handleShowWarningModal();
      if (!dismissChanges) return;
      await resetForm();
    }
    setCurrentTab(newTab);
  };

  const handleChangeScope = async e => {
    const newScope = e.target.value;
    if (newScope !== scope && dirty) {
      const dismissChanges = await handleShowWarningModal();
      if (!dismissChanges) return;
    }
    setScope(newScope);
    setFacilityId(null);
  };

  const handleFacilityChange = async e => {
    const newFacilityId = e.target.value;
    if (newFacilityId !== facilityId && dirty) {
      const dismissChanges = await handleShowWarningModal();
      if (!dismissChanges) return;
    }
    setFacilityId(newFacilityId);
  };

  return (
    <>
      <StyledTabDisplay
        tabs={filteredTabs}
        currentTab={currentTab}
        onTabSelect={handleChangeTab}
        scrollable={false}
        setValues={setValues}
        setFieldValue={setFieldValue}
        onChangeScope={handleChangeScope}
        handleShowWarningModal={handleShowWarningModal}
        values={values}
        submitForm={submitForm}
        isSubmitting={isSubmitting}
        resetForm={resetForm}
        dirty={dirty}
        scope={scope}
        onScopeChange={handleChangeScope}
        facilityId={facilityId}
        onFacilityChange={handleFacilityChange}
      />
      <WarningModal
        open={warningModalOpen}
        setShowWarningModal={setShowWarningModal}
        resolveFn={resolveFn}
      />
    </>
  );
};<|MERGE_RESOLUTION|>--- conflicted
+++ resolved
@@ -1,10 +1,5 @@
-<<<<<<< HEAD
 import React, { useMemo, useState } from 'react';
 import { useQueryClient, useQuery } from '@tanstack/react-query';
-=======
-import React, { useState } from 'react';
-import { useQuery, useQueryClient } from '@tanstack/react-query';
->>>>>>> f6a559b1
 import styled from 'styled-components';
 import { ValidationError } from 'yup';
 
