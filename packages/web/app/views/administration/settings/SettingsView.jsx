import React, { useState } from 'react';
import styled from 'styled-components';
import { Settings } from '@material-ui/icons';
import { useQuery } from '@tanstack/react-query';

import { SETTINGS_SCOPES } from '@tamanu/constants';
<<<<<<< HEAD
import { validateSettings } from '@tamanu/settings/schema/validation';
=======
import { validateSettings } from '@tamanu/settings/schema';
>>>>>>> 4f4b8785

import { LargeButton, TextButton, ContentPane, ButtonRow, TopBar } from '../../../components';
import { AdminViewContainer } from '../components/AdminViewContainer';
import { JSONEditor } from './JSONEditor';
import { ScopeSelector } from './ScopeSelector';
import { DefaultSettingsModal } from './DefaultSettingsModal';
import { useApi } from '../../../api';
import { notifySuccess, notifyError } from '../../../utils';
import { ErrorMessage } from '../../../components/ErrorMessage';
import { TranslatedText } from '../../../components/Translation';
import { ValidationError } from 'yup';

const StyledTopBar = styled(TopBar)`
  padding: 0;
  .MuiToolbar-root {
    align-items: flex-end;
  }
`;

const DefaultSettingsButton = styled(TextButton)`
  font-size: 14px;
  white-space: nowrap;
  margin-left: 5px;
  .MuiSvgIcon-root {
    margin-right: 5px;
  }
  margin-bottom: 12px;
`;

const buildSettingsString = settings => {
  if (Object.keys(settings).length === 0) return '';
  return JSON.stringify(settings, null, 2);
};

export const SettingsView = React.memo(() => {
  const api = useApi();
  const [settingsEditString, setSettingsEditString] = useState('');
  const [scope, setScope] = useState(SETTINGS_SCOPES.GLOBAL);
  const [facilityId, setFacilityId] = useState(null);
  const [jsonError, setJsonError] = useState(null);
  const [isDefaultModalOpen, setIsDefaultModalOpen] = useState(false);

  const { data: settings = {}, refetch: refetchSettings, error: settingsFetchError } = useQuery(
    ['scopedSettings', scope, facilityId],
    () => api.get('admin/settings', { scope, facilityId }),
  );

  const settingsViewString = buildSettingsString(settings);
  const hasSettingsChanged = settingsViewString !== settingsEditString;

  const updateSettingsEditString = value => {
    setSettingsEditString(value);
    setJsonError(null);
  };

  const turnOnEditMode = () => updateSettingsEditString(buildSettingsString(settings) || '{}');
  const turnOffEditMode = () => updateSettingsEditString(null);
  const onChangeSettings = newValue => updateSettingsEditString(newValue);
  const onChangeScope = event => {
    setScope(event.target.value || null);
    setFacilityId(null);
    updateSettingsEditString(null);
  };
  const onChangeFacility = event => {
    setFacilityId(event.target.value || null);
    updateSettingsEditString(null);
  };

  // Convert settings string from editor into object and post to backend
  const saveSettings = async () => {
    // Check if the JSON is valid and notify if not
    try {
      JSON.parse(settingsEditString);
    } catch (error) {
      notifyError(`Invalid JSON: ${error}`);
      setJsonError(error);
      return;
    }

    const settingsObject = JSON.parse(settingsEditString);

    try {
      await validateSettings({ settings: settingsObject, scope });
      await api.put('admin/settings', {
        settings: settingsObject,
        facilityId,
        scope,
      });
      notifySuccess('Settings saved');
      await refetchSettings();
      turnOffEditMode();
    } catch (error) {
      if (error instanceof ValidationError) {
        error?.inner?.forEach(e => {
          notifyError(e.message);
        });
      } else {
        notifyError(`Error while saving settings: ${error.message}`);
      }
    }
  };

  const editMode = !!settingsEditString;
  const isEditorVisible = scope !== SETTINGS_SCOPES.FACILITY || facilityId;

  return (
    <AdminViewContainer
      title={<TranslatedText stringId="admin.settings.title" fallback="Settings" />}
    >
      <StyledTopBar>
        <ScopeSelector
          selectedScope={scope}
          onChangeScope={onChangeScope}
          selectedFacility={facilityId}
          onChangeFacility={onChangeFacility}
        />
        <DefaultSettingsButton onClick={() => setIsDefaultModalOpen(true)}>
          <Settings />
          <TranslatedText
            stringId="admin.settings.viewDefaultScope.message"
            fallback="View default {scope} settings"
          />
        </DefaultSettingsButton>
        <ButtonRow>
          {editMode ? (
            <>
              <LargeButton variant="outlined" onClick={turnOffEditMode}>
                <TranslatedText stringId="general.action.cancel" fallback="Cancel" />
              </LargeButton>
              <LargeButton onClick={saveSettings} disabled={!hasSettingsChanged}>
                <TranslatedText stringId="general.action.save" fallback="Save" />
              </LargeButton>
            </>
          ) : (
            <LargeButton onClick={turnOnEditMode} disabled={!isEditorVisible}>
              <TranslatedText stringId="general.action.edit" fallback="Edit" />
            </LargeButton>
          )}
        </ButtonRow>
      </StyledTopBar>
      <ContentPane>
        {settingsFetchError && (
          <ErrorMessage title="Settings fetch error" errorMessage={settingsFetchError.message} />
        )}
        {isEditorVisible && (
          <JSONEditor
            onChange={onChangeSettings}
            value={editMode ? settingsEditString : settingsViewString}
            editMode={editMode}
            error={jsonError}
            placeholderText="No settings found for this server/facility"
            fontSize={14}
          />
        )}
      </ContentPane>
      <DefaultSettingsModal
        open={isDefaultModalOpen}
        onClose={() => setIsDefaultModalOpen(false)}
        scope={scope}
      />
    </AdminViewContainer>
  );
});<|MERGE_RESOLUTION|>--- conflicted
+++ resolved
@@ -4,11 +4,7 @@
 import { useQuery } from '@tanstack/react-query';
 
 import { SETTINGS_SCOPES } from '@tamanu/constants';
-<<<<<<< HEAD
-import { validateSettings } from '@tamanu/settings/schema/validation';
-=======
 import { validateSettings } from '@tamanu/settings/schema';
->>>>>>> 4f4b8785
 
 import { LargeButton, TextButton, ContentPane, ButtonRow, TopBar } from '../../../components';
 import { AdminViewContainer } from '../components/AdminViewContainer';
