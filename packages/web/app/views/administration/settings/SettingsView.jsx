import React, { useState } from 'react';
import { useQueryClient, useQuery } from '@tanstack/react-query';
import styled from 'styled-components';
<<<<<<< HEAD
import { Settings } from '@material-ui/icons';
import { useQuery, useQueryClient } from '@tanstack/react-query';
=======
import { ValidationError } from 'yup';
>>>>>>> 7f5786b2

import { SETTINGS_SCOPES } from '@tamanu/constants';
import { validateSettings } from '@tamanu/settings';

<<<<<<< HEAD
import {
  ButtonRow,
  ContentPane,
  LargeButton,
  TextButton,
  TopBar,
  TranslatedText,
} from '../../../components';
=======
import { TabDisplay } from '../../../components/TabDisplay';
>>>>>>> 7f5786b2
import { AdminViewContainer } from '../components/AdminViewContainer';
import { TranslatedText } from '../../../components/Translation/TranslatedText';
import { JSONEditorView } from './JSONEditorView';
import { useAuth } from '../../../contexts/Auth';
import { Form } from '../../../components';
import { useApi } from '../../../api';
import { ErrorMessage } from '../../../components/ErrorMessage';
<<<<<<< HEAD
import { ValidationError } from 'yup';
=======
import { notifyError, notifySuccess } from '../../../utils';
import { Colors } from '../../../constants';
>>>>>>> 7f5786b2

const StyledTabDisplay = styled(TabDisplay)`
  margin-top: 20px;
  border-top: 1px solid ${Colors.outline};
`;

const TabContainer = styled.div`
  padding: 20px;
`;

const tabs = [
  {
    label: <TranslatedText stringId="admin.settings.tab.editor.title" fallback="Editor" />,
    key: 'editor',
    icon: 'fa fa-cog',
    render: () => (
      <TabContainer>
        <p>GUI starts here</p>
      </TabContainer>
    ),
  },
  {
    label: <TranslatedText stringId="admin.settings.tab.json.title" fallback="JSON editor" />,
    key: 'json',
    icon: 'fa fa-code',
    render: props => (
      <TabContainer>
        <JSONEditorView {...props} />
      </TabContainer>
    ),
  },
];

export const SettingsView = () => {
  const queryClient = useQueryClient();
  const api = useApi();
<<<<<<< HEAD
  const queryClient = useQueryClient();
  const [settingsEditString, setSettingsEditString] = useState('');
  const [scope, setScope] = useState(SETTINGS_SCOPES.GLOBAL);
  const [facilityId, setFacilityId] = useState(null);
  const [jsonError, setJsonError] = useState(null);
  const [isDefaultModalOpen, setIsDefaultModalOpen] = useState(false);

  const { data: settings = {}, error: settingsFetchError } = useQuery(
    ['scopedSettings', scope, facilityId],
    () => api.get('admin/settings', { scope, facilityId }),
  );

  const settingsViewString = buildSettingsString(settings);
  const hasSettingsChanged = settingsViewString !== settingsEditString;

  const updateSettingsEditString = value => {
    setSettingsEditString(value);
    setJsonError(null);
  };

  const turnOnEditMode = () => updateSettingsEditString(buildSettingsString(settings) || '{}');
  const turnOffEditMode = () => updateSettingsEditString(null);
  const onChangeSettings = newValue => updateSettingsEditString(newValue);
  const onChangeScope = event => {
    setScope(event.target.value || null);
    setFacilityId(null);
    updateSettingsEditString(null);
  };
  const onChangeFacility = event => {
    setFacilityId(event.target.value || null);
    updateSettingsEditString(null);
  };

  // Convert settings string from editor into object and post to backend
  const saveSettings = async () => {
    // Check if the JSON is valid and notify if not
=======
  const handleSubmit = async ({ settings, scope, facilityId }) => {
>>>>>>> 7f5786b2
    try {
      await validateSettings({ settings, scope });
      await api.put('admin/settings', {
        settings,
        facilityId,
        scope,
      });
      notifySuccess('Settings saved');
      queryClient.invalidateQueries(['scopedSettings', scope, facilityId]);
<<<<<<< HEAD
      turnOffEditMode();
=======
      return true;
>>>>>>> 7f5786b2
    } catch (error) {
      console.error(error);
      if (error instanceof ValidationError) {
        error?.inner?.forEach(e => {
          notifyError(e.message);
        });
      } else {
        notifyError(`Error while saving settings: ${error.message}`);
      }
      return false;
    }
  };

  return (
    <AdminViewContainer
      title={<TranslatedText stringId="admin.settings.title" fallback="Settings" />}
    >
      <Form
        initialValues={{ scope: SETTINGS_SCOPES.GLOBAL, facilityId: null }}
        onSubmit={handleSubmit}
        render={SettingsForm}
      />
    </AdminViewContainer>
  );
};

const SettingsForm = ({ values, setValues, setFieldValue, submitForm, status }) => {
  const [currentTab, setCurrentTab] = useState('editor');
  const api = useApi();
  const { ability } = useAuth();
  const { scope, facilityId } = values;
  const canViewJSONEditor = ability.can('write', 'Setting');

  const { data: settings = {}, error: settingsFetchError } = useQuery(
    ['scopedSettings', scope, facilityId],
    () => api.get('admin/settings', { scope, facilityId }),
  );

  if (settingsFetchError) {
    return <ErrorMessage title="Settings fetch error" errorMessage={settingsFetchError.message} />;
  }

  return canViewJSONEditor ? (
    <StyledTabDisplay
      tabs={tabs}
      currentTab={currentTab}
      onTabSelect={setCurrentTab}
      scrollable={false}
      settings={settings}
      setFieldValue={setFieldValue}
      setValues={setValues}
      values={values}
      submitForm={submitForm}
      status={status}
    />
  ) : (
    <p>GUI starts here</p>
  );
};<|MERGE_RESOLUTION|>--- conflicted
+++ resolved
@@ -1,41 +1,20 @@
 import React, { useState } from 'react';
-import { useQueryClient, useQuery } from '@tanstack/react-query';
+import { useQuery, useQueryClient } from '@tanstack/react-query';
 import styled from 'styled-components';
-<<<<<<< HEAD
-import { Settings } from '@material-ui/icons';
-import { useQuery, useQueryClient } from '@tanstack/react-query';
-=======
 import { ValidationError } from 'yup';
->>>>>>> 7f5786b2
 
 import { SETTINGS_SCOPES } from '@tamanu/constants';
 import { validateSettings } from '@tamanu/settings';
 
-<<<<<<< HEAD
-import {
-  ButtonRow,
-  ContentPane,
-  LargeButton,
-  TextButton,
-  TopBar,
-  TranslatedText,
-} from '../../../components';
-=======
 import { TabDisplay } from '../../../components/TabDisplay';
->>>>>>> 7f5786b2
 import { AdminViewContainer } from '../components/AdminViewContainer';
-import { TranslatedText } from '../../../components/Translation/TranslatedText';
+import { Form, TranslatedText } from '../../../components';
 import { JSONEditorView } from './JSONEditorView';
 import { useAuth } from '../../../contexts/Auth';
-import { Form } from '../../../components';
 import { useApi } from '../../../api';
 import { ErrorMessage } from '../../../components/ErrorMessage';
-<<<<<<< HEAD
-import { ValidationError } from 'yup';
-=======
 import { notifyError, notifySuccess } from '../../../utils';
 import { Colors } from '../../../constants';
->>>>>>> 7f5786b2
 
 const StyledTabDisplay = styled(TabDisplay)`
   margin-top: 20px;
@@ -72,46 +51,7 @@
 export const SettingsView = () => {
   const queryClient = useQueryClient();
   const api = useApi();
-<<<<<<< HEAD
-  const queryClient = useQueryClient();
-  const [settingsEditString, setSettingsEditString] = useState('');
-  const [scope, setScope] = useState(SETTINGS_SCOPES.GLOBAL);
-  const [facilityId, setFacilityId] = useState(null);
-  const [jsonError, setJsonError] = useState(null);
-  const [isDefaultModalOpen, setIsDefaultModalOpen] = useState(false);
-
-  const { data: settings = {}, error: settingsFetchError } = useQuery(
-    ['scopedSettings', scope, facilityId],
-    () => api.get('admin/settings', { scope, facilityId }),
-  );
-
-  const settingsViewString = buildSettingsString(settings);
-  const hasSettingsChanged = settingsViewString !== settingsEditString;
-
-  const updateSettingsEditString = value => {
-    setSettingsEditString(value);
-    setJsonError(null);
-  };
-
-  const turnOnEditMode = () => updateSettingsEditString(buildSettingsString(settings) || '{}');
-  const turnOffEditMode = () => updateSettingsEditString(null);
-  const onChangeSettings = newValue => updateSettingsEditString(newValue);
-  const onChangeScope = event => {
-    setScope(event.target.value || null);
-    setFacilityId(null);
-    updateSettingsEditString(null);
-  };
-  const onChangeFacility = event => {
-    setFacilityId(event.target.value || null);
-    updateSettingsEditString(null);
-  };
-
-  // Convert settings string from editor into object and post to backend
-  const saveSettings = async () => {
-    // Check if the JSON is valid and notify if not
-=======
   const handleSubmit = async ({ settings, scope, facilityId }) => {
->>>>>>> 7f5786b2
     try {
       await validateSettings({ settings, scope });
       await api.put('admin/settings', {
@@ -121,13 +61,8 @@
       });
       notifySuccess('Settings saved');
       queryClient.invalidateQueries(['scopedSettings', scope, facilityId]);
-<<<<<<< HEAD
-      turnOffEditMode();
-=======
       return true;
->>>>>>> 7f5786b2
     } catch (error) {
-      console.error(error);
       if (error instanceof ValidationError) {
         error?.inner?.forEach(e => {
           notifyError(e.message);
