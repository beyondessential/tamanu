--- conflicted
+++ resolved
@@ -16,7 +16,6 @@
 import { ErrorMessage } from '../../../components/ErrorMessage';
 import { notifyError, notifySuccess } from '../../../utils';
 import { Colors } from '../../../constants';
-<<<<<<< HEAD
 import { EditorView } from './EditorView';
 
 const StyledAdminViewContainer = styled(AdminViewContainer)`
@@ -44,32 +43,14 @@
   background-color: ${Colors.background};
 `;
 
-=======
-
-const StyledTabDisplay = styled(TabDisplay)`
-  margin-top: 20px;
-  border-top: 1px solid ${Colors.outline};
-`;
-
-const TabContainer = styled.div`
-  padding: 20px;
-`;
-
->>>>>>> 7f5786b2
 const tabs = [
   {
     label: <TranslatedText stringId="admin.settings.tab.editor.title" fallback="Editor" />,
     key: 'editor',
     icon: 'fa fa-cog',
-<<<<<<< HEAD
     render: props => (
       <TabContainer>
         <EditorView {...props} />
-=======
-    render: () => (
-      <TabContainer>
-        <p>GUI starts here</p>
->>>>>>> 7f5786b2
       </TabContainer>
     ),
   },
@@ -119,16 +100,13 @@
         initialValues={{ scope: SETTINGS_SCOPES.GLOBAL, facilityId: null }}
         onSubmit={handleSubmit}
         render={SettingsForm}
-<<<<<<< HEAD
         style={{ flex: 1 }}
-=======
->>>>>>> 7f5786b2
       />
     </StyledAdminViewContainer>
   );
 };
 
-const SettingsForm = ({ values, setValues, setFieldValue, submitForm, status }) => {
+const SettingsForm = ({ values, setValues, submitForm }) => {
   const [currentTab, setCurrentTab] = useState('editor');
   const api = useApi();
   const { ability } = useAuth();
@@ -151,50 +129,11 @@
       onTabSelect={setCurrentTab}
       scrollable={false}
       settings={settings}
-      setFieldValue={setFieldValue}
       setValues={setValues}
       values={values}
       submitForm={submitForm}
-      status={status}
     />
   ) : (
-    <p>GUI starts here</p>
+    <EditorView settings={settings} values={values} />
   );
-<<<<<<< HEAD
-=======
-};
-
-const SettingsForm = ({ values, setValues, setFieldValue, submitForm, status }) => {
-  const [currentTab, setCurrentTab] = useState('editor');
-  const api = useApi();
-  const { ability } = useAuth();
-  const { scope, facilityId } = values;
-  const canViewJSONEditor = ability.can('write', 'Setting');
-
-  const { data: settings = {}, error: settingsFetchError } = useQuery(
-    ['scopedSettings', scope, facilityId],
-    () => api.get('admin/settings', { scope, facilityId }),
-  );
-
-  if (settingsFetchError) {
-    return <ErrorMessage title="Settings fetch error" errorMessage={settingsFetchError.message} />;
-  }
-
-  return canViewJSONEditor ? (
-    <StyledTabDisplay
-      tabs={tabs}
-      currentTab={currentTab}
-      onTabSelect={setCurrentTab}
-      scrollable={false}
-      settings={settings}
-      setFieldValue={setFieldValue}
-      setValues={setValues}
-      values={values}
-      submitForm={submitForm}
-      status={status}
-    />
-  ) : (
-    <p>GUI starts here</p>
-  );
->>>>>>> 7f5786b2
 };