--- conflicted
+++ resolved
@@ -17,7 +17,6 @@
 import { notifyError, notifySuccess } from '../../../utils';
 import { Colors } from '../../../constants';
 import { EditorView } from './EditorView';
-<<<<<<< HEAD
 import { ScopeSelectorFields } from './components/ScopeSelectorFields';
 import { WarningModal } from './components/WarningModal';
 
@@ -25,8 +24,6 @@
   EDITOR: 'editor',
   JSON: 'JSON',
 };
-=======
->>>>>>> 0be59468
 
 const StyledAdminViewContainer = styled(AdminViewContainer)`
   display: flex;
@@ -50,11 +47,7 @@
 const TabContainer = styled.div`
   height: 100%;
   padding: 20px;
-<<<<<<< HEAD
   background-color: ${({ $backgroundColor = Colors.white }) => $backgroundColor};
-=======
-  background-color: ${props => props.$backgroundColor || Colors.white};
->>>>>>> 0be59468
 `;
 
 const tabs = [
@@ -62,10 +55,10 @@
     label: <TranslatedText stringId="admin.settings.tab.editor.title" fallback="Editor" />,
     key: SETTING_TABS.EDITOR,
     icon: 'fa fa-cog',
-<<<<<<< HEAD
     render: props => {
       // Don't show the editor if the scope is facility and no facility is selected
-      const shouldShowEditor = props.scope !== SETTINGS_SCOPES.FACILITY || props.facilityId;
+      const { facilityId, scope } = props.values;
+      const shouldShowEditor = scope !== SETTINGS_SCOPES.FACILITY || facilityId;
       return (
         <TabContainer $backgroundColor={Colors.background}>
           <ScopeSelectorFields {...props} />
@@ -73,13 +66,6 @@
         </TabContainer>
       );
     },
-=======
-    render: props => (
-      <TabContainer $backgroundColor={Colors.background}>
-        <EditorView {...props} />
-      </TabContainer>
-    ),
->>>>>>> 0be59468
   },
   {
     label: <TranslatedText stringId="admin.settings.tab.jsonEditor.title" fallback="JSON editor" />,
@@ -98,12 +84,10 @@
   const queryClient = useQueryClient();
   const api = useApi();
 
-  const [scope, setScope] = useState(SETTINGS_SCOPES.GLOBAL);
-  const [facilityId, setFacilityId] = useState(null);
-
-  const handleSubmit = async ({ settings }) => {
+  const handleSubmit = async ({ settings, scope, facilityId }) => {
     try {
       await validateSettings({ settings, scope });
+      console.log('what', settings, facilityId, scope);
       await api.put('admin/settings', { settings, facilityId, scope });
       notifySuccess('Settings saved');
       queryClient.invalidateQueries(['scopedSettings', scope, facilityId]);
@@ -125,27 +109,15 @@
       title={<TranslatedText stringId="admin.settings.title" fallback="Settings" />}
     >
       <Form
+        initialValues={{ scope: SETTINGS_SCOPES.GLOBAL }}
         onSubmit={handleSubmit}
-<<<<<<< HEAD
-        render={formProps => (
-          <SettingsForm
-            {...formProps}
-            scope={scope}
-            setScope={setScope}
-            facilityId={facilityId}
-            setFacilityId={setFacilityId}
-          />
-        )}
-=======
         render={SettingsForm}
->>>>>>> 0be59468
         style={{ flex: 1 }}
       />
     </StyledAdminViewContainer>
   );
 };
 
-<<<<<<< HEAD
 const SettingsForm = ({
   values,
   setValues,
@@ -159,10 +131,6 @@
   facilityId,
   setFacilityId,
 }) => {
-=======
-const SettingsForm = ({ values, setValues, submitForm }) => {
-  const [currentTab, setCurrentTab] = useState('editor');
->>>>>>> 0be59468
   const api = useApi();
   const { ability } = useAuth();
   const [currentTab, setCurrentTab] = useState(SETTING_TABS.EDITOR);
@@ -220,7 +188,6 @@
     return <ErrorMessage title="Settings fetch error" errorMessage={settingsFetchError.message} />;
   }
 
-<<<<<<< HEAD
   return (
     <>
       <StyledTabDisplay
@@ -239,8 +206,6 @@
         isSubmitting={isSubmitting}
         resetForm={handleResetForm}
         dirty={dirty}
-        scope={scope}
-        facilityId={facilityId}
       />
       <WarningModal
         open={warningModalOpen}
@@ -248,20 +213,5 @@
         resolveFn={resolveFn}
       />
     </>
-=======
-  return canViewJSONEditor ? (
-    <StyledTabDisplay
-      tabs={tabs}
-      currentTab={currentTab}
-      onTabSelect={setCurrentTab}
-      scrollable={false}
-      settings={settings}
-      setValues={setValues}
-      values={values}
-      submitForm={submitForm}
-    />
-  ) : (
-    <EditorView settings={settings} values={values} />
->>>>>>> 0be59468
   );
 };