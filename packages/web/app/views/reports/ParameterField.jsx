import React from 'react';
import styled from 'styled-components';
import {
  SUGGESTER_ENDPOINTS,
  SUGGESTER_ENDPOINTS_SUPPORTING_ALL,
} from '@tamanu/constants/suggesters';
import {
  AutocompleteField,
  Field,
<<<<<<< HEAD
  MultiselectField,
  BaseSelectField,
=======
  BaseMultiselectField,
  SelectField,
>>>>>>> a5102a14
  SuggesterSelectField,
} from '../../components';
import { VillageField } from './VillageField';
import { LabTestLaboratoryField } from './LabTestLaboratoryField';
import { PractitionerField } from './PractitionerField';
import { DiagnosisField } from './DiagnosisField';
import { LabTestTypeField } from './LabTestTypeField';
import { LabTestCategoryField } from './LabTestCategoryField';
import { VaccineCategoryField } from './VaccineCategoryField';
import { ImagingTypeField } from './ImagingTypeField';
import { VaccineField } from './VaccineField';
import { useSuggester } from '../../api';

export const FIELD_TYPES_TO_SUGGESTER_OPTIONS = {
  ParameterSuggesterSelectField: SUGGESTER_ENDPOINTS_SUPPORTING_ALL,
  ParameterAutocompleteField: SUGGESTER_ENDPOINTS,
};

export const FIELD_TYPES_WITH_SUGGESTERS = Object.keys(FIELD_TYPES_TO_SUGGESTER_OPTIONS);

export const FIELD_TYPES_WITH_PREDEFINED_OPTIONS = [
  'ParameterSelectField',
  'ParameterMultiselectField',
];

const ParameterSuggesterSelectField = ({ suggesterEndpoint, name, ...props }) => (
  <Field component={SuggesterSelectField} endpoint={suggesterEndpoint} name={name} {...props} />
);

const ParameterAutocompleteField = ({ suggesterEndpoint, suggesterOptions, name, ...props }) => {
  const suggester = useSuggester(suggesterEndpoint, suggesterOptions);
  return <Field component={AutocompleteField} suggester={suggester} name={name} {...props} />;
};

const ParameterSelectField = ({ name, ...props }) => (
  <Field component={BaseSelectField} name={name} {...props} />
);

const ParameterMultiselectField = ({ name, ...props }) => (
  <Field component={BaseMultiselectField} name={name} {...props} />
);

const EmptyField = styled.div``;

export const PARAMETER_FIELD_COMPONENTS = {
  VillageField,
  LabTestLaboratoryField,
  PractitionerField,
  DiagnosisField,
  VaccineCategoryField,
  VaccineField,
  EmptyField,
  ParameterAutocompleteField,
  ParameterSelectField,
  ParameterMultiselectField,
  ImagingTypeField,
  LabTestCategoryField,
  ParameterSuggesterSelectField,
  LabTestTypeField,
};

export const ParameterField = ({ parameterField, name, required, label, values, ...props }) => {
  const ParameterFieldComponent = PARAMETER_FIELD_COMPONENTS[parameterField];

  return (
    <ParameterFieldComponent
      required={required}
      name={name}
      label={label}
      parameterValues={values}
      {...props}
    />
  );
};<|MERGE_RESOLUTION|>--- conflicted
+++ resolved
@@ -7,13 +7,8 @@
 import {
   AutocompleteField,
   Field,
-<<<<<<< HEAD
-  MultiselectField,
   BaseSelectField,
-=======
   BaseMultiselectField,
-  SelectField,
->>>>>>> a5102a14
   SuggesterSelectField,
 } from '../../components';
 import { VillageField } from './VillageField';
