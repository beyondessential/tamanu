import React from 'react';
import styled from 'styled-components';
import {
  SUGGESTER_ENDPOINTS,
  SUGGESTER_ENDPOINTS_SUPPORTING_ALL,
} from '@tamanu/constants/suggesters';
import {
  AutocompleteField,
  Field,
<<<<<<< HEAD
  BaseMultiselectField,
  SelectField,
=======
  BaseSelectField,
  BaseMultiselectField,
>>>>>>> 3d6fd94b
  SuggesterSelectField,
} from '../../components';
import { VillageField } from './VillageField';
import { LabTestLaboratoryField } from './LabTestLaboratoryField';
import { PractitionerField } from './PractitionerField';
import { DiagnosisField } from './DiagnosisField';
import { LabTestTypeField } from './LabTestTypeField';
import { LabTestCategoryField } from './LabTestCategoryField';
import { VaccineCategoryField } from './VaccineCategoryField';
import { ImagingTypeField } from './ImagingTypeField';
import { VaccineField } from './VaccineField';
import { useSuggester } from '../../api';

export const FIELD_TYPES_TO_SUGGESTER_OPTIONS = {
  ParameterSuggesterSelectField: SUGGESTER_ENDPOINTS_SUPPORTING_ALL,
  ParameterAutocompleteField: SUGGESTER_ENDPOINTS,
};

export const FIELD_TYPES_WITH_SUGGESTERS = Object.keys(FIELD_TYPES_TO_SUGGESTER_OPTIONS);

export const FIELD_TYPES_WITH_PREDEFINED_OPTIONS = [
  'ParameterSelectField',
  'ParameterMultiselectField',
];

const ParameterSuggesterSelectField = ({ suggesterEndpoint, name, ...props }) => (
  <Field component={SuggesterSelectField} endpoint={suggesterEndpoint} name={name} {...props} />
);

const ParameterAutocompleteField = ({ suggesterEndpoint, suggesterOptions, name, ...props }) => {
  const suggester = useSuggester(suggesterEndpoint, suggesterOptions);
  return <Field component={AutocompleteField} suggester={suggester} name={name} {...props} />;
};

const ParameterSelectField = ({ name, ...props }) => (
  <Field component={BaseSelectField} name={name} {...props} />
);

const ParameterMultiselectField = ({ name, ...props }) => (
  <Field component={BaseMultiselectField} name={name} {...props} />
);

const EmptyField = styled.div``;

export const PARAMETER_FIELD_COMPONENTS = {
  VillageField,
  LabTestLaboratoryField,
  PractitionerField,
  DiagnosisField,
  VaccineCategoryField,
  VaccineField,
  EmptyField,
  ParameterAutocompleteField,
  ParameterSelectField,
  ParameterMultiselectField,
  ImagingTypeField,
  LabTestCategoryField,
  ParameterSuggesterSelectField,
  LabTestTypeField,
};

export const ParameterField = ({ parameterField, name, required, label, values, ...props }) => {
  const ParameterFieldComponent = PARAMETER_FIELD_COMPONENTS[parameterField];

  return (
    <ParameterFieldComponent
      required={required}
      name={name}
      label={label}
      parameterValues={values}
      {...props}
    />
  );
};<|MERGE_RESOLUTION|>--- conflicted
+++ resolved
@@ -7,13 +7,8 @@
 import {
   AutocompleteField,
   Field,
-<<<<<<< HEAD
-  BaseMultiselectField,
-  SelectField,
-=======
   BaseSelectField,
   BaseMultiselectField,
->>>>>>> 3d6fd94b
   SuggesterSelectField,
 } from '../../components';
 import { VillageField } from './VillageField';
