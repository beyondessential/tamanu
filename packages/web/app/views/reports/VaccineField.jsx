import React, { useEffect, useState } from 'react';
import { useApi } from '../../api';
<<<<<<< HEAD
import { Dialog, Field, BaseSelectField } from '../../components';
import { SelectField } from '../../components/Translation/TranslatedSelectField.jsx';
=======
import { Dialog, Field, SelectField } from '../../components';
import { TranslatedText } from '../../components/Translation/TranslatedText';

>>>>>>> 4ce15310

export const VaccineField = ({ name = 'vaccine', required, parameterValues }) => {
  const api = useApi();
  const { category } = parameterValues;
  const [vaccineOptions, setVaccineOptions] = useState([]);
  const [error, setError] = useState(null);
  const [isErrorDialogVisible, setIsErrorDialogVisible] = useState(false);

  useEffect(() => {
    if (!category) {
      return;
    }
    const scheduledVaccinesToOptions = async () => {
      try {
        const scheduledVaccines = await api.get(`scheduledVaccine`, { category });
        const vaccineNames = [...new Set(scheduledVaccines.map(vaccine => vaccine.label))];
        const options = vaccineNames.map(vaccineName => ({
          label: vaccineName,
          value: vaccineName,
        }));
        setError(null);
        setVaccineOptions(options);
      } catch (e) {
        // eslint-disable-next-line no-console
        console.error(e);
        setError(e.message);
        setIsErrorDialogVisible(true);
        setVaccineOptions([]);
      }
    };

    scheduledVaccinesToOptions();
  }, [api, category]);

  return (
    <>
      <Field
        name={name}
        label={<TranslatedText stringId="vaccine.vaccine.label" fallback="Vaccine" />}
        component={SelectField}
        required={required}
        options={vaccineOptions}
        prefix="vaccine.property.name"
      />
      <Dialog
        headerTitle={<TranslatedText stringId="general.error" fallback="Error" />}
        isVisible={isErrorDialogVisible}
        onClose={() => setIsErrorDialogVisible(false)}
        contentText={`Error occurred when fetching vaccine types: ${error}`}
      />
    </>
  );
};<|MERGE_RESOLUTION|>--- conflicted
+++ resolved
@@ -1,13 +1,8 @@
 import React, { useEffect, useState } from 'react';
 import { useApi } from '../../api';
-<<<<<<< HEAD
-import { Dialog, Field, BaseSelectField } from '../../components';
+import { Dialog, Field } from '../../components';
 import { SelectField } from '../../components/Translation/TranslatedSelectField.jsx';
-=======
-import { Dialog, Field, SelectField } from '../../components';
 import { TranslatedText } from '../../components/Translation/TranslatedText';
-
->>>>>>> 4ce15310
 
 export const VaccineField = ({ name = 'vaccine', required, parameterValues }) => {
   const api = useApi();
