--- conflicted
+++ resolved
@@ -9,13 +9,8 @@
 export const VaccineCategoryField = ({ name = 'category', required, label }) => (
   <Field
     name={name}
-<<<<<<< HEAD
-    label={<TranslatedText stringId="vaccine.category.label" fallback="Category" />}
+    label={label ?? <TranslatedText stringId="vaccine.category.label" fallback="Category" />}
     component={TranslatedSelectField}
-=======
-    label={label ?? <TranslatedText stringId="vaccine.category.label" fallback="Category" />}
-    component={SelectField}
->>>>>>> 303ae55b
     required={required}
     enumValues={VACCINE_CATEGORIES}
     prefix="vaccine.property.category"
