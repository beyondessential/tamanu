--- conflicted
+++ resolved
@@ -2,14 +2,8 @@
 
 import { VACCINE_CATEGORIES } from '@tamanu/constants';
 
-<<<<<<< HEAD
-import { Field } from '../../components';
-import { TranslatedText } from '../../components/Translation/TranslatedText';
-import { TranslatedSelectField } from '../../components/Translation/TranslatedSelect';
-=======
 import { Field, TranslatedSelectField } from '../../components';
 import { TranslatedText } from '../../components/Translation/TranslatedText';
->>>>>>> 3b75c14b
 
 export const VaccineCategoryField = ({ name = 'category', required, label }) => (
   <Field
