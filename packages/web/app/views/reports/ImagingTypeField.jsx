--- conflicted
+++ resolved
@@ -16,14 +16,10 @@
     <Field
       name={name}
       label={
-<<<<<<< HEAD
-        <TranslatedText stringId="report.generate.parameter.imagingType.label" fallback="Imaging type" />
-=======
         <TranslatedText
           stringId="report.generate.parameter.imagingType.label"
           fallback="Imaging type"
         />
->>>>>>> ffb65cc5
       }
       component={SelectField}
       options={imagingTypeOptions}
