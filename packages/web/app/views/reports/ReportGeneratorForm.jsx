import React, { useCallback, useEffect, useMemo, useState } from 'react';
import { keyBy, orderBy } from 'lodash';
import { format } from 'date-fns';
import { Box, Typography } from '@material-ui/core';
import { Alert, AlertTitle } from '@material-ui/lab';
import GetAppIcon from '@material-ui/icons/GetApp';
import styled from 'styled-components';
import * as Yup from 'yup';
import {
  REPORT_DATA_SOURCE_VALUES,
  REPORT_DATA_SOURCES,
  REPORT_EXPORT_FORMATS,
} from '@tamanu/constants';
import { LoadingIndicator } from '../../components/LoadingIndicator';
import { useApi } from '../../api';
import { useAuth } from '../../contexts/Auth';
import {
  AutocompleteField,
  Button,
  DateDisplay,
  DateField,
  Field,
  Form,
  FormGrid,
  getReferenceDataStringId,
  RadioField,
  TextButton,
} from '../../components';
import { FormSubmitDropdownButton } from '../../components/DropdownButton';
import { Colors, FORM_TYPES } from '../../constants';
import { prepareExcelFile } from '../../utils/saveExcelFile';
import { saveFile } from '../../utils/fileSystemAccess';
import { EmailField, parseEmails } from './EmailField';
import { ParameterField } from './ParameterField';
import { useLocalisation } from '../../contexts/Localisation';
import { TranslatedText } from '../../components/Translation';
import { ReportAboutModal } from './ReportAboutModal';
import { useTranslation } from '../../contexts/Translation';

const Spacer = styled.div`
  padding-top: 30px;
`;

const DateRangeLabel = styled(Typography)`
  font-weight: 500;
  margin-bottom: 5px;
  padding-top: 30px;
  color: ${Colors.darkText};
`;

const EmailInputContainer = styled.div`
  margin-bottom: 30px;
  width: 60%;
`;

const AboutReportButton = styled(TextButton)`
  text-decoration: underline;
  font-size: 15px;
  justify-content: start;
  font-weight: normal;
  color: ${Colors.darkText};
  width: fit-content;
  text-transform: none;

  :hover {
    font-weight: 500;
    color: ${Colors.primary};
    cursor: pointer;
    text-decoration: underline;
  }
`;

// adding an onValueChange hook to the report id field
// so we can keep internal state of the report id
const ReportIdField = ({ onValueChange, ...props }) => {
  const { field } = props;
  const changeCallback = useCallback(
    event => {
      onValueChange(event.target.value);
      field.onChange(event);
    },
    [onValueChange, field],
  );
  return <AutocompleteField {...props} onChange={changeCallback} />;
};

const buildParameterFieldValidation = ({ name, required }) => {
  if (required) return Yup.mixed().required(`${name} is a required field`);

  return Yup.mixed();
};

const useFileName = () => {
  const { getLocalisation } = useLocalisation();
  const country = getLocalisation('country');
  const date = format(new Date(), 'ddMMyyyy');
  const { getTranslation } = useTranslation();

  const countryName = getTranslation(getReferenceDataStringId(country.id, 'country'), country.name);

  return reportName => {
    const dashedName = `${reportName}-${countryName}`
      .trim()
      .replace(/\s+/g, '-')
      .replace(/-+/g, '-')
      .toLowerCase();
    return `report-${date}-${dashedName}`;
  };
};

const getAboutReportString = reportName => `About ${reportName}`;

const isJsonString = str => {
  try {
    JSON.parse(str);
  } catch (e) {
    return false;
  }
  return true;
};

export const ReportGeneratorForm = () => {
  const api = useApi();
  const { getTranslation } = useTranslation();
  const getFileName = useFileName();
<<<<<<< HEAD
  const { facilityId } = useAuth();
  const { currentUser } = useAuth();
=======
  const { currentUser, facilityId } = useAuth();
>>>>>>> 1ee0ce12
  const [successMessage, setSuccessMessage] = useState(null);
  const [requestError, setRequestError] = useState(null);
  const [bookType, setBookFormat] = useState(REPORT_EXPORT_FORMATS.XLSX);
  const [availableReports, setAvailableReports] = useState([]);
  const [dataSource, setDataSource] = useState(REPORT_DATA_SOURCES.THIS_FACILITY);
  const [selectedReportId, setSelectedReportId] = useState(null);
  const [isReportModalOpen, setIsReportModalOpen] = useState(false);
  const [dataReadyForSaving, setDataReadyForSaving] = useState(null);

  const reportsById = useMemo(() => keyBy(availableReports, 'id'), [availableReports]);
  const reportOptions = useMemo(
    () =>
      orderBy(
        availableReports.map(r => ({ value: r.id, label: r.name })),
        'label',
      ),
    [availableReports],
  );

  const {
    parameters = [],
    dateRangeLabel = (
      <TranslatedText stringId="report.generate.dateRange.label" fallback="Date range" />
    ),
    dataSourceOptions = REPORT_DATA_SOURCE_VALUES,
    filterDateRangeAsStrings = false,
  } = reportsById[selectedReportId] || {};

  const isDataSourceFieldDisabled = dataSourceOptions.length === 1;

  useEffect(() => {
    if (!dataSourceOptions.includes(dataSource)) {
      setDataSource(dataSourceOptions[0]);
    }
  }, [dataSourceOptions, dataSource]);

  useEffect(() => {
    (async () => {
      try {
        const reports = await api.get('reports');
        setAvailableReports(reports);
      } catch (error) {
        setRequestError(
          `${(
            <TranslatedText
              stringId="report.generate.requestError.loadFailure"
              fallback="Unable to load available reports"
            />
          )} - ${error.message}`,
        );
      }
    })();
  }, [api]);

  const submitRequestReport = async formValues => {
    const { reportId, ...filterValues } = formValues;
    delete filterValues.emails;

    const updatedFilters = Object.fromEntries(
      Object.entries(filterValues).map(([key, value]) => {
        if (isJsonString(value)) {
          return [key, JSON.parse(value)];
        }
        return [key, value];
      }),
    );

    try {
      if (dataSource === REPORT_DATA_SOURCES.THIS_FACILITY) {
        const excelData = await api.post(`reports/${reportId}`, {
          parameters: updatedFilters,
          facilityId,
        });

        const filterString = Object.entries(filterValues)
          .map(([key, value]) => `${key}: ${value}`)
          .join(', ');

        const reportName = reportsById[reportId].name;

        const date = DateDisplay.stringFormat(new Date());

        const metadata = [
          ['Report Name:', reportName],
          ['Date Generated:', date],
          ['User:', currentUser.email],
          ['Filters:', filterString],
        ];

        setDataReadyForSaving(
          prepareExcelFile({
            data: excelData,
            metadata,
            defaultFileName: getFileName(reportName),
            bookType,
          }),
        );
      } else {
        await api.post(`reportRequest`, {
          reportId,
          parameters: updatedFilters,
          emailList: parseEmails(formValues.emails),
          bookType,
        });
        setSuccessMessage(
          <TranslatedText
            stringId="report.generate.message.request.success"
            fallback="Report successfully requested. You will receive an email soon."
          />,
        );
      }
    } catch (e) {
      setRequestError(
        <TranslatedText
          stringId="reportGenerator.error.cantSubmitRequest"
          fallback="Unable to submit report request - :errorMessage"
          replacements={{ errorMessage: e.message }}
        />,
      );
    }
  };

  const resetDownload = () => {
    setRequestError(null);
    setSuccessMessage(null);
    setDataReadyForSaving(null);
  };

  const onDownload = async () => {
    try {
      await saveFile(dataReadyForSaving);
      resetDownload();
      setSuccessMessage(
        <TranslatedText
          stringId="report.generate.message.export.success"
          fallback="Report successfully exported"
        />,
      );
    } catch (error) {
      setRequestError(`Unable to export report - ${error.message}`);
    }
  };

  // Wait until available reports are loaded to render.
  // This is a workaround because of an issue that the onChange callback (when selecting a report)
  // inside render method of Formik doesn't update its dependency when the available reports list is already loaded
  if (Array.isArray(availableReports) === false && !requestError) {
    return <LoadingIndicator backgroundColor="#f7f9fb" />;
  }

  return (
    <Form
      initialValues={{
        reportId: '',
        emails: currentUser.email,
      }}
      formType={FORM_TYPES.CREATE_FORM}
      onSubmit={submitRequestReport}
      validationSchema={Yup.object().shape({
        reportId: Yup.string().required(
          getTranslation(
            'validation.rule.mustSelectReport',
            "Report id is required. A report must be selected from the dropdown; just entering a report name will not work. If you can't see a specific report, please contact your system administrator.",
          ),
        ),
        ...parameters.reduce(
          (schema, field) => ({
            ...schema,
            [field.name]: buildParameterFieldValidation(field),
          }),
          {},
        ),
      })}
      render={({ values, submitForm, clearForm }) => (
        <>
          <FormGrid columns={2}>
            <Field
              name="reportId"
              label={<TranslatedText stringId="report.generate.report.label" fallback="Report" />}
              component={ReportIdField}
              options={reportOptions}
              required
              onValueChange={reportId => {
                setSelectedReportId(reportId);
                clearForm();
                resetDownload();
              }}
            />
            <Field
              name="dataSource"
              label=" "
              value={dataSource}
              onChange={e => {
                setDataSource(e.target.value);
                resetDownload();
              }}
              options={[
                {
                  label: (
                    <TranslatedText
                      stringId="report.generate.dataSource.option.thisFacility"
                      fallback="This facility"
                    />
                  ),
                  value: REPORT_DATA_SOURCES.THIS_FACILITY,
                },
                {
                  label: (
                    <TranslatedText
                      stringId="report.generate.dataSource.option.allFacilities"
                      fallback="All facilities"
                    />
                  ),
                  value: REPORT_DATA_SOURCES.ALL_FACILITIES,
                },
              ]}
              component={RadioField}
              disabled={isDataSourceFieldDisabled}
            />
          </FormGrid>
          {reportsById[selectedReportId]?.notes && (
            <>
              <FormGrid columns={1}>
                <AboutReportButton onClick={() => setIsReportModalOpen(true)}>
                  {getAboutReportString(reportsById[selectedReportId].name)}
                </AboutReportButton>
              </FormGrid>
              <ReportAboutModal
                title={getAboutReportString(reportsById[selectedReportId].name)}
                open={isReportModalOpen}
                onClose={() => setIsReportModalOpen(false)}
                content={reportsById[selectedReportId].notes}
              />
            </>
          )}
          {parameters.length > 0 ? (
            <>
              <Spacer />
              <FormGrid columns={3}>
                {parameters.map(({ parameterField, required, name, label, ...restOfProps }) => {
                  return (
                    <ParameterField
                      key={name || parameterField}
                      required={required}
                      name={name}
                      label={label}
                      parameterValues={values}
                      parameterField={parameterField}
                      onChange={() => resetDownload()}
                      {...restOfProps}
                    />
                  );
                })}
              </FormGrid>
            </>
          ) : null}
          <DateRangeLabel variant="body1">{dateRangeLabel}</DateRangeLabel>
          <FormGrid columns={2} style={{ marginBottom: 30 }}>
            <Field
              name="fromDate"
              label={
                <TranslatedText stringId="report.generate.fromDate.label" fallback="From date" />
              }
              onChange={() => resetDownload()}
              component={DateField}
              saveDateAsString={filterDateRangeAsStrings}
            />
            <Field
              name="toDate"
              label={<TranslatedText stringId="report.generate.toDate.label" fallback="To date" />}
              onChange={() => resetDownload()}
              component={DateField}
              saveDateAsString={filterDateRangeAsStrings}
            />
          </FormGrid>
          {dataSource === REPORT_DATA_SOURCES.ALL_FACILITIES && (
            <EmailInputContainer>
              <EmailField onChange={() => resetDownload()} />
            </EmailInputContainer>
          )}
          {requestError && (
            <Alert
              severity="error"
              style={{ marginBottom: 20 }}
              onClose={() => {
                setRequestError(null);
              }}
            >
              {`Error: ${requestError}`}
            </Alert>
          )}
          {successMessage && (
            <Alert
              severity="success"
              style={{ marginBottom: 20 }}
              onClose={() => {
                setSuccessMessage(null);
              }}
            >
              <AlertTitle>Success</AlertTitle>
              {successMessage}
            </Alert>
          )}
          <Box display="flex" justifyContent="flex-end" gridGap="1em">
            {dataReadyForSaving ? (
              <Button onClick={onDownload} startIcon={<GetAppIcon />}>
                <TranslatedText stringId="report.generate.action.download" fallback="Download" /> (
                {(
                  (dataReadyForSaving.data.byteLength ?? dataReadyForSaving.data.length) / 1024
                ).toFixed(0)}{' '}
                KB)
              </Button>
            ) : (
              <FormSubmitDropdownButton
                size="large"
                disabled={!values.reportId}
                actions={[
                  {
                    label: (
                      <TranslatedText
                        stringId="report.generate.action.generateXLSX"
                        fallback="Generate as .XLSX"
                      />
                    ),
                    onClick: event => {
                      setBookFormat(REPORT_EXPORT_FORMATS.XLSX);
                      submitForm(event);
                    },
                  },
                  {
                    label: (
                      <TranslatedText
                        stringId="report.generate.action.generateCSV"
                        fallback="Generate as .CSV"
                      />
                    ),
                    onClick: event => {
                      setBookFormat(REPORT_EXPORT_FORMATS.CSV);
                      submitForm(event);
                    },
                  },
                ]}
              />
            )}
          </Box>
        </>
      )}
    />
  );
};<|MERGE_RESOLUTION|>--- conflicted
+++ resolved
@@ -123,12 +123,7 @@
   const api = useApi();
   const { getTranslation } = useTranslation();
   const getFileName = useFileName();
-<<<<<<< HEAD
-  const { facilityId } = useAuth();
-  const { currentUser } = useAuth();
-=======
   const { currentUser, facilityId } = useAuth();
->>>>>>> 1ee0ce12
   const [successMessage, setSuccessMessage] = useState(null);
   const [requestError, setRequestError] = useState(null);
   const [bookType, setBookFormat] = useState(REPORT_EXPORT_FORMATS.XLSX);
