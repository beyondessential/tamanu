--- conflicted
+++ resolved
@@ -1,15 +1,9 @@
 import React, { useMemo } from 'react';
 import styled from 'styled-components';
 import { REGISTRATION_STATUSES } from '@tamanu/constants';
-<<<<<<< HEAD
 import { useParams } from 'react-router';
-import { Table, DateDisplay, Heading5, TranslatedText } from '../../components';
-=======
 import { TranslatedText } from '@tamanu/ui-components';
-import { Colors } from '../../constants/styles';
-import { useParams } from 'react-router-dom';
 import { Table, DateDisplay, Heading5 } from '../../components';
->>>>>>> 209d3ab4
 import { useProgramRegistryClinicalStatusQuery } from '../../api/queries/useProgramRegistryClinicalStatusQuery';
 import { ClinicalStatusDisplay } from './ClinicalStatusDisplay';
 import { useTableSorting } from '../../components/Table/useTableSorting';
