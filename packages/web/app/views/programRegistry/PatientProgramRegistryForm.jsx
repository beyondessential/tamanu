--- conflicted
+++ resolved
@@ -19,11 +19,6 @@
 import { useSuggester } from '../../api';
 import { useAuth } from '../../contexts/Auth';
 import { useApi } from '../../api/useApi';
-<<<<<<< HEAD
-import { MultiselectField } from '../../components/Translation/TranslatedSelectField.jsx';
-
-=======
->>>>>>> ffb65cc5
 export const PatientProgramRegistryForm = ({ onCancel, onSubmit, editedObject }) => {
   const api = useApi();
   const { currentUser, facility } = useAuth();
