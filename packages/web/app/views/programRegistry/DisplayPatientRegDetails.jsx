--- conflicted
+++ resolved
@@ -13,11 +13,7 @@
 import { TranslatedText, OutlinedButton, DateDisplay, MenuButton } from '../../components';
 import { ClinicalStatusDisplay } from './ClinicalStatusDisplay';
 import { ConditionalTooltip } from '../../components/Tooltip';
-<<<<<<< HEAD
-import { TranslatedText } from '../../components/Translation/TranslatedText';
 import { NoteModalActionBlocker } from '../../components/NoteModalActionBlocker';
-=======
->>>>>>> 07d0219f
 
 const Row = styled.div`
   display: flex;
@@ -200,7 +196,6 @@
           }
           visible={isRemoved}
         >
-<<<<<<< HEAD
           <NoteModalActionBlocker>
             <OutlinedButton
               onClick={() => setOpenChangeStatusFormModal(true)}
@@ -214,11 +209,6 @@
               />
             </OutlinedButton>
           </NoteModalActionBlocker>
-=======
-          <OutlinedButton onClick={() => setOpenChangeStatusFormModal(true)} disabled={isRemoved}>
-            <TranslatedText stringId="general.action.update" fallback="Update" />
-          </OutlinedButton>
->>>>>>> 07d0219f
         </ConditionalTooltip>
         <PatientProgramRegistryUpdateModal
           patientProgramRegistration={patientProgramRegistration}
