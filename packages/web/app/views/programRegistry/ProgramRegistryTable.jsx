--- conflicted
+++ resolved
@@ -17,11 +17,8 @@
 import { ClinicalStatusDisplay } from './ClinicalStatusDisplay';
 import { useRefreshCount } from '../../hooks/useRefreshCount';
 import { TranslatedText } from '../../components/Translation';
-<<<<<<< HEAD
-import { useTranslation } from '../../contexts/Translation';
+import { useTranslation } from '../../contexts/Translation.jsx';
 import { NoteModalActionBlocker } from '../../components/NoteModalActionBlocker';
-=======
-import { useTranslation } from '../../contexts/Translation.jsx';
 
 const ConditionsCell = ({ conditions }) => {
   const { getTranslation } = useTranslation();
@@ -33,7 +30,6 @@
     .sort((a, b) => b.localeCompare(a))
     .join(', ');
 };
->>>>>>> 07d0219f
 
 export const ProgramRegistryTable = ({ searchParameters }) => {
   const params = useParams();
@@ -45,15 +41,7 @@
         key: 'registrationStatus',
         title: '',
         accessor: data => (
-<<<<<<< HEAD
-          <RegistrationStatusIndicator
-            patientProgramRegistration={data}
-            hideText
-            data-testid="registrationstatusindicator-wejg"
-          />
-=======
           <RegistrationStatusIndicator patientProgramRegistration={data} hideText />
->>>>>>> 07d0219f
         ),
         sortable: false,
       },
@@ -113,19 +101,7 @@
           />
         ),
         sortable: false,
-<<<<<<< HEAD
-        accessor: ({ conditions }) => {
-          return conditions
-            ?.map(condition => {
-              const { id, name } = condition;
-              return getTranslation(getReferenceDataStringId(id, 'programRegistryCondition'), name);
-            })
-            .sort((a, b) => b.localeCompare(a))
-            .join(', ');
-        },
-=======
         accessor: ConditionsCell,
->>>>>>> 07d0219f
         CellComponent: LimitedLinesCell,
         maxWidth: 200,
       },
