--- conflicted
+++ resolved
@@ -54,7 +54,6 @@
     return <LoadingIndicator />;
   }
 
-<<<<<<< HEAD
   if (!conditions.length) {
     return null;
   }
@@ -63,13 +62,6 @@
     conditions,
     ({ programRegistryCondition }) => programRegistryCondition?.name,
   );
-=======
-  if (conditions.data.length === 0) {
-    return null;
-  }
-
-  const sortedData = sortBy(conditions.data, c => c?.programRegistryCondition?.name);
->>>>>>> c90a21be
 
   return (
     <Container>
@@ -77,13 +69,8 @@
         Related conditions
       </Heading5>
       <ScrollBody>
-<<<<<<< HEAD
         {sortedConditions.map(condition => {
           const { programRegistryCondition, conditionCategory } = condition;
-=======
-        {sortedData?.map(condition => {
-          const { programRegistryCondition } = condition;
->>>>>>> c90a21be
           const { name } = programRegistryCondition;
           return (
             <Condition key={condition.id} onClick={() => setSelectedConditionId(condition.id)}>
