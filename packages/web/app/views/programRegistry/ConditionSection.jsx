--- conflicted
+++ resolved
@@ -1,27 +1,21 @@
 import React, { useState } from 'react';
 import styled from 'styled-components';
 import { sortBy } from 'lodash';
-<<<<<<< HEAD
+import { ButtonBase, Divider } from '@material-ui/core';
+import { PROGRAM_REGISTRY_CONDITION_CATEGORIES } from '@tamanu/constants';
+import { getReferenceDataStringId, Heading5, TranslatedText } from '../../components';
 import { ButtonBase } from '@material-ui/core';
 import { PROGRAM_REGISTRY_CONDITION_CATEGORIES } from '@tamanu/constants';
 import { Heading5 } from '../../components/Typography';
-=======
-import { ButtonBase, Divider } from '@material-ui/core';
-import { PROGRAM_REGISTRY_CONDITION_CATEGORIES } from '@tamanu/constants';
-import { getReferenceDataStringId, Heading5, TranslatedText } from '../../components';
->>>>>>> 1d31c30f
 import { usePatientProgramRegistryConditionsQuery } from '../../api/queries';
 import { LoadingIndicator } from '../../components/LoadingIndicator';
 import { ConditionalTooltip } from '../../components/Tooltip';
 import { Colors } from '../../constants';
-<<<<<<< HEAD
+import useOverflow from '../../hooks/useOverflow';
+import { useTranslation } from '../../contexts/Translation';
 import { UpdateConditionFormModal } from '../../features/ProgramRegistry';
 import { TranslatedEnum } from '../../components';
 import { useParams } from 'react-router-dom';
-=======
-import useOverflow from '../../hooks/useOverflow';
-import { useTranslation } from '../../contexts/Translation';
->>>>>>> 1d31c30f
 
 const Container = styled.div`
   display: flex;
@@ -39,7 +33,7 @@
 const Condition = styled(ButtonBase)`
   width: 100%;
   text-align: left;
-  padding: 8px 12px;
+  padding: 7px 12px;
   font-size: 14px;
   line-height: 18px;
 
@@ -61,14 +55,6 @@
   color: ${Colors.midText};
 `;
 
-<<<<<<< HEAD
-export const ConditionSection = () => {
-  const [selectedConditionId, setSelectedConditionId] = useState(null);
-  const { patientId, programRegistryId } = useParams();
-  const { data: conditions = [], isLoading } = usePatientProgramRegistryConditionsQuery(
-    patientId,
-    programRegistryId,
-=======
 const getGroupedConditions = conditions => {
   const openConditions = [];
   const closedConditions = [];
@@ -113,26 +99,18 @@
   const { data: conditions, isLoading } = usePatientProgramRegistryConditionsQuery(
     patientProgramRegistration.patientId,
     patientProgramRegistration.programRegistryId,
->>>>>>> 1d31c30f
+export const ConditionSection = () => {
+  const [selectedConditionId, setSelectedConditionId] = useState(null);
+  const { patientId, programRegistryId } = useParams();
+  const { data: conditions = [], isLoading } = usePatientProgramRegistryConditionsQuery(
+    patientId,
+    programRegistryId,
   );
 
   if (isLoading) {
     return <LoadingIndicator />;
   }
 
-<<<<<<< HEAD
-  if (!conditions.length) {
-    return null;
-  }
-
-  const sortedConditions = sortBy(
-    conditions,
-    ({ programRegistryCondition }) => programRegistryCondition?.name,
-  );
-
-  const selectedCondition = conditions.find(({ id }) => id === selectedConditionId);
-  const updateModalIsOpen = Boolean(selectedConditionId) && Boolean(selectedCondition);
-=======
   const translatedData = conditions.data.map(condition => {
     const { programRegistryCondition, conditionCategory } = condition;
     const { id, name } = programRegistryCondition;
@@ -147,34 +125,18 @@
   const sortedData = sortBy(translatedData, c => c.translatedName);
   const { openConditions, closedConditions } = getGroupedConditions(sortedData);
   const needsDivider = openConditions.length > 0 && closedConditions.length > 0;
->>>>>>> 1d31c30f
+  const selectedCondition = conditions.find(({ id }) => id === selectedConditionId);
+  const updateModalIsOpen = Boolean(selectedConditionId) && Boolean(selectedCondition);
 
   return (
     <Container>
       <Heading5 mt={0} mb={1}>
-        Related conditions
+        <TranslatedText
+          stringId="patientProgramRegistry.relatedConditions.title"
+          fallback="Related conditions"
+        />
       </Heading5>
       <ScrollBody>
-<<<<<<< HEAD
-        {sortedConditions.map(condition => {
-          const { programRegistryCondition, conditionCategory } = condition;
-          const { name } = programRegistryCondition;
-          return (
-            <Condition key={condition.id} onClick={() => setSelectedConditionId(condition.id)}>
-              <ConditionalTooltip title={name} visible={name.length > 30}>
-                <ClippedConditionName>
-                  {name} (
-                  <TranslatedEnum
-                    value={conditionCategory}
-                    enumValues={PROGRAM_REGISTRY_CONDITION_CATEGORIES}
-                  />
-                  )
-                </ClippedConditionName>
-              </ConditionalTooltip>
-            </Condition>
-          );
-        })}
-=======
         {openConditions.map(condition => (
           <ConditionComponent key={condition.id} condition={condition} />
         ))}
@@ -182,7 +144,6 @@
         {closedConditions.map(condition => (
           <ConditionComponent key={condition.id} condition={condition} />
         ))}
->>>>>>> 1d31c30f
       </ScrollBody>
       <UpdateConditionFormModal
         open={updateModalIsOpen}
