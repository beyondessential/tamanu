import React, { Fragment } from 'react';
import { useParams } from 'react-router-dom';
import styled from 'styled-components';
import { Colors } from '../../constants';
import { DisplayPatientRegDetails } from './DisplayPatientRegDetails';
import { ProgramRegistryStatusHistory } from './ProgramRegistryStatusHistory';
import { usePatientProgramRegistrationQuery } from '../../api/queries/usePatientProgramRegistrationQuery';
import { useProgramRegistryConditionsQuery } from '../../api/queries/usePatientProgramRegistryConditionsQuery';
import { PatientProgramRegistryFormHistory } from './PatientProgramRegistryFormHistory';
import { PatientProgramRegistrationSelectSurvey } from './PatientProgramRegistrationSelectSurvey';
import { LoadingIndicator } from '../../components/LoadingIndicator';
import { ConditionSection } from './ConditionSection';
import { useUrlSearchParams } from '../../utils/useUrlSearchParams';
import { RegistrationStatusIndicator } from './RegistrationStatusIndicator';

const ViewHeader = styled.div`
  background-color: ${Colors.white};
  border-bottom: 1px solid ${Colors.softOutline};
  padding: 15px 28px;
  display: flex;
  flex-direction: row;
  justify-content: space-between;
  align-items: center;

  h1 {
    margin: 0;
    font-weight: 500;
    font-size: 16px;
  }
`;

const Container = styled.div`
  margin: 15px 10px;
`;

const MainSection = styled.div`
  background-color: ${Colors.white};
  border: 1px solid ${Colors.softOutline};
  border-radius: 5px;
  padding: 10px 20px;
`;

const Row = styled.div`
  margin: 20px 0;
`;

const Grid = styled.div`
  display: grid;
<<<<<<< HEAD
  grid-template-columns: 1.3fr 1fr;
  gap: 10px;
  height: 260px;
=======
  grid-auto-columns: 1.3fr 1fr;
  gap: 10px;

  > div {
    height: 255px;

    &:first-child {
      grid-column: 1;
    }

    &:nth-child(2) {
      grid-column: 2;
  }
>>>>>>> 0b8d60ed
`;

export const PatientProgramRegistryView = () => {
  const queryParams = useUrlSearchParams();
  const title = queryParams.get('title');
  const { patientId, programRegistryId } = useParams();
  const { data, isLoading, isError } = usePatientProgramRegistrationQuery(
    patientId,
    programRegistryId,
  );
  const {
    data: programRegistryConditions = [],
    isLoading: conditionsLoading,
  } = useProgramRegistryConditionsQuery(programRegistryId);

  if (isLoading || conditionsLoading) {
    return <LoadingIndicator />;
  }

  if (isError) {
    return <p>Program registry &apos;{title || 'Unknown'}&apos; not found.</p>;
  }

  const conditionOptions = programRegistryConditions.map(x => ({
    label: x.name,
    value: x.id,
  }));

  return (
    <>
      <ViewHeader>
        <h1>{data.programRegistry.name}</h1>
        <RegistrationStatusIndicator
          style={{ height: '10px', width: '10px' }}
          patientProgramRegistration={data}
        />
      </ViewHeader>
      <Container>
        <MainSection>
          <DisplayPatientRegDetails patientProgramRegistration={data} />
<<<<<<< HEAD
          {/*Todo: Make first column fill if the second column isn't there */}
=======
>>>>>>> 0b8d60ed
          <Grid>
            <ProgramRegistryStatusHistory
              patientProgramRegistration={data}
              programRegistryConditions={conditionOptions}
            />
            {programRegistryConditions?.length > 0 && (
              <ConditionSection
                patientProgramRegistration={data}
                programRegistryConditions={conditionOptions}
              />
            )}
          </Grid>
        </MainSection>
        <Row>
          <PatientProgramRegistrationSelectSurvey patientProgramRegistration={data} />
        </Row>
        <Row>
          <PatientProgramRegistryFormHistory patientProgramRegistration={data} />
        </Row>
      </Container>
    </>
  );
};<|MERGE_RESOLUTION|>--- conflicted
+++ resolved
@@ -46,11 +46,6 @@
 
 const Grid = styled.div`
   display: grid;
-<<<<<<< HEAD
-  grid-template-columns: 1.3fr 1fr;
-  gap: 10px;
-  height: 260px;
-=======
   grid-auto-columns: 1.3fr 1fr;
   gap: 10px;
 
@@ -64,7 +59,6 @@
     &:nth-child(2) {
       grid-column: 2;
   }
->>>>>>> 0b8d60ed
 `;
 
 export const PatientProgramRegistryView = () => {
@@ -105,10 +99,6 @@
       <Container>
         <MainSection>
           <DisplayPatientRegDetails patientProgramRegistration={data} />
-<<<<<<< HEAD
-          {/*Todo: Make first column fill if the second column isn't there */}
-=======
->>>>>>> 0b8d60ed
           <Grid>
             <ProgramRegistryStatusHistory
               patientProgramRegistration={data}
