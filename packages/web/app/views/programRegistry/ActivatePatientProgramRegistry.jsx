--- conflicted
+++ resolved
@@ -25,11 +25,8 @@
   usePatientProgramRegistryConditionsQuery,
   useProgramRegistryConditionsQuery,
 } from '../../api/queries/usePatientProgramRegistryConditions';
-<<<<<<< HEAD
 import { useTranslation } from '../../contexts/Translation';
-=======
 import { FORM_TYPES } from '../../constants';
->>>>>>> dedb8704
 
 export const ActivatePatientProgramRegistry = ({ onClose, patientProgramRegistration, open }) => {
   const api = useApi();
