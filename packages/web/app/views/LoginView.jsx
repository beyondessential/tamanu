import React, { useState } from 'react';
import { useDispatch, useSelector } from 'react-redux';
import styled from 'styled-components';
import { push } from 'connected-react-router';
import { Launch } from '@material-ui/icons';

import { Colors, LOCAL_STORAGE_KEYS } from '../constants';
import { TamanuLogoBlue } from '../components';
import { splashImages } from '../constants/images';

import { LoginForm } from '../forms/LoginForm';
import { ResetPasswordForm } from '../forms/ResetPasswordForm';
import { ChangePasswordForm } from '../forms/ChangePasswordForm';
import {
  changePassword,
  clearPatient,
  login,
  requestPasswordReset,
  restartPasswordResetFlow,
  validateResetCode,
} from '../store';
import { useApi } from '../api';

import { SyncHealthNotificationComponent } from '../components/SyncHealthNotification';

<<<<<<< HEAD
=======
import { useLocalisation } from '../contexts/Localisation';
import { Typography } from '@material-ui/core';
>>>>>>> f6d3df85
const { REMEMBER_EMAIL } = LOCAL_STORAGE_KEYS;

const Container = styled.div`
  display: flex;
  height: 100vh;
  justify-content: flex-start;
  align-items: center;
`;

const LoginSplashImage = styled.div`
  max-width: 50vw;
  width: 50vw;
  height: inherit;
  background-image: url(${splashImages[3]});
  background-repeat: no-repeat;
  background-size: cover;
  background-position: center right;
`;

const LoginContainer = styled.div`
  position: relative;
  padding: 30px 0 70px 0;
  width: 50vw;
  min-width: 500px;
  height: inherit;
  border-radius: 0;
  display: flex;
  align-items: center;
  justify-content: center;
  background-color: ${Colors.white};
`;

const LogoContainer = styled.div`
  text-align: center;
  position: fixed;
  top: 25px;
  left: 25px;
  :hover {
    cursor: pointer;
  }
`;

const SupportDesktopLink = styled.a`
  position: absolute;
  bottom: 25px;
  left: 25px;
  margin-top: 4px;
  font-weight: 400;
  font-size: 9px;
  line-height: 15px;
  text-decoration: underline;
  color: ${Colors.darkestText};
  display: flex;
  align-items: center;
  justify-content: center;

  &:hover {
    font-weight: bold;
  }
`;

const LoginFormContainer = styled.div`
  max-width: 400px;
  width: 100%;
  padding-top: 40px;
`;

const DesktopVersionText = styled(Typography)`
  font-size: 9px;
  color: ${Colors.midText};
  position: absolute;
  bottom: 15px;
  right: 20px;
`;

export const LoginView = () => {
  const api = useApi();
  const dispatch = useDispatch();
  const loginError = useSelector(state => state.auth.error);
  const requestPasswordResetError = useSelector(state => state.auth.resetPassword.error);
  const requestPasswordResetSuccess = useSelector(state => state.auth.resetPassword.success);
  const resetPasswordEmail = useSelector(state => state.auth.resetPassword.lastEmailUsed);
  const changePasswordError = useSelector(state => state.auth.changePassword.error);
  const changePasswordSuccess = useSelector(state => state.auth.changePassword.success);
<<<<<<< HEAD
  // const { getLocalisation } = useLocalisation();
=======
  const { getLocalisation } = useLocalisation();
  const { appVersion } = api;
>>>>>>> f6d3df85

  const rememberEmail = localStorage.getItem(REMEMBER_EMAIL);

  const [screen, setScreen] = useState('login');

  // TODO: No auth endpoint for this
  // const supportUrl = getLocalisation('supportDeskUrl');
  // const isSupportUrlLoaded = !!supportUrl;

  const submitLogin = async data => {
    const { email, password, rememberMe } = data;

    // If a different user logs in, reset patient state and navigate to index
    if (email !== api.user?.email) {
      dispatch(clearPatient());
      dispatch(push('/'));
    }

    if (rememberMe) {
      localStorage.setItem(REMEMBER_EMAIL, email);
    } else {
      localStorage.removeItem(REMEMBER_EMAIL);
    }

    // The await is necessary to prevent redux-form unlocking submission
    // redux-thunk definitely returns a promise, and this works
    await dispatch(login(email, password));
    dispatch(restartPasswordResetFlow());
  };

  return (
    <Container>
      <LoginContainer>
        <SyncHealthNotificationComponent />
        <LogoContainer
          onClick={() => {
            window.location.reload();
            dispatch(restartPasswordResetFlow());
          }}
        >
          <TamanuLogoBlue size="140px" />
        </LogoContainer>
<<<<<<< HEAD
        {screen === 'login' && (
          <LoginForm
            onSubmit={submitLogin}
            errorMessage={loginError}
            rememberEmail={rememberEmail}
            onNavToResetPassword={() => setScreen('resetPassword')}
          />
        )}
        {screen === 'resetPassword' && (
          <ResetPasswordForm
            onSubmit={({ email }) => dispatch(requestPasswordReset(email))}
            onRestartFlow={() => dispatch(restartPasswordResetFlow())}
            errorMessage={requestPasswordResetError}
            success={requestPasswordResetSuccess}
            initialEmail={rememberEmail}
            resetPasswordEmail={resetPasswordEmail}
            onNavToChangePassword={() => setScreen('changePassword')}
            onNavToLogin={() => setScreen('login')}
          />
        )}
        {screen === 'changePassword' && (
          <ChangePasswordForm
            onSubmit={data => dispatch(changePassword(data))}
            errorMessage={changePasswordError}
            success={changePasswordSuccess}
            email={resetPasswordEmail}
            onNavToLogin={() => setScreen('login')}
            onNavToResetPassword={() => setScreen('resetPassword')}
          />
        )}
        {/* {isSupportUrlLoaded && (
=======
        <LoginFormContainer>
          {screen === 'login' && (
            <LoginForm
              onSubmit={submitLogin}
              errorMessage={loginError}
              rememberEmail={rememberEmail}
              onNavToResetPassword={() => {
                setScreen('resetPassword');
                dispatch(restartPasswordResetFlow());
              }}
            />
          )}
          {screen === 'resetPassword' && (
            <>
              <ResetPasswordForm
                onSubmit={({ email }) => dispatch(requestPasswordReset(email))}
                onRestartFlow={() => dispatch(restartPasswordResetFlow())}
                errorMessage={requestPasswordResetError}
                success={requestPasswordResetSuccess}
                initialEmail={rememberEmail}
                resetPasswordEmail={resetPasswordEmail}
                onNavToChangePassword={() => setScreen('changePassword')}
                onNavToLogin={() => setScreen('login')}
              />
            </>
          )}
          {screen === 'changePassword' && (
            <ChangePasswordForm
              onSubmit={data => dispatch(changePassword(data))}
              onRestartFlow={() => dispatch(restartPasswordResetFlow())}
              errorMessage={changePasswordError}
              success={changePasswordSuccess}
              email={resetPasswordEmail}
              onNavToLogin={() => {
                setScreen('login');
              }}
              onNavToResetPassword={() => setScreen('resetPassword')}
              onValidateResetCode={data => dispatch(validateResetCode(data))}
            />
          )}
        </LoginFormContainer>
        {isSupportUrlLoaded && (
>>>>>>> f6d3df85
          <SupportDesktopLink href={supportUrl} target="_blank" rel="noreferrer">
            Support centre
            <Launch style={{ marginLeft: '3px', fontSize: '12px' }} />
          </SupportDesktopLink>
<<<<<<< HEAD
        )} */}
=======
        )}
        <DesktopVersionText>Version {appVersion}</DesktopVersionText>
>>>>>>> f6d3df85
      </LoginContainer>
      <LoginSplashImage />
    </Container>
  );
};<|MERGE_RESOLUTION|>--- conflicted
+++ resolved
@@ -23,11 +23,7 @@
 
 import { SyncHealthNotificationComponent } from '../components/SyncHealthNotification';
 
-<<<<<<< HEAD
-=======
-import { useLocalisation } from '../contexts/Localisation';
 import { Typography } from '@material-ui/core';
->>>>>>> f6d3df85
 const { REMEMBER_EMAIL } = LOCAL_STORAGE_KEYS;
 
 const Container = styled.div`
@@ -112,12 +108,8 @@
   const resetPasswordEmail = useSelector(state => state.auth.resetPassword.lastEmailUsed);
   const changePasswordError = useSelector(state => state.auth.changePassword.error);
   const changePasswordSuccess = useSelector(state => state.auth.changePassword.success);
-<<<<<<< HEAD
   // const { getLocalisation } = useLocalisation();
-=======
-  const { getLocalisation } = useLocalisation();
   const { appVersion } = api;
->>>>>>> f6d3df85
 
   const rememberEmail = localStorage.getItem(REMEMBER_EMAIL);
 
@@ -160,39 +152,6 @@
         >
           <TamanuLogoBlue size="140px" />
         </LogoContainer>
-<<<<<<< HEAD
-        {screen === 'login' && (
-          <LoginForm
-            onSubmit={submitLogin}
-            errorMessage={loginError}
-            rememberEmail={rememberEmail}
-            onNavToResetPassword={() => setScreen('resetPassword')}
-          />
-        )}
-        {screen === 'resetPassword' && (
-          <ResetPasswordForm
-            onSubmit={({ email }) => dispatch(requestPasswordReset(email))}
-            onRestartFlow={() => dispatch(restartPasswordResetFlow())}
-            errorMessage={requestPasswordResetError}
-            success={requestPasswordResetSuccess}
-            initialEmail={rememberEmail}
-            resetPasswordEmail={resetPasswordEmail}
-            onNavToChangePassword={() => setScreen('changePassword')}
-            onNavToLogin={() => setScreen('login')}
-          />
-        )}
-        {screen === 'changePassword' && (
-          <ChangePasswordForm
-            onSubmit={data => dispatch(changePassword(data))}
-            errorMessage={changePasswordError}
-            success={changePasswordSuccess}
-            email={resetPasswordEmail}
-            onNavToLogin={() => setScreen('login')}
-            onNavToResetPassword={() => setScreen('resetPassword')}
-          />
-        )}
-        {/* {isSupportUrlLoaded && (
-=======
         <LoginFormContainer>
           {screen === 'login' && (
             <LoginForm
@@ -234,18 +193,13 @@
             />
           )}
         </LoginFormContainer>
-        {isSupportUrlLoaded && (
->>>>>>> f6d3df85
+        {/* {isSupportUrlLoaded && (
           <SupportDesktopLink href={supportUrl} target="_blank" rel="noreferrer">
             Support centre
             <Launch style={{ marginLeft: '3px', fontSize: '12px' }} />
           </SupportDesktopLink>
-<<<<<<< HEAD
         )} */}
-=======
-        )}
         <DesktopVersionText>Version {appVersion}</DesktopVersionText>
->>>>>>> f6d3df85
       </LoginContainer>
       <LoginSplashImage />
     </Container>
