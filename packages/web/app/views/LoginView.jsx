--- conflicted
+++ resolved
@@ -198,13 +198,9 @@
             <Launch style={{ marginLeft: '3px', fontSize: '12px' }} />
           </SupportDesktopLink>
         )}
-<<<<<<< HEAD
-        <DesktopVersionText>Version {agentVersion}</DesktopVersionText>
-=======
         <DesktopVersionText>
           <TranslatedText stringId="login.version" fallback="Version" /> {agentVersion}
         </DesktopVersionText>
->>>>>>> 09f200ba
       </LoginContainer>
       <LoginSplashImage brandId={brandId} />
     </Container>
