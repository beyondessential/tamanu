--- conflicted
+++ resolved
@@ -20,11 +20,8 @@
 import { useApi } from '../api';
 import { SyncHealthNotificationComponent } from '../components/SyncHealthNotification';
 import { Typography } from '@material-ui/core';
-<<<<<<< HEAD
-=======
 import { getBrandId } from '../utils';
 
->>>>>>> 3d6fd94b
 import { TranslatedText } from '../components/Translation/TranslatedText';
 const { REMEMBER_EMAIL } = LOCAL_STORAGE_KEYS;
 
