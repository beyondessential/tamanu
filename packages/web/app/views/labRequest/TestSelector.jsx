--- conflicted
+++ resolved
@@ -12,10 +12,7 @@
 import { BodyText } from '../../components/Typography';
 import { SelectableTestItem, TestItem } from './TestItem';
 import { TranslatedText } from '../../components/Translation/TranslatedText';
-<<<<<<< HEAD
-=======
 import { useTranslation } from '../../contexts/Translation';
->>>>>>> 8e989394
 
 const SELECTABLE_DATA_ENDPOINTS = {
   [LAB_REQUEST_FORM_TYPES.PANEL]: 'labTestPanel',
@@ -229,11 +226,7 @@
                 ]}
                 label={
                   <TranslatedText
-<<<<<<< HEAD
-                    stringId="lab.form.testSelect.testCategory.label"
-=======
                     stringId="lab.testSelect.testCategory.label"
->>>>>>> 8e989394
                     fallback="Test category"
                   />
                 }
