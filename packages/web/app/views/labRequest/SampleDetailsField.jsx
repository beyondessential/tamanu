--- conflicted
+++ resolved
@@ -53,14 +53,6 @@
 `;
 
 const HEADERS = [
-<<<<<<< HEAD
-  <TranslatedText
-    stringId="lab.sampleDetail.table.column.category"
-    key="lab.sampleDetail.table.column.category"
-    fallback="Category"
-  />,
-=======
->>>>>>> a5102a14
   <TranslatedText
     key="category"
     stringId="lab.sampleDetail.table.column.category"
@@ -73,29 +65,6 @@
     fallback="Date & time collected"
   />,
   <TranslatedText
-<<<<<<< HEAD
-    stringId="lab.sampleDetail.table.column.collectedBy"
-    key="lab.sampleDetail.table.column.collectedBy"
-    fallback="Collected by"
-  />,
-  <TranslatedText
-    stringId="lab.sampleDetail.table.column.specimenType"
-    key="lab.sampleDetail.table.column.specimenType"
-    fallback="Specimen type"
-  />,
-  <TranslatedText
-    stringId="lab.sampleDetail.table.column.site"
-    key="lab.sampleDetail.table.column.site"
-    fallback="Site"
-  />,
-];
-const WITH_PANELS_HEADERS = [
-  <TranslatedText
-    stringId="lab.sampleDetail.table.column.panel"
-    fallback="Panel"
-    key="lab.sampleDetail.table.column.panel"
-  />,
-=======
     key="dateTimeCollected"
     stringId="lab.sampleDetail.table.column.collectedBy"
     fallback="Collected by"
@@ -109,7 +78,6 @@
 ];
 const WITH_PANELS_HEADERS = [
   <TranslatedText key="panel" stringId="lab.sampleDetail.table.column.panel" fallback="Panel" />,
->>>>>>> a5102a14
   ...HEADERS,
 ];
 export const SAMPLE_DETAILS_FIELD_PREFIX = 'sample-details-field-';
