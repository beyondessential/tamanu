--- conflicted
+++ resolved
@@ -54,60 +54,37 @@
 
 const HEADERS = [
   <TranslatedText
-<<<<<<< HEAD
-    key={'same-details-header-category'}
-=======
-    key="category"
->>>>>>> 76314c84
+    key={'sample-details-header-category'}
     stringId="lab.sampleDetail.table.column.category"
     fallback="Category"
   />,
   <TranslatedText
-<<<<<<< HEAD
-    key={'same-details-header-sampleTime'}
-=======
-    key="dateTimeCollected"
->>>>>>> 76314c84
+    key={'sample-details-header-sampleTime'}
     stringId="lab.sampleDetail.table.column.collectionDateTime"
     fallback="Date & time collected"
   />,
   <TranslatedText
-<<<<<<< HEAD
-    key={'same-details-header-collectedBy'}
-=======
-    key="dateTimeCollected"
->>>>>>> 76314c84
+    key={'sample-details-header-collectedBy'}
     stringId="lab.sampleDetail.table.column.collectedBy"
     fallback="Collected by"
   />,
   <TranslatedText
-<<<<<<< HEAD
-    key={'same-details-header-specimenType'}
+    key={'sample-details-header-specimenType'}
     stringId="lab.sampleDetail.table.column.specimenType"
     fallback="Specimen type"
   />,
   <TranslatedText
-    key={'same-details-header-labSampleSite'}
+    key={'sample-details-header-labSampleSite'}
     stringId="lab.sampleDetail.table.column.site"
     fallback="Site"
   />,
 ];
 const WITH_PANELS_HEADERS = [
   <TranslatedText
-    key={'same-details-header-panel'}
+    key={'sample-details-header-panel'}
     stringId="lab.sampleDetail.table.column.panel"
     fallback="Panel"
   />,
-=======
-    key="specimentType"
-    stringId="lab.sampleDetail.table.column.specimenType"
-    fallback="Specimen type"
-  />,
-  <TranslatedText key="site" stringId="lab.sampleDetail.table.column.site" fallback="Site" />,
-];
-const WITH_PANELS_HEADERS = [
-  <TranslatedText key="panel" stringId="lab.sampleDetail.table.column.panel" fallback="Panel" />,
->>>>>>> 76314c84
   ...HEADERS,
 ];
 export const SAMPLE_DETAILS_FIELD_PREFIX = 'sample-details-field-';
