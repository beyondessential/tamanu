--- conflicted
+++ resolved
@@ -52,19 +52,6 @@
 `;
 
 const HEADERS = [
-<<<<<<< HEAD
-  <TranslatedText stringId="lab.sampleDetail.table.column.category" fallback="Category" />,
-  <TranslatedText
-    stringId="lab.sampleDetail.table.column.collectionDateTime"
-    fallback="Date & time collected"
-  />,
-  <TranslatedText stringId="lab.sampleDetail.table.column.collectedBy" fallback="Collected by" />,
-  <TranslatedText stringId="lab.sampleDetail.table.column.specimenType" fallback="Specimen type" />,
-  <TranslatedText stringId="lab.sampleDetail.table.column.site" fallback="Site" />,
-];
-const WITH_PANELS_HEADERS = [
-  <TranslatedText stringId="lab.sampleDetail.table.column.panel" fallback="Panel" />,
-=======
   <TranslatedText
     key="category"
     stringId="lab.sampleDetail.table.column.category"
@@ -89,7 +76,6 @@
 ];
 const WITH_PANELS_HEADERS = [
   <TranslatedText key="panel" stringId="lab.sampleDetail.table.column.panel" fallback="Panel" />,
->>>>>>> 8e989394
   ...HEADERS,
 ];
 export const SAMPLE_DETAILS_FIELD_PREFIX = 'sample-details-field-';
