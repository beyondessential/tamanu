--- conflicted
+++ resolved
@@ -90,11 +90,7 @@
     api.get(`patient/${encodeURIComponent(patientId)}/allergies`),
   );
 
-<<<<<<< HEAD
-  console.log((allergies))
-=======
-  console.log((allergies, encounter));
->>>>>>> 4af9f402
+  console.log(allergies)
 
   const patientName = patient?.firstName;
   // Placeholder form data - this should come from your API
