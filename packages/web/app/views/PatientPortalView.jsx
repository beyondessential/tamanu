--- conflicted
+++ resolved
@@ -1,10 +1,10 @@
 import { useQuery } from '@tanstack/react-query';
 import React from 'react';
-import { useParams } from 'react-router-dom';
+import { useParams, useHistory } from 'react-router-dom';
 import styled from 'styled-components';
 import { useApi } from '../api';
 import { LogoDark } from '../components/Logo';
-import { PatientPortalFormList } from '../components/PatientPortalFormList';
+import { PatientPortalFormStatusChip } from '../components/PatientPortalFormStatusChip';
 import { KeyValueDisplayCard } from '../components/PatientPortalKVCard';
 import { Colors } from '../constants';
 
@@ -114,13 +114,6 @@
     },
   );
 
-<<<<<<< HEAD
-  const { data: allergies } = useQuery([`allergies`, patientId], () =>
-    api.get(`patient/patientid}/allergies`),
-  );
-
-  console.log(allergies);
-=======
   const { data: allergies } = useQuery(
     [`allergies`, patientId],
     () => api.get(`patient/${encodeURIComponent(patientId)}/allergies`),
@@ -128,7 +121,6 @@
 
   console.log((allergies, encounter))
 
->>>>>>> 36df5cff
   const patientName = patient?.firstName;
   // Placeholder form data - this should come from your API
   const forms = [
@@ -164,7 +156,16 @@
           {outstandingForms.length === 1 ? 'item' : 'items'} to complete
         </OutstandingCount>
         <FormList>
-          <PatientPortalFormList forms={forms} />
+          {/* TODO: Replace with <PatientPortalFormList forms={forms} /> */}
+          {forms.map(form => (
+            <FormItem
+              key={form.id}
+              onClick={() => history.push(`/patient-portal/${patientId}/survey/${form.id}`)}
+            >
+              <FormTitle>{form.title}</FormTitle>
+              <PatientPortalFormStatusChip status={form.status} />
+            </FormItem>
+          ))}
         </FormList>
       </Content>
       {patient && (
@@ -173,7 +174,7 @@
             'First Name': patient.firstName,
             'Last Name': patient.lastName,
             'Date of Birth': patient.dateOfBirth,
-            Sex: patient.sex,
+            'Sex': patient.sex,
             'Patient ID': patient.displayId,
           }}
         />
