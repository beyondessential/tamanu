--- conflicted
+++ resolved
@@ -5,13 +5,8 @@
 import { useApi } from '../api';
 import { LogoDark } from '../components/Logo';
 import { PatientPortalFormStatusChip } from '../components/PatientPortalFormStatusChip';
-<<<<<<< HEAD
 import { KeyValueDisplayCard } from '../components/PatientPortalKVCard';
-import { useQuery } from '@tanstack/react-query';
-import { useApi } from '../api';
-=======
 import { Colors } from '../constants';
->>>>>>> 0b274405
 
 const Container = styled.div`
   min-height: 100vh;
@@ -105,10 +100,6 @@
 export const PatientPortalView = () => {
   const { patientId } = useParams();
   const api = useApi();
-<<<<<<< HEAD
-=======
-  const history = useHistory();
->>>>>>> 0b274405
   const { data: patient } = useQuery(['patient-portal', patientId], () =>
     api.get(`patient/${encodeURIComponent(patientId)}`),
   );
@@ -123,20 +114,16 @@
     },
   );
 
-<<<<<<< HEAD
   const { data: allergies } = useQuery(
     [`allergies`, patientId],
     () => api.get(`patient/patientid}/allergies`),
   );
 
   console.log((allergies))
-=======
->>>>>>> 0b274405
   const patientName = patient?.firstName;
   // Placeholder form data - this should come from your API
   const forms = [
     {
-<<<<<<< HEAD
       id: 1,
       title: 'General pre-admission patient form',
       status: 'outstanding',
@@ -144,15 +131,6 @@
     {
       id: 2,
       title: 'Exiting condition pre-admission form',
-=======
-      id: 'program-naurueye-nauexam',
-      title: 'Eye Exams',
-      status: 'outstanding',
-    },
-    {
-      id: 'program-naurumch-nauinfass',
-      title: 'Infant Assessment 0-2months',
->>>>>>> 0b274405
       status: 'completed',
     },
   ];
