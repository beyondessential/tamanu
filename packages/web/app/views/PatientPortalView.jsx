--- conflicted
+++ resolved
@@ -231,26 +231,7 @@
         </Details>
 
         <Details>
-<<<<<<< HEAD
           <summary>Medications</summary>
-
-            {medications.map(medication => (
-              <PatientPortalKVCard
-                key={medication.id}
-                dict={{
-                  'Medication': medication.medication.name,
-                  'Dose': medication.quantity,
-                  'Frequency': medication.qtyMorning,
-                  'Route': medication.route,
-                  'Date Started': medication.date,
-                  'Prescriber': medication.prescriber.displayName,
-                }}
-              />
-            ))}
-=======
-          <Summary>Medications</Summary>
->>>>>>> ab2c9347
-
           {medications.map((medication, i) => (
             <PatientPortalKVCard
               dict={{
