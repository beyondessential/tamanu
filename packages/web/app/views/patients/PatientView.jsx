--- conflicted
+++ resolved
@@ -98,12 +98,8 @@
 
 export const PatientView = () => {
   const queryClient = useQueryClient();
-<<<<<<< HEAD
   const { getSetting } = useSettings();
-=======
-  const { getLocalisation } = useLocalisation();
   const { navigateToPatient } = usePatientNavigation();
->>>>>>> c93bd128
   const query = useUrlSearchParams();
   const patient = useSelector(state => state.patient);
   const queryTab = query.get('tab');
