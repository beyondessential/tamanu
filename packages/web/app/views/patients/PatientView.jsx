import React, { useEffect, useState } from 'react';
import { useSelector } from 'react-redux';
import styled from 'styled-components';
import { useQuery, useQueryClient } from '@tanstack/react-query';

import { TabDisplay } from '../../components/TabDisplay';
import { LoadingIndicator } from '../../components/LoadingIndicator';
import { PatientAlert } from '../../components/PatientAlert';
import { useApi } from '../../api';
import {
  DocumentsPane,
  SummaryPane,
  InvoicesPane,
  PatientDetailsPane,
  PatientMedicationPane,
  PatientProgramsPane,
  PatientResultsPane,
  ReferralPane,
  VaccinesPane,
} from './panes';
import { Colors } from '../../constants';
import { PATIENT_TABS } from '../../constants/patientPaths';
import { NAVIGATION_CONTAINER_HEIGHT } from '../../components/PatientNavigation';
import { useUrlSearchParams } from '../../utils/useUrlSearchParams';
import { PatientSearchParametersProvider } from '../../contexts/PatientViewSearchParameters';
import { TranslatedText } from '../../components/Translation/TranslatedText';
import { invalidatePatientDataQueries } from '../../utils';
import { usePatientNavigation } from '../../utils/usePatientNavigation';
import { useSyncState } from '../../contexts/SyncState';
import { useAuth } from '../../contexts/Auth';
import { useSettings } from '../../contexts/Settings';

const StyledDisplayTabs = styled(TabDisplay)`
  overflow: initial;
  .MuiTabs-root {
    z-index: 9;
    position: sticky;
    top: ${NAVIGATION_CONTAINER_HEIGHT};
    border-bottom: 1px solid ${Colors.softOutline};
  }
`;

const TABS = [
  {
    label: (
      <TranslatedText
        stringId="patient.tab.summary"
        fallback="Summary"
        data-testid="translatedtext-cj83"
      />
    ),
    key: PATIENT_TABS.SUMMARY,
    icon: 'fa fa-user',
    render: (props) => <SummaryPane {...props} data-testid="summarypane-ejii" />,
  },
  {
    label: (
      <TranslatedText
        stringId="patient.tab.details"
        fallback="Details"
        data-testid="translatedtext-9lfl"
      />
    ),
    key: PATIENT_TABS.DETAILS,
    icon: 'fa fa-info-circle',
    render: (props) => <PatientDetailsPane {...props} data-testid="patientdetailspane-3c2h" />,
  },
  {
    label: (
      <TranslatedText
        stringId="patient.tab.results"
        fallback="Results"
        data-testid="translatedtext-4g38"
      />
    ),
    key: PATIENT_TABS.RESULTS,
    icon: 'fa fa-file-alt',
    render: (props) => <PatientResultsPane {...props} data-testid="patientresultspane-v8tp" />,
  },
  {
    label: (
      <TranslatedText
        stringId="patient.tab.referrals"
        fallback="Referrals"
        data-testid="translatedtext-glkz"
      />
    ),
    key: PATIENT_TABS.REFERRALS,
    icon: 'fa fa-hospital',
    render: (props) => <ReferralPane {...props} data-testid="referralpane-gsjk" />,
  },
  {
    label: (
      <TranslatedText
        stringId="patient.tab.forms"
        fallback="Forms"
        data-testid="translatedtext-xgx4"
      />
    ),
    key: PATIENT_TABS.PROGRAMS,
    icon: 'fa fa-hospital',
    render: (props) => (
      <PatientProgramsPane
        endpoint={`patient/${props.patient.id}/programResponses`}
        {...props}
        data-testid="patientprogramspane-s46b"
      />
    ),
  },
  {
    label: (
      <TranslatedText
        stringId="patient.tab.documents"
        fallback="Documents"
        data-testid="translatedtext-2jxw"
      />
    ),
    key: PATIENT_TABS.DOCUMENTS,
    icon: 'fa fa-file-medical-alt',
    render: (props) => <DocumentsPane {...props} data-testid="documentspane-22r0" />,
  },
  {
    label: (
      <TranslatedText
        stringId="patient.tab.vaccines"
        fallback="Vaccines"
        data-testid="translatedtext-7h6h"
      />
    ),
    key: PATIENT_TABS.VACCINES,
    icon: 'fa fa-syringe',
    render: (props) => <VaccinesPane {...props} data-testid="vaccinespane-pv8u" />,
  },
  {
    label: (
      <TranslatedText
        stringId="patient.tab.medication"
        fallback="Medication"
        data-testid="translatedtext-5ma2"
      />
    ),
    key: PATIENT_TABS.MEDICATION,
    icon: 'fa fa-medkit',
    render: (props) => (
      <PatientMedicationPane {...props} data-testid="patientmedicationpane-9h95" />
    ),
  },
  {
    label: (
      <TranslatedText
        stringId="patient.tab.invoices"
        fallback="Invoices"
        data-testid="translatedtext-3348"
      />
    ),
    key: PATIENT_TABS.INVOICES,
    icon: 'fa fa-cash-register',
    render: (props) => <InvoicesPane {...props} data-testid="invoicespane-ihh3" />,
    condition: (ability) => ability.can('list', 'Invoice'),
  },
];

const tabCompare = ({ firstTab, secondTab, patientTabSettings }) => {
  const firstTabSortPriority = patientTabSettings?.[firstTab.key]?.sortPriority || 0;
  const secondTabSortPriority = patientTabSettings?.[secondTab.key]?.sortPriority || 0;
  return firstTabSortPriority - secondTabSortPriority;
};

const usePatientTabs = () => {
  const { ability } = useAuth();
  const { getSetting } = useSettings();
  const patientTabSettings = getSetting('layouts.patientTabs');
  return TABS.filter(
    (tab) =>
      patientTabSettings?.[tab.key]?.hidden !== true && (!tab.condition || tab.condition(ability)),
  ).sort((firstTab, secondTab) => tabCompare({ firstTab, secondTab, patientTabSettings }));
};

export const PatientView = () => {
  const queryClient = useQueryClient();
  const { navigateToPatient } = usePatientNavigation();
  const query = useUrlSearchParams();
  const patient = useSelector((state) => state.patient);
  const queryTab = query.get('tab');
  const [currentTab, setCurrentTab] = useState(queryTab || PATIENT_TABS.SUMMARY);
  const disabled = !!patient.dateOfDeath;
  const api = useApi();
  const syncState = useSyncState();
  const isSyncing = syncState.isPatientSyncing(patient.id);
  const { data: additionalData, isLoading: isLoadingAdditionalData } = useQuery(
    ['additionalData', patient.id],
    () => api.get(`patient/${patient.id}/additionalData`),
  );
  const { data: birthData, isLoading: isLoadingBirthData } = useQuery(
    ['birthData', patient.id],
    () => api.get(`patient/${patient.id}/birthData`),
  );

  useEffect(() => {
    if (queryTab && queryTab !== currentTab) {
      setCurrentTab(queryTab);
      // remove the query parameter 'tab' after the tab has already been selected
      navigateToPatient(patient.id);
    }

    // only fire when queryTab is changed
    // eslint-disable-next-line react-hooks/exhaustive-deps
  }, [queryTab]);

  useEffect(() => {
    api.post(`user/recently-viewed-patients/${patient.id}`);
  }, [api, patient.id]);

  useEffect(() => {
    if (!isSyncing) {
      // invalidate the cache of patient data queries to reload the patient data
      invalidatePatientDataQueries(queryClient, patient.id);
    }

    // invalidate queries only when syncing is done (changed from true to false)
    // eslint-disable-next-line react-hooks/exhaustive-deps
  }, [isSyncing]);

  const visibleTabs = usePatientTabs();

  if (patient.loading || isLoadingAdditionalData || isLoadingBirthData) {
<<<<<<< HEAD
    return <LoadingIndicator data-testid="loadingindicator-5msc" />;
=======
    return <LoadingIndicator data-testid="patient-view-loading" />;
>>>>>>> 823325b8
  }

  return (
    <PatientSearchParametersProvider data-testid="patientsearchparametersprovider-q6i8">
      <PatientAlert alerts={patient.alerts} data-testid="patientalert-5sl7" />
      <StyledDisplayTabs
        tabs={visibleTabs}
        currentTab={currentTab}
        onTabSelect={setCurrentTab}
        patient={patient}
        additionalData={additionalData}
        birthData={birthData}
        disabled={disabled}
        data-testid="styleddisplaytabs-6gds"
      />
    </PatientSearchParametersProvider>
  );
};<|MERGE_RESOLUTION|>--- conflicted
+++ resolved
@@ -224,11 +224,7 @@
   const visibleTabs = usePatientTabs();
 
   if (patient.loading || isLoadingAdditionalData || isLoadingBirthData) {
-<<<<<<< HEAD
-    return <LoadingIndicator data-testid="loadingindicator-5msc" />;
-=======
     return <LoadingIndicator data-testid="patient-view-loading" />;
->>>>>>> 823325b8
   }
 
   return (
