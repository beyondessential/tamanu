import { Box } from '@material-ui/core';
import React from 'react';
import styled from 'styled-components';
import { DRUG_ROUTE_LABELS, MEDICATION_ADMINISTRATION_TIME_SLOTS } from '@tamanu/constants';
import { format, isSameDay } from 'date-fns';
import { getTimeSlotFromDate, getDateFromTimeString } from '@tamanu/shared/utils/medication';
import { toDateString } from '@tamanu/utils/dateTime';

import { Colors } from '../../../constants';
import { TranslatedEnum, TranslatedReferenceData, TranslatedText } from '../../../components';
import { useEncounter } from '../../../contexts/Encounter';
import { useEncounterMedicationQuery } from '../../../api/queries/useEncounterMedicationQuery';
import { MarStatus } from '../../../components/Medication/MarStatus';
import { getDose, getTranslatedFrequency } from '../../../utils/medications';
import { useTranslation } from '../../../contexts/Translation';

const MEDICATION_CELL_WIDTH = 48;

const Container = styled.div`
  position: relative;
`;

const MedicationContainer = styled.div`
  display: flex;
  flex-direction: column;
  max-height: calc(100vh - 221px);
  background-color: ${Colors.white};
`;

// Header row for the time slots
const HeaderRow = styled.div`
  display: grid;
  grid-template-columns: minmax(50px, 1fr) repeat(
      ${props => props.columns},
      ${MEDICATION_CELL_WIDTH}px
    );
  position: sticky;
  top: 0;
  z-index: 10;
  background-color: ${Colors.white};
`;

const ScrollableContent = styled.div`
  overflow-y: auto;
  ${p => (p.$flexShrink || p.$flexShrink === 0) && `flex-shrink: ${p.$flexShrink};`}
`;

const HeadingCell = styled.div`
  display: flex;
  align-items: center;
  padding: 12px;
  font-size: 16px;
  font-weight: 500;
  color: ${Colors.darkestText};
  border-top: 1px solid ${Colors.outline};
  border-left: 1px solid ${Colors.outline};
  height: 100%;
`;

const TimeSlotHeaderContainer = styled.div`
  padding: 24px 0px 10px 0px;
  height: 105px;
  display: flex;
  justify-content: center;
  align-items: center;
  border-top: 1px solid ${Colors.outline};
  border-left: 1px solid ${Colors.outline};
  ${props => props.isCurrentTimeSlot && `background: #EBF0F5; color: ${Colors.primary};`}
`;

const TimeSlotText = styled.div`
  font-weight: 400;
  font-size: 12px;
  transform: rotate(-90deg);
  white-space: nowrap;
  color: ${Colors.midText};
`;

const TimeSlotLabel = styled.div`
  text-transform: capitalize;
  color: ${Colors.darkestText};
`;

const SubHeader = styled.div`
  font-size: 14px;
  font-weight: 500;
  color: ${Colors.midText};
  padding: 10px 8px;
  border-top: 1px solid ${Colors.outline};
  border-left: 1px solid ${Colors.outline};
  border-bottom: 1px solid ${Colors.outline};
  margin-top: -1px;
  grid-column: 1 / -1;
  position: sticky;
  top: 0;
  z-index: 5;
  background-color: ${Colors.white};
`;

const EmptyMessage = styled.div`
  color: ${Colors.darkestText};
  font-size: 14px;
  font-weight: 500;
  padding: 10px 8px;
  border-top: 1px solid ${Colors.outline};
  border-left: 1px solid ${Colors.outline};
  grid-column: 1 / -1;
`;

const MedicationCellContainer = styled.div`
  padding: 8px 12px;
  font-size: 14px;
  border-top: 1px solid ${Colors.outline};
  border-left: 1px solid ${Colors.outline};
  ${props => props.discontinued && `text-decoration: line-through;`}
`;

const MedicationGrid = styled.div`
  display: grid;
  grid-template-columns: minmax(50px, 1fr) repeat(12, ${MEDICATION_CELL_WIDTH}px);
`;

const CurrentTimeOverlay = styled.div`
  position: absolute;
  top: 0;
  width: ${MEDICATION_CELL_WIDTH - 1}px;
  height: 100%;
  z-index: 11;
  right: ${p => (p.$length - p.$index - 1) * MEDICATION_CELL_WIDTH}px;
  border: 1px solid ${Colors.primary};
  pointer-events: none;
`;

const mapRecordsToWindows = medicationAdministrationRecords => {
  // Create an array of 12 nulls (one for each 2-hour window)
  const result = Array(12).fill(null);

  // Process each medication administration record
  medicationAdministrationRecords.forEach(record => {
    const hour = new Date(record.administeredAt).getHours();
    // Calculate which window this time belongs to (0-11)
    const windowIndex = Math.floor(hour / 2);
    result[windowIndex] = record;
  });

  return result;
};

const formatTime = time => {
  return format(time, 'ha').toLowerCase();
};

const MedicationCell = ({ medication, selectedDate }) => {
  const {
    medication: medicationRef,
    frequency,
    route,
    notes,
    discontinued,
    medicationAdministrationRecords,
<<<<<<< HEAD
    endDate,
    isPrn,
    id: prescriptionId,
=======
>>>>>>> b2c80ed2
  } = medication;
  const { getTranslation, getEnumTranslation } = useTranslation();

  return (
    <>
      <MedicationCellContainer discontinued={discontinued}>
        <Box fontWeight={500}>
          <TranslatedReferenceData
            fallback={medicationRef.name}
            value={medicationRef.id}
            category={medicationRef.type}
          />
        </Box>
        <Box>
          {getDose(medication, getTranslation, getEnumTranslation)},{' '}
          {getTranslatedFrequency(frequency, getTranslation)},{' '}
          {<TranslatedEnum value={route} enumValues={DRUG_ROUTE_LABELS} />}
        </Box>
        <Box color={Colors.midText}>{notes}</Box>
      </MedicationCellContainer>
      {mapRecordsToWindows(medicationAdministrationRecords).map((record, index) => {
        return (
          <MarStatus
            key={record?.id || index}
            selectedDate={selectedDate}
            timeSlot={MEDICATION_ADMINISTRATION_TIME_SLOTS[index]}
<<<<<<< HEAD
            discontinuedDate={discontinuedDate}
            endDate={endDate}
            marId={id}
            reasonNotGiven={record?.reasonNotGiven}
            prescriptionId={prescriptionId}
            isPrn={isPrn}
=======
            medication={medication}
            marInfo={record}
>>>>>>> b2c80ed2
          />
        );
      })}
    </>
  );
};

const TimeSlotHeader = ({ periodLabel, startTime, endTime, selectedDate }) => {
  const startDate = getDateFromTimeString(startTime).getTime();
  const endDate = getDateFromTimeString(endTime).getTime();
  const isCurrentTimeSlot =
    startDate <= Date.now() && Date.now() <= endDate && isSameDay(selectedDate, new Date());

  return (
    <TimeSlotHeaderContainer isCurrentTimeSlot={isCurrentTimeSlot}>
      <TimeSlotText>
        <TimeSlotLabel>{periodLabel || ''}</TimeSlotLabel>
        <div>{`${formatTime(startDate)} - ${formatTime(endDate)}`}</div>
      </TimeSlotText>
    </TimeSlotHeaderContainer>
  );
};

export const MarTable = ({ selectedDate }) => {
  const { encounter } = useEncounter();

  const medications = (
    useEncounterMedicationQuery(encounter?.id, { marDate: toDateString(selectedDate) }).data
      ?.data || []
  ).sort((a, b) => {
    if (a.discontinued === b.discontinued) {
      return 0;
    }
    return a.discontinued ? 1 : -1;
  });
  const prnMedications = medications.filter(medication => medication.isPrn);
  const scheduledMedications = medications.filter(medication => !medication.isPrn);

  return (
    <Container>
      {isSameDay(selectedDate, new Date()) && (
        <CurrentTimeOverlay
          $index={MEDICATION_ADMINISTRATION_TIME_SLOTS.indexOf(getTimeSlotFromDate())}
          $length={MEDICATION_ADMINISTRATION_TIME_SLOTS.length}
        />
      )}
      <HeaderRow columns={MEDICATION_ADMINISTRATION_TIME_SLOTS.length}>
        <HeadingCell>
          <TranslatedText fallback="Medication" stringId="medication.mar.medication.label" />
        </HeadingCell>
        {MEDICATION_ADMINISTRATION_TIME_SLOTS.map(({ periodLabel, startTime, endTime }, index) => (
          <TimeSlotHeader
            key={startTime}
            periodLabel={periodLabel}
            startTime={startTime}
            endTime={endTime}
            index={index}
            selectedDate={selectedDate}
          />
        ))}
      </HeaderRow>
      <MedicationContainer>
        <ScrollableContent $flexShrink={!scheduledMedications.length ? 0 : null}>
          <SubHeader>
            <TranslatedText
              fallback="Scheduled medication"
              stringId="medication.mar.scheduledMedication.label"
            />
          </SubHeader>
          <MedicationGrid>
            {scheduledMedications.length ? (
              scheduledMedications.map(medication => (
                <MedicationCell
                  key={medication?.id}
                  medication={medication}
                  selectedDate={selectedDate}
                />
              ))
            ) : (
              <EmptyMessage>
                <TranslatedText
                  fallback="No scheduled medication to display"
                  stringId="medication.mar.noScheduledMedication.label"
                />
              </EmptyMessage>
            )}
          </MedicationGrid>
        </ScrollableContent>
        {/* PRN medications section */}
        <ScrollableContent $flexShrink={!prnMedications.length ? 0 : null}>
          <SubHeader>
            <TranslatedText
              fallback="PRN medication"
              stringId="medication.mar.prnMedication.label"
            />
          </SubHeader>
          <MedicationGrid>
            {prnMedications.length ? (
              prnMedications.map(medication => (
                <MedicationCell
                  key={medication?.id}
                  medication={medication}
                  selectedDate={selectedDate}
                />
              ))
            ) : (
              <EmptyMessage>
                <TranslatedText
                  fallback="No PRN medication to display"
                  stringId="medication.mar.noPrnMedication.label"
                />
              </EmptyMessage>
            )}
          </MedicationGrid>
        </ScrollableContent>
      </MedicationContainer>
    </Container>
  );
};<|MERGE_RESOLUTION|>--- conflicted
+++ resolved
@@ -158,12 +158,6 @@
     notes,
     discontinued,
     medicationAdministrationRecords,
-<<<<<<< HEAD
-    endDate,
-    isPrn,
-    id: prescriptionId,
-=======
->>>>>>> b2c80ed2
   } = medication;
   const { getTranslation, getEnumTranslation } = useTranslation();
 
@@ -190,17 +184,8 @@
             key={record?.id || index}
             selectedDate={selectedDate}
             timeSlot={MEDICATION_ADMINISTRATION_TIME_SLOTS[index]}
-<<<<<<< HEAD
-            discontinuedDate={discontinuedDate}
-            endDate={endDate}
-            marId={id}
-            reasonNotGiven={record?.reasonNotGiven}
-            prescriptionId={prescriptionId}
-            isPrn={isPrn}
-=======
             medication={medication}
             marInfo={record}
->>>>>>> b2c80ed2
           />
         );
       })}
