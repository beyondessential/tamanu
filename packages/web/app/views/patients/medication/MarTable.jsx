--- conflicted
+++ resolved
@@ -6,17 +6,12 @@
 import { TranslatedEnum, TranslatedReferenceData, TranslatedText } from '../../../components';
 import { useEncounter } from '../../../contexts/Encounter';
 import { useEncounterMedicationQuery } from '../../../api/queries/useEncounterMedicationQuery';
-<<<<<<< HEAD
 import { format, isSameDay, parse } from 'date-fns';
 import { getTimeSlotFromDate, getDateFromTimeString } from '@tamanu/shared/utils/medication';
 import { MarStatus } from '../../../components/Medication/MarStatus';
 import { toDateString } from '@tamanu/utils/dateTime';
-=======
-import { format, parse } from 'date-fns';
-import { getDateFromTimeString } from '@tamanu/shared/utils/medication';
 import { getDose, getTranslatedFrequency } from '../../../utils/medications';
 import { useTranslation } from '../../../contexts/Translation';
->>>>>>> 303964ce
 
 const MEDICATION_CELL_WIDTH = 48;
 
@@ -130,7 +125,7 @@
   width: ${MEDICATION_CELL_WIDTH - 1}px;
   height: 100%;
   z-index: 11;
-  right: ${p => (p.$length - p.$index - 1) * (MEDICATION_CELL_WIDTH)}px;
+  right: ${p => (p.$length - p.$index - 1) * MEDICATION_CELL_WIDTH}px;
   border: 1px solid ${Colors.primary};
   pointer-events: none;
 `;
@@ -157,32 +152,20 @@
   return format(parse(time, 'HH:mm', new Date()), 'ha').toLowerCase();
 };
 
-<<<<<<< HEAD
-const MedicationCell = ({
-  isPrn,
-  doseAmount,
-  units,
-  frequency,
-  route,
-  notes,
-  medication,
-  discontinued,
-  discontinuedDate,
-  medicationAdministrationRecords,
-  selectedDate,
-  endDate,
-}) => {
-  const doseAmountDisplay = isPrn ? (
-    <TranslatedText stringId="medication.table.variable" fallback="Variable" />
-  ) : (
-    doseAmount
-  );
-=======
-const MedicationCell = ({ medication }) => {
-  const { frequency, route, notes, medication: medicationRef, discontinued } = medication;
+const MedicationCell = ({ medication, selectedDate }) => {
+  const {
+    medication: medicationRef,
+    units,
+    frequency,
+    route,
+    notes,
+    discontinued,
+    discontinuedDate,
+    medicationAdministrationRecords,
+    endDate,
+  } = medication;
   const { getTranslation, getEnumTranslation } = useTranslation();
 
->>>>>>> 303964ce
   return (
     <>
       <MedicationCellContainer discontinued={discontinued}>
@@ -223,7 +206,8 @@
 const TimeSlotHeader = ({ periodLabel, startTime, endTime, selectedDate }) => {
   const startDate = getDateFromTimeString(startTime).getTime();
   const endDate = getDateFromTimeString(endTime).getTime();
-  const isCurrentTimeSlot = startDate <= Date.now() && Date.now() <= endDate && isSameDay(selectedDate, new Date());
+  const isCurrentTimeSlot =
+    startDate <= Date.now() && Date.now() <= endDate && isSameDay(selectedDate, new Date());
 
   return (
     <TimeSlotHeaderContainer isCurrentTimeSlot={isCurrentTimeSlot}>
@@ -252,10 +236,12 @@
 
   return (
     <Container>
-      {isSameDay(selectedDate, new Date()) && <CurrentTimeOverlay
-        $index={MEDICATION_ADMINISTRATION_TIME_SLOTS.indexOf(getTimeSlotFromDate())}
-        $length={MEDICATION_ADMINISTRATION_TIME_SLOTS.length}
-      />}
+      {isSameDay(selectedDate, new Date()) && (
+        <CurrentTimeOverlay
+          $index={MEDICATION_ADMINISTRATION_TIME_SLOTS.indexOf(getTimeSlotFromDate())}
+          $length={MEDICATION_ADMINISTRATION_TIME_SLOTS.length}
+        />
+      )}
       <HeaderRow columns={MEDICATION_ADMINISTRATION_TIME_SLOTS.length}>
         <HeadingCell>
           <TranslatedText fallback="Medication" stringId="medication.mar.medication.label" />
@@ -282,11 +268,11 @@
           <MedicationGrid>
             {scheduledMedications.length ? (
               scheduledMedications.map(medication => (
-<<<<<<< HEAD
-                <MedicationCell key={medication?.id} {...medication} selectedDate={selectedDate} />
-=======
-                <MedicationCell key={medication?.id} medication={medication} />
->>>>>>> 303964ce
+                <MedicationCell
+                  key={medication?.id}
+                  medication={medication}
+                  selectedDate={selectedDate}
+                />
               ))
             ) : (
               <EmptyMessage>
@@ -309,11 +295,11 @@
           <MedicationGrid>
             {prnMedications.length ? (
               prnMedications.map(medication => (
-<<<<<<< HEAD
-                <MedicationCell key={medication?.id} {...medication} selectedDate={selectedDate} />
-=======
-                <MedicationCell key={medication?.id} medication={medication} />
->>>>>>> 303964ce
+                <MedicationCell
+                  key={medication?.id}
+                  medication={medication}
+                  selectedDate={selectedDate}
+                />
               ))
             ) : (
               <EmptyMessage>
