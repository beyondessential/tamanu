import React from 'react';
import { CloudDownload, CloudOff } from '@material-ui/icons';
import { DateDisplay } from '../../components';
import { getPatientStatus } from '../../utils/getPatientStatus';
import { SexDisplay } from '../../components/Translation/SexDisplay';
import { TranslatedText } from '../../components/Translation/TranslatedText';
import { ThemedTooltip } from '../../components/Tooltip';

const DateCell = React.memo(({ value }) => <DateDisplay date={value} />);
const SexCell = React.memo(({ value }) => <SexDisplay sex={value} />);
const SyncedCell = React.memo(({ value }) => (value === true ? <CloudDownload /> : <CloudOff />));

export const markedForSync = {
  key: 'markedForSync',
  title: (
    <TranslatedText stringId="general.localisedField.markedForSync.label.short" fallback="Sync" />
  ),
  minWidth: 26,
  CellComponent: SyncedCell,
  sortable: false,
};

export const displayId = {
  key: 'displayId',
  title: <TranslatedText stringId="general.localisedField.displayId.label.short" fallback="NHN" />,
  minWidth: 80,
  accessor: row => row.displayId || `(${row.id})`,
};

export const firstName = {
  key: 'firstName',
  title: <TranslatedText stringId="general.localisedField.firstName.label" fallback="First name" />,
  minWidth: 100,
};

export const lastName = {
  key: 'lastName',
  title: <TranslatedText stringId="general.localisedField.lastName.label" fallback="Last name" />,
  minWidth: 100,
};

export const culturalName = {
  key: 'culturalName',
  title: (
    <TranslatedText
      stringId="general.localisedField.culturalName.label.short"
      fallback="Cultural name"
    />
  ),
  minWidth: 100,
};

export const sex = {
  key: 'sex',
  title: <TranslatedText stringId="general.localisedField.sex.label" fallback="Sex" />,
  minWidth: 80,
  CellComponent: SexCell,
  sortable: false,
};

export const dateOfBirth = {
  key: 'dateOfBirth',
  title: (
    <TranslatedText stringId="general.localisedField.dateOfBirth.label.short" fallback="DOB" />
  ),
  minWidth: 100,
  CellComponent: DateCell,
};

export const dateOfDeath = {
  key: 'dateOfDeath',
  title: (
    <TranslatedText stringId="general.localisedField.dateOfDeath.label.short" fallback="Death" />
  ),
  minWidth: 100,
  CellComponent: DateCell,
};

export const village = {
  key: 'villageName',
  title: <TranslatedText stringId="general.localisedField.villageId.label" fallback="Village" />,
  minWidth: 100,
  accessor: row => row?.villageName || null,
};

export const department = {
  key: 'departmentName',
  title: <TranslatedText stringId="general.department.label" fallback="Department" />,
  minWidth: 100,
};

export const status = {
  key: 'patientStatus',
  title: <TranslatedText stringId="general.status.label" fallback="Status" />,
  sortable: false,
  minWidth: 100,
  accessor: ({ dateOfDeath: dod, encounterType }) =>
    dod ? <strong>Deceased</strong> : getPatientStatus(encounterType),
};

export const clinician = {
  key: 'clinician',
  title: (
    <TranslatedText stringId="general.localisedField.clinician.label.short" fallback="Clinician" />
  ),
  sortable: false,
<<<<<<< HEAD
=======
};

export const vaccinationStatus = {
  key: 'vaccinationStatus',
  title: <TranslatedText stringId="vaccine.status.label" fallback="Vaccine status" />,
  minWidth: 100,
  accessor: row => row.vaccinationStatus || 'Unknown',
};

export const diet = {
  key: 'dietName',
  title: <TranslatedText stringId="general.diet.label" fallback="Diet" />,
  accessor: (({ dietName, dietCode }) => {
    if (!dietName || !dietCode) return null;
    return <ThemedTooltip title={dietName}>
      <span>{dietCode}</span>
    </ThemedTooltip>
  }),
};

export const inpatientSex = {
  key: 'sex',
  title: <TranslatedText stringId="general.localisedField.sex.label" fallback="Sex" />,
  accessor: (({ sex }) => {
    if (!sex) return null;
    return sex.charAt(0).toUpperCase();
  }),
>>>>>>> 475f0798
};<|MERGE_RESOLUTION|>--- conflicted
+++ resolved
@@ -104,8 +104,6 @@
     <TranslatedText stringId="general.localisedField.clinician.label.short" fallback="Clinician" />
   ),
   sortable: false,
-<<<<<<< HEAD
-=======
 };
 
 export const vaccinationStatus = {
@@ -133,5 +131,4 @@
     if (!sex) return null;
     return sex.charAt(0).toUpperCase();
   }),
->>>>>>> 475f0798
 };