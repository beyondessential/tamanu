import React, { useCallback, useState } from 'react';
import { useDispatch } from 'react-redux';
import { LocationCell, LocationGroupCell } from '../../components/LocationCell';
import { usePatientNavigation } from '../../utils/usePatientNavigation';
import { reloadPatient } from '../../store/patient';
import {
  AllPatientsSearchBar,
  ContentPane,
  PageContainer,
  PatientSearchBar,
  SearchTable,
  SearchTableTitle,
  TopBar,
} from '../../components';
import { RecentlyViewedPatientsList } from '../../components/RecentlyViewedPatientsList';
import { ButtonWithPermissionCheck } from '../../components/Button';
import { NewPatientModal } from './components';
import {
  clinician,
  culturalName,
  dateOfBirth,
  department,
  displayId,
  firstName,
  lastName,
  markedForSync,
  sex,
  status,
  village,
} from './columns';
import { useAuth } from '../../contexts/Auth';
import { PatientSearchKeys, usePatientSearch } from '../../contexts/PatientSearch';
import { TranslatedText } from '../../components/Translation/TranslatedText';

const PATIENT_SEARCH_ENDPOINT = 'patient';

const LISTING_COLUMNS = [
  markedForSync,
  displayId,
  firstName,
  lastName,
  culturalName,
  dateOfBirth,
  sex,
  village,
  status,
];

const location = {
  key: 'locationName',
  title: <TranslatedText stringId="general.location.label" fallback="Location" />,
  accessor: LocationCell,
};

const locationGroup = {
  key: 'locationGroupName',
  title: <TranslatedText stringId="general.area.label" fallback="Area" />,
  accessor: LocationGroupCell,
};

const INPATIENT_COLUMNS = [markedForSync, displayId, firstName, lastName, dateOfBirth, sex].concat(
  [locationGroup, location, department, clinician].map(column => ({
    ...column,
    sortable: false,
  })),
);

const PatientTable = ({ columns, fetchOptions, searchParameters }) => {
  const { navigateToPatient } = usePatientNavigation();
  const dispatch = useDispatch();
  const fetchOptionsWithSearchParameters = { ...searchParameters, ...fetchOptions };

  const handleViewPatient = async row => {
    await dispatch(reloadPatient(row.id));
    navigateToPatient(row.id);
  };

  return (
    <SearchTable
      columns={columns}
      noDataMessage="No patients found"
      onRowClick={handleViewPatient}
      rowStyle={({ dateOfDeath }) => {
        // Style rows for deceased patients red
        return dateOfDeath ? '& > td:not(:first-child) { color: #ed333a; }' : '';
      }}
      fetchOptions={fetchOptionsWithSearchParameters}
      endpoint={PATIENT_SEARCH_ENDPOINT}
    />
  );
};

const NewPatientButton = ({ onCreateNewPatient }) => {
  const { navigateToPatient } = usePatientNavigation();
  const [isCreatingPatient, setCreatingPatient] = useState(false);
  const dispatch = useDispatch();
  const hideModal = useCallback(() => setCreatingPatient(false), [setCreatingPatient]);

  const showNewPatient = useCallback(() => {
    setCreatingPatient(true);
  }, []);

  const handleCreateNewPatient = async newPatient => {
    setCreatingPatient(false);
    if (onCreateNewPatient) {
      onCreateNewPatient(newPatient.id);
    } else {
      await dispatch(reloadPatient(newPatient.id));
    }
    navigateToPatient(newPatient.id);
  };

  return (
    <>
      <ButtonWithPermissionCheck
        variant="outlined"
        color="primary"
        verb="create"
        noun="Patient"
        onClick={showNewPatient}
      >
        +{'\u00A0'}
        <TranslatedText stringId="patientList.action.add" fallback="Add new patient" />
      </ButtonWithPermissionCheck>
      <NewPatientModal
        title="New patient"
        open={isCreatingPatient}
        onCancel={hideModal}
        onCreateNewPatient={handleCreateNewPatient}
      />
    </>
  );
};

export const PatientListingView = ({ onViewPatient }) => {
  const [searchParameters, setSearchParameters] = useState({});

  return (
    <PageContainer>
<<<<<<< HEAD
      <TopBar title={<TranslatedText stringId="patientList.default.title" fallback="Patient listing"  />}>
=======
      <TopBar
        title={<TranslatedText stringId="patientList.default.title" fallback="Patient listing" />}
      >
>>>>>>> 0e96a02f
        <NewPatientButton onCreateNewPatient={onViewPatient} />
      </TopBar>
      <RecentlyViewedPatientsList />
      <ContentPane>
        <SearchTableTitle>
          <TranslatedText stringId="patientList.search.title" fallback="Patient search" />
        </SearchTableTitle>
        <AllPatientsSearchBar onSearch={setSearchParameters} />
        <PatientTable
          onViewPatient={onViewPatient}
          fetchOptions={{ matchSecondaryIds: true }}
          searchParameters={{ isAllPatientsListing: true, ...searchParameters }}
          columns={LISTING_COLUMNS}
        />
      </ContentPane>
    </PageContainer>
  );
};

export const AdmittedPatientsView = () => {
  const { searchParameters, setSearchParameters } = usePatientSearch(
    PatientSearchKeys.AdmittedPatientsView,
  );
  const { facility } = useAuth();

  return (
    <PageContainer>
      <TopBar
        title={
          <TranslatedText
            stringId="patientList.inpatient.title"
            fallback="Admitted patient listing"
          />
        }
      />
      <RecentlyViewedPatientsList encounterType="admission" />
      <ContentPane>
        <SearchTableTitle>
          <TranslatedText stringId="patientList.search.title" fallback="Patient search" />
        </SearchTableTitle>
        <PatientSearchBar onSearch={setSearchParameters} searchParameters={searchParameters} />
        <PatientTable
          fetchOptions={{ inpatient: 1 }}
          searchParameters={{ facilityId: facility.id, ...searchParameters }}
          columns={INPATIENT_COLUMNS}
        />
      </ContentPane>
    </PageContainer>
  );
};

export const OutpatientsView = () => {
  const { searchParameters, setSearchParameters } = usePatientSearch(
    PatientSearchKeys.OutpatientsView,
  );
  const { facility } = useAuth();

  return (
    <PageContainer>
      <TopBar
        title={
          <TranslatedText stringId="patientList.outpatient.title" fallback="Outpatient listing" />
        }
      />
      <RecentlyViewedPatientsList encounterType="clinic" />
      <ContentPane>
        <SearchTableTitle>
          <TranslatedText stringId="patientList.search.title" fallback="Patient search" />
        </SearchTableTitle>
        <PatientSearchBar onSearch={setSearchParameters} searchParameters={searchParameters} />
        <PatientTable
          fetchOptions={{ outpatient: 1 }}
          searchParameters={{ facilityId: facility.id, ...searchParameters }}
          columns={INPATIENT_COLUMNS}
        />
      </ContentPane>
    </PageContainer>
  );
};<|MERGE_RESOLUTION|>--- conflicted
+++ resolved
@@ -137,13 +137,9 @@
 
   return (
     <PageContainer>
-<<<<<<< HEAD
-      <TopBar title={<TranslatedText stringId="patientList.default.title" fallback="Patient listing"  />}>
-=======
       <TopBar
         title={<TranslatedText stringId="patientList.default.title" fallback="Patient listing" />}
       >
->>>>>>> 0e96a02f
         <NewPatientButton onCreateNewPatient={onViewPatient} />
       </TopBar>
       <RecentlyViewedPatientsList />
