--- conflicted
+++ resolved
@@ -223,13 +223,8 @@
         <PatientSearchBar onSearch={setSearchParameters} searchParameters={searchParameters} />
         <PatientTable
           fetchOptions={{ outpatient: 1 }}
-<<<<<<< HEAD
           searchParameters={{ facilityId, ...searchParameters }}
-          columns={INPATIENT_COLUMNS}
-=======
-          searchParameters={{ facilityId: facility.id, ...searchParameters }}
           columns={OUTPATIENT_COLUMNS}
->>>>>>> 241cf0b4
         />
       </ContentPane>
     </PageContainer>
