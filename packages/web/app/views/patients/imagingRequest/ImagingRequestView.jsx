import React, { useCallback } from 'react';
import * as yup from 'yup';
import { useDispatch, useSelector } from 'react-redux';
import { push } from 'connected-react-router';
import { useParams } from 'react-router-dom';
import { pick } from 'lodash';
import styled from 'styled-components';

<<<<<<< HEAD
import {
  IMAGING_REQUEST_STATUS_LABELS,
  IMAGING_REQUEST_STATUS_TYPES,
  LAB_REQUEST_STATUS_CONFIG,
} from '@tamanu/constants';
=======
import { IMAGING_REQUEST_STATUS_TYPES, LAB_REQUEST_STATUS_CONFIG, NOTE_TYPES } from '@tamanu/constants';
>>>>>>> 303ae55b
import { getCurrentDateTimeString } from '@tamanu/shared/utils/dateTime';

import { FORM_TYPES } from '../../../constants';
import { ENCOUNTER_TAB_NAMES } from '../../../constants/encounterTabNames';

import { useLocalisation } from '../../../contexts/Localisation';
import { useApi, useSuggester } from '../../../api';

import { Button, FormSubmitButton } from '../../../components/Button';
import { ContentPane } from '../../../components/ContentPane';
import { LoadingIndicator } from '../../../components/LoadingIndicator';
import { ButtonRow } from '../../../components/ButtonRow';
import { FormGrid } from '../../../components/FormGrid';
import {
  AutocompleteField,
  DateTimeField,
  DateTimeInput,
  Field,
  Form,
  TextField,
  TextInput,
} from '../../../components/Field';
import { SimpleTopBar } from '../../../components';

import { CancelModalButton } from './CancelModalButton';
import { PrintModalButton } from './PrintModalButton';
import { getReferenceDataStringId, TranslatedText } from '../../../components/Translation';
import { useTranslation } from '../../../contexts/Translation';
import { TranslatedSelectField } from '../../../components/Translation/TranslatedSelect';

const ImagingRequestSection = ({ currentStatus, imagingRequest }) => {
  const { getLocalisation } = useLocalisation();
  const { getTranslation } = useTranslation();
  const imagingPriorities = getLocalisation('imagingPriorities') || [];
  const imagingTypes = getLocalisation('imagingTypes') || {};

  const locationGroupSuggester = useSuggester('facilityLocationGroup');
  const isCancelled = imagingRequest.status === IMAGING_REQUEST_STATUS_TYPES.CANCELLED;

  const allowLocationChange = [
    IMAGING_REQUEST_STATUS_TYPES.IN_PROGRESS,
    IMAGING_REQUEST_STATUS_TYPES.COMPLETED,
  ].includes(currentStatus);

  return (
    <FormGrid columns={3}>
      <TextInput
        value={imagingRequest.displayId}
        label={<TranslatedText stringId="imaging.requestId.label" fallback="Request ID" />}
        disabled
      />
      <TextInput
        value={imagingTypes[imagingRequest.imagingType]?.label || 'Unknown'}
        label={<TranslatedText stringId="general.requestType.label" fallback="Request type" />}
        disabled
      />
      <TextInput
        value={imagingPriorities.find(p => p.value === imagingRequest.priority)?.label || ''}
        label={<TranslatedText stringId="imaging.priority.label" fallback="Priority" />}
        disabled
      />
      <Field
        name="status"
        label={<TranslatedText stringId="general.status.label" fallback="Status" />}
        component={TranslatedSelectField}
        enumValues={IMAGING_REQUEST_STATUS_LABELS}
        transformOptions={options => {
          return isCancelled
            ? [
                {
                  label: LAB_REQUEST_STATUS_CONFIG[IMAGING_REQUEST_STATUS_TYPES.CANCELLED].label,
                  value: IMAGING_REQUEST_STATUS_TYPES.CANCELLED,
                },
              ]
            : options.filter(
                option =>
                  ![
                    IMAGING_REQUEST_STATUS_TYPES.DELETED,
                    IMAGING_REQUEST_STATUS_TYPES.ENTERED_IN_ERROR,
                    IMAGING_REQUEST_STATUS_TYPES.CANCELLED,
                  ].includes(option.value),
              );
        }}
        disabled={isCancelled}
        isClearable={false}
        required
        prefix="imaging.property.status"
      />
      <DateTimeInput
        value={imagingRequest.requestedDate}
        label={
          <TranslatedText stringId="imaging.requestedDate.label" fallback="Request date and time" />
        }
        disabled
      />
      {allowLocationChange && (
        <Field
          label={<TranslatedText stringId="imaging.facilityArea.label" fallback="Facility area" />}
          name="locationGroupId"
          component={AutocompleteField}
          suggester={locationGroupSuggester}
        />
      )}
      <TextInput
        multiline
        value={
          // Either use free text area or multi-select areas data
          imagingRequest.areas?.length
            ? imagingRequest.areas
<<<<<<< HEAD
                .map(area => (
                  <span key={area.id}>
                    <TranslatedReferenceData
                      fallback={area.name}
                      value={area.id}
                      category={area.type}
                    />
                  </span>
                ))
=======
                .map(area =>
                  getTranslation(getReferenceDataStringId(area.id, area.type), area.name),
                )
>>>>>>> 303ae55b
                .join(', ')
            : imagingRequest.areaNote
        }
        label={<TranslatedText stringId="imaging.areas.label" fallback="Areas to be imaged" />}
        style={{ gridColumn: '1 / -1', minHeight: '60px' }}
        disabled
      />
      <TextInput
        multiline
        value={imagingRequest.notes
          ?.filter(note => note.noteType === NOTE_TYPES.OTHER)
          .map(note => note.content)
          .join('\n')}
        label={<TranslatedText stringId="general.notes.label" fallback="Notes" />}
        style={{ gridColumn: '1 / -1', minHeight: '60px' }}
        disabled
      />
    </FormGrid>
  );
};

const BottomAlignFormGrid = styled(FormGrid)`
  align-items: end;

  > button {
    margin-bottom: 2px;
  }
`;

const NewResultSection = ({ disabled = false }) => {
  const practitionerSuggester = useSuggester('practitioner');
  const { getTranslation } = useTranslation();

  return (
    <FormGrid columns={2}>
      <Field
        label={<TranslatedText stringId="imaging.completedBy.label" fallback="Completed by" />}
        name="newResult.completedById"
        placeholder={getTranslation('imaging.completedBy.placeholder', 'Search')}
        component={AutocompleteField}
        suggester={practitionerSuggester}
        disabled={disabled}
      />
      <Field
        label={<TranslatedText stringId="imaging.completedDate.label" fallback="Completed" />}
        name="newResult.completedAt"
        saveDateAsString
        component={DateTimeField}
        disabled={disabled}
      />
      <Field
        label={
          <TranslatedText stringId="imaging.description.label" fallback="Result description" />
        }
        name="newResult.description"
        placeholder={getTranslation('imaging.description.placeholder', 'Result description...')}
        multiline
        component={TextField}
        style={{ gridColumn: '1 / -1', minHeight: '3em' }}
        disabled={disabled}
      />
    </FormGrid>
  );
};

function openUrl(url) {
  window.open(url, '_blank');
}

const ImagingResultRow = ({ result }) => {
  const { externalUrl, completedAt, completedBy, description } = result;

  const onOpenUrl = useCallback(() => openUrl(externalUrl), [externalUrl]);

  return (
    <BottomAlignFormGrid columns={externalUrl ? 3 : 2}>
      <TextInput
        label={<TranslatedText stringId="imaging.completedBy.label" fallback="Completed by" />}
        value={completedBy?.displayName ?? (externalUrl && 'External provider') ?? ''}
        disabled
      />
      <DateTimeInput
        label={<TranslatedText stringId="imaging.completedAt.label" fallback="Completed" />}
        value={completedAt}
        disabled
      />
      {externalUrl && (
        <Button color="secondary" onClick={onOpenUrl}>
          View image (external link)
        </Button>
      )}

      <TextInput
        label={
          <TranslatedText stringId="imaging.description.label" fallback="Result description" />
        }
        value={description}
        multiline
        disabled
        style={{ gridColumn: '1 / -1', minHeight: '3em' }}
      />
      <hr />
    </BottomAlignFormGrid>
  );
};

const ImagingResultsSection = ({ results }) => {
  if (results?.length === 0) return null;

  return (
    <>
      <h3>Results</h3>
      {results?.map(result => (
        <ImagingResultRow key={result.id} result={result} />
      ))}
    </>
  );
};

const ImagingRequestInfoPane = React.memo(({ imagingRequest, onSubmit }) => {
  const api = useApi();

  const isCancelled = imagingRequest.status === IMAGING_REQUEST_STATUS_TYPES.CANCELLED;
  const getCanAddResult = values => values.status === IMAGING_REQUEST_STATUS_TYPES.COMPLETED;

  return (
    <Form
      // Only submit specific fields for update
      onSubmit={async values => {
        const updatedValues = pick(values, 'status', 'completedById', 'locationGroupId');
        if (getCanAddResult(values)) {
          updatedValues.newResult = values.newResult;
        }

        await api.put(`imagingRequest/${imagingRequest.id}`, updatedValues);

        onSubmit(updatedValues);
      }}
      enableReinitialize // Updates form to reflect changes in initialValues
      initialStatus={{}}
      formType={FORM_TYPES.EDIT_FORM}
      initialValues={{
        ...imagingRequest,
        newResult: {
          completedAt: getCurrentDateTimeString(),
        },
      }}
      validationSchema={yup.object().shape({
        status: yup
          .string()
          .required()
          .translatedLabel(<TranslatedText stringId="general.status.label" fallback="Status" />),
      })}
      render={({ values }) => {
        const canAddResult = getCanAddResult(values);
        return (
          <>
            <ImagingRequestSection currentStatus={values.status} imagingRequest={imagingRequest} />
            <ImagingResultsSection results={imagingRequest.results} />
            <h4>
              {imagingRequest.results.length > 0 ? (
                <TranslatedText
                  stringId="imaging.action.addAdditionalResult"
                  fallback="Add additional result"
                />
              ) : (
                <TranslatedText stringId="imaging.action.addResult" fallback="Add result" />
              )}
            </h4>
            <NewResultSection disabled={!canAddResult} />
            <ButtonRow style={{ marginTop: 20 }}>
              {!isCancelled && (
                <FormSubmitButton
                  text={<TranslatedText stringId="general.action.save" fallback="Save" />}
                />
              )}
            </ButtonRow>
          </>
        );
      }}
    />
  );
});

export const ImagingRequestView = () => {
  const imagingRequest = useSelector(state => state.imagingRequest);
  const patient = useSelector(state => state.patient);

  const dispatch = useDispatch();
  const params = useParams();
  const onNavigateBackToImaging = () => {
    dispatch(
      push(
        `/patients/${params.category}/${params.patientId}/encounter/${params.encounterId}?tab=${ENCOUNTER_TAB_NAMES.IMAGING}`,
      ),
    );
  };

  const isCancellable = ![
    IMAGING_REQUEST_STATUS_TYPES.CANCELLED,
    IMAGING_REQUEST_STATUS_TYPES.ENTERED_IN_ERROR,
    IMAGING_REQUEST_STATUS_TYPES.COMPLETED,
  ].includes(imagingRequest.status);

  if (patient.loading || imagingRequest.loading) return <LoadingIndicator />;

  return (
    <>
      <SimpleTopBar
        title={<TranslatedText stringId="imaging.topbar.title" fallback="Imaging request" />}
      >
        {isCancellable && (
          <CancelModalButton imagingRequest={imagingRequest} onCancel={onNavigateBackToImaging} />
        )}
        <PrintModalButton imagingRequest={imagingRequest} patient={patient} />
      </SimpleTopBar>
      <ContentPane>
        <ImagingRequestInfoPane
          imagingRequest={imagingRequest}
          onSubmit={onNavigateBackToImaging}
        />
      </ContentPane>
    </>
  );
};<|MERGE_RESOLUTION|>--- conflicted
+++ resolved
@@ -6,15 +6,12 @@
 import { pick } from 'lodash';
 import styled from 'styled-components';
 
-<<<<<<< HEAD
 import {
   IMAGING_REQUEST_STATUS_LABELS,
   IMAGING_REQUEST_STATUS_TYPES,
   LAB_REQUEST_STATUS_CONFIG,
+  NOTE_TYPES,
 } from '@tamanu/constants';
-=======
-import { IMAGING_REQUEST_STATUS_TYPES, LAB_REQUEST_STATUS_CONFIG, NOTE_TYPES } from '@tamanu/constants';
->>>>>>> 303ae55b
 import { getCurrentDateTimeString } from '@tamanu/shared/utils/dateTime';
 
 import { FORM_TYPES } from '../../../constants';
@@ -124,21 +121,9 @@
           // Either use free text area or multi-select areas data
           imagingRequest.areas?.length
             ? imagingRequest.areas
-<<<<<<< HEAD
-                .map(area => (
-                  <span key={area.id}>
-                    <TranslatedReferenceData
-                      fallback={area.name}
-                      value={area.id}
-                      category={area.type}
-                    />
-                  </span>
-                ))
-=======
                 .map(area =>
                   getTranslation(getReferenceDataStringId(area.id, area.type), area.name),
                 )
->>>>>>> 303ae55b
                 .join(', ')
             : imagingRequest.areaNote
         }
