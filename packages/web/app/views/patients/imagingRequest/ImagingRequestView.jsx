import React, { useCallback } from 'react';
import * as yup from 'yup';
import { useDispatch, useSelector } from 'react-redux';
import { push } from 'connected-react-router';
import { useParams } from 'react-router-dom';
import { pick } from 'lodash';
import styled from 'styled-components';

import { IMAGING_REQUEST_STATUS_TYPES, LAB_REQUEST_STATUS_CONFIG } from '@tamanu/constants';
import { getCurrentDateTimeString } from '@tamanu/shared/utils/dateTime';

import { FORM_TYPES, IMAGING_REQUEST_STATUS_OPTIONS } from '../../../constants';
import { ENCOUNTER_TAB_NAMES } from '../../../constants/encounterTabNames';

import { useLocalisation } from '../../../contexts/Localisation';
import { useApi, useSuggester } from '../../../api';

import { Button, FormSubmitButton } from '../../../components/Button';
import { ContentPane } from '../../../components/ContentPane';
import { LoadingIndicator } from '../../../components/LoadingIndicator';
import { ButtonRow } from '../../../components/ButtonRow';
import { FormGrid } from '../../../components/FormGrid';
import {
  AutocompleteField,
  DateTimeField,
  DateTimeInput,
  Field,
  Form,
  SelectField,
  TextField,
  TextInput,
} from '../../../components/Field';
import { SimpleTopBar } from '../../../components';

import { CancelModalButton } from './CancelModalButton';
import { PrintModalButton } from './PrintModalButton';
<<<<<<< HEAD
import { TranslatedText, TranslatedReferenceData } from '../../../components/Translation';
=======
import { TranslatedText } from '../../../components/Translation/TranslatedText';
import { useTranslation } from '../../../contexts/Translation';
>>>>>>> daa61890

const ImagingRequestSection = ({ currentStatus, imagingRequest }) => {
  const { getLocalisation } = useLocalisation();
  const imagingPriorities = getLocalisation('imagingPriorities') || [];
  const imagingTypes = getLocalisation('imagingTypes') || {};

  const locationGroupSuggester = useSuggester('facilityLocationGroup');
  const isCancelled = imagingRequest.status === IMAGING_REQUEST_STATUS_TYPES.CANCELLED;
  // Just needed for read only state
  const cancelledOption = [
    {
      label: LAB_REQUEST_STATUS_CONFIG[IMAGING_REQUEST_STATUS_TYPES.CANCELLED].label,
      value: IMAGING_REQUEST_STATUS_TYPES.CANCELLED,
    },
  ];

  const allowLocationChange = [
    IMAGING_REQUEST_STATUS_TYPES.IN_PROGRESS,
    IMAGING_REQUEST_STATUS_TYPES.COMPLETED,
  ].includes(currentStatus);

  return (
    <FormGrid columns={3}>
      <TextInput
        value={imagingRequest.displayId}
        label={<TranslatedText stringId="imaging.requestId.label" fallback="Request ID" />}
        disabled
      />
      <TextInput
        value={imagingTypes[imagingRequest.imagingType]?.label || 'Unknown'}
        label={<TranslatedText stringId="imaging.imagingType.label" fallback="Request type" />}
        disabled
      />
      <TextInput
        value={imagingPriorities.find(p => p.value === imagingRequest.priority)?.label || ''}
        label={<TranslatedText stringId="imaging.priority.label" fallback="Priority" />}
        disabled
      />
      <Field
        name="status"
        label={<TranslatedText stringId="imaging.status.label" fallback="Status" />}
        component={SelectField}
        options={isCancelled ? cancelledOption : IMAGING_REQUEST_STATUS_OPTIONS}
        disabled={isCancelled}
        isClearable={false}
        required
        prefix="imaging.property.status"
      />
      <DateTimeInput
        value={imagingRequest.requestedDate}
        label={
          <TranslatedText stringId="imaging.requestedDate.label" fallback="Request date and time" />
        }
        disabled
      />
      {allowLocationChange && (
        <Field
          label={<TranslatedText stringId="imaging.facilityArea.label" fallback="Facility area" />}
          name="locationGroupId"
          component={AutocompleteField}
          suggester={locationGroupSuggester}
        />
      )}
      <TextInput
        multiline
        value={
          // Either use free text area or multi-select areas data
          imagingRequest.areas?.length
            ? imagingRequest.areas.map(area => (
              <span key={area.id}>
                <TranslatedReferenceData fallback={area.name} value={area.id} category={area.type} />
              </span>
            )).join(', ')
            : imagingRequest.areaNote
        }
        label={<TranslatedText stringId="imaging.areas.label" fallback="Areas to be imaged" />}
        style={{ gridColumn: '1 / -1', minHeight: '60px' }}
        disabled
      />
      <TextInput
        multiline
        value={imagingRequest.note}
        label={<TranslatedText stringId="general.notes.label" fallback="Notes" />}
        style={{ gridColumn: '1 / -1', minHeight: '60px' }}
        disabled
      />
    </FormGrid>
  );
};

const BottomAlignFormGrid = styled(FormGrid)`
  align-items: end;

  > button {
    margin-bottom: 2px;
  }
`;

const NewResultSection = ({ disabled = false }) => {
  const practitionerSuggester = useSuggester('practitioner');
  const { getTranslation } = useTranslation();

  return (
    <FormGrid columns={2}>
      <Field
        label={<TranslatedText stringId="imaging.completedBy.label" fallback="Completed by" />}
        name="newResult.completedById"
        placeholder={getTranslation("imaging.completedBy.placeholder", "Search")}
        component={AutocompleteField}
        suggester={practitionerSuggester}
        disabled={disabled}
      />
      <Field
        label={<TranslatedText stringId="imaging.completedDate.label" fallback="Completed" />}
        name="newResult.completedAt"
        saveDateAsString
        component={DateTimeField}
        disabled={disabled}
      />
      <Field
        label={
          <TranslatedText stringId="imaging.description.label" fallback="Result description" />
        }
        name="newResult.description"
        placeholder={getTranslation("imaging.description.placeholder", "Result description...")}
        multiline
        component={TextField}
        style={{ gridColumn: '1 / -1', minHeight: '3em' }}
        disabled={disabled}
      />
    </FormGrid>
  );
};

function openUrl(url) {
  window.open(url, '_blank');
}
const ImagingResultRow = ({ result }) => {
  const { externalUrl, completedAt, completedBy, description } = result;

  const onOpenUrl = useCallback(() => openUrl(externalUrl), [externalUrl]);

  return (
    <BottomAlignFormGrid columns={externalUrl ? 3 : 2}>
      <TextInput
        label="Completed by"
        value={completedBy?.displayName ?? (externalUrl && 'External provider') ?? ''}
        disabled
      />
      <DateTimeInput label="Completed" value={completedAt} disabled />
      {externalUrl && (
        <Button color="secondary" onClick={onOpenUrl}>
          View image (external link)
        </Button>
      )}

      <TextInput
        label="Result description"
        value={description}
        multiline
        disabled
        style={{ gridColumn: '1 / -1', minHeight: '3em' }}
      />
      <hr />
    </BottomAlignFormGrid>
  );
};

const ImagingResultsSection = ({ results }) => {
  if (results?.length === 0) return null;

  return (
    <>
      <h3>Results</h3>
      {results?.map(result => (
        <ImagingResultRow key={result.id} result={result} />
      ))}
    </>
  );
};

const ImagingRequestInfoPane = React.memo(({ imagingRequest, onSubmit }) => {
  const api = useApi();

  const isCancelled = imagingRequest.status === IMAGING_REQUEST_STATUS_TYPES.CANCELLED;
  const getCanAddResult = values => values.status === IMAGING_REQUEST_STATUS_TYPES.COMPLETED;

  return (
    <Form
      // Only submit specific fields for update
      onSubmit={async values => {
        const updatedValues = pick(values, 'status', 'completedById', 'locationGroupId');
        if (getCanAddResult(values)) {
          updatedValues.newResult = values.newResult;
        }

        await api.put(`imagingRequest/${imagingRequest.id}`, updatedValues);

        onSubmit(updatedValues);
      }}
      enableReinitialize // Updates form to reflect changes in initialValues
      initialStatus={{}}
      formType={FORM_TYPES.EDIT_FORM}
      initialValues={{
        ...imagingRequest,
        newResult: {
          completedAt: getCurrentDateTimeString(),
        },
      }}
      validationSchema={yup.object().shape({
        status: yup.string().required('Status is required'),
      })}
      render={({ values }) => {
        const canAddResult = getCanAddResult(values);
        return (
          <>
            <ImagingRequestSection currentStatus={values.status} imagingRequest={imagingRequest} />
            <ImagingResultsSection results={imagingRequest.results} />
            <h4>
              {imagingRequest.results.length > 0 ? (
                <TranslatedText
                  stringId="imaging.action.addAdditionalResult"
                  fallback="Add additional result"
                />
              ) : (
                <TranslatedText stringId="imaging.action.addResult" fallback="Add result" />
              )}
            </h4>
            <NewResultSection disabled={!canAddResult} />
            <ButtonRow style={{ marginTop: 20 }}>
              {!isCancelled && (
                <FormSubmitButton
                  text={<TranslatedText stringId="general.action.save" fallback="Save" />}
                />
              )}
            </ButtonRow>
          </>
        );
      }}
    />
  );
});

export const ImagingRequestView = () => {
  const imagingRequest = useSelector(state => state.imagingRequest);
  const patient = useSelector(state => state.patient);

  const dispatch = useDispatch();
  const params = useParams();
  const onNavigateBackToImaging = () => {
    dispatch(
      push(
        `/patients/${params.category}/${params.patientId}/encounter/${params.encounterId}?tab=${ENCOUNTER_TAB_NAMES.IMAGING}`,
      ),
    );
  };

  const isCancellable = ![
    IMAGING_REQUEST_STATUS_TYPES.CANCELLED,
    IMAGING_REQUEST_STATUS_TYPES.ENTERED_IN_ERROR,
    IMAGING_REQUEST_STATUS_TYPES.COMPLETED,
  ].includes(imagingRequest.status);

  if (patient.loading || imagingRequest.loading) return <LoadingIndicator />;

  return (
    <>
      <SimpleTopBar
        title={<TranslatedText stringId="imaging.topbar.title" fallback="Imaging request" />}
      >
        {isCancellable && (
          <CancelModalButton imagingRequest={imagingRequest} onCancel={onNavigateBackToImaging} />
        )}
        <PrintModalButton imagingRequest={imagingRequest} patient={patient} />
      </SimpleTopBar>
      <ContentPane>
        <ImagingRequestInfoPane
          imagingRequest={imagingRequest}
          onSubmit={onNavigateBackToImaging}
        />
      </ContentPane>
    </>
  );
};<|MERGE_RESOLUTION|>--- conflicted
+++ resolved
@@ -34,12 +34,8 @@
 
 import { CancelModalButton } from './CancelModalButton';
 import { PrintModalButton } from './PrintModalButton';
-<<<<<<< HEAD
 import { TranslatedText, TranslatedReferenceData } from '../../../components/Translation';
-=======
-import { TranslatedText } from '../../../components/Translation/TranslatedText';
 import { useTranslation } from '../../../contexts/Translation';
->>>>>>> daa61890
 
 const ImagingRequestSection = ({ currentStatus, imagingRequest }) => {
   const { getLocalisation } = useLocalisation();
