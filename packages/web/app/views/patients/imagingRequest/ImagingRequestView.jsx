--- conflicted
+++ resolved
@@ -35,10 +35,7 @@
 import { CancelModalButton } from './CancelModalButton';
 import { PrintModalButton } from './PrintModalButton';
 import { TranslatedText } from '../../../components/Translation/TranslatedText';
-<<<<<<< HEAD
-=======
 import { useTranslation } from '../../../contexts/Translation';
->>>>>>> 8e989394
 
 const ImagingRequestSection = ({ currentStatus, imagingRequest }) => {
   const { getLocalisation } = useLocalisation();
@@ -64,38 +61,22 @@
     <FormGrid columns={3}>
       <TextInput
         value={imagingRequest.displayId}
-<<<<<<< HEAD
-        label={<TranslatedText stringId="imaging.form.requestId.label" fallback="Request ID" />}
-=======
         label={<TranslatedText stringId="imaging.requestId.label" fallback="Request ID" />}
->>>>>>> 8e989394
         disabled
       />
       <TextInput
         value={imagingTypes[imagingRequest.imagingType]?.label || 'Unknown'}
-<<<<<<< HEAD
-        label={<TranslatedText stringId="imaging.form.imagingType.label" fallback="Request type" />}
-=======
         label={<TranslatedText stringId="imaging.imagingType.label" fallback="Request type" />}
->>>>>>> 8e989394
         disabled
       />
       <TextInput
         value={imagingPriorities.find(p => p.value === imagingRequest.priority)?.label || ''}
-<<<<<<< HEAD
-        label={<TranslatedText stringId="imaging.form.priority.label" fallback="Priority" />}
-=======
         label={<TranslatedText stringId="imaging.priority.label" fallback="Priority" />}
->>>>>>> 8e989394
         disabled
       />
       <Field
         name="status"
-<<<<<<< HEAD
-        label={<TranslatedText stringId="imaging.form.status.label" fallback="Status" />}
-=======
         label={<TranslatedText stringId="imaging.status.label" fallback="Status" />}
->>>>>>> 8e989394
         component={SelectField}
         options={isCancelled ? cancelledOption : IMAGING_REQUEST_STATUS_OPTIONS}
         disabled={isCancelled}
@@ -110,27 +91,9 @@
         }
         disabled
       />
-<<<<<<< HEAD
-      <DateTimeInput
-        value={imagingRequest.requestedDate}
-        label={
-          <TranslatedText
-            stringId="imaging.form.requestedDate.label"
-            fallback="Request date and time"
-          />
-        }
-        disabled
-      />
-      {allowLocationChange && (
-        <Field
-          label={
-            <TranslatedText stringId="imaging.form.facilityArea.label" fallback="Facility area" />
-          }
-=======
       {allowLocationChange && (
         <Field
           label={<TranslatedText stringId="imaging.facilityArea.label" fallback="Facility area" />}
->>>>>>> 8e989394
           name="locationGroupId"
           component={AutocompleteField}
           suggester={locationGroupSuggester}
@@ -144,22 +107,14 @@
             ? imagingRequest.areas.map(area => area.name).join(', ')
             : imagingRequest.areaNote
         }
-<<<<<<< HEAD
-        label={<TranslatedText stringId="imaging.form.areas.label" fallback="Areas to be imaged" />}
-=======
         label={<TranslatedText stringId="imaging.areas.label" fallback="Areas to be imaged" />}
->>>>>>> 8e989394
         style={{ gridColumn: '1 / -1', minHeight: '60px' }}
         disabled
       />
       <TextInput
         multiline
         value={imagingRequest.note}
-<<<<<<< HEAD
-        label={<TranslatedText stringId="general.form.notes.label" fallback="Notes" />}
-=======
         label={<TranslatedText stringId="general.notes.label" fallback="Notes" />}
->>>>>>> 8e989394
         style={{ gridColumn: '1 / -1', minHeight: '60px' }}
         disabled
       />
@@ -182,11 +137,7 @@
   return (
     <FormGrid columns={2}>
       <Field
-<<<<<<< HEAD
-        label={<TranslatedText stringId="imaging.form.completedBy.label" fallback="Completed by" />}
-=======
         label={<TranslatedText stringId="imaging.completedBy.label" fallback="Completed by" />}
->>>>>>> 8e989394
         name="newResult.completedById"
         placeholder={getTranslation("imaging.completedBy.placeholder", "Search")}
         component={AutocompleteField}
@@ -194,11 +145,7 @@
         disabled={disabled}
       />
       <Field
-<<<<<<< HEAD
-        label={<TranslatedText stringId="imaging.form.completedDate.label" fallback="Completed" />}
-=======
         label={<TranslatedText stringId="imaging.completedDate.label" fallback="Completed" />}
->>>>>>> 8e989394
         name="newResult.completedAt"
         saveDateAsString
         component={DateTimeField}
@@ -206,11 +153,7 @@
       />
       <Field
         label={
-<<<<<<< HEAD
-          <TranslatedText stringId="imaging.form.description.label" fallback="Result description" />
-=======
           <TranslatedText stringId="imaging.description.label" fallback="Result description" />
->>>>>>> 8e989394
         }
         name="newResult.description"
         placeholder={getTranslation("imaging.description.placeholder", "Result description...")}
