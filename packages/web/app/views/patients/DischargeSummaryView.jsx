import React from 'react';
import { Redirect } from 'react-router-dom';
import { useSelector } from 'react-redux';
import styled from 'styled-components';
import PrintIcon from '@material-ui/icons/Print';
import { Button } from '../../components/Button';
import { useEncounter } from '../../contexts/Encounter';
import { Colors } from '../../constants';
import { useCertificate } from '../../utils/useCertificate';
import { useLocalisation } from '../../contexts/Localisation';
import { usePatientAdditionalDataQuery } from '../../api/queries';
import { DischargeSummaryPrintout } from '@tamanu/shared/utils/patientCertificates';
import { printPDF, PDFViewer } from '../../components/PatientPrinting/PDFViewer';

const Container = styled.div`
  background: ${Colors.white};
  height: 100%;
`;

const NavContainer = styled.div`
  display: flex;
  flex-direction: row;
  justify-content: space-between;
  align-items: center;
  padding: 20px;
`;

<<<<<<< HEAD
const DiagnosesList = ({ diagnoses }) => {
  const { getLocalisation } = useLocalisation();
  const displayIcd10Codes = getLocalisation('features.displayIcd10CodesInDischargeSummary');

  return diagnoses.map(item => (
    <li key={item.diagnoses.code}>
      {item.diagnosis.name}
      {displayIcd10Codes && <span>{` (${item.diagnosis.code})`}</span>}
    </li>
  ));
};

const ProceduresList = ({ procedures }) => {
  const { getLocalisation } = useLocalisation();
  const displayProcedureCodes = getLocalisation('features.displayProcedureCodesInDischargeSummary');

  return procedures.map(procedure => (
    <li key={procedure.procedureType.code}>
      {procedure.procedureType.name}
      {displayProcedureCodes && <span>{` (${procedure.procedureType.code})`}</span>}
    </li>
  ));
};

const MedicationsList = ({ medications, discontinued }) => {
  if (!medications || medications.length === 0) {
    return <span>N/A</span>;
  }

  return medications.map(({ medication, discontinuingReason }) => {
    const prescriptionText = discontinuingReason && discontinued ? `(${discontinuingReason})` : '';
    return (
      <li key={medication.code}>
        <span>{`${medication.name} ${prescriptionText}`}</span>
      </li>
    );
  });
};

const SummaryPage = React.memo(({ encounter, discharge }) => {
=======
export const DischargeSummaryView = React.memo(() => {
  const { getLocalisation } = useLocalisation();
  const { encounter } = useEncounter();
>>>>>>> f4ce5928
  const { title, subTitle, logo } = useCertificate();
  const patient = useSelector(state => state.patient);
  const { data: additionalData, isLoading: isPADLoading } = usePatientAdditionalDataQuery(
    patient.id,
  );
<<<<<<< HEAD
  const { data: patientConditionsData } = usePatientConditions(patient.id);
  const patientConditions = (patientConditionsData?.data || [])
    .filter(p => !p.resolved)
    .map(p => p.condition.name)
    .sort((a, b) => a.localeCompare(b));

  let address = 'N/A';
  if (!isPADLoading) {
    const { streetVillage, cityTown, country } = patientAdditionalData;

    if (streetVillage && cityTown && country) {
      address = `${streetVillage}, ${cityTown}, ${country.name}`;
    }
  }

  const {
    diagnoses,
    procedures,
    medications,
    startDate,
    endDate,
    location,
    examiner,
    reasonForEncounter = 'N/A',
  } = encounter;

  const visibleDiagnoses = diagnoses.filter(
    ({ certainty }) => !DIAGNOSIS_CERTAINTIES_TO_HIDE.includes(certainty),
  );
  const primaryDiagnoses = visibleDiagnoses.filter(d => d.isPrimary);
  const secondaryDiagnoses = visibleDiagnoses.filter(d => !d.isPrimary);

  return (
    <SummaryPageContainer>
      <PrintLetterhead
        title={title}
        subTitle={subTitle}
        logoSrc={logo}
        pageTitle="Patient Discharge Summary"
      />
      <Section>
        <Header>Patient details</Header>
        <HorizontalLine />
        <Content>
          <DisplayValue name="Patient name">
            {patient.firstName} {patient.lastName}
          </DisplayValue>
          <LocalisedDisplayValue path="fields.displayId.shortLabel">
            {patient.displayId}
          </LocalisedDisplayValue>
          <DisplayValue name="DOB">
            {`${DateDisplay.stringFormat(patient.dateOfBirth)} (${getDisplayAge(
              patient.dateOfBirth,
              ageDisplayFormat,
            )})`}
          </DisplayValue>
          <DisplayValue name="Address">{`${address}`} </DisplayValue>
          <DisplayValue name="Sex">{`${capitaliseFirstLetter(patient.sex)}`} </DisplayValue>
          <DisplayValue name="Village">{`${village?.name || 'N/A'}`} </DisplayValue>
        </Content>
      </Section>

      <Section>
        <Header>Encounter details</Header>
        <HorizontalLine />
        <Content>
          <DisplayValue name="Facility">{location?.facility?.name || 'N/A'} </DisplayValue>
          <DisplayValue name="Department">{getDepartmentName(encounter)} </DisplayValue>
          <DisplayValue name={`Supervising ${clinicianText}`}>{examiner?.displayName}</DisplayValue>
          <DisplayValue name="Date of admission">
            {getDateDisplay(startDate, { showTime: false })}
          </DisplayValue>
          <DisplayValue name={`Discharging ${clinicianText}`}>
            {discharge?.discharger?.displayName}
          </DisplayValue>
          <DisplayValue name="Date of discharge">
            {getDateDisplay(endDate, { showTime: false })}
          </DisplayValue>
          {discharge && dischargeDispositionVisible && (
            <DisplayValue name="Discharge disposition">{discharge.disposition?.name}</DisplayValue>
          )}
          <DisplayValue name="Reason for encounter">{reasonForEncounter}</DisplayValue>
        </Content>
      </Section>

      {patientConditions.length > 0 && (
        <Section>
          <Grid>
            <GridItem>
              <Label>Ongoing conditions</Label>
            </GridItem>
            <GridItem>
              <ListColumn>
                {patientConditions.map(condition => (
                  <li key={condition}>{condition}</li>
                ))}
              </ListColumn>
            </GridItem>
          </Grid>
        </Section>
      )}

      {primaryDiagnoses.length > 0 && (
        <Section>
          <Grid>
            <GridItem>
              <Label>Primary diagnoses</Label>
            </GridItem>
            <GridItem>
              <ListColumn>
                <DiagnosesList diagnoses={primaryDiagnoses} />
              </ListColumn>
            </GridItem>
          </Grid>
        </Section>
      )}

      {secondaryDiagnoses.length > 0 && (
        <Section>
          <Grid>
            <GridItem>
              <Label>Secondary diagnoses</Label>
            </GridItem>
            <GridItem>
              <ListColumn>
                <DiagnosesList diagnoses={secondaryDiagnoses} />
              </ListColumn>
            </GridItem>
          </Grid>
        </Section>
      )}

      {procedures.length > 0 && (
        <Section>
          <Grid>
            <GridItem>
              <Label>Procedures</Label>
            </GridItem>
            <GridItem>
              <ListColumn>
                <ProceduresList procedures={procedures} />
              </ListColumn>
            </GridItem>
          </Grid>
        </Section>
      )}

      {medications.length !== 0 && (
        <Section>
          <Grid>
            <GridItem>
              <Label>Medications</Label>
            </GridItem>
            <InnerGrid>
              <GridItem>
                <Text>Current</Text>
              </GridItem>
              <GridItem>
                <ListColumn>
                  <MedicationsList medications={medications.filter(m => !m.discontinued)} />
                </ListColumn>
              </GridItem>
              <GridItem>
                <Text>Discontinued</Text>
              </GridItem>
              <GridItem>
                <ListColumn>
                  <MedicationsList
                    medications={medications.filter(m => m.discontinued)}
                    discontinued
                  />
                </ListColumn>
              </GridItem>
            </InnerGrid>
          </Grid>
        </Section>
      )}

      {discharge?.note && (
        <Section>
          <Label>Discharge planning notes:</Label>
          <Note>{discharge.note}</Note>
        </Section>
      )}
    </SummaryPageContainer>
  );
});

export const DischargeSummaryView = React.memo(() => {
  const api = useApi();
  const [discharge, setDischarge] = useState(null);
  const { encounter } = useEncounter();

  useEffect(() => {
    (async () => {
      if (encounter?.id) {
        const data = await api.get(
          `encounter/${encounter?.id}/discharge`,
          {},
          { isErrorUnknown: isErrorUnknownAllow404s },
        );
        setDischarge(data);
      }
    })();
  }, [api, encounter?.id]);
=======
>>>>>>> f4ce5928

  // If there is no encounter loaded then this screen can't be displayed
  if (!encounter?.id) {
    return <Redirect to="/patients/all" />;
  }

  return (
    <Container>
      <NavContainer>
        <Button
          variant="outlined"
          color="primary"
          size="small"
          onClick={() => printPDF('discharge-summary')}
          startIcon={<PrintIcon />}
        >
          Print Summary
        </Button>
      </NavContainer>
      <PDFViewer id="discharge-summary" showToolbar={false}>
        <DischargeSummaryPrintout
          patientData={{ ...patient, additionalData }}
          encounter={encounter}
          logo={logo}
          title={title}
          subTitle={subTitle}
          getLocalisation={getLocalisation}
        />
      </PDFViewer>
    </Container>
  );
});<|MERGE_RESOLUTION|>--- conflicted
+++ resolved
@@ -25,265 +25,14 @@
   padding: 20px;
 `;
 
-<<<<<<< HEAD
-const DiagnosesList = ({ diagnoses }) => {
-  const { getLocalisation } = useLocalisation();
-  const displayIcd10Codes = getLocalisation('features.displayIcd10CodesInDischargeSummary');
-
-  return diagnoses.map(item => (
-    <li key={item.diagnoses.code}>
-      {item.diagnosis.name}
-      {displayIcd10Codes && <span>{` (${item.diagnosis.code})`}</span>}
-    </li>
-  ));
-};
-
-const ProceduresList = ({ procedures }) => {
-  const { getLocalisation } = useLocalisation();
-  const displayProcedureCodes = getLocalisation('features.displayProcedureCodesInDischargeSummary');
-
-  return procedures.map(procedure => (
-    <li key={procedure.procedureType.code}>
-      {procedure.procedureType.name}
-      {displayProcedureCodes && <span>{` (${procedure.procedureType.code})`}</span>}
-    </li>
-  ));
-};
-
-const MedicationsList = ({ medications, discontinued }) => {
-  if (!medications || medications.length === 0) {
-    return <span>N/A</span>;
-  }
-
-  return medications.map(({ medication, discontinuingReason }) => {
-    const prescriptionText = discontinuingReason && discontinued ? `(${discontinuingReason})` : '';
-    return (
-      <li key={medication.code}>
-        <span>{`${medication.name} ${prescriptionText}`}</span>
-      </li>
-    );
-  });
-};
-
-const SummaryPage = React.memo(({ encounter, discharge }) => {
-=======
 export const DischargeSummaryView = React.memo(() => {
   const { getLocalisation } = useLocalisation();
   const { encounter } = useEncounter();
->>>>>>> f4ce5928
   const { title, subTitle, logo } = useCertificate();
   const patient = useSelector(state => state.patient);
-  const { data: additionalData, isLoading: isPADLoading } = usePatientAdditionalDataQuery(
+  const { data: additionalData } = usePatientAdditionalDataQuery(
     patient.id,
   );
-<<<<<<< HEAD
-  const { data: patientConditionsData } = usePatientConditions(patient.id);
-  const patientConditions = (patientConditionsData?.data || [])
-    .filter(p => !p.resolved)
-    .map(p => p.condition.name)
-    .sort((a, b) => a.localeCompare(b));
-
-  let address = 'N/A';
-  if (!isPADLoading) {
-    const { streetVillage, cityTown, country } = patientAdditionalData;
-
-    if (streetVillage && cityTown && country) {
-      address = `${streetVillage}, ${cityTown}, ${country.name}`;
-    }
-  }
-
-  const {
-    diagnoses,
-    procedures,
-    medications,
-    startDate,
-    endDate,
-    location,
-    examiner,
-    reasonForEncounter = 'N/A',
-  } = encounter;
-
-  const visibleDiagnoses = diagnoses.filter(
-    ({ certainty }) => !DIAGNOSIS_CERTAINTIES_TO_HIDE.includes(certainty),
-  );
-  const primaryDiagnoses = visibleDiagnoses.filter(d => d.isPrimary);
-  const secondaryDiagnoses = visibleDiagnoses.filter(d => !d.isPrimary);
-
-  return (
-    <SummaryPageContainer>
-      <PrintLetterhead
-        title={title}
-        subTitle={subTitle}
-        logoSrc={logo}
-        pageTitle="Patient Discharge Summary"
-      />
-      <Section>
-        <Header>Patient details</Header>
-        <HorizontalLine />
-        <Content>
-          <DisplayValue name="Patient name">
-            {patient.firstName} {patient.lastName}
-          </DisplayValue>
-          <LocalisedDisplayValue path="fields.displayId.shortLabel">
-            {patient.displayId}
-          </LocalisedDisplayValue>
-          <DisplayValue name="DOB">
-            {`${DateDisplay.stringFormat(patient.dateOfBirth)} (${getDisplayAge(
-              patient.dateOfBirth,
-              ageDisplayFormat,
-            )})`}
-          </DisplayValue>
-          <DisplayValue name="Address">{`${address}`} </DisplayValue>
-          <DisplayValue name="Sex">{`${capitaliseFirstLetter(patient.sex)}`} </DisplayValue>
-          <DisplayValue name="Village">{`${village?.name || 'N/A'}`} </DisplayValue>
-        </Content>
-      </Section>
-
-      <Section>
-        <Header>Encounter details</Header>
-        <HorizontalLine />
-        <Content>
-          <DisplayValue name="Facility">{location?.facility?.name || 'N/A'} </DisplayValue>
-          <DisplayValue name="Department">{getDepartmentName(encounter)} </DisplayValue>
-          <DisplayValue name={`Supervising ${clinicianText}`}>{examiner?.displayName}</DisplayValue>
-          <DisplayValue name="Date of admission">
-            {getDateDisplay(startDate, { showTime: false })}
-          </DisplayValue>
-          <DisplayValue name={`Discharging ${clinicianText}`}>
-            {discharge?.discharger?.displayName}
-          </DisplayValue>
-          <DisplayValue name="Date of discharge">
-            {getDateDisplay(endDate, { showTime: false })}
-          </DisplayValue>
-          {discharge && dischargeDispositionVisible && (
-            <DisplayValue name="Discharge disposition">{discharge.disposition?.name}</DisplayValue>
-          )}
-          <DisplayValue name="Reason for encounter">{reasonForEncounter}</DisplayValue>
-        </Content>
-      </Section>
-
-      {patientConditions.length > 0 && (
-        <Section>
-          <Grid>
-            <GridItem>
-              <Label>Ongoing conditions</Label>
-            </GridItem>
-            <GridItem>
-              <ListColumn>
-                {patientConditions.map(condition => (
-                  <li key={condition}>{condition}</li>
-                ))}
-              </ListColumn>
-            </GridItem>
-          </Grid>
-        </Section>
-      )}
-
-      {primaryDiagnoses.length > 0 && (
-        <Section>
-          <Grid>
-            <GridItem>
-              <Label>Primary diagnoses</Label>
-            </GridItem>
-            <GridItem>
-              <ListColumn>
-                <DiagnosesList diagnoses={primaryDiagnoses} />
-              </ListColumn>
-            </GridItem>
-          </Grid>
-        </Section>
-      )}
-
-      {secondaryDiagnoses.length > 0 && (
-        <Section>
-          <Grid>
-            <GridItem>
-              <Label>Secondary diagnoses</Label>
-            </GridItem>
-            <GridItem>
-              <ListColumn>
-                <DiagnosesList diagnoses={secondaryDiagnoses} />
-              </ListColumn>
-            </GridItem>
-          </Grid>
-        </Section>
-      )}
-
-      {procedures.length > 0 && (
-        <Section>
-          <Grid>
-            <GridItem>
-              <Label>Procedures</Label>
-            </GridItem>
-            <GridItem>
-              <ListColumn>
-                <ProceduresList procedures={procedures} />
-              </ListColumn>
-            </GridItem>
-          </Grid>
-        </Section>
-      )}
-
-      {medications.length !== 0 && (
-        <Section>
-          <Grid>
-            <GridItem>
-              <Label>Medications</Label>
-            </GridItem>
-            <InnerGrid>
-              <GridItem>
-                <Text>Current</Text>
-              </GridItem>
-              <GridItem>
-                <ListColumn>
-                  <MedicationsList medications={medications.filter(m => !m.discontinued)} />
-                </ListColumn>
-              </GridItem>
-              <GridItem>
-                <Text>Discontinued</Text>
-              </GridItem>
-              <GridItem>
-                <ListColumn>
-                  <MedicationsList
-                    medications={medications.filter(m => m.discontinued)}
-                    discontinued
-                  />
-                </ListColumn>
-              </GridItem>
-            </InnerGrid>
-          </Grid>
-        </Section>
-      )}
-
-      {discharge?.note && (
-        <Section>
-          <Label>Discharge planning notes:</Label>
-          <Note>{discharge.note}</Note>
-        </Section>
-      )}
-    </SummaryPageContainer>
-  );
-});
-
-export const DischargeSummaryView = React.memo(() => {
-  const api = useApi();
-  const [discharge, setDischarge] = useState(null);
-  const { encounter } = useEncounter();
-
-  useEffect(() => {
-    (async () => {
-      if (encounter?.id) {
-        const data = await api.get(
-          `encounter/${encounter?.id}/discharge`,
-          {},
-          { isErrorUnknown: isErrorUnknownAllow404s },
-        );
-        setDischarge(data);
-      }
-    })();
-  }, [api, encounter?.id]);
-=======
->>>>>>> f4ce5928
 
   // If there is no encounter loaded then this screen can't be displayed
   if (!encounter?.id) {
