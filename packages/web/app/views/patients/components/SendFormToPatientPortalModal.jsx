import React from 'react';
import styled from 'styled-components';
import { toast } from 'react-toastify';
import { useParams } from 'react-router-dom';
import { getCurrentDateTimeString } from '@tamanu/utils/dateTime';
import {
  BodyText,
  FormSubmitCancelRow,
  Modal,
  ModalActionRow,
  ModalGenericButtonRow,
  TranslatedText,
} from '../../../components';
import { useSendPatientPortalForm } from '../../../api/mutations/useSendPatientFormMutation';
import { EmailAddressConfirmationForm } from '../../../forms/EmailAddressConfirmationForm';
import { usePatientPortalSurveyAssignments, usePatientDataQuery } from '../../../api/queries';

const RegisterAndSendFormModal = ({ onSubmit, open, onClose }) => (
  <Modal
    open={open}
    onClose={onClose}
    title={
      <TranslatedText
        stringId="program.action.sendToPatientPortal"
        fallback="Send to patient portal"
      />
    }
  >
    <EmailAddressConfirmationForm
      onCancel={onClose}
      onSubmit={onSubmit}
      renderButtons={submitForm => (
        <ModalGenericButtonRow>
          <FormSubmitCancelRow
            onConfirm={submitForm}
            onCancel={onClose}
            confirmText={
              <TranslatedText
                stringId="program.action.sendToPatientPortal"
                fallback="Send to patient portal"
              />
            }
          />
        </ModalGenericButtonRow>
      )}
    />
  </Modal>
);

const ModalBody = styled.div`
  padding-top: 16px;
  padding-bottom: 24px;
`;

const SendFormModal = ({ open, onClose, onSubmit }) => (
  <Modal
    open={open}
    onClose={onClose}
    title={
      <TranslatedText
        stringId="program.action.sendToPatientPortal"
        fallback="Send to patient portal"
      />
    }
  >
    <ModalBody>
      <BodyText>
        <TranslatedText
          stringId="program.modal.sendToPatientPortal.description"
          fallback="This form will be sent to the patient's portal. Ensure the patient has portal access so they can complete the form once received."
        />
      </BodyText>
    </ModalBody>
    <ModalActionRow
      onCancel={onClose}
      onConfirm={onSubmit}
      confirmText={
        <TranslatedText
          stringId="program.action.sendToPatientPortal"
          fallback="Send to patient portal"
        />
      }
    />
  </Modal>
);

const AlreadyAssignedModal = ({ open, onClose, onSubmit }) => (
  <Modal
    open={open}
    onClose={onClose}
    title={
      <TranslatedText
        stringId="program.modal.existingFormRequestPending.title"
        fallback="Existing form request pending"
      />
    }
  >
    <ModalBody>
      <BodyText>
        <strong>
          <TranslatedText
            stringId="program.modal.existingFormRequestPending.warning"
            fallback="This form has already been sent to the patient portal and a response is pending. Are you sure you would like to send it again?"
          />
        </strong>
      </BodyText>
      <br />
      <BodyText>
        <TranslatedText
          stringId="program.modal.sendToPatientPortal.description"
          fallback="If so, please ensure the patient has portal access so they can complete the form once received."
        />
      </BodyText>
    </ModalBody>
    <ModalActionRow
      onCancel={onClose}
      onConfirm={onSubmit}
      confirmText={
        <TranslatedText
          stringId="program.action.sendToPatientPortal"
          fallback="Send to patient portal"
        />
      }
    />
  </Modal>
);

const useIsAssignedToSurvey = (patientId, surveyId) => {
  const { data } = usePatientPortalSurveyAssignments(patientId);
  if (!data) {
    return false;
  }
  const assignedSurveys = data?.data;
  return assignedSurveys?.some(assignment => assignment.survey.id === surveyId);
};

export const SendFormToPatientPortalModal = ({ open, setOpen, formId }) => {
  const { patientId } = useParams();
  const { data: patient } = usePatientDataQuery(patientId);
  const isAssignedToSurvey = useIsAssignedToSurvey(patientId, formId);
  const isRegistered = Boolean(patient?.portalUser);

  const { mutate: sendPatientPortalForm } = useSendPatientPortalForm(patientId, {
    onSuccess: () => {
      toast.success('Form sent to patient portal');
      setOpen(false);
    },
    onError: error => {
      toast.error(error.message);
    },
  });

<<<<<<< HEAD
  const handleSubmit = ({ email }) => {
=======
  const handleSubmit = ({ email } = {}) => {
>>>>>>> e3d6dc45
    sendPatientPortalForm({
      formId,
      assignedAt: getCurrentDateTimeString(),
      email,
    });
  };

  const onClose = () => setOpen(false);

  if (isAssignedToSurvey) {
    return <AlreadyAssignedModal open={open} onClose={onClose} onSubmit={handleSubmit} />;
  }

  if (isRegistered) {
    return <SendFormModal open={open} onClose={onClose} onSubmit={handleSubmit} />;
  }

  return <RegisterAndSendFormModal open={open} onClose={onClose} onSubmit={handleSubmit} />;
};<|MERGE_RESOLUTION|>--- conflicted
+++ resolved
@@ -150,11 +150,7 @@
     },
   });
 
-<<<<<<< HEAD
-  const handleSubmit = ({ email }) => {
-=======
   const handleSubmit = ({ email } = {}) => {
->>>>>>> e3d6dc45
     sendPatientPortalForm({
       formId,
       assignedAt: getCurrentDateTimeString(),
