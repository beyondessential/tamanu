--- conflicted
+++ resolved
@@ -33,11 +33,7 @@
   height: 5px;
   width: 5px;
   margin: 10px 0;
-<<<<<<< HEAD
-  background: ${Colors.primary};
-=======
   background: ${({ theme }) => theme.palette.primary.main};
->>>>>>> e55a9a8a
   border-radius: 50%;
   opacity: ${props => props.opacity || 1};
 `;
@@ -50,22 +46,15 @@
   background: white;
   width: 100%;
   margin-left: 20px;
-<<<<<<< HEAD
-=======
   border-radius: 3px;
   color: ${({ theme }) => theme.palette.text.primary};
->>>>>>> e55a9a8a
 
   span {
     font-weight: 500;
   }
 
   &.active {
-<<<<<<< HEAD
-    border: 1px solid ${TAMANU_COLORS.primary};
-=======
     border: 1px solid ${({ theme }) => theme.palette.primary.main};
->>>>>>> e55a9a8a
   }
 `;
 
@@ -120,11 +109,7 @@
                 fallback="Current location:"
                 data-testid="translatedtext-patient-modal-move-finalise-current-location"
               />{' '}
-<<<<<<< HEAD
-              <span> {getFullLocationName(location)}</span>
-=======
               <span>{getFullLocationName(location)}</span>
->>>>>>> e55a9a8a
             </Card>
           </Location>
           <Dots data-testid="box-dots">
