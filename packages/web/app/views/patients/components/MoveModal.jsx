--- conflicted
+++ resolved
@@ -1,40 +1,27 @@
 import React from 'react';
-<<<<<<< HEAD
 import styled from 'styled-components';
 
-=======
 import { getCurrentDateTimeString } from '@tamanu/utils/dateTime';
 import { FORM_TYPES } from '@tamanu/constants/forms';
-import { Form, FormGrid, FormSubmitCancelRow } from '@tamanu/ui-components';
->>>>>>> af5f3628
+import { Form, FormGrid, TAMANU_COLORS } from '@tamanu/ui-components';
 import {
   BodyText,
   DynamicSelectField,
   Field,
   FormModal,
-<<<<<<< HEAD
   FormSeparatorLine,
   Heading3,
-=======
->>>>>>> af5f3628
   LocalisedLocationField,
   LocationAvailabilityWarningMessage,
   ModalFormActionRow,
   RadioField,
 } from '../../../components';
-<<<<<<< HEAD
-import { FORM_TYPES } from '../../../constants';
-=======
-import { usePatientMove } from '../../../api/mutations';
->>>>>>> af5f3628
 import { TranslatedText } from '../../../components/Translation/TranslatedText';
 import { useSuggester } from '../../../api';
 import { useEncounter } from '../../../contexts/Encounter';
-import { TAMANU_COLORS } from '@tamanu/ui-components';
 import { useSettings } from '../../../contexts/Settings';
 import { PATIENT_MOVE_ACTIONS } from '@tamanu/constants';
 import { notifyError } from '../../../utils';
-import { getCurrentDateTimeString } from '@tamanu/utils/dateTime';
 
 const SectionHeading = styled(Heading3)`
   color: ${TAMANU_COLORS.darkestText};
