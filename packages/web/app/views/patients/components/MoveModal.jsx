import React from 'react';
import styled from 'styled-components';
import * as yup from 'yup';

import { getCurrentDateTimeString } from '@tamanu/utils/dateTime';
import { FORM_TYPES } from '@tamanu/constants/forms';
import {
  Button,
  DateTimeField,
  Form,
  FormGrid,
  TAMANU_COLORS,
  useTranslation,
} from '@tamanu/ui-components';
import {
  BodyText,
  DynamicSelectField,
  Field,
  FormModal,
  FormSeparatorLine,
  Heading3,
  LargeBodyText,
  LocalisedField,
  LocalisedLocationField,
  LocationAvailabilityWarningMessage,
  ModalFormActionRow,
  RadioField,
  SuggesterSelectField,
  TranslatedEnum,
} from '../../../components';
import { TranslatedText } from '../../../components/Translation/TranslatedText';
import { useSuggester } from '../../../api';
import { useEncounter } from '../../../contexts/Encounter';
import { useSettings } from '../../../contexts/Settings';
import { ENCOUNTER_TYPE_LABELS, ENCOUNTER_TYPES } from '@tamanu/constants';
import { useFormikContext } from 'formik';

const SectionHeading = styled(Heading3)`
  color: ${TAMANU_COLORS.darkestText};
  margin: 10px 0;
  padding: 0;
`;

const SectionDescription = styled(BodyText)`
  color: ${TAMANU_COLORS.midText};
  margin: 0;
  margin-bottom: 20px;
  padding: 0;
`;

const StyledFormGrid = styled(FormGrid)`
  margin-bottom: 20px;
  position: relative;
`;

const MoveActionsContainer = styled.div`
  position: relative;
  margin-bottom: 20px;
`;

const CancelMoveButton = styled(Button)`
  margin-top: 10px;
  position: absolute;
  right: 0;
  bottom: 0;
`;

const EncounterChangeDescription = styled(LargeBodyText)`
  margin-top: 5px;
  margin-bottom: 20px;
`;

const BasicMoveFields = () => {
  return (
    <>
      <SectionDescription>
        <TranslatedText
          stringId="patient.encounter.movePatient.location.description"
          fallback="Select new patient location."
        />
      </SectionDescription>
      <StyledFormGrid columns={2} data-testid="formgrid-wyqp">
        <Field
          name="locationId"
          component={LocalisedLocationField}
          label={
            <TranslatedText
              stringId="patient.encounter.movePatient.location.label"
              fallback="New location"
              data-testid="translatedtext-35a6"
            />
          }
          required
          data-testid="field-tykg"
        />
      </StyledFormGrid>
    </>
  );
};

const PATIENT_MOVE_ACTIONS = {
  PLAN: 'plan',
  FINALISE: 'finalise',
};

const PlannedMoveFields = () => {
  const { getSetting } = useSettings();
  const plannedMoveTimeoutHours = getSetting('templates.plannedMoveTimeoutHours');
  const { values, initialValues, setFieldValue } = useFormikContext();

  const isExistingPlannedMove =
    initialValues?.plannedLocationId &&
    initialValues?.plannedLocationId === values?.plannedLocationId;

  const description = isExistingPlannedMove ? (
    <TranslatedText
      stringId="patient.encounter.movePatient.location.advancedDescription.existing"
      fallback="The below location is a current planned move. You can finalise the move, change the location, or clear the fields to cancel the move."
    />
  ) : (
    <TranslatedText
      stringId="patient.encounter.movePatient.location.advancedDescription"
      fallback="Select a location to plan the patient location move and reserve a bed. The new location will
        not be reflected in the patient encounter until you finalise the move. If the change is not
        finalised within :plannedMoveTimeoutHours hours, the planned location move will be
        cancelled. Alternatively you can finalise the patient move now using the option below."
      replacements={{ plannedMoveTimeoutHours }}
    />
  );

  return (
    <>
      <SectionDescription>{description}</SectionDescription>
      <StyledFormGrid columns={2} data-testid="formgrid-wyqp">
        <Field
          name="plannedLocationId"
          component={LocalisedLocationField}
          required
          data-testid="field-n625"
        />
        <LocationAvailabilityWarningMessage
          locationId={values.plannedLocationId}
          style={{ gridColumn: '2', fontSize: '12px', marginTop: '-15px' }}
          data-testid="locationavailabilitywarningmessage-6ivs"
        />
      </StyledFormGrid>
      <MoveActionsContainer>
        {values.plannedLocationId && (
          <Field
            name="action"
            label={
              <TranslatedText
                stringId="encounter.modal.patientMove.action.label"
                fallback="Would you like to finalise the patient location move now or plan change?"
                data-testid="translatedtext-l7v1"
              />
            }
            component={RadioField}
            options={[
              {
                label: (
                  <TranslatedText
                    stringId="encounter.modal.patientMove.action.finalise"
                    fallback="Finalise now"
                    data-testid="translatedtext-patient-move-action-finalise"
                  />
                ),
                value: PATIENT_MOVE_ACTIONS.FINALISE,
              },
              {
                label: (
                  <TranslatedText
                    stringId="encounter.modal.patientMove.action.plan"
                    fallback="Plan change"
                    data-testid="translatedtext-patient-move-action-plan"
                  />
                ),
                value: PATIENT_MOVE_ACTIONS.PLAN,
              },
            ]}
            data-testid="field-ryle"
          />
        )}
        {isExistingPlannedMove && (
          <CancelMoveButton
            onClick={() => {
              setFieldValue('plannedLocationId', null);
            }}
            variant="outlined"
            data-testid="button-cancel-patient-move"
          >
            <TranslatedText stringId="encounter.action.cancelPatientMove" fallback="Cancel move" />
          </CancelMoveButton>
        )}
      </MoveActionsContainer>
    </>
  );
};

const EncounterChangeText = ({ newEncounterType }) => {
  if (newEncounterType === ENCOUNTER_TYPES.ADMISSION) {
    return (
      <TranslatedText stringId="encounter.action.admitToHospital" fallback="Admit to hospital" />
    );
  }
  return (
    <TranslatedText
      stringId="patient.encounter.modal.movePatient.action.transferToNewEncounterType"
      fallback="Transfer to :newEncounterType"
      replacements={{
        newEncounterType: (
          <TranslatedEnum enumValues={ENCOUNTER_TYPE_LABELS} value={newEncounterType} />
        ),
      }}
    />
  );
};

const EncounterTypeChangeDescription = ({ encounterType, newEncounterType }) => {
  const { getEnumTranslation } = useTranslation();
  return (
    <EncounterChangeDescription>
      <TranslatedText
        stringId="patient.encounter.modal.movePatient.action.changeEncounterType"
        fallback="Changing encounter type from :encounterType to :newEncounterType"
        replacements={{
          encounterType: <b>{getEnumTranslation(ENCOUNTER_TYPE_LABELS, encounterType)}</b>,
          newEncounterType: <b>{getEnumTranslation(ENCOUNTER_TYPE_LABELS, newEncounterType)}</b>,
        }}
      />
    </EncounterChangeDescription>
  );
};

const HospitalAdmissionFields = () => {
  return (
    <>
      <FormSeparatorLine />
      <SectionHeading>
        <TranslatedText
          stringId="patient.encounter.modal.movePatient.section.encounterDetails.heading"
          fallback="Encounter details"
        />
      </SectionHeading>
      <SectionDescription>
        <TranslatedText
          stringId="patient.encounter.modal.movePatient.section.encounterDetails.description"
          fallback="Update hospital admission encounter details below."
        />
      </SectionDescription>
      <StyledFormGrid columns={2} data-testid="formgrid-wyqp">
        <Field
          name="admissionTime"
          component={DateTimeField}
          label={
            <TranslatedText
              stringId="patient.encounter.movePatient.admissionTime.label"
              fallback="Admission date & time"
            />
          }
          required
          data-testid="field-admission-time"
        />
        <LocalisedField
          name="patientBillingTypeId"
          label={
            <TranslatedText
              stringId="general.localisedField.patientBillingTypeId.label"
              fallback="Patient type"
              data-testid="translatedtext-67v8"
            />
          }
          endpoint="patientBillingType"
          component={SuggesterSelectField}
          data-testid="localisedfield-amji"
        />
        <div style={{ gridColumn: '1 / -1' }}>
          <LocalisedField
            name="dietIds"
            component={SuggesterSelectField}
            endpoint="diet"
            isMulti
            label={
              <TranslatedText stringId="patient.encounter.movePatient.diet.label" fallback="Diet" />
            }
            data-testid="field-diet"
          />
        </div>
      </StyledFormGrid>
    </>
  );
};

export const MoveModal = React.memo(({ open, onClose, encounter, newEncounterType }) => {
  const { getSetting } = useSettings();
  const { writeAndViewEncounter } = useEncounter();

  const clinicianSuggester = useSuggester('practitioner');
  const departmentSuggester = useSuggester('department', {
    baseQueryParameters: { filterByFacility: true },
  });

<<<<<<< HEAD
  const enablePlannedPatientMove = getSetting('features.patientPlannedMove');
  const isAdmittingToHospital = newEncounterType === ENCOUNTER_TYPES.ADMISSION;

=======
>>>>>>> 3091c00a
  const onSubmit = async values => {
    const { locationId, plannedLocationId, action, ...rest } = values;

    const locationData =
<<<<<<< HEAD
      enablePlannedPatientMove && action === PATIENT_MOVE_ACTIONS.PLAN
        ? { plannedLocationId: plannedLocationId || null } // Null clears the planned move
        : { locationId: plannedLocationId || locationId };

    const encounterTypeData = newEncounterType ? { encounterType: newEncounterType } : {};

=======
      enablePatientMoveActions && action === PATIENT_MOVE_ACTIONS.PLAN
        ? { plannedLocationId: plannedLocationId || null } // Null clears the planned move
        : { locationId: plannedLocationId || locationId };

>>>>>>> 3091c00a
    await writeAndViewEncounter(encounter.id, {
      submittedTime: getCurrentDateTimeString(),
      ...rest,
      ...locationData,
<<<<<<< HEAD
      ...encounterTypeData,
=======
>>>>>>> 3091c00a
    });
  };

  const validationObject = {
    examinerId: yup.string().required(),
    departmentId: yup.string().required(),
  };

  const initialValues = {
    examinerId: encounter.examinerId,
    departmentId: encounter.departmentId,
  };

<<<<<<< HEAD
  if (enablePlannedPatientMove) {
=======
  if (enablePatientMoveActions) {
>>>>>>> 3091c00a
    validationObject.plannedLocationId = yup.string().nullable();
    validationObject.action = yup
      .string()
      .oneOf([PATIENT_MOVE_ACTIONS.PLAN, PATIENT_MOVE_ACTIONS.FINALISE])
      .nullable();

    initialValues.plannedLocationId = encounter.plannedLocationId;
    initialValues.action = PATIENT_MOVE_ACTIONS.PLAN;
<<<<<<< HEAD
  }

  if (isAdmittingToHospital) {
    validationObject.admissionTime = yup.date().required();
    validationObject.patientBillingTypeId = yup.string().nullable();
    validationObject.dietIds = yup.mixed().nullable();

    initialValues.admissionTime = new Date();
=======
  } else {
    validationObject.locationId = yup.string().nullable();

    initialValues.locationId = encounter.locationId;
>>>>>>> 3091c00a
  }

  return (
    <FormModal
      title={
        newEncounterType ? (
          <EncounterChangeText newEncounterType={newEncounterType} />
        ) : (
          <TranslatedText
            stringId="patient.encounter.action.movePatient"
            fallback="Move patient"
            data-testid="translatedtext-o1ut"
          />
        )
      }
      open={open}
      onClose={onClose}
      data-testid="formmodal-httn"
      width="md"
    >
      <Form
        initialValues={initialValues}
        formType={FORM_TYPES.EDIT_FORM}
        onSubmit={onSubmit}
        validationSchema={yup.object().shape(validationObject)}
        render={({ submitForm }) => (
          <>
            {newEncounterType && (
              <>
                <EncounterTypeChangeDescription
                  encounterType={encounter.encounterType}
                  newEncounterType={newEncounterType}
                />
                <FormSeparatorLine />
              </>
            )}
            <SectionHeading>
              <TranslatedText
                stringId="patient.encounter.modal.movePatient.section.move.heading"
                fallback="Patient care"
              />
            </SectionHeading>
            <SectionDescription>
              <TranslatedText
                stringId="patient.encounter.modal.movePatient.section.move.description"
                fallback="Please select the clinician and department for the patient."
              />
            </SectionDescription>
            <StyledFormGrid columns={2} data-testid="formgrid-wyqp">
              <Field
                name="examinerId"
                component={DynamicSelectField}
                suggester={clinicianSuggester}
                label={
                  <TranslatedText
                    stringId="patient.encounter.movePatient.supervisingClinician.label"
                    fallback="Supervising clinician"
                  />
                }
                required
                data-testid="field-tykg"
              />
              <Field
                name="departmentId"
                component={DynamicSelectField}
                suggester={departmentSuggester}
                label={
                  <TranslatedText
                    stringId="patient.encounter.movePatient.department.label"
                    fallback="Department"
                  />
                }
                required
                data-testid="field-tykg"
              />
            </StyledFormGrid>
            <FormSeparatorLine />
            <SectionHeading>
              <TranslatedText
                stringId="patient.encounter.modal.movePatient.section.basic.heading"
                fallback="Move location"
              />
            </SectionHeading>
            {enablePlannedPatientMove ? <PlannedMoveFields /> : <BasicMoveFields />}
            {isAdmittingToHospital && <HospitalAdmissionFields />}
            <ModalFormActionRow
              onConfirm={submitForm}
              confirmText={
                newEncounterType && <EncounterChangeText newEncounterType={newEncounterType} />
              }
              onCancel={onClose}
              data-testid="modalformactionrow-35ou"
            />
          </>
        )}
        data-testid="form-0lgu"
      />
    </FormModal>
  );
});<|MERGE_RESOLUTION|>--- conflicted
+++ resolved
@@ -300,37 +300,23 @@
     baseQueryParameters: { filterByFacility: true },
   });
 
-<<<<<<< HEAD
   const enablePlannedPatientMove = getSetting('features.patientPlannedMove');
   const isAdmittingToHospital = newEncounterType === ENCOUNTER_TYPES.ADMISSION;
-
-=======
->>>>>>> 3091c00a
   const onSubmit = async values => {
     const { locationId, plannedLocationId, action, ...rest } = values;
 
     const locationData =
-<<<<<<< HEAD
       enablePlannedPatientMove && action === PATIENT_MOVE_ACTIONS.PLAN
         ? { plannedLocationId: plannedLocationId || null } // Null clears the planned move
         : { locationId: plannedLocationId || locationId };
 
     const encounterTypeData = newEncounterType ? { encounterType: newEncounterType } : {};
 
-=======
-      enablePatientMoveActions && action === PATIENT_MOVE_ACTIONS.PLAN
-        ? { plannedLocationId: plannedLocationId || null } // Null clears the planned move
-        : { locationId: plannedLocationId || locationId };
-
->>>>>>> 3091c00a
     await writeAndViewEncounter(encounter.id, {
       submittedTime: getCurrentDateTimeString(),
       ...rest,
       ...locationData,
-<<<<<<< HEAD
       ...encounterTypeData,
-=======
->>>>>>> 3091c00a
     });
   };
 
@@ -344,11 +330,7 @@
     departmentId: encounter.departmentId,
   };
 
-<<<<<<< HEAD
   if (enablePlannedPatientMove) {
-=======
-  if (enablePatientMoveActions) {
->>>>>>> 3091c00a
     validationObject.plannedLocationId = yup.string().nullable();
     validationObject.action = yup
       .string()
@@ -357,7 +339,10 @@
 
     initialValues.plannedLocationId = encounter.plannedLocationId;
     initialValues.action = PATIENT_MOVE_ACTIONS.PLAN;
-<<<<<<< HEAD
+  } else {
+    validationObject.locationId = yup.string().nullable();
+
+    initialValues.locationId = encounter.locationId;
   }
 
   if (isAdmittingToHospital) {
@@ -366,12 +351,6 @@
     validationObject.dietIds = yup.mixed().nullable();
 
     initialValues.admissionTime = new Date();
-=======
-  } else {
-    validationObject.locationId = yup.string().nullable();
-
-    initialValues.locationId = encounter.locationId;
->>>>>>> 3091c00a
   }
 
   return (
