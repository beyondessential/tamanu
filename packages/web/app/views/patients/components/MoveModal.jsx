import React from 'react';
import styled from 'styled-components';
import * as yup from 'yup';

import { getCurrentDateTimeString } from '@tamanu/utils/dateTime';
import { FORM_TYPES } from '@tamanu/constants/forms';
import { Button, Form, FormGrid, TAMANU_COLORS } from '@tamanu/ui-components';
import {
  BodyText,
  DynamicSelectField,
  Field,
  FormModal,
  FormSeparatorLine,
  Heading3,
  LargeBodyText,
  LocalisedLocationField,
  LocationAvailabilityWarningMessage,
  ModalFormActionRow,
  RadioField,
  TranslatedEnum,
} from '../../../components';
import { TranslatedText } from '../../../components/Translation/TranslatedText';
import { useSuggester } from '../../../api';
import { useEncounter } from '../../../contexts/Encounter';
import { useSettings } from '../../../contexts/Settings';
<<<<<<< HEAD
import { ENCOUNTER_TYPE_LABELS, PATIENT_MOVE_ACTIONS } from '@tamanu/constants';
=======
>>>>>>> d97f73f2
import { useFormikContext } from 'formik';

const SectionHeading = styled(Heading3)`
  color: ${TAMANU_COLORS.darkestText};
  margin: 10px 0;
  padding: 0;
`;

const SectionDescription = styled(BodyText)`
  color: ${TAMANU_COLORS.midText};
  margin: 0;
  margin-bottom: 20px;
  padding: 0;
`;

const StyledFormGrid = styled(FormGrid)`
  margin-bottom: 20px;
  position: relative;
`;

const MoveActionsContainer = styled.div`
  position: relative;
  margin-bottom: 20px;
`;

const CancelMoveButton = styled(Button)`
  margin-top: 10px;
  position: absolute;
  right: 0;
  bottom: 0;
`;

const EncounterChangeDescription = styled(LargeBodyText)`
  margin-top: 5px;
  margin-bottom: 20px;
`;

const BasicMoveFields = () => {
  return (
    <>
      <SectionDescription>
        <TranslatedText
          stringId="patient.encounter.movePatient.location.description"
          fallback="Select new patient location."
        />
      </SectionDescription>
      <StyledFormGrid columns={2} data-testid="formgrid-wyqp">
        <Field
          name="locationId"
          component={LocalisedLocationField}
          label={
            <TranslatedText
              stringId="patient.encounter.movePatient.location.label"
              fallback="New location"
              data-testid="translatedtext-35a6"
            />
          }
          required
          data-testid="field-tykg"
        />
      </StyledFormGrid>
    </>
  );
};

<<<<<<< HEAD
const PATIENT_MOVE_ACTION_OPTIONS = [
  {
    label: (
      <TranslatedText
        stringId="encounter.modal.patientMove.action.finalise"
        fallback="Finalise now"
        data-testid="translatedtext-patient-move-action-finalise"
      />
    ),
    value: PATIENT_MOVE_ACTIONS.FINALISE,
  },
  {
    label: (
      <TranslatedText
        stringId="encounter.modal.patientMove.action.plan"
        fallback="Plan change"
        data-testid="translatedtext-patient-move-action-plan"
      />
    ),
    value: PATIENT_MOVE_ACTIONS.PLAN,
  },
];

const AdvancedMoveFields = ({ clearPlannedMove }) => {
=======
export const PATIENT_MOVE_ACTIONS = {
  PLAN: 'plan',
  FINALISE: 'finalise',
};

const PlannedMoveFields = () => {
>>>>>>> d97f73f2
  const { getSetting } = useSettings();
  const plannedMoveTimeoutHours = getSetting('templates.plannedMoveTimeoutHours');
  const { values, initialValues, setFieldValue } = useFormikContext();

  const isExistingPlannedMove =
    initialValues?.plannedLocationId &&
    initialValues?.plannedLocationId === values?.plannedLocationId;

  const description = isExistingPlannedMove ? (
    <TranslatedText
      stringId="patient.encounter.movePatient.location.advancedDescription.existing"
      fallback="The below location is a current planned move. You can finalise the move, change the location, or clear the fields to cancel the move."
    />
  ) : (
    <TranslatedText
      stringId="patient.encounter.movePatient.location.advancedDescription"
      fallback="Select a location to plan the patient location move and reserve a bed. The new location will
        not be reflected in the patient encounter until you finalise the move. If the change is not
        finalised within :plannedMoveTimeoutHours hours, the planned location move will be
        cancelled. Alternatively you can finalise the patient move now using the option below."
      replacements={{ plannedMoveTimeoutHours }}
    />
  );

  return (
    <>
      <SectionDescription>{description}</SectionDescription>
      <StyledFormGrid columns={2} data-testid="formgrid-wyqp">
        <Field
          name="plannedLocationId"
          component={LocalisedLocationField}
          required
          data-testid="field-n625"
        />
        <LocationAvailabilityWarningMessage
          locationId={values.plannedLocationId}
          style={{ gridColumn: '2', fontSize: '12px', marginTop: '-15px' }}
          data-testid="locationavailabilitywarningmessage-6ivs"
        />
      </StyledFormGrid>
      <MoveActionsContainer>
        {values.plannedLocationId && (
          <Field
            name="action"
            label={
              <TranslatedText
                stringId="encounter.modal.patientMove.action.label"
                fallback="Would you like to finalise the patient location move now or plan change?"
                data-testid="translatedtext-l7v1"
              />
            }
            component={RadioField}
            options={[
              {
                label: (
                  <TranslatedText
                    stringId="encounter.modal.patientMove.action.finalise"
                    fallback="Finalise now"
                    data-testid="translatedtext-patient-move-action-finalise"
                  />
                ),
                value: PATIENT_MOVE_ACTIONS.FINALISE,
              },
              {
                label: (
                  <TranslatedText
                    stringId="encounter.modal.patientMove.action.plan"
                    fallback="Plan change"
                    data-testid="translatedtext-patient-move-action-plan"
                  />
                ),
                value: PATIENT_MOVE_ACTIONS.PLAN,
              },
            ]}
            data-testid="field-ryle"
          />
        )}
        {isExistingPlannedMove && (
          <CancelMoveButton
            onClick={() => {
              setFieldValue('plannedLocationId', null);
            }}
            variant="outlined"
            data-testid="button-cancel-patient-move"
          >
            <TranslatedText stringId="encounter.action.cancelPatientMove" fallback="Cancel move" />
          </CancelMoveButton>
        )}
      </MoveActionsContainer>
    </>
  );
};

const getConfirmText = newEncounterType => {
  if (newEncounterType) {
    return (
      <TranslatedText
        stringId="patient.encounter.modal.movePatient.action.transferToNewEncounterType"
        fallback="Transfer to :newEncounterType"
        replacements={{ newEncounterType }}
      />
    );
  }
  return <TranslatedText stringId="general.action.confirm" fallback="Confirm" />;
};

const EncounterTypeChangeDescription = ({ encounterType, newEncounterType }) => {
  return (
    <EncounterChangeDescription>
      <TranslatedText
        stringId="patient.encounter.modal.movePatient.action.changeEncounterType"
        fallback="Changing encounter type from"
      />{' '}
      <b>
        <TranslatedEnum enumValues={ENCOUNTER_TYPE_LABELS} value={encounterType} />
      </b>{' '}
      to{' '}
      <b>
        <TranslatedEnum enumValues={ENCOUNTER_TYPE_LABELS} value={newEncounterType} />
      </b>
    </EncounterChangeDescription>
  );
};

export const MoveModal = React.memo(({ open, onClose, encounter, newEncounterType }) => {
  const { getSetting } = useSettings();
  const enablePatientMoveActions = getSetting('features.patientPlannedMove');

  const { writeAndViewEncounter } = useEncounter();

  const clinicianSuggester = useSuggester('practitioner');
  const departmentSuggester = useSuggester('department', {
    baseQueryParameters: { filterByFacility: true },
  });

  return (
    <FormModal
      title={
        <TranslatedText
          stringId="patient.encounter.action.movePatient"
          fallback="Move patient"
          data-testid="translatedtext-o1ut"
        />
      }
      open={open}
      onClose={onClose}
      data-testid="formmodal-httn"
      width="md"
    >
      <Form
        initialValues={{
          examinerId: encounter.examinerId,
          departmentId: encounter.departmentId,
          ...(enablePatientMoveActions && {
            plannedLocationId: encounter.plannedLocationId,
            action: PATIENT_MOVE_ACTIONS.PLAN,
          }),
        }}
        formType={FORM_TYPES.EDIT_FORM}
        onSubmit={async ({ departmentId, examinerId, locationId, plannedLocationId, action }) => {
          const locationData =
            action === PATIENT_MOVE_ACTIONS.PLAN
              ? { plannedLocationId: plannedLocationId || null }
              : { locationId: plannedLocationId || locationId || null };
          await writeAndViewEncounter(encounter.id, {
            submittedTime: getCurrentDateTimeString(),
            departmentId,
            examinerId,
            ...locationData,
          });
        }}
        validationSchema={yup.object().shape({
          examinerId: yup.string().required(),
          departmentId: yup.string().required(),
          locationId: yup.string().nullable(),
          plannedLocationId: yup.string().nullable(),
          action: yup
            .string()
            .oneOf([PATIENT_MOVE_ACTIONS.PLAN, PATIENT_MOVE_ACTIONS.FINALISE])
            .nullable(),
        })}
        render={({ submitForm }) => (
          <>
            {newEncounterType && (
              <>
                <EncounterTypeChangeDescription
                  encounterType={encounter.encounterType}
                  newEncounterType={newEncounterType}
                />
                <FormSeparatorLine />
              </>
            )}
            <SectionHeading>
              <TranslatedText
                stringId="patient.encounter.modal.movePatient.section.move.heading"
                fallback="Patient care"
              />
            </SectionHeading>
            <SectionDescription>
              <TranslatedText
                stringId="patient.encounter.modal.movePatient.section.move.description"
                fallback="Please select the clinician and department for the patient."
              />
            </SectionDescription>
            <StyledFormGrid columns={2} data-testid="formgrid-wyqp">
              <Field
                name="examinerId"
                component={DynamicSelectField}
                suggester={clinicianSuggester}
                label={
                  <TranslatedText
                    stringId="patient.encounter.movePatient.supervisingClinician.label"
                    fallback="Supervising clinician"
                  />
                }
                required
                data-testid="field-tykg"
              />
              <Field
                name="departmentId"
                component={DynamicSelectField}
                suggester={departmentSuggester}
                label={
                  <TranslatedText
                    stringId="patient.encounter.movePatient.department.label"
                    fallback="Department"
                  />
                }
                required
                data-testid="field-tykg"
              />
            </StyledFormGrid>
            <FormSeparatorLine />
            <SectionHeading>
              <TranslatedText
                stringId="patient.encounter.modal.movePatient.section.basic.heading"
                fallback="Move location"
              />
            </SectionHeading>
            {enablePatientMoveActions ? <PlannedMoveFields /> : <BasicMoveFields />}
            <ModalFormActionRow
              onConfirm={submitForm}
<<<<<<< HEAD
              confirmText={getConfirmText(newEncounterType)}
              onCancel={() => {
                resetForm();
                onClose();
              }}
=======
              onCancel={onClose}
>>>>>>> d97f73f2
              data-testid="modalformactionrow-35ou"
            />
          </>
        )}
        data-testid="form-0lgu"
      />
    </FormModal>
  );
});<|MERGE_RESOLUTION|>--- conflicted
+++ resolved
@@ -23,10 +23,7 @@
 import { useSuggester } from '../../../api';
 import { useEncounter } from '../../../contexts/Encounter';
 import { useSettings } from '../../../contexts/Settings';
-<<<<<<< HEAD
 import { ENCOUNTER_TYPE_LABELS, PATIENT_MOVE_ACTIONS } from '@tamanu/constants';
-=======
->>>>>>> d97f73f2
 import { useFormikContext } from 'formik';
 
 const SectionHeading = styled(Heading3)`
@@ -92,39 +89,7 @@
   );
 };
 
-<<<<<<< HEAD
-const PATIENT_MOVE_ACTION_OPTIONS = [
-  {
-    label: (
-      <TranslatedText
-        stringId="encounter.modal.patientMove.action.finalise"
-        fallback="Finalise now"
-        data-testid="translatedtext-patient-move-action-finalise"
-      />
-    ),
-    value: PATIENT_MOVE_ACTIONS.FINALISE,
-  },
-  {
-    label: (
-      <TranslatedText
-        stringId="encounter.modal.patientMove.action.plan"
-        fallback="Plan change"
-        data-testid="translatedtext-patient-move-action-plan"
-      />
-    ),
-    value: PATIENT_MOVE_ACTIONS.PLAN,
-  },
-];
-
-const AdvancedMoveFields = ({ clearPlannedMove }) => {
-=======
-export const PATIENT_MOVE_ACTIONS = {
-  PLAN: 'plan',
-  FINALISE: 'finalise',
-};
-
 const PlannedMoveFields = () => {
->>>>>>> d97f73f2
   const { getSetting } = useSettings();
   const plannedMoveTimeoutHours = getSetting('templates.plannedMoveTimeoutHours');
   const { values, initialValues, setFieldValue } = useFormikContext();
@@ -367,15 +332,8 @@
             {enablePatientMoveActions ? <PlannedMoveFields /> : <BasicMoveFields />}
             <ModalFormActionRow
               onConfirm={submitForm}
-<<<<<<< HEAD
               confirmText={getConfirmText(newEncounterType)}
-              onCancel={() => {
-                resetForm();
-                onClose();
-              }}
-=======
               onCancel={onClose}
->>>>>>> d97f73f2
               data-testid="modalformactionrow-35ou"
             />
           </>
