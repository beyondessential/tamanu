import React from 'react';
import styled from 'styled-components';
import * as yup from 'yup';

import { getCurrentDateTimeString } from '@tamanu/utils/dateTime';
import { FORM_TYPES } from '@tamanu/constants/forms';
import { Button, Form, FormGrid, TAMANU_COLORS } from '@tamanu/ui-components';
import {
  BodyText,
  DynamicSelectField,
  Field,
  FormModal,
  FormSeparatorLine,
  Heading3,
  LocalisedLocationField,
  LocationAvailabilityWarningMessage,
  ModalFormActionRow,
  RadioField,
} from '../../../components';
import { TranslatedText } from '../../../components/Translation/TranslatedText';
import { useSuggester } from '../../../api';
import { useEncounter } from '../../../contexts/Encounter';
import { useSettings } from '../../../contexts/Settings';
import { useFormikContext } from 'formik';

const SectionHeading = styled(Heading3)`
  color: ${TAMANU_COLORS.darkestText};
  margin: 10px 0;
  padding: 0;
`;

const SectionDescription = styled(BodyText)`
  color: ${TAMANU_COLORS.midText};
  margin: 0;
  margin-bottom: 20px;
  padding: 0;
`;

const StyledFormGrid = styled(FormGrid)`
  margin-bottom: 20px;
  position: relative;
`;

const MoveActionsContainer = styled.div`
  position: relative;
  margin-bottom: 20px;
`;

const CancelMoveButton = styled(Button)`
  margin-top: 10px;
  position: absolute;
  right: 0;
  bottom: 0;
`;

const BasicMoveFields = () => {
  return (
    <>
      <SectionDescription>
        <TranslatedText
          stringId="patient.encounter.movePatient.location.description"
          fallback="Select new patient location."
        />
      </SectionDescription>
      <StyledFormGrid columns={2} data-testid="formgrid-wyqp">
        <Field
          name="locationId"
          component={LocalisedLocationField}
          required
          data-testid="field-tykg"
        />
      </StyledFormGrid>
    </>
  );
};

export const PATIENT_MOVE_ACTIONS = {
  PLAN: 'plan',
  FINALISE: 'finalise',
};

const PlannedMoveFields = () => {
  const { getSetting } = useSettings();
  const plannedMoveTimeoutHours = getSetting('templates.plannedMoveTimeoutHours');
  const { values, initialValues, setFieldValue } = useFormikContext();

  const isExistingPlannedMove =
    initialValues?.plannedLocationId &&
    initialValues?.plannedLocationId === values?.plannedLocationId;

  const description = isExistingPlannedMove ? (
    <TranslatedText
      stringId="patient.encounter.movePatient.location.advancedDescription.existing"
      fallback="The below location is a current planned move. You can finalise the move, change the location, or clear the fields to cancel the move."
    />
  ) : (
    <TranslatedText
      stringId="patient.encounter.movePatient.location.advancedDescription"
      fallback="Select a location to plan the patient location move and reserve a bed. The new location will
        not be reflected in the patient encounter until you finalise the move. If the change is not
        finalised within :plannedMoveTimeoutHours hours, the planned location move will be
        cancelled. Alternatively you can finalise the patient move now using the option below."
      replacements={{ plannedMoveTimeoutHours }}
    />
  );

  return (
    <>
      <SectionDescription>{description}</SectionDescription>
      <StyledFormGrid columns={2} data-testid="formgrid-wyqp">
        <Field
          name="plannedLocationId"
          component={LocalisedLocationField}
          required
          data-testid="field-n625"
        />
        <LocationAvailabilityWarningMessage
          locationId={values.plannedLocationId}
          style={{ gridColumn: '2', fontSize: '12px', marginTop: '-15px' }}
          data-testid="locationavailabilitywarningmessage-6ivs"
        />
      </StyledFormGrid>
      <MoveActionsContainer>
        {values.plannedLocationId && (
          <Field
            name="action"
            label={
              <TranslatedText
                stringId="encounter.modal.patientMove.action.label"
                fallback="Would you like to finalise the patient location move now or plan change?"
                data-testid="translatedtext-l7v1"
              />
            }
            component={RadioField}
            options={[
              {
                label: (
                  <TranslatedText
                    stringId="encounter.modal.patientMove.action.finalise"
                    fallback="Finalise now"
                    data-testid="translatedtext-patient-move-action-finalise"
                  />
                ),
                value: PATIENT_MOVE_ACTIONS.FINALISE,
              },
              {
                label: (
                  <TranslatedText
                    stringId="encounter.modal.patientMove.action.plan"
                    fallback="Plan change"
                    data-testid="translatedtext-patient-move-action-plan"
                  />
                ),
                value: PATIENT_MOVE_ACTIONS.PLAN,
              },
            ]}
            data-testid="field-ryle"
          />
        )}
        {isExistingPlannedMove && (
          <CancelMoveButton
            onClick={() => {
              setFieldValue('plannedLocationId', null);
            }}
            variant="outlined"
            data-testid="button-cancel-patient-move"
          >
            <TranslatedText stringId="encounter.action.cancelPatientMove" fallback="Cancel move" />
          </CancelMoveButton>
        )}
      </MoveActionsContainer>
    </>
  );
};

const getFormProps = ({ encounter, enablePatientMoveActions }) => {
  const validationObject = {
    examinerId: yup.string().required(),
    departmentId: yup.string().required(),
  };

  const initialValues = {
    examinerId: encounter.examinerId,
    departmentId: encounter.departmentId,
  };

  if (enablePatientMoveActions) {
    validationObject.plannedLocationId = yup.string().nullable();
    validationObject.action = yup
      .string()
      .oneOf([PATIENT_MOVE_ACTIONS.PLAN, PATIENT_MOVE_ACTIONS.FINALISE])
      .nullable();

    initialValues.plannedLocationId = encounter.plannedLocationId;
    initialValues.action = PATIENT_MOVE_ACTIONS.PLAN;
  } else {
    validationObject.locationId = yup.string().nullable();

    initialValues.locationId = encounter.locationId;
  }

  return { initialValues, validationSchema: yup.object().shape(validationObject) };
};

export const MoveModal = React.memo(({ open, onClose, encounter }) => {
  const { getSetting } = useSettings();
  const enablePatientMoveActions = getSetting('features.patientPlannedMove');

  const { writeAndViewEncounter } = useEncounter();

  const clinicianSuggester = useSuggester('practitioner');
  const departmentSuggester = useSuggester('department', {
    baseQueryParameters: { filterByFacility: true },
  });

  const onSubmit = async values => {
    const { locationId, plannedLocationId, action, ...rest } = values;

    const locationData =
      enablePatientMoveActions && action === PATIENT_MOVE_ACTIONS.PLAN
        ? { plannedLocationId: plannedLocationId || null } // Null clears the planned move
        : { locationId: plannedLocationId || locationId };

    await writeAndViewEncounter(encounter.id, {
      submittedTime: getCurrentDateTimeString(),
      ...rest,
      ...locationData,
    });
  };

  const { initialValues, validationSchema } = getFormProps({ encounter, enablePatientMoveActions });

  return (
    <FormModal
      title={
        <TranslatedText
          stringId="patient.encounter.action.movePatient"
          fallback="Move patient"
          data-testid="translatedtext-o1ut"
        />
      }
      open={open}
      onClose={onClose}
      data-testid="formmodal-httn"
      width="md"
    >
      <Form
<<<<<<< HEAD
        initialValues={{
          examinerId: encounter.examinerId,
          departmentId: encounter.departmentId,
          ...(enablePatientMoveActions
            ? {
                plannedLocationId: encounter.plannedLocationId,
                action: PATIENT_MOVE_ACTIONS.PLAN,
              }
            : {
                locationId: encounter.locationId,
              }),
        }}
        formType={FORM_TYPES.EDIT_FORM}
        onSubmit={async ({ departmentId, examinerId, locationId, plannedLocationId, action }) => {
          const locationData =
            action === PATIENT_MOVE_ACTIONS.PLAN
              ? { plannedLocationId: plannedLocationId || null }
              : { locationId: plannedLocationId || locationId };
          await writeAndViewEncounter(encounter.id, {
            submittedTime: getCurrentDateTimeString(),
            departmentId,
            examinerId,
            ...locationData,
          });
        }}
        validationSchema={yup.object().shape({
          examinerId: yup.string().required(),
          departmentId: yup.string().required(),
          locationId: yup.string().nullable(),
          plannedLocationId: yup.string().nullable(),
          action: yup
            .string()
            .oneOf([PATIENT_MOVE_ACTIONS.PLAN, PATIENT_MOVE_ACTIONS.FINALISE])
            .nullable(),
        })}
=======
        initialValues={initialValues}
        formType={FORM_TYPES.EDIT_FORM}
        onSubmit={onSubmit}
        validationSchema={validationSchema}
>>>>>>> b284b341
        render={({ submitForm }) => (
          <>
            <SectionHeading>
              <TranslatedText
                stringId="patient.encounter.modal.movePatient.section.move.heading"
                fallback="Patient care"
              />
            </SectionHeading>
            <SectionDescription>
              <TranslatedText
                stringId="patient.encounter.modal.movePatient.section.move.description"
                fallback="Please select the clinician and department for the patient."
              />
            </SectionDescription>
            <StyledFormGrid columns={2} data-testid="formgrid-wyqp">
              <Field
                name="examinerId"
                component={DynamicSelectField}
                suggester={clinicianSuggester}
                label={
                  <TranslatedText
                    stringId="patient.encounter.movePatient.supervisingClinician.label"
                    fallback="Supervising clinician"
                  />
                }
                required
                data-testid="field-tykg"
              />
              <Field
                name="departmentId"
                component={DynamicSelectField}
                suggester={departmentSuggester}
                label={
                  <TranslatedText
                    stringId="patient.encounter.movePatient.department.label"
                    fallback="Department"
                  />
                }
                required
                data-testid="field-tykg"
              />
            </StyledFormGrid>
            <FormSeparatorLine />
            <SectionHeading>
              <TranslatedText
                stringId="patient.encounter.modal.movePatient.section.basic.heading"
                fallback="Move location"
              />
            </SectionHeading>
            {enablePatientMoveActions ? <PlannedMoveFields /> : <BasicMoveFields />}
            <ModalFormActionRow
              onConfirm={submitForm}
              onCancel={onClose}
              data-testid="modalformactionrow-35ou"
            />
          </>
        )}
        data-testid="form-0lgu"
      />
    </FormModal>
  );
});<|MERGE_RESOLUTION|>--- conflicted
+++ resolved
@@ -245,48 +245,10 @@
       width="md"
     >
       <Form
-<<<<<<< HEAD
-        initialValues={{
-          examinerId: encounter.examinerId,
-          departmentId: encounter.departmentId,
-          ...(enablePatientMoveActions
-            ? {
-                plannedLocationId: encounter.plannedLocationId,
-                action: PATIENT_MOVE_ACTIONS.PLAN,
-              }
-            : {
-                locationId: encounter.locationId,
-              }),
-        }}
-        formType={FORM_TYPES.EDIT_FORM}
-        onSubmit={async ({ departmentId, examinerId, locationId, plannedLocationId, action }) => {
-          const locationData =
-            action === PATIENT_MOVE_ACTIONS.PLAN
-              ? { plannedLocationId: plannedLocationId || null }
-              : { locationId: plannedLocationId || locationId };
-          await writeAndViewEncounter(encounter.id, {
-            submittedTime: getCurrentDateTimeString(),
-            departmentId,
-            examinerId,
-            ...locationData,
-          });
-        }}
-        validationSchema={yup.object().shape({
-          examinerId: yup.string().required(),
-          departmentId: yup.string().required(),
-          locationId: yup.string().nullable(),
-          plannedLocationId: yup.string().nullable(),
-          action: yup
-            .string()
-            .oneOf([PATIENT_MOVE_ACTIONS.PLAN, PATIENT_MOVE_ACTIONS.FINALISE])
-            .nullable(),
-        })}
-=======
         initialValues={initialValues}
         formType={FORM_TYPES.EDIT_FORM}
         onSubmit={onSubmit}
         validationSchema={validationSchema}
->>>>>>> b284b341
         render={({ submitForm }) => (
           <>
             <SectionHeading>
