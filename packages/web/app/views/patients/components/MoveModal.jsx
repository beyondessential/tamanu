import React from 'react';
import styled from 'styled-components';

import { getCurrentDateTimeString } from '@tamanu/utils/dateTime';
import {
  BodyText,
  DynamicSelectField,
  Field,
  Form,
  FormGrid,
  FormModal,
  FormSeparatorLine,
  FormSubmitCancelRow,
  Heading3,
  LargeBodyText,
  LocalisedLocationField,
  LocationAvailabilityWarningMessage,
  ModalFormActionRow,
  RadioField,
  TranslatedEnum,
} from '../../../components';
import { usePatientMove } from '../../../api/mutations';
import { FORM_TYPES } from '../../../constants';
import { TranslatedText } from '../../../components/Translation/TranslatedText';
import { useSuggester } from '../../../api';
import { useEncounter } from '../../../contexts/Encounter';
import { TAMANU_COLORS } from '@tamanu/ui-components';
import { useSettings } from '../../../contexts/Settings';
import { ENCOUNTER_TYPE_LABELS, PATIENT_MOVE_ACTIONS } from '@tamanu/constants';

const SectionHeading = styled(Heading3)`
  color: ${TAMANU_COLORS.darkestText};
  margin: 10px 0;
  padding: 0;
`;

const SectionDescription = styled(BodyText)`
  color: ${TAMANU_COLORS.midText};
  margin: 0;
  margin-bottom: 20px;
  padding: 0;
`;

const Section = styled(FormGrid)`
  margin-bottom: 30px;
`;

<<<<<<< HEAD
const EncounterChangeDescription = styled(LargeBodyText)`
  margin-top: 5px;
  margin-bottom: 20px;
`;

=======
>>>>>>> 9fe0f14f
const BasicMoveFields = () => {
  return (
    <>
      <SectionDescription>
        <TranslatedText
          stringId="patient.encounter.movePatient.location.description"
          fallback="Select new patient location."
        />
      </SectionDescription>
      <Section columns={2} data-testid="formgrid-wyqp">
        <Field
          name="locationId"
          component={LocalisedLocationField}
          label={
            <TranslatedText
              stringId="patient.encounter.movePatient.location.label"
              fallback="New location"
              data-testid="translatedtext-35a6"
            />
          }
          required
          data-testid="field-tykg"
        />
      </Section>
    </>
  );
};

const PATIENT_MOVE_ACTION_OPTIONS = [
  {
    label: (
      <TranslatedText
        stringId="encounter.modal.patientMove.action.finalise"
        fallback="Finalise now"
        data-testid="translatedtext-patient-move-action-finalise"
      />
    ),
    value: PATIENT_MOVE_ACTIONS.FINALISE,
  },
  {
    label: (
      <TranslatedText
        stringId="encounter.modal.patientMove.action.plan"
        fallback="Plan change"
        data-testid="translatedtext-patient-move-action-plan"
      />
    ),
    value: PATIENT_MOVE_ACTIONS.PLAN,
  },
];

const AdvancedMoveFields = ({ plannedLocationId }) => {
  const { getSetting } = useSettings();
  const plannedMoveTimeoutHours = getSetting('templates.plannedMoveTimeoutHours');

  return (
    <>
      <SectionDescription>
        <TranslatedText
          stringId="patient.encounter.movePatient.location.advancedDescription"
          fallback="Select a location to plan the patient location move and reserve a bed. The new location will
        not be reflected in the patient encounter until you finalise the move. If the change is not
        finalised within :plannedMoveTimeoutHours hours, the planned location move will be
        cancelled. Alternatively you can finalise the patient move now using the option below."
          replacements={{ plannedMoveTimeoutHours }}
        />
      </SectionDescription>
      <Section columns={2} data-testid="formgrid-wyqp">
        <Field
          name="plannedLocationId"
          component={LocalisedLocationField}
          required
          data-testid="field-n625"
        />
        <LocationAvailabilityWarningMessage
          locationId={plannedLocationId}
          style={{ gridColumn: '2', fontSize: '12px', marginTop: '-15px' }}
          data-testid="locationavailabilitywarningmessage-6ivs"
        />
        <Field
          name="action"
          label={
            <TranslatedText
              stringId="encounter.modal.patientMove.action.label"
              fallback="Would you like to finalise the patient location move now or plan change?"
              data-testid="translatedtext-l7v1"
            />
          }
          component={RadioField}
          options={PATIENT_MOVE_ACTION_OPTIONS}
          style={{ gridColumn: '1/-1' }}
          data-testid="field-ryle"
        />
      </Section>
    </>
  );
};

const getConfirmText = newEncounterType => {
  if (newEncounterType) {
    return (
      <TranslatedText
        stringId="patient.encounter.modal.movePatient.action.transferToNewEncounterType"
        fallback="Transfer to :newEncounterType"
        replacements={{ newEncounterType }}
      />
    );
  }
  return <TranslatedText stringId="general.action.confirm" fallback="Confirm" />;
};

const EncounterTypeChangeDescription = ({ encounterType, newEncounterType }) => {
  return (
    <EncounterChangeDescription>
      <TranslatedText
        stringId="patient.encounter.modal.movePatient.action.changeEncounterType"
        fallback="Changing encounter type from"
      />{' '}
      <b>
        <TranslatedEnum enumValues={ENCOUNTER_TYPE_LABELS} value={encounterType} />
      </b>{' '}
      to{' '}
      <b>
        <TranslatedEnum enumValues={ENCOUNTER_TYPE_LABELS} value={newEncounterType} />
      </b>
    </EncounterChangeDescription>
  );
};

export const MoveModal = React.memo(({ open, onClose, encounter, newEncounterType }) => {
  const { getSetting } = useSettings();
  const { writeAndViewEncounter } = useEncounter();
  const { mutateAsync: submitPatientMove } = usePatientMove(encounter.id, onClose);

  const enablePatientMoveActions = getSetting('features.patientPlannedMove');

  const departmentSuggester = useSuggester('department', {
    baseQueryParameters: { filterByFacility: true },
  });
  const clinicianSuggester = useSuggester('practitioner');

  const onSubmit = async ({ departmentId, examinerId, locationId, plannedLocationId, action }) => {
    await writeAndViewEncounter(encounter.id, {
      departmentId,
      examinerId,
      ...(newEncounterType && { encounterType: newEncounterType }),
    });

    await submitPatientMove(
      action === PATIENT_MOVE_ACTIONS.PLAN
        ? {
            plannedLocationId,
          }
        : {
            locationId: plannedLocationId || locationId,
          },
    );
  };

  return (
    <FormModal
      title={
        <TranslatedText
          stringId="patient.encounter.action.movePatient"
          fallback="Move patient"
          data-testid="translatedtext-o1ut"
        />
      }
      open={open}
      onClose={onClose}
      data-testid="formmodal-httn"
      width="md"
    >
      <Form
        initialValues={{
          examinerId: encounter.examinerId,
          departmentId: encounter.departmentId,
          ...(enablePatientMoveActions
            ? {
                action: PATIENT_MOVE_ACTIONS.PLAN,
              }
            : {}),
        }}
        formType={FORM_TYPES.EDIT_FORM}
        onSubmit={onSubmit}
        render={({ submitForm, values }) => (
          <>
            {newEncounterType && (
              <>
                <EncounterTypeChangeDescription
                  encounterType={encounter.encounterType}
                  newEncounterType={newEncounterType}
                />
                <FormSeparatorLine />
              </>
            )}
            <SectionHeading>
              <TranslatedText
                stringId="patient.encounter.modal.movePatient.section.move.heading"
                fallback="Patient care"
              />
            </SectionHeading>
            <SectionDescription>
              <TranslatedText
                stringId="patient.encounter.modal.movePatient.section.move.description"
                fallback="Please select the clinician and department for the patient."
              />
            </SectionDescription>
            <Section columns={2} data-testid="formgrid-wyqp">
              <Field
                name="examinerId"
                component={DynamicSelectField}
                suggester={clinicianSuggester}
                label={
                  <TranslatedText
                    stringId="patient.encounter.movePatient.supervisingClinician.label"
                    fallback="Supervising clinician"
                  />
                }
                required
                data-testid="field-tykg"
              />
              <Field
                name="departmentId"
                component={DynamicSelectField}
                suggester={departmentSuggester}
                label={
                  <TranslatedText
                    stringId="patient.encounter.movePatient.department.label"
                    fallback="Department"
                  />
                }
                required
                data-testid="field-tykg"
              />
            </Section>
            <FormSeparatorLine />
            <SectionHeading>
              <TranslatedText
                stringId="patient.encounter.modal.movePatient.section.basic.heading"
                fallback="Move location"
              />
            </SectionHeading>
            {enablePatientMoveActions ? (
              <AdvancedMoveFields plannedLocationId={values?.plannedLocationId} />
            ) : (
              <BasicMoveFields />
            )}
            <ModalFormActionRow
              onConfirm={submitForm}
              confirmText={getConfirmText(newEncounterType)}
              onCancel={onClose}
              data-testid="modalformactionrow-35ou"
            />
          </>
        )}
        data-testid="form-0lgu"
      />
    </FormModal>
  );
});<|MERGE_RESOLUTION|>--- conflicted
+++ resolved
@@ -45,14 +45,11 @@
   margin-bottom: 30px;
 `;
 
-<<<<<<< HEAD
 const EncounterChangeDescription = styled(LargeBodyText)`
   margin-top: 5px;
   margin-bottom: 20px;
 `;
 
-=======
->>>>>>> 9fe0f14f
 const BasicMoveFields = () => {
   return (
     <>
