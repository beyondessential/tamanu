--- conflicted
+++ resolved
@@ -67,24 +67,22 @@
   },
   ...(type === LAB_REQUEST_FORM_TYPES.PANEL
     ? [
-      {
-        key: 'panelId',
-        title: (
-          <TranslatedText stringId="lab.requestSummary.table.column.panel" fallback="Panel" />
-        ),
-        sortable: false,
-        accessor: ({ labTestPanelRequest }) =>
-          labTestPanelRequest?.labTestPanel?.name && (
-            <TranslatedReferenceData
-              fallback={labTestPanelRequest.labTestPanel.name}
-              value={labTestPanelRequest.labTestPanel.id}
-              category="labTestPanel"
-            />
-          ) || (
-            <TranslatedText stringId="general.fallback.notApplicable" fallback="N/A" />
+        {
+          key: 'panelId',
+          title: (
+            <TranslatedText stringId="lab.requestSummary.table.column.panel" fallback="Panel" />
           ),
-      },
-    ]
+          sortable: false,
+          accessor: ({ labTestPanelRequest }) =>
+            (labTestPanelRequest?.labTestPanel?.name && (
+              <TranslatedReferenceData
+                fallback={labTestPanelRequest.labTestPanel.name}
+                value={labTestPanelRequest.labTestPanel.id}
+                category="labTestPanel"
+              />
+            )) || <TranslatedText stringId="general.fallback.notApplicable" fallback="N/A" />,
+        },
+      ]
     : []),
   {
     key: 'labTestCategory',
@@ -92,13 +90,15 @@
       <TranslatedText stringId="lab.requestSummary.table.column.testCategory" fallback="Category" />
     ),
     sortable: false,
-    accessor: ({ category }) => category?.name && (
-      <TranslatedReferenceData
-        fallback={category.name}
-        value={category.id}
-        category={category.type}
-      />
-    ) || '',
+    accessor: ({ category }) =>
+      (category?.name && (
+        <TranslatedReferenceData
+          fallback={category.name}
+          value={category.id}
+          category={category.type}
+        />
+      )) ||
+      '',
   },
   {
     key: 'sampleDate',
@@ -180,31 +180,30 @@
               value={<DateDisplay date={requestedDate} showTime />}
             />
             <InfoCardItem
-<<<<<<< HEAD
-              label={
-                <TranslatedText stringId="general.department.label" fallback="Department" />
-              }
-              value={department?.name && (
-                <TranslatedReferenceData
-                  fallback={department.name}
-                  value={department.id}
-                  category="department"
-                />)
-              }
-=======
               label={<TranslatedText stringId="general.department.label" fallback="Department" />}
-              value={department?.name}
->>>>>>> 3135f83d
+              value={
+                department?.name && (
+                  <TranslatedReferenceData
+                    fallback={department.name}
+                    value={department.id}
+                    category="department"
+                  />
+                )
+              }
             />
             <InfoCardItem
               label={<TranslatedText stringId="lab.priority.label" fallback="Priority" />}
-              value={priority
-                ? <TranslatedReferenceData
-                  fallback={priority.name}
-                  value={priority.id}
-                  category={priority.type}
-                />
-                : '-'}
+              value={
+                priority ? (
+                  <TranslatedReferenceData
+                    fallback={priority.name}
+                    value={priority.id}
+                    category={priority.type}
+                  />
+                ) : (
+                  '-'
+                )
+              }
             />
           </StyledInfoCard>
           <CardTable
