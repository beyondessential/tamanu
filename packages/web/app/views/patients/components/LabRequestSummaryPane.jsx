--- conflicted
+++ resolved
@@ -130,19 +130,11 @@
     return (
       <Container>
         <Heading3 mb="12px">
-<<<<<<< HEAD
-          <TranslatedText stringId="lab.form.requestSummary.heading" fallback="Request finalised" />
-        </Heading3>
-        <BodyText mb="28px" color="textTertiary">
-          <TranslatedText
-            stringId="lab.form.requestSummary.instruction"
-=======
           <TranslatedText stringId="lab.requestSummary.heading" fallback="Request finalised" />
         </Heading3>
         <BodyText mb="28px" color="textTertiary">
           <TranslatedText
             stringId="lab.requestSummary.instruction"
->>>>>>> 8e989394
             fallback="Your lab request has been finalised. Please select items from the list below to print
           requests or sample labels."
           />
@@ -152,11 +144,6 @@
             <InfoCardItem
               label={
                 <TranslatedText
-<<<<<<< HEAD
-                  stringId="lab.form.requestingClinician.label"
-                  fallback="Requesting :clinicianText"
-                  replacements={{ clinicianText: clinicianText.toLowerCase() }}
-=======
                   stringId="general.requestingClinician.label"
                   fallback="Requesting :clinician"
                   replacements={{
@@ -169,7 +156,6 @@
                       </LowerCase>
                     ),
                   }}
->>>>>>> 8e989394
                 />
               }
               value={requestedBy?.displayName}
@@ -177,11 +163,7 @@
             <InfoCardItem
               label={
                 <TranslatedText
-<<<<<<< HEAD
-                  stringId="general.form.requestDateTime.label"
-=======
                   stringId="general.requestDateTime.label"
->>>>>>> 8e989394
                   fallback="Request date & time"
                 />
               }
@@ -189,20 +171,12 @@
             />
             <InfoCardItem
               label={
-<<<<<<< HEAD
-                <TranslatedText stringId="general.form.department.label" fallback="Department" />
-=======
                 <TranslatedText stringId="general.department.label" fallback="Department" />
->>>>>>> 8e989394
               }
               value={department?.name}
             />
             <InfoCardItem
-<<<<<<< HEAD
-              label={<TranslatedText stringId="lab.form.priority.label" fallback="Priority" />}
-=======
               label={<TranslatedText stringId="lab.priority.label" fallback="Priority" />}
->>>>>>> 8e989394
               value={priority ? priority.name : '-'}
             />
           </StyledInfoCard>
