--- conflicted
+++ resolved
@@ -222,11 +222,7 @@
     <Container patientStatus={patientStatus}>
       <Header patientStatus={patientStatus}>
         <BoldTitle variant="h3">
-<<<<<<< HEAD
-          <TranslatedText stringId="general.form.type.label" fallback="Type" />:
-=======
           <TranslatedText stringId="general.type.label" fallback="Type" />:
->>>>>>> 1b2e3d27
         </BoldTitle>
         <Title variant="h3">
           {ENCOUNTER_OPTIONS_BY_VALUE[encounterType].label}
@@ -245,11 +241,7 @@
           <ContentLabel>
             <TranslatedText
               stringId="patient.encounterSummary.currentAdmission"
-<<<<<<< HEAD
-              fallback="Current Admission"
-=======
               fallback="Current admission"
->>>>>>> 1b2e3d27
             />
             :
           </ContentLabel>
@@ -258,12 +250,6 @@
         <ContentItem>
           <ContentLabel>
             <TranslatedText
-<<<<<<< HEAD
-              stringId="patient.encounterSummary.supervising"
-              fallback="Supervising"
-            />{' '}
-            {clinicianText.toLowerCase()}:
-=======
               stringId="general.supervisingClinician.label"
               fallback="Supervising :clinician"
               replacements={{
@@ -277,7 +263,6 @@
                 ),
               }}
             />
->>>>>>> 1b2e3d27
           </ContentLabel>
           <ContentText>{examiner?.displayName || '-'}</ContentText>
         </ContentItem>
