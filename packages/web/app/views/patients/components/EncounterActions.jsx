--- conflicted
+++ resolved
@@ -2,10 +2,6 @@
 import styled from 'styled-components';
 import { ENCOUNTER_TYPES } from '@tamanu/constants';
 import { DischargeModal } from '../../../components/DischargeModal';
-<<<<<<< HEAD
-=======
-import { ChangeEncounterTypeModal } from '../../../components/ChangeEncounterTypeModal';
->>>>>>> 9ebe02a8
 import { MoveModal } from './MoveModal';
 import { usePatientNavigation } from '../../../utils/usePatientNavigation';
 import { Button, NoteModalActionBlocker } from '../../../components';
@@ -19,10 +15,6 @@
 const ENCOUNTER_MODALS = {
   NONE: 'none',
 
-<<<<<<< HEAD
-=======
-  CHANGE_TYPE: 'changeType',
->>>>>>> 9ebe02a8
   CHANGE_REASON: 'changeReason',
   CHANGE_DIET: 'changeDiet',
 
@@ -40,7 +32,6 @@
 
 const MoveButton = styled(StyledButton)`
   margin-right: -7px;
-<<<<<<< HEAD
 `;
 
 const ActionsContainer = styled.div`
@@ -68,35 +59,6 @@
     setNewEncounterType(type);
     setOpenModal(ENCOUNTER_MODALS.MOVE);
   };
-=======
-`;
-
-const ActionsContainer = styled.div`
-  display: flex;
-  gap: 10px;
-`;
-
-export const EncounterActions = React.memo(({ encounter }) => {
-  const { navigateToSummary } = usePatientNavigation();
-
-  const [openModal, setOpenModal] = useState(ENCOUNTER_MODALS.NONE);
-  const [newEncounterType, setNewEncounterType] = useState();
-  const onClose = () => setOpenModal(ENCOUNTER_MODALS.NONE);
-
-  const progression = {
-    [ENCOUNTER_TYPES.TRIAGE]: 0,
-    [ENCOUNTER_TYPES.OBSERVATION]: 1,
-    [ENCOUNTER_TYPES.EMERGENCY]: 2,
-    [ENCOUNTER_TYPES.ADMISSION]: 3,
-  };
-  const isProgressionForward = (currentState, nextState) =>
-    progression[nextState] > progression[currentState];
-
-  const onChangeEncounterType = type => {
-    setNewEncounterType(type);
-    setOpenModal(ENCOUNTER_MODALS.CHANGE_TYPE);
-  };
->>>>>>> 9ebe02a8
 
   const actions = [
     {
@@ -139,16 +101,6 @@
       condition: () => encounter.encounterType === ENCOUNTER_TYPES.TRIAGE,
     },
     {
-<<<<<<< HEAD
-=======
-      label: (
-        <TranslatedText stringId="encounter.action.admitToHospital" fallback="Admit to hospital" />
-      ),
-      onClick: () => setOpenModal(ENCOUNTER_MODALS.CHANGE_TYPE),
-      condition: () => encounter.encounterType === ENCOUNTER_TYPES.CLINIC,
-    },
-    {
->>>>>>> 9ebe02a8
       label: <TranslatedText stringId="encounter.action.changeReason" fallback="Change reason" />,
       onClick: () => setOpenModal(ENCOUNTER_MODALS.CHANGE_REASON),
       condition: () =>
@@ -209,14 +161,10 @@
             <MoveButton
               size="small"
               color="primary"
-<<<<<<< HEAD
               onClick={() => {
-                  setNewEncounterType(null);
-                  setOpenModal(ENCOUNTER_MODALS.MOVE);
+                setNewEncounterType(null);
+                setOpenModal(ENCOUNTER_MODALS.MOVE);
               }}
-=======
-              onClick={() => setOpenModal(ENCOUNTER_MODALS.MOVE)}
->>>>>>> 9ebe02a8
             >
               <TranslatedText stringId="encounter.action.movePatient" fallback="Move patient" />
             </MoveButton>
@@ -228,10 +176,7 @@
       {/* Hidden modals */}
       <MoveModal
         encounter={encounter}
-<<<<<<< HEAD
         newEncounterType={newEncounterType}
-=======
->>>>>>> 9ebe02a8
         open={openModal === ENCOUNTER_MODALS.MOVE}
         onClose={onClose}
         data-testid="MoveModal-00xl"
@@ -243,16 +188,6 @@
         onClose={onClose}
         data-testid="dischargemodal-9lol"
       />
-<<<<<<< HEAD
-=======
-      <ChangeEncounterTypeModal
-        encounter={encounter}
-        open={openModal === ENCOUNTER_MODALS.CHANGE_TYPE}
-        onClose={onClose}
-        newType={newEncounterType}
-        data-testid="changeencountertypemodal-crha"
-      />
->>>>>>> 9ebe02a8
 
       <EncounterRecordModal
         encounter={encounter}
