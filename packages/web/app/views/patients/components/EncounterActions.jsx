import React, { useState } from 'react';
import styled from 'styled-components';
import { Button, TranslatedText } from '@tamanu/ui-components';
import { ENCOUNTER_TYPES } from '@tamanu/constants';
import { DischargeModal } from '../../../components/DischargeModal';
import { ChangeEncounterTypeModal } from '../../../components/ChangeEncounterTypeModal';
<<<<<<< HEAD
import { MoveModal } from './MoveModal';
=======
import { ChangeDepartmentModal } from '../../../components/ChangeDepartmentModal';
import { ChangeClinicianModal } from '../../../components/ChangeClinicianModal';
import { BeginPatientMoveModal } from './BeginPatientMoveModal';
>>>>>>> e55a9a8a
import { usePatientNavigation } from '../../../utils/usePatientNavigation';
import { NoteModalActionBlocker } from '../../../components';
import { EncounterRecordModal } from '../../../components/PatientPrinting/modals/EncounterRecordModal';
import { ChangeReasonModal } from '../../../components/ChangeReasonModal';
import { ChangeDietModal } from '../../../components/ChangeDietModal';
import { isInpatient } from '../../../utils/isInpatient';
import { ThreeDotMenu } from '../../../components/ThreeDotMenu';

const ENCOUNTER_MODALS = {
  NONE: 'none',

  CHANGE_TYPE: 'changeType',
  CHANGE_REASON: 'changeReason',
  CHANGE_DIET: 'changeDiet',

  DISCHARGE: 'discharge',

  ENCOUNTER_PROGRESS_RECORD: 'encounterProgressRecord',

  MOVE: 'move',
};

const StyledButton = styled(Button)`
  white-space: nowrap;
  max-height: 40px;
`;

const MoveButton = styled(StyledButton)`
  margin-right: -7px;
`;

const ActionsContainer = styled.div`
  display: flex;
  gap: 10px;
`;

<<<<<<< HEAD
export const EncounterActions = React.memo(({ encounter }) => {
  const { navigateToSummary } = usePatientNavigation();
=======
  const onChangeEncounterType = type => {
    setNewEncounterType(type);
    setOpenModal(ENCOUNTER_MODALS.CHANGE_TYPE);
  };
  const onDischargeOpen = () => setOpenModal(ENCOUNTER_MODALS.DISCHARGE);
  const onChangeDepartment = () => setOpenModal(ENCOUNTER_MODALS.CHANGE_DEPARTMENT);
  const onChangeClinician = () => setOpenModal(ENCOUNTER_MODALS.CHANGE_CLINICIAN);
  const onPlanLocationChange = () => setOpenModal(ENCOUNTER_MODALS.BEGIN_MOVE);
  const onChangeLocation = () => setOpenModal(ENCOUNTER_MODALS.CHANGE_LOCATION);
  const onViewSummary = () => navigateToSummary();
  const onViewEncounterRecord = () => setOpenModal(ENCOUNTER_MODALS.ENCOUNTER_RECORD);
  const onViewEncounterProgressRecord = () =>
    setOpenModal(ENCOUNTER_MODALS.ENCOUNTER_PROGRESS_RECORD);
  const onChangeReason = () => setOpenModal(ENCOUNTER_MODALS.CHANGE_REASON);
  const onChangeDiet = () => setOpenModal(ENCOUNTER_MODALS.CHANGE_DIET);
>>>>>>> e55a9a8a

  const [openModal, setOpenModal] = useState(ENCOUNTER_MODALS.NONE);
  const [newEncounterType, setNewEncounterType] = useState();
  const onClose = () => setOpenModal(ENCOUNTER_MODALS.NONE);

  const progression = {
    [ENCOUNTER_TYPES.TRIAGE]: 0,
    [ENCOUNTER_TYPES.OBSERVATION]: 1,
    [ENCOUNTER_TYPES.EMERGENCY]: 2,
    [ENCOUNTER_TYPES.ADMISSION]: 3,
  };
  const isProgressionForward = (currentState, nextState) =>
    progression[nextState] > progression[currentState];

  const onChangeEncounterType = type => {
    setNewEncounterType(type);
    setOpenModal(ENCOUNTER_MODALS.CHANGE_TYPE);
  };

  const actions = [
    {
      label: (
        <TranslatedText
          stringId="encounter.action.moveToActiveEDCare"
          fallback="Move to active ED care"
        />
      ),
      onClick: () => onChangeEncounterType(ENCOUNTER_TYPES.OBSERVATION),
      condition: () => isProgressionForward(encounter.encounterType, ENCOUNTER_TYPES.OBSERVATION),
    },
    {
      label: (
        <TranslatedText
          stringId="encounter.action.moveToEmergencyShortStay"
          fallback="Move to emergency short stay"
        />
      ),
      onClick: () => onChangeEncounterType(ENCOUNTER_TYPES.EMERGENCY),
      condition: () => isProgressionForward(encounter.encounterType, ENCOUNTER_TYPES.EMERGENCY),
    },
    {
      label: (
        <TranslatedText stringId="encounter.action.admitToHospital" fallback="Admit to hospital" />
      ),
      onClick: () => onChangeEncounterType(ENCOUNTER_TYPES.ADMISSION),
      condition: () => isProgressionForward(encounter.encounterType, ENCOUNTER_TYPES.ADMISSION),
    },
    {
      label: (
        <TranslatedText
          stringId="encounter.action.prepareDischargeWithoutBeingSeen"
          fallback="Prepare discharge without being seen"
        />
      ),
      onClick: () => setOpenModal(ENCOUNTER_MODALS.DISCHARGE),
      condition: () => encounter.encounterType === ENCOUNTER_TYPES.TRIAGE,
    },
    {
      label: (
<<<<<<< HEAD
        <TranslatedText stringId="encounter.action.admitToHospital" fallback="Admit to hospital" />
      ),
      onClick: () => setOpenModal(ENCOUNTER_MODALS.CHANGE_TYPE),
=======
        <TranslatedText
          stringId="patient.encounter.action.prepareDischarge"
          fallback="Prepare discharge"
          data-testid="translatedtext-zxed"
        />
      ),
      onClick: onDischargeOpen,
      condition: () => encounter.encounterType !== ENCOUNTER_TYPES.TRIAGE,
    },
    {
      // Duplicate "Admit to hospital" as it should display below "Discharge".
      label: (
        <TranslatedText
          stringId="patient.encounter.action.admitToHospital"
          fallback="Admit to hospital"
          data-testid="translatedtext-4l99"
        />
      ),
      onClick: () => onChangeEncounterType(ENCOUNTER_TYPES.ADMISSION),
>>>>>>> e55a9a8a
      condition: () => encounter.encounterType === ENCOUNTER_TYPES.CLINIC,
    },
    {
      label: <TranslatedText stringId="encounter.action.changeReason" fallback="Change reason" />,
      onClick: () => setOpenModal(ENCOUNTER_MODALS.CHANGE_REASON),
      condition: () =>
        [ENCOUNTER_TYPES.CLINIC, ENCOUNTER_TYPES.ADMISSION].includes(encounter.encounterType),
    },
    {
      label: <TranslatedText stringId="encounter.action.changeDiet" fallback="Change diet" />,
      onClick: () => setOpenModal(ENCOUNTER_MODALS.CHANGE_DIET),
      condition: () => isInpatient(encounter.encounterType),
    },
    {
      label: (
        <TranslatedText
          stringId="encounter.action.encounterProgressRecord"
          fallback="Encounter progress record"
        />
      ),
      onClick: () => setOpenModal(ENCOUNTER_MODALS.ENCOUNTER_PROGRESS_RECORD),
      condition: () => !encounter.endDate,
    },
  ].filter(action => !action.condition || action.condition());

  return (
    <NoteModalActionBlocker>
      <ActionsContainer>
        {encounter.endDate ? (
          <>
            {/* TODO: check that this is the correct encounter summary */}
            <Button
              size="small"
              variant="outlined"
              onClick={() => setOpenModal(ENCOUNTER_MODALS.ENCOUNTER_PROGRESS_RECORD)}
            >
              <TranslatedText
                stringId="encounter.action.encounterSummary"
                fallback="Encounter summary"
              />
            </Button>
            <Button size="small" onClick={() => navigateToSummary()}>
              <TranslatedText
                stringId="encounter.action.dischargeSummary"
                fallback="Discharge summary"
              />
            </Button>
          </>
        ) : (
          <>
            <StyledButton
              size="small"
              variant="outlined"
              onClick={() => setOpenModal(ENCOUNTER_MODALS.DISCHARGE)}
            >
              <TranslatedText
                stringId="encounter.action.prepareDischarge"
                fallback="Prepare discharge"
              />
            </StyledButton>
            <MoveButton
              size="small"
              color="primary"
              onClick={() => setOpenModal(ENCOUNTER_MODALS.MOVE)}
            >
              <TranslatedText stringId="encounter.action.movePatient" fallback="Move patient" />
            </MoveButton>
          </>
        )}
        <ThreeDotMenu items={actions} data-testid="threedotmenu-5t9u" />
      </ActionsContainer>

      {/* Hidden modals */}
      <MoveModal
        encounter={encounter}
        open={openModal === ENCOUNTER_MODALS.MOVE}
        onClose={onClose}
        data-testid="MoveModal-00xl"
      />

      <DischargeModal
        encounter={encounter}
        open={openModal === ENCOUNTER_MODALS.DISCHARGE}
        onClose={onClose}
        data-testid="dischargemodal-9lol"
      />
      <ChangeEncounterTypeModal
        encounter={encounter}
        open={openModal === ENCOUNTER_MODALS.CHANGE_TYPE}
        onClose={onClose}
        newType={newEncounterType}
        data-testid="changeencountertypemodal-crha"
      />
<<<<<<< HEAD

=======
      <ChangeDepartmentModal
        open={openModal === ENCOUNTER_MODALS.CHANGE_DEPARTMENT}
        onClose={onClose}
        data-testid="changedepartmentmodal-uqvy"
      />
      <ChangeClinicianModal
        open={openModal === ENCOUNTER_MODALS.CHANGE_CLINICIAN}
        onClose={onClose}
        data-testid="changeclinicianmodal-hmn3"
      />
      <MoveModal
        encounter={encounter}
        open={openModal === ENCOUNTER_MODALS.CHANGE_LOCATION}
        onClose={onClose}
        data-testid="movemodal-me3p"
      />
      <BeginPatientMoveModal
        encounter={encounter}
        open={openModal === ENCOUNTER_MODALS.BEGIN_MOVE}
        onClose={onClose}
        data-testid="beginpatientmovemodal-2upr"
      />
>>>>>>> e55a9a8a
      <EncounterRecordModal
        encounter={encounter}
        open={openModal === ENCOUNTER_MODALS.ENCOUNTER_PROGRESS_RECORD}
        onClose={onClose}
        data-testid="encounterrecordmodal-00xl"
      />

      <ChangeReasonModal
        encounter={encounter}
        open={openModal === ENCOUNTER_MODALS.CHANGE_REASON}
        onClose={onClose}
        data-testid="changereasonmodal-a2yv"
      />
      <ChangeDietModal
        encounter={encounter}
        open={openModal === ENCOUNTER_MODALS.CHANGE_DIET}
        onClose={onClose}
        data-testid="changedietmodal-imzd"
      />
    </NoteModalActionBlocker>
  );
});<|MERGE_RESOLUTION|>--- conflicted
+++ resolved
@@ -4,13 +4,7 @@
 import { ENCOUNTER_TYPES } from '@tamanu/constants';
 import { DischargeModal } from '../../../components/DischargeModal';
 import { ChangeEncounterTypeModal } from '../../../components/ChangeEncounterTypeModal';
-<<<<<<< HEAD
 import { MoveModal } from './MoveModal';
-=======
-import { ChangeDepartmentModal } from '../../../components/ChangeDepartmentModal';
-import { ChangeClinicianModal } from '../../../components/ChangeClinicianModal';
-import { BeginPatientMoveModal } from './BeginPatientMoveModal';
->>>>>>> e55a9a8a
 import { usePatientNavigation } from '../../../utils/usePatientNavigation';
 import { NoteModalActionBlocker } from '../../../components';
 import { EncounterRecordModal } from '../../../components/PatientPrinting/modals/EncounterRecordModal';
@@ -47,14 +41,12 @@
   gap: 10px;
 `;
 
-<<<<<<< HEAD
 export const EncounterActions = React.memo(({ encounter }) => {
   const { navigateToSummary } = usePatientNavigation();
-=======
-  const onChangeEncounterType = type => {
-    setNewEncounterType(type);
-    setOpenModal(ENCOUNTER_MODALS.CHANGE_TYPE);
-  };
+
+  const [openModal, setOpenModal] = useState(ENCOUNTER_MODALS.NONE);
+  const [newEncounterType, setNewEncounterType] = useState();
+  const onClose = () => setOpenModal(ENCOUNTER_MODALS.NONE);
   const onDischargeOpen = () => setOpenModal(ENCOUNTER_MODALS.DISCHARGE);
   const onChangeDepartment = () => setOpenModal(ENCOUNTER_MODALS.CHANGE_DEPARTMENT);
   const onChangeClinician = () => setOpenModal(ENCOUNTER_MODALS.CHANGE_CLINICIAN);
@@ -66,11 +58,38 @@
     setOpenModal(ENCOUNTER_MODALS.ENCOUNTER_PROGRESS_RECORD);
   const onChangeReason = () => setOpenModal(ENCOUNTER_MODALS.CHANGE_REASON);
   const onChangeDiet = () => setOpenModal(ENCOUNTER_MODALS.CHANGE_DIET);
->>>>>>> e55a9a8a
-
-  const [openModal, setOpenModal] = useState(ENCOUNTER_MODALS.NONE);
-  const [newEncounterType, setNewEncounterType] = useState();
-  const onClose = () => setOpenModal(ENCOUNTER_MODALS.NONE);
+
+  if (encounter.endDate) {
+    return (
+      <ActionsContainer data-testid="actionscontainer-w92z">
+        <StyledButton
+          size="small"
+          variant="outlined"
+          onClick={onViewEncounterRecord}
+          data-testid="styledbutton-00iz"
+        >
+          <TranslatedText
+            stringId="patient.encounter.action.encounterSummary"
+            fallback="Encounter summary"
+            data-testid="translatedtext-ftbh"
+          />
+        </StyledButton>
+        <br />
+        <StyledButton
+          size="small"
+          color="primary"
+          onClick={onViewSummary}
+          data-testid="styledbutton-0m1p"
+        >
+          <TranslatedText
+            stringId="patient.encounter.action.dischargeSummary"
+            fallback="Discharge summary"
+            data-testid="translatedtext-0hzq"
+          />
+        </StyledButton>
+      </ActionsContainer>
+    );
+  }
 
   const progression = {
     [ENCOUNTER_TYPES.TRIAGE]: 0,
@@ -126,31 +145,9 @@
     },
     {
       label: (
-<<<<<<< HEAD
         <TranslatedText stringId="encounter.action.admitToHospital" fallback="Admit to hospital" />
       ),
       onClick: () => setOpenModal(ENCOUNTER_MODALS.CHANGE_TYPE),
-=======
-        <TranslatedText
-          stringId="patient.encounter.action.prepareDischarge"
-          fallback="Prepare discharge"
-          data-testid="translatedtext-zxed"
-        />
-      ),
-      onClick: onDischargeOpen,
-      condition: () => encounter.encounterType !== ENCOUNTER_TYPES.TRIAGE,
-    },
-    {
-      // Duplicate "Admit to hospital" as it should display below "Discharge".
-      label: (
-        <TranslatedText
-          stringId="patient.encounter.action.admitToHospital"
-          fallback="Admit to hospital"
-          data-testid="translatedtext-4l99"
-        />
-      ),
-      onClick: () => onChangeEncounterType(ENCOUNTER_TYPES.ADMISSION),
->>>>>>> e55a9a8a
       condition: () => encounter.encounterType === ENCOUNTER_TYPES.CLINIC,
     },
     {
@@ -244,32 +241,6 @@
         newType={newEncounterType}
         data-testid="changeencountertypemodal-crha"
       />
-<<<<<<< HEAD
-
-=======
-      <ChangeDepartmentModal
-        open={openModal === ENCOUNTER_MODALS.CHANGE_DEPARTMENT}
-        onClose={onClose}
-        data-testid="changedepartmentmodal-uqvy"
-      />
-      <ChangeClinicianModal
-        open={openModal === ENCOUNTER_MODALS.CHANGE_CLINICIAN}
-        onClose={onClose}
-        data-testid="changeclinicianmodal-hmn3"
-      />
-      <MoveModal
-        encounter={encounter}
-        open={openModal === ENCOUNTER_MODALS.CHANGE_LOCATION}
-        onClose={onClose}
-        data-testid="movemodal-me3p"
-      />
-      <BeginPatientMoveModal
-        encounter={encounter}
-        open={openModal === ENCOUNTER_MODALS.BEGIN_MOVE}
-        onClose={onClose}
-        data-testid="beginpatientmovemodal-2upr"
-      />
->>>>>>> e55a9a8a
       <EncounterRecordModal
         encounter={encounter}
         open={openModal === ENCOUNTER_MODALS.ENCOUNTER_PROGRESS_RECORD}
