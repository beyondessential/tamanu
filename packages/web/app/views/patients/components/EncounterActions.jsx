--- conflicted
+++ resolved
@@ -199,16 +199,12 @@
           stringId="encounter.action.changeClinician"
           fallback="Change :clinician"
           replacements={{
-<<<<<<< HEAD
-            clinician: clinicianText.toLowerCase(),
-=======
             clinician: (
               <TranslatedText
                 stringId="general.localisedField.clinician.label"
                 fallback="Clinician"
               />
             ),
->>>>>>> 8bd7ef20
           }}
         />
       ),
