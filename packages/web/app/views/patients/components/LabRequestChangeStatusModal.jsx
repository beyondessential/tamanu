import React from 'react';
import { LAB_REQUEST_STATUSES, LAB_REQUEST_STATUS_LABELS } from '@tamanu/constants/labs';
import * as yup from 'yup';

import {
  DateTimeField,
  Field,
  Form,
  FormGrid,
  FormModal,
  FormSubmitCancelRow,
  SuggesterSelectField,
<<<<<<< HEAD
=======
  TranslatedSelectField,
>>>>>>> 3b75c14b
} from '../../../components';
import { FORM_TYPES } from '../../../constants';
import { TranslatedText } from '../../../components/Translation/TranslatedText';
import { TranslatedSelectField } from '../../../components/Translation/TranslatedSelect';

const validationSchema = yup.object().shape({
  status: yup
    .string()
    .oneOf(Object.values(LAB_REQUEST_STATUSES))
    .required()
    .translatedLabel(<TranslatedText stringId="general.status.label" fallback="Status" />),
  sampleTime: yup.string().when('status', {
    is: status => status !== LAB_REQUEST_STATUSES.SAMPLE_NOT_COLLECTED,
    then: yup
      .string()
      .translatedLabel(
        <TranslatedText
          stringId="lab.modal.changeStatus.sampleDateTime.label"
          fallback="Sample date & time"
        />,
      )
      .required(),
    otherwise: yup.string().nullable(),
  }),
  labSampleSiteId: yup.string(),
});

export const LabRequestChangeStatusModal = React.memo(
  ({ labRequest, updateLabReq, open, onClose }) => {
    const updateLabStatus = async formValues => {
      await updateLabReq(formValues);
      onClose();
    };

    return (
      <FormModal open={open} onClose={onClose} title="Change lab request status">
        <Form
          onSubmit={updateLabStatus}
          initialValues={labRequest}
          validationSchema={validationSchema}
          showInlineErrorsOnly
          formType={FORM_TYPES.EDIT_FORM}
          render={({ values, submitForm }) => {
            const shouldIncludeOption = option =>
              (![
                LAB_REQUEST_STATUSES.DELETED,
                LAB_REQUEST_STATUSES.ENTERED_IN_ERROR,
                LAB_REQUEST_STATUSES.CANCELLED,
              ].includes(option.value) ||
                option.value === values.status) &&
              (labRequest.status === LAB_REQUEST_STATUSES.SAMPLE_NOT_COLLECTED ||
                option.value !== LAB_REQUEST_STATUSES.SAMPLE_NOT_COLLECTED);

            return (
              <FormGrid columns={1}>
                <Field
                  label={<TranslatedText stringId="general.status.label" fallback="Status" />}
                  name="status"
                  enumValues={LAB_REQUEST_STATUS_LABELS}
                  transformOptions={options => options.filter(shouldIncludeOption)}
                  component={TranslatedSelectField}
                  required
                />
                {labRequest.status === LAB_REQUEST_STATUSES.SAMPLE_NOT_COLLECTED &&
                  values.status !== LAB_REQUEST_STATUSES.SAMPLE_NOT_COLLECTED && (
                    <>
                      <Field
                        name="sampleTime"
                        label={
                          <TranslatedText
                            stringId="lab.modal.changeStatus.sampleDateTime.label"
                            fallback="Sample date & time"
                          />
                        }
                        required
                        component={DateTimeField}
                        saveDateAsString
                      />
                      <Field
                        name="labSampleSiteId"
                        label={<TranslatedText stringId="lab.site.label" fallback="Site" />}
                        component={SuggesterSelectField}
                        endpoint="labSampleSite"
                      />
                    </>
                  )}
                <FormSubmitCancelRow
                  confirmText="Confirm"
                  onCancel={onClose}
                  onConfirm={submitForm}
                />
              </FormGrid>
            );
          }}
        />
      </FormModal>
    );
  },
);<|MERGE_RESOLUTION|>--- conflicted
+++ resolved
@@ -10,14 +10,10 @@
   FormModal,
   FormSubmitCancelRow,
   SuggesterSelectField,
-<<<<<<< HEAD
-=======
   TranslatedSelectField,
->>>>>>> 3b75c14b
 } from '../../../components';
 import { FORM_TYPES } from '../../../constants';
 import { TranslatedText } from '../../../components/Translation/TranslatedText';
-import { TranslatedSelectField } from '../../../components/Translation/TranslatedSelect';
 
 const validationSchema = yup.object().shape({
   status: yup
