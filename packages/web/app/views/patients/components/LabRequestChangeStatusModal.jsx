import React from 'react';
import { LAB_REQUEST_STATUSES, LAB_REQUEST_STATUS_LABELS } from '@tamanu/constants/labs';
import * as yup from 'yup';

import {
  DateTimeField,
  Field,
  Form,
  FormGrid,
  FormModal,
  FormSubmitCancelRow,
  SuggesterSelectField,
} from '../../../components';
<<<<<<< HEAD
import { FORM_TYPES } from '../../../constants';
=======
import {
  FORM_TYPES,
  LAB_REQUEST_STATUS_OPTIONS as DEFAULT_LAB_REQUEST_STATUS_OPTIONS,
} from '../../../constants';
>>>>>>> 2abb5931
import { TranslatedText } from '../../../components/Translation/TranslatedText';
import { TranslatedSelectField } from '../../../components/Translation/TranslatedSelect';

const validationSchema = yup.object().shape({
  status: yup
    .string()
    .oneOf(Object.values(LAB_REQUEST_STATUSES))
    .required()
    .translatedLabel(<TranslatedText stringId="general.status.label" fallback="Status" />),
  sampleTime: yup.string().when('status', {
    is: status => status !== LAB_REQUEST_STATUSES.SAMPLE_NOT_COLLECTED,
    then: yup
      .string()
      .translatedLabel(
        <TranslatedText
          stringId="lab.modal.changeStatus.sampleDateTime.label"
          fallback="Sample date & time"
        />,
      )
      .required(),
    otherwise: yup.string().nullable(),
  }),
  labSampleSiteId: yup.string(),
});

export const LabRequestChangeStatusModal = React.memo(
  ({ labRequest, updateLabReq, open, onClose }) => {
    const updateLabStatus = async formValues => {
      await updateLabReq(formValues);
      onClose();
    };

<<<<<<< HEAD
=======
    const LAB_REQUEST_STATUS_OPTIONS = DEFAULT_LAB_REQUEST_STATUS_OPTIONS.filter(
      ({ value }) =>
        labRequest.status === LAB_REQUEST_STATUSES.SAMPLE_NOT_COLLECTED ||
        value !== LAB_REQUEST_STATUSES.SAMPLE_NOT_COLLECTED,
    );

>>>>>>> 2abb5931
    return (
      <FormModal open={open} onClose={onClose} title="Change lab request status">
        <Form
          onSubmit={updateLabStatus}
          initialValues={labRequest}
          validationSchema={validationSchema}
          showInlineErrorsOnly
          formType={FORM_TYPES.EDIT_FORM}
          render={({ values, submitForm }) => (
            <FormGrid columns={1}>
              <Field
                label={<TranslatedText stringId="general.status.label" fallback="Status" />}
                name="status"
                enumValues={LAB_REQUEST_STATUS_LABELS}
                transformOptions={options =>
                  options.filter(
                    option =>
                      (![
                        LAB_REQUEST_STATUSES.DELETED,
                        LAB_REQUEST_STATUSES.ENTERED_IN_ERROR,
                        LAB_REQUEST_STATUSES.CANCELLED,
                      ].includes(option.value) ||
                        option.value === values.status) &&
                      (labRequest.status === LAB_REQUEST_STATUSES.SAMPLE_NOT_COLLECTED ||
                        option.value !== LAB_REQUEST_STATUSES.SAMPLE_NOT_COLLECTED),
                  )
                }
                component={TranslatedSelectField}
                required
                prefix="lab.property.status"
              />
              {labRequest.status === LAB_REQUEST_STATUSES.SAMPLE_NOT_COLLECTED &&
                values.status !== LAB_REQUEST_STATUSES.SAMPLE_NOT_COLLECTED && (
                  <>
                    <Field
                      name="sampleTime"
                      label={
                        <TranslatedText
                          stringId="lab.modal.changeStatus.sampleDateTime.label"
                          fallback="Sample date & time"
                        />
                      }
                      required
                      component={DateTimeField}
                      saveDateAsString
                    />
                    <Field
                      name="labSampleSiteId"
                      label={<TranslatedText stringId="lab.site.label" fallback="Site" />}
                      component={SuggesterSelectField}
                      endpoint="labSampleSite"
                    />
                  </>
                )}
              <FormSubmitCancelRow
                confirmText="Confirm"
                onCancel={onClose}
                onConfirm={submitForm}
              />
            </FormGrid>
          )}
        />
      </FormModal>
    );
  },
);<|MERGE_RESOLUTION|>--- conflicted
+++ resolved
@@ -11,14 +11,7 @@
   FormSubmitCancelRow,
   SuggesterSelectField,
 } from '../../../components';
-<<<<<<< HEAD
 import { FORM_TYPES } from '../../../constants';
-=======
-import {
-  FORM_TYPES,
-  LAB_REQUEST_STATUS_OPTIONS as DEFAULT_LAB_REQUEST_STATUS_OPTIONS,
-} from '../../../constants';
->>>>>>> 2abb5931
 import { TranslatedText } from '../../../components/Translation/TranslatedText';
 import { TranslatedSelectField } from '../../../components/Translation/TranslatedSelect';
 
@@ -51,15 +44,6 @@
       onClose();
     };
 
-<<<<<<< HEAD
-=======
-    const LAB_REQUEST_STATUS_OPTIONS = DEFAULT_LAB_REQUEST_STATUS_OPTIONS.filter(
-      ({ value }) =>
-        labRequest.status === LAB_REQUEST_STATUSES.SAMPLE_NOT_COLLECTED ||
-        value !== LAB_REQUEST_STATUSES.SAMPLE_NOT_COLLECTED,
-    );
-
->>>>>>> 2abb5931
     return (
       <FormModal open={open} onClose={onClose} title="Change lab request status">
         <Form
