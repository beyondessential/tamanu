import React, { useCallback } from 'react';

import { generateId } from '@tamanu/shared/utils/generateId';

import { FormModal } from '../../../components';
import { NewPatientForm } from '../../../forms';
import { useApi } from '../../../api';
import { notifyError } from '../../../utils';
import { TranslatedText } from '../../../components/Translation/TranslatedText';
<<<<<<< HEAD
import { useLocalisation } from '../../../contexts/Localisation';
import { useAuth } from '../../../contexts/Auth';

export const NewPatientModal = ({ open, onCancel, onCreateNewPatient, ...formProps }) => {
  const api = useApi();
  const { facilityId } = useAuth();
  const { getLocalisation } = useLocalisation();
  // This is a hack to allow cambodia patient details template to have
  // mandatory fields that are not moved up into the primary details section.
  const collapseAdditionalFields =
    getLocalisation('layouts.patientDetails') !== PATIENT_DETAIL_LAYOUTS.CAMBODIA;

=======

export const NewPatientModal = ({ open, onCancel, onCreateNewPatient, ...formProps }) => {
  const api = useApi();
>>>>>>> 10f9677c
  const onSubmit = useCallback(
    async data => {
      try {
        const newPatient = await api.post('patient', {
          ...data,
          registeredById: api.user.id,
          facilityId,
        });
        onCreateNewPatient(newPatient);
      } catch (e) {
        notifyError(e.message);
      }
    },
    [api, onCreateNewPatient, facilityId],
  );
  return (
    <FormModal
      title={<TranslatedText stringId="patient.modal.create.title" fallback="Add new patient" />}
      onClose={onCancel}
      open={open}
    >
      <NewPatientForm
        generateId={generateId}
        onCancel={onCancel}
        onSubmit={onSubmit}
        {...formProps}
      />
    </FormModal>
  );
};<|MERGE_RESOLUTION|>--- conflicted
+++ resolved
@@ -7,24 +7,11 @@
 import { useApi } from '../../../api';
 import { notifyError } from '../../../utils';
 import { TranslatedText } from '../../../components/Translation/TranslatedText';
-<<<<<<< HEAD
-import { useLocalisation } from '../../../contexts/Localisation';
 import { useAuth } from '../../../contexts/Auth';
 
 export const NewPatientModal = ({ open, onCancel, onCreateNewPatient, ...formProps }) => {
   const api = useApi();
   const { facilityId } = useAuth();
-  const { getLocalisation } = useLocalisation();
-  // This is a hack to allow cambodia patient details template to have
-  // mandatory fields that are not moved up into the primary details section.
-  const collapseAdditionalFields =
-    getLocalisation('layouts.patientDetails') !== PATIENT_DETAIL_LAYOUTS.CAMBODIA;
-
-=======
-
-export const NewPatientModal = ({ open, onCancel, onCreateNewPatient, ...formProps }) => {
-  const api = useApi();
->>>>>>> 10f9677c
   const onSubmit = useCallback(
     async data => {
       try {
