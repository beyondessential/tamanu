--- conflicted
+++ resolved
@@ -7,11 +7,8 @@
 import { NewPatientForm } from '../../../forms';
 import { useApi } from '../../../api';
 import { notifyError } from '../../../utils';
-<<<<<<< HEAD
+import { TranslatedText } from '../../../components/Translation/TranslatedText';
 import { useLocalisation } from '../../../contexts/Localisation';
-=======
-import { TranslatedText } from '../../../components/Translation/TranslatedText';
->>>>>>> 0755bccd
 
 export const NewPatientModal = ({ open, onCancel, onCreateNewPatient, ...formProps }) => {
   const { getLocalisation } = useLocalisation();
