--- conflicted
+++ resolved
@@ -8,10 +8,7 @@
 import { useApi } from '../../../api';
 import { notifyError } from '../../../utils';
 import { TranslatedText } from '../../../components/Translation/TranslatedText';
-<<<<<<< HEAD
-=======
 import { useLocalisation } from '../../../contexts/Localisation';
->>>>>>> 0e1429e5
 
 export const NewPatientModal = ({ open, onCancel, onCreateNewPatient, ...formProps }) => {
   const { getLocalisation } = useLocalisation();
