import React, { useEffect, useState } from 'react';
import { useSelector } from 'react-redux';
import styled from 'styled-components';
import { ENCOUNTER_TYPES } from '@tamanu/constants';
import { useEncounter } from '../../contexts/Encounter';
import { useUrlSearchParams } from '../../utils/useUrlSearchParams';
import { ContentPane, EncounterTopBar } from '../../components';
import { DiagnosisView } from '../../components/DiagnosisView';
import { LoadingIndicator } from '../../components/LoadingIndicator';
import { TabDisplay } from '../../components/TabDisplay';
import { useApi } from '../../api';
import {
  DocumentsPane,
  EncounterInfoPane,
  EncounterMedicationPane,
  EncounterProgramsPane,
  ImagingPane,
  EncounterInvoicingPane,
  LabsPane,
  NotesPane,
  ProcedurePane,
  VitalsPane,
  TasksPane,
} from './panes';
import { Colors, ENCOUNTER_OPTIONS_BY_VALUE } from '../../constants';
import { ENCOUNTER_TAB_NAMES } from '../../constants/encounterTabNames';
import { EncounterActions } from './components';
import { useReferenceData } from '../../api/queries';
import { useAuth } from '../../contexts/Auth';
import { VitalChartDataProvider } from '../../contexts/VitalChartData';
import { TranslatedText, TranslatedReferenceData } from '../../components/Translation';
import { useSettings } from '../../contexts/Settings';

const getIsTriage = encounter => ENCOUNTER_OPTIONS_BY_VALUE[encounter.encounterType].triageFlowOnly;

const TABS = [
  {
    label: <TranslatedText stringId="encounter.tabs.tasks" fallback="tasks" />,
    key: ENCOUNTER_TAB_NAMES.TASKS,
    render: props => <TasksPane {...props} />,
<<<<<<< HEAD
    condition: getLocalisation => getLocalisation('features.enableTasking'),
=======
    condition: (_, ability) => ability.can('list', 'Tasking'),
>>>>>>> 2058f31d
  },
  {
    label: <TranslatedText stringId="encounter.tabs.vitals" fallback="Vitals" />,
    key: ENCOUNTER_TAB_NAMES.VITALS,
    render: props => (
      <VitalChartDataProvider>
        <VitalsPane {...props} />
      </VitalChartDataProvider>
    ),
  },
  {
    label: <TranslatedText stringId="encounter.tabs.notes" fallback="Notes" />,
    key: ENCOUNTER_TAB_NAMES.NOTES,
    render: props => <NotesPane {...props} />,
  },
  {
    label: <TranslatedText stringId="encounter.tabs.procedures" fallback="Procedures" />,
    key: ENCOUNTER_TAB_NAMES.PROCEDURES,
    render: props => <ProcedurePane {...props} />,
  },
  {
    label: <TranslatedText stringId="encounter.tabs.labs" fallback="Labs" />,
    key: ENCOUNTER_TAB_NAMES.LABS,
    render: props => <LabsPane {...props} />,
  },
  {
    label: <TranslatedText stringId="encounter.tabs.imaging" fallback="Imaging" />,
    key: ENCOUNTER_TAB_NAMES.IMAGING,
    render: props => <ImagingPane {...props} />,
  },
  {
    label: <TranslatedText stringId="encounter.tabs.medication" fallback="Medication" />,
    key: ENCOUNTER_TAB_NAMES.MEDICATION,
    render: props => <EncounterMedicationPane {...props} />,
  },
  {
    label: <TranslatedText stringId="encounter.tabs.forms" fallback="Forms" />,
    key: ENCOUNTER_TAB_NAMES.FORMS,
    render: props => <EncounterProgramsPane {...props} />,
  },
  {
    label: <TranslatedText stringId="encounter.tabs.documents" fallback="Documents" />,
    key: ENCOUNTER_TAB_NAMES.DOCUMENTS,
    render: props => <DocumentsPane {...props} />,
  },
  {
    label: <TranslatedText stringId="encounter.tabs.invoicing" fallback="Invoicing" />,
    key: ENCOUNTER_TAB_NAMES.INVOICING,
    render: props => <EncounterInvoicingPane {...props} />,
    condition: (getSetting, ability) =>
      getSetting('features.enableInvoicing') && ability.can('read', 'Invoice'),
  },
];

function getHeaderText({ encounterType }) {
  switch (encounterType) {
    case ENCOUNTER_TYPES.TRIAGE:
      return <TranslatedText stringId="encounter.type.triage" fallback="Triage" />;
    case ENCOUNTER_TYPES.OBSERVATION:
      return <TranslatedText stringId="encounter.type.observation" fallback="Active ED patient" />;
    case ENCOUNTER_TYPES.EMERGENCY:
      return <TranslatedText stringId="encounter.type.emergency" fallback="Emergency short stay" />;
    case ENCOUNTER_TYPES.ADMISSION:
      return <TranslatedText stringId="encounter.type.admission" fallback="Hospital admission" />;
    case ENCOUNTER_TYPES.CLINIC:
    case ENCOUNTER_TYPES.IMAGING:
    default:
      return (
        <TranslatedText stringId="encounter.header.patientEncounter" fallback="Patient Encounter" />
      );
  }
}

const GridColumnContainer = styled.div`
  // set min-width to 0 to stop the grid column getting bigger than it's parent
  // as grid column children default to min-width: auto @see https://www.w3.org/TR/css3-grid-layout/#min-size-auto
  min-width: 0;
`;

const StyledTabDisplay = styled(TabDisplay)`
  box-shadow: 2px 2px 25px rgba(0, 0, 0, 0.1);
  border-radius: 5px;
  border: 1px solid ${Colors.outline};
  background: white;

  .MuiTabs-root {
    margin-left: -12px;
  }

  .MuiTabs-scroller {
    border-bottom: 1px solid #ebebeb;
  }
`;

export const EncounterView = () => {
  const api = useApi();
  const query = useUrlSearchParams();
  const { getSetting } = useSettings();
  const { facilityId, ability } = useAuth();
  const patient = useSelector(state => state.patient);
  const { encounter, isLoadingEncounter } = useEncounter();
  const { data: patientBillingTypeData } = useReferenceData(encounter?.patientBillingTypeId);

  const defaultTab = getLocalisation('features.enableTasking')
    ? ENCOUNTER_TAB_NAMES.TASKS
    : ENCOUNTER_TAB_NAMES.VITALS;
  const [currentTab, setCurrentTab] = useState(query.get('tab') || defaultTab);
  const disabled = encounter?.endDate || patient.death;

  useEffect(() => {
    api.post(`user/recently-viewed-patients/${patient.id}`);
  }, [api, patient.id]);

  if (!encounter || isLoadingEncounter || patient.loading) return <LoadingIndicator />;

  const visibleTabs = TABS.filter(tab => !tab.condition || tab.condition(getSetting, ability));

  return (
    <GridColumnContainer>
      <EncounterTopBar
        title={getHeaderText(encounter)}
        subTitle={
          encounter.location?.facility && (
            <TranslatedReferenceData
              fallback={encounter.location.facility.name}
              value={encounter.location.facility.id}
              category="facility"
            />
          )
        }
        encounter={encounter}
      >
        {(facilityId === encounter.location.facilityId || encounter.endDate) &&
          // Hide all actions if encounter type is Vaccination or Survey Response,
          // as they should only contain 1 survey response or vaccination and discharged automatically,
          // no need to show any summaries or actions
          ![ENCOUNTER_TYPES.VACCINATION, ENCOUNTER_TYPES.SURVEY_RESPONSE].includes(
            encounter.encounterType,
          ) && <EncounterActions encounter={encounter} />}
      </EncounterTopBar>
      <EncounterInfoPane
        encounter={encounter}
        getSetting={getSetting}
        patientBillingType={
          patientBillingTypeData && (
            <TranslatedReferenceData
              fallback={patientBillingTypeData.name}
              value={patientBillingTypeData.id}
              category="patientBillingType"
            />
          )
        }
      />
      <DiagnosisView encounter={encounter} isTriage={getIsTriage(encounter)} disabled={disabled} />
      <ContentPane>
        <StyledTabDisplay
          tabs={visibleTabs}
          currentTab={currentTab}
          onTabSelect={setCurrentTab}
          encounter={encounter}
          patient={patient}
          disabled={disabled}
        />
      </ContentPane>
    </GridColumnContainer>
  );
};<|MERGE_RESOLUTION|>--- conflicted
+++ resolved
@@ -38,11 +38,7 @@
     label: <TranslatedText stringId="encounter.tabs.tasks" fallback="tasks" />,
     key: ENCOUNTER_TAB_NAMES.TASKS,
     render: props => <TasksPane {...props} />,
-<<<<<<< HEAD
-    condition: getLocalisation => getLocalisation('features.enableTasking'),
-=======
     condition: (_, ability) => ability.can('list', 'Tasking'),
->>>>>>> 2058f31d
   },
   {
     label: <TranslatedText stringId="encounter.tabs.vitals" fallback="Vitals" />,
