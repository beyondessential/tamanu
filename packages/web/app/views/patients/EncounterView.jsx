--- conflicted
+++ resolved
@@ -1,12 +1,8 @@
 import React, { useEffect, useState } from 'react';
 import { useSelector } from 'react-redux';
 import styled from 'styled-components';
-<<<<<<< HEAD
 import { ENCOUNTER_TYPES, SETTING_KEYS } from '@tamanu/constants';
-=======
-import { ENCOUNTER_TYPES } from '@tamanu/constants';
 import { useReorderEncounterTabs } from '../../api/mutations/useUserPreferencesMutation';
->>>>>>> 6bbe85ea
 import { useEncounter } from '../../contexts/Encounter';
 import { useUrlSearchParams } from '../../utils/useUrlSearchParams';
 import { ContentPane, EncounterTopBar } from '../../components';
@@ -24,11 +20,8 @@
   NotesPane,
   ProcedurePane,
   VitalsPane,
-<<<<<<< HEAD
   ChartsPane,
-=======
   TasksPane,
->>>>>>> 6bbe85ea
 } from './panes';
 import { Colors, ENCOUNTER_OPTIONS_BY_VALUE } from '../../constants';
 import { ENCOUNTER_TAB_NAMES } from '../../constants/encounterTabNames';
