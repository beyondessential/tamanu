--- conflicted
+++ resolved
@@ -81,13 +81,8 @@
     label: <TranslatedText stringId="encounter.tabs.invoicing" fallback="Invoicing" />,
     key: ENCOUNTER_TAB_NAMES.INVOICING,
     render: props => <EncounterInvoicingPane {...props} />,
-<<<<<<< HEAD
     condition: (getSetting, ability) =>
       getSetting('features.enableInvoicing') && ability.can('read', 'Invoice'),
-=======
-    condition: (getLocalisation, ability) =>
-      getLocalisation('features.enableInvoicing') && ability.can('read', 'Invoice'),
->>>>>>> 815906ad
   },
 ];
 
@@ -134,13 +129,8 @@
 export const EncounterView = () => {
   const api = useApi();
   const query = useUrlSearchParams();
-<<<<<<< HEAD
   const { getSetting } = useSettings();
-  const { facility, ability } = useAuth();
-=======
-  const { getLocalisation } = useLocalisation();
   const { facilityId, ability } = useAuth();
->>>>>>> 815906ad
   const patient = useSelector(state => state.patient);
   const { encounter, isLoadingEncounter } = useEncounter();
   const { data: patientBillingTypeData } = useReferenceData(encounter?.patientBillingTypeId);
@@ -180,11 +170,7 @@
       </EncounterTopBar>
       <EncounterInfoPane
         encounter={encounter}
-<<<<<<< HEAD
         getSetting={getSetting}
-=======
-        getLocalisation={getLocalisation}
->>>>>>> 815906ad
         patientBillingType={
           patientBillingTypeData && (
             <TranslatedReferenceData
