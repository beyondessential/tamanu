import React, { useEffect, useState } from 'react';
import styled from 'styled-components';
import { useDispatch } from 'react-redux';

import {
  ContentPane,
  ImmunisationSearchBar,
  PageContainer,
  SearchTableTitle,
  SearchTableWithPermissionCheck,
  TopBar,
  TranslatedText,
} from '../../components';
import { dateOfBirth, displayId, sex, village } from './columns';
import {
  getDueDate,
  getStatusTag,
  getVaccineName,
} from '../../features/ImmunisationsTable/accessors';
import { usePatientNavigation } from '../../utils/usePatientNavigation.js';
import { PATIENT_TABS } from '../../constants/patientPaths.js';
import { reloadPatient } from '../../store/index.js';
<<<<<<< HEAD
import { useDispatch } from 'react-redux';
=======
import { UpdateStatsDisplay } from '../../components/Table/UpdateStatsDisplay.jsx';
import { useAutoUpdatingQuery } from '../../api/queries/useAutoUpdatingQuery.js';

const StyledSearchTableTitle = styled(SearchTableTitle)`
  display: flex;
  justify-content: space-between;
  align-items: flex-end;
`;
>>>>>>> 3448ef5d

const getSchedule = record =>
  record?.scheduleName || (
    <TranslatedText stringId="general.fallback.notApplicable" fallback="N/A" />
  );

const COLUMNS = [
  displayId,
  {
    key: 'fullName',
    title: <TranslatedText stringId="vaccine.table.column.patientName" fallback="Patient name" />,
    accessor: row => `${row.firstName} ${row.lastName}`,
  },
  dateOfBirth,
  sex,
  village,
  {
    key: 'vaccineDisplayName',
    title: <TranslatedText stringId="vaccine.table.column.vaccine" fallback="Vaccine" />,
    accessor: getVaccineName,
  },
  {
    key: 'schedule',
    title: <TranslatedText stringId="vaccine.table.column.schedule" fallback="Schedule" />,
    accessor: getSchedule,
  },
  {
    key: 'dueDate',
    title: <TranslatedText stringId="vaccine.table.column.dueDate" fallback="Due date" />,
    accessor: getDueDate,
  },
  {
    key: 'status',
    title: <TranslatedText stringId="vaccine.table.column.status" fallback="Status" />,
    accessor: getStatusTag,
    sortable: false,
  },
];

export const ImmunisationsView = () => {
<<<<<<< HEAD
  const dispatch = useDispatch();
=======
  const [refreshCount, setRefreshCount] = useState(0);
  const dispatch = useDispatch();

  const { data: updateStats, error } = useAutoUpdatingQuery('upcomingVaccinations/updateStats');

>>>>>>> 3448ef5d
  const [searchParameters, setSearchParameters] = useState({});
  const { navigateToPatient } = usePatientNavigation();
  const onRowClick = async patient => {
    await dispatch(reloadPatient(patient.id));
    navigateToPatient(patient.id, { tab: PATIENT_TABS.VACCINES });
  };

  useEffect(() => {
    if (!updateStats) return;
    setRefreshCount(count => count + 1);
  }, [updateStats]);

  return (
    <PageContainer>
      <TopBar
        title={
          <TranslatedText stringId="immunisation.register.title" fallback="Immunisation register" />
        }
      />
      <ContentPane>
        <StyledSearchTableTitle>
          <TranslatedText
            stringId="immunisation.register.search.title"
            fallback="Patient immunisation search"
          />

          {updateStats && <UpdateStatsDisplay stats={updateStats} error={error} />}
        </StyledSearchTableTitle>
        <ImmunisationSearchBar onSearch={setSearchParameters} />
        <SearchTableWithPermissionCheck
          endpoint="upcomingVaccinations"
          verb="list"
          noun="PatientVaccines"
          columns={COLUMNS}
          refreshCount={refreshCount}
          noDataMessage="No upcoming vaccinations found"
          onRowClick={onRowClick}
          fetchOptions={searchParameters}
        />
      </ContentPane>
    </PageContainer>
  );
};<|MERGE_RESOLUTION|>--- conflicted
+++ resolved
@@ -20,9 +20,6 @@
 import { usePatientNavigation } from '../../utils/usePatientNavigation.js';
 import { PATIENT_TABS } from '../../constants/patientPaths.js';
 import { reloadPatient } from '../../store/index.js';
-<<<<<<< HEAD
-import { useDispatch } from 'react-redux';
-=======
 import { UpdateStatsDisplay } from '../../components/Table/UpdateStatsDisplay.jsx';
 import { useAutoUpdatingQuery } from '../../api/queries/useAutoUpdatingQuery.js';
 
@@ -31,7 +28,6 @@
   justify-content: space-between;
   align-items: flex-end;
 `;
->>>>>>> 3448ef5d
 
 const getSchedule = record =>
   record?.scheduleName || (
@@ -72,15 +68,11 @@
 ];
 
 export const ImmunisationsView = () => {
-<<<<<<< HEAD
-  const dispatch = useDispatch();
-=======
   const [refreshCount, setRefreshCount] = useState(0);
   const dispatch = useDispatch();
 
   const { data: updateStats, error } = useAutoUpdatingQuery('upcomingVaccinations/updateStats');
 
->>>>>>> 3448ef5d
   const [searchParameters, setSearchParameters] = useState({});
   const { navigateToPatient } = usePatientNavigation();
   const onRowClick = async patient => {
