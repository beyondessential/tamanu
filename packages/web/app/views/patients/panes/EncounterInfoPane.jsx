--- conflicted
+++ resolved
@@ -33,11 +33,7 @@
       }
     >
       <InfoCardItem
-<<<<<<< HEAD
-        label={<TranslatedText stringId="general.form.deparment.label" fallback="Department" />}
-=======
         label={<TranslatedText stringId="general.department.label" fallback="Department" />}
->>>>>>> 8e989394
         value={getDepartmentName(encounter)}
       />
       <InfoCardItem
@@ -47,11 +43,7 @@
         value={patientBillingType}
       />
       <InfoCardItem
-<<<<<<< HEAD
-        label={<TranslatedText stringId="general.form.location.label" fallback="Location" />}
-=======
         label={<TranslatedText stringId="general.location.label" fallback="Location" />}
->>>>>>> 8e989394
         value={getFullLocationName(encounter?.location)}
       />
       {!getLocalisation(`${referralSourcePath}.hidden`) && (
