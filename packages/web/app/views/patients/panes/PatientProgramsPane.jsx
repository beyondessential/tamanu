import React from 'react';
import { useParams, useNavigate } from 'react-router';
import styled from 'styled-components';
<<<<<<< HEAD
import {
  Button,
  ContentPane,
  Heading4,
  NoteModalActionBlocker,
  TableButtonRow,
} from '../../../components';
=======
import { useDispatch } from 'react-redux';
import { push } from 'connected-react-router';
import { Button, TranslatedText } from '@tamanu/ui-components';
import { Colors } from '../../../constants/styles';
import { ContentPane, Heading4, NoteModalActionBlocker, TableButtonRow } from '../../../components';
>>>>>>> 209d3ab4
import { DataFetchingProgramsTable } from '../../../components/ProgramResponsesTable';
import { PortalSurveyAssignmentsTable } from '../../../components/PortalSurveyAssignmentsTable';
import { useSettings } from '../../../contexts/Settings';
import { useAuth } from '../../../contexts/Auth';

const TableWrapper = styled.div`
  margin-bottom: 1.5rem;
`;

const Container = styled.div`
  padding: 0.9rem 1.2rem 0.8rem;
  border-bottom: 1px solid ${Colors.outline};
  h4 {
    margin: 0;
  }
`;

const TableHeader = () => (
  <Container>
    <Heading4>
      <TranslatedText stringId="program.table.forms.header" fallback="Program forms" />
    </Heading4>
  </Container>
);

export const PatientProgramsPane = React.memo(({ endpoint, patient }) => {
  const navigate = useNavigate();
  const params = useParams();
  const { ability } = useAuth();
  const { getSetting } = useSettings();
  const isPatientPortalEnabled = getSetting('features.patientPortal');
  const canListPortalForms = ability?.can('list', 'PatientPortalForm');

  const handleNewSurvey = () =>
    navigate(`/patients/${params.category}/${params.patientId}/programs/new`);

  return (
    <ContentPane data-testid="contentpane-8dfj">
      <TableButtonRow variant="small" data-testid="tablebuttonrow-iyka">
        <NoteModalActionBlocker>
          <Button onClick={handleNewSurvey} data-testid="button-i54d">
            <TranslatedText
              stringId="program.action.newSurvey"
              fallback="New form"
              data-testid="translatedtext-865f"
            />
          </Button>
        </NoteModalActionBlocker>
      </TableButtonRow>

      <TableWrapper>
        <DataFetchingProgramsTable
          TableHeader={<TableHeader />}
          endpoint={endpoint}
          patient={patient}
          data-testid="datafetchingprogramstable-uytn"
        />
      </TableWrapper>
      {isPatientPortalEnabled && canListPortalForms && (
        <PortalSurveyAssignmentsTable patient={patient} />
      )}
    </ContentPane>
  );
});<|MERGE_RESOLUTION|>--- conflicted
+++ resolved
@@ -1,21 +1,14 @@
 import React from 'react';
 import { useParams, useNavigate } from 'react-router';
 import styled from 'styled-components';
-<<<<<<< HEAD
 import {
-  Button,
   ContentPane,
   Heading4,
   NoteModalActionBlocker,
   TableButtonRow,
 } from '../../../components';
-=======
-import { useDispatch } from 'react-redux';
-import { push } from 'connected-react-router';
 import { Button, TranslatedText } from '@tamanu/ui-components';
 import { Colors } from '../../../constants/styles';
-import { ContentPane, Heading4, NoteModalActionBlocker, TableButtonRow } from '../../../components';
->>>>>>> 209d3ab4
 import { DataFetchingProgramsTable } from '../../../components/ProgramResponsesTable';
 import { PortalSurveyAssignmentsTable } from '../../../components/PortalSurveyAssignmentsTable';
 import { useSettings } from '../../../contexts/Settings';
