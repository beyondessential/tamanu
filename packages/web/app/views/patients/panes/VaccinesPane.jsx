--- conflicted
+++ resolved
@@ -89,28 +89,18 @@
               />
             </CovidCertificateButton>
           )}
-<<<<<<< HEAD
-          <Button
-            onClick={() => setIsCertificateModalOpen(true)}
-            variant="outlined"
-            disabled={!vaccinations.length}
-          >
-            <TranslatedText
-              stringId="vaccine.action.viewVaccineCertificate"
-              fallback="Vaccine certificate"
-            />
-          </Button>
-=======
           {!!vaccinations.length && (
             <Button
               onClick={() => setIsCertificateModalOpen(true)}
               variant="outlined"
               disabled={!vaccinations.length}
             >
-              Immunisation certificate
+              <TranslatedText
+                stringId="vaccine.action.viewVaccineCertificate"
+                fallback="Immunisation certificate"
+              />
             </Button>
           )}
->>>>>>> 1f5125f7
           <Button onClick={() => setIsAdministerModalOpen(true)} disabled={readonly}>
             <TranslatedText stringId="vaccine.action.recordVaccine" fallback="Record vaccine" />
           </Button>
