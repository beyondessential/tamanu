--- conflicted
+++ resolved
@@ -31,8 +31,6 @@
   const documentMetadataEndpoint = `${baseRoute}/documentMetadata`;
   const createPatientLetterEndpoint = `${baseRoute}/createPatientLetter`;
 
-<<<<<<< HEAD
-=======
   // In order to make sure we cleanup any iframes we create from printing, we need to
   // trigger it in a useEffect with a cleanup function that wil remove the iframe
   // when unmounted.
@@ -100,7 +98,6 @@
     [api],
   );
 
->>>>>>> 721ca593
   const closeModal = useCallback(() => setModalStatus(MODAL_STATES.CLOSED), [setModalStatus]);
   const openDocumentPreview = useCallback(
     document => {
