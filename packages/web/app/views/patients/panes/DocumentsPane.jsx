--- conflicted
+++ resolved
@@ -10,13 +10,8 @@
 import { PatientLetterModal } from '../../../components/PatientLetterModal';
 import { DocumentsSearchBar } from '../../../components/DocumentsSearchBar';
 import { TabPane } from '../components';
-<<<<<<< HEAD
 import { OutlinedButton, Button, ContentPane, TableButtonRow } from '../../../components';
 import { saveFile } from '../../../utils/fileSystemAccess';
-=======
-import { Button, ContentPane, OutlinedButton, TableButtonRow } from '../../../components';
-import { sanitizeFileName } from '../../../utils/sanitizeFileName';
->>>>>>> ba068f4c
 
 const MODAL_STATES = {
   DOCUMENT_OPEN: 'document',
@@ -25,17 +20,10 @@
   CLOSED: 'closed',
 };
 
-<<<<<<< HEAD
 const base64ToUint8Array = base64 => {
   const binString = atob(base64);
   return Uint8Array.from(binString, m => m.codePointAt(0));
 };
-=======
-const base64ToUint8Array = (base64) => {
-  const binString = atob(base64);
-  return Uint8Array.from(binString, (m) => m.codePointAt(0));
-}
->>>>>>> ba068f4c
 
 export const DocumentsPane = React.memo(({ encounter, patient }) => {
   const api = useApi();
@@ -65,25 +53,12 @@
 
         const fileExtension = extension(document.type);
 
-<<<<<<< HEAD
         await saveFile({
           defaultFileName: document.name,
           data: base64ToUint8Array(data),
           extensions: [fileExtension],
         })
 
-=======
-        const fileHandle = await window.showSaveFilePicker({
-          suggestedName: sanitizeFileName(`${document.name}.${fileExtension}`),
-        });
-
-        const writable = await fileHandle.createWritable();
-
-        const fileUint8Array = base64ToUint8Array(data);
-
-        await writable.write(fileUint8Array);
-        await writable.close();
->>>>>>> ba068f4c
         notifySuccess(`Successfully downloaded file`);
       } catch (error) {
         notifyError(error.message);
