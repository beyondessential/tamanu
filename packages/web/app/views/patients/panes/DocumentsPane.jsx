<<<<<<< HEAD
import React, { useCallback, useState, useEffect } from 'react';
import { extension } from 'mime-types';

import { useApi } from '../../../api';
import { notify, notifyError, notifySuccess } from '../../../utils';
=======
import React, { useCallback, useState } from 'react';

>>>>>>> 2546f7b8
import { DocumentPreviewModal } from '../../../components/DocumentPreview';
import { DocumentsTable } from '../../../components/DocumentsTable';
import { DocumentModal } from '../../../components/DocumentModal';
import { PatientLetterModal } from '../../../components/PatientLetterModal';
import { DocumentsSearchBar } from '../../../components/DocumentsSearchBar';
import { TabPane } from '../components';
import { ButtonWithPermissionCheck, ContentPane, OutlinedButton, TableButtonRow } from '../../../components';
import { useRefreshCount } from '../../../hooks/useRefreshCount';
import { TranslatedText } from '../../../components/Translation/TranslatedText';
import { useDocumentActions } from '../../../hooks/useDocumentActions';

const MODAL_STATES = {
  DOCUMENT_OPEN: 'document',
  PATIENT_LETTER_OPEN: 'patient_letter',
  DOCUMENT_PREVIEW_OPEN: 'document_preview',
  CLOSED: 'closed',
};

export const DocumentsPane = React.memo(({ encounter, patient }) => {
<<<<<<< HEAD
  const api = useApi();
  const [dataUrl, setDataUrl] = useState('');
=======
>>>>>>> 2546f7b8
  const [modalStatus, setModalStatus] = useState(MODAL_STATES.CLOSED);
  const [searchParameters, setSearchParameters] = useState({});
  const [selectedDocument, setSelectedDocument] = useState(undefined);
  const [refreshCount, updateRefreshCount] = useRefreshCount();
  const { onDownload } = useDocumentActions();

  const isFromEncounter = !!encounter?.id;

  const baseRoute = isFromEncounter ? `encounter/${encounter.id}` : `patient/${patient.id}`;
  const documentMetadataEndpoint = `${baseRoute}/documentMetadata`;
  const createPatientLetterEndpoint = `${baseRoute}/createPatientLetter`;

<<<<<<< HEAD
  // In order to make sure we cleanup any iframes we create from printing, we need to
  // trigger it in a useEffect with a cleanup function that wil remove the iframe
  // when unmounted.
  useEffect(() => {
    if (!dataUrl) return () => {};

    // create iframe & print when dataurl is loaded
    const iframe = document.createElement('iframe');
    iframe.style.display = 'none';
    iframe.src = dataUrl;
    document.body.appendChild(iframe);

    iframe.onload = () => {
      iframe.contentWindow.print();
    };

    return () => {
      // cleanup iframe when leaving documents tab
      document.body.removeChild(iframe);
    };
  }, [dataUrl]);

  const onDownload = useCallback(
    async document => {
      try {
        // Give feedback to user that download is starting
        notify(
          <TranslatedText
            stringId='document.notification.downloadStart'
            fallback='Your download has started, please wait.'
          />, 
          { type: 'info' }
        );

        // Download attachment (*currently the API only supports base64 responses)
        const { data } = await api.get(`attachment/${document.attachmentId}`, {
          base64: true,
        });

        await saveFile({
          defaultFileName: document.name,
          data: base64ToUint8Array(data),
          extension: extension(document.type),
          mimetype: document.type,
        });

        notifySuccess(
          <TranslatedText
            stringId='document.notification.downloadSuccess'
            fallback='Successfully downloaded file'
          />
        );
      } catch (error) {
        notifyError(error.message);
      }
    },
    [api],
  );

  const onPrintPDF = useCallback(
    async attachmentId => {
      try {
        const { data } = await api.get(`attachment/${attachmentId}`, {
          base64: true,
        });
        const url = URL.createObjectURL(
          new Blob([Buffer.from(data, 'base64').buffer], { type: 'application/pdf' }),
        );

        // Setting/changing the dataUrl triggers the useEffect that handles printing logic
        setDataUrl(url);
      } catch (error) {
        notifyError(error.message);
      }
    },
    [api],
  );

=======
>>>>>>> 2546f7b8
  const closeModal = useCallback(() => setModalStatus(MODAL_STATES.CLOSED), [setModalStatus]);
  const openDocumentPreview = useCallback(
    document => {
      setSelectedDocument(document);
      setModalStatus(MODAL_STATES.DOCUMENT_PREVIEW_OPEN);
    },
    [setSelectedDocument, setModalStatus],
  );

  const PaneWrapper = isFromEncounter ? TabPane : ContentPane;
  return (
    <>
      {!isFromEncounter && <DocumentsSearchBar setSearchParameters={setSearchParameters} />}
      <PaneWrapper>
        <TableButtonRow variant="small">
          <OutlinedButton onClick={() => setModalStatus(MODAL_STATES.PATIENT_LETTER_OPEN)}>
            <TranslatedText
              stringId="document.action.openPatientLetter"
              fallback="Patient letter"
            />
          </OutlinedButton>
          <ButtonWithPermissionCheck verb="create" noun="DocumentMetadata" onClick={() => setModalStatus(MODAL_STATES.DOCUMENT_OPEN)}>
            <TranslatedText stringId="document.action.addDocument" fallback="Add document" />
          </ButtonWithPermissionCheck>
        </TableButtonRow>
        <DocumentsTable
          endpoint={documentMetadataEndpoint}
          searchParameters={searchParameters}
          refreshCount={refreshCount}
          refreshTable={updateRefreshCount}
          onDownload={onDownload}
          openDocumentPreview={openDocumentPreview}
        />
      </PaneWrapper>
      <PatientLetterModal
        open={modalStatus === MODAL_STATES.PATIENT_LETTER_OPEN}
        onClose={closeModal}
        endpoint={createPatientLetterEndpoint}
        refreshTable={updateRefreshCount}
        openDocumentPreview={openDocumentPreview}
        patient={patient}
      />
      <DocumentModal
        open={modalStatus === MODAL_STATES.DOCUMENT_OPEN}
        onClose={closeModal}
        endpoint={documentMetadataEndpoint}
        refreshTable={updateRefreshCount}
      />
      <DocumentPreviewModal
        open={modalStatus === MODAL_STATES.DOCUMENT_PREVIEW_OPEN}
        onClose={closeModal}
        document={selectedDocument}
      />
    </>
  );
});<|MERGE_RESOLUTION|>--- conflicted
+++ resolved
@@ -1,13 +1,5 @@
-<<<<<<< HEAD
-import React, { useCallback, useState, useEffect } from 'react';
-import { extension } from 'mime-types';
-
-import { useApi } from '../../../api';
-import { notify, notifyError, notifySuccess } from '../../../utils';
-=======
 import React, { useCallback, useState } from 'react';
 
->>>>>>> 2546f7b8
 import { DocumentPreviewModal } from '../../../components/DocumentPreview';
 import { DocumentsTable } from '../../../components/DocumentsTable';
 import { DocumentModal } from '../../../components/DocumentModal';
@@ -27,11 +19,6 @@
 };
 
 export const DocumentsPane = React.memo(({ encounter, patient }) => {
-<<<<<<< HEAD
-  const api = useApi();
-  const [dataUrl, setDataUrl] = useState('');
-=======
->>>>>>> 2546f7b8
   const [modalStatus, setModalStatus] = useState(MODAL_STATES.CLOSED);
   const [searchParameters, setSearchParameters] = useState({});
   const [selectedDocument, setSelectedDocument] = useState(undefined);
@@ -44,87 +31,6 @@
   const documentMetadataEndpoint = `${baseRoute}/documentMetadata`;
   const createPatientLetterEndpoint = `${baseRoute}/createPatientLetter`;
 
-<<<<<<< HEAD
-  // In order to make sure we cleanup any iframes we create from printing, we need to
-  // trigger it in a useEffect with a cleanup function that wil remove the iframe
-  // when unmounted.
-  useEffect(() => {
-    if (!dataUrl) return () => {};
-
-    // create iframe & print when dataurl is loaded
-    const iframe = document.createElement('iframe');
-    iframe.style.display = 'none';
-    iframe.src = dataUrl;
-    document.body.appendChild(iframe);
-
-    iframe.onload = () => {
-      iframe.contentWindow.print();
-    };
-
-    return () => {
-      // cleanup iframe when leaving documents tab
-      document.body.removeChild(iframe);
-    };
-  }, [dataUrl]);
-
-  const onDownload = useCallback(
-    async document => {
-      try {
-        // Give feedback to user that download is starting
-        notify(
-          <TranslatedText
-            stringId='document.notification.downloadStart'
-            fallback='Your download has started, please wait.'
-          />, 
-          { type: 'info' }
-        );
-
-        // Download attachment (*currently the API only supports base64 responses)
-        const { data } = await api.get(`attachment/${document.attachmentId}`, {
-          base64: true,
-        });
-
-        await saveFile({
-          defaultFileName: document.name,
-          data: base64ToUint8Array(data),
-          extension: extension(document.type),
-          mimetype: document.type,
-        });
-
-        notifySuccess(
-          <TranslatedText
-            stringId='document.notification.downloadSuccess'
-            fallback='Successfully downloaded file'
-          />
-        );
-      } catch (error) {
-        notifyError(error.message);
-      }
-    },
-    [api],
-  );
-
-  const onPrintPDF = useCallback(
-    async attachmentId => {
-      try {
-        const { data } = await api.get(`attachment/${attachmentId}`, {
-          base64: true,
-        });
-        const url = URL.createObjectURL(
-          new Blob([Buffer.from(data, 'base64').buffer], { type: 'application/pdf' }),
-        );
-
-        // Setting/changing the dataUrl triggers the useEffect that handles printing logic
-        setDataUrl(url);
-      } catch (error) {
-        notifyError(error.message);
-      }
-    },
-    [api],
-  );
-
-=======
->>>>>>> 2546f7b8
   const closeModal = useCallback(() => setModalStatus(MODAL_STATES.CLOSED), [setModalStatus]);
   const openDocumentPreview = useCallback(
     document => {
