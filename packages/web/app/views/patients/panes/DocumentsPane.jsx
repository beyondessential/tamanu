--- conflicted
+++ resolved
@@ -11,11 +11,8 @@
 import { DocumentsSearchBar } from '../../../components/DocumentsSearchBar';
 import { TabPane } from '../components';
 import { Button, ContentPane, OutlinedButton, TableButtonRow } from '../../../components';
-<<<<<<< HEAD
 import { useRefreshCount } from '../../../hooks/useRefreshCount';
-=======
 import { sanitizeFileName } from '../../../utils/sanitizeFileName';
->>>>>>> ba068f4c
 
 const MODAL_STATES = {
   DOCUMENT_OPEN: 'document',
