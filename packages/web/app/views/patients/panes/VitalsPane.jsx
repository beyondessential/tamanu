--- conflicted
+++ resolved
@@ -57,28 +57,21 @@
             data-testid="vitalsform-dsuf"
           />
         </FormModal>
-<<<<<<< HEAD
-        <VitalChartsModal />
-        <TableButtonRow variant="small">
+        <VitalChartsModal data-testid="vitalchartsmodal-atry" />
+        <TableButtonRow variant="small" data-testid="tablebuttonrow-60ze">
           <NoteBlock>
-            <Button onClick={() => setModalOpen(true)} disabled={readonly}>
+            <Button
+              onClick={() => setModalOpen(true)}
+              disabled={readonly}
+              data-testid="button-mk5r"
+            >
               <TranslatedText
                 stringId="encounter.vitals.action.recordVitals"
                 fallback="Record vitals"
+                data-testid="translatedtext-odq2"
               />
             </Button>
           </NoteBlock>
-=======
-        <VitalChartsModal data-testid="vitalchartsmodal-atry" />
-        <TableButtonRow variant="small" data-testid="tablebuttonrow-60ze">
-          <Button onClick={() => setModalOpen(true)} disabled={readonly} data-testid="button-mk5r">
-            <TranslatedText
-              stringId="encounter.vitals.action.recordVitals"
-              fallback="Record vitals"
-              data-testid="translatedtext-odq2"
-            />
-          </Button>
->>>>>>> cf9016b5
         </TableButtonRow>
         <VitalsTable data-testid="vitalstable-syw0" />
       </VitalChartDataProvider>
