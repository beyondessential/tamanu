import React, { useState } from 'react';
import styled from 'styled-components';
import AddRoundedIcon from '@material-ui/icons/AddRounded';
import PrintIcon from '@material-ui/icons/Print';

import { useEncounter } from '../../../contexts/Encounter';
import { MedicationModal } from '../../../components/Medication/MedicationModal';
import { PrintMultipleMedicationSelectionModal } from '../../../components/PatientPrinting';
import { EncounterMedicationTable } from '../../../components/Medication/MedicationTable';
import { Button, ButtonWithPermissionCheck, TextButton } from '../../../components';
import { TabPane } from '../components';
import { TranslatedText } from '../../../components/Translation/TranslatedText';
import { Colors } from '../../../constants';
import { usePatientNavigation } from '../../../utils/usePatientNavigation';

const TableButtonRow = styled.div`
  display: flex;
  align-items: center;
  justify-content: space-between;
`;

const ButtonGroup = styled.div`
  display: flex;
  gap: 10px;
`;

const StyledTextButton = styled(TextButton)`
  font-size: 12px;
  font-weight: 500;
  .MuiSvgIcon-root {
    margin-right: 4px;
    width: 16px;
    height: 16px;
  }
`;

const StyledButton = styled(Button)`
  font-size: 12px;
  height: 36px;
`;

const StyledButtonWithPermissionCheck = styled(ButtonWithPermissionCheck)`
  font-size: 12px;
  height: 36px;
`;

const TableContainer = styled.div`
  border: 1px solid ${Colors.outline};
  padding: 8px 10px;
  border-radius: 3px;
`;

export const EncounterMedicationPane = React.memo(({ encounter, readonly }) => {
  const [createMedicationModalOpen, setCreateMedicationModalOpen] = useState(false);
  const [printMedicationModalOpen, setPrintMedicationModalOpen] = useState(false);
  const { navigateToMar } = usePatientNavigation();

  const { loadEncounter } = useEncounter();

  return (
<<<<<<< HEAD
    <TabPane>
      <TableContainer>
=======
    <TabPane data-testid="tabpane-u787">
>>>>>>> 4d10801b
      <MedicationModal
        open={createMedicationModalOpen}
        encounterId={encounter.id}
        onClose={() => setCreateMedicationModalOpen(false)}
        onSaved={async () => {
          setCreateMedicationModalOpen(false);
          await loadEncounter(encounter.id);
        }}
        data-testid="medicationmodal-s2hv"
      />
      <PrintMultipleMedicationSelectionModal
        encounter={encounter}
        open={printMedicationModalOpen}
        onClose={() => setPrintMedicationModalOpen(false)}
        data-testid="printmultiplemedicationselectionmodal-1zpq"
      />
<<<<<<< HEAD
      <TableButtonRow>
        <ButtonGroup>
          <StyledTextButton
            disabled={readonly}
          >
            <AddRoundedIcon />
            <TranslatedText
              stringId="medication.action.addOngoingMedications"
              fallback="Add ongoing medications"
            />
          </StyledTextButton>
          <div />
          <StyledTextButton
            onClick={() => setPrintMedicationModalOpen(true)}
            disabled={readonly}
            color="primary"
          >
            <PrintIcon />
            <TranslatedText stringId="general.action.print" fallback="Print" />
          </StyledTextButton>
        </ButtonGroup>
        <ButtonGroup>
          <StyledButton
            disabled={readonly}
            variant="outlined"
            color="primary"
            onClick={navigateToMar}
          >
            <TranslatedText stringId="medication.action.medicationAdminRecord" fallback="Medication admin record" />
          </StyledButton>
          <StyledButtonWithPermissionCheck
            onClick={() => setCreateMedicationModalOpen(true)}
            disabled={readonly}
            verb="create"
            noun="Prescription"
          >
            <TranslatedText
              stringId="medication.action.newPrescription"
              fallback="New prescription"
            />
          </StyledButtonWithPermissionCheck>
        </ButtonGroup>
      </TableButtonRow>
      <EncounterMedicationTable encounterId={encounter.id} />
      </TableContainer>
=======
      <TableButtonRow variant="small" data-testid="tablebuttonrow-dl51">
        <ButtonWithPermissionCheck
          onClick={() => setPrintMedicationModalOpen(true)}
          disabled={readonly}
          verb="read"
          noun="EncounterMedication"
          variant="outlined"
          color="primary"
          data-testid="buttonwithpermissioncheck-hbja"
        >
          <TranslatedText
            stringId="general.action.print"
            fallback="Print"
            data-testid="translatedtext-1vxa"
          />
        </ButtonWithPermissionCheck>
        <ButtonWithPermissionCheck
          onClick={() => setCreateMedicationModalOpen(true)}
          disabled={readonly}
          verb="create"
          noun="EncounterMedication"
          data-testid="buttonwithpermissioncheck-cagj"
        >
          <TranslatedText
            stringId="medication.action.newPrescription"
            fallback="New prescription"
            data-testid="translatedtext-pikt"
          />
        </ButtonWithPermissionCheck>
      </TableButtonRow>
      <EncounterMedicationTable
        encounterId={encounter.id}
        data-testid="encountermedicationtable-gs0p"
      />
>>>>>>> 4d10801b
    </TabPane>
  );
});<|MERGE_RESOLUTION|>--- conflicted
+++ resolved
@@ -58,110 +58,80 @@
   const { loadEncounter } = useEncounter();
 
   return (
-<<<<<<< HEAD
-    <TabPane>
+    <TabPane data-testid="tabpane-u787">
       <TableContainer>
-=======
-    <TabPane data-testid="tabpane-u787">
->>>>>>> 4d10801b
-      <MedicationModal
-        open={createMedicationModalOpen}
-        encounterId={encounter.id}
-        onClose={() => setCreateMedicationModalOpen(false)}
-        onSaved={async () => {
-          setCreateMedicationModalOpen(false);
-          await loadEncounter(encounter.id);
-        }}
-        data-testid="medicationmodal-s2hv"
-      />
-      <PrintMultipleMedicationSelectionModal
-        encounter={encounter}
-        open={printMedicationModalOpen}
-        onClose={() => setPrintMedicationModalOpen(false)}
-        data-testid="printmultiplemedicationselectionmodal-1zpq"
-      />
-<<<<<<< HEAD
-      <TableButtonRow>
-        <ButtonGroup>
-          <StyledTextButton
-            disabled={readonly}
-          >
-            <AddRoundedIcon />
-            <TranslatedText
-              stringId="medication.action.addOngoingMedications"
-              fallback="Add ongoing medications"
-            />
-          </StyledTextButton>
-          <div />
-          <StyledTextButton
-            onClick={() => setPrintMedicationModalOpen(true)}
-            disabled={readonly}
-            color="primary"
-          >
-            <PrintIcon />
-            <TranslatedText stringId="general.action.print" fallback="Print" />
-          </StyledTextButton>
-        </ButtonGroup>
-        <ButtonGroup>
-          <StyledButton
-            disabled={readonly}
-            variant="outlined"
-            color="primary"
-            onClick={navigateToMar}
-          >
-            <TranslatedText stringId="medication.action.medicationAdminRecord" fallback="Medication admin record" />
-          </StyledButton>
-          <StyledButtonWithPermissionCheck
-            onClick={() => setCreateMedicationModalOpen(true)}
-            disabled={readonly}
-            verb="create"
-            noun="Prescription"
-          >
-            <TranslatedText
-              stringId="medication.action.newPrescription"
-              fallback="New prescription"
-            />
-          </StyledButtonWithPermissionCheck>
-        </ButtonGroup>
-      </TableButtonRow>
-      <EncounterMedicationTable encounterId={encounter.id} />
+        <MedicationModal
+          open={createMedicationModalOpen}
+          encounterId={encounter.id}
+          onClose={() => setCreateMedicationModalOpen(false)}
+          onSaved={async () => {
+            setCreateMedicationModalOpen(false);
+            await loadEncounter(encounter.id);
+          }}
+          data-testid="medicationmodal-s2hv"
+        />
+        <PrintMultipleMedicationSelectionModal
+          encounter={encounter}
+          open={printMedicationModalOpen}
+          onClose={() => setPrintMedicationModalOpen(false)}
+          data-testid="printmultiplemedicationselectionmodal-1zpq"
+        />
+        <TableButtonRow data-testid="tablebuttonrow-dl51">
+          <ButtonGroup>
+            <StyledTextButton disabled={readonly}>
+              <AddRoundedIcon />
+              <TranslatedText
+                stringId="medication.action.addOngoingMedications"
+                fallback="Add ongoing medications"
+              />
+            </StyledTextButton>
+            <div />
+            <StyledTextButton
+              onClick={() => setPrintMedicationModalOpen(true)}
+              disabled={readonly}
+              color="primary"
+              data-testid="styledtextbutton-hbja"
+            >
+              <PrintIcon />
+              <TranslatedText
+                stringId="general.action.print"
+                fallback="Print"
+                data-testid="translatedtext-pikt"
+              />
+            </StyledTextButton>
+          </ButtonGroup>
+          <ButtonGroup>
+            <StyledButton
+              disabled={readonly}
+              variant="outlined"
+              color="primary"
+              onClick={navigateToMar}
+            >
+              <TranslatedText
+                stringId="medication.action.medicationAdminRecord"
+                fallback="Medication admin record"
+              />
+            </StyledButton>
+            <StyledButtonWithPermissionCheck
+              onClick={() => setCreateMedicationModalOpen(true)}
+              disabled={readonly}
+              verb="create"
+              noun="Prescription"
+              data-testid="styledbuttonwithpermissioncheck-cagj"
+            >
+              <TranslatedText
+                stringId="medication.action.newPrescription"
+                fallback="New prescription"
+                data-testid="translatedtext-pikt"
+              />
+            </StyledButtonWithPermissionCheck>
+          </ButtonGroup>
+        </TableButtonRow>
+        <EncounterMedicationTable
+          encounterId={encounter.id}
+          data-testid="encountermedicationtable-gs0p"
+        />
       </TableContainer>
-=======
-      <TableButtonRow variant="small" data-testid="tablebuttonrow-dl51">
-        <ButtonWithPermissionCheck
-          onClick={() => setPrintMedicationModalOpen(true)}
-          disabled={readonly}
-          verb="read"
-          noun="EncounterMedication"
-          variant="outlined"
-          color="primary"
-          data-testid="buttonwithpermissioncheck-hbja"
-        >
-          <TranslatedText
-            stringId="general.action.print"
-            fallback="Print"
-            data-testid="translatedtext-1vxa"
-          />
-        </ButtonWithPermissionCheck>
-        <ButtonWithPermissionCheck
-          onClick={() => setCreateMedicationModalOpen(true)}
-          disabled={readonly}
-          verb="create"
-          noun="EncounterMedication"
-          data-testid="buttonwithpermissioncheck-cagj"
-        >
-          <TranslatedText
-            stringId="medication.action.newPrescription"
-            fallback="New prescription"
-            data-testid="translatedtext-pikt"
-          />
-        </ButtonWithPermissionCheck>
-      </TableButtonRow>
-      <EncounterMedicationTable
-        encounterId={encounter.id}
-        data-testid="encountermedicationtable-gs0p"
-      />
->>>>>>> 4d10801b
     </TabPane>
   );
 });