--- conflicted
+++ resolved
@@ -71,14 +71,11 @@
 
 export const EncounterMedicationPane = React.memo(({ encounter, readonly }) => {
   const { ability } = useAuth();
-<<<<<<< HEAD
   const queryClient = useQueryClient();
-=======
   const { getSetting } = useSettings();
 
   const pharmacyOrderEnabled = getSetting('features.pharmacyOrder.enabled');
 
->>>>>>> 4f486926
   const [printMedicationModalOpen, setPrintMedicationModalOpen] = useState(false);
   const [pharmacyOrderModalOpen, setPharmacyOrderModalOpen] = useState(false);
   const [medicationImportModalOpen, setMedicationImportModalOpen] = useState(false);
