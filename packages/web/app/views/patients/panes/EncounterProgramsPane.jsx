import React from 'react';
<<<<<<< HEAD
import { useParams, useNavigate } from 'react-router';
import { Button, TableButtonRow, NoteModalActionBlocker } from '../../../components';
=======
import { useParams } from 'react-router-dom';
import { useDispatch } from 'react-redux';
import { push } from 'connected-react-router';
import { TableButtonRow, NoteModalActionBlocker } from '../../../components';
import { Button, TranslatedText } from '@tamanu/ui-components';
>>>>>>> 209d3ab4
import { DataFetchingProgramsTable } from '../../../components/ProgramResponsesTable';
import { TabPane } from '../components';

export const EncounterProgramsPane = React.memo(({ patient }) => {
  const params = useParams();
  const navigate = useNavigate();

  const handleNewSurvey = () =>
    navigate(
      `/patients/${params.category}/${params.patientId}/encounter/${params.encounterId}/programs/new`,
    );

  return (
    <TabPane data-testid="tabpane-sdew">
      <TableButtonRow variant="small" data-testid="tablebuttonrow-3f11">
        <NoteModalActionBlocker>
          <Button onClick={handleNewSurvey} data-testid="button-zch8">
            <TranslatedText
              stringId="program.action.newSurvey"
              fallback="New form"
              data-testid="translatedtext-64xx"
            />
          </Button>
        </NoteModalActionBlocker>
      </TableButtonRow>
      <DataFetchingProgramsTable
        endpoint={`encounter/${params.encounterId}/programResponses`}
        patient={patient}
        data-testid="datafetchingprogramstable-7e8f"
      />
    </TabPane>
  );
});<|MERGE_RESOLUTION|>--- conflicted
+++ resolved
@@ -1,14 +1,7 @@
 import React from 'react';
-<<<<<<< HEAD
 import { useParams, useNavigate } from 'react-router';
-import { Button, TableButtonRow, NoteModalActionBlocker } from '../../../components';
-=======
-import { useParams } from 'react-router-dom';
-import { useDispatch } from 'react-redux';
-import { push } from 'connected-react-router';
 import { TableButtonRow, NoteModalActionBlocker } from '../../../components';
 import { Button, TranslatedText } from '@tamanu/ui-components';
->>>>>>> 209d3ab4
 import { DataFetchingProgramsTable } from '../../../components/ProgramResponsesTable';
 import { TabPane } from '../components';
 
