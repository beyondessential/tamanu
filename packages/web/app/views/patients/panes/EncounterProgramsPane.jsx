--- conflicted
+++ resolved
@@ -19,25 +19,17 @@
     );
 
   return (
-<<<<<<< HEAD
-    <TabPane>
-      <TableButtonRow variant="small">
+    <TabPane data-testid="tabpane-sdew">
+      <TableButtonRow variant="small" data-testid="tablebuttonrow-3f11">
         <NoteBlock>
-          <Button onClick={handleNewSurvey}>
-            <TranslatedText stringId="program.action.newSurvey" fallback="New form" />
+          <Button onClick={handleNewSurvey} data-testid="button-zch8">
+            <TranslatedText
+              stringId="program.action.newSurvey"
+              fallback="New form"
+              data-testid="translatedtext-64xx"
+            />
           </Button>
         </NoteBlock>
-=======
-    <TabPane data-testid="tabpane-sdew">
-      <TableButtonRow variant="small" data-testid="tablebuttonrow-3f11">
-        <Button onClick={handleNewSurvey} data-testid="button-zch8">
-          <TranslatedText
-            stringId="program.action.newSurvey"
-            fallback="New form"
-            data-testid="translatedtext-64xx"
-          />
-        </Button>
->>>>>>> cf9016b5
       </TableButtonRow>
       <DataFetchingProgramsTable
         endpoint={`encounter/${params.encounterId}/programResponses`}
