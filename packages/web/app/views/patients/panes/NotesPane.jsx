import React, { useState } from 'react';
import styled from 'styled-components';

import { useEncounter } from '../../../contexts/Encounter';
import { NoteModal } from '../../../components/NoteModal';
import { NoteTableWithPermission } from '../../../components/NoteTable';
import { ButtonWithPermissionCheck, TableButtonRow } from '../../../components';
import { TabPane } from '../components';
import { SelectField } from '../../../components/Field';
import { NOTE_FORM_MODES, noteTypes } from '../../../constants';
import { useEncounterNotes } from '../../../contexts/EncounterNotes';
import { TranslatedText } from '../../../components/Translation/TranslatedText';

const StyledTranslatedSelectField = styled(SelectField)`
  width: 200px;
`;

export const NotesPane = React.memo(({ encounter, readonly }) => {
  const [modalOpen, setModalOpen] = useState(false);
  const { noteType, setNoteType } = useEncounterNotes();
  const { loadEncounter } = useEncounter();

  const noteModalOnSaved = async () => {
    setModalOpen(false);
    await loadEncounter(encounter.id);
  };

  return (
    <TabPane>
      <NoteModal
        title={<TranslatedText stringId="note.modal.create.title" fallback="New note" />}
        open={modalOpen}
        encounterId={encounter.id}
        onClose={() => setModalOpen(false)}
        onSaved={noteModalOnSaved}
        confirmText={<TranslatedText stringId="note.action.add" fallback="Add note" />}
        noteFormMode={NOTE_FORM_MODES.CREATE_NOTE}
      />
      <TableButtonRow variant="small" justifyContent="space-between">
<<<<<<< HEAD
        <StyledSelectInput
=======
        <StyledTranslatedSelectField
>>>>>>> 3d6fd94b
          options={[
            {
              value: null,
              label: <TranslatedText stringId="note.property.type.all" fallback="All" />,
            },
            ...noteTypes,
          ]}
          onChange={e => setNoteType(e.target.value)}
          value={noteType}
          name="noteType"
<<<<<<< HEAD
=======
          prefix="note.property.type"
>>>>>>> 3d6fd94b
          isClearable={false}
        />
        <ButtonWithPermissionCheck
          onClick={() => setModalOpen(true)}
          disabled={readonly}
          verb="create"
          noun="EncounterNote"
        >
          <TranslatedText stringId="note.action.new" fallback="New note" />
        </ButtonWithPermissionCheck>
      </TableButtonRow>
      <NoteTableWithPermission
        encounterId={encounter.id}
        verb="write"
        noun="EncounterNote"
        noteModalOnSaved={noteModalOnSaved}
        noteType={noteType}
      />
    </TabPane>
  );
});<|MERGE_RESOLUTION|>--- conflicted
+++ resolved
@@ -37,11 +37,7 @@
         noteFormMode={NOTE_FORM_MODES.CREATE_NOTE}
       />
       <TableButtonRow variant="small" justifyContent="space-between">
-<<<<<<< HEAD
-        <StyledSelectInput
-=======
         <StyledTranslatedSelectField
->>>>>>> 3d6fd94b
           options={[
             {
               value: null,
@@ -52,10 +48,7 @@
           onChange={e => setNoteType(e.target.value)}
           value={noteType}
           name="noteType"
-<<<<<<< HEAD
-=======
           prefix="note.property.type"
->>>>>>> 3d6fd94b
           isClearable={false}
         />
         <ButtonWithPermissionCheck
