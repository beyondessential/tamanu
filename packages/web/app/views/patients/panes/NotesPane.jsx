import React, { useState } from 'react';
import styled from 'styled-components';

import { useEncounter } from '../../../contexts/Encounter';
import { NoteModal } from '../../../components/NoteModal';
import { NoteTableWithPermission } from '../../../components/NoteTable';
import { ButtonWithPermissionCheck, TableButtonRow } from '../../../components';
import { TabPane } from '../components';
import { SelectField } from '../../../components/Field';
import { NOTE_FORM_MODES, noteTypes } from '../../../constants';
import { useEncounterNotes } from '../../../contexts/EncounterNotes';
import { TranslatedText } from '../../../components/Translation/TranslatedText';

const StyledTranslatedSelectField = styled(SelectField)`
  width: 200px;
`;

export const NotesPane = React.memo(({ encounter, readonly }) => {
  const [modalOpen, setModalOpen] = useState(false);
  const { noteType, setNoteType } = useEncounterNotes();
  const { loadEncounter } = useEncounter();

  const noteModalOnSaved = async () => {
    setModalOpen(false);
    await loadEncounter(encounter.id);
  };

  return (
    <TabPane>
      <NoteModal
        title={<TranslatedText stringId="note.modal.create.title" fallback="New note" />}
        open={modalOpen}
        encounterId={encounter.id}
        onClose={() => setModalOpen(false)}
        onSaved={noteModalOnSaved}
        confirmText={<TranslatedText stringId="note.action.add" fallback="Add note" />}
        noteFormMode={NOTE_FORM_MODES.CREATE_NOTE}
      />
      <TableButtonRow variant="small" justifyContent="space-between">
<<<<<<< HEAD
        <StyledSelectInput
=======
        <StyledTranslatedSelectField
>>>>>>> 0e96a02f
          options={[
            {
              value: null,
              label: <TranslatedText stringId="note.property.type.all" fallback="All" />,
            },
            ...noteTypes,
          ]}
          onChange={e => setNoteType(e.target.value)}
          value={noteType}
          name="noteType"
          prefix="note.property.type"
          isClearable={false}
        />
        <ButtonWithPermissionCheck
          onClick={() => setModalOpen(true)}
          disabled={readonly}
          verb="create"
          noun="EncounterNote"
        >
          <TranslatedText stringId="note.action.new" fallback="New note" />
        </ButtonWithPermissionCheck>
      </TableButtonRow>
      <NoteTableWithPermission
        encounterId={encounter.id}
        verb="write"
        noun="EncounterNote"
        noteModalOnSaved={noteModalOnSaved}
        noteType={noteType}
      />
    </TabPane>
  );
});<|MERGE_RESOLUTION|>--- conflicted
+++ resolved
@@ -37,11 +37,7 @@
         noteFormMode={NOTE_FORM_MODES.CREATE_NOTE}
       />
       <TableButtonRow variant="small" justifyContent="space-between">
-<<<<<<< HEAD
-        <StyledSelectInput
-=======
         <StyledTranslatedSelectField
->>>>>>> 0e96a02f
           options={[
             {
               value: null,
