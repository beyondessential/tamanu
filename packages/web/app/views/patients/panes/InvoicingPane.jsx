--- conflicted
+++ resolved
@@ -10,12 +10,9 @@
 import { TabPane } from '../components';
 import { TranslatedText } from '../../../components/Translation/TranslatedText';
 import { EditInvoiceModal } from '../../../components/EditInvoiceModal';
-<<<<<<< HEAD
 import { CreateInvoiceModal } from '../../../components/CreateInvoiceModal';
-=======
 import { KebabMenu } from '../../../components/EditInvoiceModal/KebabMenu';
 import { StatusDisplay } from '../../../utils/invoiceStatus';
->>>>>>> e2c8bc1f
 
 const EmptyPane = styled(ContentPane)`
   text-align: center;
@@ -58,12 +55,9 @@
 
 export const InvoicingPane = React.memo(({ encounter }) => {
   const [editInvoiceModalOpen, setEditInvoiceModalOpen] = useState(false);
-<<<<<<< HEAD
   const [potentialLineItemsModalOpen, setPotentialLineItemsModalOpen] = useState(false);
   const [invoicePriceChangeModalOpen, setInvoicePriceChangeModalOpen] = useState(false);
   const [activeModal, setActiveModal] = useState('');
-=======
->>>>>>> e2c8bc1f
   const [invoice, setInvoice] = useState(null);
   const [error, setError] = useState(null);
 
@@ -127,65 +121,6 @@
 
   return (
     <TabPane>
-<<<<<<< HEAD
-      <InvoiceTopBar>
-        <InvoiceHeading>
-          <TranslatedText stringId="invoice.invoiceNumber" fallback="Invoice number" />
-          {`: ${invoice.displayId}`}
-        </InvoiceHeading>
-        {isInvoiceEditable(invoice) ? (
-          <ActionsPane>
-            <Button onClick={() => setActiveModal(INVOICE_ACTIVE_MODALS.EDIT_INVOICE)}>
-              <TranslatedText stringId="invoice.action.editItem" fallback="Edit invoice" />
-            </Button>
-            {activeModal === INVOICE_ACTIVE_MODALS.EDIT_INVOICE && <EditInvoiceModal
-              open={activeModal === INVOICE_ACTIVE_MODALS.EDIT_INVOICE}
-              onClose={() => setActiveModal('')}
-              invoiceId={invoice.id}
-              displayId={invoice.displayId}
-              encounterId={encounter.id}
-            />}
-            <Button onClick={() => setInvoiceLineModalOpen(true)}>
-              <TranslatedText stringId="invoice.action.addItem" fallback="Add item" />
-            </Button>
-            <InvoiceLineItemModal
-              title={<TranslatedText stringId="invoice.action.addItem" fallback="Add item" />}
-              actionText={<TranslatedText stringId="general.action.add" fallback="Add" />}
-              open={invoiceLineModalOpen}
-              invoiceId={invoice.id}
-              onClose={() => setInvoiceLineModalOpen(false)}
-              onSaved={() => {
-                setInvoiceLineModalOpen(false);
-                loadEncounter(encounter.id);
-              }}
-            />
-            <OutlinedButton onClick={() => setInvoicePriceChangeModalOpen(true)}>
-              <TranslatedText
-                stringId="invoice.action.addPriceChange"
-                fallback="Add price change"
-              />
-            </OutlinedButton>
-            <InvoicePriceChangeItemModal
-              title={
-                <TranslatedText
-                  stringId="invoice.action.addPriceChange"
-                  fallback="Add price change"
-                />
-              }
-              actionText={<TranslatedText stringId="general.action.create" fallback="Create" />}
-              open={invoicePriceChangeModalOpen}
-              invoiceId={invoice.id}
-              onClose={() => setInvoicePriceChangeModalOpen(false)}
-              onSaved={async () => {
-                setInvoicePriceChangeModalOpen(false);
-                await loadEncounter(encounter.id);
-              }}
-            />
-            <OutlinedButton onClick={() => setPotentialLineItemsModalOpen(true)}>
-              <TranslatedText
-                stringId="invoice.action.populateInvoice"
-                fallback="Populate invoice"
-=======
       <InvoiceContainer>
         <InvoiceTopBar>
           <InvoiceHeading>
@@ -200,7 +135,6 @@
               <KebabMenu
                 modalsEnabled={[INVOICE_ACTION_MODALS.CANCEL_INVOICE]}
                 invoiceId={invoice.id}
->>>>>>> e2c8bc1f
               />
               <Button onClick={() => setEditInvoiceModalOpen(true)}>
                 <TranslatedText stringId="invoice.action.editItem" fallback="Edit invoice" />
