--- conflicted
+++ resolved
@@ -121,66 +121,6 @@
 
   return (
     <TabPane>
-<<<<<<< HEAD
-      <InvoiceTopBar>
-        <InvoiceHeading>
-          <TranslatedText stringId="invoice.invoiceNumber" fallback="Invoice number" />
-          {`: ${invoice.displayId}`}
-        </InvoiceHeading>
-        {isInvoiceEditable(invoice) ? (
-          <ActionsPane>
-            <Button onClick={() => setEditInvoiceModalOpen(true)}>
-              <TranslatedText stringId="invoice.action.editItem" fallback="Edit invoice" />
-            </Button>
-            {editInvoiceModalOpen && <EditInvoiceModal
-              open={editInvoiceModalOpen}
-              onClose={() => setEditInvoiceModalOpen(false)}
-              invoiceId={invoice.id}
-              displayId={invoice.displayId}
-              encounterId={encounter.id}
-              invoiceStatus={invoice.status}
-            />}
-            <Button onClick={() => setInvoiceLineModalOpen(true)}>
-              <TranslatedText stringId="invoice.action.addItem" fallback="Add item" />
-            </Button>
-            <InvoiceLineItemModal
-              title={<TranslatedText stringId="invoice.action.addItem" fallback="Add item" />}
-              actionText={<TranslatedText stringId="general.action.add" fallback="Add" />}
-              open={invoiceLineModalOpen}
-              invoiceId={invoice.id}
-              onClose={() => setInvoiceLineModalOpen(false)}
-              onSaved={() => {
-                setInvoiceLineModalOpen(false);
-                loadEncounter(encounter.id);
-              }}
-            />
-            <OutlinedButton onClick={() => setInvoicePriceChangeModalOpen(true)}>
-              <TranslatedText
-                stringId="invoice.action.addPriceChange"
-                fallback="Add price change"
-              />
-            </OutlinedButton>
-            <InvoicePriceChangeItemModal
-              title={
-                <TranslatedText
-                  stringId="invoice.action.addPriceChange"
-                  fallback="Add price change"
-                />
-              }
-              actionText={<TranslatedText stringId="general.action.create" fallback="Create" />}
-              open={invoicePriceChangeModalOpen}
-              invoiceId={invoice.id}
-              onClose={() => setInvoicePriceChangeModalOpen(false)}
-              onSaved={async () => {
-                setInvoicePriceChangeModalOpen(false);
-                await loadEncounter(encounter.id);
-              }}
-            />
-            <OutlinedButton onClick={() => setPotentialLineItemsModalOpen(true)}>
-              <TranslatedText
-                stringId="invoice.action.populateInvoice"
-                fallback="Populate invoice"
-=======
       <InvoiceContainer>
         <InvoiceTopBar>
           <InvoiceHeading>
@@ -195,7 +135,6 @@
               <KebabMenu
                 modalsEnabled={[INVOICE_ACTION_MODALS.CANCEL_INVOICE]}
                 invoiceId={invoice.id}
->>>>>>> 771a36fd
               />
               <Button onClick={() => setEditInvoiceModalOpen(true)}>
                 <TranslatedText stringId="invoice.action.editItem" fallback="Edit invoice" />
