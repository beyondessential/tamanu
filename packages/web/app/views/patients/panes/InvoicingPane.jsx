--- conflicted
+++ resolved
@@ -13,11 +13,7 @@
 import { KebabMenu } from '../../../components/EditInvoiceModal/KebabMenu';
 import { StatusDisplay } from '../../../utils/invoiceStatus';
 import { InvoiceSummaryPanel } from '../../../components/InvoiceSummaryPanel';
-<<<<<<< HEAD
-import { useInvoiceLineTotals } from '../../../hooks/useInvoiceLineTotals';
 import { CreateInvoiceModal } from '../../../components/CreateInvoiceModal';
-=======
->>>>>>> 798af055
 
 const EmptyPane = styled(ContentPane)`
   text-align: center;
@@ -58,23 +54,16 @@
   const [invoice, setInvoice] = useState(null);
   const [error, setError] = useState(null);
   const [invoiceLineItems, setInvoiceLineItems] = useState([]);
-<<<<<<< HEAD
   const [activeModal, setActiveModal] = useState('');
-
-  const updateLineItems = useCallback(({ data }) => setInvoiceLineItems(data), []);
-  const { discountableTotal, nonDiscountableTotal } = useInvoiceLineTotals(invoiceLineItems);
-
-  const handleActiveModal = useCallback(modal => {
-    setActiveModal(modal);
-  }, []);
-=======
-
   const updateLineItems = useCallback(({ data }) => setInvoiceLineItems(data), []);
 
   const invoiceTotal = useMemo(() => {
     return calculateInvoiceLinesTotal(invoiceLineItems);
   }, [invoiceLineItems]);
->>>>>>> 798af055
+
+  const handleActiveModal = useCallback(modal => {
+    setActiveModal(modal);
+  }, []);
 
   const api = useApi();
 
@@ -176,12 +165,7 @@
       </InvoiceContainer>
       <InvoiceSummaryPanel
         invoiceId={invoice.id}
-<<<<<<< HEAD
-        discountableTotal={discountableTotal}
-        nonDiscountableTotal={nonDiscountableTotal}
-=======
         invoiceTotal={invoiceTotal}
->>>>>>> 798af055
       />
     </TabPane>
   );
