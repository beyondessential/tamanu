import React, { useCallback, useEffect, useMemo, useState } from 'react';
import styled from 'styled-components';
import { Typography } from '@material-ui/core';
import { isErrorUnknownAllow404s, useApi } from '../../../api';
import { calculateInvoiceLinesTotal, isInvoiceEditable } from '../../../utils';
import { InvoiceDetailTable } from '../../../components/InvoiceDetailTable';
import { Button } from '../../../components/Button';
import { ContentPane } from '../../../components/ContentPane';
import { Colors, INVOICE_ACTION_MODALS, INVOICE_ACTIVE_MODALS } from '../../../constants';
import { TabPane } from '../components';
import { TranslatedText } from '../../../components/Translation/TranslatedText';
import { EditInvoiceModal } from '../../../components/EditInvoiceModal';
import { KebabMenu } from '../../../components/EditInvoiceModal/KebabMenu';
import { StatusDisplay } from '../../../utils/invoiceStatus';
import { InvoiceSummaryPanel } from '../../../components/InvoiceSummaryPanel';
<<<<<<< HEAD
import { useInvoiceLineTotals } from '../../../hooks/useInvoiceLineTotals';
=======
import { CreateInvoiceModal } from '../../../components/CreateInvoiceModal';
>>>>>>> 133945ec

const EmptyPane = styled(ContentPane)`
  text-align: center;
`;

const ActionsPane = styled.div`
  display: flex;
  flex-direction: row-reverse;
  align-items: center;
`;

const InvoiceHeading = styled(Typography)`
  display: flex;
  gap: 20px;
`;

const InvoiceTitle = styled(Typography)`
  color: ${Colors.darkestText};
  font-weight: 500;
  font-size: 18px;
`;

const InvoiceTopBar = styled.div`
  display: flex;
  justify-content: space-between;
  align-items: center;
  padding-bottom: 8px;
  border-bottom: 1px solid ${Colors.outline};
`;

const InvoiceContainer = styled.div`
  padding: 8px 16px;
  margin-bottom: 5px;
  border: 1px solid ${Colors.outline};
`;

export const InvoicingPane = React.memo(({ encounter }) => {
  const [invoice, setInvoice] = useState(null);
  const [error, setError] = useState(null);
  const [invoiceLineItems, setInvoiceLineItems] = useState([]);
<<<<<<< HEAD

  const updateLineItems = useCallback(({ data }) => setInvoiceLineItems(data), []);
  const { discountableTotal, nonDiscountableTotal } = useInvoiceLineTotals(invoiceLineItems);
=======
  const [activeModal, setActiveModal] = useState('');
  const updateLineItems = useCallback(({ data }) => setInvoiceLineItems(data), []);

  const invoiceTotal = useMemo(() => {
    return calculateInvoiceLinesTotal(invoiceLineItems);
  }, [invoiceLineItems]);

  const handleActiveModal = useCallback(modal => {
    setActiveModal(modal);
  }, []);
>>>>>>> 133945ec

  const api = useApi();

  const getInvoice = useCallback(async () => {
    try {
      const invoiceResponse = await api.get(
        `encounter/${encounter.id}/invoice`,
        {},
        { isErrorUnknown: isErrorUnknownAllow404s },
      );
      setInvoice(invoiceResponse);
    } catch (e) {
      // do nothing
    }
  }, [api, encounter.id]);

  const createInvoice = useCallback(async () => {
    try {
      const createInvoiceResponse = await api.post('invoices', {
        encounterId: encounter.id,
      });
      setInvoice(createInvoiceResponse);
      return createInvoiceResponse;
    } catch (e) {
      // eslint-disable-next-line no-console
      console.error(e);
      setError(
        <TranslatedText
          stringId="invoice.error.unableToCreate"
          fallback="Unable to create invoice."
        />,
      );
    }
  }, [api, encounter.id]);

  useEffect(() => {
    getInvoice();
  }, [getInvoice]);

  if (error) {
    return (
      <EmptyPane>
        <h3>{error}</h3>
      </EmptyPane>
    );
  }
  if (!invoice) {
    return (
      <EmptyPane>
        <Button onClick={() => handleActiveModal(INVOICE_ACTIVE_MODALS.CREATE_INVOICE)}>
          <TranslatedText stringId="invoice.action.create" fallback="Create invoice" />
        </Button>
        {activeModal === INVOICE_ACTIVE_MODALS.CREATE_INVOICE && <CreateInvoiceModal
          open={true}
          onClose={() => handleActiveModal("")}
          handleActiveModal={handleActiveModal}
          createInvoice={createInvoice}
        />}
      </EmptyPane>
    );
  }

  return (
    <TabPane>
      <InvoiceContainer>
        <InvoiceTopBar>
          <InvoiceHeading>
            <InvoiceTitle>
              <TranslatedText stringId="invoice.invoiceNumber" fallback="Invoice number" />
              {`: ${invoice.displayId}`}
            </InvoiceTitle>
            <StatusDisplay status={invoice.status} />
          </InvoiceHeading>
          {isInvoiceEditable(invoice) ? (
            <ActionsPane>
              <KebabMenu
                modalsEnabled={[INVOICE_ACTION_MODALS.CANCEL_INVOICE]}
                invoiceId={invoice.id}
              />
              <Button onClick={() => setActiveModal(INVOICE_ACTIVE_MODALS.EDIT_INVOICE)}>
                <TranslatedText stringId="invoice.action.editItem" fallback="Edit invoice" />
              </Button>
              {activeModal === INVOICE_ACTIVE_MODALS.EDIT_INVOICE && <EditInvoiceModal
                open={activeModal === INVOICE_ACTIVE_MODALS.EDIT_INVOICE}
                onClose={() => setActiveModal('')}
                invoiceId={invoice.id}
                displayId={invoice.displayId}
                encounterId={encounter.id}
                invoiceStatus={invoice.status}
              />}
            </ActionsPane>
          ) : null}
        </InvoiceTopBar>
        <InvoiceDetailTable
          invoice={invoice}
          invoiceLineItems={invoiceLineItems}
          updateLineItems={updateLineItems}
        />
      </InvoiceContainer>
      <InvoiceSummaryPanel
        invoiceId={invoice.id}
<<<<<<< HEAD
        discountableTotal={discountableTotal}
        nonDiscountableTotal={nonDiscountableTotal}
=======
        invoiceTotal={invoiceTotal}
>>>>>>> 133945ec
      />
    </TabPane>
  );
});<|MERGE_RESOLUTION|>--- conflicted
+++ resolved
@@ -13,11 +13,7 @@
 import { KebabMenu } from '../../../components/EditInvoiceModal/KebabMenu';
 import { StatusDisplay } from '../../../utils/invoiceStatus';
 import { InvoiceSummaryPanel } from '../../../components/InvoiceSummaryPanel';
-<<<<<<< HEAD
 import { useInvoiceLineTotals } from '../../../hooks/useInvoiceLineTotals';
-=======
-import { CreateInvoiceModal } from '../../../components/CreateInvoiceModal';
->>>>>>> 133945ec
 
 const EmptyPane = styled(ContentPane)`
   text-align: center;
@@ -58,22 +54,9 @@
   const [invoice, setInvoice] = useState(null);
   const [error, setError] = useState(null);
   const [invoiceLineItems, setInvoiceLineItems] = useState([]);
-<<<<<<< HEAD
 
   const updateLineItems = useCallback(({ data }) => setInvoiceLineItems(data), []);
   const { discountableTotal, nonDiscountableTotal } = useInvoiceLineTotals(invoiceLineItems);
-=======
-  const [activeModal, setActiveModal] = useState('');
-  const updateLineItems = useCallback(({ data }) => setInvoiceLineItems(data), []);
-
-  const invoiceTotal = useMemo(() => {
-    return calculateInvoiceLinesTotal(invoiceLineItems);
-  }, [invoiceLineItems]);
-
-  const handleActiveModal = useCallback(modal => {
-    setActiveModal(modal);
-  }, []);
->>>>>>> 133945ec
 
   const api = useApi();
 
@@ -175,12 +158,8 @@
       </InvoiceContainer>
       <InvoiceSummaryPanel
         invoiceId={invoice.id}
-<<<<<<< HEAD
         discountableTotal={discountableTotal}
         nonDiscountableTotal={nonDiscountableTotal}
-=======
-        invoiceTotal={invoiceTotal}
->>>>>>> 133945ec
       />
     </TabPane>
   );
