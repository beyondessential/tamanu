import React from 'react';

import { push } from 'connected-react-router';
import { useDispatch } from 'react-redux';
import { useParams } from 'react-router-dom';

import { Button, ContentPane, NoteBlock, TableButtonRow } from '../../../components';
import { ReferralTable } from '../../../components/ReferralTable';
import { TranslatedText } from '../../../components/Translation/TranslatedText';

export const ReferralPane = React.memo(({ patient }) => {
  const dispatch = useDispatch();
  const params = useParams();
  const handleNewReferral = () =>
    dispatch(push(`/patients/${params.category}/${params.patientId}/referrals/new`));
  return (
<<<<<<< HEAD
    <ContentPane>
      <TableButtonRow variant="small">
        <NoteBlock>
          <Button onClick={handleNewReferral}>
            <TranslatedText stringId="patient.referral.action.create" fallback="New referral" />
          </Button>
        </NoteBlock>
=======
    <ContentPane data-testid="contentpane-ztqm">
      <TableButtonRow variant="small" data-testid="tablebuttonrow-4sww">
        <Button onClick={handleNewReferral} data-testid="button-u28m">
          <TranslatedText
            stringId="patient.referral.action.create"
            fallback="New referral"
            data-testid="translatedtext-93j1"
          />
        </Button>
>>>>>>> cf9016b5
      </TableButtonRow>
      <ReferralTable patientId={patient.id} data-testid="referraltable-6sz8" />
    </ContentPane>
  );
});<|MERGE_RESOLUTION|>--- conflicted
+++ resolved
@@ -14,25 +14,17 @@
   const handleNewReferral = () =>
     dispatch(push(`/patients/${params.category}/${params.patientId}/referrals/new`));
   return (
-<<<<<<< HEAD
-    <ContentPane>
-      <TableButtonRow variant="small">
+    <ContentPane data-testid="contentpane-ztqm">
+      <TableButtonRow variant="small" data-testid="tablebuttonrow-4sww">
         <NoteBlock>
-          <Button onClick={handleNewReferral}>
-            <TranslatedText stringId="patient.referral.action.create" fallback="New referral" />
+          <Button onClick={handleNewReferral} data-testid="button-u28m">
+            <TranslatedText
+              stringId="patient.referral.action.create"
+              fallback="New referral"
+              data-testid="translatedtext-93j1"
+            />
           </Button>
         </NoteBlock>
-=======
-    <ContentPane data-testid="contentpane-ztqm">
-      <TableButtonRow variant="small" data-testid="tablebuttonrow-4sww">
-        <Button onClick={handleNewReferral} data-testid="button-u28m">
-          <TranslatedText
-            stringId="patient.referral.action.create"
-            fallback="New referral"
-            data-testid="translatedtext-93j1"
-          />
-        </Button>
->>>>>>> cf9016b5
       </TableButtonRow>
       <ReferralTable patientId={patient.id} data-testid="referraltable-6sz8" />
     </ContentPane>
