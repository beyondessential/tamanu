import React from 'react';
<<<<<<< HEAD

import { useNavigate, useParams } from 'react-router';

import { Button, ContentPane, NoteModalActionBlocker, TableButtonRow } from '../../../components';
=======
import { push } from 'connected-react-router';
import { useDispatch } from 'react-redux';
import { useParams } from 'react-router-dom';
import { Button, TranslatedText } from '@tamanu/ui-components';
import { ContentPane, NoteModalActionBlocker, TableButtonRow } from '../../../components';
>>>>>>> 209d3ab4
import { ReferralTable } from '../../../components/ReferralTable';

export const ReferralPane = React.memo(({ patient }) => {
  const navigate = useNavigate();
  const params = useParams();
  const handleNewReferral = () =>
    navigate(`/patients/${params.category}/${params.patientId}/referrals/new`);
  return (
    <ContentPane data-testid="contentpane-ztqm">
      <TableButtonRow variant="small" data-testid="tablebuttonrow-4sww">
        <NoteModalActionBlocker>
          <Button onClick={handleNewReferral} data-testid="button-u28m">
            <TranslatedText
              stringId="patient.referral.action.create"
              fallback="New referral"
              data-testid="translatedtext-93j1"
            />
          </Button>
        </NoteModalActionBlocker>
      </TableButtonRow>
      <ReferralTable patientId={patient.id} data-testid="referraltable-6sz8" />
    </ContentPane>
  );
});<|MERGE_RESOLUTION|>--- conflicted
+++ resolved
@@ -1,16 +1,7 @@
 import React from 'react';
-<<<<<<< HEAD
-
 import { useNavigate, useParams } from 'react-router';
-
-import { Button, ContentPane, NoteModalActionBlocker, TableButtonRow } from '../../../components';
-=======
-import { push } from 'connected-react-router';
-import { useDispatch } from 'react-redux';
-import { useParams } from 'react-router-dom';
 import { Button, TranslatedText } from '@tamanu/ui-components';
 import { ContentPane, NoteModalActionBlocker, TableButtonRow } from '../../../components';
->>>>>>> 209d3ab4
 import { ReferralTable } from '../../../components/ReferralTable';
 
 export const ReferralPane = React.memo(({ patient }) => {
