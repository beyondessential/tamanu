import React, { useState } from 'react';
import { ButtonWithPermissionCheck, TableButtonRow } from '../../../components';
import { ProcedureModal } from '../../../components/ProcedureModal';
import { ProcedureTable } from '../../../components/ProcedureTable';
import { useEncounter } from '../../../contexts/Encounter';
import { TabPane } from '../components';
import { TranslatedText } from '../../../components/Translation/TranslatedText';

export const ProcedurePane = React.memo(({ encounter, readonly }) => {
  const [editedProcedure, setEditedProcedure] = useState(null);
  const { loadEncounter } = useEncounter();

  return (
    <TabPane>
      <ProcedureModal
        editedProcedure={editedProcedure}
        encounterId={encounter.id}
        onClose={() => setEditedProcedure(null)}
        onSaved={async () => {
          setEditedProcedure(null);
          await loadEncounter(encounter.id);
        }}
      />
      <TableButtonRow variant="small">
        <ButtonWithPermissionCheck
          onClick={() => setEditedProcedure({})}
          disabled={readonly}
          verb="create"
          noun="Procedure"
        >
<<<<<<< HEAD
          New procedure
=======
          <TranslatedText stringId="procedure.action.create" fallback="New procedure" />
>>>>>>> 09f200ba
        </ButtonWithPermissionCheck>
      </TableButtonRow>
      <ProcedureTable encounterId={encounter.id} onItemClick={item => setEditedProcedure(item)} />
    </TabPane>
  );
});<|MERGE_RESOLUTION|>--- conflicted
+++ resolved
@@ -28,11 +28,7 @@
           verb="create"
           noun="Procedure"
         >
-<<<<<<< HEAD
-          New procedure
-=======
           <TranslatedText stringId="procedure.action.create" fallback="New procedure" />
->>>>>>> 09f200ba
         </ButtonWithPermissionCheck>
       </TableButtonRow>
       <ProcedureTable encounterId={encounter.id} onItemClick={item => setEditedProcedure(item)} />
