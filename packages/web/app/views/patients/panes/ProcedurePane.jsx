import React, { useState } from 'react';
import { ButtonWithPermissionCheck, TableButtonRow } from '../../../components';
import { ProcedureModal } from '../../../components/ProcedureModal';
import { ProcedureTable } from '../../../components/ProcedureTable';
import { useEncounter } from '../../../contexts/Encounter';
import { TabPane } from '../components';
import { TranslatedText } from '../../../components/Translation/TranslatedText';
import { NoteBlock } from '../../../components/NoteBlock';

export const ProcedurePane = React.memo(({ encounter, readonly }) => {
  const [editedProcedure, setEditedProcedure] = useState(null);
  const { loadEncounter } = useEncounter();

  return (
    <TabPane data-testid="tabpane-q1xp">
      <ProcedureModal
        editedProcedure={editedProcedure}
        encounterId={encounter.id}
        onClose={() => setEditedProcedure(null)}
        onSaved={async () => {
          setEditedProcedure(null);
          await loadEncounter(encounter.id);
        }}
        data-testid="proceduremodal-xq2p"
      />
<<<<<<< HEAD
      <TableButtonRow variant="small">
        <NoteBlock>
          <ButtonWithPermissionCheck
            onClick={() => setEditedProcedure({})}
            disabled={readonly}
            verb="create"
            noun="Procedure"
          >
            <TranslatedText stringId="procedure.action.create" fallback="New procedure" />
          </ButtonWithPermissionCheck>
        </NoteBlock>
=======
      <TableButtonRow variant="small" data-testid="tablebuttonrow-o76z">
        <ButtonWithPermissionCheck
          onClick={() => setEditedProcedure({})}
          disabled={readonly}
          verb="create"
          noun="Procedure"
          data-testid="buttonwithpermissioncheck-h58o"
        >
          <TranslatedText
            stringId="procedure.action.create"
            fallback="New procedure"
            data-testid="translatedtext-gqco"
          />
        </ButtonWithPermissionCheck>
>>>>>>> cf9016b5
      </TableButtonRow>
      <ProcedureTable
        encounterId={encounter.id}
        onItemClick={(item) => setEditedProcedure(item)}
        data-testid="proceduretable-4661"
      />
    </TabPane>
  );
});<|MERGE_RESOLUTION|>--- conflicted
+++ resolved
@@ -23,38 +23,26 @@
         }}
         data-testid="proceduremodal-xq2p"
       />
-<<<<<<< HEAD
-      <TableButtonRow variant="small">
+      <TableButtonRow variant="small" data-testid="tablebuttonrow-o76z">
         <NoteBlock>
           <ButtonWithPermissionCheck
             onClick={() => setEditedProcedure({})}
             disabled={readonly}
             verb="create"
             noun="Procedure"
+            data-testid="buttonwithpermissioncheck-h58o"
           >
-            <TranslatedText stringId="procedure.action.create" fallback="New procedure" />
+            <TranslatedText
+              stringId="procedure.action.create"
+              fallback="New procedure"
+              data-testid="translatedtext-gqco"
+            />
           </ButtonWithPermissionCheck>
         </NoteBlock>
-=======
-      <TableButtonRow variant="small" data-testid="tablebuttonrow-o76z">
-        <ButtonWithPermissionCheck
-          onClick={() => setEditedProcedure({})}
-          disabled={readonly}
-          verb="create"
-          noun="Procedure"
-          data-testid="buttonwithpermissioncheck-h58o"
-        >
-          <TranslatedText
-            stringId="procedure.action.create"
-            fallback="New procedure"
-            data-testid="translatedtext-gqco"
-          />
-        </ButtonWithPermissionCheck>
->>>>>>> cf9016b5
       </TableButtonRow>
       <ProcedureTable
         encounterId={encounter.id}
-        onItemClick={(item) => setEditedProcedure(item)}
+        onItemClick={item => setEditedProcedure(item)}
         data-testid="proceduretable-4661"
       />
     </TabPane>
