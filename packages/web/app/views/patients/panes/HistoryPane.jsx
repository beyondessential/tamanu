import React, { useCallback, useState } from 'react';
import { usePatientNavigation } from '../../../utils/usePatientNavigation';
import { useEncounter } from '../../../contexts/Encounter';

import { ContentPane } from '../../../components';
import { PatientEncounterSummary } from '../components/PatientEncounterSummary';
import { PatientHistory } from '../../../components/PatientHistory';
import { EncounterModal } from '../../../components/EncounterModal';
import { LocationBookingsTable } from '../../../components/Appointments/LocationBookingsTable';
import { useAuth } from '../../../contexts/Auth';
import { useSettings } from '../../../contexts/Settings';
import { OutpatientAppointmentsTable } from '../../../components/Appointments/OutpatientAppointmentsTable';

export const HistoryPane = React.memo(({ patient, additionalData, disabled }) => {
  const [isModalOpen, setModalOpen] = useState(false);
  const { navigateToEncounter } = usePatientNavigation();
  const { loadEncounter } = useEncounter();
  const { ability } = useAuth();
  const { getSetting } = useSettings();

  const showLocationBookingsSetting = getSetting('layouts.patientView.showLocationBookings');
  const showOutpatientAppointmentsSetting = getSetting(
    'layouts.patientView.showOutpatientAppointments',
  );
  const canListAppointment = ability.can('list', 'Appointment');
  const canReadAppointment = ability.can('read', 'Appointment');
<<<<<<< HEAD

  const showLocationBookings =
    showLocationBookingsSetting && canListAppointment && canReadAppointment;
  const showOutpatientAppointments =
    showOutpatientAppointmentsSetting && canListAppointment && canReadAppointment;
=======
  const showLocationBookings =
    showLocationBookingsSetting && canListAppointment && canReadAppointment;
>>>>>>> 328c7d06

  const onViewEncounter = useCallback(
    id => {
      (async () => {
        await loadEncounter(id);
        navigateToEncounter(id);
      })();
    },
    [loadEncounter, navigateToEncounter],
  );

  const onCloseModal = useCallback(() => setModalOpen(false), []);

  return (
    <>
      <ContentPane>
        <PatientEncounterSummary
          viewEncounter={onViewEncounter}
          openCheckin={() => setModalOpen(true)}
          patient={patient}
          disabled={disabled}
        />
      </ContentPane>
<<<<<<< HEAD
      {showOutpatientAppointments && (
        <ContentPane>
          <OutpatientAppointmentsTable patient={patient} />
=======
      {showLocationBookings && (
        <ContentPane>
          <LocationBookingsTable patient={patient} />
>>>>>>> 328c7d06
        </ContentPane>
      )}
      <ContentPane>
        <PatientHistory patient={patient} onItemClick={onViewEncounter} />
      </ContentPane>
      <EncounterModal
        open={isModalOpen}
        onClose={onCloseModal}
        patient={patient}
        patientBillingTypeId={additionalData?.patientBillingTypeId}
      />
      {showLocationBookings && <LocationBookingsTable patient={patient} />}
    </>
  );
});<|MERGE_RESOLUTION|>--- conflicted
+++ resolved
@@ -24,16 +24,11 @@
   );
   const canListAppointment = ability.can('list', 'Appointment');
   const canReadAppointment = ability.can('read', 'Appointment');
-<<<<<<< HEAD
 
   const showLocationBookings =
     showLocationBookingsSetting && canListAppointment && canReadAppointment;
   const showOutpatientAppointments =
     showOutpatientAppointmentsSetting && canListAppointment && canReadAppointment;
-=======
-  const showLocationBookings =
-    showLocationBookingsSetting && canListAppointment && canReadAppointment;
->>>>>>> 328c7d06
 
   const onViewEncounter = useCallback(
     id => {
@@ -57,15 +52,13 @@
           disabled={disabled}
         />
       </ContentPane>
-<<<<<<< HEAD
       {showOutpatientAppointments && (
         <ContentPane>
           <OutpatientAppointmentsTable patient={patient} />
-=======
+      )}
       {showLocationBookings && (
         <ContentPane>
           <LocationBookingsTable patient={patient} />
->>>>>>> 328c7d06
         </ContentPane>
       )}
       <ContentPane>
