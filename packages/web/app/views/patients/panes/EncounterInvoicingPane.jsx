import React, { useState } from 'react';
import styled from 'styled-components';
import { Typography, Box } from '@material-ui/core';
import { Button, OutlinedButton } from '@tamanu/ui-components';
import { Colors } from '../../../constants/styles';
import { INVOICE_STATUSES } from '@tamanu/constants';
import PrintIcon from '@material-ui/icons/Print';
import CircularProgress from '@material-ui/core/CircularProgress';
import { isInvoiceEditable } from '@tamanu/shared/utils/invoice';
import {
  InvoiceModalGroup,
  InvoiceStatus,
  InvoiceForm,
  InvoiceSummaryPanel,
  PatientPaymentsTable,
  InsurerPaymentsTable,
} from '../../../features/Invoice';
import { ContentPane } from '../../../components/ContentPane';
import { INVOICE_MODAL_TYPES } from '../../../constants';
import { TabPane } from '../components';
import { TranslatedText } from '../../../components/Translation/TranslatedText';
import { ThreeDotMenu } from '../../../components/ThreeDotMenu';
import { useEncounterInvoiceQuery } from '../../../api/queries/useInvoiceQuery';
import { useAuth } from '../../../contexts/Auth';
import { NoteModalActionBlocker } from '../../../components';
import { usePatientDataQuery } from '../../../api/queries';
import { InvoiceRecordModal } from '../../../components/PatientPrinting/modals/InvoiceRecordModal';

const EmptyPane = styled(ContentPane)`
  text-align: center;
`;

const ActionsPane = styled.div`
  display: flex;
  align-items: center;

  .MuiButtonBase-root {
    margin-left: 8px;
  }
`;

const Menu = styled(ThreeDotMenu)`
  &.MuiButtonBase-root {
    margin-left: 0;
  }
`;

const InvoiceHeading = styled(Typography).attrs({ component: 'div' })`
  margin-left: 10px;
  display: flex;
  gap: 20px;
  align-items: center;
`;

const InvoiceTitle = styled(Typography)`
  color: ${props => props.theme.palette.text.primary};
  font-weight: 500;
  font-size: 18px;
`;

const InvoiceSubTitle = styled(Typography)`
  color: ${props => props.theme.palette.text.tertiary};
  font-size: 14px;
`;

const InvoiceTopBar = styled.div`
  display: flex;
  justify-content: space-between;
  align-items: center;
  padding-bottom: 8px;
  border-bottom: 1px solid ${Colors.outline};
`;

const InvoiceContainer = styled.div`
  padding: 8px;
  margin-bottom: 5px;
  border: 1px solid ${Colors.outline};
  border-radius: 3px;
`;

const PrintButton = styled(OutlinedButton)`
  padding: 10px 16px;
  min-width: 100px;
  .MuiButton-startIcon {
    margin-right: 0;
  }
`;

const PaymentsSection = styled.div`
  display: grid;
  grid-template-columns: 1fr 320px;
  gap: 8px;
`;

export const EncounterInvoicingPane = ({ encounter }) => {
  const { ability } = useAuth();
  const [openInvoiceModal, setOpenInvoiceModal] = useState(false);
  const [printModalOpen, setPrintModalOpen] = useState(false);
  const { data: invoice, isLoading } = useEncounterInvoiceQuery(encounter.id);
  const { data: patient } = usePatientDataQuery(encounter.patientId);

  const handleOpenInvoiceModal = type => setOpenInvoiceModal(type);

<<<<<<< HEAD
  const handleFinaliseInvoice = () => {
    handleOpenInvoiceModal(INVOICE_MODAL_TYPES.FINALISE_INVOICE);
  };

=======
  const canCreateInvoice = ability.can('create', 'Invoice');
>>>>>>> 93de1efb
  const canWriteInvoice = ability.can('write', 'Invoice');
  const canDeleteInvoice = ability.can('delete', 'Invoice');
  const cancelable = invoice && isInvoiceEditable(invoice) && canWriteInvoice;
  const editable = invoice && isInvoiceEditable(invoice) && canWriteInvoice;
  const deletable = invoice && invoice.status !== INVOICE_STATUSES.FINALISED && canDeleteInvoice;
<<<<<<< HEAD
  const finalisable = invoice && invoice.status === INVOICE_STATUSES.IN_PROGRESS && canWriteInvoice;
=======
  const finalisable = invoice && isInvoiceEditable(invoice) && canCreateInvoice;
>>>>>>> 93de1efb
  const insurancePlans = invoice?.insurancePlans.map(plan => plan.name).join(', ');

  if (isLoading) {
    return (
      <Box p={5} textAlign="center">
        <CircularProgress />
      </Box>
    );
  }

  if (!invoice) {
    return (
      <EmptyPane data-testid="emptypane-cjxo">
        {ability.can('create', 'Invoice') && (
          <NoteModalActionBlocker>
            <Button
              onClick={() => handleOpenInvoiceModal(INVOICE_MODAL_TYPES.CREATE_INVOICE)}
              data-testid="button-j06y"
            >
              <TranslatedText
                stringId="invoice.action.create"
                fallback="Create invoice"
                data-testid="translatedtext-um8m"
              />
            </Button>
          </NoteModalActionBlocker>
        )}
        <InvoiceModalGroup
          initialModalType={openInvoiceModal}
          initialInvoice={invoice}
          encounterId={encounter.id}
          onClose={() => setOpenInvoiceModal()}
          data-testid="invoicemodalgroup-rx7c"
        />
      </EmptyPane>
    );
  }

  return (
    <>
      <TabPane>
        <InvoiceContainer>
          <InvoiceTopBar>
            <InvoiceHeading>
              <Box>
                <InvoiceTitle>
                  <TranslatedText stringId="invoice.invoiceNumber" fallback="Invoice number" />:{' '}
                  {invoice.displayId}
                </InvoiceTitle>
                <InvoiceSubTitle>
                  {patient?.village?.name} {insurancePlans}
                </InvoiceSubTitle>
              </Box>
              <InvoiceStatus status={invoice.status} data-testid="invoicestatus-qb63" />
            </InvoiceHeading>
            {(cancelable || deletable || finalisable) && (
              <ActionsPane data-testid="actionspane-l9ey">
                {finalisable && (
                  <NoteModalActionBlocker>
                    <OutlinedButton onClick={handleFinaliseInvoice} data-testid="button-yicz">
                      <TranslatedText
                        stringId="invoice.modal.finaliseButton.label"
                        fallback="Finalise"
                        data-testid="translatedtext-upzu"
                      />
                    </OutlinedButton>
                  </NoteModalActionBlocker>
                )}
                <NoteModalActionBlocker>
                  <Button
                    onClick={() => handleOpenInvoiceModal(INVOICE_MODAL_TYPES.INSURANCE)}
                    data-testid="button-insurance-2zyp"
                  >
                    <TranslatedText stringId="invoice.action.insurance" fallback="Insurance plan" />
                  </Button>
                </NoteModalActionBlocker>
                <NoteModalActionBlocker>
                  <Menu
                    items={[
                      {
                        label: (
                          <TranslatedText
                            stringId="invoice.modal.editInvoice.cancelInvoice"
                            fallback="Cancel invoice"
                            data-testid="translatedtext-n7tk"
                          />
                        ),
                        onClick: () => handleOpenInvoiceModal(INVOICE_MODAL_TYPES.CANCEL_INVOICE),
                        hidden: !cancelable,
                      },
                      {
                        label: (
                          <TranslatedText
                            stringId="invoice.modal.editInvoice.deleteInvoice"
                            fallback="Delete invoice"
                            data-testid="translatedtext-d2ou"
                          />
                        ),
                        onClick: () => handleOpenInvoiceModal(INVOICE_MODAL_TYPES.DELETE_INVOICE),
                        hidden: !deletable,
                      },
                    ]}
                    data-testid="threedotmenu-5t9u"
                  />
                </NoteModalActionBlocker>
<<<<<<< HEAD
=======
                <NoteModalActionBlocker>
                  <Button
                    onClick={() => handleOpenInvoiceModal(INVOICE_MODAL_TYPES.INSURANCE)}
                    data-testid="button-insurance-2zyp"
                  >
                    <TranslatedText stringId="invoice.action.insurance" fallback="Insurance plan" />
                  </Button>
                </NoteModalActionBlocker>
                {finalisable && (
                  <NoteModalActionBlocker>
                    <OutlinedButton
                      onClick={() => handleOpenInvoiceModal(INVOICE_MODAL_TYPES.FINALISE_INVOICE)}
                      style={{ marginRight: 10 }}
                      data-testid="button-yicz"
                    >
                      <TranslatedText stringId="invoice.action.finalise" fallback="Finalise" />
                    </OutlinedButton>
                  </NoteModalActionBlocker>
                )}
>>>>>>> 93de1efb
              </ActionsPane>
            )}
            {!editable && (
              <PrintButton onClick={() => setPrintModalOpen(true)} startIcon={<PrintIcon />}>
                <TranslatedText stringId="general.action.print" fallback="Print" />
              </PrintButton>
            )}
          </InvoiceTopBar>
          <InvoiceForm invoice={invoice} isPatientView={false} />
          {invoice.status !== INVOICE_STATUSES.IN_PROGRESS && (
            <PaymentsSection>
              <PatientPaymentsTable invoice={invoice} />
              <InvoiceSummaryPanel invoiceItems={invoice?.items} />
              <InsurerPaymentsTable invoice={invoice} />
            </PaymentsSection>
          )}
        </InvoiceContainer>
      </TabPane>
      {openInvoiceModal && (
        <InvoiceModalGroup
          initialModalType={openInvoiceModal}
          initialInvoice={invoice}
          encounterId={encounter.id}
          onClose={() => setOpenInvoiceModal()}
          data-testid="invoicemodalgroup-rx7c"
        />
      )}
      <InvoiceRecordModal
        open={printModalOpen}
        onClose={() => setPrintModalOpen(false)}
        invoice={invoice}
        data-testid="invoicerecordmodal-ep8b"
      />
    </>
  );
};<|MERGE_RESOLUTION|>--- conflicted
+++ resolved
@@ -101,24 +101,17 @@
 
   const handleOpenInvoiceModal = type => setOpenInvoiceModal(type);
 
-<<<<<<< HEAD
+  const canCreateInvoice = ability.can('create', 'Invoice');
   const handleFinaliseInvoice = () => {
     handleOpenInvoiceModal(INVOICE_MODAL_TYPES.FINALISE_INVOICE);
   };
 
-=======
-  const canCreateInvoice = ability.can('create', 'Invoice');
->>>>>>> 93de1efb
   const canWriteInvoice = ability.can('write', 'Invoice');
   const canDeleteInvoice = ability.can('delete', 'Invoice');
   const cancelable = invoice && isInvoiceEditable(invoice) && canWriteInvoice;
   const editable = invoice && isInvoiceEditable(invoice) && canWriteInvoice;
   const deletable = invoice && invoice.status !== INVOICE_STATUSES.FINALISED && canDeleteInvoice;
-<<<<<<< HEAD
-  const finalisable = invoice && invoice.status === INVOICE_STATUSES.IN_PROGRESS && canWriteInvoice;
-=======
   const finalisable = invoice && isInvoiceEditable(invoice) && canCreateInvoice;
->>>>>>> 93de1efb
   const insurancePlans = invoice?.insurancePlans.map(plan => plan.name).join(', ');
 
   if (isLoading) {
@@ -224,16 +217,6 @@
                     data-testid="threedotmenu-5t9u"
                   />
                 </NoteModalActionBlocker>
-<<<<<<< HEAD
-=======
-                <NoteModalActionBlocker>
-                  <Button
-                    onClick={() => handleOpenInvoiceModal(INVOICE_MODAL_TYPES.INSURANCE)}
-                    data-testid="button-insurance-2zyp"
-                  >
-                    <TranslatedText stringId="invoice.action.insurance" fallback="Insurance plan" />
-                  </Button>
-                </NoteModalActionBlocker>
                 {finalisable && (
                   <NoteModalActionBlocker>
                     <OutlinedButton
@@ -245,7 +228,6 @@
                     </OutlinedButton>
                   </NoteModalActionBlocker>
                 )}
->>>>>>> 93de1efb
               </ActionsPane>
             )}
             {!editable && (
