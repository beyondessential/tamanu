--- conflicted
+++ resolved
@@ -58,7 +58,7 @@
 
   const { data: invoice } = useEncounterInvoiceQuery(encounter.id);
 
-  const handleOpenInvoiceModal = (type) => setOpenInvoiceModal(type);
+  const handleOpenInvoiceModal = type => setOpenInvoiceModal(type);
 
   const canWriteInvoice = ability.can('write', 'Invoice');
   const canDeleteInvoice = ability.can('delete', 'Invoice');
@@ -83,8 +83,7 @@
                 <InvoiceStatus status={invoice.status} data-testid="invoicestatus-qb63" />
               </InvoiceHeading>
               {(cancelable || deletable) && (
-<<<<<<< HEAD
-                <ActionsPane>
+                <ActionsPane data-testid="actionspane-l9ey">
                   <NoteBlock>
                     <ThreeDotMenu
                       items={[
@@ -93,6 +92,7 @@
                             <TranslatedText
                               stringId="invoice.modal.editInvoice.cancelInvoice"
                               fallback="Cancel invoice"
+                              data-testid="translatedtext-n7tk"
                             />
                           ),
                           onClick: () => handleOpenInvoiceModal(INVOICE_MODAL_TYPES.CANCEL_INVOICE),
@@ -103,61 +103,28 @@
                             <TranslatedText
                               stringId="invoice.modal.editInvoice.deleteInvoice"
                               fallback="Delete invoice"
+                              data-testid="translatedtext-d2ou"
                             />
                           ),
                           onClick: () => handleOpenInvoiceModal(INVOICE_MODAL_TYPES.DELETE_INVOICE),
                           hidden: !deletable,
                         },
                       ]}
+                      data-testid="threedotmenu-5t9u"
                     />
                   </NoteBlock>
                   <NoteBlock>
                     <Button
                       onClick={() => handleOpenInvoiceModal(INVOICE_MODAL_TYPES.EDIT_INVOICE)}
+                      data-testid="button-2zyp"
                     >
-                      <TranslatedText stringId="invoice.action.edit" fallback="Edit invoice" />
+                      <TranslatedText
+                        stringId="invoice.action.edit"
+                        fallback="Edit invoice"
+                        data-testid="translatedtext-6nrc"
+                      />
                     </Button>
                   </NoteBlock>
-=======
-                <ActionsPane data-testid="actionspane-l9ey">
-                  <ThreeDotMenu
-                    items={[
-                      {
-                        label: (
-                          <TranslatedText
-                            stringId="invoice.modal.editInvoice.cancelInvoice"
-                            fallback="Cancel invoice"
-                            data-testid="translatedtext-n7tk"
-                          />
-                        ),
-                        onClick: () => handleOpenInvoiceModal(INVOICE_MODAL_TYPES.CANCEL_INVOICE),
-                        hidden: !cancelable,
-                      },
-                      {
-                        label: (
-                          <TranslatedText
-                            stringId="invoice.modal.editInvoice.deleteInvoice"
-                            fallback="Delete invoice"
-                            data-testid="translatedtext-d2ou"
-                          />
-                        ),
-                        onClick: () => handleOpenInvoiceModal(INVOICE_MODAL_TYPES.DELETE_INVOICE),
-                        hidden: !deletable,
-                      },
-                    ]}
-                    data-testid="threedotmenu-5t9u"
-                  />
-                  <Button
-                    onClick={() => handleOpenInvoiceModal(INVOICE_MODAL_TYPES.EDIT_INVOICE)}
-                    data-testid="button-2zyp"
-                  >
-                    <TranslatedText
-                      stringId="invoice.action.edit"
-                      fallback="Edit invoice"
-                      data-testid="translatedtext-6nrc"
-                    />
-                  </Button>
->>>>>>> cf9016b5
                 </ActionsPane>
               )}
             </InvoiceTopBar>
@@ -168,24 +135,18 @@
       ) : (
         <EmptyPane data-testid="emptypane-cjxo">
           {ability.can('create', 'Invoice') && (
-<<<<<<< HEAD
             <NoteBlock>
-              <Button onClick={() => handleOpenInvoiceModal(INVOICE_MODAL_TYPES.CREATE_INVOICE)}>
-                <TranslatedText stringId="invoice.action.create" fallback="Create invoice" />
+              <Button
+                onClick={() => handleOpenInvoiceModal(INVOICE_MODAL_TYPES.CREATE_INVOICE)}
+                data-testid="button-j06y"
+              >
+                <TranslatedText
+                  stringId="invoice.action.create"
+                  fallback="Create invoice"
+                  data-testid="translatedtext-um8m"
+                />
               </Button>
             </NoteBlock>
-=======
-            <Button
-              onClick={() => handleOpenInvoiceModal(INVOICE_MODAL_TYPES.CREATE_INVOICE)}
-              data-testid="button-j06y"
-            >
-              <TranslatedText
-                stringId="invoice.action.create"
-                fallback="Create invoice"
-                data-testid="translatedtext-um8m"
-              />
-            </Button>
->>>>>>> cf9016b5
           )}
         </EmptyPane>
       )}
