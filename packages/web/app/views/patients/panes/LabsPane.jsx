--- conflicted
+++ resolved
@@ -24,8 +24,7 @@
         onClose={() => setPrintRequestsModalOpen(false)}
         data-testid="printmultiplelabrequestsselectionmodal-hccp"
       />
-<<<<<<< HEAD
-      <TableButtonRow variant="small">
+      <TableButtonRow variant="small" data-testid="tablebuttonrow-yf2d">
         <NoteBlock>
           <ButtonWithPermissionCheck
             onClick={() => setPrintRequestsModalOpen(true)}
@@ -35,8 +34,13 @@
             variant="outlined"
             color="primary"
             size="small"
+            data-testid="buttonwithpermissioncheck-hjef"
           >
-            <TranslatedText stringId="lab.action.print" fallback="Print" />
+            <TranslatedText
+              stringId="lab.action.print"
+              fallback="Print"
+              data-testid="translatedtext-923g"
+            />
           </ButtonWithPermissionCheck>
         </NoteBlock>
         <NoteBlock>
@@ -46,43 +50,15 @@
             verb="create"
             noun="LabRequest"
             size="small"
+            data-testid="buttonwithpermissioncheck-kcrs"
           >
-            <TranslatedText stringId="lab.action.create" fallback="New lab request" />
+            <TranslatedText
+              stringId="lab.action.create"
+              fallback="New lab request"
+              data-testid="translatedtext-5yxa"
+            />
           </ButtonWithPermissionCheck>
         </NoteBlock>
-=======
-      <TableButtonRow variant="small" data-testid="tablebuttonrow-yf2d">
-        <ButtonWithPermissionCheck
-          onClick={() => setPrintRequestsModalOpen(true)}
-          disabled={readonly}
-          verb="read"
-          noun="LabRequest"
-          variant="outlined"
-          color="primary"
-          size="small"
-          data-testid="buttonwithpermissioncheck-hjef"
-        >
-          <TranslatedText
-            stringId="lab.action.print"
-            fallback="Print"
-            data-testid="translatedtext-923g"
-          />
-        </ButtonWithPermissionCheck>
-        <ButtonWithPermissionCheck
-          onClick={() => setNewRequestModalOpen(true)}
-          disabled={readonly}
-          verb="create"
-          noun="LabRequest"
-          size="small"
-          data-testid="buttonwithpermissioncheck-kcrs"
-        >
-          <TranslatedText
-            stringId="lab.action.create"
-            fallback="New lab request"
-            data-testid="translatedtext-5yxa"
-          />
-        </ButtonWithPermissionCheck>
->>>>>>> cf9016b5
       </TableButtonRow>
       <EncounterLabRequestsTable
         encounterId={encounter.id}
