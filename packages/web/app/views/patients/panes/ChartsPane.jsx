--- conflicted
+++ resolved
@@ -27,7 +27,6 @@
   width: 200px;
 `;
 
-<<<<<<< HEAD
 const CoreComplexChartDataRow = styled.div`
   margin-top: 20px;
   margin-bottom: 20px;
@@ -43,8 +42,6 @@
   color: ${Colors.darkText};
 `;
 
-=======
->>>>>>> 27c9b6f7
 const AddComplexChartButton = styled.span`
   color: ${Colors.primary};
   font-weight: 500;
