--- conflicted
+++ resolved
@@ -6,30 +6,22 @@
 
 import { TabPane } from '../components';
 import { TableButtonRow, ButtonWithPermissionCheck } from '../../../components';
-<<<<<<< HEAD
 import { useApi } from '../../../api';
-=======
->>>>>>> 4f259d69
 
 import { SelectField } from '../../../components/Field';
 import { useChartSurveysQuery } from '../../../api/queries';
 import { useUserPreferencesMutation } from '../../../api/mutations/useUserPreferencesMutation';
 import { useUserPreferencesQuery } from '../../../api/queries/useUserPreferencesQuery';
-<<<<<<< HEAD
 import { ChartModal } from '../../../components/ChartModal';
+import { ChartsTable } from '../../../components/ChartsTable';
 import { getAnswersFromData } from '../../../utils';
 import { TranslatedText } from '../../../components/Translation/TranslatedText';
-=======
-import { TranslatedText } from '../../../components/Translation/TranslatedText';
-import { ChartsTable } from '../../../components/ChartsTable';
->>>>>>> 4f259d69
 
 const StyledTranslatedSelectField = styled(SelectField)`
   width: 200px;
 `;
 
-const ChartDropDown = ({ selectedChartType, setSelectedChartType }) => {
-  const { data: chartSurveys = [] } = useChartSurveysQuery();
+const ChartDropDown = ({ selectedChartType, setSelectedChartType, chartSurveys }) => {
   const chartTypes = useMemo(
     () =>
       chartSurveys.map(chartSurvey => ({
@@ -63,15 +55,16 @@
   );
 };
 
-<<<<<<< HEAD
-export const ChartsPane = React.memo(({ patient, encounter }) => {
+export const ChartsPane = React.memo(({ patient, encounter, readonly }) => {
   const [modalOpen, setModalOpen] = useState(false);
-  const [selectedChartType, setSelectedChartType] = useState('');
   const { data: userPreferences } = useUserPreferencesQuery();
+  const [selectedChartType, setSelectedChartType] = useState(
+    userPreferences?.selectedChartType || '',
+  );
   const [startTime] = useState(getCurrentDateTimeString());
   const api = useApi();
 
-  const { data: chartSurveys = [] } = useChartSurveys();
+  const { data: chartSurveys = [] } = useChartSurveysQuery();
   const chartTypes = useMemo(
     () =>
       chartSurveys
@@ -101,12 +94,6 @@
     chartTypes,
   ]);
 
-=======
-export const ChartsPane = React.memo(({ patient, encounter, readonly }) => {
-  const { data: userPreferences } = useUserPreferencesQuery();
-  const [selectedChartType, setSelectedChartType] = useState(userPreferences?.selectedChartType || '');
-  console.log('TODO: submit', patient.id, encounter.id);
->>>>>>> 4f259d69
   return (
     <TabPane>
       <ChartModal
@@ -119,25 +106,17 @@
 
       <TableButtonRow variant="small" justifyContent="space-between">
         <ChartDropDown
-<<<<<<< HEAD
-          selectedChart={selectedChartType || userPreferences?.selectedChartType}
-          handleSelectChartType={setSelectedChartType}
-          chartTypes={chartTypes}
-        />
-        <ButtonWithPermissionCheck onClick={() => setModalOpen(true)} verb="create" noun="Chart">
-          <TranslatedText stringId="chart.action.new" fallback="Record" />
-=======
           selectedChartType={selectedChartType}
           setSelectedChartType={setSelectedChartType}
+          chartSurveys={chartSurveys}
         />
         <ButtonWithPermissionCheck
-          onClick={() => {}}
+          onClick={() => setModalOpen(true)}
           disabled={readonly}
           verb="submit"
           noun="SurveyResponse"
         >
           <TranslatedText stringId="chart.action.record" fallback="Record" />
->>>>>>> 4f259d69
         </ButtonWithPermissionCheck>
       </TableButtonRow>
       <ChartsTable selectedSurveyId={selectedChartType} />
