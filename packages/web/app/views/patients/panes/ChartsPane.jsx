import React, { useState, useMemo, useEffect, useCallback } from 'react';
import styled from 'styled-components';
import PropTypes from 'prop-types';
import { keyBy } from 'lodash';
import { ButtonGroup } from '@material-ui/core';
import { useQueryClient } from '@tanstack/react-query';
import { toast } from 'react-toastify';
import { subject } from '@casl/ability';

import { getCurrentDateTimeString } from '@tamanu/utils/dateTime';
import { CHARTING_DATA_ELEMENT_IDS, SURVEY_TYPES, VISIBILITY_STATUSES } from '@tamanu/constants';

import { TabPane } from '../components';
import { TableButtonRow, ButtonWithPermissionCheck } from '../../../components';
import { useChartSurveysQuery } from '../../../api/queries';
import { ChartsTable, EmptyChartsTable } from '../../../components/ChartsTable';
import { getAnswersFromData } from '../../../utils';
import { TranslatedText } from '../../../components/Translation/TranslatedText';

import { useAuth } from '../../../contexts/Auth';
import { useEncounter } from '../../../contexts/Encounter';
import { useApi } from '../../../api';
import { useChartData } from '../../../contexts/ChartData';
import { ChartGraphDataProvider } from '../../../contexts/VitalChartData';
import { VitalChartsModal } from '../../../components/VitalChartsModal';
import { useEncounterComplexChartInstancesQuery } from '../../../api/queries/useEncounteComplexChartInstancesQuery';
import { TabDisplay } from '../../../components/TabDisplay';
import { Colors } from '../../../constants';
import { ChartDropdown } from '../../../components/Charting/ChartDropdown';
import { CoreComplexChartData } from '../../../components/Charting/CoreComplexChartData';
import { useSurveyQuery } from '../../../api/queries/useSurveyQuery';
import { SimpleChartModal } from '../../../components/SimpleChartModal';
import { ComplexChartModal } from '../../../components/ComplexChartModal';
import { COMPLEX_CHART_FORM_MODES } from '../../../components/Charting/constants';
import { getComplexChartFormMode } from '../../../utils/chart/chartUtils';
import { ConditionalTooltip } from '../../../components/Tooltip';
import { NoteModalActionBlocker } from '../../../components/NoteModalActionBlocker';
import { useTranslation } from '../../../contexts/Translation';

const StyledButtonGroup = styled(ButtonGroup)`
  .MuiButtonGroup-groupedOutlinedHorizontal:not(:first-child) {
    margin-top: 10px;
    margin-left: 10px;
  }
`;

const TableButtonRowWrapper = styled.div`
  margin-bottom: 15px;
  border-bottom: 1px solid ${Colors.outline};
  overflow-x: auto;
`;

const AddComplexChartButton = styled.span`
  color: ${Colors.primary};
  font-size: 15px;
  font-weight: 500;
  cursor: pointer;
  margin-left: 10px;
  margin-right: 20px;
`;

const StyledButtonWithPermissionCheck = styled(ButtonWithPermissionCheck)`
  float: right;
  .MuiButtonBase-root {
    margin: auto;
  }
  button&:disabled {
    opacity: 0.5;
    background-color: ${Colors.primary};
    color: ${Colors.white};
  }
`;

const ComplexChartInstancesTab = styled(TabDisplay)`
  overflow: initial;
  flex: 1;
  min-width: 200px;
  .MuiTabs-root {
    z-index: 9;
    position: sticky;
    top: 0;
  }
  .MuiTabs-scroller {
    border-bottom: none;
  }
  .MuiTab-labelIcon {
    min-height: 0px;
  }
`;

const findChartSurvey = (chartSurveys, chartId) => chartSurveys.find(({ id }) => id === chartId);

const getNoDataMessage = (isComplexChart, complexChartInstances, selectedSurveyId) => {
  if (!selectedSurveyId) {
    return (
      <TranslatedText
        stringId="chart.table.simple.noChart"
        fallback="This patient has no recorded charts to display. Select the required chart to document a chart."
        data-testid="translatedtext-h93c"
      />
    );
  }

  if (isComplexChart && !complexChartInstances?.length) {
    return (
      <TranslatedText
        stringId="chart.table.complex.noChart"
        fallback="This patient has no chart information to display. Click '+ Add' to add information to this chart."
        data-testid="translatedtext-1n1o"
      />
    );
  }

  return (
    <TranslatedText
      stringId="chart.table.noData"
      fallback="This patient has no chart information to display. Click ‘Record’ to add information to this chart."
      data-testid="translatedtext-jwyi"
    />
  );
};

const getTooltipMessage = selectedSurveyId => {
  if (!selectedSurveyId) {
    return (
      <TranslatedText
        stringId="chart.action.record.disabledTooltip.noChartType"
        fallback="Please select a chart type to record an entry"
        data-testid="translatedtext-arpn"
      />
    );
  }

  return (
    <TranslatedText
      stringId="chart.action.record.disabledTooltip"
      fallback="'Add' an item first to record against"
      data-testid="translatedtext-zbwx"
    />
  );
};

export const ChartsPane = React.memo(({ patient, encounter }) => {
  const api = useApi();
  const queryClient = useQueryClient();
  const { facilityId, ability } = useAuth();
  const { loadEncounter } = useEncounter();
  const {
    isLoading: isLoadingChartData,
    selectedChartTypeId,
    setSelectedChartTypeId,
  } = useChartData();
  const {
    data: { chartSurveys = [], complexToCoreSurveysMap = {} } = {},
    isLoading: isLoadingChartSurveys,
  } = useChartSurveysQuery();
  const { getTranslation } = useTranslation();

  const [modalOpen, setModalOpen] = useState(false);
  const [currentComplexChartTab, setCurrentComplexChartTab] = useState('');

  // State for the chart survey to record responses in the modal
  const [chartSurveyIdToSubmit, setChartSurveyIdToSubmit] = useState();

  // For selecting chart types in the drop down
  const chartTypes = useMemo(
    () =>
      chartSurveys
        .filter(s => [SURVEY_TYPES.SIMPLE_CHART, SURVEY_TYPES.COMPLEX_CHART].includes(s.surveyType))
        .map(({ name, id }) => ({
          label: name,
          value: id,
        })),
    [chartSurveys],
  );

  // Full data of the selected chart from the dropdown
  const selectedChartSurvey = useMemo(() => findChartSurvey(chartSurveys, selectedChartTypeId), [
    chartSurveys,
    selectedChartTypeId,
  ]);

  const chartSurveyToSubmit = useMemo(() => findChartSurvey(chartSurveys, chartSurveyIdToSubmit), [
    chartSurveys,
    chartSurveyIdToSubmit,
  ]);

  const coreComplexChartSurveyId = useMemo(() => complexToCoreSurveysMap[selectedChartTypeId], [
    complexToCoreSurveysMap,
    selectedChartTypeId,
  ]);

<<<<<<< HEAD
  const { data: fullChartSurvey } = useSurveyQuery(coreComplexChartSurveyId);
=======
  const { data: coreComplexChartSurvey } = useChartSurveyQuery(coreComplexChartSurveyId);
>>>>>>> 4ef1b928

  const fieldVisibility = useMemo(
    () =>
      Object.fromEntries(
        coreComplexChartSurvey?.components.map(c => [c.dataElementId, c.visibilityStatus]) || [],
      ),
    [coreComplexChartSurvey?.components],
  );

  const coreComplexDataElements = useMemo(() => {
    if (!coreComplexChartSurvey?.components) {
      return {};
    }
    const componentsByDataElementId = keyBy(coreComplexChartSurvey.components, 'dataElementId');
    const findDataElement = id => componentsByDataElementId[id]?.dataElement;

    return {
      instanceNameDataElement: findDataElement(
        CHARTING_DATA_ELEMENT_IDS.complexChartInstanceName
      ),
      dateDataElement: findDataElement(CHARTING_DATA_ELEMENT_IDS.complexChartDate),
      typeDataElement: findDataElement(CHARTING_DATA_ELEMENT_IDS.complexChartType),
      subtypeDataElement: findDataElement(CHARTING_DATA_ELEMENT_IDS.complexChartSubtype)
    };
  }, [coreComplexChartSurvey]);

  const isInstancesQueryEnabled = !!coreComplexChartSurveyId;
  const {
    data: { data: complexChartInstances = [] } = {},
    isLoading: isLoadingInstances,
  } = useEncounterComplexChartInstancesQuery({
    encounterId: encounter.id,
    chartSurveyId: coreComplexChartSurveyId,
    enabled: isInstancesQueryEnabled, // only run when coreComplexChartSurveyId is available
  });

  // Create tabs for each chart instance
  const complexChartInstanceTabs = useMemo(
    () =>
      complexChartInstances.map(({ chartInstanceId, chartInstanceName }) => ({
        label: chartInstanceName,
        key: chartInstanceId,
        render: () => null, // no need to render anything, data is not displayed as content of a tab
      })),
    [complexChartInstances],
  );

  const complexChartInstancesById = useMemo(() => keyBy(complexChartInstances, 'chartInstanceId'), [
    complexChartInstances,
  ]);

  const currentComplexChartInstance = useMemo(
    () => complexChartInstancesById[currentComplexChartTab],
    [complexChartInstancesById, currentComplexChartTab],
  );

  // Sets initial instance tab when selecting a complex chart
  useEffect(() => {
    if (complexChartInstanceTabs?.length) {
      setCurrentComplexChartTab(complexChartInstanceTabs[0].key);
    }
  }, [complexChartInstanceTabs, selectedChartTypeId]);

  const handleCloseModal = () => setModalOpen(false);

  const reloadChartInstances = useCallback(
    () =>
      queryClient.invalidateQueries([
        'encounterComplexChartInstances',
        encounter.id,
        coreComplexChartSurveyId,
      ]),
    [queryClient, encounter.id, coreComplexChartSurveyId],
  );

  const handleSubmitChart = async ({ survey, ...data }) => {
    const submittedTime = getCurrentDateTimeString();
    const responseData = {
      surveyId: survey.id,
      startTime: submittedTime,
      patientId: patient.id,
      encounterId: encounter.id,
      endTime: submittedTime,
      answers: await getAnswersFromData(data, survey),
      facilityId,
    };

    if (chartSurveyToSubmit.surveyType === SURVEY_TYPES.COMPLEX_CHART) {
      responseData.metadata = {
        chartInstanceResponseId: currentComplexChartInstance.chartInstanceId,
      };
    }

    await api.post('surveyResponse', responseData);
    queryClient.invalidateQueries(['encounterCharts', encounter.id, survey.id]);
    if (chartSurveyToSubmit.surveyType === SURVEY_TYPES.COMPLEX_CHART_CORE) {
      reloadChartInstances();
    }
    handleCloseModal();
  };

  const handleDeleteChart = useCallback(async () => {
    try {
      await api.delete(
        `encounter/${encounter.id}/chartInstances/${currentComplexChartInstance?.chartInstanceId}`,
      );

      handleCloseModal();
      setCurrentComplexChartTab(null);

      reloadChartInstances();
      await loadEncounter(encounter.id);
    } catch (e) {
      toast.error(`Failed to remove chart with error: ${e.message}`);
    }
  }, [
    api,
    encounter.id,
    currentComplexChartInstance?.chartInstanceId,
    reloadChartInstances,
    loadEncounter,
  ]);

  const isComplexChart = selectedChartSurvey?.surveyType === SURVEY_TYPES.COMPLEX_CHART;
  const complexChartFormMode = getComplexChartFormMode(chartSurveyToSubmit);
  const selectedChartSurveyName = selectedChartSurvey?.name;
  const actionText = complexChartFormMode === COMPLEX_CHART_FORM_MODES.ADD_CHART_INSTANCE
    ? getTranslation('general.action.add', 'Add')
    : getTranslation('general.action.record', 'Record');
  const chartModalTitle = `${selectedChartSurveyName} | ${actionText}`;
  const isCurrentChart = selectedChartSurvey?.visibilityStatus === VISIBILITY_STATUSES.CURRENT;
  const recordButtonEnabled = isCurrentChart &&
    ((isComplexChart && !!currentComplexChartInstance) || (!isComplexChart && !!selectedChartTypeId));
  const hasNoCharts = chartTypes.length === 0;
  const isWaitingForInstances = isInstancesQueryEnabled && isLoadingInstances;
  const canCreateCoreComplexInstance = ability.can('create', subject('Charting', { id: coreComplexChartSurveyId }));

  const baseChartModalProps = {
    open: modalOpen,
    title: chartModalTitle,
    chartSurveyId: chartSurveyIdToSubmit,
    onClose: handleCloseModal,
    onSubmit: handleSubmitChart,
    patient,
  };

  if (isLoadingChartData || isLoadingChartSurveys || isWaitingForInstances || hasNoCharts) {
    return (
      <TabPane data-testid="tabpane-prxb">
        <EmptyChartsTable
          isLoading={isLoadingChartData || isLoadingChartSurveys || isWaitingForInstances}
          noDataMessage={
            <TranslatedText
              stringId="chart.table.noSelectableCharts"
              fallback="There are currently no charts available to record. Please speak to your System Administrator if you think this is incorrect."
              data-testid="translatedtext-a37q"
            />
          }
          data-testid="emptychartstable-o5hh"
        />
      </TabPane>
    );
  }

  return (
    <TabPane data-testid="tabpane-6sw1">
      <ChartGraphDataProvider data-testid="chartgraphdataprovider-hz37">
        {isComplexChart ? (
          <ComplexChartModal
            {...baseChartModalProps}
            selectedChartSurveyName={selectedChartSurveyName}
            complexChartInstance={currentComplexChartInstance}
            complexChartFormMode={complexChartFormMode}
            fieldVisibility={fieldVisibility}
            coreComplexDataElements={coreComplexDataElements}
            data-testid="complexchartmodal-aldg"
          />
        ) : (
          <SimpleChartModal {...baseChartModalProps} data-testid="simplechartmodal-glr8" />
        )}
        <VitalChartsModal data-testid="vitalchartsmodal-7lld" />

        <TableButtonRowWrapper data-testid="tablebuttonrowwrapper-srjx">
          <TableButtonRow
            variant="small"
            justifyContent="space-between"
            data-testid="tablebuttonrow-lwlu"
          >
            <StyledButtonGroup data-testid="styledbuttongroup-z992">
              <ChartDropdown
                selectedChartTypeId={selectedChartTypeId}
                setSelectedChartTypeId={setSelectedChartTypeId}
                chartTypes={chartTypes}
                data-testid="chartdropdown-eox5"
              />
              {isComplexChart && canCreateCoreComplexInstance && isCurrentChart ? (
                <AddComplexChartButton
                  onClick={() => {
                    setChartSurveyIdToSubmit(coreComplexChartSurveyId);
                    setModalOpen(true);
                  }}
                  data-testid="addcomplexchartbutton-w4wk"
                >
                  + Add
                </AddComplexChartButton>
              ) : null}
            </StyledButtonGroup>

            {complexChartInstanceTabs.length && currentComplexChartTab ? (
              <ComplexChartInstancesTab
                tabs={complexChartInstanceTabs}
                currentTab={currentComplexChartTab}
                onTabSelect={tabKey => setCurrentComplexChartTab(tabKey)}
                data-testid="complexchartinstancestab-vrf2"
              />
            ) : null}

            <ConditionalTooltip
              visible={!recordButtonEnabled}
              maxWidth="8rem"
              title={getTooltipMessage(selectedChartTypeId)}
              data-testid="conditionaltooltip-uafz"
            >
              <NoteModalActionBlocker>
                <StyledButtonWithPermissionCheck
                  justifyContent="end"
                  onClick={() => {
                    setChartSurveyIdToSubmit(selectedChartTypeId);
                    setModalOpen(true);
                  }}
                  disabled={!recordButtonEnabled}
                  verb="create"
                  subject={subject('Charting', { id: selectedChartTypeId })}
                  data-testid="styledbuttonwithpermissioncheck-ruv4"
                >
                  <TranslatedText
                    stringId="chart.action.record"
                    fallback="Record"
                    data-testid="translatedtext-r7vz"
                  />
                </StyledButtonWithPermissionCheck>
              </NoteModalActionBlocker>
            </ConditionalTooltip>
          </TableButtonRow>
        </TableButtonRowWrapper>

        {currentComplexChartInstance ? (
          <CoreComplexChartData
            coreComplexChartSurveyId={coreComplexChartSurveyId}
            handleDeleteChart={handleDeleteChart}
            selectedSurveyId={selectedChartTypeId}
            currentInstanceId={currentComplexChartInstance?.chartInstanceId}
            date={currentComplexChartInstance.chartDate}
            type={currentComplexChartInstance.chartType}
            subtype={currentComplexChartInstance.chartSubtype}
            coreComplexDataElements={coreComplexDataElements}
            fieldVisibility={fieldVisibility}
            data-testid="corecomplexchartdata-tepa"
          />
        ) : null}

        <ChartsTable
          selectedSurveyId={selectedChartTypeId}
          selectedChartSurveyName={selectedChartSurveyName}
          currentInstanceId={currentComplexChartInstance?.chartInstanceId}
          noDataMessage={getNoDataMessage(
            isComplexChart,
            complexChartInstances,
            selectedChartTypeId,
          )}
          data-testid="chartstable-vxv2"
        />
      </ChartGraphDataProvider>
    </TabPane>
  );
});

ChartsPane.propTypes = {
  patient: PropTypes.object.isRequired,
  encounter: PropTypes.string.isRequired,
  readonly: PropTypes.bool,
};

ChartsPane.defaultProps = {
  readonly: false,
};<|MERGE_RESOLUTION|>--- conflicted
+++ resolved
@@ -28,7 +28,7 @@
 import { Colors } from '../../../constants';
 import { ChartDropdown } from '../../../components/Charting/ChartDropdown';
 import { CoreComplexChartData } from '../../../components/Charting/CoreComplexChartData';
-import { useSurveyQuery } from '../../../api/queries/useSurveyQuery';
+import { useChartSurveyQuery } from '../../../api/queries/useChartSurveyQuery';
 import { SimpleChartModal } from '../../../components/SimpleChartModal';
 import { ComplexChartModal } from '../../../components/ComplexChartModal';
 import { COMPLEX_CHART_FORM_MODES } from '../../../components/Charting/constants';
@@ -120,7 +120,7 @@
   );
 };
 
-const getTooltipMessage = selectedSurveyId => {
+const getTooltipMessage = (selectedSurveyId) => {
   if (!selectedSurveyId) {
     return (
       <TranslatedText
@@ -190,11 +190,7 @@
     selectedChartTypeId,
   ]);
 
-<<<<<<< HEAD
-  const { data: fullChartSurvey } = useSurveyQuery(coreComplexChartSurveyId);
-=======
   const { data: coreComplexChartSurvey } = useChartSurveyQuery(coreComplexChartSurveyId);
->>>>>>> 4ef1b928
 
   const fieldVisibility = useMemo(
     () =>
