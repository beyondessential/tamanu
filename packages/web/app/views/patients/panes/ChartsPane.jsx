import React, { useState, useMemo, useEffect } from 'react';
import styled from 'styled-components';
import PropTypes from 'prop-types';
import { keyBy } from 'lodash';
import { ButtonGroup } from '@material-ui/core';

import { getCurrentDateTimeString } from '@tamanu/shared/utils/dateTime';
import { SURVEY_TYPES } from '@tamanu/constants';

import { TabPane } from '../components';
import { TableButtonRow, ButtonWithPermissionCheck } from '../../../components';
import { SelectField } from '../../../components/Field';
import { useChartSurveysQuery } from '../../../api/queries';
import { useUserPreferencesMutation } from '../../../api/mutations/useUserPreferencesMutation';
import { ChartModal } from '../../../components/ChartModal';
import { ChartsTable } from '../../../components/ChartsTable';
import { getAnswersFromData } from '../../../utils';
import { TranslatedText } from '../../../components/Translation/TranslatedText';

import { useAuth } from '../../../contexts/Auth';
import { useEncounter } from '../../../contexts/Encounter';
import { useApi } from '../../../api';
<<<<<<< HEAD
import { useChartData } from '../../../contexts/ChartData';
import { ChartGraphDataProvider } from '../../../contexts/VitalChartData';
import { VitalChartsModal } from '../../../components/VitalChartsModal';
=======
import { useEncounterComplexChartInstancesQuery } from '../../../api/queries/useEncounteComplexChartInstancesQuery';
import { TabDisplay } from '../../../components/TabDisplay';
import { Colors } from '../../../constants';
>>>>>>> e595f9d0

const StyledButtonGroup = styled(ButtonGroup)`
  .MuiButtonGroup-groupedOutlinedHorizontal:not(:first-child) {
    margin-top: 10px;
    margin-left: 10px;
  }
`;
const StyledTranslatedSelectField = styled(SelectField)`
  width: 200px;
`;

const CoreComplexChartDataRow = styled.div`
  margin-top: 10px;
  margin-bottom: 20px;
  font-size: 14px;
  padding-top: 15px;
  border-top: 1px solid ${Colors.outline};
`;

const CoreComplexChartInfoHeader = styled.span`
  font-weight: 500;
  margin-right: 5px;
  color: ${Colors.darkestText};
`;

const CoreComplexChartInfoWrapper = styled.span`
  margin-right: 20px;
  color: ${Colors.darkText};
`;

const AddComplexChartButton = styled.span`
  color: ${Colors.primary};
  font-weight: 500;
  cursor: pointer;
  margin-left: 10px;
  margin-right: 20px;
`;

const StyledButtonWithPermissionCheck = styled(ButtonWithPermissionCheck)`
  float: right;
  .MuiButtonBase-root {
    margin: auto;
  }
`;

const ComplexChartInstancesTab = styled(TabDisplay)`
  overflow: initial;
  max-width: 400px;
  .MuiTabs-root {
    z-index: 9;
    position: sticky;
    top: 0;
  }
  .MuiTabs-scroller {
    border-bottom: none;
  }
  .MuiTab-labelIcon {
    min-height: 0px;
  }
`;

const ChartDropDown = ({ selectedChartSurveyId, setSelectedChartSurveyId, chartTypes }) => {
  const userPreferencesMutation = useUserPreferencesMutation();

  const handleChange = newValues => {
    const newSelectedChartType = newValues.target.value;

    setSelectedChartSurveyId(newSelectedChartType);
    userPreferencesMutation.mutate({
      key: 'selectedChartTypeId',
      value: newSelectedChartType,
    });
  };

  return (
    <StyledTranslatedSelectField
      options={chartTypes}
      onChange={handleChange}
      value={selectedChartSurveyId}
      name="chartType"
      prefix="chart.property.type"
      isClearable={false}
    />
  );
};

const findChartSurvey = (chartSurveys, chartId) => chartSurveys.find(({ id }) => id === chartId);

const CoreComplexChartData = ({ date, type, subType }) => (
  <CoreComplexChartDataRow>
    <CoreComplexChartInfoWrapper>
      <CoreComplexChartInfoHeader>
        <TranslatedText stringId="complexChartInstance.date" fallback="Date & time of onset:" />
      </CoreComplexChartInfoHeader>
      <>{date}</>
    </CoreComplexChartInfoWrapper>

    <CoreComplexChartInfoWrapper>
      <CoreComplexChartInfoHeader>
        <TranslatedText stringId="complexChartInstance.type" fallback="Type:" />
      </CoreComplexChartInfoHeader>

      <>{type || '-'}</>
    </CoreComplexChartInfoWrapper>

    <CoreComplexChartInfoWrapper>
      <CoreComplexChartInfoHeader>
        <TranslatedText stringId="complexChartInstance.subType" fallback="Sub type:" />
      </CoreComplexChartInfoHeader>
      <>{subType || '-'}</>
    </CoreComplexChartInfoWrapper>
  </CoreComplexChartDataRow>
);

export const ChartsPane = React.memo(({ patient, encounter, readonly }) => {
  const api = useApi();
  const { facilityId } = useAuth();
  const { loadEncounter } = useEncounter();
<<<<<<< HEAD
  const [modalOpen, setModalOpen] = useState(false);
  const { selectedChartTypeId, setSelectedChartTypeId } = useChartData();
  const { data: chartSurveys = [] } = useChartSurveysQuery();
=======
  const { data: userPreferences } = useUserPreferencesQuery();
  const { data: { chartSurveys = [], complexToCoreSurveysMap = {} } = {} } = useChartSurveysQuery();

  const [modalOpen, setModalOpen] = useState(false);
  const [currentComplexChartTab, setCurrenComplexChartTab] = useState('');

  // State for selected chart survey in the drop down
  const [selectedChartSurveyId, setSelectedChartSurveyId] = useState(
    userPreferences?.selectedChartTypeId,
  );
  // State for the chart survey to record responses in the modal
  const [recordChartSurveyId, setRecordChartSurveyId] = useState();

  // For selecting chart types in the drop down
>>>>>>> e595f9d0
  const chartTypes = useMemo(
    () =>
      chartSurveys
        .filter(s => [SURVEY_TYPES.SIMPLE_CHART, SURVEY_TYPES.COMPLEX_CHART].includes(s.surveyType))
        .map(({ name, id }) => ({
          label: name,
          value: id,
        })),
    [chartSurveys],
  );

  const currentChartSurvey = useMemo(() => findChartSurvey(chartSurveys, selectedChartSurveyId), [
    chartSurveys,
    selectedChartSurveyId,
  ]);

  const coreComplexChartSurveyId = useMemo(() => complexToCoreSurveysMap[selectedChartSurveyId], [
    complexToCoreSurveysMap,
    selectedChartSurveyId,
  ]);

  const { data: { data: chartInstances = [] } = {} } = useEncounterComplexChartInstancesQuery({
    encounterId: encounter.id,
    chartSurveyId: coreComplexChartSurveyId,
    enabled: !!coreComplexChartSurveyId, // only run when coreComplexChartSurveyId is available
  });

  // Create tabs for each chart instance
  const complexChartInstanceTabs = useMemo(
    () =>
      chartInstances.map(({ chartInstanceId, chartInstanceName }) => ({
        label: chartInstanceName,
        key: chartInstanceId,
        render: () => null, // no need to render anything, data is not displayed as content of a tab
      })),
    [chartInstances],
  );

  const complexChartInstancesById = useMemo(() => keyBy(chartInstances, 'chartInstanceId'), [
    chartInstances,
  ]);

  const currentComplexChartInstance = useMemo(
    () => complexChartInstancesById[currentComplexChartTab],
    [complexChartInstancesById, currentComplexChartTab],
  );

  // Set default current tab if not set
  useEffect(() => {
    if (!currentComplexChartTab && complexChartInstanceTabs?.length) {
      setCurrenComplexChartTab(complexChartInstanceTabs[0].key);
    }
  }, [complexChartInstanceTabs]);

  const handleClose = () => setModalOpen(false);

  const handleSubmitChart = async ({ survey, ...data }) => {
    const submittedTime = getCurrentDateTimeString();
    await api.post('surveyResponse', {
      surveyId: survey.id,
      startTime: submittedTime,
      patientId: patient.id,
      encounterId: encounter.id,
      endTime: submittedTime,
      answers: getAnswersFromData(data, survey),
      facilityId,
      metadata: {
        chartInstanceResponseId: recordChartSurveyId,
      },
    });
    handleClose();
    await loadEncounter(encounter.id);
  };

  const isComplexChart = currentChartSurvey?.surveyType === SURVEY_TYPES.COMPLEX_CHART;

  return (
    <TabPane>
<<<<<<< HEAD
      <ChartGraphDataProvider>
        <ChartModal
          open={modalOpen}
          chartName={findChartName(selectedChartTypeId)}
          onClose={handleClose}
          chartSurveyId={selectedChartTypeId}
          onSubmit={handleSubmitChart}
        />
        <VitalChartsModal />

        <TableButtonRow variant="small" justifyContent="space-between">
          <ChartDropDown
            selectedChartTypeId={selectedChartTypeId}
            setSelectedChartTypeId={setSelectedChartTypeId}
            chartTypes={chartTypes}
          />
          {selectedChartTypeId ? (
            <ButtonWithPermissionCheck
              onClick={() => setModalOpen(true)}
              disabled={readonly}
              verb="submit"
              noun="SurveyResponse"
            >
              <TranslatedText stringId="chart.action.record" fallback="Record" />
            </ButtonWithPermissionCheck>
          ) : null}
        </TableButtonRow>
        <ChartsTable selectedSurveyId={selectedChartTypeId} />
      </ChartGraphDataProvider>
=======
      <ChartModal
        open={modalOpen}
        chartName={currentChartSurvey?.name}
        onClose={handleClose}
        chartSurveyId={recordChartSurveyId}
        onSubmit={handleSubmitChart}
      />

      <TableButtonRow variant="small" justifyContent="space-between">
        <StyledButtonGroup>
          <ChartDropDown
            selectedChartSurveyId={selectedChartSurveyId}
            setSelectedChartSurveyId={setSelectedChartSurveyId}
            chartTypes={chartTypes}
          />
          {isComplexChart ? (
            <AddComplexChartButton
              onClick={() => {
                setRecordChartSurveyId(coreComplexChartSurveyId);
                setModalOpen(true);
              }}
            >
              + Add
            </AddComplexChartButton>
          ) : null}
        </StyledButtonGroup>

        {complexChartInstanceTabs.length && currentComplexChartTab ? (
          <ComplexChartInstancesTab
            tabs={complexChartInstanceTabs}
            currentTab={currentComplexChartTab}
            onTabSelect={tabKey => setCurrenComplexChartTab(tabKey)}
          />
        ) : null}

        {selectedChartSurveyId ? (
          <StyledButtonWithPermissionCheck
            justifyContent="end"
            onClick={() => {
              setRecordChartSurveyId(selectedChartSurveyId);
              setModalOpen(true);
            }}
            disabled={readonly}
            verb="submit"
            noun="SurveyResponse"
          >
            <TranslatedText stringId="chart.action.record" fallback="Record" />
          </StyledButtonWithPermissionCheck>
        ) : null}
      </TableButtonRow>

      {currentComplexChartInstance ? (
        <CoreComplexChartData
          date={currentComplexChartInstance.chartDate}
          type={currentComplexChartInstance.chartType}
          subType={currentComplexChartInstance.chartSubType}
        />
      ) : null}

      <ChartsTable selectedSurveyId={selectedChartSurveyId} />
>>>>>>> e595f9d0
    </TabPane>
  );
});

ChartsPane.propTypes = {
  patient: PropTypes.object.isRequired,
  encounter: PropTypes.string.isRequired,
  readonly: PropTypes.bool,
};

ChartsPane.defaultProps = {
  readonly: false,
};<|MERGE_RESOLUTION|>--- conflicted
+++ resolved
@@ -20,15 +20,12 @@
 import { useAuth } from '../../../contexts/Auth';
 import { useEncounter } from '../../../contexts/Encounter';
 import { useApi } from '../../../api';
-<<<<<<< HEAD
 import { useChartData } from '../../../contexts/ChartData';
 import { ChartGraphDataProvider } from '../../../contexts/VitalChartData';
 import { VitalChartsModal } from '../../../components/VitalChartsModal';
-=======
 import { useEncounterComplexChartInstancesQuery } from '../../../api/queries/useEncounteComplexChartInstancesQuery';
 import { TabDisplay } from '../../../components/TabDisplay';
 import { Colors } from '../../../constants';
->>>>>>> e595f9d0
 
 const StyledButtonGroup = styled(ButtonGroup)`
   .MuiButtonGroup-groupedOutlinedHorizontal:not(:first-child) {
@@ -147,26 +144,19 @@
   const api = useApi();
   const { facilityId } = useAuth();
   const { loadEncounter } = useEncounter();
-<<<<<<< HEAD
-  const [modalOpen, setModalOpen] = useState(false);
-  const { selectedChartTypeId, setSelectedChartTypeId } = useChartData();
-  const { data: chartSurveys = [] } = useChartSurveysQuery();
-=======
-  const { data: userPreferences } = useUserPreferencesQuery();
+  const {
+    selectedChartTypeId: selectedChartSurveyId,
+    setSelectedChartTypeId: setSelectedChartSurveyId,
+  } = useChartData();
   const { data: { chartSurveys = [], complexToCoreSurveysMap = {} } = {} } = useChartSurveysQuery();
 
   const [modalOpen, setModalOpen] = useState(false);
   const [currentComplexChartTab, setCurrenComplexChartTab] = useState('');
 
-  // State for selected chart survey in the drop down
-  const [selectedChartSurveyId, setSelectedChartSurveyId] = useState(
-    userPreferences?.selectedChartTypeId,
-  );
   // State for the chart survey to record responses in the modal
   const [recordChartSurveyId, setRecordChartSurveyId] = useState();
 
   // For selecting chart types in the drop down
->>>>>>> e595f9d0
   const chartTypes = useMemo(
     () =>
       chartSurveys
@@ -245,98 +235,69 @@
 
   return (
     <TabPane>
-<<<<<<< HEAD
       <ChartGraphDataProvider>
         <ChartModal
           open={modalOpen}
-          chartName={findChartName(selectedChartTypeId)}
+          chartName={currentChartSurvey?.name}
           onClose={handleClose}
-          chartSurveyId={selectedChartTypeId}
+          chartSurveyId={recordChartSurveyId}
           onSubmit={handleSubmitChart}
         />
         <VitalChartsModal />
 
         <TableButtonRow variant="small" justifyContent="space-between">
-          <ChartDropDown
-            selectedChartTypeId={selectedChartTypeId}
-            setSelectedChartTypeId={setSelectedChartTypeId}
-            chartTypes={chartTypes}
-          />
-          {selectedChartTypeId ? (
-            <ButtonWithPermissionCheck
-              onClick={() => setModalOpen(true)}
+          <StyledButtonGroup>
+            <ChartDropDown
+              selectedChartSurveyId={selectedChartSurveyId}
+              setSelectedChartSurveyId={setSelectedChartSurveyId}
+              chartTypes={chartTypes}
+            />
+            {isComplexChart ? (
+              <AddComplexChartButton
+                onClick={() => {
+                  setRecordChartSurveyId(coreComplexChartSurveyId);
+                  setModalOpen(true);
+                }}
+              >
+                + Add
+              </AddComplexChartButton>
+            ) : null}
+          </StyledButtonGroup>
+
+          {complexChartInstanceTabs.length && currentComplexChartTab ? (
+            <ComplexChartInstancesTab
+              tabs={complexChartInstanceTabs}
+              currentTab={currentComplexChartTab}
+              onTabSelect={tabKey => setCurrenComplexChartTab(tabKey)}
+            />
+          ) : null}
+
+          {selectedChartSurveyId ? (
+            <StyledButtonWithPermissionCheck
+              justifyContent="end"
+              onClick={() => {
+                setRecordChartSurveyId(selectedChartSurveyId);
+                setModalOpen(true);
+              }}
               disabled={readonly}
               verb="submit"
               noun="SurveyResponse"
             >
               <TranslatedText stringId="chart.action.record" fallback="Record" />
-            </ButtonWithPermissionCheck>
+            </StyledButtonWithPermissionCheck>
           ) : null}
         </TableButtonRow>
-        <ChartsTable selectedSurveyId={selectedChartTypeId} />
-      </ChartGraphDataProvider>
-=======
-      <ChartModal
-        open={modalOpen}
-        chartName={currentChartSurvey?.name}
-        onClose={handleClose}
-        chartSurveyId={recordChartSurveyId}
-        onSubmit={handleSubmitChart}
-      />
-
-      <TableButtonRow variant="small" justifyContent="space-between">
-        <StyledButtonGroup>
-          <ChartDropDown
-            selectedChartSurveyId={selectedChartSurveyId}
-            setSelectedChartSurveyId={setSelectedChartSurveyId}
-            chartTypes={chartTypes}
-          />
-          {isComplexChart ? (
-            <AddComplexChartButton
-              onClick={() => {
-                setRecordChartSurveyId(coreComplexChartSurveyId);
-                setModalOpen(true);
-              }}
-            >
-              + Add
-            </AddComplexChartButton>
-          ) : null}
-        </StyledButtonGroup>
-
-        {complexChartInstanceTabs.length && currentComplexChartTab ? (
-          <ComplexChartInstancesTab
-            tabs={complexChartInstanceTabs}
-            currentTab={currentComplexChartTab}
-            onTabSelect={tabKey => setCurrenComplexChartTab(tabKey)}
+
+        {currentComplexChartInstance ? (
+          <CoreComplexChartData
+            date={currentComplexChartInstance.chartDate}
+            type={currentComplexChartInstance.chartType}
+            subType={currentComplexChartInstance.chartSubType}
           />
         ) : null}
 
-        {selectedChartSurveyId ? (
-          <StyledButtonWithPermissionCheck
-            justifyContent="end"
-            onClick={() => {
-              setRecordChartSurveyId(selectedChartSurveyId);
-              setModalOpen(true);
-            }}
-            disabled={readonly}
-            verb="submit"
-            noun="SurveyResponse"
-          >
-            <TranslatedText stringId="chart.action.record" fallback="Record" />
-          </StyledButtonWithPermissionCheck>
-        ) : null}
-      </TableButtonRow>
-
-      {currentComplexChartInstance ? (
-        <CoreComplexChartData
-          date={currentComplexChartInstance.chartDate}
-          type={currentComplexChartInstance.chartType}
-          subType={currentComplexChartInstance.chartSubType}
-        />
-      ) : null}
-
-      <ChartsTable selectedSurveyId={selectedChartSurveyId} />
->>>>>>> e595f9d0
+        <ChartsTable selectedSurveyId={selectedChartSurveyId} />
+      </ChartGraphDataProvider>
     </TabPane>
   );
 });
