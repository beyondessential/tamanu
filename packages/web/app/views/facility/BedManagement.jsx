--- conflicted
+++ resolved
@@ -232,11 +232,13 @@
     <PageContainer>
       <TopBar
         title={<TranslatedText stringId="bedManagement.title" fallback="Bed management" />}
-<<<<<<< HEAD
-        subTitle={facility?.name}
-=======
-        subTitle={<TranslatedReferenceData fallback={facility.name} value={facility.id} category="facility" />}
->>>>>>> 241cf0b4
+        subTitle={
+          <TranslatedReferenceData
+            fallback={facility.name}
+            value={facility.id}
+            category="facility"
+          />
+        }
       />
       <ContentPane>
         <DashboardContainer>
