--- conflicted
+++ resolved
@@ -193,7 +193,7 @@
       countOnly: true,
       currentPatient: true,
       inpatient: true,
-      facilityId
+      facilityId,
     }),
   );
 
@@ -236,13 +236,8 @@
         title={<TranslatedText stringId="bedManagement.title" fallback="Bed management" />}
         subTitle={
           <TranslatedReferenceData
-<<<<<<< HEAD
             fallback={facility?.name}
             value={facility?.id}
-=======
-            fallback={facility.name}
-            value={facility.id}
->>>>>>> f4569e61
             category="facility"
           />
         }
