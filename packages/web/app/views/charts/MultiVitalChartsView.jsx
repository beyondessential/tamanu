import React from 'react';
import styled from 'styled-components';
import { Box, Divider as DividerBase } from '@material-ui/core';

import { useVitalChartData } from '../../contexts/VitalChartData';
import { CHART_MARGIN, Y_AXIS_WIDTH } from '../../components/Charts/constants';
import { getVitalChartComponent } from './getVitalChartComponent';

const Divider = styled(DividerBase)`
  margin-left: ${Y_AXIS_WIDTH}px;
  margin-right: ${CHART_MARGIN.right}px;
`;

const TitleContainer = styled.div`
  font-size: 14px;
  font-weight: 500;
  line-height: 18px;
  padding-left: ${Y_AXIS_WIDTH}px;
  padding-top: 15px;
`;

// Fetching and preparing data for vital chart
export const MultiVitalChartsView = () => {
  const { isVital, visualisationConfigs, chartKeys, dateRange } = useVitalChartData();

  return (
<<<<<<< HEAD
    <Box minHeight="80vh" maxHeight="80vh" data-testid="box-38t4">
      {chartKeys.map((chartKey) => {
        const VitalChartComponent = getVitalChartComponent(chartKey);
        const visualisationConfig = visualisationConfigs.find((config) => config.key === chartKey);
=======
    <Box minHeight="80vh" maxHeight="80vh">
      {chartKeys.map(chartKey => {
        const VitalChartComponent = getVitalChartComponent(chartKey, isVital);
        const visualisationConfig = visualisationConfigs.find(config => config.key === chartKey);
>>>>>>> ec2ef7d1

        return (
          <div key={chartKey}>
            <Divider style={{ marginRight: 0 }} data-testid={`divider-1j3f-${chartKey}`} />
            <TitleContainer data-testid={`titlecontainer-0v6s-${chartKey}`}>
              <span>{visualisationConfigs.find((config) => config.key === chartKey)?.name}</span>
            </TitleContainer>
            <VitalChartComponent
              chartKey={chartKey}
              dateRange={dateRange}
              visualisationConfig={visualisationConfig}
              isInMultiChartsView
              data-testid={`vitalchartcomponent-hrwb-${chartKey}`}
            />
          </div>
        );
      })}
    </Box>
  );
};<|MERGE_RESOLUTION|>--- conflicted
+++ resolved
@@ -24,17 +24,10 @@
   const { isVital, visualisationConfigs, chartKeys, dateRange } = useVitalChartData();
 
   return (
-<<<<<<< HEAD
     <Box minHeight="80vh" maxHeight="80vh" data-testid="box-38t4">
-      {chartKeys.map((chartKey) => {
-        const VitalChartComponent = getVitalChartComponent(chartKey);
-        const visualisationConfig = visualisationConfigs.find((config) => config.key === chartKey);
-=======
-    <Box minHeight="80vh" maxHeight="80vh">
       {chartKeys.map(chartKey => {
         const VitalChartComponent = getVitalChartComponent(chartKey, isVital);
         const visualisationConfig = visualisationConfigs.find(config => config.key === chartKey);
->>>>>>> ec2ef7d1
 
         return (
           <div key={chartKey}>
