--- conflicted
+++ resolved
@@ -7,11 +7,7 @@
   [LINE]: VitalChartLineChart,
 };
 
-<<<<<<< HEAD
-export const getVitalChartComponent = (chartKey) => {
-=======
 const getVitalGraphComponent = (chartKey) => {
->>>>>>> a4d20abb
   const chartType = VITAL_CHARTS[chartKey];
   if (!chartType) {
     return VitalChartLineChart;
