--- conflicted
+++ resolved
@@ -7,11 +7,7 @@
   [LINE]: VitalChartLineChart,
 };
 
-<<<<<<< HEAD
-export const getVitalChartComponent = (chartKey) => {
-=======
 const getVitalGraphComponent = (chartKey) => {
->>>>>>> ec2ef7d1
   const chartType = VITAL_CHARTS[chartKey];
   if (!chartType) {
     return VitalChartLineChart;
