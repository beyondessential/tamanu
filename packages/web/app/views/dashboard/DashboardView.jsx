import React, { useState } from 'react';
import styled from 'styled-components';
import { IconButton } from '@material-ui/core';
import { WS_EVENTS } from '@tamanu/constants';

import { Heading1, Heading5, PageContainer } from '../../components';
import { RecentlyViewedPatientsList } from '../../components/RecentlyViewedPatientsList';
import { TranslatedText } from '../../components/Translation/TranslatedText';
import { useAuth } from '../../contexts/Auth';
import { Colors } from '../../constants';
import { NotificationIcon } from '../../assets/icons/NotificationIcon';
import { NotificationDrawer } from '../../components/Notification/NotificationDrawer';
import { useAutoUpdatingQuery } from '../../api/queries/useAutoUpdatingQuery';
import { TodayBookingsPane } from './components/TodayBookingsPane';
import { TodayAppointmentsPane } from './components/TodayAppointmentsPane';
<<<<<<< HEAD
import { useAppointmentsQuery } from '../../api/queries';
=======
import { useLocationBookingsQuery, useOutpatientAppointmentsQuery } from '../../api/queries';
>>>>>>> 8e2ba8b5
import { DashboardTaskPane } from '../../components/Tasks/DashboardTaskPane';
import { useSettings } from '../../contexts/Settings';

const TopBar = styled.div`
  position: sticky;
  height: 90px;
  top: 0;
  padding: 20px 28px 20px 18px;
  background-color: ${Colors.white};
  display: flex;
  justify-content: space-between;
  position: relative;
  z-index: 1;
`;

const NotificationIndicator = styled.div`
  position: absolute;
  top: 10px;
  right: 16px;
  background-color: ${Colors.alert};
  width: 12px;
  height: 12px;
  border-radius: 50%;
`;

const DashboardLayout = styled.div`
  display: flex;
  margin: 20px;
  ${({ showTasks }) => showTasks && 'justify-content: space-between;'}
  gap: 20px;
  .MuiListItem-root {
    margin: 0 -20px 0 -20px;
  }
  height: calc(100vh - 83px);
  ${({ showTasks }) => !showTasks && 'flex-direction: column;'}
`;

const PatientsTasksContainer = styled.div`
  ${({ showTasks }) => showTasks && 'flex-grow: 1;'}
  display: flex;
  flex-direction: column;
`;

const SchedulePanesContainer = styled.div`
  display: flex;
  flex-direction: ${({ showTasks }) => (showTasks ? 'column' : 'row')};
  gap: 20px;
  ${({ showTasks }) => !showTasks && 'flex-grow: 1;'}
`;

export const DashboardView = () => {
  const [notificationOpen, setNotificationOpen] = useState(false);
  const { data: notifications = {}, isLoading } = useAutoUpdatingQuery(
    'notifications',
    {},
    `${WS_EVENTS.DATABASE_TABLE_CHANGED}:notifications`,
  );
  const { getSetting } = useSettings();
  const { currentUser, ability } = useAuth();
  const appointments =
<<<<<<< HEAD
    useAppointmentsQuery({
=======
    useOutpatientAppointmentsQuery({
>>>>>>> 8e2ba8b5
      locationGroupId: '',
      all: true,
      after: '1970-01-01 00:00',
      clinicianId: currentUser?.id,
    }).data?.data ?? [];
  const bookings =
<<<<<<< HEAD
    useAppointmentsQuery({
      locationId: '',
=======
    useLocationBookingsQuery({
>>>>>>> 8e2ba8b5
      all: true,
      after: '1970-01-01 00:00',
      clinicianId: currentUser?.id,
    }).data?.data ?? [];
  const canReadAppointments = ability.can('read', 'Appointment');
  const canListAppointments = ability.can('list', 'Appointment');
  const canReadTasks = ability.can('read', 'Task');

  const showTasks = canReadTasks && getSetting('features.enableTasking');
  const showBookings = canReadAppointments && canListAppointments && bookings.length > 0;
  const showAppointments = canReadAppointments && canListAppointments && appointments.length > 0;

  const patientPerPage = showTasks && (showAppointments || showBookings) ? 4 : 6;

  return (
    <PageContainer>
      <TopBar>
        <div>
          <Heading1 margin={0}>
            <TranslatedText
              stringId="view.dashboard.title"
              fallback="Hi :username!  👋"
              replacements={{ username: currentUser?.displayName }}
            />
          </Heading1>
          <Heading5 margin={0}>
            <TranslatedText
              stringId="view.dashboard.subtitle"
              fallback="Take a moment to review new notifications and upcoming tasks during your shift."
            />
          </Heading5>
        </div>
        <IconButton onClick={() => setNotificationOpen(true)}>
          <NotificationIcon />
          {!!notifications.unreadNotifications?.length && <NotificationIndicator />}
        </IconButton>
      </TopBar>
      <NotificationDrawer
        open={notificationOpen}
        onClose={() => setNotificationOpen(false)}
        notifications={notifications}
        isLoading={isLoading}
      />
      <DashboardLayout showTasks={showTasks}>
        <PatientsTasksContainer showTasks={showTasks}>
          <RecentlyViewedPatientsList isDashboard patientPerPage={patientPerPage} />
          {showTasks && <DashboardTaskPane />}
        </PatientsTasksContainer>
        <SchedulePanesContainer showTasks={showTasks}>
          {showAppointments && <TodayAppointmentsPane showTasks={showTasks} />}
          {showBookings && <TodayBookingsPane showTasks={showTasks} />}
        </SchedulePanesContainer>
      </DashboardLayout>
    </PageContainer>
  );
};<|MERGE_RESOLUTION|>--- conflicted
+++ resolved
@@ -13,11 +13,7 @@
 import { useAutoUpdatingQuery } from '../../api/queries/useAutoUpdatingQuery';
 import { TodayBookingsPane } from './components/TodayBookingsPane';
 import { TodayAppointmentsPane } from './components/TodayAppointmentsPane';
-<<<<<<< HEAD
-import { useAppointmentsQuery } from '../../api/queries';
-=======
 import { useLocationBookingsQuery, useOutpatientAppointmentsQuery } from '../../api/queries';
->>>>>>> 8e2ba8b5
 import { DashboardTaskPane } from '../../components/Tasks/DashboardTaskPane';
 import { useSettings } from '../../contexts/Settings';
 
@@ -78,23 +74,13 @@
   const { getSetting } = useSettings();
   const { currentUser, ability } = useAuth();
   const appointments =
-<<<<<<< HEAD
-    useAppointmentsQuery({
-=======
     useOutpatientAppointmentsQuery({
->>>>>>> 8e2ba8b5
-      locationGroupId: '',
       all: true,
       after: '1970-01-01 00:00',
       clinicianId: currentUser?.id,
     }).data?.data ?? [];
   const bookings =
-<<<<<<< HEAD
-    useAppointmentsQuery({
-      locationId: '',
-=======
     useLocationBookingsQuery({
->>>>>>> 8e2ba8b5
       all: true,
       after: '1970-01-01 00:00',
       clinicianId: currentUser?.id,
