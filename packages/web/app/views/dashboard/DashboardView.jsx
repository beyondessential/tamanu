--- conflicted
+++ resolved
@@ -9,15 +9,12 @@
 import { useAuth } from '../../contexts/Auth';
 import { Colors } from '../../constants';
 import { NotificationIcon } from '../../assets/icons/NotificationIcon';
-<<<<<<< HEAD
 import { TasksPane } from '../patients/panes';
-=======
 import { NotificationDrawer } from '../../components/Notification/NotificationDrawer';
 import { useAutoUpdatingQuery } from '../../api/queries/useAutoUpdatingQuery';
 import { TodayBookingsPane } from './components/TodayBookingsPane';
 import { TodayAppointmentsPane } from './components/TodayAppointmentsPane';
 import { useAppointmentsQuery } from '../../api/queries';
->>>>>>> 56ef194f
 
 const TopBar = styled.div`
   position: sticky;
@@ -27,10 +24,8 @@
   background-color: ${Colors.white};
   display: flex;
   justify-content: space-between;
-<<<<<<< HEAD
+  position: relative;
   z-index: 1;
-=======
-  position: relative;
 `;
 
 const NotificationIndicator = styled.div`
@@ -62,12 +57,7 @@
   display: flex;
   flex-direction: column;
   gap: 20px;
->>>>>>> 56ef194f
 `;
-
-const DashboardLayout = styled.div`
-`;
-
 
 export const DashboardView = () => {
   const [notificationOpen, setNotificationOpen] = useState(false);
@@ -120,11 +110,6 @@
           {!!notifications.unreadNotifications?.length && <NotificationIndicator />}
         </IconButton>
       </TopBar>
-<<<<<<< HEAD
-      <DashboardLayout>
-        <RecentlyViewedPatientsList isDashboard />
-        <TasksPane isDashboard />
-=======
       <NotificationDrawer
         open={notificationOpen}
         onClose={() => setNotificationOpen(false)}
@@ -134,12 +119,12 @@
       <DashboardLayout showBookings={showBookings} showAppointments={showAppointments}>
         <PatientsTasksContainer>
           <RecentlyViewedPatientsList inDashboard patientPerPage={showBookings ? 4 : 6} />
+          <TasksPane isDashboard />
         </PatientsTasksContainer>
         <SchedulePanesContainer>
           {showAppointments && <TodayAppointmentsPane />}
           {showBookings && <TodayBookingsPane />}
         </SchedulePanesContainer>
->>>>>>> 56ef194f
       </DashboardLayout>
     </PageContainer>
   );
