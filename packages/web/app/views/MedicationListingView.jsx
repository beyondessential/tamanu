--- conflicted
+++ resolved
@@ -1,10 +1,5 @@
 import React from 'react';
-<<<<<<< HEAD
-import { ContentPane, PageContainer, TopBar, TranslatedText } from '../components';
-import { DataFetchingMedicationTable } from '../components/MedicationTable';
-=======
 import { ContentPane, PageContainer, TopBar } from '../components';
->>>>>>> f4a5fe6c
 
 export const MedicationListingView = React.memo(() => (
   <PageContainer data-testid="pagecontainer-fqd5">
