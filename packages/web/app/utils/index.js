--- conflicted
+++ resolved
@@ -5,9 +5,5 @@
 export * from './invoice';
 export * from './getVisibleQuestions';
 export * from './invalidatePatientDataQueries';
-<<<<<<< HEAD
-export { getBrandName, getBrandId } from './cambodiaMode';
-=======
-export { getBrandName, getBrandId } from './cambodiaMode.js';
 export { useDidUpdateEffect } from './useDidUpdateEffect';
->>>>>>> c016303b
+export { getBrandName, getBrandId } from './cambodiaMode';