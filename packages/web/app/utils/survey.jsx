--- conflicted
+++ resolved
@@ -227,21 +227,12 @@
       return village?.id;
     case 'registrationCurrentlyAtFacility':
       return facility?.id;
-<<<<<<< HEAD
 
     default:
       return undefined;
   }
 }
 
-=======
-
-    default:
-      return undefined;
-  }
-}
-
->>>>>>> 4528b1cb
 export function getFormInitialValues(
   components,
   patient,
@@ -274,21 +265,6 @@
     }
     // patient data
     if (component.dataElement.type === 'PatientData') {
-<<<<<<< HEAD
-      const patientValue = transformPatientData(patient, additionalData, config);
-      if (patientValue !== undefined) {
-        initialValues[component.dataElement.id] = patientValue;
-      }
-    }
-
-    // patient program registration data
-    if (patientProgramRegistration) {
-      const patientValue = transformPatientProgramRegistrationData(
-        patientProgramRegistration,
-        config,
-      );
-      if (patientValue !== undefined) {
-=======
       let patientValue = transformPatientData(patient, additionalData, config);
 
       if (patientProgramRegistration && isNullOrUndefined(patientValue)) {
@@ -299,7 +275,6 @@
       if (isNullOrUndefined(patientValue)) {
         initialValues[component.dataElement.id] = '';
       } else {
->>>>>>> 4528b1cb
         initialValues[component.dataElement.id] = patientValue;
       }
     }
