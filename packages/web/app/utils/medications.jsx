import { ADMINISTRATION_FREQUENCY_SYNONYMS, DRUG_UNIT_LABELS } from '@tamanu/constants';
import { camelCase } from 'lodash';
import { formatTime } from '../components';

export const getTranslatedFrequencySynonyms = (frequenciesEnabled, getTranslation) => {
  const result = {};
  Object.entries(ADMINISTRATION_FREQUENCY_SYNONYMS).forEach(([frequency, synonyms]) => {
    if (!frequenciesEnabled?.[frequency]) return;
    const labelKey = getTranslation(
      `medication.frequency.${camelCase(frequency)}.label`,
      frequency,
    );

    const translatedSynonyms = synonyms.map((synonym, index) =>
      getTranslation(`medication.frequency.${camelCase(frequency)}.synonym.${index}`, synonym),
    );

    result[labelKey] = translatedSynonyms;
  });

  return result;
};

export const getTranslatedFrequencySynonym = (synonyms, index, getTranslation) => {
  const frequency = synonyms[index];
  return getTranslation(`medication.frequency.${camelCase(frequency)}.synonym.${index}`, frequency);
};

export const getTranslatedFrequency = (frequency, getTranslation) => {
  return getTranslation(`medication.frequency.${camelCase(frequency)}.label`, frequency);
};

<<<<<<< HEAD
export const getDose = (medication, getTranslation, getEnumTranslation, showPrn = false) => {
  let { doseAmount, units, isVariableDose, isPrn } = medication;
  if (!units) return '';
  if (isVariableDose) doseAmount = getTranslation('medication.table.variable', 'Variable');
  return `${doseAmount} ${getEnumTranslation(DRUG_UNIT_LABELS, units)}${
    showPrn && isPrn ? ` ${getTranslation('medication.table.prn', 'PRN')}` : ''
  }`;
=======
export const getDose = (medication, getTranslation, getEnumTranslation) => {
  let { doseAmount, units, isVariableDose } = medication;
  if (!units) return '';
  if (isVariableDose) doseAmount = getTranslation('medication.table.variable', 'Variable');
  return `${doseAmount} ${getEnumTranslation(DRUG_UNIT_LABELS, units)}`;
};

export const formatTimeSlot = time => {
  return formatTime(time)
    .replaceAll(' ', '')
    .toLowerCase();
>>>>>>> 2b4c27ff
};<|MERGE_RESOLUTION|>--- conflicted
+++ resolved
@@ -30,15 +30,6 @@
   return getTranslation(`medication.frequency.${camelCase(frequency)}.label`, frequency);
 };
 
-<<<<<<< HEAD
-export const getDose = (medication, getTranslation, getEnumTranslation, showPrn = false) => {
-  let { doseAmount, units, isVariableDose, isPrn } = medication;
-  if (!units) return '';
-  if (isVariableDose) doseAmount = getTranslation('medication.table.variable', 'Variable');
-  return `${doseAmount} ${getEnumTranslation(DRUG_UNIT_LABELS, units)}${
-    showPrn && isPrn ? ` ${getTranslation('medication.table.prn', 'PRN')}` : ''
-  }`;
-=======
 export const getDose = (medication, getTranslation, getEnumTranslation) => {
   let { doseAmount, units, isVariableDose } = medication;
   if (!units) return '';
@@ -50,5 +41,4 @@
   return formatTime(time)
     .replaceAll(' ', '')
     .toLowerCase();
->>>>>>> 2b4c27ff
 };