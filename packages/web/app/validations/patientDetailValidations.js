--- conflicted
+++ resolved
@@ -17,14 +17,9 @@
 ) => {
   return baseType.when([], {
     is: () => !!getLocalisation(`fields.${name}.requiredPatientData`),
-<<<<<<< HEAD
-    // Yup todo: add translated message here
-    then: baseType.required('Required'),
-=======
     then: baseType.required(
       `${getTranslation(`general.localisedField.${name}.label.short`, fallbackLabel)} is required`,
     ),
->>>>>>> fdd40b2b
     otherwise: baseType,
   });
 };
