--- conflicted
+++ resolved
@@ -17,13 +17,9 @@
 ) => {
   return baseType.when([], {
     is: () => !!getLocalisation(`fields.${name}.requiredPatientData`),
-<<<<<<< HEAD
-    then: baseType.required(),
-=======
     then: baseType.required(
       `${getTranslation(`general.localisedField.${name}.label.short`, fallbackLabel)} is required`,
     ),
->>>>>>> 2615f5d0
     otherwise: baseType,
   });
 };
