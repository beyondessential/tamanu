--- conflicted
+++ resolved
@@ -7,12 +7,8 @@
   PATIENT_REGISTRY_TYPES,
   PLACE_OF_BIRTH_TYPES,
 } from '@tamanu/constants';
-
-<<<<<<< HEAD
 import { yupAttemptTransformToNumber } from '../utils';
 
-const requiredWhenConfiguredMandatory = (getLocalisation, name, baseType) => {
-=======
 const requiredWhenConfiguredMandatory = (
   getLocalisation,
   getTranslation,
@@ -20,7 +16,6 @@
   baseType,
   fallbackLabel, // this fallback label is a bit of a temporary workaround for now. Once the yup validation card is merged, validation text will all be handled through that work
 ) => {
->>>>>>> 352eba08
   return baseType.when([], {
     is: () => !!getLocalisation(`fields.${name}.requiredPatientData`),
     then: baseType.required(
@@ -241,23 +236,15 @@
       getLocalisation,
       getTranslation,
       'primaryContactNumber',
-<<<<<<< HEAD
       yup.number().transform(yupAttemptTransformToNumber),
-=======
-      yup.number(),
       'Primary contact number',
->>>>>>> 352eba08
     ),
     secondaryContactNumber: requiredWhenConfiguredMandatory(
       getLocalisation,
       getTranslation,
       'secondaryContactNumber',
-<<<<<<< HEAD
       yup.number().transform(yupAttemptTransformToNumber),
-=======
-      yup.number(),
       'Secondary contact number',
->>>>>>> 352eba08
     ),
     emergencyContactName: requiredWhenConfiguredMandatory(
       getLocalisation,
@@ -270,10 +257,7 @@
       getLocalisation,
       getTranslation,
       'emergencyContactNumber',
-<<<<<<< HEAD
       yup.number().transform(yupAttemptTransformToNumber),
-=======
-      yup.number(),
       'Emergency contact number',
     ),
     title: requiredWhenConfiguredMandatory(getLocalisation, getTranslation, 'title', yup.string()),
@@ -290,7 +274,6 @@
       'placeOfBirth',
       yup.string(),
       'Birth location',
->>>>>>> 352eba08
     ),
     countryOfBirthId: requiredWhenConfiguredMandatory(
       getLocalisation,
