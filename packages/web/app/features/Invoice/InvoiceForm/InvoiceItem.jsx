--- conflicted
+++ resolved
@@ -4,11 +4,7 @@
 import { Colors } from '../../../constants';
 import { IconButton } from '@material-ui/core';
 import { ChevronRight } from '@material-ui/icons';
-<<<<<<< HEAD
-=======
-import { useTranslation } from '../../../contexts/Translation';
 import { useInvoicePriceListItemPriceQuery } from '../../../api/queries/useInvoicePriceListItemPriceQuery';
->>>>>>> bd557d66
 import {
   PriceCell,
   DateCell,
@@ -17,7 +13,6 @@
   QuantityCell,
   OrderedByCell,
 } from './InvoiceItemCells';
-import { InvoiceItemActionsMenu } from './InvoiceItemActionsMenu';
 
 const StyledItemRow = styled.div`
   position: relative;
@@ -87,18 +82,6 @@
     formArrayMethods.replace(index, {
       ...item,
       productId: value.value,
-<<<<<<< HEAD
-=======
-      productName: value.productName,
-      productCode: value.code,
-      productDiscountable: value.discountable,
-      // Store nested product details so downstream logic can read price list info
-      product: {
-        name: value.productName,
-        code: value.code,
-        discountable: value.discountable,
-      },
->>>>>>> bd557d66
     });
   };
 
@@ -174,15 +157,6 @@
           priceListItemPrice={fetchedPriceData?.price}
         />
       )}
-      <InvoiceItemActionsMenu
-        index={index}
-        item={item}
-        formArrayMethods={formArrayMethods}
-        isDeleteDisabled={isDeleteDisabled}
-        showActionMenu={showActionMenu}
-        editable={editable}
-        hidePriceInput={hidePriceInput}
-      />
     </StyledItemRow>
   );
 };