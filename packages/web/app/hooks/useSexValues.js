--- conflicted
+++ resolved
@@ -1,18 +1,9 @@
-<<<<<<< HEAD
 import { useSettings } from '../contexts/Settings';
-import { sexOptions } from '../constants';
+import { SEX_OPTIONS } from '@tamanu/constants';
 
 export const useSexValues = () => {
   const { getSetting } = useSettings();
-  const sexValues = sexOptions.map(o => o.value);
-=======
-import { useLocalisation } from '../contexts/Localisation';
-import { SEX_OPTIONS } from '@tamanu/constants';
-
-export const useSexValues = () => {
-  const { getLocalisation } = useLocalisation();
   const sexValues = SEX_OPTIONS.map(o => o.value);
->>>>>>> f6d3df85
 
   const hideOtherSex = getSetting('features.hideOtherSex');
   if (hideOtherSex) {
@@ -23,17 +14,9 @@
 };
 
 export const useSexOptions = (includeAll = false) => {
-<<<<<<< HEAD
   const { getSetting } = useSettings();
   const hideOtherSex = getSetting('features.hideOtherSex');
-  const options = hideOtherSex ? sexOptions.filter(s => s.value !== 'other') : sexOptions;
-=======
-  const { getLocalisation } = useLocalisation();
-  const options =
-    getLocalisation('features.hideOtherSex') === true
-      ? SEX_OPTIONS.filter(s => s.value !== 'other')
-      : SEX_OPTIONS;
->>>>>>> f6d3df85
+  const options = hideOtherSex ? SEX_OPTIONS.filter(s => s.value !== 'other') : sexOptions;
 
   return [...(includeAll ? [{ value: '', label: 'All' }] : []), ...options];
 };