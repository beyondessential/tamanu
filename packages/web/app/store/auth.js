import { createStatePreservingReducer } from '../utils/createStatePreservingReducer';

// actions
const LOGIN_START = 'LOGIN_START';
const LOGIN_SUCCESS = 'LOGIN_SUCCESS';
const LOGIN_FAILURE = 'LOGIN_FAILURE';
const LOGOUT = 'LOGOUT';
const LOGOUT_WITH_ERROR = 'LOGOUT_WITH_ERROR';
const REQUEST_PASSWORD_RESET_START = 'REQUEST_PASSWORD_RESET_START';
const REQUEST_PASSWORD_RESET_SUCCESS = 'REQUEST_PASSWORD_RESET_SUCCESS';
const REQUEST_PASSWORD_RESET_FAILURE = 'REQUEST_PASSWORD_RESET_FAILURE';
const PASSWORD_RESET_RESTART = 'PASSWORD_RESET_RESTART';
const CHANGE_PASSWORD_START = 'CHANGE_PASSWORD_START';
const CHANGE_PASSWORD_SUCCESS = 'CHANGE_PASSWORD_SUCCESS';
const CHANGE_PASSWORD_FAILURE = 'CHANGE_PASSWORD_FAILURE';
const VALIDATE_RESET_CODE_START = 'VALIDATE_RESET_CODE_START';
const VALIDATE_RESET_CODE_COMPLETE = 'VALIDATE_RESET_CODE_COMPLETE';
const SET_FACILITY_ID = 'SET_FACILITY_ID';
const SET_TOKEN = 'SET_TOKEN';
const SET_SETTINGS = 'SET_SETTINGS';

export const restoreSession =
  () =>
  async (dispatch, getState, { api }) => {
    try {
      const loginInfo = await api.restoreSession();
      await handleLoginSuccess(dispatch, loginInfo);
    } catch (e) {
      // no action required -- this just means we haven't logged in
    }
  };

export const login =
  (email, password) =>
  async (dispatch, getState, { api }) => {
    dispatch({ type: LOGIN_START });
    try {
      const loginInfo = await api.login(email, password);
      await handleLoginSuccess(dispatch, loginInfo);
    } catch (error) {
      dispatch({ type: LOGIN_FAILURE, error: error.message });
    }
  };

const handleLoginSuccess = async (dispatch, loginInfo) => {
  const { user, token, localisation, server, availableFacilities, facilityId, ability, role } =
    loginInfo;

  if (facilityId) {
    await dispatch(setFacilityId(facilityId));
  } else {
    // if there's just one facility the user has access to, select it immediately
    // otherwise they will be prompted to select a facility after login
    const onlyFacilityId = availableFacilities?.length === 1 ? availableFacilities[0].id : null;
    if (onlyFacilityId) {
      await dispatch(setFacilityId(onlyFacilityId));
    }
  }

  dispatch({
    type: LOGIN_SUCCESS,
    user,
    token,
    localisation,
    server,
    availableFacilities,
    ability,
    role,
  });
};

<<<<<<< HEAD
export const setFacilityId = facilityId => async (dispatch, getState, { api }) => {
  try {
    const { settings, token } = await api.setFacility(facilityId);
    dispatch({
      type: SET_FACILITY_ID,
      facilityId,
    });
    dispatch({
      type: SET_SETTINGS,
      settings,
    });
    dispatch({
      type: SET_TOKEN,
      token,
    });
  } catch (error) {
    dispatch({ type: LOGIN_FAILURE, error: error.message });
  }
};
=======
export const setFacilityId =
  (facilityId) =>
  async (dispatch, getState, { api }) => {
    try {
      const { settings } = await api.setFacility(facilityId);
      dispatch({
        type: SET_FACILITY_ID,
        facilityId,
      });
      dispatch({
        type: SET_SETTINGS,
        settings,
      });
    } catch (error) {
      dispatch({ type: LOGIN_FAILURE, error: error.message });
    }
  };
>>>>>>> 00ca5eee

export const authFailure = () => async (dispatch) => {
  dispatch({
    type: LOGOUT_WITH_ERROR,
    error: 'Your session has expired. Please log in again.',
  });
};

export const versionIncompatible = (message) => async (dispatch) => {
  dispatch({
    type: LOGOUT_WITH_ERROR,
    error: message,
  });
};

export const logout = () => ({
  type: LOGOUT,
});

export const idleTimeout = () => ({
  type: LOGOUT_WITH_ERROR,
  error: 'You have been logged out due to inactivity',
});

export const requestPasswordReset =
  (email) =>
  async (dispatch, getState, { api }) => {
    dispatch({ type: REQUEST_PASSWORD_RESET_START });

    try {
      await api.requestPasswordReset(email);
      dispatch({ type: REQUEST_PASSWORD_RESET_SUCCESS, email });
    } catch (error) {
      dispatch({ type: REQUEST_PASSWORD_RESET_FAILURE, error: error.message });
    }
  };

export const restartPasswordResetFlow = () => async (dispatch) => {
  dispatch({ type: PASSWORD_RESET_RESTART });
};

export const validateResetCode =
  (data) =>
  async (dispatch, getState, { api }) => {
    dispatch({ type: VALIDATE_RESET_CODE_START });

    await api.post('changePassword/validate-reset-code', data);
    dispatch({ type: VALIDATE_RESET_CODE_COMPLETE });
  };

export const changePassword =
  (data) =>
  async (dispatch, getState, { api }) => {
    dispatch({ type: CHANGE_PASSWORD_START });

    try {
      await api.changePassword(data);
      dispatch({ type: CHANGE_PASSWORD_SUCCESS });
    } catch (error) {
      dispatch({ type: CHANGE_PASSWORD_FAILURE, error: error.message });
    }
  };

// selectors
export const getCurrentUser = ({ auth }) => auth.user;
export const getServerType = ({ auth }) => auth?.server?.type;
export const checkIsLoggedIn = (state) => !!getCurrentUser(state);
export const checkIsFacilitySelected = ({ auth }) => !!auth.facilityId;

// reducer
const defaultState = {
  loading: false,
  user: null,
  ability: null,
  error: null,
  token: null,
  localisation: null,
  role: null,
  server: null,
  settings: null,
  availableFacilities: [],
  facilityId: null,
  resetPassword: {
    loading: false,
    success: false,
    error: null,
    lastEmailUsed: null,
  },
  changePassword: {
    loading: false,
    success: false,
    error: null,
  },
  validateResetCode: {
    loading: false,
    success: false,
    error: null,
  },
};

const resetState = {
  user: defaultState.user,
  role: defaultState.role,
  availableFacilities: defaultState.availableFacilities,
  facilityId: defaultState.facilityId,
  error: defaultState.error,
  token: null,
};

const actionHandlers = {
  [LOGIN_START]: () => ({
    loading: true,
    ...resetState,
  }),
  [LOGIN_SUCCESS]: (action) => ({
    loading: false,
    user: action.user,
    ability: action.ability,
    availableFacilities: action.availableFacilities,
    error: defaultState.error,
    token: action.token,
    localisation: action.localisation,
    server: action.server,
    role: action.role,
    resetPassword: defaultState.resetPassword,
    changePassword: defaultState.changePassword,
  }),
  [SET_TOKEN]: action => ({
    token: action.token,
  }),
  [SET_FACILITY_ID]: action => ({
    facilityId: action.facilityId,
  }),
  [SET_SETTINGS]: (action) => ({
    settings: action.settings,
  }),
  [LOGIN_FAILURE]: (action) => ({
    loading: false,
    error: action.error,
  }),
  [LOGOUT_WITH_ERROR]: ({ error }) => ({
    ...resetState,
    error,
  }),
  [LOGOUT]: () => ({
    ...resetState,
  }),
  [REQUEST_PASSWORD_RESET_START]: () => ({
    resetPassword: {
      ...defaultState.resetPassword,
      loading: true,
    },
  }),
  [REQUEST_PASSWORD_RESET_SUCCESS]: ({ email }) => ({
    resetPassword: {
      ...defaultState.resetPassword,
      success: true,
      lastEmailUsed: email,
    },
    changePassword: {
      ...defaultState.changePassword, // reset form for next step
    },
  }),
  [PASSWORD_RESET_RESTART]: () => ({
    resetPassword: {
      ...defaultState.resetPassword,
    },
  }),
  [REQUEST_PASSWORD_RESET_FAILURE]: (action) => ({
    resetPassword: {
      ...defaultState.resetPassword,
      error: action.error,
    },
  }),
  [CHANGE_PASSWORD_START]: () => ({
    changePassword: {
      ...defaultState.changePassword,
      loading: true,
    },
  }),
  [CHANGE_PASSWORD_SUCCESS]: () => ({
    resetPassword: defaultState.resetPassword,
    changePassword: {
      ...defaultState.changePassword,
      success: true,
    },
  }),
  [CHANGE_PASSWORD_FAILURE]: (action) => ({
    changePassword: {
      ...defaultState.changePassword,
      error: action.error,
    },
  }),
  [VALIDATE_RESET_CODE_START]: () => ({
    validateResetCode: {
      ...defaultState.validateResetCode,
      loading: true,
    },
  }),
  [VALIDATE_RESET_CODE_COMPLETE]: () => ({
    validateResetCode: {
      ...defaultState.validateResetCode,
      completed: true,
    },
  }),
};

export const authReducer = createStatePreservingReducer(defaultState, actionHandlers);<|MERGE_RESOLUTION|>--- conflicted
+++ resolved
@@ -16,7 +16,6 @@
 const VALIDATE_RESET_CODE_START = 'VALIDATE_RESET_CODE_START';
 const VALIDATE_RESET_CODE_COMPLETE = 'VALIDATE_RESET_CODE_COMPLETE';
 const SET_FACILITY_ID = 'SET_FACILITY_ID';
-const SET_TOKEN = 'SET_TOKEN';
 const SET_SETTINGS = 'SET_SETTINGS';
 
 export const restoreSession =
@@ -69,10 +68,9 @@
   });
 };
 
-<<<<<<< HEAD
 export const setFacilityId = facilityId => async (dispatch, getState, { api }) => {
   try {
-    const { settings, token } = await api.setFacility(facilityId);
+    const { settings } = await api.setFacility(facilityId);
     dispatch({
       type: SET_FACILITY_ID,
       facilityId,
@@ -81,33 +79,10 @@
       type: SET_SETTINGS,
       settings,
     });
-    dispatch({
-      type: SET_TOKEN,
-      token,
-    });
   } catch (error) {
     dispatch({ type: LOGIN_FAILURE, error: error.message });
   }
 };
-=======
-export const setFacilityId =
-  (facilityId) =>
-  async (dispatch, getState, { api }) => {
-    try {
-      const { settings } = await api.setFacility(facilityId);
-      dispatch({
-        type: SET_FACILITY_ID,
-        facilityId,
-      });
-      dispatch({
-        type: SET_SETTINGS,
-        settings,
-      });
-    } catch (error) {
-      dispatch({ type: LOGIN_FAILURE, error: error.message });
-    }
-  };
->>>>>>> 00ca5eee
 
 export const authFailure = () => async (dispatch) => {
   dispatch({
@@ -235,9 +210,6 @@
     resetPassword: defaultState.resetPassword,
     changePassword: defaultState.changePassword,
   }),
-  [SET_TOKEN]: action => ({
-    token: action.token,
-  }),
   [SET_FACILITY_ID]: action => ({
     facilityId: action.facilityId,
   }),
