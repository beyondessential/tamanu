import { createStatePreservingReducer } from '../utils/createStatePreservingReducer';

// actions
const LOGIN_START = 'LOGIN_START';
const LOGIN_SUCCESS = 'LOGIN_SUCCESS';
const LOGIN_FAILURE = 'LOGIN_FAILURE';
const LOGOUT = 'LOGOUT';
const LOGOUT_WITH_ERROR = 'LOGOUT_WITH_ERROR';
const REQUEST_PASSWORD_RESET_START = 'REQUEST_PASSWORD_RESET_START';
const REQUEST_PASSWORD_RESET_SUCCESS = 'REQUEST_PASSWORD_RESET_SUCCESS';
const REQUEST_PASSWORD_RESET_FAILURE = 'REQUEST_PASSWORD_RESET_FAILURE';
const PASSWORD_RESET_RESTART = 'PASSWORD_RESET_RESTART';
const CHANGE_PASSWORD_START = 'CHANGE_PASSWORD_START';
const CHANGE_PASSWORD_SUCCESS = 'CHANGE_PASSWORD_SUCCESS';
const CHANGE_PASSWORD_FAILURE = 'CHANGE_PASSWORD_FAILURE';
const VALIDATE_RESET_CODE_START = 'VALIDATE_RESET_CODE_START';
const VALIDATE_RESET_CODE_COMPLETE = 'VALIDATE_RESET_CODE_COMPLETE';

export const restoreSession = () => async (dispatch, getState, { api }) => {
  try {
    const {
      user,
      token,
      localisation,
      server,
      ability,
      role,
      settings,
    } = await api.restoreSession();
    dispatch({ type: LOGIN_SUCCESS, user, token, localisation, server, ability, role, settings });
  } catch (e) {
    // no action required -- this just means we haven't logged in
  }
};

export const login = (email, password) => async (dispatch, getState, { api }) => {
  dispatch({ type: LOGIN_START });

  try {
<<<<<<< HEAD
    const { user, token, localisation, server, ability, role, settings } = await api.login(
      email,
      password,
    );
    dispatch({ type: LOGIN_SUCCESS, user, token, localisation, server, ability, role, settings });
=======
    const { user, token, localisation, server, ability, role } = await api.login(email, password);
    dispatch({ type: LOGIN_SUCCESS, user, token, localisation, server, ability, role });
>>>>>>> 7a9d19a2
  } catch (error) {
    dispatch({ type: LOGIN_FAILURE, error: error.message });
  }
};

export const authFailure = () => async dispatch => {
  dispatch({
    type: LOGOUT_WITH_ERROR,
    error: 'Your session has expired. Please log in again.',
  });
};

export const versionIncompatible = message => async dispatch => {
  dispatch({
    type: LOGOUT_WITH_ERROR,
    error: message,
  });
};

export const logout = () => ({
  type: LOGOUT,
});

export const idleTimeout = () => ({
  type: LOGOUT_WITH_ERROR,
  error: 'You have been logged out due to inactivity',
});

export const requestPasswordReset = email => async (dispatch, getState, { api }) => {
  dispatch({ type: REQUEST_PASSWORD_RESET_START });

  try {
    await api.requestPasswordReset(email);
    dispatch({ type: REQUEST_PASSWORD_RESET_SUCCESS, email });
  } catch (error) {
    dispatch({ type: REQUEST_PASSWORD_RESET_FAILURE, error: error.message });
  }
};

export const restartPasswordResetFlow = () => async dispatch => {
  dispatch({ type: PASSWORD_RESET_RESTART });
};

<<<<<<< HEAD
=======
export const validateResetCode = data => async (dispatch, getState, { api }) => {
  dispatch({ type: VALIDATE_RESET_CODE_START });

  await api.post('changePassword/validate-reset-code', data);
  dispatch({ type: VALIDATE_RESET_CODE_COMPLETE });
};

>>>>>>> 7a9d19a2
export const changePassword = data => async (dispatch, getState, { api }) => {
  dispatch({ type: CHANGE_PASSWORD_START });

  try {
    await api.changePassword(data);
    dispatch({ type: CHANGE_PASSWORD_SUCCESS });
  } catch (error) {
    dispatch({ type: CHANGE_PASSWORD_FAILURE, error: error.message });
  }
};

// selectors
export const getCurrentUser = ({ auth }) => auth.user;
export const checkIsLoggedIn = state => !!getCurrentUser(state);

// reducer
const defaultState = {
  loading: false,
  user: null,
  ability: null,
  error: null,
  token: null,
  localisation: null,
  role: null,
  server: null,
  resetPassword: {
    loading: false,
    success: false,
    error: null,
    lastEmailUsed: null,
  },
  changePassword: {
    loading: false,
    success: false,
    error: null,
  },
  validateResetCode: {
    loading: false,
    success: false,
    error: null,
  },
};

const actionHandlers = {
  [LOGIN_START]: () => ({
    loading: true,
    user: defaultState.user,
    role: defaultState.role,
    error: defaultState.error,
  }),
  [LOGIN_SUCCESS]: action => ({
    loading: false,
    user: action.user,
    ability: action.ability,
    error: defaultState.error,
    token: action.token,
    localisation: action.localisation,
    server: action.server,
    role: action.role,
    resetPassword: defaultState.resetPassword,
    changePassword: defaultState.changePassword,
    settings: action.settings,
  }),
  [LOGIN_FAILURE]: action => ({
    loading: false,
    error: action.error,
  }),
  [LOGOUT_WITH_ERROR]: ({ error }) => ({
    user: defaultState.user,
    role: defaultState.role,
    error,
    token: null,
  }),
  [LOGOUT]: () => ({
    user: defaultState.user,
    role: defaultState.role,
    token: null,
  }),
  [REQUEST_PASSWORD_RESET_START]: () => ({
    resetPassword: {
      ...defaultState.resetPassword,
      loading: true,
    },
  }),
  [REQUEST_PASSWORD_RESET_SUCCESS]: ({ email }) => ({
    resetPassword: {
      ...defaultState.resetPassword,
      success: true,
      lastEmailUsed: email,
    },
    changePassword: {
      ...defaultState.changePassword, // reset form for next step
    },
  }),
  [PASSWORD_RESET_RESTART]: () => ({
    resetPassword: {
      ...defaultState.resetPassword,
    },
  }),
  [REQUEST_PASSWORD_RESET_FAILURE]: action => ({
    resetPassword: {
      ...defaultState.resetPassword,
      error: action.error,
    },
  }),
  [CHANGE_PASSWORD_START]: () => ({
    changePassword: {
      ...defaultState.changePassword,
      loading: true,
    },
  }),
  [CHANGE_PASSWORD_SUCCESS]: () => ({
    resetPassword: defaultState.resetPassword,
    changePassword: {
      ...defaultState.changePassword,
      success: true,
    },
  }),
  [CHANGE_PASSWORD_FAILURE]: action => ({
    changePassword: {
      ...defaultState.changePassword,
      error: action.error,
    },
  }),
  [VALIDATE_RESET_CODE_START]: () => ({
    validateResetCode: {
      ...defaultState.validateResetCode,
      loading: true,
    },
  }),
  [VALIDATE_RESET_CODE_COMPLETE]: () => ({
    validateResetCode: {
      ...defaultState.validateResetCode,
      completed: true,
    },
  }),
};

export const authReducer = createStatePreservingReducer(defaultState, actionHandlers);<|MERGE_RESOLUTION|>--- conflicted
+++ resolved
@@ -37,16 +37,11 @@
   dispatch({ type: LOGIN_START });
 
   try {
-<<<<<<< HEAD
     const { user, token, localisation, server, ability, role, settings } = await api.login(
       email,
       password,
     );
     dispatch({ type: LOGIN_SUCCESS, user, token, localisation, server, ability, role, settings });
-=======
-    const { user, token, localisation, server, ability, role } = await api.login(email, password);
-    dispatch({ type: LOGIN_SUCCESS, user, token, localisation, server, ability, role });
->>>>>>> 7a9d19a2
   } catch (error) {
     dispatch({ type: LOGIN_FAILURE, error: error.message });
   }
@@ -90,8 +85,6 @@
   dispatch({ type: PASSWORD_RESET_RESTART });
 };
 
-<<<<<<< HEAD
-=======
 export const validateResetCode = data => async (dispatch, getState, { api }) => {
   dispatch({ type: VALIDATE_RESET_CODE_START });
 
@@ -99,7 +92,6 @@
   dispatch({ type: VALIDATE_RESET_CODE_COMPLETE });
 };
 
->>>>>>> 7a9d19a2
 export const changePassword = data => async (dispatch, getState, { api }) => {
   dispatch({ type: CHANGE_PASSWORD_START });
 
