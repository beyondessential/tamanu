--- conflicted
+++ resolved
@@ -21,11 +21,7 @@
 export const restoreSession = () => async (dispatch, getState, { api }) => {
   try {
     const loginInfo = await api.restoreSession();
-<<<<<<< HEAD
-    handleLoginSuccess(dispatch, loginInfo);
-=======
     await handleLoginSuccess(dispatch, loginInfo);
->>>>>>> a3e044ce
   } catch (e) {
     // no action required -- this just means we haven't logged in
   }
@@ -80,55 +76,6 @@
 
 export const setFacilityId = facilityId => async (dispatch, getState, { api }) => {
   try {
-<<<<<<< HEAD
-    const loginInfo = await api.login(email, password);
-    handleLoginSuccess(dispatch, loginInfo);
-  } catch (error) {
-    dispatch({ type: LOGIN_FAILURE, error: error.message });
-  }
-};
-
-const handleLoginSuccess = (dispatch, loginInfo) => {
-  const {
-    user,
-    token,
-    localisation,
-    server,
-    availableFacilities,
-    facilityId,
-    ability,
-    role,
-    settings,
-  } = loginInfo;
-
-  if (facilityId) {
-    dispatch(setFacilityId(facilityId));
-  } else {
-    // if there's just one facility the user has access to, select it immediately
-    // otherwise they will be prompted to select a facility after login
-    const onlyFacilityId = availableFacilities?.length === 1 ? availableFacilities[0].id : null;
-    if (onlyFacilityId) {
-      dispatch(setFacilityId(onlyFacilityId));
-    }
-  }
-
-  dispatch({
-    type: LOGIN_SUCCESS,
-    user,
-    token,
-    localisation,
-    server,
-    availableFacilities,
-    ability,
-    role,
-    settings,
-  });
-};
-
-export const setFacilityId = facilityId => async (dispatch, getState, { api }) => {
-  try {
-=======
->>>>>>> a3e044ce
     const { settings } = await api.setFacility(facilityId);
     dispatch({
       type: SET_FACILITY_ID,
@@ -255,10 +202,6 @@
     user: action.user,
     ability: action.ability,
     availableFacilities: action.availableFacilities,
-<<<<<<< HEAD
-    facilityId: action.facilityId,
-=======
->>>>>>> a3e044ce
     error: defaultState.error,
     token: action.token,
     localisation: action.localisation,
