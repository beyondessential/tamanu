import React, { useState } from 'react';
import { toast } from 'react-toastify';
<<<<<<< HEAD
import { FormSubmitCancelRow } from '@tamanu/ui-components';
=======
import styled from 'styled-components';
import { Typography } from '@material-ui/core';
import { Alert } from '@material-ui/lab';
>>>>>>> 26c9774a
import { EmailAddressConfirmationForm } from '../../../forms/EmailAddressConfirmationForm';
import { TranslatedText } from '../../Translation';
import { FormModal } from '../../FormModal';
import { ModalGenericButtonRow } from '../../ModalActionRow';
import { useRegisterPatientPortal } from '../../../api/mutations';
import { Colors } from '../../../constants';

const Text = styled(Typography)`
  font-size: 14px;
  margin: 20px 0 10px;
`;

const SubText = styled(Typography)`
  font-weight: 500;
  margin: 10px 0 20px;
  font-size: 14px;
`;

const StyledAlert = styled(Alert)`
  background-color: ${({ theme }) => theme.palette.background.paper};
  border: 1px solid ${Colors.outline};
  font-size: 14px;
  color: ${props => props.theme.palette.text.primary};
`;

export const SendToPatientModal = ({ patient }) => {
  const [open, setOpen] = useState(true);
  const isRegistered = patient?.portalUser?.status === 'registered';

  const onClose = () => setOpen(false);

  const { mutate: registerPatientPortal } = useRegisterPatientPortal({
    onSuccess: () => {
      toast.success(
        <TranslatedText
          stringId="patientDetails.resources.patientPortalRegistration.modal.sendToPatient.success"
          fallback="Patient portal link successfully sent to patient"
        />,
      );
      onClose();
    },
    onError: error => {
      toast.error(error.message);
    },
  });

  const handleSubmit = async ({ email }) => {
    registerPatientPortal({ patientId: patient.id, email });
  };

  return (
    <FormModal
      title={
        <TranslatedText
          stringId="patientDetails.resources.patientPortalRegistration.modal.title"
          fallback="Patient Portal registration"
          data-testid="translatedtext-patient-portal-title"
        />
      }
      open={open}
      onClose={onClose}
    >
      {isRegistered ? (
        <>
          <StyledAlert variant="outlined" severity="success">
            Patient has successfully registered for the patient portal
          </StyledAlert>
          <Text>
            <TranslatedText
              stringId="patientDetails.resources.patientPortalRegistration.modal.registeredText"
              fallback="To resend Patient Portal registration link, enter the patient's email address below."
            />
          </Text>
        </>
      ) : (
        <Text>
          <TranslatedText
            stringId="patientDetails.resources.patientPortalRegistration.modal.text"
            fallback="Enter the patient's email address below to email the link to the Patient Portal registration."
          />
        </Text>
      )}

      <SubText>
        <TranslatedText
          stringId="patientDetails.resources.patientPortalRegistration.modal.subText"
          fallback="The Patient Portal uses email for account authentication during the login process. Please ensure the patient has access to this email address in order to access the portal."
        />
      </SubText>
      <EmailAddressConfirmationForm
        onSubmit={handleSubmit}
        onCancel={onClose}
        renderButtons={submitForm => (
          <ModalGenericButtonRow>
            <FormSubmitCancelRow
              onConfirm={submitForm}
              onCancel={onClose}
              confirmText={<TranslatedText stringId="general.action.send" fallback="Send" />}
            />
          </ModalGenericButtonRow>
        )}
      />
    </FormModal>
  );
};<|MERGE_RESOLUTION|>--- conflicted
+++ resolved
@@ -1,16 +1,13 @@
 import React, { useState } from 'react';
 import { toast } from 'react-toastify';
-<<<<<<< HEAD
-import { FormSubmitCancelRow } from '@tamanu/ui-components';
-=======
 import styled from 'styled-components';
 import { Typography } from '@material-ui/core';
 import { Alert } from '@material-ui/lab';
->>>>>>> 26c9774a
 import { EmailAddressConfirmationForm } from '../../../forms/EmailAddressConfirmationForm';
 import { TranslatedText } from '../../Translation';
 import { FormModal } from '../../FormModal';
 import { ModalGenericButtonRow } from '../../ModalActionRow';
+import { FormSubmitCancelRow } from '../../ButtonRow';
 import { useRegisterPatientPortal } from '../../../api/mutations';
 import { Colors } from '../../../constants';
 
