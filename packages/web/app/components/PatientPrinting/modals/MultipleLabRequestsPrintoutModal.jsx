import React from 'react';
import PropTypes from 'prop-types';
import { useQuery } from '@tanstack/react-query';

import { Modal } from '../../Modal';
import { LoadingIndicator } from '../../LoadingIndicator';
import { useCertificate } from '../../../utils/useCertificate';
import { useApi } from '../../../api';
import { Colors } from '../../../constants';

import { PDFViewer, printPDF } from '../PDFViewer';
import { useLocalisation } from '../../../contexts/Localisation';
import { MultipleLabRequestsPrintout } from '@tamanu/shared/utils/patientCertificates';

export const MultipleLabRequestsPrintoutModal = ({ encounter, labRequests, open, onClose }) => {
  const { getLocalisation } = useLocalisation();
  const certificateData = useCertificate();
  const api = useApi();

  const { data: patient, isLoading: patientLoading } = useQuery(
    ['patient', encounter.patientId],
    () => api.get(`patient/${encodeURIComponent(encounter.patientId)}`),
  );

  const { data: additionalData, isLoading: additionalDataLoading } = useQuery(
    ['additionalData', encounter.patientId],
    () => api.get(`patient/${encodeURIComponent(encounter.patientId)}/additionalData`),
  );

  const { data: village = {}, isLoading: villageQueryLoading } = useQuery(
    ['village', encounter.patientId],
    () => api.get(`referenceData/${encodeURIComponent(patient.villageId)}`),
    {
      enabled: !!patient?.villageId,
    },
  );

  const villageLoading = villageQueryLoading && !!patient?.villageId;

  return (
    <Modal
      title="Print lab requests"
      width="md"
      open={open}
      onClose={onClose}
      color={Colors.white}
      printable
      onPrint={() => printPDF('lab-request-printout')}
    >
      {patientLoading || additionalDataLoading || villageLoading ? (
        <LoadingIndicator />
      ) : (
        <PDFViewer id="lab-request-printout">
          <MultipleLabRequestsPrintout
            certificateData={certificateData}
<<<<<<< HEAD
            patient={patient}
            additionalData={additionalData}
            village={village}
=======
            patientData={{ ...patient, additionalData, village }}
>>>>>>> 9cdb0101
            encounter={encounter}
            labRequests={labRequests}
            getLocalisation={getLocalisation}
          />
        </PDFViewer>
      )}
    </Modal>
  );
};

MultipleLabRequestsPrintoutModal.propTypes = {
  encounter: PropTypes.object.isRequired,
  labRequests: PropTypes.array.isRequired,
  open: PropTypes.bool.isRequired,
  onClose: PropTypes.func.isRequired,
};<|MERGE_RESOLUTION|>--- conflicted
+++ resolved
@@ -53,13 +53,7 @@
         <PDFViewer id="lab-request-printout">
           <MultipleLabRequestsPrintout
             certificateData={certificateData}
-<<<<<<< HEAD
-            patient={patient}
-            additionalData={additionalData}
-            village={village}
-=======
             patientData={{ ...patient, additionalData, village }}
->>>>>>> 9cdb0101
             encounter={encounter}
             labRequests={labRequests}
             getLocalisation={getLocalisation}
