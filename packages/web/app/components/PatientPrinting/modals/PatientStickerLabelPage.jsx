--- conflicted
+++ resolved
@@ -1,73 +1,3 @@
-<<<<<<< HEAD
-import React from 'react';
-import styled from 'styled-components';
-
-import { SEX_VALUE_INDEX } from '@tamanu/constants';
-
-import { DateDisplay } from '../../DateDisplay';
-import { useSettings } from '../../../contexts/Settings';
-
-import { PrintPortal } from '../PrintPortal';
-import { PatientBarcode } from '../printouts/reusable/PatientBarcode';
-
-const Sticker = styled.div`
-  font-family: monospace;
-  display: flex;
-  flex-direction: column;
-  padding: 2mm;
-  justify-content: center;
-`;
-
-const RowContainer = styled.div`
-  display: flex;
-`;
-
-export const PatientStickerLabel = ({ patient }) => (
-  <Sticker>
-    <RowContainer>
-      <div>
-        <PatientBarcode patient={patient} width="128px" height="22px" margin="2mm" />
-        <div>
-          <strong>{patient.displayId}</strong>
-        </div>
-      </div>
-      <div>
-        <div>{SEX_VALUE_INDEX[patient.sex].label}</div>
-        <div>
-          <DateDisplay date={patient.dateOfBirth} />
-        </div>
-      </div>
-    </RowContainer>
-    <div>{`${patient.firstName} ${patient.lastName}`}</div>
-  </Sticker>
-);
-
-const Page = styled.div`
-  background: white;
-  width: ${p => p.pageWidth};
-  height: ${p => p.pageHeight};
-`;
-
-// The margin properties are set as padding
-// to actually get the desired effect.
-const LabelPage = styled.div`
-  display: grid;
-  padding-top: ${p => p.pageMarginTop};
-  padding-left: ${p => p.pageMarginLeft};
-  grid-template-columns: repeat(${p => p.columnTotal}, ${p => p.columnWidth});
-  grid-template-rows: repeat(${p => p.rowTotal}, ${p => p.rowHeight});
-  grid-column-gap: ${p => p.columnGap};
-  grid-row-gap: ${p => p.rowGap};
-`;
-
-export const PatientStickerLabelPage = ({ patient }) => {
-  const { getSetting } = useSettings();
-  const measures = getSetting('printMeasures.stickerLabelPage');
-  // useEffect(() => { // TODO(web)
-  //   printPage();
-  // }, [printPage]);
-
-=======
 import React, { useState } from 'react';
 import { useLocalisation } from '../../../contexts/Localisation';
 import { PDFViewer, printPDF } from '../PDFViewer';
@@ -78,7 +8,6 @@
   const [open, setOpen] = useState(true);
   const { getLocalisation } = useLocalisation();
   const measures = getLocalisation('printMeasures.stickerLabelPage');
->>>>>>> 5ef1647f
   return (
     <Modal
       open={open}
