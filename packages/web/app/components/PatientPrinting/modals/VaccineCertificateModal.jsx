--- conflicted
+++ resolved
@@ -16,23 +16,16 @@
 
 import { printPDF } from '../PDFViewer';
 import { useAuth } from '../../../contexts/Auth';
-<<<<<<< HEAD
 import { useTranslation } from '../../../contexts/Translation';
-=======
 import { WorkerRenderedPDFViewer } from '../WorkerRenderedPDFViewer';
 
 const VACCINE_CERTIFICATE_PDF_ID = 'vaccine-certificate';
->>>>>>> 745e0d1b
 
 export const VaccineCertificateModal = React.memo(({ open, onClose, patient }) => {
   const api = useApi();
   const { facility } = useAuth();
-<<<<<<< HEAD
-  const { getLocalisation } = useLocalisation();
+  const { localisation } = useLocalisation();
   const { getTranslation } = useTranslation();
-=======
-  const { localisation } = useLocalisation();
->>>>>>> 745e0d1b
   const { data: certificateData, isFetching: isCertificateFetching } = useCertificate({
     footerAssetName: ASSET_NAMES.VACCINATION_CERTIFICATE_FOOTER,
   });
@@ -81,22 +74,6 @@
       onPrint={() => printPDF('vaccine-certificate')}
       additionalActions={<EmailButton onEmail={createVaccineCertificateNotification} />}
     >
-<<<<<<< HEAD
-      <PDFViewer id="vaccine-certificate">
-        <VaccineCertificate
-          patient={patientData}
-          vaccinations={vaccinations}
-          watermarkSrc={watermark}
-          logoSrc={logo}
-          facilityName={facility.name}
-          signingSrc={footerImg}
-          printedBy={printedBy}
-          printedDate={getCurrentDateString()}
-          getLocalisation={getLocalisation}
-          getTranslation={getTranslation}
-        />
-      </PDFViewer>
-=======
       <WorkerRenderedPDFViewer
         id={VACCINE_CERTIFICATE_PDF_ID}
         queryDeps={[patient.id]}
@@ -109,8 +86,8 @@
         printedBy={printedBy}
         printedDate={getCurrentDateString()}
         localisation={localisation}
+        getTranslation={getTranslation}
       />
->>>>>>> 745e0d1b
     </Modal>
   );
 });