--- conflicted
+++ resolved
@@ -99,25 +99,9 @@
         printable
         onPrint={() => printPDF('prescription-printout')}
       >
-<<<<<<< HEAD
-        {isLoading ? (
-          <LoadingIndicator />
-        ) : (
-          <PDFViewer id="prescription-printout">
-            <PrescriptionPrintout
-              patientData={{ ...patient, additionalData, village, patientWeight }}
-              prescriptions={[medication]}
-              certificateData={certificateData}
-              facility={facility}
-              prescriber={prescriber}
-              getLocalisation={getLocalisation}
-            />
-          </PDFViewer>
-        )}
-=======
         <PDFLoader isLoading={isLoading} id="prescription-printout">
           <PrescriptionPrintout
-            patientData={{ ...patient, additionalData, village }}
+            patientData={{ ...patient, additionalData, village, patientWeight }}
             prescriptions={[medication]}
             certificateData={certificateData}
             facility={facility}
@@ -125,7 +109,6 @@
             getLocalisation={getLocalisation}
           />
         </PDFLoader>
->>>>>>> 02e24ac4
       </Modal>
     </>
   );
