<<<<<<< HEAD
import React, { useEffect, useState } from 'react';
import styled from 'styled-components';
=======
import React, { useState } from 'react';
>>>>>>> 6fa3d75a
import { useLocalisation } from '../../../contexts/Localisation';
import { Modal } from '../../Modal';
import { PDFViewer, printPDF } from '../PDFViewer';
import { IDCardPrintout } from '@tamanu/shared/utils/patientCertificates';

const cardDimensions = {
  width: '85.6mm',
  height: '53.92mm',
};

export const PatientIDCardPage = React.memo(({ patient, imageData }) => {
  const { getLocalisation } = useLocalisation();
  const measures = getLocalisation('printMeasures.idCardPage');
  const [open, setOpen] = useState(true);

  return (
    <Modal
      open={open}
      onClose={() => setOpen(false)}
      width="md"
      printable
      keepMounted
      onPrint={() => printPDF('patient-card-printout')}
    >
      <PDFViewer id="patient-card-printout">
        <IDCardPrintout
          cardDimensions={cardDimensions}
          patientImageData={imageData}
          measures={measures}
          patient={patient}
          getLocalisation={getLocalisation}
        />
      </PDFViewer>
    </Modal>
  );
});<|MERGE_RESOLUTION|>--- conflicted
+++ resolved
@@ -1,9 +1,4 @@
-<<<<<<< HEAD
-import React, { useEffect, useState } from 'react';
-import styled from 'styled-components';
-=======
 import React, { useState } from 'react';
->>>>>>> 6fa3d75a
 import { useLocalisation } from '../../../contexts/Localisation';
 import { Modal } from '../../Modal';
 import { PDFViewer, printPDF } from '../PDFViewer';
