import React, { useEffect } from 'react';
import styled from 'styled-components';

<<<<<<< HEAD
import { useSettings } from '../../../contexts/Settings';
import { SEX_VALUE_INDEX } from '../../../constants';
=======
import { SEX_VALUE_INDEX } from '@tamanu/constants';

import { useLocalisation } from '../../../contexts/Localisation';
>>>>>>> f6d3df85
import { DateDisplay } from '../../DateDisplay';

import { PatientBarcode } from '../printouts/reusable/PatientBarcode';
import { PrintPortal } from '../PrintPortal';

const cardDimensions = {
  width: 85.6,
  height: 53.92,
};

const Card = styled.div`
  display: flex;
  flex-direction: column;
  width: ${cardDimensions.width}mm;
  height: ${cardDimensions.height}mm;
  padding-left: ${p => p.cardMarginLeft};
  padding-right: 1mm;
  padding-top: ${p => p.cardMarginTop};
  padding-bottom: 1mm;
  color: #000000;
`;

const Details = styled.div`
  display: flex;
  flex-direction: column;
  justify-content: center;
  margin-left: 5mm;
`;

// No display, just a placeholder for letterhead.
const TopBar = styled.div`
  width: 100%;
  height: 10.6mm;
`;

const MainSection = styled.div`
  display: flex;
  flex-direction: row;
  height: 28.6mm;
  overflow-y: hidden;
`;

const PhotoContainer = styled.div`
  display: block;
  width: 1in;
  padding-left: 2mm;
  padding-right: 2mm;
  padding-top: 1mm;
`;

const BarcodeRow = styled.div`
  height: 6.3mm;
  padding: 1mm;
  margin-left: calc(1in + 4mm);
`;

// No display, just a placeholder for letterhead.
const BottomBar = styled.div`
  width: 100%;
  height: 3.5mm;
  margin-top: auto;
`;

const DetailsValue = styled.span`
  max-width: 35mm;
  max-height: 30px;
  overflow: hidden;
  font-weight: bold;

  /* Used to display an ellipsis if needed  */
  display: -webkit-box;
  -webkit-box-orient: vertical;
  -webkit-line-clamp: 2;
`;

const DetailsKey = styled.span`
  width: 18mm;
  font-weight: bold;
`;

const InfoRow = styled.div`
  line-height: 4mm;
  font-size: 2.4mm;
  display: flex;
  flex-direction: row;
`;

const DetailsRow = ({ name, value }) => {
  const { getSetting } = useSettings();
  const label = getSetting(`localisation.fields.${name}.shortLabel`);
  return (
    <InfoRow>
      <DetailsKey>{`${label}: `}</DetailsKey>
      <DetailsValue>{value}</DetailsValue>
    </InfoRow>
  );
};

const PhotoLabel = ({ patient }) => (
  <div style={{ fontSize: '2.2mm', textAlign: 'center' }}>
    <strong style={{ margin: 'auto' }}>
      {` ${patient.title ? `${patient.title}. ` : ''}${patient.firstName} ${patient.lastName} `}
    </strong>
  </div>
);

const Base64Image = ({ data, mediaType = 'image/jpeg', ...props }) => (
  <img {...props} src={`data:${mediaType};base64,${data}`} alt="" />
);

const PhotoFrame = styled.div`
  width: 1in;
  height: 1.3in;
`;

const SizedBase64Image = styled(Base64Image)`
  width: 100%;
  height: 100%;
  object-fit: cover;
`;

const PatientPhoto = ({ imageData }) => (
  <PhotoFrame>
    {imageData ? <SizedBase64Image mediaType="image/jpeg" data={imageData} /> : null}
  </PhotoFrame>
);

export const PatientIDCardPage = ({ patient, imageData }) => {
  const { getSetting } = useSettings();
  const measures = getSetting('printMeasures.idCardPage');
  useEffect(() => {
    window.print({
      // TODO(web)
      landscape: true,
      margins: {
        marginType: 'none',
      },
      pageSize: {
        // it expects dimensions in microns
        height: cardDimensions.width * 1000,
        width: cardDimensions.height * 1000,
      },
    });
  });

  return (
    <PrintPortal>
      <Card {...measures}>
        <TopBar />
        <MainSection>
          <PhotoContainer>
            <PatientPhoto imageData={imageData} />
            <PhotoLabel patient={patient} />
          </PhotoContainer>
          <Details>
            <DetailsRow name="displayId" value={patient.displayId} />
            <DetailsRow name="lastName" value={patient.lastName} />
            <DetailsRow name="firstName" value={patient.firstName} />
            <DetailsRow name="dateOfBirth" value={DateDisplay.stringFormat(patient.dateOfBirth)} />
            <DetailsRow name="sex" value={SEX_VALUE_INDEX[patient.sex].label} />
          </Details>
        </MainSection>
        <BarcodeRow>
          <PatientBarcode patient={patient} width="43mm" height="5.9mm" />
        </BarcodeRow>
        <BottomBar />
      </Card>
    </PrintPortal>
  );
};<|MERGE_RESOLUTION|>--- conflicted
+++ resolved
@@ -1,14 +1,8 @@
 import React, { useEffect } from 'react';
 import styled from 'styled-components';
 
-<<<<<<< HEAD
 import { useSettings } from '../../../contexts/Settings';
-import { SEX_VALUE_INDEX } from '../../../constants';
-=======
 import { SEX_VALUE_INDEX } from '@tamanu/constants';
-
-import { useLocalisation } from '../../../contexts/Localisation';
->>>>>>> f6d3df85
 import { DateDisplay } from '../../DateDisplay';
 
 import { PatientBarcode } from '../printouts/reusable/PatientBarcode';
