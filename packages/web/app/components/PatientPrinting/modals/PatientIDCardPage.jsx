import React, { useEffect, useState } from 'react';
import styled from 'styled-components';
<<<<<<< HEAD

import { useSettings } from '../../../contexts/Settings';
import { SEX_VALUE_INDEX } from '@tamanu/constants';
import { DateDisplay } from '../../DateDisplay';

import { PatientBarcode } from '../printouts/reusable/PatientBarcode';
import { PrintPortal } from '../PrintPortal';

const cardDimensions = {
  width: 85.6,
  height: 53.92,
};

const Card = styled.div`
  display: flex;
  flex-direction: column;
  width: ${cardDimensions.width}mm;
  height: ${cardDimensions.height}mm;
  padding-left: ${p => p.cardMarginLeft};
  padding-right: 1mm;
  padding-top: ${p => p.cardMarginTop};
  padding-bottom: 1mm;
  color: #000000;
`;

const Details = styled.div`
  display: flex;
  flex-direction: column;
  justify-content: center;
  margin-left: 5mm;
`;

// No display, just a placeholder for letterhead.
const TopBar = styled.div`
  width: 100%;
  height: 10.6mm;
`;

const MainSection = styled.div`
  display: flex;
  flex-direction: row;
  height: 28.6mm;
  overflow-y: hidden;
`;

const PhotoContainer = styled.div`
  display: block;
  width: 1in;
  padding-left: 2mm;
  padding-right: 2mm;
  padding-top: 1mm;
`;

const BarcodeRow = styled.div`
  height: 6.3mm;
  padding: 1mm;
  margin-left: calc(1in + 4mm);
`;

// No display, just a placeholder for letterhead.
const BottomBar = styled.div`
  width: 100%;
  height: 3.5mm;
  margin-top: auto;
`;

const DetailsValue = styled.span`
  max-width: 35mm;
  max-height: 30px;
  overflow: hidden;
  font-weight: bold;

  /* Used to display an ellipsis if needed  */
  display: -webkit-box;
  -webkit-box-orient: vertical;
  -webkit-line-clamp: 2;
`;

const DetailsKey = styled.span`
  width: 18mm;
  font-weight: bold;
`;

const InfoRow = styled.div`
  line-height: 4mm;
  font-size: 2.4mm;
  display: flex;
  flex-direction: row;
`;

const DetailsRow = ({ name, value }) => {
  const { getSetting } = useSettings();
  const label = getSetting(`localisation.fields.${name}.shortLabel`);
  return (
    <InfoRow>
      <DetailsKey>{`${label}: `}</DetailsKey>
      <DetailsValue>{value}</DetailsValue>
    </InfoRow>
  );
};

const PhotoLabel = ({ patient }) => (
  <div style={{ fontSize: '2.2mm', textAlign: 'center' }}>
    <strong style={{ margin: 'auto' }}>
      {` ${patient.title ? `${patient.title}. ` : ''}${patient.firstName} ${patient.lastName} `}
    </strong>
  </div>
);

const Base64Image = ({ data, mediaType = 'image/jpeg', ...props }) => (
  <img {...props} src={`data:${mediaType};base64,${data}`} alt="" />
);

const PhotoFrame = styled.div`
  width: 1in;
  height: 1.3in;
`;

const SizedBase64Image = styled(Base64Image)`
  width: 100%;
  height: 100%;
  object-fit: cover;
`;

const PatientPhoto = ({ imageData }) => (
  <PhotoFrame>
    {imageData ? <SizedBase64Image mediaType="image/jpeg" data={imageData} /> : null}
  </PhotoFrame>
);

export const PatientIDCardPage = ({ patient, imageData }) => {
  const { getSetting } = useSettings();
  const measures = getSetting('printMeasures.idCardPage');
  useEffect(() => {
    window.print({
      // TODO(web)
      landscape: true,
      margins: {
        marginType: 'none',
      },
      pageSize: {
        // it expects dimensions in microns
        height: cardDimensions.width * 1000,
        width: cardDimensions.height * 1000,
      },
    });
  });
=======
import { useLocalisation } from '../../../contexts/Localisation';
import { Modal } from '../../Modal';
import { PDFViewer, printPDF } from '../PDFViewer';
import { IDCardPrintout } from '@tamanu/shared/utils/patientCertificates';

const cardDimensions = {
  width: '85.6mm',
  height: '53.92mm',
};

export const PatientIDCardPage = React.memo(({ patient, imageData }) => {
  const { getLocalisation } = useLocalisation();
  const measures = getLocalisation('printMeasures.idCardPage');
  const [open, setOpen] = useState(true);
>>>>>>> 5ef1647f

  return (
    <Modal
      open={open}
      onClose={() => setOpen(false)}
      width="sm"
      printable
      keepMounted
      onPrint={() => printPDF('patient-card-printout')}
    >
      <PDFViewer id="patient-card-printout">
        <IDCardPrintout
          cardDimensions={cardDimensions}
          patientImageData={imageData}
          measures={measures}
          patient={patient}
          getLocalisation={getLocalisation}
        />
      </PDFViewer>
    </Modal>
  );
});<|MERGE_RESOLUTION|>--- conflicted
+++ resolved
@@ -1,155 +1,5 @@
 import React, { useEffect, useState } from 'react';
-import styled from 'styled-components';
-<<<<<<< HEAD
-
 import { useSettings } from '../../../contexts/Settings';
-import { SEX_VALUE_INDEX } from '@tamanu/constants';
-import { DateDisplay } from '../../DateDisplay';
-
-import { PatientBarcode } from '../printouts/reusable/PatientBarcode';
-import { PrintPortal } from '../PrintPortal';
-
-const cardDimensions = {
-  width: 85.6,
-  height: 53.92,
-};
-
-const Card = styled.div`
-  display: flex;
-  flex-direction: column;
-  width: ${cardDimensions.width}mm;
-  height: ${cardDimensions.height}mm;
-  padding-left: ${p => p.cardMarginLeft};
-  padding-right: 1mm;
-  padding-top: ${p => p.cardMarginTop};
-  padding-bottom: 1mm;
-  color: #000000;
-`;
-
-const Details = styled.div`
-  display: flex;
-  flex-direction: column;
-  justify-content: center;
-  margin-left: 5mm;
-`;
-
-// No display, just a placeholder for letterhead.
-const TopBar = styled.div`
-  width: 100%;
-  height: 10.6mm;
-`;
-
-const MainSection = styled.div`
-  display: flex;
-  flex-direction: row;
-  height: 28.6mm;
-  overflow-y: hidden;
-`;
-
-const PhotoContainer = styled.div`
-  display: block;
-  width: 1in;
-  padding-left: 2mm;
-  padding-right: 2mm;
-  padding-top: 1mm;
-`;
-
-const BarcodeRow = styled.div`
-  height: 6.3mm;
-  padding: 1mm;
-  margin-left: calc(1in + 4mm);
-`;
-
-// No display, just a placeholder for letterhead.
-const BottomBar = styled.div`
-  width: 100%;
-  height: 3.5mm;
-  margin-top: auto;
-`;
-
-const DetailsValue = styled.span`
-  max-width: 35mm;
-  max-height: 30px;
-  overflow: hidden;
-  font-weight: bold;
-
-  /* Used to display an ellipsis if needed  */
-  display: -webkit-box;
-  -webkit-box-orient: vertical;
-  -webkit-line-clamp: 2;
-`;
-
-const DetailsKey = styled.span`
-  width: 18mm;
-  font-weight: bold;
-`;
-
-const InfoRow = styled.div`
-  line-height: 4mm;
-  font-size: 2.4mm;
-  display: flex;
-  flex-direction: row;
-`;
-
-const DetailsRow = ({ name, value }) => {
-  const { getSetting } = useSettings();
-  const label = getSetting(`localisation.fields.${name}.shortLabel`);
-  return (
-    <InfoRow>
-      <DetailsKey>{`${label}: `}</DetailsKey>
-      <DetailsValue>{value}</DetailsValue>
-    </InfoRow>
-  );
-};
-
-const PhotoLabel = ({ patient }) => (
-  <div style={{ fontSize: '2.2mm', textAlign: 'center' }}>
-    <strong style={{ margin: 'auto' }}>
-      {` ${patient.title ? `${patient.title}. ` : ''}${patient.firstName} ${patient.lastName} `}
-    </strong>
-  </div>
-);
-
-const Base64Image = ({ data, mediaType = 'image/jpeg', ...props }) => (
-  <img {...props} src={`data:${mediaType};base64,${data}`} alt="" />
-);
-
-const PhotoFrame = styled.div`
-  width: 1in;
-  height: 1.3in;
-`;
-
-const SizedBase64Image = styled(Base64Image)`
-  width: 100%;
-  height: 100%;
-  object-fit: cover;
-`;
-
-const PatientPhoto = ({ imageData }) => (
-  <PhotoFrame>
-    {imageData ? <SizedBase64Image mediaType="image/jpeg" data={imageData} /> : null}
-  </PhotoFrame>
-);
-
-export const PatientIDCardPage = ({ patient, imageData }) => {
-  const { getSetting } = useSettings();
-  const measures = getSetting('printMeasures.idCardPage');
-  useEffect(() => {
-    window.print({
-      // TODO(web)
-      landscape: true,
-      margins: {
-        marginType: 'none',
-      },
-      pageSize: {
-        // it expects dimensions in microns
-        height: cardDimensions.width * 1000,
-        width: cardDimensions.height * 1000,
-      },
-    });
-  });
-=======
-import { useLocalisation } from '../../../contexts/Localisation';
 import { Modal } from '../../Modal';
 import { PDFViewer, printPDF } from '../PDFViewer';
 import { IDCardPrintout } from '@tamanu/shared/utils/patientCertificates';
@@ -160,10 +10,9 @@
 };
 
 export const PatientIDCardPage = React.memo(({ patient, imageData }) => {
-  const { getLocalisation } = useLocalisation();
+  const { getSetting } = useSettings();
   const measures = getLocalisation('printMeasures.idCardPage');
   const [open, setOpen] = useState(true);
->>>>>>> 5ef1647f
 
   return (
     <Modal
@@ -180,7 +29,7 @@
           patientImageData={imageData}
           measures={measures}
           patient={patient}
-          getLocalisation={getLocalisation}
+          getSetting={getSetting}
         />
       </PDFViewer>
     </Modal>
