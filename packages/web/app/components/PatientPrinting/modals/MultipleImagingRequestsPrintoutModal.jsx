import React from 'react';
import { PDFViewer, printPDF } from '../PDFViewer';
import { MultipleImagingRequestsPrintout } from '@tamanu/shared/utils/patientCertificates';
import { usePatientData } from '../../../api/queries/usePatientData';
import { useReferenceData } from '../../../api/queries/useReferenceData';
import { LoadingIndicator } from '../../../components/LoadingIndicator';
import { Colors } from '../../../constants';
import { useLocalisation } from '../../../contexts/Localisation';
import { useCertificate } from '../../../utils/useCertificate';
import { Modal } from '../../Modal';

<<<<<<< HEAD
import { MultipleImagingRequestsPrintout } from '../printouts/MultipleImagingRequestsPrintout';
import { TranslatedText } from '../../Translation/TranslatedText';
=======
export const MultipleImagingRequestsWrapper = ({ encounter, imagingRequests }) => {
  const { getLocalisation } = useLocalisation();
  const certificateData = useCertificate();
  const { data: patient, isLoading: isPatientLoading } = usePatientData(encounter.patientId);
  const isVillageEnabled = patient?.villageId;
  const { data: village, isLoading: isVillageLoading } = useReferenceData(patient?.villageId);
  const isLoading = isPatientLoading || (isVillageEnabled && isVillageLoading);

  if (isLoading || !certificateData.logo) {
    return <LoadingIndicator />;
  }
>>>>>>> 1f5125f7

  return (
    <PDFViewer id="imaging-request-printout">
      <MultipleImagingRequestsPrintout
        getLocalisation={getLocalisation}
        patient={{ ...patient, village }}
        encounter={encounter}
        imagingRequests={imagingRequests}
        certificateData={certificateData}
      />
    </PDFViewer>
  );
};
export const MultipleImagingRequestsPrintoutModal = ({
  open,
  onClose,
  encounter,
  imagingRequests,
}) => {
  return (
    <Modal
      title={
        <TranslatedText
          stringId="imaging.modal.printMultiple.title"
          fallback="Print imaging requests"
        />
      }
      width="md"
      open={open}
      onClose={onClose}
      color={Colors.white}
      printable
      onPrint={() => printPDF('imaging-request-printout')}
    >
      <MultipleImagingRequestsWrapper encounter={encounter} imagingRequests={imagingRequests} />
    </Modal>
  );
};<|MERGE_RESOLUTION|>--- conflicted
+++ resolved
@@ -8,11 +8,8 @@
 import { useLocalisation } from '../../../contexts/Localisation';
 import { useCertificate } from '../../../utils/useCertificate';
 import { Modal } from '../../Modal';
+import { TranslatedText } from '../../Translation/TranslatedText';
 
-<<<<<<< HEAD
-import { MultipleImagingRequestsPrintout } from '../printouts/MultipleImagingRequestsPrintout';
-import { TranslatedText } from '../../Translation/TranslatedText';
-=======
 export const MultipleImagingRequestsWrapper = ({ encounter, imagingRequests }) => {
   const { getLocalisation } = useLocalisation();
   const certificateData = useCertificate();
@@ -24,7 +21,6 @@
   if (isLoading || !certificateData.logo) {
     return <LoadingIndicator />;
   }
->>>>>>> 1f5125f7
 
   return (
     <PDFViewer id="imaging-request-printout">
