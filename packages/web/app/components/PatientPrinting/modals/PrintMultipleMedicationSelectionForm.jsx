import React, { useCallback, useEffect, useState } from 'react';
import PropTypes from 'prop-types';
import { useQuery } from '@tanstack/react-query';
import styled from 'styled-components';

import { Table, useSelectableColumn } from '../../Table';
import {
  AutocompleteInput,
  OuterLabelFieldWrapper,
  SelectInput,
  TextField,
  TextInput,
} from '../../Field';
import { ConfirmCancelRow } from '../../ButtonRow';
import { DateDisplay } from '../../DateDisplay';
import { useApi, useSuggester } from '../../../api';
import { useAuth } from '../../../contexts/Auth';
import { MAX_AGE_TO_RECORD_WEIGHT, Colors } from '../../../constants';

import { MultiplePrescriptionPrintoutModal } from './MultiplePrescriptionPrintoutModal';
<<<<<<< HEAD
import { TranslatedText, TranslatedReferenceData } from '../../Translation';
=======
import { TranslatedText } from '../../Translation/TranslatedText';
import { useLocalisation } from '../../../contexts/Localisation';
import { useTranslation } from '../../../contexts/Translation';
import { useSelector } from 'react-redux';
import { getAgeDurationFromDate } from '../../../../../shared/src/utils/date';
>>>>>>> 17a8ee7b

const REPEAT_OPTIONS = [0, 1, 2, 3, 4, 5].map(n => ({ label: n, value: n }));

const COLUMN_KEYS = {
  SELECTED: 'selected',
  DATE: 'date',
  MEDICATION: 'medication',
  QUANTITY: 'quantity',
  REPEATS: 'repeats',
};

const COLUMNS = [
  {
    key: COLUMN_KEYS.DATE,
    title: <TranslatedText stringId="general.date.label" fallback="Date" />,
    sortable: false,
    accessor: ({ date }) => <DateDisplay date={date} />,
  },
  {
    key: COLUMN_KEYS.MEDICATION,
    title: (
      <TranslatedText
        stringId="medication.modal.printMultiple.table.column.medication"
        fallback="Medication"
      />
    ),
    sortable: false,
    maxWidth: 300,
    accessor: ({ medication }) => <TranslatedReferenceData
      fallback={medication.name}
      value={medication.id}
      category={medication.type}
    />,
  },
  {
    key: COLUMN_KEYS.QUANTITY,
    title: (
      <TranslatedText
        stringId="medication.modal.printMultiple.table.column.quantity"
        fallback="Quantity"
      />
    ),
    sortable: false,
    maxWidth: 70,
    accessor: ({ quantity, onChange }) => (
      <TextInput
        type="number"
        InputProps={{
          inputProps: {
            min: 0,
          },
        }}
        value={quantity}
        onChange={onChange}
      />
    ),
  },
  {
    key: COLUMN_KEYS.REPEATS,
    title: (
      <TranslatedText
        stringId="medication.modal.printMultiple.table.column.repeats"
        fallback="Repeats"
      />
    ),
    sortable: false,
    accessor: ({ repeats, onChange }) => (
      <SelectInput options={REPEAT_OPTIONS} value={repeats} onChange={onChange} required />
    ),
  },
];

const PrescriberWrapper = styled.div`
  width: 100%;
  margin-bottom: 20px;
  display: flex;
  justify-content: space-between;

  .react-autosuggest__container,
  .patient-weight-input {
    width: 270px;
  }
`;

export const PrintMultipleMedicationSelectionForm = React.memo(({ encounter, onClose }) => {
  const { getTranslation } = useTranslation();
  const { getLocalisation } = useLocalisation();
  const weightUnit = getLocalisation('fields.weightUnit.longLabel');
  const [openPrintoutModal, setOpenPrintoutModal] = useState(false);
  const [medicationData, setMedicationData] = useState([]);
  const [prescriberId, setPrescriberId] = useState(null);
  const [patientWeight, setPatientWeight] = useState('');
  const prescriberSelected = Boolean(prescriberId);
  const api = useApi();
  const practitionerSuggester = useSuggester('practitioner');
  const { data, error, isLoading } = useQuery(['encounterMedication', encounter.id], () =>
    api.get(`encounter/${encounter.id}/medications`),
  );
  const { currentUser } = useAuth();

  const { selectedRows, selectableColumn } = useSelectableColumn(medicationData, {
    columnKey: COLUMN_KEYS.SELECTED,
  });

  const patient = useSelector(state => state.patient);
  const age = getAgeDurationFromDate(patient.dateOfBirth).years;
  const showPatientWeight = age < MAX_AGE_TO_RECORD_WEIGHT;

  useEffect(() => {
    const medications = data?.data || [];
    const newMedications = medications
      .filter(m => !m.discontinued)
      .map(m => ({ ...m, repeats: 0 }));
    setMedicationData(newMedications);
  }, [data]);

  useEffect(() => {
    setPrescriberId(currentUser.id);
  }, [currentUser]);

  const cellOnChange = useCallback(
    (event, key, rowIndex) => {
      if ([COLUMN_KEYS.QUANTITY, COLUMN_KEYS.REPEATS].includes(key)) {
        const newMedicationData = [...medicationData];
        newMedicationData[rowIndex] = {
          ...newMedicationData[rowIndex],
          [key]: event.target.value,
        };
        setMedicationData(newMedicationData);
      }
    },
    [medicationData],
  );

  const handlePrintConfirm = useCallback(() => {
    if (selectedRows.length > 0 && prescriberSelected) {
      setOpenPrintoutModal(true);
    }
  }, [prescriberSelected, selectedRows]);

  return (
    <>
      <MultiplePrescriptionPrintoutModal
        encounter={encounter}
        prescriberId={prescriberId}
        prescriptions={selectedRows}
        open={openPrintoutModal}
        onClose={() => setOpenPrintoutModal(false)}
        patientWeight={showPatientWeight ? patientWeight : undefined}
      />

      <PrescriberWrapper>
        <AutocompleteInput
          infoTooltip={
            <TranslatedText
              stringId="medication.modal.printMultiple.prescriber.tooltip"
              fallback="The prescriber will appear on the printed prescription"
            />
          }
          name="prescriberId"
          label={
            <TranslatedText
              stringId="medication.modal.printMultiple.prescriber.label"
              fallback="Prescriber"
            />
          }
          suggester={practitionerSuggester}
          onChange={event => setPrescriberId(event.target.value)}
          value={currentUser.id}
          required
          error={!prescriberSelected}
          helperText={
            !prescriberSelected && (
              <TranslatedText
                stringId="medication.modal.printMultiple.prescriber.helperText"
                fallback="Please select a prescriber"
              />
            )
          }
        />
        {showPatientWeight && (
          <TextField
            field={{
              name: 'patientWeight',
              value: patientWeight,
              onChange: e => setPatientWeight(e.target.value),
            }}
            label={
              <TranslatedText
                stringId="medication.patientWeight.label"
                fallback="Patient weight :unit"
                replacements={{ unit: `(${weightUnit})` }}
              />
            }
            placeholder={getTranslation('medication.patientWeight.placeholder', 'e.g 2.4')}
            className="patient-weight-input"
            type="number"
          />
        )}
      </PrescriberWrapper>

      <OuterLabelFieldWrapper
        label={
          <TranslatedText
            stringId="medication.modal.printMultiple.table.title"
            fallback="Select the prescriptions you would like to print"
          />
        }
      >
        <Table
          headerColor={Colors.white}
          columns={[selectableColumn, ...COLUMNS]}
          data={medicationData || []}
          elevated={false}
          isLoading={isLoading}
          errorMessage={error?.message}
          noDataMessage={
            <TranslatedText
              stringId="medication.modal.printMultiple.table.noData"
              fallback="No medication requests found"
            />
          }
          allowExport={false}
          cellOnChange={cellOnChange}
        />
      </OuterLabelFieldWrapper>
      <ConfirmCancelRow
        cancelText={<TranslatedText stringId="general.action.close" fallback="Close" />}
        confirmText={<TranslatedText stringId="general.action.print" fallback="Print" />}
        onConfirm={handlePrintConfirm}
        onCancel={onClose}
      />
    </>
  );
});

PrintMultipleMedicationSelectionForm.propTypes = {
  encounter: PropTypes.object.isRequired,
  onClose: PropTypes.func.isRequired,
};<|MERGE_RESOLUTION|>--- conflicted
+++ resolved
@@ -18,15 +18,11 @@
 import { MAX_AGE_TO_RECORD_WEIGHT, Colors } from '../../../constants';
 
 import { MultiplePrescriptionPrintoutModal } from './MultiplePrescriptionPrintoutModal';
-<<<<<<< HEAD
 import { TranslatedText, TranslatedReferenceData } from '../../Translation';
-=======
-import { TranslatedText } from '../../Translation/TranslatedText';
 import { useLocalisation } from '../../../contexts/Localisation';
 import { useTranslation } from '../../../contexts/Translation';
 import { useSelector } from 'react-redux';
 import { getAgeDurationFromDate } from '../../../../../shared/src/utils/date';
->>>>>>> 17a8ee7b
 
 const REPEAT_OPTIONS = [0, 1, 2, 3, 4, 5].map(n => ({ label: n, value: n }));
 
