import React, { useCallback, useEffect, useState } from 'react';
import PropTypes from 'prop-types';
import { useQuery } from '@tanstack/react-query';
import styled from 'styled-components';
import { Box, Divider } from '@material-ui/core';

import { Table, useSelectableColumn } from '../../Table';
import {
  AutocompleteInput,
  OuterLabelFieldWrapper,
  SelectInput,
  TextField,
  TextInput,
} from '../../Field';
import { ConfirmCancelRow } from '../../ButtonRow';
import { DateDisplay } from '../../DateDisplay';
import { useApi, useSuggester } from '../../../api';
import { useAuth } from '../../../contexts/Auth';
import { MAX_AGE_TO_RECORD_WEIGHT, Colors } from '../../../constants';

import { MultiplePrescriptionPrintoutModal } from './MultiplePrescriptionPrintoutModal';
import { TranslatedText, TranslatedReferenceData } from '../../Translation';
import { useTranslation } from '../../../contexts/Translation';
import { useSelector } from 'react-redux';
import { getAgeDurationFromDate } from '@tamanu/utils/date';

const REPEAT_OPTIONS = [0, 1, 2, 3, 4, 5].map((n) => ({ label: n, value: n }));

const COLUMN_KEYS = {
  SELECTED: 'selected',
  DATE: 'date',
  MEDICATION: 'medication',
  QUANTITY: 'quantity',
  REPEATS: 'repeats',
};

const COLUMNS = [
  {
    key: COLUMN_KEYS.DATE,
    title: (
      <TranslatedText
        stringId="general.date.label"
        fallback="Date"
        data-testid="translatedtext-xv2x"
      />
    ),
    sortable: false,
    accessor: ({ date }) => <DateDisplay date={date} data-testid="datedisplay-zo5j" />,
  },
  {
    key: COLUMN_KEYS.MEDICATION,
    title: (
      <TranslatedText
        stringId="medication.medication.label"
        fallback="Medication"
        data-testid="translatedtext-fmmr"
      />
    ),
    sortable: false,
    maxWidth: 300,
    accessor: ({ medication }) => (
      <TranslatedReferenceData
        fallback={medication.name}
        value={medication.id}
        category={medication.type}
        data-testid="translatedreferencedata-sv6j"
      />
    ),
  },
  {
    key: COLUMN_KEYS.QUANTITY,
    title: (
      <TranslatedText
        stringId="medication.modal.printMultiple.table.column.quantity"
        fallback="Quantity"
        data-testid="translatedtext-3j93"
      />
    ),
    sortable: false,
    maxWidth: 70,
    accessor: ({ quantity, onChange }) => (
      <TextInput
        type="number"
        InputProps={{
          inputProps: {
            min: 0,
          },
        }}
        value={quantity}
        onChange={onChange}
        data-testid="textinput-rxbh"
      />
    ),
  },
  {
    key: COLUMN_KEYS.REPEATS,
    title: (
      <TranslatedText
        stringId="medication.modal.printMultiple.table.column.repeats"
        fallback="Repeats"
        data-testid="translatedtext-psdf"
      />
    ),
    sortable: false,
    accessor: ({ repeats, onChange }) => (
<<<<<<< HEAD
      <Box width="89px">
        <SelectInput
          isClearable={false}
          options={REPEAT_OPTIONS}
          value={repeats}
          onChange={onChange}
          required
        />
      </Box>
=======
      <SelectInput
        options={REPEAT_OPTIONS}
        value={repeats}
        onChange={onChange}
        required
        data-testid="selectinput-ld3p"
      />
>>>>>>> 4d10801b
    ),
  },
];

const PrescriberWrapper = styled.div`
  width: 100%;
  margin-bottom: 30px;
  display: flex;
  justify-content: space-between;

  .react-autosuggest__container,
  .patient-weight-input {
    width: 270px;
  }
`;

const StyledTable = styled(Table)`
  .MuiTableCell-root {
    &.MuiTableCell-head {
      height: 50px;
    }
    height: 65px;
    padding: 0 15px;
  }
  .MuiTableRow-root {
    &:last-child {
      .MuiTableCell-body {
        border-bottom: none;
      }
    }
  }
`;

const HorizontalDivider = styled(Divider)`
  margin: 30px 0;
`;

export const PrintMultipleMedicationSelectionForm = React.memo(({ encounter, onClose }) => {
  const { getTranslation } = useTranslation();
  const weightUnit = getTranslation('general.localisedField.weightUnit.label', 'kg');
  const [openPrintoutModal, setOpenPrintoutModal] = useState(false);
  const [medicationData, setMedicationData] = useState([]);
  const [prescriberId, setPrescriberId] = useState(null);
  const [patientWeight, setPatientWeight] = useState('');
  const prescriberSelected = Boolean(prescriberId);
  const api = useApi();
  const practitionerSuggester = useSuggester('practitioner');
  const { data, error, isLoading } = useQuery(['encounterMedication', encounter.id], () =>
    api.get(`encounter/${encounter.id}/medications`),
  );
  const { currentUser } = useAuth();

  const { selectedRows, selectableColumn } = useSelectableColumn(medicationData, {
    columnKey: COLUMN_KEYS.SELECTED,
    selectAllOnInit: true
  });

  const patient = useSelector((state) => state.patient);
  const age = getAgeDurationFromDate(patient.dateOfBirth).years;
  const showPatientWeight = age < MAX_AGE_TO_RECORD_WEIGHT;

  useEffect(() => {
    const medications = data?.data || [];
    const newMedications = medications
      .filter((m) => !m.discontinued)
      .map((m) => ({ ...m, repeats: 0 }));
    setMedicationData(newMedications);
  }, [data]);

  useEffect(() => {
    setPrescriberId(currentUser.id);
  }, [currentUser]);

  const cellOnChange = useCallback(
    (event, key, rowIndex) => {
      if ([COLUMN_KEYS.QUANTITY, COLUMN_KEYS.REPEATS].includes(key)) {
        const newMedicationData = [...medicationData];
        newMedicationData[rowIndex] = {
          ...newMedicationData[rowIndex],
          [key]: event.target.value,
        };
        setMedicationData(newMedicationData);
      }
    },
    [medicationData],
  );

  const handlePrintConfirm = useCallback(() => {
    if (selectedRows.length > 0 && prescriberSelected) {
      setOpenPrintoutModal(true);
    }
  }, [prescriberSelected, selectedRows]);

  return (
    <>
      <MultiplePrescriptionPrintoutModal
        encounter={encounter}
        prescriberId={prescriberId}
        prescriptions={selectedRows}
        open={openPrintoutModal}
        onClose={() => setOpenPrintoutModal(false)}
        patientWeight={showPatientWeight ? patientWeight : undefined}
        data-testid="multipleprescriptionprintoutmodal-axek"
      />
      <PrescriberWrapper data-testid="prescriberwrapper-r57g">
        <AutocompleteInput
          infoTooltip={
            <TranslatedText
              stringId="medication.modal.printMultiple.prescriber.tooltip"
              fallback="The prescriber will appear on the printed prescription"
              data-testid="translatedtext-s7yn"
            />
          }
          name="prescriberId"
          label={
            <TranslatedText
              stringId="medication.prescriber.label"
              fallback="Prescriber"
              data-testid="translatedtext-aemx"
            />
          }
          suggester={practitionerSuggester}
          onChange={(event) => setPrescriberId(event.target.value)}
          value={currentUser.id}
          required
          error={!prescriberSelected}
          helperText={
            !prescriberSelected && (
              <TranslatedText
                stringId="medication.modal.printMultiple.prescriber.helperText"
                fallback="Please select a prescriber"
                data-testid="translatedtext-lart"
              />
            )
          }
          data-testid="autocompleteinput-ampt"
        />
        {showPatientWeight && (
          <TextField
            field={{
              name: 'patientWeight',
              value: patientWeight,
              onChange: (e) => setPatientWeight(e.target.value),
            }}
            label={
              <TranslatedText
                stringId="medication.patientWeight.label"
                fallback="Patient weight :unit"
                replacements={{ unit: `(${weightUnit})` }}
                data-testid="translatedtext-m7qh"
              />
            }
            placeholder={getTranslation('medication.patientWeight.placeholder', 'e.g 2.4')}
            className="patient-weight-input"
            type="number"
            data-testid="textfield-iw09"
          />
        )}
      </PrescriberWrapper>
      <OuterLabelFieldWrapper
        label={
<<<<<<< HEAD
          <Box mb="8px">
            <TranslatedText
              stringId="medication.modal.printMultiple.table.title"
              fallback="Select the prescriptions you would like to print"
            />
          </Box>
=======
          <TranslatedText
            stringId="medication.modal.printMultiple.table.title"
            fallback="Select the prescriptions you would like to print"
            data-testid="translatedtext-qydt"
          />
>>>>>>> 4d10801b
        }
        data-testid="outerlabelfieldwrapper-r5kq"
      >
        <StyledTable
          headerColor={Colors.white}
          columns={[selectableColumn, ...COLUMNS]}
          data={medicationData || []}
          elevated={false}
          isLoading={isLoading}
          errorMessage={error?.message}
          noDataMessage={
            <TranslatedText
              stringId="medication.modal.printMultiple.table.noData"
              fallback="No medication requests found"
              data-testid="translatedtext-mj0s"
            />
          }
          allowExport={false}
          cellOnChange={cellOnChange}
          data-testid="table-3r2b"
        />
      </OuterLabelFieldWrapper>
      <HorizontalDivider color={Colors.outline} />
      <ConfirmCancelRow
<<<<<<< HEAD
        cancelText={<TranslatedText stringId="general.action.close" fallback="Close" />}
        confirmText={<TranslatedText stringId="medication.action.printPrescription" fallback="Print prescription" />}
        confirmDisabled={!selectedRows.length}
=======
        cancelText={
          <TranslatedText
            stringId="general.action.close"
            fallback="Close"
            data-testid="translatedtext-9xde"
          />
        }
        confirmText={
          <TranslatedText
            stringId="general.action.print"
            fallback="Print"
            data-testid="translatedtext-ojsa"
          />
        }
>>>>>>> 4d10801b
        onConfirm={handlePrintConfirm}
        onCancel={onClose}
        data-testid="confirmcancelrow-9lo1"
      />
    </>
  );
});

PrintMultipleMedicationSelectionForm.propTypes = {
  encounter: PropTypes.object.isRequired,
  onClose: PropTypes.func.isRequired,
};<|MERGE_RESOLUTION|>--- conflicted
+++ resolved
@@ -24,7 +24,7 @@
 import { useSelector } from 'react-redux';
 import { getAgeDurationFromDate } from '@tamanu/utils/date';
 
-const REPEAT_OPTIONS = [0, 1, 2, 3, 4, 5].map((n) => ({ label: n, value: n }));
+const REPEAT_OPTIONS = [0, 1, 2, 3, 4, 5].map(n => ({ label: n, value: n }));
 
 const COLUMN_KEYS = {
   SELECTED: 'selected',
@@ -103,7 +103,6 @@
     ),
     sortable: false,
     accessor: ({ repeats, onChange }) => (
-<<<<<<< HEAD
       <Box width="89px">
         <SelectInput
           isClearable={false}
@@ -111,17 +110,9 @@
           value={repeats}
           onChange={onChange}
           required
+          data-testid="selectinput-ld3p"
         />
       </Box>
-=======
-      <SelectInput
-        options={REPEAT_OPTIONS}
-        value={repeats}
-        onChange={onChange}
-        required
-        data-testid="selectinput-ld3p"
-      />
->>>>>>> 4d10801b
     ),
   },
 ];
@@ -176,18 +167,18 @@
 
   const { selectedRows, selectableColumn } = useSelectableColumn(medicationData, {
     columnKey: COLUMN_KEYS.SELECTED,
-    selectAllOnInit: true
+    selectAllOnInit: true,
   });
 
-  const patient = useSelector((state) => state.patient);
+  const patient = useSelector(state => state.patient);
   const age = getAgeDurationFromDate(patient.dateOfBirth).years;
   const showPatientWeight = age < MAX_AGE_TO_RECORD_WEIGHT;
 
   useEffect(() => {
     const medications = data?.data || [];
     const newMedications = medications
-      .filter((m) => !m.discontinued)
-      .map((m) => ({ ...m, repeats: 0 }));
+      .filter(m => !m.discontinued)
+      .map(m => ({ ...m, repeats: 0 }));
     setMedicationData(newMedications);
   }, [data]);
 
@@ -244,7 +235,7 @@
             />
           }
           suggester={practitionerSuggester}
-          onChange={(event) => setPrescriberId(event.target.value)}
+          onChange={event => setPrescriberId(event.target.value)}
           value={currentUser.id}
           required
           error={!prescriberSelected}
@@ -264,7 +255,7 @@
             field={{
               name: 'patientWeight',
               value: patientWeight,
-              onChange: (e) => setPatientWeight(e.target.value),
+              onChange: e => setPatientWeight(e.target.value),
             }}
             label={
               <TranslatedText
@@ -283,20 +274,13 @@
       </PrescriberWrapper>
       <OuterLabelFieldWrapper
         label={
-<<<<<<< HEAD
           <Box mb="8px">
             <TranslatedText
               stringId="medication.modal.printMultiple.table.title"
               fallback="Select the prescriptions you would like to print"
+              data-testid="translatedtext-qydt"
             />
           </Box>
-=======
-          <TranslatedText
-            stringId="medication.modal.printMultiple.table.title"
-            fallback="Select the prescriptions you would like to print"
-            data-testid="translatedtext-qydt"
-          />
->>>>>>> 4d10801b
         }
         data-testid="outerlabelfieldwrapper-r5kq"
       >
@@ -321,11 +305,6 @@
       </OuterLabelFieldWrapper>
       <HorizontalDivider color={Colors.outline} />
       <ConfirmCancelRow
-<<<<<<< HEAD
-        cancelText={<TranslatedText stringId="general.action.close" fallback="Close" />}
-        confirmText={<TranslatedText stringId="medication.action.printPrescription" fallback="Print prescription" />}
-        confirmDisabled={!selectedRows.length}
-=======
         cancelText={
           <TranslatedText
             stringId="general.action.close"
@@ -335,12 +314,12 @@
         }
         confirmText={
           <TranslatedText
-            stringId="general.action.print"
-            fallback="Print"
+            stringId="medication.action.printPrescription"
+            fallback="Print prescription"
             data-testid="translatedtext-ojsa"
           />
         }
->>>>>>> 4d10801b
+        confirmDisabled={!selectedRows.length}
         onConfirm={handlePrintConfirm}
         onCancel={onClose}
         data-testid="confirmcancelrow-9lo1"
