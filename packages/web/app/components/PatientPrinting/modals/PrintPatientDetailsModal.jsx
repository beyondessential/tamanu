--- conflicted
+++ resolved
@@ -1,5 +1,6 @@
 import React, { useCallback, useState } from 'react';
 import styled from 'styled-components';
+import { IDLabelPrintout } from '@tamanu/shared/utils/patientCertificates/IDLabelPrintout';
 
 import { Modal } from '../../Modal';
 import { Button } from '../../Button';
@@ -13,13 +14,8 @@
 import { CovidTestCertificateModal } from './CovidTestCertificateModal';
 import { CovidClearanceCertificateModal } from './CovidClearanceCertificateModal';
 import { BirthNotificationCertificateModal } from './BirthNotificationCertificateModal';
-<<<<<<< HEAD
+import { IPSQRCodeModal } from './IPSQRCodeModal';
 import { PDFViewer } from '../PDFViewer';
-import { IDLabelPrintout } from '../../../../../shared/src/utils/patientCertificates/IDLabelPrintout';
-=======
-import { IPSQRCodeModal } from './IPSQRCodeModal';
->>>>>>> c9d4e2a0
-
 const PRINT_OPTIONS = {
   barcode: {
     label: 'ID Labels',
@@ -171,7 +167,7 @@
   return (
     <>
       <Button size="small" onClick={openModal}>
-        ID forms
+        Print ID forms
       </Button>
       {mainComponent}
     </>
