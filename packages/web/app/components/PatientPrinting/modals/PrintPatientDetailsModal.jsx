import React, { useCallback, useState } from 'react';
import styled from 'styled-components';

import { Modal } from '../../Modal';
import { Button } from '../../Button';
import { Colors } from '../../../constants';
import { isErrorUnknownAllow404s, useApi } from '../../../api';
import { useLocalisation } from '../../../contexts/Localisation';
import { useAuth } from '../../../contexts/Auth';

import { PatientIDCardPage } from './PatientIDCardPage';
import { PatientStickerLabelPage } from './PatientStickerLabelPage';
import { CovidTestCertificateModal } from './CovidTestCertificateModal';
import { CovidClearanceCertificateModal } from './CovidClearanceCertificateModal';
import { BirthNotificationCertificateModal } from './BirthNotificationCertificateModal';
import { TranslatedText } from '../../Translation/TranslatedText';
import { IPSQRCodeModal } from './IPSQRCodeModal';

const PRINT_OPTIONS = {
  barcode: {
    label: <TranslatedText stringId="patientDetails.print.action.idLabels" fallback="ID Labels" />,
    component: PatientStickerLabelPage,
  },
  idcard: {
    label: <TranslatedText stringId="patientDetails.print.action.idCard" fallback="ID Card" />,
    component: PatientIDCardPage,
  },
  covidTestCert: {
    label: (
      <TranslatedText
        stringId="patientDetails.print.action.covid19TestCertificate"
        fallback="COVID-19 test certificate"
      />
    ),
    component: CovidTestCertificateModal,
  },
  covidClearanceCert: {
    label: (
      <TranslatedText
        stringId="patientDetails.print.action.covid19ClearanceCertificate"
        fallback="COVID-19 clearance certificate"
      />
    ),
    component: CovidClearanceCertificateModal,
    condition: getLocalisation => getLocalisation('features.enableCovidClearanceCertificate'),
  },
  birthNotification: {
    label: (
      <TranslatedText
        stringId="patientDetails.print.action.birthNotification"
        fallback="Birth notification"
      />
    ),
    component: BirthNotificationCertificateModal,
  },
  ipsQrCode: {
    label: 'International Patient Summary',
    component: IPSQRCodeModal,
    condition: (_, ability) => ability?.can('create', 'IPSRequest'),
  },
};

const PrintOptionList = ({ className, setCurrentlyPrinting }) => {
  const { getLocalisation } = useLocalisation();
  const { ability } = useAuth();

  return (
    <div className={className}>
      {Object.entries(PRINT_OPTIONS)
        .filter(([, { condition }]) => !condition || condition(getLocalisation, ability))
        .map(([type, { label, icon }]) => (
          <PrintOption
            key={type}
            label={label}
            onPress={() => setCurrentlyPrinting(type)}
            icon={icon}
          />
        ))}
    </div>
  );
};
const StyledPrintOptionList = styled(PrintOptionList)`
  padding: 20px 50px;
  display: flex;
  flex-direction: column;
`;

const PrintOptionButton = styled(Button)`
  background: ${Colors.white};
  border: 2px solid ${Colors.primary};
  border-radius: 5px;
  color: ${Colors.primary};

  justify-content: center;
  text-align: -webkit-center;

  height: 63px;
  width: 100%;
  margin: 14px 0px;
`;

const PrintOption = ({ label, onPress }) => (
  <PrintOptionButton color="default" onClick={onPress}>
    {label}
  </PrintOptionButton>
);

async function getPatientProfileImage(api, patientId) {
  try {
    const { data } = await api.get(
      `patient/${patientId}/profilePicture`,
      {},
      { isErrorUnknown: isErrorUnknownAllow404s },
    );
    return data;
  } catch (e) {
    // 1x1 blank pixel
    return 'iVBORw0KGgoAAAANSUhEUgAAAAEAAAABCAQAAAC1HAwCAAAAC0lEQVR42mNkYAAAAAYAAjCB0C8AAAAASUVORK5CYII=';
  }
}

export const PrintPatientDetailsModal = ({ patient }) => {
  const [isModalOpen, setModalOpen] = useState(false);
  const [printType, setPrintType] = useState(null);
  const [imageData, setImageData] = useState('');
  const api = useApi();

  const setCurrentlyPrinting = useCallback(
    async type => {
      setPrintType(type);
      setImageData('');
      if (type === 'idcard') {
        const data = await getPatientProfileImage(api, patient.id);
        setImageData(data);
      }
    },
    [api, patient.id],
  );

  const openModal = useCallback(() => {
    setModalOpen(true);
    setCurrentlyPrinting(null);
  }, [setCurrentlyPrinting]);

  const closeModal = useCallback(() => {
    setModalOpen(false);
  }, [setModalOpen]);

  // The print system & the modals both use React's portal functionality,
  // which unfortunately means a printed page will show up blank if any
  // modal is mounted - so when we are actually printing something,
  // we make sure to unmount the modal at the same time.
  const mainComponent = (() => {
    if (!printType) {
      // no selection yet -- show selection modal
      return (
        <Modal title="Select item to print" open={isModalOpen} onClose={closeModal}>
          <StyledPrintOptionList setCurrentlyPrinting={setCurrentlyPrinting} />
        </Modal>
      );
    }
    const Component = PRINT_OPTIONS[printType].component;
    const props = {
      patient,
    };

    if (printType === 'idcard') {
      // printing ID card -- wait until profile pic download completes
      // (triggered in the callback above)
      if (!imageData) {
        return (
          <Modal
            title={
              <TranslatedText
                stringId="patientDetails.print.idCard.modal.submitting.title"
                fallback="Working"
              />
            }
            open
          >
            <div>
              <TranslatedText
                stringId="patientDetails.print.idCard.modal.submitting.loading"
                fallback="Preparing ID card..."
              />
            </div>
          </Modal>
        );
      }
      props.imageData = imageData;
    }
    return <Component {...props} />;
  })();

  return (
    <>
      <Button size="small" onClick={openModal}>
<<<<<<< HEAD
        ID forms
=======
        <TranslatedText
          stringId="patient.detailsSidebar.action.printIdForms"
          fallback="ID forms"
        />
>>>>>>> 09f200ba
      </Button>
      {mainComponent}
    </>
  );
};<|MERGE_RESOLUTION|>--- conflicted
+++ resolved
@@ -195,14 +195,10 @@
   return (
     <>
       <Button size="small" onClick={openModal}>
-<<<<<<< HEAD
-        ID forms
-=======
         <TranslatedText
           stringId="patient.detailsSidebar.action.printIdForms"
           fallback="ID forms"
         />
->>>>>>> 09f200ba
       </Button>
       {mainComponent}
     </>
