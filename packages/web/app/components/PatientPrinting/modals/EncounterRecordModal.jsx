--- conflicted
+++ resolved
@@ -7,10 +7,6 @@
 import { ForbiddenError, NotFoundError } from '@tamanu/shared/errors';
 
 import { EncounterRecordPrintout } from '@tamanu/shared/utils/patientCertificates/EncounterRecordPrintout';
-<<<<<<< HEAD
-import { EncounterRecord } from '../printouts/EncounterRecord';
-=======
->>>>>>> 9cdb0101
 import { Modal } from '../../Modal';
 import { useCertificate } from '../../../utils/useCertificate';
 import { usePatientData } from '../../../api/queries/usePatientData';
@@ -281,11 +277,7 @@
         showToolbar={false}
       >
         <EncounterRecordPrintout
-<<<<<<< HEAD
-          patient={patient}
-=======
           patientData={{ ...patient, padData, village }}
->>>>>>> 9cdb0101
           encounter={encounter}
           certificateData={certificateData}
           encounterTypeHistory={encounterTypeHistory}
@@ -297,10 +289,6 @@
           notes={displayNotes}
           discharge={discharge}
           village={village}
-<<<<<<< HEAD
-          pad={padData}
-=======
->>>>>>> 9cdb0101
           medications={medications}
           getLocalisation={getLocalisation}
           clinicianText={clinicianText}
