--- conflicted
+++ resolved
@@ -101,16 +101,11 @@
 };
 
 export const EncounterRecordModal = ({ encounter, open, onClose }) => {
-<<<<<<< HEAD
   const { translations, storedLanguage } = useTranslation();
-=======
-  const { translations, storedLanguage, getTranslation } = useTranslation();
-  const { getSetting } = useSettings();
->>>>>>> bd03442b
+  const { settings } = useSettings();
+  const { localisation } = useLocalisation();
   const { data: vitalsData, recordedDates } = useVitalsQuery(encounter.id);
 
-  const { getLocalisation, localisation } = useLocalisation();
-  const { settings } = useSettings();
 
   const certificateQuery = useCertificate();
   const { data: certificateData } = certificateQuery;
@@ -297,47 +292,6 @@
     ? extractEncounterTypeHistory(encounterTypeSystemNotes, encounter, encounterTypeNoteMatcher)
     : [];
 
-<<<<<<< HEAD
-=======
-  const formatValue = (value, config) => {
-    const { rounding = 0, unit = '' } = config || {};
-    const float = Number.parseFloat(value);
-
-    if (isNaN(float)) {
-      return value || '—'; // em dash
-    }
-
-    const unitSuffix = unit && unit.length <= 2 ? unit : '';
-    if (rounding > 0 || rounding === 0) {
-      return `${float.toFixed(rounding)}${unitSuffix}`;
-    }
-    return `${float}${unitSuffix}`;
-  };
-
-  const getVitalsColumn = startIndex => {
-    const dateArray = [...recordedDates].reverse().slice(startIndex, startIndex + 12);
-    return [
-      {
-        key: 'measure',
-        title: getTranslation('vitals.table.column.measure', 'Measure'),
-        accessor: ({ value }) => value,
-        style: { width: 140, alignItems: 'flex-end' },
-      },
-      ...dateArray
-        .sort((a, b) => b.localeCompare(a))
-        .map(date => ({
-          title: getDateTitleArray(date),
-          key: date,
-          accessor: cells => {
-            const { value, config } = cells[date];
-            return formatValue(value, config);
-          },
-          style: { width: 60 },
-        })),
-    ];
-  };
-
->>>>>>> bd03442b
   return (
     <Modal {...modalProps} onPrint={() => printPDF('encounter-record')} data-testid="modal-fxo5">
       {allQueries.isFetching ? (
@@ -361,12 +315,7 @@
           discharge={discharge}
           village={village}
           medications={medications}
-<<<<<<< HEAD
           localisation={localisation}
-=======
-          getLocalisation={getLocalisation}
-          getSetting={getSetting}
->>>>>>> bd03442b
           translations={translations}
           settings={settings}
           data-testid="encounterrecordprintout-yqe1"
