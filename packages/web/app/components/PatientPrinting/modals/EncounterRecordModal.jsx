--- conflicted
+++ resolved
@@ -99,13 +99,10 @@
 };
 
 export const EncounterRecordModal = ({ encounter, open, onClose }) => {
-<<<<<<< HEAD
   const { getSetting } = useSettings();
-=======
+  
   const clinicianText = useLocalisedText({ path: 'fields.clinician.shortLabel' });
 
-  const { getLocalisation } = useLocalisation();
->>>>>>> f6d3df85
   const certificateData = useCertificate();
 
   const patientQuery = usePatientData(encounter.patientId);
