import React from 'react';

import { NOTE_TYPES } from '@tamanu/constants/notes';
import { LAB_REQUEST_STATUSES } from '@tamanu/constants/labs';
import { IMAGING_REQUEST_STATUS_TYPES } from '@tamanu/constants/statuses';
import { DIAGNOSIS_CERTAINTIES_TO_HIDE } from '@tamanu/constants/diagnoses';
import { ForbiddenError, NotFoundError } from '@tamanu/shared/errors';
import { formatShortest, formatTime } from '@tamanu/utils/dateTime';

import { EncounterRecordPrintout } from '@tamanu/shared/utils/patientCertificates';
import { Modal } from '../../Modal';
import { useCertificate } from '../../../utils/useCertificate';
import { usePatientDataQuery } from '../../../api/queries/usePatientDataQuery';
import { useLabRequestsQuery } from '../../../api/queries/useLabRequestsQuery';
import { combineQueries } from '../../../api/combineQueries';
import { useImagingRequestsQuery } from '../../../api/queries/useImagingRequestsQuery';
import { useEncounterNotesQuery } from '../../../api/queries/useEncounterNotesQuery';
import { useEncounterDischargeQuery } from '../../../api/queries/useEncounterDischargeQuery';
import { useReferenceDataQuery } from '../../../api/queries/useReferenceDataQuery';
import { usePatientAdditionalDataQuery } from '../../../api/queries/usePatientAdditionalDataQuery';
import { useLocalisation } from '../../../contexts/Localisation';
import { Colors } from '../../../constants';
import { ForbiddenErrorModalContents } from '../../ForbiddenErrorModal';
import { ModalActionRow } from '../../ModalActionRow';
import { PDFLoader, printPDF } from '../PDFLoader';
import { TranslatedText } from '../../Translation/TranslatedText';
<<<<<<< HEAD
import { useVitals } from '../../../api/queries/useVitals';
import { DateDisplay } from '../../DateDisplay';
=======
import { useVitalsQuery } from '../../../api/queries/useVitalsQuery';
import { DateDisplay, formatShortest, formatTime } from '../../DateDisplay';
>>>>>>> ec9a1352
import { useTranslation } from '../../../contexts/Translation';

// These below functions are used to extract the history of changes made to the encounter that are stored in notes.
// obviously a better solution needs to be to properly implemented for storing and accessing this data, but this is an ok workaround for now.

const locationNoteMatcher = /^Changed location from (?<from>.*) to (?<to>.*)/;
const encounterTypeNoteMatcher = /^Changed type from (?<from>.*) to (?<to>.*)/;

// This is the general function that extracts the important values from the notes into an object based on their regex matcher
const extractUpdateHistoryFromNoteData = (notes, encounterData, matcher) => {
  if (notes?.length > 0 && notes[0].content.match(matcher)) {
    const {
      groups: { from },
    } = notes[0].content.match(matcher);

    const history = [
      {
        to: from,
        date: encounterData.startDate,
      },
      ...(notes?.map(({ content, date }) => {
        const {
          groups: { to },
        } = content.match(matcher);
        return { to, date };
      }) ?? {}),
    ];
    return history;
  }
  return null;
};

// These two functions both take the generated object based on the matcher from the above function and alters the data names to be relevant to the table.
// It will either loop through the generic history and rename the keys to relevant ones or it will just grab the current encounter details if there is no note history
const extractEncounterTypeHistory = (notes, encounterData) => {
  const history = extractUpdateHistoryFromNoteData(notes, encounterData, encounterTypeNoteMatcher);
  if (!history) {
    return [
      {
        newEncounterType: encounterData.encounterType,
        date: encounterData.startDate,
      },
    ];
  }

  return history.map(({ to: newEncounterType, ...rest }) => ({
    newEncounterType,
    ...rest,
  }));
};

const extractLocationHistory = (notes, encounterData) => {
  const history = extractUpdateHistoryFromNoteData(notes, encounterData, locationNoteMatcher);
  if (!history) {
    return [
      {
        newLocationGroup: encounterData.location.locationGroup?.name,
        newLocation: encounterData.location.name,
        date: encounterData.startDate,
      },
    ];
  }

  return history.map((location) => {
    const locationArr = location.to?.split(/,\s+/);
    const hasLocationGroup = locationArr.length > 1;
    return {
      newLocationGroup: hasLocationGroup && locationArr[0],
      newLocation: hasLocationGroup ? locationArr[1] : locationArr[0],
      date: location.date,
    };
  });
};

const getDateTitleArray = (date) => {
  const shortestDate = DateDisplay.stringFormat(date, formatShortest);
  const timeWithSeconds = DateDisplay.stringFormat(date, formatTime);

  return [shortestDate, timeWithSeconds.toLowerCase()];
};

export const EncounterRecordModal = ({ encounter, open, onClose }) => {
  const { translations, storedLanguage, getTranslation } = useTranslation();
  const { data: vitalsData, recordedDates } = useVitalsQuery(encounter.id);

  const { getLocalisation } = useLocalisation();
  const certificateQuery = useCertificate();
  const { data: certificateData } = certificateQuery;

  const patientQuery = usePatientDataQuery(encounter.patientId);
  const patient = patientQuery.data;

  const padDataQuery = usePatientAdditionalDataQuery(patient?.id);
  const { data: additionalData } = padDataQuery;

  const labRequestsQuery = useLabRequestsQuery(encounter.id, {
    order: 'asc',
    orderBy: 'requestedDate',
  });
  const labRequests = labRequestsQuery.data;

  const imagingRequestsQuery = useImagingRequestsQuery(encounter.id, {
    order: 'asc',
    orderBy: 'requestedDate',
  });
  const imagingRequestsData = imagingRequestsQuery.data?.data || [];

  const dischargeQuery = useEncounterDischargeQuery(encounter);
  const discharge = dischargeQuery.data;

  const villageQuery = useReferenceDataQuery(patient?.villageId);
  const village = villageQuery.data;

  const notesQuery = useEncounterNotesQuery(encounter.id, {
    orderBy: 'date',
    order: 'ASC',
  }); // order notes by edited date
  const notes = notesQuery?.data?.data || [];

  const allQueries = combineQueries([
    patientQuery,
    padDataQuery,
    labRequestsQuery,
    imagingRequestsQuery,
    dischargeQuery,
    villageQuery,
    notesQuery,
    certificateQuery,
  ]);

  const modalProps = {
    title: (
      <TranslatedText
        stringId="patient.modal.print.encounterRecord.title"
        fallback="Encounter Record"
      />
    ),
    color: Colors.white,
    open,
    onClose,
    maxWidth: 'md',
    printable: !allQueries.isError && !allQueries.isFetching, // do not show print button when there is error or is fetching
  };

  if (allQueries.isError) {
    if (allQueries.errors.some((e) => e instanceof ForbiddenError)) {
      return (
        <Modal {...modalProps}>
          <ForbiddenErrorModalContents onClose={onClose} />
        </Modal>
      );
    }

    // Some old discharged encounters do not have discharge record
    // It is a data issue and we don't want to it to break the entire Encounter Summary
    const hasOnlyDischargeNotFoundError =
      allQueries.errors.length === 1 &&
      dischargeQuery.isError &&
      dischargeQuery.error instanceof NotFoundError;

    if (!hasOnlyDischargeNotFoundError) {
      // If this next bit ever shows up it means it's a bug - show some detail
      return (
        <Modal {...modalProps}>
          <p>An unexpected error occurred. Please contact your system administrator.</p>
          <p>Error details:</p>
          <pre>{JSON.stringify(allQueries.errors, null, 2)}</pre>
          <ModalActionRow onConfirm={onClose} confirmText="Close" />
        </Modal>
      );
    }
  }

  // Filter and sort diagnoses: remove error/cancelled diagnosis, sort by whether it is primary and then date
  const diagnoses = encounter.diagnoses
    .filter((diagnosis) => !DIAGNOSIS_CERTAINTIES_TO_HIDE.includes(diagnosis.certainty))
    .sort((a, b) => {
      if (a.isPrimary !== b.isPrimary) {
        return a.isPrimary ? -1 : 1;
      }
      return new Date(a.date) - new Date(b.date);
    });

  const procedures = encounter.procedures.sort((a, b) => new Date(a.date) - new Date(b.date));

  // Remove cancelled/entered in error labs. Attach parent lab request data to each test object in order to be displayed in table format
  const labFilterStatuses = [
    LAB_REQUEST_STATUSES.CANCELLED,
    LAB_REQUEST_STATUSES.INVALIDATED,
    LAB_REQUEST_STATUSES.ENTERED_IN_ERROR,
    LAB_REQUEST_STATUSES.DELETED,
  ];

  const updatedLabRequests = [];
  if (labRequests) {
    labRequests.data.forEach((labRequest) => {
      if (!labFilterStatuses.includes(labRequest.status)) {
        labRequest.tests.forEach((test) => {
          updatedLabRequests.push({
            testType: test.labTestType.name,
            testCategory: labRequest.category?.name,
            requestedByName: labRequest.requestedBy?.displayName,
            requestDate: labRequest.requestedDate,
            publishedDate: labRequest.publishedDate,
            completedDate: test.completedDate,
          });
        });
      }
    });
  }

  // Remove cancelled/entered in error imaging requests.
  const imagingStatusesToExclude = [
    IMAGING_REQUEST_STATUS_TYPES.CANCELLED,
    IMAGING_REQUEST_STATUS_TYPES.ENTERED_IN_ERROR,
    IMAGING_REQUEST_STATUS_TYPES.DELETED,
  ];

  const imagingTypeNames = getLocalisation('imagingTypes') || {};

  const imagingRequests = imagingRequestsData
    .filter(({ status }) => !imagingStatusesToExclude.includes(status))
    .map((imagingRequest) => ({
      ...imagingRequest,
      imagingName: imagingTypeNames[imagingRequest.imagingType],
    }));

  // Remove discontinued medications and sort by date
  const medications = encounter.medications
    .filter((medication) => !medication.discontinued)
    .sort((a, b) => new Date(a.date) - new Date(b.date));

  const displayNotes = notes.filter((note) => {
    return note.noteType !== NOTE_TYPES.SYSTEM;
  });

  const systemNotes = notes.filter((note) => {
    return note.noteType === NOTE_TYPES.SYSTEM;
  });

  const locationSystemNotes = systemNotes.filter((note) => {
    return note.content.match(locationNoteMatcher);
  });
  const locationHistory = locationSystemNotes
    ? extractLocationHistory(locationSystemNotes, encounter, locationNoteMatcher)
    : [];

  const encounterTypeSystemNotes = systemNotes.filter((note) => {
    return note.content.match(encounterTypeNoteMatcher);
  });
  const encounterTypeHistory = encounterTypeSystemNotes
    ? extractEncounterTypeHistory(encounterTypeSystemNotes, encounter, encounterTypeNoteMatcher)
    : [];

  const getVitalsColumn = (startIndex) => {
    const dateArray = [...recordedDates].reverse().slice(startIndex, startIndex + 12);
    return [
      {
        key: 'measure',
        title: getTranslation('vitals.table.column.measure', 'Measure'),
        accessor: ({ value }) => value,
        style: { width: 140 },
      },
      ...dateArray
        .sort((a, b) => b.localeCompare(a))
        .map((date) => ({
          title: getDateTitleArray(date),
          key: date,
          accessor: (cells) => {
            const { value } = cells[date];
            return value || '-';
          },
          style: { width: 60 },
        })),
    ];
  };

  return (
    <Modal {...modalProps} onPrint={() => printPDF('encounter-record')}>
      <PDFLoader isLoading={allQueries.isFetching} id="encounter-record">
        <EncounterRecordPrintout
          patientData={{ ...patient, additionalData, village }}
          encounter={encounter}
          vitalsData={vitalsData}
          recordedDates={recordedDates}
          getVitalsColumn={getVitalsColumn}
          certificateData={certificateData}
          encounterTypeHistory={encounterTypeHistory}
          locationHistory={locationHistory}
          diagnoses={diagnoses}
          procedures={procedures}
          labRequests={updatedLabRequests}
          imagingRequests={imagingRequests}
          language={storedLanguage}
          notes={displayNotes}
          discharge={discharge}
          village={village}
          medications={medications}
          getLocalisation={getLocalisation}
          translations={translations}
        />
      </PDFLoader>
    </Modal>
  );
};<|MERGE_RESOLUTION|>--- conflicted
+++ resolved
@@ -24,13 +24,8 @@
 import { ModalActionRow } from '../../ModalActionRow';
 import { PDFLoader, printPDF } from '../PDFLoader';
 import { TranslatedText } from '../../Translation/TranslatedText';
-<<<<<<< HEAD
-import { useVitals } from '../../../api/queries/useVitals';
 import { DateDisplay } from '../../DateDisplay';
-=======
 import { useVitalsQuery } from '../../../api/queries/useVitalsQuery';
-import { DateDisplay, formatShortest, formatTime } from '../../DateDisplay';
->>>>>>> ec9a1352
 import { useTranslation } from '../../../contexts/Translation';
 
 // These below functions are used to extract the history of changes made to the encounter that are stored in notes.
