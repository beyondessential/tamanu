import React, { useEffect } from 'react';

<<<<<<< HEAD
import { ForbiddenError } from '@tamanu/errors';

=======
import { ForbiddenError } from '@tamanu/shared/errors';
import { TAMANU_COLORS, Modal, TranslatedText } from '@tamanu/ui-components';
>>>>>>> 49672796
import { InvoiceRecordPrintout } from '@tamanu/shared/utils/patientCertificates';

import { useCertificate } from '../../../utils/useCertificate';
import { usePatientDataQuery } from '../../../api/queries/usePatientDataQuery';
import { combineQueries } from '../../../api/combineQueries';
import { useReferenceDataQuery } from '../../../api/queries/useReferenceDataQuery';
import { usePatientAdditionalDataQuery } from '../../../api/queries/usePatientAdditionalDataQuery';
import { useLocalisation } from '../../../contexts/Localisation';
import { ForbiddenErrorModalContents } from '../../ForbiddenErrorModal';
import { PDFLoader, printPDF } from '../PDFLoader';
import { useTranslation } from '../../../contexts/Translation';
import { useEncounter } from '../../../contexts/Encounter';
import { useSettings } from '../../../contexts/Settings';

export const InvoiceRecordModal = ({ open, onClose, invoice }) => {
  const { getTranslation } = useTranslation();
  const clinicianText = getTranslation(
    'general.localisedField.clinician.label.short',
    'Clinician',
    { casing: 'lower' },
  );

  const { getLocalisation } = useLocalisation();
  const certificateQuery = useCertificate();
  const { getSetting } = useSettings();
  const enablePatientInsurer = getSetting('features.enablePatientInsurer');
  const { data: certificateData } = certificateQuery;

  const { encounter, loadEncounter, isLoadingEncounter } = useEncounter();

  useEffect(() => {
    if (invoice.encounter.id) {
      loadEncounter(invoice.encounter.id);
    }
  }, [invoice.encounter.id]);

  const patientQuery = usePatientDataQuery(invoice.encounter.patientId);
  const patient = patientQuery.data;

  const padDataQuery = usePatientAdditionalDataQuery(patient?.id);
  const { data: additionalData } = padDataQuery;

  const villageQuery = useReferenceDataQuery(patient?.villageId);
  const village = villageQuery.data;

  const allQueries = combineQueries([patientQuery, certificateQuery, villageQuery, padDataQuery]);

  const modalProps = {
    title: (
      <TranslatedText
        stringId="invoice.modal.print.invoiceRecord.title"
        fallback="Invoice Record"
        data-testid="translatedtext-hj8p"
      />
    ),
    color: TAMANU_COLORS.white,
    open,
    onClose,
    maxWidth: 'md',
    printable: !allQueries.isError && !allQueries.isFetching, // do not show print button when there is error or is fetching
  };

  if (allQueries.isError) {
    if (allQueries.errors.some(e => e instanceof ForbiddenError)) {
      return (
        <Modal {...modalProps} data-testid="modal-ncf9">
          <ForbiddenErrorModalContents
            onClose={onClose}
            data-testid="forbiddenerrormodalcontents-a5z6"
          />
        </Modal>
      );
    }
  }

  return (
    <Modal {...modalProps} onPrint={() => printPDF('invoice-record')} data-testid="modal-gylm">
      <PDFLoader
        isLoading={allQueries.isFetching || isLoadingEncounter}
        id="invoice-record"
        data-testid="pdfloader-yikw"
      >
        <InvoiceRecordPrintout
          patientData={{ ...patient, additionalData, village }}
          encounter={encounter}
          certificateData={certificateData}
          getLocalisation={getLocalisation}
          getSetting={getSetting}
          clinicianText={clinicianText}
          invoice={invoice}
          enablePatientInsurer={enablePatientInsurer}
          data-testid="invoicerecordprintout-0r2o"
        />
      </PDFLoader>
    </Modal>
  );
};<|MERGE_RESOLUTION|>--- conflicted
+++ resolved
@@ -1,12 +1,7 @@
 import React, { useEffect } from 'react';
 
-<<<<<<< HEAD
 import { ForbiddenError } from '@tamanu/errors';
-
-=======
-import { ForbiddenError } from '@tamanu/shared/errors';
 import { TAMANU_COLORS, Modal, TranslatedText } from '@tamanu/ui-components';
->>>>>>> 49672796
 import { InvoiceRecordPrintout } from '@tamanu/shared/utils/patientCertificates';
 
 import { useCertificate } from '../../../utils/useCertificate';
