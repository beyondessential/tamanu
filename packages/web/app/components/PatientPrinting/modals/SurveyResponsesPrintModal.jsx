import React from 'react';
import { useQuery } from '@tanstack/react-query';
import { useApi } from '../../../api';
import { usePatientAdditionalDataQuery } from '../../../api/queries';
import { useCertificate } from '../../../utils/useCertificate';

import { Modal, TranslatedText } from '../..';
import { Colors } from '../../../constants';
import { PDFLoader, printPDF } from '../PDFLoader';
import { useLocalisation } from '../../../contexts/Localisation';
import { useTranslation } from '../../../contexts/Translation';
import { SurveyResponsesPrintout } from '@tamanu/shared/utils/patientCertificates';
import { useSurveyResponse } from '../../../api/queries/useSurveyResponse';
import { useAuth } from '../../../contexts/Auth';

export const SurveyResponsesPrintModal = React.memo(
  ({ patient, open, onClose, surveyResponseId, title, isReferral }) => {
    const { getLocalisation } = useLocalisation();
    const { getTranslation } = useTranslation();
    const api = useApi();
    const { data: certificateData, isFetching: isCertificateFetching } = useCertificate();

    const { facilityId, currentUser } = useAuth();
    const { data: facility, isLoading: isFacilityLoading } = useQuery(
      ['facility', facilityId],
      async () => await api.get(`facility/${encodeURIComponent(facilityId)}`),
      {
        enabled: !!facilityId,
      },
    );

    const {
      data: additionalData,
      isLoading: isAdditionalDataLoading,
    } = usePatientAdditionalDataQuery(patient.id);

    const { data: village = {}, isLoading: isVillageQueryLoading } = useQuery(
      ['village', patient.id],
      () => api.get(`referenceData/${encodeURIComponent(patient.villageId)}`),
      {
        enabled: !!patient?.villageId,
      },
    );

    const { data: surveyResponse, isLoading: surveyResponseLoading } = useSurveyResponse(surveyResponseId);

<<<<<<< HEAD
    const { data: user, isLoading: isUserLoading } = useQuery(
      ['user', surveyResponse?.userId],
      () => api.get(`user/${surveyResponse?.userId}`),
      {
        enabled: !!surveyResponse?.userId,
      },
    );

=======
>>>>>>> b6c0b7a1
    const isLoading =
      isAdditionalDataLoading ||
      isCertificateFetching ||
      isVillageQueryLoading ||
      surveyResponseLoading ||
      isFacilityLoading;

    return (
      <Modal
        title={
          <TranslatedText stringId="surveyResponse.modal.details.title" fallback="Form response" />
        }
        open={open}
        onClose={onClose}
        width="md"
        color={Colors.white}
        printable
        onPrint={() => printPDF('survey-responses-printout')}
      >
        <PDFLoader isLoading={isLoading} id="survey-responses-printout">
          <SurveyResponsesPrintout
            patientData={{ ...patient, additionalData, village }}
            surveyResponse={{
<<<<<<< HEAD
              ...surveyResponse,
              user,
              title,
=======
              ...surveyResponseData,
              surveyName: surveyResponse?.surveyName,
              submittedBy: surveyResponse?.submittedBy,
>>>>>>> b6c0b7a1
            }}
            certificateData={certificateData}
            getLocalisation={getLocalisation}
            getTranslation={getTranslation}
<<<<<<< HEAD
            isReferral={isReferral}
=======
            currentUser={currentUser}
            facility={facility}
>>>>>>> b6c0b7a1
          />
        </PDFLoader>
      </Modal>
    );
  },
);<|MERGE_RESOLUTION|>--- conflicted
+++ resolved
@@ -14,7 +14,7 @@
 import { useAuth } from '../../../contexts/Auth';
 
 export const SurveyResponsesPrintModal = React.memo(
-  ({ patient, open, onClose, surveyResponseId, title, isReferral }) => {
+  ({ patient, open, onClose, surveyResponseId, title, isReferral, submittedBy }) => {
     const { getLocalisation } = useLocalisation();
     const { getTranslation } = useTranslation();
     const api = useApi();
@@ -44,17 +44,6 @@
 
     const { data: surveyResponse, isLoading: surveyResponseLoading } = useSurveyResponse(surveyResponseId);
 
-<<<<<<< HEAD
-    const { data: user, isLoading: isUserLoading } = useQuery(
-      ['user', surveyResponse?.userId],
-      () => api.get(`user/${surveyResponse?.userId}`),
-      {
-        enabled: !!surveyResponse?.userId,
-      },
-    );
-
-=======
->>>>>>> b6c0b7a1
     const isLoading =
       isAdditionalDataLoading ||
       isCertificateFetching ||
@@ -78,25 +67,16 @@
           <SurveyResponsesPrintout
             patientData={{ ...patient, additionalData, village }}
             surveyResponse={{
-<<<<<<< HEAD
               ...surveyResponse,
-              user,
               title,
-=======
-              ...surveyResponseData,
-              surveyName: surveyResponse?.surveyName,
-              submittedBy: surveyResponse?.submittedBy,
->>>>>>> b6c0b7a1
+              submittedBy,
             }}
             certificateData={certificateData}
             getLocalisation={getLocalisation}
             getTranslation={getTranslation}
-<<<<<<< HEAD
             isReferral={isReferral}
-=======
             currentUser={currentUser}
             facility={facility}
->>>>>>> b6c0b7a1
           />
         </PDFLoader>
       </Modal>
