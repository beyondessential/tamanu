import React, { useState } from 'react';
import { useSelector } from 'react-redux';
import { DynamicColumnTable } from './Table';
import { useEncounter } from '../contexts/Encounter';
<<<<<<< HEAD
import { Colors } from '../constants';
import {
  DateHeadCell,
  LimitedLinesCell,
  RangeTooltipCell,
  RangeValidatedCell,
} from './FormattedTableCell';
import { useVitalsQuery } from '../api/queries/useVitalsQuery';
import { DateDisplay, formatShortest, formatTimeWithSeconds } from './DateDisplay';
=======
import { useVitals } from '../api/queries/useVitals';
>>>>>>> 94126b51
import { EditVitalCellModal } from './EditVitalCellModal';
import { getVitalsTableColumns } from './VitalsAndChartsTableColumns';
import { useSettings } from '../contexts/Settings';

export const VitalsTable = React.memo(() => {
  const patient = useSelector(state => state.patient);
  const { encounter } = useEncounter();
  const { data, recordedDates, error, isLoading } = useVitalsQuery(encounter.id);
  const [openEditModal, setOpenEditModal] = useState(false);
  const [selectedCell, setSelectedCell] = useState(null);
  const { getSetting } = useSettings();
  const isVitalEditEnabled = getSetting('features.enableVitalEdit');
  const showFooterLegend = data.some(entry =>
    recordedDates.some(date => entry[date].historyLogs.length > 1),
  );

  const onCellClick = clickedCell => {
    setOpenEditModal(true);
    setSelectedCell(clickedCell);
  };

  const columns = getVitalsTableColumns(patient, recordedDates, onCellClick, isVitalEditEnabled);

  return (
    <>
      <EditVitalCellModal
        open={openEditModal}
        dataPoint={selectedCell}
        onClose={() => {
          setOpenEditModal(false);
        }}
      />
      <DynamicColumnTable
        columns={columns}
        data={data}
        elevated={false}
        isLoading={isLoading}
        errorMessage={error?.message}
        count={data.length}
        allowExport
        showFooterLegend={showFooterLegend}
      />
    </>
  );
});<|MERGE_RESOLUTION|>--- conflicted
+++ resolved
@@ -2,19 +2,7 @@
 import { useSelector } from 'react-redux';
 import { DynamicColumnTable } from './Table';
 import { useEncounter } from '../contexts/Encounter';
-<<<<<<< HEAD
-import { Colors } from '../constants';
-import {
-  DateHeadCell,
-  LimitedLinesCell,
-  RangeTooltipCell,
-  RangeValidatedCell,
-} from './FormattedTableCell';
 import { useVitalsQuery } from '../api/queries/useVitalsQuery';
-import { DateDisplay, formatShortest, formatTimeWithSeconds } from './DateDisplay';
-=======
-import { useVitals } from '../api/queries/useVitals';
->>>>>>> 94126b51
 import { EditVitalCellModal } from './EditVitalCellModal';
 import { getVitalsTableColumns } from './VitalsAndChartsTableColumns';
 import { useSettings } from '../contexts/Settings';
