import React, { useState, useCallback } from 'react';
import { useSelector } from 'react-redux';
import styled from 'styled-components';

import { DynamicColumnTable } from './Table';
import { useEncounter } from '../contexts/Encounter';
import { useVitalsQuery } from '../api/queries/useVitalsQuery';
import { EditVitalCellModal } from './EditVitalCellModal';
import { getVitalsTableColumns } from './VitalsAndChartsTableColumns';
import { useSettings } from '../contexts/Settings';
import { TranslatedReferenceData } from './Translation';
import { PROGRAM_DATA_ELEMENT_TYPES } from '@tamanu/constants';
import { getReferenceDataOptionStringId } from './Translation/TranslatedReferenceData';
import { useTranslation } from '../contexts/Translation';

const StyledDynamicColumnTable = styled(DynamicColumnTable)`
  overflow-y: scroll;
  max-height: 62vh; /* Matches generic Table height */
`;

export const VitalsTable = React.memo(() => {
  const patient = useSelector(state => state.patient);
  const { getTranslation } = useTranslation();
  const { encounter } = useEncounter();
  const { data, recordedDates, error, isLoading } = useVitalsQuery(encounter.id);
  const [openEditModal, setOpenEditModal] = useState(false);
  const [selectedCell, setSelectedCell] = useState(null);
  const { getSetting } = useSettings();
  const isVitalEditEnabled = getSetting('features.enableVitalEdit');
  const showFooterLegend = data.some(entry =>
    recordedDates.some(date => entry[date].historyLogs.length > 1),
  );

<<<<<<< HEAD
  const onCellClick = useCallback((clickedCell) => {
=======
  const onCellClick = clickedCell => {
>>>>>>> 0dd6781a
    setOpenEditModal(true);
    setSelectedCell(clickedCell);
  }, []);

  const columns = getVitalsTableColumns(patient, recordedDates, onCellClick, isVitalEditEnabled);

  const translatedData = data.map(record => {
    // First translate the element heading
    const processedRecord = {
      ...record,
      value: (
        <TranslatedReferenceData
          category="programDataElement"
          value={record.dataElementId}
          fallback={record.value}
        />
      ),
    };

    // Then translate any select options
    recordedDates.forEach(date => {
      const { component, value } = record[date];
      const { dataElement, dataElementId } = component;
      const { type } = dataElement;

      const isTranslatableOption = [
        PROGRAM_DATA_ELEMENT_TYPES.SELECT,
        PROGRAM_DATA_ELEMENT_TYPES.RADIO,
        PROGRAM_DATA_ELEMENT_TYPES.MULTI_SELECT,
      ].includes(type);

      if (isTranslatableOption) {
        const optionStringId = getReferenceDataOptionStringId(
          dataElementId,
          'programDataElement',
          value,
        );

        processedRecord[date] = {
          ...record[date],
          value: getTranslation(optionStringId, value),
        };
      }
    });
    return processedRecord;
  });

  return (
    <>
      <EditVitalCellModal
        open={openEditModal}
        dataPoint={selectedCell}
        onClose={() => {
          setOpenEditModal(false);
        }}
        data-testid="editvitalcellmodal-wdxx"
      />
      <StyledDynamicColumnTable
        columns={columns}
        data={translatedData}
        elevated={false}
        isLoading={isLoading}
        errorMessage={error?.message}
        count={data.length}
        allowExport
        showFooterLegend={showFooterLegend}
        data-testid="dynamiccolumntable-4tgw"
        isBodyScrollable
      />
    </>
  );
});<|MERGE_RESOLUTION|>--- conflicted
+++ resolved
@@ -31,11 +31,7 @@
     recordedDates.some(date => entry[date].historyLogs.length > 1),
   );
 
-<<<<<<< HEAD
   const onCellClick = useCallback((clickedCell) => {
-=======
-  const onCellClick = clickedCell => {
->>>>>>> 0dd6781a
     setOpenEditModal(true);
     setSelectedCell(clickedCell);
   }, []);
