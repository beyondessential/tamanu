import React, { useState } from 'react';
import { useSelector } from 'react-redux';
import styled from 'styled-components';

import { DynamicColumnTable } from './Table';
import { useEncounter } from '../contexts/Encounter';
import { useVitalsQuery } from '../api/queries/useVitalsQuery';
import { EditVitalCellModal } from './EditVitalCellModal';
import { getVitalsTableColumns } from './VitalsAndChartsTableColumns';
import { useSettings } from '../contexts/Settings';

const StyledDynamicColumnTable = styled(DynamicColumnTable)`
  overflow-y: scroll;
  max-height: 62vh; /* Matches generic Table height */
`;

export const VitalsTable = React.memo(() => {
  const patient = useSelector((state) => state.patient);
  const { encounter } = useEncounter();
  const { data, recordedDates, error, isLoading } = useVitalsQuery(encounter.id);
  const [openEditModal, setOpenEditModal] = useState(false);
  const [selectedCell, setSelectedCell] = useState(null);
  const { getSetting } = useSettings();
  const isVitalEditEnabled = getSetting('features.enableVitalEdit');
  const showFooterLegend = data.some((entry) =>
    recordedDates.some((date) => entry[date].historyLogs.length > 1),
  );

  const onCellClick = (clickedCell) => {
    setOpenEditModal(true);
    setSelectedCell(clickedCell);
  };

  const columns = getVitalsTableColumns(patient, recordedDates, onCellClick, isVitalEditEnabled);

  return (
    <>
      <EditVitalCellModal
        open={openEditModal}
        dataPoint={selectedCell}
        onClose={() => {
          setOpenEditModal(false);
        }}
        data-testid="editvitalcellmodal-wdxx"
      />
      <StyledDynamicColumnTable
        columns={columns}
        data={data}
        elevated={false}
        isLoading={isLoading}
        errorMessage={error?.message}
        count={data.length}
        allowExport
        showFooterLegend={showFooterLegend}
<<<<<<< HEAD
        data-testid="dynamiccolumntable-4tgw"
=======
        isBodyScrollable
>>>>>>> ec2ef7d1
      />
    </>
  );
});<|MERGE_RESOLUTION|>--- conflicted
+++ resolved
@@ -52,11 +52,8 @@
         count={data.length}
         allowExport
         showFooterLegend={showFooterLegend}
-<<<<<<< HEAD
         data-testid="dynamiccolumntable-4tgw"
-=======
         isBodyScrollable
->>>>>>> ec2ef7d1
       />
     </>
   );
