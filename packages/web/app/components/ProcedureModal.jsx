import React from 'react';
import { addDays, parseISO } from 'date-fns';

import { useApi } from '../api';
import { Suggester } from '../utils/suggester';

import { FormModal } from './FormModal';
import { ProcedureForm } from '../forms/ProcedureForm';
import { TranslatedText } from './Translation/TranslatedText';
<<<<<<< HEAD
=======
import { toDateTimeString } from '@tamanu/shared/utils/dateTime';

// Both date and startTime only keep track of either date or time, accordingly.
// This grabs both relevant parts for the table.
const getActualDateTime = (date, time) => {
  return `${date.slice(0, 10)} ${time.slice(-8)}`;
};

// endTime has the same caveat as startTime, this will fix it and
// make an educated guess if the procedure ended the next day.
const getEndDateTime = ({ date, startTime, endTime }) => {
  if (!endTime) return undefined;
  const actualEndDateTime = getActualDateTime(date, endTime);
  const startTimeString = startTime.slice(-8);
  const endTimeString = endTime.slice(-8);
  const isEndTimeEarlier = endTimeString < startTimeString;

  if (isEndTimeEarlier === false) return actualEndDateTime;
  return toDateTimeString(addDays(parseISO(actualEndDateTime), 1));
};
>>>>>>> 8e989394

export const ProcedureModal = ({ onClose, onSaved, encounterId, editedProcedure }) => {
  const api = useApi();
  const locationSuggester = new Suggester(api, 'location', {
    baseQueryParameters: { filterByFacility: true },
  });
  const practitionerSuggester = new Suggester(api, 'practitioner');
  const procedureSuggester = new Suggester(api, 'procedureType');
  const anaestheticSuggester = new Suggester(api, 'drug');

  return (
    <FormModal
      width="md"
      title={
        <TranslatedText
          stringId="procedure.modal.title"
          fallback=":action procedure"
          replacements={{
            action: editedProcedure?.id ? (
              <TranslatedText stringId="general.action.edit" fallback="Edit" />
            ) : (
              <TranslatedText stringId="general.action.new" fallback="New" />
            ),
          }}
        />
      }
      open={!!editedProcedure}
      onClose={onClose}
    >
      <ProcedureForm
        onSubmit={async data => {
          const actualDateTime = getActualDateTime(data.date, data.startTime);
          const updatedData = {
            ...data,
            date: actualDateTime,
            startTime: actualDateTime,
            endTime: getEndDateTime(data),
            encounterId,
          };

          if (updatedData.id) {
            await api.put(`procedure/${updatedData.id}`, updatedData);
          } else {
            await api.post('procedure', updatedData);
          }
          onSaved();
        }}
        onCancel={onClose}
        editedObject={editedProcedure}
        locationSuggester={locationSuggester}
        practitionerSuggester={practitionerSuggester}
        procedureSuggester={procedureSuggester}
        anaestheticSuggester={anaestheticSuggester}
      />
    </FormModal>
  );
};<|MERGE_RESOLUTION|>--- conflicted
+++ resolved
@@ -7,8 +7,6 @@
 import { FormModal } from './FormModal';
 import { ProcedureForm } from '../forms/ProcedureForm';
 import { TranslatedText } from './Translation/TranslatedText';
-<<<<<<< HEAD
-=======
 import { toDateTimeString } from '@tamanu/shared/utils/dateTime';
 
 // Both date and startTime only keep track of either date or time, accordingly.
@@ -29,7 +27,6 @@
   if (isEndTimeEarlier === false) return actualEndDateTime;
   return toDateTimeString(addDays(parseISO(actualEndDateTime), 1));
 };
->>>>>>> 8e989394
 
 export const ProcedureModal = ({ onClose, onSaved, encounterId, editedProcedure }) => {
   const api = useApi();
