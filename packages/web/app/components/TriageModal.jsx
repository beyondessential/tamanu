--- conflicted
+++ resolved
@@ -36,15 +36,15 @@
   font-size: 16px;
   line-height: 21px;
   font-weight: 500;
-  color: ${props => props.theme.palette.primary.main};
+  color: ${(props) => props.theme.palette.primary.main};
 `;
 
 const DetailLabel = styled.span`
-  color: ${props => props.theme.palette.text.secondary};
+  color: ${(props) => props.theme.palette.text.secondary};
 `;
 
 const DetailValue = styled.span`
-  color: ${props => props.theme.palette.text.primary};
+  color: ${(props) => props.theme.palette.text.primary};
   text-transform: capitalize;
 `;
 
@@ -65,11 +65,7 @@
     ).map(([name, label, accessor]) => (
       <React.Fragment key={name}>
         <DetailLabel>
-<<<<<<< HEAD
-          <TranslatedText stringId={`general.localisedFields.${name}.label`} fallback={label} />:
-=======
           <TranslatedText stringId={`general.localisedField.${name}.label`} fallback={label} />:
->>>>>>> 11ddfe36
         </DetailLabel>
         <DetailValue>{accessor ? accessor(patient) : patient[name]}</DetailValue>
       </React.Fragment>
