import React from 'react';
import styled from 'styled-components';

import { FormModal } from './FormModal';
import { Colors } from '../constants';
import { TriageForm } from '../forms/TriageForm';
import { DateDisplay } from './DateDisplay';
import { TranslatedSex, TranslatedText } from './Translation';
import { useSettings } from '../contexts/Settings';

const Header = styled.div`
  font-weight: 500;
  font-size: 14px;
  line-height: 18px;
  margin-bottom: 3px;
`;

const PatientDetails = styled.div`
  display: flex;
  justify-content: space-between;
  padding: 15px;
  border: 1px solid ${Colors.outline};
  border-radius: 3px;
  margin-bottom: 15px;
`;

const Grid = styled.div`
  display: grid;
  margin-top: 5px;
  grid-template-columns: 100px 4fr;
  grid-column-gap: 15px;
  grid-row-gap: 10px;
`;

const DisplayIdLabel = styled.span`
  font-size: 16px;
  line-height: 21px;
  font-weight: 500;
  color: ${(props) => props.theme.palette.primary.main};
`;

const DetailLabel = styled.span`
  color: ${(props) => props.theme.palette.text.secondary};
`;

const DetailValue = styled.span`
  color: ${(props) => props.theme.palette.text.primary};
  text-transform: capitalize;
`;

const DETAILS_FIELD_DEFINITIONS = [
  ['firstName', 'First name'],
  ['lastName', 'Last name'],
  ['sex', 'Sex', ({ sex }) => <TranslatedSex sex={sex} data-testid='translatedsex-eirc' />],
  ['dateOfBirth', 'Date of birth', ({ dateOfBirth }) => <DateDisplay date={dateOfBirth} data-testid='datedisplay-78pn' />],
];

export const TriageModal = React.memo(
  ({ open, patient, onClose, onSubmitEncounter, noRedirectOnSubmit, initialValues }) => {
    const { displayId } = patient;
    const { getSetting } = useSettings();

    const detailsFields = DETAILS_FIELD_DEFINITIONS.filter(
      ([name]) => getSetting(`fields.${name}.hidden`) !== true,
    ).map(([name, label, accessor]) => (
      <React.Fragment key={name}>
<<<<<<< HEAD
        <DetailLabel data-testid={`detaillabel-l4mb-${name}`}>
          <TranslatedText
            stringId={`general.localisedFields.${name}.label`}
            fallback={label}
            data-testid={`translatedtext-ef2v-${name}`} />:
=======
        <DetailLabel>
          <TranslatedText stringId={`general.localisedField.${name}.label`} fallback={label} />:
>>>>>>> 5f2cd418
        </DetailLabel>
        <DetailValue data-testid={`detailvalue-lsjb-${name}`}>{accessor ? accessor(patient) : patient[name]}</DetailValue>
      </React.Fragment>
    ));

    return (
      <FormModal
        title={
          <TranslatedText
            stringId="patient.modal.triage.title"
            fallback="New emergency triage"
            data-testid='translatedtext-3ejb' />
        }
        open={open}
        width="md"
        onClose={onClose}
        data-testid='formmodal-v42d'>
        <Header data-testid='header-fvav'>
          <TranslatedText
            stringId="patient.modal.triage.patientDetails.heading"
            fallback="Patient details"
            data-testid='translatedtext-kxn4' />
        </Header>
        <PatientDetails data-testid='patientdetails-pdbh'>
          <Grid data-testid='grid-jaa1'>{detailsFields}</Grid>
          <DisplayIdLabel data-testid='displayidlabel-upiz'>{displayId}</DisplayIdLabel>
        </PatientDetails>
        <TriageForm
          onSubmitEncounter={onSubmitEncounter}
          noRedirectOnSubmit={noRedirectOnSubmit}
          onCancel={onClose}
          patient={patient}
          initialValues={initialValues}
          data-testid='triageform-ldgl' />
      </FormModal>
    );
  },
);<|MERGE_RESOLUTION|>--- conflicted
+++ resolved
@@ -64,16 +64,11 @@
       ([name]) => getSetting(`fields.${name}.hidden`) !== true,
     ).map(([name, label, accessor]) => (
       <React.Fragment key={name}>
-<<<<<<< HEAD
         <DetailLabel data-testid={`detaillabel-l4mb-${name}`}>
           <TranslatedText
-            stringId={`general.localisedFields.${name}.label`}
+            stringId={`general.localisedField.${name}.label`}
             fallback={label}
             data-testid={`translatedtext-ef2v-${name}`} />:
-=======
-        <DetailLabel>
-          <TranslatedText stringId={`general.localisedField.${name}.label`} fallback={label} />:
->>>>>>> 5f2cd418
         </DetailLabel>
         <DetailValue data-testid={`detailvalue-lsjb-${name}`}>{accessor ? accessor(patient) : patient[name]}</DetailValue>
       </React.Fragment>
