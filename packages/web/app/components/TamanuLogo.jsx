--- conflicted
+++ resolved
@@ -4,11 +4,8 @@
 import tamanuLogo from '../assets/images/tamanu_logo.svg';
 import tamanuLogoWhite from '../assets/images/tamanu_logo_white.svg';
 import tamanuLogoWhiteNoText from '../assets/images/tamanu_logo_white_no_text.svg';
-<<<<<<< HEAD
 import tamanuLogoBlue from '../assets/images/tamanu_logo_blue.svg';
-=======
 import tamanuLogoLeftIconBlue from '../assets/images/tamanu_logo_left_icon_blue.svg';
->>>>>>> f2f07136
 
 const LogoImage = styled.img`
   display: inline-block;
@@ -26,10 +23,10 @@
   <LogoImage src={tamanuLogoWhiteNoText} size={size} height={height} className={className} />
 );
 
-<<<<<<< HEAD
 export const TamanuLogoBlue = ({ size, height, className }) => (
   <LogoImage src={tamanuLogoBlue} size={size} height={height} className={className} />
-=======
+);
+
 export const TamanuLogoLeftIconBlue = ({ size, height, className, onClick }) => (
   <LogoImage
     src={tamanuLogoLeftIconBlue}
@@ -38,5 +35,4 @@
     className={className}
     onClick={onClick}
   />
->>>>>>> f2f07136
 );