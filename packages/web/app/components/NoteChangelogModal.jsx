--- conflicted
+++ resolved
@@ -1,17 +1,9 @@
 import React from 'react';
 
 import { NoteInfoSection, StyledDivider, WrittenByText } from './NoteCommonFields';
-<<<<<<< HEAD
-import { TranslatedReferenceData, TranslatedText } from './Translation';
 import { NoteChangeLogs } from './NoteChangeLogs';
-import { ConfirmCancelRow } from './ButtonRow';
+import { ConfirmCancelRow, BaseModal, TranslatedText, TranslatedReferenceData } from '@tamanu/ui-components';
 import { NOTE_TYPES, REFERENCE_TYPES } from '@tamanu/constants';
-=======
-
-import { NoteChangeLogs } from './NoteChangeLogs';
-import { ConfirmCancelRow, BaseModal, TranslatedText, TranslatedEnum } from '@tamanu/ui-components';
-import { NOTE_TYPE_LABELS, NOTE_TYPES } from '@tamanu/constants';
->>>>>>> 6177bed7
 
 const getChangelogContext = note => {
   const isTreatmentPlan = note.noteTypeId === NOTE_TYPES.TREATMENT_PLAN;
