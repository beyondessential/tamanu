import React from 'react';
import styled from 'styled-components';
import Typography from '@material-ui/core/Typography';
import { DynamicSelectField, Form, Field, SearchField } from './Field';
import { FormGrid } from './FormGrid';
import { FormSubmitButton, TextButton } from './Button';
import { Colors } from '../constants';
import { TranslatedText } from './Translation/TranslatedText';

const DOCUMENT_TYPE_OPTIONS = [
  { value: 'pdf', label: 'PDF' },
  { value: 'jpeg', label: 'JPEG' },
];

const Container = styled.div`
  padding: 2rem;
  border-radius: 3px 3px 0 0;
  background-color: #ffffff;
  border-bottom: 1px solid ${Colors.outline};
`;

const HeaderBar = styled.div`
  font-size: 16px;
  font-weight: 500;
  margin-bottom: 1rem;
  display: flex;
  align-items: center;
  justify-content: space-between;
  h3 {
    font-size: 1rem;
    font-weight: 500;
    color: ${props => props.theme.palette.text.primary};
  }
`;

<<<<<<< HEAD
const renderSearchBar = ({ submitForm, clearForm }) => (
  <>
    <FormGrid columns={3}>
      <Field
        name="type"
        label="Type"
        component={DynamicSelectField}
        options={DOCUMENT_TYPE_OPTIONS}
      />
      <Field name="documentOwner" label="Owner" component={SearchField} />
      <Field name="departmentName" label="Department" component={SearchField} />
    </FormGrid>
    <Box display="flex" alignItems="center" justifyContent="flex-end" mt={2}>
      <LargeOutlinedSubmitButton onClick={clearForm} style={{ marginRight: 12 }}>
        <TranslatedText stringId="general.action.clearSearch" fallback="Clear search" />
      </LargeOutlinedSubmitButton>
      <LargeSubmitButton onClick={submitForm} type="submit">
        <TranslatedText stringId="general.action.search" fallback="Search" />
      </LargeSubmitButton>
    </Box>
  </>
);

export const DocumentsSearchBar = ({ setSearchParameters }) => (
  <Container>
    <HeaderBar>
      <Typography variant="h3">
        <TranslatedText stringId="patient.document.search.title" fallback="Documents search" />
      </Typography>
    </HeaderBar>
    <Form onSubmit={values => setSearchParameters(values)} render={renderSearchBar} />
  </Container>
);
=======
const CustomFormGrid = styled(FormGrid)`
  grid-template-columns: repeat(3, 1fr) auto auto;
  align-items: end;
`;

const ClearButton = styled(TextButton)`
  text-decoration: underline;
  width: auto;
  margin-bottom: 10px;
`;

const SubmitButton = styled(FormSubmitButton)`
  width: auto;
`;

export const DocumentsSearchBar = ({ setSearchParameters }) => {
  const handleSubmit = values => {
    setSearchParameters(values);
  };

  return (
    <Container>
      <HeaderBar>
        <Typography variant="h3">
          <TranslatedText stringId="patient.document.search.title" fallback="Documents search" />
        </Typography>
      </HeaderBar>
      <Form
        onSubmit={handleSubmit}
        render={({ clearForm, values }) => (
          <CustomFormGrid columns={5}>
            <Field
              name="type"
              label="Type"
              component={DynamicSelectField}
              options={DOCUMENT_TYPE_OPTIONS}
              size="small"
            />
            <Field
              name="documentOwner"
              label={<TranslatedText stringId="document.owner.label" fallback="Owner" />}
              component={SearchField}
              size="small"
            />
            <Field
              name="departmentName"
              label={<TranslatedText stringId="general.department.label" fallback="Department" />}
              component={SearchField}
              size="small"
            />
            <SubmitButton type="submit" size="small">
              <TranslatedText stringId="general.action.search" fallback="Search" />
            </SubmitButton>
            <ClearButton
              onClick={() => {
                if (Object.keys(values).length === 0) return;
                setSearchParameters({});
                setTimeout(() => {
                  clearForm();
                }, 0);
              }}
              size="small"
            >
              <TranslatedText stringId="general.action.clearSearch" fallback="Clear" />
            </ClearButton>
          </CustomFormGrid>
        )}
      />
    </Container>
  );
};
>>>>>>> 8bd7ef20
<|MERGE_RESOLUTION|>--- conflicted
+++ resolved
@@ -33,41 +33,6 @@
   }
 `;
 
-<<<<<<< HEAD
-const renderSearchBar = ({ submitForm, clearForm }) => (
-  <>
-    <FormGrid columns={3}>
-      <Field
-        name="type"
-        label="Type"
-        component={DynamicSelectField}
-        options={DOCUMENT_TYPE_OPTIONS}
-      />
-      <Field name="documentOwner" label="Owner" component={SearchField} />
-      <Field name="departmentName" label="Department" component={SearchField} />
-    </FormGrid>
-    <Box display="flex" alignItems="center" justifyContent="flex-end" mt={2}>
-      <LargeOutlinedSubmitButton onClick={clearForm} style={{ marginRight: 12 }}>
-        <TranslatedText stringId="general.action.clearSearch" fallback="Clear search" />
-      </LargeOutlinedSubmitButton>
-      <LargeSubmitButton onClick={submitForm} type="submit">
-        <TranslatedText stringId="general.action.search" fallback="Search" />
-      </LargeSubmitButton>
-    </Box>
-  </>
-);
-
-export const DocumentsSearchBar = ({ setSearchParameters }) => (
-  <Container>
-    <HeaderBar>
-      <Typography variant="h3">
-        <TranslatedText stringId="patient.document.search.title" fallback="Documents search" />
-      </Typography>
-    </HeaderBar>
-    <Form onSubmit={values => setSearchParameters(values)} render={renderSearchBar} />
-  </Container>
-);
-=======
 const CustomFormGrid = styled(FormGrid)`
   grid-template-columns: repeat(3, 1fr) auto auto;
   align-items: end;
@@ -138,5 +103,4 @@
       />
     </Container>
   );
-};
->>>>>>> 8bd7ef20
+};