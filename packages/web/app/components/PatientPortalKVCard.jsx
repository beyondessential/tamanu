--- conflicted
+++ resolved
@@ -49,13 +49,9 @@
   font-weight: 500;
 `;
 
-<<<<<<< HEAD
-export const KeyValueDisplayCard = ({ dict, formStatus, ...props }) => {
-=======
 export const PatientPortalKVCard = ({ dict, formStatus, ...props }) => {
   const hasData = dict !== null && typeof dict === 'object';
 
->>>>>>> 4af9f402
   return (
     <Card {...props}>
       {hasData ? (
