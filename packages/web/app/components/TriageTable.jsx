import React from 'react';
import { useDispatch } from 'react-redux';
import { useParams } from 'react-router-dom';
import { push } from 'connected-react-router';
import { useEncounter } from '../contexts/Encounter';
<<<<<<< HEAD
import { useAuth } from '../contexts/Auth';
import { DataFetchingTable } from './Table';
=======
>>>>>>> 392479c8
import { DateDisplay } from './DateDisplay';
import { LocationCell, LocationGroupCell } from './LocationCell';
import { TriageWaitTimeCell } from './TriageWaitTimeCell';
import { useLocalisation } from '../contexts/Localisation';
import { reloadPatient } from '../store';
import { TranslatedText } from './Translation/TranslatedText';
import { TranslatedReferenceData } from './Translation';
import { DataFetchingTableWithPermissionCheck } from './Table/DataFetchingTable';

const ADMITTED_PRIORITY_COLOR = '#bdbdbd';

const useColumns = () => {
  const { getLocalisation } = useLocalisation();
  const triageCategories = getLocalisation('triageCategories');

  return [
    {
      key: 'arrivalTime',
      title: (
        <TranslatedText stringId="patientList.triage.table.column.waitTime" fallback="Wait time" />
      ),
      // Cell color cannot be set on the component due to the way table cells are configured so the
      // cell color must be calculated and set in the table config separately
      cellColor: ({ score, encounterType }) => {
        switch (encounterType) {
          case 'triage':
            return triageCategories.find(c => c.level === parseInt(score))?.color;
          default:
            return ADMITTED_PRIORITY_COLOR;
        }
      },
      accessor: TriageWaitTimeCell,
      isExportable: false,
    },
    {
      key: 'chiefComplaint',
      title: (
        <TranslatedText
          stringId="patientList.triage.table.column.chiefComplaint"
          fallback="Chief complaint"
        />
      ),
      accessor: row => (
        <TranslatedReferenceData
          value={row.chiefComplaintId}
          fallback={row.chiefCompaint}
          category="triageReason"
        />
      ),
    },
    {
      key: 'displayId',
      title: (
        <TranslatedText stringId="general.localisedField.displayId.label.short" fallback="NHN" />
      ),
    },
    {
      key: 'patientName',
      title: <TranslatedText stringId="general.patient.label" fallback="Patient" />,
      accessor: row => `${row.firstName} ${row.lastName}`,
    },
    {
      key: 'dateOfBirth',
      title: (
        <TranslatedText stringId="general.localisedField.dateOfBirth.label.short" fallback="DOB" />
      ),
      accessor: row => <DateDisplay date={row.dateOfBirth} />,
    },
    {
      key: 'sex',
      title: <TranslatedText stringId="general.localisedField.sex.label" fallback="Sex" />,
      accessor: row => <span style={{ textTransform: 'capitalize' }}>{row.sex || ''}</span>,
    },
    {
      key: 'locationGroupName',
      title: <TranslatedText stringId="general.table.column.area" fallback="Area" />,
      accessor: LocationGroupCell,
    },
    {
      key: 'locationName',
      title: <TranslatedText stringId="general.location.label" fallback="Location" />,
      accessor: LocationCell,
    },
  ];
};

export const TriageTable = React.memo(() => {
  const { facilityId } = useAuth();
  const { loadEncounter } = useEncounter();
  const { category } = useParams();
  const dispatch = useDispatch();
  const columns = useColumns();

  const viewEncounter = async triage => {
    await dispatch(reloadPatient(triage.patientId));
    await loadEncounter(triage.encounterId);
    dispatch(push(`/patients/${category}/${triage.patientId}/encounter/${triage.encounterId}`));
  };

  return (
    <DataFetchingTableWithPermissionCheck
      verb="list"
      noun="Triage"
      endpoint="triage"
      fetchOptions={{ facilityId }}
      columns={columns}
      noDataMessage={
        <TranslatedText stringId="patientList.table.noData" fallback="No patients found" />
      }
      onRowClick={viewEncounter}
    />
  );
});<|MERGE_RESOLUTION|>--- conflicted
+++ resolved
@@ -3,11 +3,7 @@
 import { useParams } from 'react-router-dom';
 import { push } from 'connected-react-router';
 import { useEncounter } from '../contexts/Encounter';
-<<<<<<< HEAD
 import { useAuth } from '../contexts/Auth';
-import { DataFetchingTable } from './Table';
-=======
->>>>>>> 392479c8
 import { DateDisplay } from './DateDisplay';
 import { LocationCell, LocationGroupCell } from './LocationCell';
 import { TriageWaitTimeCell } from './TriageWaitTimeCell';
