import React from 'react';
import { useDispatch } from 'react-redux';
import { useParams } from 'react-router-dom';
import { push } from 'connected-react-router';
import { useEncounter } from '../contexts/Encounter';
import { DateDisplay } from './DateDisplay';
import { LocationCell, LocationGroupCell } from './LocationCell';
import { TriageWaitTimeCell } from './TriageWaitTimeCell';
import { useLocalisation } from '../contexts/Localisation';
import { reloadPatient } from '../store';
import { TranslatedText } from './Translation/TranslatedText';
<<<<<<< HEAD
import { TranslatedReferenceData } from './Translation';
=======
import { DataFetchingTableWithPermissionCheck } from './Table/DataFetchingTable';
>>>>>>> fed8b180

const ADMITTED_PRIORITY_COLOR = '#bdbdbd';

const useColumns = () => {
  const { getLocalisation } = useLocalisation();
  const triageCategories = getLocalisation('triageCategories');

  return [
    {
      key: 'arrivalTime',
      title: (
        <TranslatedText stringId="patientList.triage.table.column.waitTime" fallback="Wait time" />
      ),
      // Cell color cannot be set on the component due to the way table cells are configured so the
      // cell color must be calculated and set in the table config separately
      cellColor: ({ score, encounterType }) => {
        switch (encounterType) {
          case 'triage':
            return triageCategories.find(c => c.level === parseInt(score))?.color;
          default:
            return ADMITTED_PRIORITY_COLOR;
        }
      },
      accessor: TriageWaitTimeCell,
      isExportable: false,
    },
    {
      key: 'chiefComplaint',
      title: (
        <TranslatedText
          stringId="patientList.triage.table.column.chiefComplaint"
          fallback="Chief complaint"
        />
      ),
      accessor: row => (
        <TranslatedReferenceData
          value={row.chiefComplaintId}
          fallback={row.chiefCompaint}
          category="triageReason"
        />
      ),
    },
    {
      key: 'displayId',
      title: (
        <TranslatedText stringId="general.localisedField.displayId.label.short" fallback="NHN" />
      ),
    },
    {
      key: 'patientName',
      title: <TranslatedText stringId="general.patient.label" fallback="Patient" />,
      accessor: row => `${row.firstName} ${row.lastName}`,
    },
    {
      key: 'dateOfBirth',
      title: (
        <TranslatedText stringId="general.localisedField.dateOfBirth.label.short" fallback="DOB" />
      ),
      accessor: row => <DateDisplay date={row.dateOfBirth} />,
    },
    {
      key: 'sex',
      title: <TranslatedText stringId="general.localisedField.sex.label" fallback="Sex" />,
      accessor: row => <span style={{ textTransform: 'capitalize' }}>{row.sex || ''}</span>,
    },
    {
      key: 'locationGroupName',
      title: <TranslatedText stringId="general.table.column.area" fallback="Area" />,
      accessor: LocationGroupCell,
    },
    {
      key: 'locationName',
      title: <TranslatedText stringId="general.location.label" fallback="Location" />,
      accessor: LocationCell,
    },
  ];
};

export const TriageTable = React.memo(() => {
  const { loadEncounter } = useEncounter();
  const { category } = useParams();
  const dispatch = useDispatch();
  const columns = useColumns();

  const viewEncounter = async triage => {
    await dispatch(reloadPatient(triage.patientId));
    await loadEncounter(triage.encounterId);
    dispatch(push(`/patients/${category}/${triage.patientId}/encounter/${triage.encounterId}`));
  };

  return (
    <DataFetchingTableWithPermissionCheck
      verb="list"
      noun="Triage"
      endpoint="triage"
      columns={columns}
      noDataMessage={
        <TranslatedText stringId="patientList.table.noData" fallback="No patients found" />
      }
      onRowClick={viewEncounter}
    />
  );
});<|MERGE_RESOLUTION|>--- conflicted
+++ resolved
@@ -9,11 +9,8 @@
 import { useLocalisation } from '../contexts/Localisation';
 import { reloadPatient } from '../store';
 import { TranslatedText } from './Translation/TranslatedText';
-<<<<<<< HEAD
 import { TranslatedReferenceData } from './Translation';
-=======
 import { DataFetchingTableWithPermissionCheck } from './Table/DataFetchingTable';
->>>>>>> fed8b180
 
 const ADMITTED_PRIORITY_COLOR = '#bdbdbd';
 
