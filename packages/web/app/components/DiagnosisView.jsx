import React from 'react';
import styled from 'styled-components';
import { Box, Typography } from '@material-ui/core';

import { Button } from './Button';
import { DiagnosisModal } from './DiagnosisModal';
import { DiagnosisList } from './DiagnosisList';
import { Colors } from '../constants';
import { useAuth } from '../contexts/Auth';
import { TranslatedText } from './Translation/TranslatedText';
import { NoteBlock } from './NoteBlock';

const DiagnosisHeading = styled.div`
  margin-right: 1rem;
  margin-top: 15px;
  font-weight: 500;
  color: ${Colors.primary};
`;

const DiagnosisLabel = React.memo(({ numberOfDiagnoses }) => {
  if (numberOfDiagnoses === 0) {
    return (
      <DiagnosisHeading data-testid="diagnosisheading-gcfy">
        <TranslatedText
          stringId="diagnosis.list.noData"
          fallback="No diagnoses recorded."
          data-testid="translatedtext-6z2v"
        />
      </DiagnosisHeading>
    );
  }

  return (
    <DiagnosisHeading data-testid="diagnosisheading-csy6">
      <TranslatedText
        stringId="diagnosis.list.heading"
        fallback="Diagnosis"
        data-testid="translatedtext-idpc"
      />
      :
    </DiagnosisHeading>
  );
});

const DiagnosisGrid = styled.div`
  margin-top: 30px;
  margin-left: 30px;
  margin-right: 30px;
  display: grid;
  grid-template-columns: max-content auto max-content;
`;

const AddDiagnosisButton = styled(Button)`
  height: fit-content;
`;

export const DiagnosisView = React.memo(({ encounter, isTriage, readOnly }) => {
  const { diagnoses, id } = encounter;
  const [diagnosis, editDiagnosis] = React.useState(null);
  const { ability } = useAuth();
  const canListDiagnoses = ability?.can('list', 'EncounterDiagnosis');

  const validDiagnoses = diagnoses.filter((d) => !['error', 'disproven'].includes(d.certainty));

  const DiagnosesDisplay = canListDiagnoses ? (
    <>
      <DiagnosisLabel numberOfDiagnoses={validDiagnoses.length} data-testid="diagnosislabel-z9sb" />
      <DiagnosisList
        diagnoses={validDiagnoses}
        onEditDiagnosis={!readOnly && editDiagnosis}
        data-testid="diagnosislist-18dz"
      />
    </>
  ) : (
    <>
      <div />
      <Box display="flex" alignItems="center" data-testid="box-myvc">
        <Typography variant="body2" data-testid="typography-2w6q">
          <TranslatedText
            stringId="diagnosis.list.error.forbiddenMessage"
            fallback="You do not have permission to list diagnoses."
            data-testid="translatedtext-dcsk"
          />
        </Typography>
      </Box>
    </>
  );

  return (
    <>
      <DiagnosisModal
        diagnosis={diagnosis}
        isTriage={isTriage}
        encounterId={id}
        excludeDiagnoses={validDiagnoses}
        onClose={() => editDiagnosis(null)}
        data-testid="diagnosismodal-g9yv"
      />
      <DiagnosisGrid data-testid="diagnosisgrid-y0tp">
        {DiagnosesDisplay}
<<<<<<< HEAD
        <NoteBlock>
          <AddDiagnosisButton
            onClick={() => editDiagnosis({})}
            variant="outlined"
            color="primary"
            disabled={readOnly}
          >
            <TranslatedText stringId="diagnosis.action.add" fallback="Add diagnosis" />
          </AddDiagnosisButton>
        </NoteBlock>
=======
        <AddDiagnosisButton
          onClick={() => editDiagnosis({})}
          variant="outlined"
          color="primary"
          disabled={readOnly}
          data-testid="adddiagnosisbutton-2ij9"
        >
          <TranslatedText
            stringId="diagnosis.action.add"
            fallback="Add diagnosis"
            data-testid="translatedtext-2m57"
          />
        </AddDiagnosisButton>
>>>>>>> cf9016b5
      </DiagnosisGrid>
    </>
  );
});<|MERGE_RESOLUTION|>--- conflicted
+++ resolved
@@ -60,7 +60,7 @@
   const { ability } = useAuth();
   const canListDiagnoses = ability?.can('list', 'EncounterDiagnosis');
 
-  const validDiagnoses = diagnoses.filter((d) => !['error', 'disproven'].includes(d.certainty));
+  const validDiagnoses = diagnoses.filter(d => !['error', 'disproven'].includes(d.certainty));
 
   const DiagnosesDisplay = canListDiagnoses ? (
     <>
@@ -98,32 +98,21 @@
       />
       <DiagnosisGrid data-testid="diagnosisgrid-y0tp">
         {DiagnosesDisplay}
-<<<<<<< HEAD
         <NoteBlock>
           <AddDiagnosisButton
             onClick={() => editDiagnosis({})}
             variant="outlined"
             color="primary"
             disabled={readOnly}
+            data-testid="adddiagnosisbutton-2ij9"
           >
-            <TranslatedText stringId="diagnosis.action.add" fallback="Add diagnosis" />
+            <TranslatedText
+              stringId="diagnosis.action.add"
+              fallback="Add diagnosis"
+              data-testid="translatedtext-2m57"
+            />
           </AddDiagnosisButton>
         </NoteBlock>
-=======
-        <AddDiagnosisButton
-          onClick={() => editDiagnosis({})}
-          variant="outlined"
-          color="primary"
-          disabled={readOnly}
-          data-testid="adddiagnosisbutton-2ij9"
-        >
-          <TranslatedText
-            stringId="diagnosis.action.add"
-            fallback="Add diagnosis"
-            data-testid="translatedtext-2m57"
-          />
-        </AddDiagnosisButton>
->>>>>>> cf9016b5
       </DiagnosisGrid>
     </>
   );
