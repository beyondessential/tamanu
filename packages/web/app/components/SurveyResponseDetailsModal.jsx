--- conflicted
+++ resolved
@@ -1,11 +1,8 @@
 import React from 'react';
 import PrintIcon from '@material-ui/icons/Print';
 import styled from 'styled-components';
-<<<<<<< HEAD
 import { Button, Modal, TranslatedText, TranslatedReferenceData } from '@tamanu/ui-components';
-=======
 import { PROGRAM_DATA_ELEMENT_TYPES } from '@tamanu/constants';
->>>>>>> 55769e92
 
 import { Table } from './Table';
 import { useSurveyResponseQuery } from '../api/queries/useSurveyResponseQuery';
