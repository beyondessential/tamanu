import React, { useCallback, useState } from 'react';
import styled from 'styled-components';
import { Collapse, Divider, IconButton, ListItem, Typography } from '@material-ui/core';
import { useDispatch } from 'react-redux';
import { useQuery } from '@tanstack/react-query';
import { ExpandLess, ExpandMore, NavigateBefore, NavigateNext } from '@material-ui/icons';
import { usePatientNavigation } from '../utils/usePatientNavigation';
import { reloadPatient } from '../store/patient';
import { useApi } from '../api';
import { Colors } from '../constants';
import { DateDisplay } from './DateDisplay';
import { ThemedTooltip } from './Tooltip';
import { TranslatedText } from './Translation/TranslatedText';
import { SexDisplay } from './Translation/SexDisplay';

const colorFromEncounterType = {
  admission: Colors.green,
  clinic: '#E9AC50',
  triage: Colors.orange,
  observation: Colors.orange,
  emergency: Colors.orange,
  default: Colors.blue,
};

function getColorForEncounter({ encounterType }) {
  return colorFromEncounterType[encounterType || 'default'] || colorFromEncounterType.default;
}

const ComponentDivider = styled(Divider)`
  margin: 10px 30px 0px 30px;
  background-color: ${Colors.outline};
`;

const SectionLabel = styled.div`
  font-size: 14px;
  font-weight: 500;
  color: ${props => props.theme.palette.text.primary};
  letter-spacing: 0;
  text-transform: none;
  text-decoration: none;
`;

const CardComponent = styled.div`
  padding: 10px;
  padding-bottom: 15px;
  width: 16%;
  margin-left: 1%;
  background-color: white;
  border-radius: 3px;
  display: flex;
  flex-direction: row;
  cursor: pointer;
  &:hover {
    background-color: ${Colors.hoverGrey};
  }
  &:first-child {
    margin-left: 0;
  }
`;

const CardComponentContent = styled.div`
  min-width: 0;
`;

const CardList = styled.div`
  width: 100%;
  display: flex;
  flex-direction: row;
  margin-top: 10px;
`;

const CardListContainer = styled.div`
  display: flex;
  flex-direction: row;
  align-items: center;
`;

const CardTitle = styled(Typography)`
  font-weight: bold;
  font-size: 14px;
  color: ${getColorForEncounter};
  overflow: hidden;
  text-overflow: ellipsis;
  white-space: nowrap;
`;

const CardText = styled(Typography)`
  font-size: 14px;
`;

const CapitalizedCardText = styled(CardText)`
  text-transform: capitalize;
`;

const EncounterTypeIndicator = styled.div`
  height: 75%;
  border-radius: 10px;
  width: 4px;
  min-width: 4px;
  margin-right: 5px;
  background-color: ${getColorForEncounter};
`;

const Container = styled(ListItem)`
  margin: 10px 0px 20px 0px;
  display: inherit;
  position: inherit;
  padding: 0;
  &.MuiListItem-root {
    width: auto;
  }
`;

const ContainerTitle = styled.div`
  display: flex;
  flex-direction: row;
  align-items: center;
  cursor: pointer;
  margin-left: 30px;
`;

const RightArrowButton = styled(IconButton)`
  padding: 2px;
`;

const LeftArrowButton = styled(IconButton)`
  padding: 2px;
`;

const MarginDiv = styled.div`
  width: 30px;
`;

const PATIENTS_PER_PAGE = 6;

const Card = ({ patient, handleClick }) => {
  return (
    <CardComponent onClick={() => handleClick(patient.id)}>
      <EncounterTypeIndicator encounterType={patient.encounter_type} />
      <CardComponentContent>
        <ThemedTooltip title={`${patient.firstName || ''} ${patient.lastName || ''}`}>
          <CardTitle encounterType={patient.encounter_type}>
            {patient.firstName} {patient.lastName}
          </CardTitle>
        </ThemedTooltip>
        <CardText>{patient.displayId}</CardText>
        <CapitalizedCardText>
          <SexDisplay sex={patient.sex} />
        </CapitalizedCardText>
        <CardText>
<<<<<<< HEAD
          <TranslatedText stringId="general.form.dateOfBirth.label" fallback="DOB" />
=======
          <TranslatedText stringId="general.dateOfBirth.label" fallback="DOB" />
>>>>>>> 0e1429e5
          : <DateDisplay date={patient.dateOfBirth} shortYear />
        </CardText>
      </CardComponentContent>
    </CardComponent>
  );
};

export const RecentlyViewedPatientsList = ({ encounterType }) => {
  const { navigateToPatient } = usePatientNavigation();
  const [isExpanded, setIsExpanded] = useState(true);
  const [pageIndex, setPageIndex] = useState(0);

  const dispatch = useDispatch();
  const api = useApi();

  const { data: { data: recentlyViewedPatients = [] } = {} } = useQuery(
    ['recentlyViewedPatients', encounterType],
    () => api.get('user/recently-viewed-patients', { encounterType }),
  );

  const pageCount = Math.ceil(recentlyViewedPatients?.length / PATIENTS_PER_PAGE);
  const changePage = delta => setPageIndex(Math.max(0, Math.min(pageCount - 1, pageIndex + delta)));

  const cardOnClick = useCallback(
    async patientId => {
      await dispatch(reloadPatient(patientId));
      navigateToPatient(patientId);
    },
    [dispatch, navigateToPatient],
  );

  if (!recentlyViewedPatients?.length) {
    return null;
  }

  return (
    <Container>
      <ContainerTitle onClick={() => setIsExpanded(!isExpanded)}>
        <SectionLabel>
<<<<<<< HEAD
          <TranslatedText stringId="patientList.recentlyViewed.title" fallback="Recently Viewed" />
=======
          <TranslatedText stringId="patientList.recentlyViewed.title" fallback="Recently viewed" />
>>>>>>> 0e1429e5
        </SectionLabel>
        {isExpanded ? <ExpandLess /> : <ExpandMore />}
      </ContainerTitle>
      <Collapse in={isExpanded} timeout="auto" unmountOnExit>
        <CardListContainer>
          {pageIndex > 0 ? (
            <LeftArrowButton onClick={() => changePage(-1)}>
              <NavigateBefore />
            </LeftArrowButton>
          ) : (
            <MarginDiv />
          )}
          <CardList>
            {recentlyViewedPatients
              .slice(pageIndex * PATIENTS_PER_PAGE, (pageIndex + 1) * PATIENTS_PER_PAGE)
              .map(patient => (
                <Card key={patient.id} patient={patient} handleClick={cardOnClick} />
              ))}
          </CardList>
          {pageIndex < pageCount - 1 ? (
            <RightArrowButton onClick={() => changePage(1)}>
              <NavigateNext />
            </RightArrowButton>
          ) : (
            <MarginDiv />
          )}
        </CardListContainer>
      </Collapse>
      {!isExpanded && <ComponentDivider />}
    </Container>
  );
};<|MERGE_RESOLUTION|>--- conflicted
+++ resolved
@@ -148,11 +148,7 @@
           <SexDisplay sex={patient.sex} />
         </CapitalizedCardText>
         <CardText>
-<<<<<<< HEAD
-          <TranslatedText stringId="general.form.dateOfBirth.label" fallback="DOB" />
-=======
           <TranslatedText stringId="general.dateOfBirth.label" fallback="DOB" />
->>>>>>> 0e1429e5
           : <DateDisplay date={patient.dateOfBirth} shortYear />
         </CardText>
       </CardComponentContent>
@@ -192,11 +188,7 @@
     <Container>
       <ContainerTitle onClick={() => setIsExpanded(!isExpanded)}>
         <SectionLabel>
-<<<<<<< HEAD
-          <TranslatedText stringId="patientList.recentlyViewed.title" fallback="Recently Viewed" />
-=======
           <TranslatedText stringId="patientList.recentlyViewed.title" fallback="Recently viewed" />
->>>>>>> 0e1429e5
         </SectionLabel>
         {isExpanded ? <ExpandLess /> : <ExpandMore />}
       </ContainerTitle>
