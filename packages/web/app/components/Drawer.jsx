<<<<<<< HEAD
import MuiDrawer from '@mui/material/Drawer';
=======
import Collapse, { collapseClasses } from '@mui/material/Collapse';
>>>>>>> 296fbd4a
import React, { useEffect, useRef } from 'react';
import styled from 'styled-components';

import { Colors } from '../constants';
import { ClearIcon } from './Icons';
<<<<<<< HEAD
import { TOP_BAR_HEIGHT } from './TopBar';
import { BodyText, Heading4 } from './Typography';

const Container = styled.div`
  background-color: ${Colors.background};
  inline-size: 20.625rem;
  min-block-size: 100%;
=======
import { BodyText, Heading4 } from './Typography';

const StyledCollapse = styled(Collapse)`
  &.${collapseClasses.root} {
    z-index: 20;
    background-color: ${Colors.background};
    min-block-size: 100%;
    overflow-y: auto;
    padding-block: 0 1rem;
    position: relative;

    // Cannot simply use ‘collapseClasses.entered’, because during transition neither class applies
    &:not(.${collapseClasses.hidden}) {
      border-inline-start: max(0.0625rem, 1px) ${Colors.outline} solid;
    }
  }
`;

const Wrapper = styled.div`
  inline-size: 21rem;
  block-size: 100%;
>>>>>>> 296fbd4a
  overflow-y: auto;
  padding-block: 0 1rem;
  padding-inline: 1rem;
  position: relative;
`;

// TODO: Fix semantics
const Title = styled(Heading4)`
  background-color: ${Colors.background};
  border-bottom: max(0.0625rem, 1px) ${Colors.outline} solid;
  font-size: 1rem;
  inset-block-start: 0;
  margin-block: 0 0.5625rem;
  margin-inline: -1rem;
  padding-block: 1rem 0.313rem;
  padding-inline: 1rem;
  position: sticky;
  z-index: 1;
`;

const Description = styled(BodyText)`
  color: ${Colors.midText};
  font-size: 0.688rem;
  margin-block-end: 1rem;
<<<<<<< HEAD
`;

const StyledDrawer = styled(MuiDrawer)`
  .MuiPaper-root {
    block-size: calc(100% - ${TOP_BAR_HEIGHT + 1}px);
    inset-block-start: ${TOP_BAR_HEIGHT + 1}px;
  }
=======
>>>>>>> 296fbd4a
`;

const CloseDrawerIcon = styled(ClearIcon)`
  cursor: pointer;
  inset-block-start: 1rem;
  inset-inline-end: 1rem;
  position: absolute;
`;

export const Drawer = ({
  open,
  onClose,
  title,
  description,
  children,
  orientation = 'horizontal',
  ...props
}) => {
  const topRef = useRef(null);

  useEffect(() => topRef.current.scrollIntoView(), [open]);

  return (
<<<<<<< HEAD
    <StyledDrawer
      PaperProps={PaperProps}
      className={className}
      variant="persistent"
      anchor="right"
      open={open}
      onClose={onClose}
    >
      <Container columns={1}>
=======
    <StyledCollapse in={open} orientation={orientation} {...props}>
      <Wrapper>
>>>>>>> 296fbd4a
        <div ref={topRef} aria-hidden />
        <Title>
          {title}
          <CloseDrawerIcon onClick={onClose} />
        </Title>
        <Description>{description}</Description>
        {children}
      </Wrapper>
    </StyledCollapse>
  );
};<|MERGE_RESOLUTION|>--- conflicted
+++ resolved
@@ -1,22 +1,9 @@
-<<<<<<< HEAD
-import MuiDrawer from '@mui/material/Drawer';
-=======
 import Collapse, { collapseClasses } from '@mui/material/Collapse';
->>>>>>> 296fbd4a
 import React, { useEffect, useRef } from 'react';
 import styled from 'styled-components';
 
 import { Colors } from '../constants';
 import { ClearIcon } from './Icons';
-<<<<<<< HEAD
-import { TOP_BAR_HEIGHT } from './TopBar';
-import { BodyText, Heading4 } from './Typography';
-
-const Container = styled.div`
-  background-color: ${Colors.background};
-  inline-size: 20.625rem;
-  min-block-size: 100%;
-=======
 import { BodyText, Heading4 } from './Typography';
 
 const StyledCollapse = styled(Collapse)`
@@ -38,7 +25,6 @@
 const Wrapper = styled.div`
   inline-size: 21rem;
   block-size: 100%;
->>>>>>> 296fbd4a
   overflow-y: auto;
   padding-block: 0 1rem;
   padding-inline: 1rem;
@@ -63,16 +49,6 @@
   color: ${Colors.midText};
   font-size: 0.688rem;
   margin-block-end: 1rem;
-<<<<<<< HEAD
-`;
-
-const StyledDrawer = styled(MuiDrawer)`
-  .MuiPaper-root {
-    block-size: calc(100% - ${TOP_BAR_HEIGHT + 1}px);
-    inset-block-start: ${TOP_BAR_HEIGHT + 1}px;
-  }
-=======
->>>>>>> 296fbd4a
 `;
 
 const CloseDrawerIcon = styled(ClearIcon)`
@@ -96,20 +72,8 @@
   useEffect(() => topRef.current.scrollIntoView(), [open]);
 
   return (
-<<<<<<< HEAD
-    <StyledDrawer
-      PaperProps={PaperProps}
-      className={className}
-      variant="persistent"
-      anchor="right"
-      open={open}
-      onClose={onClose}
-    >
-      <Container columns={1}>
-=======
     <StyledCollapse in={open} orientation={orientation} {...props}>
       <Wrapper>
->>>>>>> 296fbd4a
         <div ref={topRef} aria-hidden />
         <Title>
           {title}
