import MuiDrawer from '@mui/material/Drawer';
import React, { useEffect, useRef } from 'react';
import styled from 'styled-components';

import { Colors } from '../constants';
import { ClearIcon } from './Icons';
import { TOP_BAR_HEIGHT } from './TopBar';
import { BodyText, Heading4 } from './Typography';

import Collapse from '@mui/material/Collapse';

const Container = styled.div`
  background-color: ${Colors.background};
<<<<<<< HEAD
  border-inline-start: 1px ${Colors.outline} solid;
=======
  inline-size: 20.625rem;
  min-block-size: 100%;
  overflow-y: auto;
  padding-block: 0 1rem;
  padding-inline: 1rem;
  position: relative;
>>>>>>> 886159ec
`;

// TODO: Fix semantics
const Title = styled(Heading4)`
  background-color: ${Colors.background};
  border-bottom: max(0.0625rem, 1px) ${Colors.outline} solid;
  font-size: 1rem;
  inset-block-start: 0;
  margin-block: 0 0.5625rem;
  margin-inline: -1rem;
  padding-block: 1rem 0.313rem;
  padding-inline: 1rem;
  position: sticky;
  z-index: 1;
`;

const Description = styled(BodyText)`
  color: ${Colors.midText};
  font-size: 0.688rem;
  margin-block-end: 1rem;
`;

const CloseDrawerIcon = styled(ClearIcon)`
  cursor: pointer;
  inset-block-start: 1rem;
  inset-inline-end: 1rem;
  position: absolute;
`;

export const Drawer = ({
  open,
  className,
  innerClassName,
  onClose,
  title,
  description,
  children,
  orientation = 'horizontal',
}) => {
  const topRef = useRef(null);

  useEffect(() => topRef.current.scrollIntoView(), [open]);

  return (
<<<<<<< HEAD
    <Collapse className={className} in={open} orientation={orientation}>
      <Container className={innerClassName} columns={1}>
        <div ref={topRef} aria-hidden></div>
=======
    <StyledDrawer
      PaperProps={PaperProps}
      className={className}
      variant="persistent"
      anchor="right"
      open={open}
      onClose={onClose}
    >
      <Container columns={1}>
        <div ref={topRef} aria-hidden />
>>>>>>> 886159ec
        <Title>
          {title}
          <CloseDrawerIcon onClick={onClose} />
        </Title>
        <Description>{description}</Description>
        {children}
      </Container>
    </Collapse>
  );
};<|MERGE_RESOLUTION|>--- conflicted
+++ resolved
@@ -1,26 +1,21 @@
-import MuiDrawer from '@mui/material/Drawer';
 import React, { useEffect, useRef } from 'react';
 import styled from 'styled-components';
 
 import { Colors } from '../constants';
 import { ClearIcon } from './Icons';
-import { TOP_BAR_HEIGHT } from './TopBar';
 import { BodyText, Heading4 } from './Typography';
 
 import Collapse from '@mui/material/Collapse';
 
 const Container = styled.div`
   background-color: ${Colors.background};
-<<<<<<< HEAD
   border-inline-start: 1px ${Colors.outline} solid;
-=======
   inline-size: 20.625rem;
   min-block-size: 100%;
   overflow-y: auto;
   padding-block: 0 1rem;
   padding-inline: 1rem;
   position: relative;
->>>>>>> 886159ec
 `;
 
 // TODO: Fix semantics
@@ -65,22 +60,9 @@
   useEffect(() => topRef.current.scrollIntoView(), [open]);
 
   return (
-<<<<<<< HEAD
     <Collapse className={className} in={open} orientation={orientation}>
       <Container className={innerClassName} columns={1}>
         <div ref={topRef} aria-hidden></div>
-=======
-    <StyledDrawer
-      PaperProps={PaperProps}
-      className={className}
-      variant="persistent"
-      anchor="right"
-      open={open}
-      onClose={onClose}
-    >
-      <Container columns={1}>
-        <div ref={topRef} aria-hidden />
->>>>>>> 886159ec
         <Title>
           {title}
           <CloseDrawerIcon onClick={onClose} />
