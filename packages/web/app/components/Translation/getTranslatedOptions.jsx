import { TranslatedText } from './TranslatedText';
import { camelCase } from 'lodash';
import React from 'react';

export const getTranslatedOptions = (options, prefix) => {
  if (!options) return [];
  return options.map(option => {
<<<<<<< HEAD
    const { label, value } = option;
    return typeof label === 'string'
      ? {
          value,
          label: <TranslatedText stringId={`${prefix}.${camelCase(label)}`} fallback={label} />,
=======
    const { label, ...rest } = option;
    return typeof label === 'string'
      ? {
          label: <TranslatedText stringId={`${prefix}.${camelCase(label)}`} fallback={label} />,
          ...rest,
>>>>>>> c119da65
        }
      : option;
  });
};<|MERGE_RESOLUTION|>--- conflicted
+++ resolved
@@ -5,19 +5,11 @@
 export const getTranslatedOptions = (options, prefix) => {
   if (!options) return [];
   return options.map(option => {
-<<<<<<< HEAD
-    const { label, value } = option;
-    return typeof label === 'string'
-      ? {
-          value,
-          label: <TranslatedText stringId={`${prefix}.${camelCase(label)}`} fallback={label} />,
-=======
     const { label, ...rest } = option;
     return typeof label === 'string'
       ? {
           label: <TranslatedText stringId={`${prefix}.${camelCase(label)}`} fallback={label} />,
           ...rest,
->>>>>>> c119da65
         }
       : option;
   });
