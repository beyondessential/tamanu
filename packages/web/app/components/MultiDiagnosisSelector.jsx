import React, { useCallback, useMemo } from 'react';
import styled from 'styled-components';

import { Button } from './Button';
import { AutocompleteInput } from './Field/AutocompleteField';
<<<<<<< HEAD
import { TranslatedText } from './Translation/TranslatedText';
=======
import { TranslatedReferenceData } from './Translation';
>>>>>>> c8db9d47

const AdderContainer = styled.div`
  display: grid;
  grid-gap: 1rem;
  grid-template-columns: auto min-content;
  align-items: end;
`;

const DiagnosisItem = React.memo(({ diagnosis, onRemove }) => {
  const onSelectDiagnosis = useCallback(() => onRemove(diagnosis.id), [onRemove, diagnosis.id]);
  return (
    <li>
      <>
        (
        <span role="button" tabIndex="0" onClick={onSelectDiagnosis} onKeyUp={onSelectDiagnosis}>
          x
        </span>
        )
      </>
      <span>
        {" "}
        <TranslatedReferenceData fallback={diagnosis.name} value={diagnosis.id} category="icd10" />
      </span>
    </li>
  );
});

const DiagnosisList = ({ diagnoses, onRemove }) => {
  const listContents =
    diagnoses.length > 0 ? (
      diagnoses.map(d => <DiagnosisItem key={d.id} onRemove={onRemove} diagnosis={d} />)
    ) : (
      <li>No diagnoses selected</li>
    );
  return <ul>{listContents}</ul>;
};

export const MultiDiagnosisSelector = React.memo(
  ({ value, limit = 5, onChange, icd10Suggester, name }) => {
    const selectedDiagnoses = useMemo(() => value || [], [value]);
    const [selectedDiagnosisId, setSelectedDiagnosisId] = React.useState(null);

    const updateValue = React.useCallback(
      newValue => {
        onChange({ target: { value: newValue, name } });
      },
      [onChange, name],
    );

    const onDiagnosisChange = React.useCallback(
      ({ target }) => {
        setSelectedDiagnosisId(target.value);
      },
      [setSelectedDiagnosisId],
    );

    const onAdd = React.useCallback(() => {
      if (selectedDiagnosisId) {
        setSelectedDiagnosisId('');

        (async () => {
          const diagnosis = {
            id: selectedDiagnosisId,
            name: await icd10Suggester.fetchCurrentOption(selectedDiagnosisId).label,
          };
          updateValue([...selectedDiagnoses, diagnosis]);
        })();
      }
    }, [selectedDiagnoses, selectedDiagnosisId, updateValue, icd10Suggester]);

    const onRemove = React.useCallback(
      id => {
        const newValues = selectedDiagnoses.filter(x => x.id !== id);
        updateValue(newValues);
      },
      [selectedDiagnoses, updateValue],
    );

    // This forces the autocomplete component to clear when the user hits add.
    // (when the key changes, React treats it as an instruction to destroy the old
    // component, and add a new unrelated component in its place with fresh state)
    const autocompleteForceRerender = selectedDiagnoses.length;

    return (
      <>
        <AdderContainer>
          <AutocompleteInput
            key={autocompleteForceRerender}
            suggester={icd10Suggester}
            value={selectedDiagnosisId}
            onChange={onDiagnosisChange}
            label={
              <TranslatedText stringId="diagnosis.action.select" fallback="Select diagnosis" />
            }
          />
          <Button variant="contained" onClick={onAdd} disabled={selectedDiagnoses.length >= limit}>
            <TranslatedText stringId="general.action.add" fallback="Add" />
          </Button>
        </AdderContainer>
        <DiagnosisList diagnoses={selectedDiagnoses} onRemove={onRemove} />
      </>
    );
  },
);

export const MultiDiagnosisSelectorField = ({ field, ...props }) => (
  <MultiDiagnosisSelector
    name={field.name}
    value={field.value || []}
    onChange={field.onChange}
    {...props}
  />
);<|MERGE_RESOLUTION|>--- conflicted
+++ resolved
@@ -3,11 +3,9 @@
 
 import { Button } from './Button';
 import { AutocompleteInput } from './Field/AutocompleteField';
-<<<<<<< HEAD
 import { TranslatedText } from './Translation/TranslatedText';
-=======
 import { TranslatedReferenceData } from './Translation';
->>>>>>> c8db9d47
+
 
 const AdderContainer = styled.div`
   display: grid;
