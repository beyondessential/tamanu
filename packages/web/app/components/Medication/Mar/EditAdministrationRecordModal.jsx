--- conflicted
+++ resolved
@@ -129,13 +129,8 @@
       const { doseAmount, givenTime, givenByUserId, recordedByUserId, reasonForChange } = values;
       if (
         !showWarningModal &&
-<<<<<<< HEAD
-        Number(medication.doseAmount) !== Number(doseAmount) &&
-        !medication.isVariableDose
-=======
         Number(medication?.doseAmount) !== Number(doseAmount) &&
         !medication?.isVariableDose
->>>>>>> dcbb2fb0
       ) {
         setShowWarningModal(MAR_WARNING_MODAL.NOT_MATCHING_DOSE);
         return;
@@ -155,14 +150,9 @@
     if (marInfo?.status === ADMINISTRATION_STATUS.GIVEN) {
       return yup.object().shape({
         givenTime: yup
-<<<<<<< HEAD
-          .string()
-          .nullable()
-=======
           .date()
           .nullable()
           .typeError(<TranslatedText stringId="validation.required.inline" fallback="*Required" />)
->>>>>>> dcbb2fb0
           .required(<TranslatedText stringId="validation.required.inline" fallback="*Required" />)
           .test(
             'time-within-slot',
@@ -257,16 +247,12 @@
                       name="changingNotGivenInfoReason"
                       component={TextField}
                       disabled={!dirty}
-<<<<<<< HEAD
                       label={
                         <TranslatedText
                           stringId="mar.details.reasonForChangeOptional.label"
                           fallback="Reason for change (Optional)"
                         />
                       }
-=======
-                      label="Reason for change (Optional)"
->>>>>>> dcbb2fb0
                     />
                   </div>
                 </>
@@ -285,7 +271,6 @@
                   <Field
                     name="doseAmount"
                     component={NumberField}
-<<<<<<< HEAD
                     label={
                       <TranslatedText
                         stringId="mar.details.doseGiven.label"
@@ -293,10 +278,7 @@
                         fallback={`Dose given (${medication?.units})`}
                       />
                     }
-=======
-                    label={`Dose given (${medication?.units})`}
-                    required
->>>>>>> dcbb2fb0
+                    required
                   />
                   <div>
                     <TimeGivenTitle>
@@ -348,16 +330,12 @@
                       name="reasonForChange"
                       component={TextField}
                       disabled={!dirty}
-<<<<<<< HEAD
                       label={
                         <TranslatedText
                           stringId="mar.details.reasonForChangeOptional.label"
                           fallback="Reason for change (Optional)"
                         />
                       }
-=======
-                      label="Reason for change (Optional)"
->>>>>>> dcbb2fb0
                     />
                   </div>
                 </>
