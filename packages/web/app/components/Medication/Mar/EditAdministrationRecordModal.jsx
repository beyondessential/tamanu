import React, { useState } from 'react';
import { ADMINISTRATION_STATUS } from '@tamanu/constants';
import * as yup from 'yup';
import { Box, Divider } from '@material-ui/core';
import { useQueryClient } from '@tanstack/react-query';
import styled from 'styled-components';
import { Field, Form, TextField, NumberField, AutocompleteField } from '../../Field';
import { FormGrid } from '../../FormGrid';
import { ConfirmCancelRow, FormModal, TranslatedText } from '../..';
import { useSuggester } from '../../../api';
import { Colors } from '../../../constants';
import { TimePickerField } from '../../Field/TimePickerField';
import { useEncounter } from '../../../contexts/Encounter';
import {
  useNotGivenInfoMarMutation,
  useUpdateDoseMutation,
} from '../../../api/mutations/useMarMutation';
import { isWithinTimeSlot } from '../../../utils/medications';
import { MarInfoPane } from './MarInfoPane';
import { WarningModal } from '../WarningModal';
import { MAR_WARNING_MODAL } from '../../../constants/medication';

const StyledFormModal = styled(FormModal)`
  .MuiPaper-root {
    max-width: 670px;
  }
`;

const TimeGivenTitle = styled.div`
  color: ${Colors.darkText};
  font-size: 14px;
  font-weight: 500;
  margin-bottom: 3px;
`;

const RequiredMark = styled.span`
  color: ${Colors.alert};
`;

const ErrorMessage = styled.div`
  color: ${Colors.alert};
  font-size: 12px;
  margin: 4px 2px 2px;
  font-weight: 500;
  line-height: 15px;
`;

const StyledTimePickerField = styled(Field)`
  width: 100%;
  .MuiInputBase-root {
    font-size: 14px;
    color: ${Colors.darkestText};
    background-color: ${Colors.white};
    &.Mui-disabled {
      background-color: inherit;
    }
    &.Mui-disabled .MuiOutlinedInput-notchedOutline {
      border-color: ${Colors.outline};
    }
    .MuiSvgIcon-root {
      font-size: 22px;
    }
    .MuiInputBase-input {
      padding-top: 11.85px;
      padding-bottom: 11.85px;
      text-transform: lowercase;
    }
    .MuiOutlinedInput-notchedOutline {
      border-width: 1px !important;
    }
    &.Mui-focused .MuiOutlinedInput-notchedOutline {
      border-color: ${Colors.primary} !important;
    }
    :not(.Mui-disabled):hover .MuiOutlinedInput-notchedOutline {
      border-color: ${Colors.softText};
    }
  }
`;

const StyledDivider = styled(Divider)`
  margin: 0 -32px;
  grid-column: span 2;
`;

const DoseLabel = styled.div`
  color: ${Colors.darkText};
  font-size: 16px;
  font-weight: 500;
  margin-top: 20px;
  margin-bottom: 16px;
`;

export const EditAdministrationRecordModal = ({
  open,
  onClose,
  medication,
  marInfo,
  doseInfo,
  timeSlot,
  showDoseIndex,
}) => {
  const recordedBySuggester = useSuggester('practitioner');
  const givenBySuggester = useSuggester('practitioner');
  const medicationReasonNotGivenSuggester = useSuggester('medicationNotGivenReason');
  const queryClient = useQueryClient();
  const { encounter } = useEncounter();
  const [showWarningModal, setShowWarningModal] = useState('');

  const { mutateAsync: updateNotGivenInfoMar } = useNotGivenInfoMarMutation(marInfo?.id, {
    onSuccess: () => {
      queryClient.invalidateQueries(['encounterMedication', encounter?.id]);
    },
  });
  const { mutateAsync: updateMarDose } = useUpdateDoseMutation(doseInfo?.id, {
    onSuccess: () => {
      queryClient.invalidateQueries(['encounterMedication', encounter?.id]);
      queryClient.invalidateQueries(['marDoses', marInfo?.id]);
    },
  });

  const handleSubmit = async values => {
    if (marInfo?.status === ADMINISTRATION_STATUS.NOT_GIVEN) {
      const { reasonNotGivenId, recordedByUserId, changingNotGivenInfoReason } = values;
      await updateNotGivenInfoMar({
        reasonNotGivenId,
        recordedByUserId,
        changingNotGivenInfoReason,
      });
    } else {
      const { doseAmount, givenTime, givenByUserId, recordedByUserId, reasonForChange } = values;
      if (
        !showWarningModal &&
        Number(medication?.doseAmount) !== Number(doseAmount) &&
        !medication?.isVariableDose
      ) {
        setShowWarningModal(MAR_WARNING_MODAL.NOT_MATCHING_DOSE);
        return;
      }
      await updateMarDose({
        doseAmount: Number(doseAmount),
        givenTime,
        givenByUserId,
        recordedByUserId,
        reasonForChange,
      });
    }
    onClose();
  };

  const getValidationSchema = () => {
    if (marInfo?.status === ADMINISTRATION_STATUS.GIVEN) {
      return yup.object().shape({
        givenTime: yup
          .date()
          .nullable()
          .typeError(<TranslatedText stringId="validation.required.inline" fallback="*Required" />)
          .required(<TranslatedText stringId="validation.required.inline" fallback="*Required" />)
          .test(
            'time-within-slot',
            <TranslatedText
              stringId="medication.mar.givenTime.validation.outside"
              fallback="Time is outside selected window"
            />,
            value => isWithinTimeSlot(timeSlot, value),
          ),
        givenByUserId: yup
          .string()
          .required(<TranslatedText stringId="validation.required.inline" fallback="*Required" />),
        recordedByUserId: yup
          .string()
          .required(<TranslatedText stringId="validation.required.inline" fallback="*Required" />),
        doseAmount: yup
          .number()
          .required(<TranslatedText stringId="validation.required.inline" fallback="*Required" />),
      });
    }
    return yup.object().shape({
      reasonNotGivenId: yup
        .string()
        .required(<TranslatedText stringId="validation.required.inline" fallback="*Required" />),
      recordedByUserId: yup
        .string()
        .required(<TranslatedText stringId="validation.required.inline" fallback="*Required" />),
    });
  };

  return (
    <StyledFormModal
      open={open}
      onClose={onClose}
      title={
        <TranslatedText
          stringId="modal.mar.editAdministrationRecordModal.title"
          fallback="Edit Administration Record"
        />
      }
    >
      <MarInfoPane medication={medication} marInfo={marInfo} />
      {showDoseIndex ? (
        <DoseLabel>
          <TranslatedText
            stringId="modal.mar.doseIndex.label"
            fallback="Dose :index"
            replacements={{ index: doseInfo?.doseIndex + 1 }}
          />
        </DoseLabel>
      ) : (
        <Box height={16} />
      )}
      <Form
        suppressErrorDialog
        onSubmit={handleSubmit}
        initialValues={
          marInfo?.status === ADMINISTRATION_STATUS.NOT_GIVEN
            ? {
                reasonNotGivenId: marInfo?.reasonNotGivenId,
                recordedByUserId: marInfo?.recordedByUserId,
              }
            : {
                doseAmount: doseInfo?.doseAmount,
                givenTime: doseInfo?.givenTime ? new Date(doseInfo.givenTime) : null,
                givenByUserId: doseInfo?.givenByUserId,
                recordedByUserId: doseInfo?.recordedByUserId,
              }
        }
        validationSchema={getValidationSchema()}
        render={({ setFieldValue, errors, submitForm, dirty, values }) => {
          return (
            <FormGrid>
              {marInfo?.status === ADMINISTRATION_STATUS.NOT_GIVEN && (
                <>
                  <Field
                    name="reasonNotGivenId"
                    component={AutocompleteField}
                    label={<TranslatedText stringId="mar.details.reason.label" fallback="Reason" />}
                    suggester={medicationReasonNotGivenSuggester}
                    required
                  />
                  <Field
                    name="recordedByUserId"
                    component={AutocompleteField}
<<<<<<< HEAD
                    label={<TranslatedText stringId="mar.details.recordedBy.label" fallback="Recorded by" />}
                    suggester={practitionerSuggester}
=======
                    label="Recorded by"
                    suggester={recordedBySuggester}
>>>>>>> 81d3b20a
                    required
                  />
                  <div style={{ gridColumn: '1 / -1' }}>
                    <Field
                      name="changingNotGivenInfoReason"
                      component={TextField}
                      disabled={!dirty}
                      label={
                        <TranslatedText
                          stringId="mar.details.reasonForChangeOptional.label"
                          fallback="Reason for change (Optional)"
                        />
                      }
                    />
                  </div>
                </>
              )}

              {marInfo?.status === ADMINISTRATION_STATUS.GIVEN && (
                <>
                  <WarningModal
                    modal={showWarningModal}
                    onClose={() => setShowWarningModal(null)}
                    onConfirm={() => {
                      setShowWarningModal(null);
                      handleSubmit(values);
                    }}
                  />
                  <Field
                    name="doseAmount"
                    component={NumberField}
                    label={
                      <TranslatedText
                        stringId="mar.details.doseGiven.label"
                        values={{ units: medication?.units }}
                        fallback={`Dose given (${medication?.units})`}
                      />
                    }
                    required
                  />
                  <div>
                    <TimeGivenTitle>
                      <TranslatedText
                        stringId="medication.mar.givenTime.label"
                        fallback="Time given"
                      />
                      <RequiredMark>*</RequiredMark>
                    </TimeGivenTitle>
                    <StyledTimePickerField
                      name="givenTime"
                      onChange={value => {
                        setFieldValue('givenTime', value);
                      }}
                      component={TimePickerField}
                      format="hh:mmaa"
                      timeSteps={{ minutes: 1 }}
                      error={errors.givenTime}
                      slotProps={{
                        textField: {
                          InputProps: {
                            placeholder: '--:-- --',
                          },
                          error: errors.givenTime,
                        },
                        digitalClockSectionItem: {
                          sx: { fontSize: '14px' },
                        },
                      }}
                    />
                    {errors.givenTime && <ErrorMessage>{errors.givenTime}</ErrorMessage>}
                  </div>
                  <Field
                    name="givenByUserId"
                    component={AutocompleteField}
<<<<<<< HEAD
                    label={<TranslatedText stringId="mar.details.givenBy.label" fallback="Given by" />}
                    suggester={practitionerSuggester}
=======
                    label="Given by"
                    suggester={givenBySuggester}
>>>>>>> 81d3b20a
                    required
                  />
                  <Field
                    name="recordedByUserId"
                    component={AutocompleteField}
<<<<<<< HEAD
                    label={<TranslatedText stringId="mar.details.recordedBy.label" fallback="Recorded by" />}
                    suggester={practitionerSuggester}
=======
                    label="Recorded by"
                    suggester={recordedBySuggester}
>>>>>>> 81d3b20a
                    required
                  />
                  <div style={{ gridColumn: '1 / -1' }}>
                    <Field
                      name="reasonForChange"
                      component={TextField}
                      disabled={!dirty}
                      label={
                        <TranslatedText
                          stringId="mar.details.reasonForChangeOptional.label"
                          fallback="Reason for change (Optional)"
                        />
                      }
                    />
                  </div>
                </>
              )}
              <StyledDivider />
              <ConfirmCancelRow
                onCancel={onClose}
                onConfirm={submitForm}
                confirmDisabled={!dirty}
                confirmText={
                  <TranslatedText stringId="general.action.saveChanges" fallback="Save Changes" />
                }
                cancelText={<TranslatedText stringId="general.action.cancel" fallback="Cancel" />}
              />
            </FormGrid>
          );
        }}
      />
    </StyledFormModal>
  );
};<|MERGE_RESOLUTION|>--- conflicted
+++ resolved
@@ -239,13 +239,8 @@
                   <Field
                     name="recordedByUserId"
                     component={AutocompleteField}
-<<<<<<< HEAD
                     label={<TranslatedText stringId="mar.details.recordedBy.label" fallback="Recorded by" />}
-                    suggester={practitionerSuggester}
-=======
-                    label="Recorded by"
                     suggester={recordedBySuggester}
->>>>>>> 81d3b20a
                     required
                   />
                   <div style={{ gridColumn: '1 / -1' }}>
@@ -320,25 +315,15 @@
                   <Field
                     name="givenByUserId"
                     component={AutocompleteField}
-<<<<<<< HEAD
                     label={<TranslatedText stringId="mar.details.givenBy.label" fallback="Given by" />}
-                    suggester={practitionerSuggester}
-=======
-                    label="Given by"
                     suggester={givenBySuggester}
->>>>>>> 81d3b20a
                     required
                   />
                   <Field
                     name="recordedByUserId"
                     component={AutocompleteField}
-<<<<<<< HEAD
                     label={<TranslatedText stringId="mar.details.recordedBy.label" fallback="Recorded by" />}
-                    suggester={practitionerSuggester}
-=======
-                    label="Recorded by"
                     suggester={recordedBySuggester}
->>>>>>> 81d3b20a
                     required
                   />
                   <div style={{ gridColumn: '1 / -1' }}>
