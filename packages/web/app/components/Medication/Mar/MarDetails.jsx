--- conflicted
+++ resolved
@@ -1,11 +1,7 @@
 import React, { Fragment, useState } from 'react';
 
 import styled from 'styled-components';
-<<<<<<< HEAD
-import { Box } from '@material-ui/core';
-import { getDose } from '@tamanu/shared/utils/medication';
-=======
->>>>>>> 3e2a5efc
+import { getDose, getDateFromTimeString } from '@tamanu/shared/utils/medication';
 import { Colors, FORM_TYPES } from '../../../constants';
 import { Button, OutlinedButton } from '../../Button';
 import { MarInfoPane } from './MarInfoPane';
@@ -30,7 +26,6 @@
 import { TimePickerField } from '../../Field/TimePickerField';
 import { useAuth } from '../../../contexts/Auth';
 import { addHours } from 'date-fns';
-import { getDateFromTimeString } from '@tamanu/shared/utils/medication';
 import { RemoveAdditionalDoseModal } from './RemoveAdditionalDoseModal';
 
 const StyledFormModal = styled(FormModal)`
