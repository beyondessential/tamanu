import React from 'react';

import { Box } from '@mui/material';
import styled from 'styled-components';
import { DRUG_ROUTE_LABELS } from '@tamanu/constants';
import {
  TAMANU_COLORS,
  TranslatedEnum,
  TranslatedReferenceData,
  TranslatedText,
} from '@tamanu/ui-components';
import { CheckSharp } from '@material-ui/icons';
import { getMedicationDoseDisplay, getTranslatedFrequency } from '@tamanu/shared/utils/medication';

import { useTranslation } from '../../contexts/Translation';
import { formatShortest } from '../DateDisplay';
<<<<<<< HEAD
=======
import { TranslatedReferenceData, TranslatedText } from '../Translation';
>>>>>>> 7d5ba283
import { formatTimeSlot } from '../../utils/medications';

const MidText = styled(Box)`
  font-size: 14px;
  line-height: 18px;
  color: ${TAMANU_COLORS.midText};
`;

const DarkestText = styled(Box)`
  font-size: 14px;
  line-height: 18px;
  color: ${TAMANU_COLORS.darkestText};
`;

export const MedicationSummary = ({ medication }) => {
  const { getTranslation, getEnumTranslation } = useTranslation();

  return (
    <Box
      my={3}
      px={2.5}
      py={2}
      border={`1px solid ${TAMANU_COLORS.outline}`}
      borderRadius={'3px'}
      bgcolor={TAMANU_COLORS.white}
      display={'flex'}
      justifyContent={'space-between'}
    >
      <Box display={'flex'} flexDirection={'column'} gap={0.5}>
        <MidText>
          <TranslatedText stringId="medication.details.medication" fallback="Medication" />
        </MidText>
        <DarkestText fontWeight={500}>
          <TranslatedReferenceData
            fallback={medication.medication.name}
            value={medication.medication.id}
            category={medication.medication.type}
          />
        </DarkestText>
        <DarkestText>
          {[
            getMedicationDoseDisplay(medication, getTranslation, getEnumTranslation),
            getTranslatedFrequency(medication.frequency, getTranslation),
            getEnumTranslation(DRUG_ROUTE_LABELS, medication.route),
          ]
            .filter(Boolean)
            .join(', ')}
        </DarkestText>
        {medication.notes && <MidText>{medication.notes}</MidText>}
      </Box>
      <Box
        display={'flex'}
        flexDirection={'column'}
        justifyContent={'space-between'}
        alignItems={'flex-end'}
      >
        <Box display={'flex'}>
          {medication.isPrn && (
            <Box display={'flex'} alignItems={'center'} color={TAMANU_COLORS.primary}>
              <CheckSharp style={{ fontSize: '18px' }} />
              <MidText ml={0.5}>
                <TranslatedText
                  stringId="medication.details.prnMedication"
                  fallback="PRN medication"
                />
              </MidText>
            </Box>
          )}
          {medication.isOngoing && (
            <Box ml={'5px'} display={'flex'} alignItems={'center'} color={TAMANU_COLORS.primary}>
              <CheckSharp style={{ fontSize: '18px' }} />
              <MidText ml={0.5}>
                <TranslatedText
                  stringId="medication.details.ongoingMedication"
                  fallback="Ongoing medication"
                />
              </MidText>
            </Box>
          )}
        </Box>
        {medication.endDate && (
          <Box mt={3}>
            <MidText>
              <TranslatedText stringId="medication.details.endDate" fallback="End date & time" />
            </MidText>
            <DarkestText fontWeight={500} mt={0.5}>
              {`${formatShortest(medication.endDate)} ${formatTimeSlot(medication.endDate)}`}
            </DarkestText>
          </Box>
        )}
      </Box>
    </Box>
  );
};<|MERGE_RESOLUTION|>--- conflicted
+++ resolved
@@ -5,7 +5,6 @@
 import { DRUG_ROUTE_LABELS } from '@tamanu/constants';
 import {
   TAMANU_COLORS,
-  TranslatedEnum,
   TranslatedReferenceData,
   TranslatedText,
 } from '@tamanu/ui-components';
@@ -14,10 +13,6 @@
 
 import { useTranslation } from '../../contexts/Translation';
 import { formatShortest } from '../DateDisplay';
-<<<<<<< HEAD
-=======
-import { TranslatedReferenceData, TranslatedText } from '../Translation';
->>>>>>> 7d5ba283
 import { formatTimeSlot } from '../../utils/medications';
 
 const MidText = styled(Box)`
