--- conflicted
+++ resolved
@@ -225,7 +225,7 @@
     }
   }, []);
 
-  const { mutateAsync: updateMar } = useMarMutation(marId, {
+  const { mutateAsync: updateMar } = useNotGivenMarMutation(marId, {
     onSuccess: () => {
       queryClient.invalidateQueries(['encounterMedication', encounter?.id]);
       onClose();
@@ -382,18 +382,14 @@
     marAdministeredAt || getDateFromTimeString(timeSlot.startTime, selectedDate);
 
   const [showReasonScreen, setShowReasonScreen] = useState(false);
-<<<<<<< HEAD
   const [showGivenScreen, setShowGivenScreen] = useState(false);
 
-=======
-  const { mutateAsync: updateMar } = useNotGivenMarMutation(marId);
->>>>>>> f7912e12
-  const queryClient = useQueryClient();
-  const { mutateAsync: updateMar } = useMarMutation(marId, {
+  const { mutateAsync: updateMar } = useNotGivenMarMutation(marId, {
     onSuccess: () => {
       queryClient.invalidateQueries(['encounterMedication', encounter?.id]);
     },
   });
+  const queryClient = useQueryClient();
 
   const handleNotGivenClick = () => {
     setShowReasonScreen(true);
