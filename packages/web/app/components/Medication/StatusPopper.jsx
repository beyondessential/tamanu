--- conflicted
+++ resolved
@@ -396,12 +396,6 @@
 }) => {
   const { id: marId } = marInfo || {};
   const { doseAmount, units, id: prescriptionId } = medication || {};
-<<<<<<< HEAD
-  const dueAt = marInfo?.dueAt
-    ? marInfo?.dueAt
-    : addHours(getDateFromTimeString(timeSlot.startTime, selectedDate), 1);
-=======
->>>>>>> 40b96543
 
   const [showReasonScreen, setShowReasonScreen] = useState(false);
   const [showGivenScreen, setShowGivenScreen] = useState(false);
