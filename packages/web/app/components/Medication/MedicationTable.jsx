--- conflicted
+++ resolved
@@ -130,16 +130,7 @@
     key: 'medication.name',
     title: <TranslatedText stringId="medication.table.column.medication" fallback="Medication" />,
     accessor: data => getMedicationName(data, getEnumTranslation),
-<<<<<<< HEAD
     CellComponent: props => <LimitedLinesCell {...props} disableTooltip={disableTooltip} />,
-=======
-    CellComponent: props => (
-      <LimitedLinesCell
-        {...props}
-        disableTooltip={disableTooltip}
-      />
-    ),
->>>>>>> 16f450e4
   },
   {
     key: 'dose',
