--- conflicted
+++ resolved
@@ -251,26 +251,19 @@
   },
 ];
 
-<<<<<<< HEAD
-export const EncounterMedicationTable = React.memo(({ encounterId, onReloadTable, refreshCount }) => {
-=======
 export const EncounterMedicationTable = ({
   encounter,
   canImportOngoingPrescriptions,
   onImportOngoingPrescriptions,
 }) => {
->>>>>>> 7face3ee
   const location = useLocation();
   const api = useApi();
   const { getTranslation, getEnumTranslation } = useTranslation();
   const [selectedMedication, setSelectedMedication] = useState(null);
-<<<<<<< HEAD
-=======
   const [refreshCount, setRefreshCount] = useState(0);
   const [medications, setMedications] = useState([]);
 
   const queryClient = useQueryClient();
->>>>>>> 7face3ee
 
   useEffect(() => {
     const searchParams = new URLSearchParams(location.search);
@@ -305,11 +298,7 @@
       {selectedMedication && (
         <MedicationDetails
           initialMedication={selectedMedication}
-<<<<<<< HEAD
-          onReloadTable={onReloadTable}
-=======
           onReloadTable={handleRefreshTable}
->>>>>>> 7face3ee
           onClose={() => setSelectedMedication(null)}
         />
       )}
