import React, { useEffect, useRef, useState } from 'react';
import styled from 'styled-components';
import { Box } from '@material-ui/core';
import CheckCircleIcon from '@material-ui/icons/CheckCircle';
import { addHours, format } from 'date-fns';
import CancelIcon from '@material-ui/icons/Cancel';
import HelpOutlineIcon from '@material-ui/icons/HelpOutline';
import PriorityHighIcon from '@material-ui/icons/PriorityHigh';
import { ADMINISTRATION_STATUS } from '@tamanu/constants';
import { getDateFromTimeString } from '@tamanu/shared/utils/medication';
import { Colors } from '../../constants';
import { TranslatedText } from '../Translation';
import { ConditionalTooltip } from '../Tooltip';
import { getDose } from '../../utils/medications';
import { useTranslation } from '../../contexts/Translation';
import { usePausesPrescriptionQuery } from '../../api/queries/usePausesPrescriptionQuery';
import { useEncounter } from '../../contexts/Encounter';
import { StatusPopper } from './StatusPopper';
import { WarningModal } from './WarningModal';
import { MAR_WARNING_MODAL } from '../../constants/medication';

const StatusContainer = styled.div`
  position: relative;
  width: 100%;
  height: 100%;
  border: 1px solid ${Colors.outline};
  border-right: none;
  border-bottom: none;
  background-color: ${Colors.white};
  display: flex;
  align-items: center;
  justify-content: center;
  margin-bottom: -1px;
  margin-right: -1px;
  ${p =>
    (p.isDiscontinued || p.isEnd || p.isPaused) &&
    `background-image: linear-gradient(${Colors.outline} 1px, transparent 1px);
    background-size: 100% 5px;
    background-position: 0 2.5px;`}
  ${p =>
    p.isDisabled || p.isDiscontinued || p.isEnd
      ? `background-color: ${Colors.background}; color: ${Colors.softText};`
      : `&:hover {
    background-color: ${Colors.veryLightBlue};
    cursor: pointer;
  }`}
`;

const IconWrapper = styled.div`
  height: 24px;
  .MuiSvgIcon-root {
    width: 24px;
    height: 24px;
    color: ${props => props.$color};
  }
`;

const StyledPriorityHighIcon = styled(PriorityHighIcon)`
  position: absolute;
  right: 0px;
  bottom: 3px;
  font-size: 18px;
  &.MuiSvgIcon-root {
    color: ${Colors.alert};
    width: 16px;
  }
`;

const EditedIcon = styled.span`
  position: absolute;
  right: 3px;
  top: 2px;
`;

const DoseInfo = styled.div`
  text-align: center;
  font-size: 12px;
`;

const SelectedOverlay = styled.div`
  position: absolute;
  top: 0;
  left: 0;
  width: 100%;
  height: 100%;
  transition: all 0.2s;
  opacity: ${p => (p.isSelected && !p.isDisabled ? 1 : 0)};
  border: 1px solid ${Colors.primary};
`;

const DiscontinuedDivider = styled.div`
  position: absolute;
  top: 0;
  left: 0;
  width: 2px;
  height: 100%;
  background-color: ${Colors.midText};
`;

const getIsPast = (timeSlot, selectedDate) => {
  const endDate = getDateFromTimeString(timeSlot.endTime, selectedDate);
  return new Date() > endDate;
};

const getIsDisabled = (hasRecord, timeSlot, selectedDate) => {
  const startDate = getDateFromTimeString(timeSlot.startTime, selectedDate);
  if (!hasRecord) {
    return startDate > new Date();
  }
  return startDate > addHours(new Date(), 2);
};

const getIsEnd = (endDate, administeredAt, timeSlot, selectedDate) => {
  if (administeredAt) {
    return new Date(endDate) < new Date(administeredAt);
  }
  const currentEndDate = getDateFromTimeString(timeSlot.endTime, selectedDate);
  return new Date(endDate) < currentEndDate;
};

const getIsPaused = (pauseRecords, administeredAt, timeSlot, selectedDate) => {
  if (!pauseRecords?.length) return false;

  const startDate = getDateFromTimeString(timeSlot.startTime, selectedDate);
  const endDate = getDateFromTimeString(timeSlot.endTime, selectedDate);

  return pauseRecords.some(pauseRecord => {
    const pauseStartDate = new Date(pauseRecord.pauseStartDate);
    const pauseEndDate = new Date(pauseRecord.pauseEndDate);

    if (administeredAt) {
      const administeredAtDate = new Date(administeredAt);
      return pauseStartDate <= administeredAtDate && pauseEndDate >= administeredAtDate;
    }

    return pauseStartDate <= endDate && pauseEndDate >= startDate;
  });
};

const getIsPausedThenDiscontinued = (
  pauseRecords,
  discontinuedDate,
  administeredAt,
  timeSlot,
  selectedDate,
) => {
  const isPaused = getIsPaused(pauseRecords, administeredAt, timeSlot, selectedDate);
  const isDiscontinued = getIsEnd(discontinuedDate, administeredAt, timeSlot, selectedDate);
  const startDate = getDateFromTimeString(timeSlot.startTime, selectedDate);

  return (
    isPaused && isDiscontinued && new Date(discontinuedDate).getTime() - startDate.getTime() > 0
  );
};

export const MarStatus = ({
  isAlert = false,
  isEdited = false,
  selectedDate,
  timeSlot,
  marInfo,
  medication,
}) => {
<<<<<<< HEAD
  const { administeredAt, status, reasonNotGiven, doses } = marInfo || {};
  const { doseAmount, isPrn, units, discontinuedDate, endDate } = medication || {};
=======
  const { administeredAt, status, reasonNotGiven, id: marId } = marInfo || {};
  const {
    doseAmount,
    isPrn,
    units,
    discontinuedDate,
    endDate,
    id: prescriptionId,
    isVariableDose,
  } = medication || {};

  const { encounter } = useEncounter();
  const { data: pauseRecords } = usePausesPrescriptionQuery(prescriptionId, encounter?.id, {
    marDate: selectedDate,
  });
>>>>>>> 08cb803b

  const [isSelected, setIsSelected] = useState(false);
  const [anchorEl, setAnchorEl] = useState(null);
  const [showWarningModal, setShowWarningModal] = useState('');
  const [selectedElement, setSelectedElement] = useState(null);

  const containerRef = useRef(null);
  const isPast = getIsPast(timeSlot, selectedDate);
  const isDisabled = getIsDisabled(!!administeredAt, timeSlot, selectedDate);
  const isDiscontinued = getIsEnd(discontinuedDate, administeredAt, timeSlot, selectedDate);
  const isEnd = getIsEnd(endDate, administeredAt, timeSlot, selectedDate);
  const isPaused = getIsPaused(pauseRecords?.data, administeredAt, timeSlot, selectedDate);
  const isPausedThenDiscontinued = getIsPausedThenDiscontinued(
    pauseRecords?.data,
    discontinuedDate,
    administeredAt,
    timeSlot,
    selectedDate,
  );

  const { getTranslation, getEnumTranslation } = useTranslation();

  useEffect(() => {
    const handleClickOutside = event => {
      if (containerRef.current && !containerRef.current.contains(event.target)) {
        setIsSelected(false);
      }
    };

    document.addEventListener('mousedown', handleClickOutside);

    return () => {
      document.removeEventListener('mousedown', handleClickOutside);
    };
  }, []);

  const onSelected = event => {
    if (isDiscontinued || isDisabled) return;
    if ([ADMINISTRATION_STATUS.NOT_GIVEN, ADMINISTRATION_STATUS.GIVEN].includes(status)) {
      setIsSelected(true);
      return;
    }
    if (isPast) {
      setSelectedElement(event.currentTarget);
      setShowWarningModal(MAR_WARNING_MODAL.PAST);
      return;
    }
    if (isDisabled) {
      setSelectedElement(event.currentTarget);
      setShowWarningModal(MAR_WARNING_MODAL.FUTURE);
      return;
    }
    handleStatusPopperOpen(event);
  };

  const handleStatusPopperOpen = eventOrElement => {
    setIsSelected(true);
    const element = eventOrElement.currentTarget || eventOrElement;
    setAnchorEl(element);
  };

  const handleClose = () => {
    setAnchorEl(null);
    setIsSelected(false);
  };

  const handleConfirm = () => {
    setShowWarningModal('');
    if (selectedElement) {
      handleStatusPopperOpen({ currentTarget: selectedElement });
    }
  };

  const renderStatus = () => {
    let color = Colors.green;
    switch (status) {
      case ADMINISTRATION_STATUS.GIVEN:
        return (
          <IconWrapper $color={color}>
            <CheckCircleIcon />
            {isAlert && <StyledPriorityHighIcon />}
            {isEdited && <EditedIcon>*</EditedIcon>}
          </IconWrapper>
        );
      case ADMINISTRATION_STATUS.NOT_GIVEN:
        color = Colors.alert;
        return (
          <IconWrapper $color={color}>
            <CancelIcon />
            {isEdited && <EditedIcon>*</EditedIcon>}
          </IconWrapper>
        );
      default: {
        if (isPast) {
          if (isPrn) return null;
          color = Colors.darkOrange;
          return (
            <IconWrapper $color={color}>
              <HelpOutlineIcon />
            </IconWrapper>
          );
        }
        if (!units) return null;
        if (isVariableDose) {
          return (
            <DoseInfo>
              <TranslatedText stringId="medication.mar.status.doseDue" fallback="Dose due" />
            </DoseInfo>
          );
        }
        return (
          <DoseInfo>
            {getDose({ doseAmount, units, isPrn }, getTranslation, getEnumTranslation)}
          </DoseInfo>
        );
      }
    }
  };

  const getTooltipText = () => {
    if (isDiscontinued) {
      return (
        <Box maxWidth={69}>
          <TranslatedText
            stringId="medication.mar.medicationDiscontinued.tooltip"
            fallback="Medication discontinued"
          />
        </Box>
      );
    }
    if (isEnd) {
      return (
        <Box maxWidth={105}>
          <TranslatedText stringId="medication.mar.endsOn.tooltip" fallback="Ends on" />
          <div>{format(new Date(endDate), 'dd/MM/yyyy hh:mma').toLowerCase()}</div>
        </Box>
      );
    }
<<<<<<< HEAD
    if (!administeredAt) return;

    switch (status) {
      case ADMINISTRATION_STATUS.NOT_GIVEN:
        return (
          <>
            <TranslatedText stringId="medication.mar.notGiven.tooltip" fallback="Not given." />
            <div>{reasonNotGiven?.name}</div>
          </>
        );
      case ADMINISTRATION_STATUS.GIVEN: {
        const firstDose = doses?.[0];
        return (
          <Box maxWidth={73}>
            <TranslatedText
              stringId="medication.mar.givenAt.tooltip"
              fallback=":doses given at :time"
              replacements={{
                doses: `${firstDose?.doseAmount}${units}`,
                time: format(new Date(firstDose?.givenTime), 'hh:mma').toLowerCase(),
              }}
            />
          </Box>
        );
      }
      default:
        if (isDisabled) {
=======
    if (administeredAt) {
      switch (status) {
        case ADMINISTRATION_STATUS.NOT_GIVEN:
>>>>>>> 08cb803b
          return (
            <>
              <TranslatedText stringId="medication.mar.notGiven.tooltip" fallback="Not given." />
              <div>{reasonNotGiven?.name}</div>
            </>
          );
        default:
          if (isDisabled) {
            return (
              <Box maxWidth={73}>
                <TranslatedText
                  stringId="medication.mar.future.tooltip"
                  fallback="Cannot record future dose. Due at :dueAt."
                  replacements={{
                    dueAt: format(new Date(administeredAt), 'h:mma').toLowerCase(),
                  }}
                />
              </Box>
            );
          }
          if (isPast) {
            return (
              <Box maxWidth={69}>
                <TranslatedText
                  stringId="medication.mar.missed.tooltip"
                  fallback="Missed. Due at :dueAt"
                  replacements={{
                    dueAt: format(new Date(administeredAt), 'hh:mma').toLowerCase(),
                  }}
                />
              </Box>
            );
          }
          return (
            <Box maxWidth={69}>
              <TranslatedText
                stringId="medication.mar.dueAt.tooltip"
                fallback="Due at :dueAt"
                replacements={{
                  dueAt: format(new Date(administeredAt), 'hh:mma').toLowerCase(),
                }}
              />
            </Box>
          );
      }
    }
    if (isPaused) {
      return (
        <Box maxWidth={69}>
          <TranslatedText
            stringId="medication.mar.medicationPaused.tooltip"
            fallback="Medication paused"
          />
        </Box>
      );
    }
    return null;
  };

  return (
    <>
      <ConditionalTooltip
        visible={getTooltipText()}
        title={<Box fontWeight={400}>{getTooltipText()}</Box>}
      >
        <StatusContainer
          ref={containerRef}
          onClick={onSelected}
          isDisabled={isDisabled}
          isDiscontinued={isDiscontinued}
          isEnd={isEnd}
          isPaused={isPaused}
        >
          {isPausedThenDiscontinued && <DiscontinuedDivider />}
          {administeredAt && !isDiscontinued && renderStatus()}
          <SelectedOverlay isSelected={isSelected} isDisabled={isDisabled} />
        </StatusContainer>
      </ConditionalTooltip>
      <StatusPopper
        open={Boolean(anchorEl)}
        anchorEl={anchorEl}
        onClose={handleClose}
        timeSlot={timeSlot}
        selectedDate={selectedDate}
        marInfo={marInfo}
        medication={medication}
      />
      <WarningModal
        modal={showWarningModal}
        onClose={() => setShowWarningModal('')}
        onConfirm={handleConfirm}
      />
    </>
  );
};<|MERGE_RESOLUTION|>--- conflicted
+++ resolved
@@ -161,11 +161,7 @@
   marInfo,
   medication,
 }) => {
-<<<<<<< HEAD
   const { administeredAt, status, reasonNotGiven, doses } = marInfo || {};
-  const { doseAmount, isPrn, units, discontinuedDate, endDate } = medication || {};
-=======
-  const { administeredAt, status, reasonNotGiven, id: marId } = marInfo || {};
   const {
     doseAmount,
     isPrn,
@@ -180,7 +176,6 @@
   const { data: pauseRecords } = usePausesPrescriptionQuery(prescriptionId, encounter?.id, {
     marDate: selectedDate,
   });
->>>>>>> 08cb803b
 
   const [isSelected, setIsSelected] = useState(false);
   const [anchorEl, setAnchorEl] = useState(null);
@@ -319,45 +314,30 @@
         </Box>
       );
     }
-<<<<<<< HEAD
-    if (!administeredAt) return;
-
-    switch (status) {
-      case ADMINISTRATION_STATUS.NOT_GIVEN:
-        return (
-          <>
-            <TranslatedText stringId="medication.mar.notGiven.tooltip" fallback="Not given." />
-            <div>{reasonNotGiven?.name}</div>
-          </>
-        );
-      case ADMINISTRATION_STATUS.GIVEN: {
-        const firstDose = doses?.[0];
-        return (
-          <Box maxWidth={73}>
-            <TranslatedText
-              stringId="medication.mar.givenAt.tooltip"
-              fallback=":doses given at :time"
-              replacements={{
-                doses: `${firstDose?.doseAmount}${units}`,
-                time: format(new Date(firstDose?.givenTime), 'hh:mma').toLowerCase(),
-              }}
-            />
-          </Box>
-        );
-      }
-      default:
-        if (isDisabled) {
-=======
     if (administeredAt) {
       switch (status) {
         case ADMINISTRATION_STATUS.NOT_GIVEN:
->>>>>>> 08cb803b
           return (
             <>
               <TranslatedText stringId="medication.mar.notGiven.tooltip" fallback="Not given." />
               <div>{reasonNotGiven?.name}</div>
             </>
           );
+        case ADMINISTRATION_STATUS.GIVEN: {
+          const firstDose = doses?.[0];
+          return (
+            <Box maxWidth={73}>
+              <TranslatedText
+                stringId="medication.mar.givenAt.tooltip"
+                fallback=":doses given at :time"
+                replacements={{
+                  doses: `${firstDose?.doseAmount}${units}`,
+                  time: format(new Date(firstDose?.givenTime), 'hh:mma').toLowerCase(),
+                }}
+              />
+            </Box>
+          );
+        }
         default:
           if (isDisabled) {
             return (
