import React from 'react';
import Box from '@material-ui/core/Box';
import styled from 'styled-components';
import { isEmpty } from 'lodash';
import { useQuery } from '@tanstack/react-query';

import { Colors } from '../constants';
import { useApi } from '../api';
import { OuterLabelFieldWrapper } from './Field/OuterLabelFieldWrapper';
import { NoteChangeLog } from './NoteChangeLog';
import { TranslatedText } from './Translation/TranslatedText';

const StyledBox = styled(Box)`
  .MuiListItem-root {
    padding-bottom: 0;
  }
  &.MuiBox-root {
    border-radius: 3px;
    border: 1px solid ${Colors.outline};
    padding-bottom: 16px;
  }
`;

export const NoteChangeLogs = ({ note = {} }) => {
  const api = useApi();

  const { data: { data: changeLogNotes } = {} } = useQuery(
    ['noteChangeLogs', note.recordId, note.revisedById],
    () => api.get(`encounter/${note.recordId}/notes/${note.revisedById}/changelogs`),
    { enabled: !!(note.recordId && note.revisedById) },
  );

  if (isEmpty(note) || !changeLogNotes?.length) {
    return null;
  }

  return (
    <OuterLabelFieldWrapper
<<<<<<< HEAD
      label={<TranslatedText stringId="note.form.changeLog.label" fallback="Change log" />}
=======
      label={<TranslatedText stringId="note.changeLog.label" fallback="Change log" />}
>>>>>>> 8e989394
    >
      <StyledBox
        sx={{ width: '100%', maxHeight: 300, overflowY: 'auto', bgcolor: 'background.paper' }}
      >
        {changeLogNotes.map(changeLogNote => (
          <NoteChangeLog key={changeLogNote.id} note={changeLogNote} />
        ))}
      </StyledBox>
    </OuterLabelFieldWrapper>
  );
};<|MERGE_RESOLUTION|>--- conflicted
+++ resolved
@@ -36,11 +36,7 @@
 
   return (
     <OuterLabelFieldWrapper
-<<<<<<< HEAD
-      label={<TranslatedText stringId="note.form.changeLog.label" fallback="Change log" />}
-=======
       label={<TranslatedText stringId="note.changeLog.label" fallback="Change log" />}
->>>>>>> 8e989394
     >
       <StyledBox
         sx={{ width: '100%', maxHeight: 300, overflowY: 'auto', bgcolor: 'background.paper' }}
