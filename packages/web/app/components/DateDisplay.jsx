--- conflicted
+++ resolved
@@ -1,8 +1,5 @@
 import React, { useState } from 'react';
 import { format } from 'date-fns';
-<<<<<<< HEAD
-import { parseDate } from '@tamanu/utils/dateTime';
-=======
 import {
   parseDate,
   intlFormatDate,
@@ -21,7 +18,6 @@
   formatTimeWithSeconds,
   formatLong,
 } from '@tamanu/utils/dateTime';
->>>>>>> cf8b822e
 import { Box, Typography } from '@material-ui/core';
 import styled from 'styled-components';
 import { ThemedTooltip } from './Tooltip';
