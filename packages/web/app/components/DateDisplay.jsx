import React, { useState } from 'react';
import { format } from 'date-fns';
import { parseDate } from '@tamanu/shared/utils/dateTime';
import { Box, Typography } from '@material-ui/core';
import styled from 'styled-components';
import { ThemedTooltip } from './Tooltip';

import { Colors } from '../constants';

const Text = styled(Typography)`
  font-size: inherit;
  line-height: inherit;
  margin-top: -2px;
`;

const SoftText = styled(Text)`
  color: ${Colors.midText};
`;

const locale = globalThis.navigator?.language ?? 'default';

const intlFormatDate = (date, formatOptions, fallback = 'Unknown') => {
  if (!date) return fallback;
  return new Date(date).toLocaleString(locale, formatOptions);
};

export const formatShortest = date =>
  intlFormatDate(date, { month: '2-digit', day: '2-digit', year: '2-digit' }, '--/--'); // 12/04/20

export const formatShort = date =>
  intlFormatDate(date, { day: '2-digit', month: '2-digit', year: 'numeric' }, '--/--/----'); // 12/04/2020

export const formatTime = date =>
  intlFormatDate(
    date,
    {
      timeStyle: 'short',
      hour12: true,
    },
    '__:__',
  ); // 12:30 am

export const formatTimeWithSeconds = date =>
  intlFormatDate(
    date,
    {
      timeStyle: 'medium',
      hour12: true,
    },
    '__:__:__',
  ); // 12:30:00 am

const formatShortExplicit = date =>
  intlFormatDate(date, {
    dateStyle: 'medium',
  }); // "4 Mar 2019"

const formatShortestExplicit = date =>
  intlFormatDate(date, {
    year: '2-digit',
    month: 'short',
    day: 'numeric',
  }); // "4 Mar 19"

// long format date is displayed on hover
export const formatLong = date =>
  intlFormatDate(
    date,
    {
      timeStyle: 'short',
      dateStyle: 'full',
      hour12: true,
    },
    'Date information not available',
  ); // "Thursday, 14 July 2022, 03:44 pm"

/** "Thu" */
export const formatWeekdayShort = date => intlFormatDate(date, { weekday: 'short' });

// Diagnostic info for debugging
const DiagnosticInfo = ({ date: rawDate }) => {
  const date = new Date(rawDate);
  const displayDate = formatLong(date);
  const { timeZone } = Intl.DateTimeFormat().resolvedOptions();
  const timeZoneOffset = format(date, 'XXX');

  return (
    <div>
      Display date: {displayDate} <br />
      Raw date: {date.toString()} <br />
      Time zone: {timeZone} <br />
      Time zone offset: {timeZoneOffset} <br />
      Locale: {locale}
    </div>
  );
};

// Tooltip that shows the long date or full diagnostic date info if the shift key is held down
// before mousing over the date display
const DateTooltip = ({ date, children, timeOnlyTooltip }) => {
  const [tooltipOpen, setTooltipOpen] = useState(false);
  const [debug, setDebug] = useState(false);

  const handleOpen = event => {
    if (event.shiftKey) {
      setDebug(true);
    }
    setTooltipOpen(true);
  };

  const handleClose = () => {
    setTooltipOpen(false);
    setDebug(false);
  };

  const dateTooltip = timeOnlyTooltip ? formatTime(date) : formatLong(date);

  const tooltipTitle = debug ? <DiagnosticInfo date={date} /> : dateTooltip;

  return (
    <ThemedTooltip
      open={tooltipOpen}
      onClose={handleClose}
      onOpen={handleOpen}
      title={tooltipTitle}
    >
      {children}
    </ThemedTooltip>
  );
};

export const getDateDisplay = (
  dateValue,
  { showDate = true, showTime = false, showExplicitDate = false, shortYear = false } = {},
) => {
  const dateObj = parseDate(dateValue);

  const parts = [];
  if (showDate) {
    if (shortYear) {
      parts.push(formatShortest(dateObj));
    } else {
      parts.push(formatShort(dateObj));
    }
  } else if (showExplicitDate) {
    if (shortYear) {
      parts.push(formatShortestExplicit(dateObj));
    } else {
      parts.push(formatShortExplicit(dateObj));
    }
  }
  if (showTime) {
    parts.push(formatTime(dateObj));
  }

  return parts.join(' ');
};

export const DateDisplay = React.memo(
  ({
    date: dateValue,
    timeOnlyTooltip = false,
    color = 'unset',
    fontWeight,
<<<<<<< HEAD
    showTooltip = true,
=======
    noTooltip = false,
>>>>>>> af319475
    ...props
  }) => {
    const displayDateString = getDateDisplay(dateValue, { ...props });
    const dateObj = parseDate(dateValue);

<<<<<<< HEAD
    if (showTooltip) {
      return (
        <DateTooltip date={dateObj} timeOnlyTooltip={timeOnlyTooltip}>
          <span style={{ color, fontWeight }}>{displayDateString}</span>
        </DateTooltip>
      );
    }

    return <span style={{ color, fontWeight }}>{displayDateString}</span>;
=======
    if (noTooltip) {
      return <span style={{ color, fontWeight }}>{displayDateString}</span>;
    }
    return (
      <DateTooltip date={dateObj} timeOnlyTooltip={timeOnlyTooltip}>
        <span style={{ color, fontWeight }}>{displayDateString}</span>
      </DateTooltip>
    );
>>>>>>> af319475
  },
);

export const MultilineDatetimeDisplay = React.memo(
  ({ date, showExplicitDate, isTimeSoft = true }) => {
    const TimeText = isTimeSoft ? SoftText : Text;
    return (
      <Box>
        <DateDisplay date={date} showExplicitDate={showExplicitDate} />
        <TimeText>{formatTime(date)}</TimeText>
      </Box>
    );
  },
);

export const TimeRangeDisplay = ({ range: { start, end } }) => (
  <>
    {format(start, 'h:mma').toLowerCase()}&nbsp;&ndash; {format(end, 'h:mma').toLowerCase()}
  </>
);

const VALID_FORMAT_FUNCTIONS = [
  formatShortest,
  formatShort,
  formatTime,
  formatTimeWithSeconds,
  formatShortExplicit,
  formatShortestExplicit,
  formatLong,
];

DateDisplay.stringFormat = (dateValue, formatFn = formatShort) => {
  if (VALID_FORMAT_FUNCTIONS.includes(formatFn) === false) {
    // If you're seeing this error, you probably need to move your format function to this file and add it to VALID_FORMAT_FUNCTIONS
    // This is done to ensure our date formats live in one central place in the code
    throw new Error('Invalid format function used, check DateDisplay component for options');
  }
  const dateObj = parseDate(dateValue);
  return formatFn(dateObj);
};<|MERGE_RESOLUTION|>--- conflicted
+++ resolved
@@ -162,27 +162,12 @@
     timeOnlyTooltip = false,
     color = 'unset',
     fontWeight,
-<<<<<<< HEAD
-    showTooltip = true,
-=======
     noTooltip = false,
->>>>>>> af319475
     ...props
   }) => {
     const displayDateString = getDateDisplay(dateValue, { ...props });
     const dateObj = parseDate(dateValue);
 
-<<<<<<< HEAD
-    if (showTooltip) {
-      return (
-        <DateTooltip date={dateObj} timeOnlyTooltip={timeOnlyTooltip}>
-          <span style={{ color, fontWeight }}>{displayDateString}</span>
-        </DateTooltip>
-      );
-    }
-
-    return <span style={{ color, fontWeight }}>{displayDateString}</span>;
-=======
     if (noTooltip) {
       return <span style={{ color, fontWeight }}>{displayDateString}</span>;
     }
@@ -191,7 +176,6 @@
         <span style={{ color, fontWeight }}>{displayDateString}</span>
       </DateTooltip>
     );
->>>>>>> af319475
   },
 );
 
