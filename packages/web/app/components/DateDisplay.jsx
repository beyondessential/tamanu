import React, { useState } from 'react';
import { format } from 'date-fns';
import {
  parseDate,
  intlFormatDate,
  formatShortest,
  formatShort,
  formatTime,
  formatTimeWithSeconds,
  locale,
  formatLong,
} from '@tamanu/utils/dateTime';
import { Box, Typography } from '@material-ui/core';
import styled from 'styled-components';
import { ThemedTooltip } from './Tooltip';
export { formatShortest, formatTime } from '@tamanu/utils/dateTime';

import { Colors } from '../constants';

const Text = styled(Typography)`
  font-size: inherit;
  line-height: inherit;
  margin-top: -2px;
`;

const SoftText = styled(Text)`
  color: ${Colors.midText};
`;

const formatShortExplicit = (date) =>
  intlFormatDate(date, {
    dateStyle: 'medium',
  }); // "4 Mar 2019"

const formatShortestExplicit = (date) =>
  intlFormatDate(date, {
    year: '2-digit',
    month: 'short',
    day: 'numeric',
  }); // "4 Mar 19"

// Diagnostic info for debugging
const DiagnosticInfo = ({ date: rawDate }) => {
  const date = new Date(rawDate);
  const displayDate = formatLong(date);
  const { timeZone } = Intl.DateTimeFormat().resolvedOptions();
  const timeZoneOffset = format(date, 'XXX');

  return (
    <div>
      Display date: {displayDate} <br />
      Raw date: {date.toString()} <br />
      Time zone: {timeZone} <br />
      Time zone offset: {timeZoneOffset} <br />
      Locale: {locale}
    </div>
  );
};

// Tooltip that shows the long date or full diagnostic date info if the shift key is held down
// before mousing over the date display
const DateTooltip = ({ date, children, timeOnlyTooltip }) => {
  const [tooltipOpen, setTooltipOpen] = useState(false);
  const [debug, setDebug] = useState(false);

  const handleOpen = (event) => {
    if (event.shiftKey) {
      setDebug(true);
    }
    setTooltipOpen(true);
  };

  const handleClose = () => {
    setTooltipOpen(false);
    setDebug(false);
  };

  const dateTooltip = timeOnlyTooltip ? formatTime(date) : formatLong(date);

  const tooltipTitle = debug ? (
    <DiagnosticInfo date={date} data-testid="diagnosticinfo-adv2" />
  ) : (
    dateTooltip
  );

  return (
    <ThemedTooltip
      open={tooltipOpen}
      onClose={handleClose}
      onOpen={handleOpen}
      title={tooltipTitle}
      data-testid="themedtooltip-k6a1"
    >
      {children}
    </ThemedTooltip>
  );
};

export const getDateDisplay = (
  dateValue,
  { showDate = true, showTime = false, showExplicitDate = false, shortYear = false } = {},
) => {
  const dateObj = parseDate(dateValue);

  const parts = [];
  if (showDate) {
    if (shortYear) {
      parts.push(formatShortest(dateObj));
    } else {
      parts.push(formatShort(dateObj));
    }
  } else if (showExplicitDate) {
    if (shortYear) {
      parts.push(formatShortestExplicit(dateObj));
    } else {
      parts.push(formatShortExplicit(dateObj));
    }
  }
  if (showTime) {
    parts.push(formatTime(dateObj));
  }

  return parts.join(' ');
};

export const DateDisplay = React.memo(
  ({
    color = 'currentcolor',
    date: dateValue,
    fontWeight,
    noTooltip = false,
    timeOnlyTooltip = false,
    style,
    ...props
  }) => {
    const displayDateString = getDateDisplay(dateValue, { ...props });

    if (noTooltip) {
      return <span style={{ color, fontWeight, ...style }}>{displayDateString}</span>;
    }

    const dateObj = parseDate(dateValue);
    return (
<<<<<<< HEAD
      <DateTooltip date={dateObj} timeOnlyTooltip={timeOnlyTooltip}>
        <span style={{ color, fontWeight, ...style }}>{displayDateString}</span>
=======
      <DateTooltip date={dateObj} timeOnlyTooltip={timeOnlyTooltip} data-testid="datetooltip-mhkq">
        <span style={{ color, fontWeight }}>{displayDateString}</span>
>>>>>>> 00ca5eee
      </DateTooltip>
    );
  },
);

export const MultilineDatetimeDisplay = React.memo(
  ({ date, showExplicitDate, isTimeSoft = true }) => {
    const TimeText = isTimeSoft ? SoftText : Text;
    return (
      <Box data-testid="box-ana9">
        <DateDisplay
          date={date}
          showExplicitDate={showExplicitDate}
          data-testid="datedisplay-qqlo"
        />
        <TimeText data-testid="timetext-5t0o">{formatTime(date)}</TimeText>
      </Box>
    );
  },
);

export const TimeRangeDisplay = ({ range: { start, end } }) => (
  <>
    {format(start, 'h:mmaaa')}&nbsp;&ndash; {format(end, 'h:mmaaa')}
  </>
);

const VALID_FORMAT_FUNCTIONS = [
  formatShortest,
  formatShort,
  formatTime,
  formatTimeWithSeconds,
  formatShortExplicit,
  formatShortestExplicit,
  formatLong,
];

DateDisplay.stringFormat = (dateValue, formatFn = formatShort) => {
  if (VALID_FORMAT_FUNCTIONS.includes(formatFn) === false) {
    // If you're seeing this error, you probably need to move your format function to this file and add it to VALID_FORMAT_FUNCTIONS
    // This is done to ensure our date formats live in one central place in the code
    throw new Error('Invalid format function used, check DateDisplay component for options');
  }
  const dateObj = parseDate(dateValue);
  return formatFn(dateObj);
};<|MERGE_RESOLUTION|>--- conflicted
+++ resolved
@@ -141,13 +141,8 @@
 
     const dateObj = parseDate(dateValue);
     return (
-<<<<<<< HEAD
-      <DateTooltip date={dateObj} timeOnlyTooltip={timeOnlyTooltip}>
+      <DateTooltip date={dateObj} timeOnlyTooltip={timeOnlyTooltip} data-testid="datetooltip-mhkq">
         <span style={{ color, fontWeight, ...style }}>{displayDateString}</span>
-=======
-      <DateTooltip date={dateObj} timeOnlyTooltip={timeOnlyTooltip} data-testid="datetooltip-mhkq">
-        <span style={{ color, fontWeight }}>{displayDateString}</span>
->>>>>>> 00ca5eee
       </DateTooltip>
     );
   },
