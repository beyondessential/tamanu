--- conflicted
+++ resolved
@@ -11,11 +11,7 @@
   {
     key: 'date',
     title: <TranslatedText stringId="general.table.column.date" fallback="date" />,
-<<<<<<< HEAD
-    accessor: ({ startTime }) => <DateDisplay date={startTime} />,
-=======
     accessor: ({ date }) => <DateDisplay date={date} />,
->>>>>>> 8bd7ef20
   },
   {
     key: 'ProcedureType.code',
