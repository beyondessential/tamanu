--- conflicted
+++ resolved
@@ -8,11 +8,10 @@
 const getCodeLabel = ({ procedureType }) => procedureType.code;
 
 const COLUMNS = [
-<<<<<<< HEAD
   {
     key: 'date',
     title: <TranslatedText stringId="general.table.column.date" fallback="date" />,
-    accessor: ({ startTime }) => <DateDisplay date={startTime} />,
+    accessor: ({ date }) => <DateDisplay date={date} />,
   },
   {
     key: 'ProcedureType.code',
@@ -24,11 +23,6 @@
     title: <TranslatedText stringId="procedure.table.column.name" fallback="Procedure" />,
     accessor: getProcedureLabel,
   },
-=======
-  { key: 'date', title: 'Date', accessor: ({ date }) => <DateDisplay date={date} /> },
-  { key: 'ProcedureType.code', title: 'Code', accessor: getCodeLabel },
-  { key: 'ProcedureType.name', title: 'Procedure', accessor: getProcedureLabel },
->>>>>>> 1f5125f7
 ];
 
 export const ProcedureTable = React.memo(({ encounterId, onItemClick }) => (
