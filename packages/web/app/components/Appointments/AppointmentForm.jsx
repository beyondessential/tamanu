import React, { useCallback } from 'react';
import * as yup from 'yup';
import { APPOINTMENT_STATUSES } from '@tamanu/constants';
import { FormGrid } from '../FormGrid';
import { AutocompleteField, DateTimeField, Field, Form, SelectField } from '../Field';
import { FormSubmitCancelRow } from '../ButtonRow';
import { FormSeparatorLine } from '../FormSeparatorLine';
import { useApi, usePatientSuggester, useSuggester } from '../../api';
<<<<<<< HEAD
import { FORM_TYPES, appointmentTypeOptions } from '../../constants';
import { useLocalisedText } from '../LocalisedText';
=======
import { appointmentTypeOptions } from '../../constants';
import { TranslatedText } from '../Translation/TranslatedText';
>>>>>>> 76314c84

export const AppointmentForm = props => {
  const { onSuccess = () => {}, onCancel, appointment } = props;
  const api = useApi();
  const isUpdating = !!appointment;
  const clinicianSuggester = useSuggester('practitioner');
  const patientSuggester = usePatientSuggester();
  const locationGroupSuggester = useSuggester('facilityLocationGroup');

  let initialValues = {};
  if (isUpdating) {
    initialValues = {
      patientId: appointment.patientId,
      type: appointment.type,
      startTime: appointment.startTime,
      endTime: appointment.endTime,
      clinicianId: appointment.clinicianId,
      locationGroupId: appointment.locationGroupId,
    };
  }
  const createAppointment = useCallback(
    async values => {
      if (isUpdating) {
        const updated = {
          ...values,
        };
        // if rescheduling, change status to confirmed
        if (values.startTime !== initialValues.startTime) {
          updated.status = APPOINTMENT_STATUSES.CONFIRMED;
        }
        await api.put(`appointments/${appointment.id}`, updated);
      } else {
        await api.post('appointments', {
          ...values,
        });
      }
      onSuccess();
    },
    [api, appointment, initialValues.startTime, isUpdating, onSuccess],
  );
  return (
    <Form
      initialValues={initialValues}
      formType={isUpdating ? FORM_TYPES.EDIT_DATA_FORM : FORM_TYPES.CREATE_DATA_FORM}
      onSubmit={createAppointment}
      validationSchema={yup.object().shape({
        patientId: yup.string().required('Please select a patient'),
        type: yup.string().required('Please choose an appointment type'),
        startTime: yup.string().required('Please select a start time'),
        clinicianId: yup.string().required('Required'),
        locationGroupId: yup
          .string()
          .required('Please select an area')
          .nullable(),
      })}
      render={({ submitForm }) => (
        <>
          <FormGrid columns={1}>
            <Field
              label={
                <TranslatedText
                  stringId="general.patient.label"
                  fallback="Patient"
                />
              }
              name="patientId"
              component={AutocompleteField}
              suggester={patientSuggester}
              required
            />
            <FormSeparatorLine />
            <Field
              label={
                <TranslatedText
                  stringId="scheduling.newAppointment.form.type.label"
                  fallback="Appointment type"
                />
              }
              name="type"
              component={SelectField}
              options={appointmentTypeOptions}
              required
            />
          </FormGrid>
          <div style={{ marginTop: '1rem' }}>
            <FormGrid>
              <Field
                label={
                  <TranslatedText stringId="general.startTime.label" fallback="Start time" />
                }
                name="startTime"
                component={DateTimeField}
                saveDateAsString
                required
              />
              <Field
                label={<TranslatedText stringId="general.endTime.label" fallback="End time" />}
                name="endTime"
                saveDateAsString
                component={DateTimeField}
              />
              <Field
                label={
                  <TranslatedText
                    stringId="general.localisedField.clinician.label.short"
                    fallback="Clinician"
                  />
                }
                name="clinicianId"
                component={AutocompleteField}
                suggester={clinicianSuggester}
                required
              />
              <Field
                label={<TranslatedText stringId="general.area.label" fallback="Area" />}
                name="locationGroupId"
                component={AutocompleteField}
                suggester={locationGroupSuggester}
                required
                autofill
              />
              <FormSeparatorLine />
              <FormSubmitCancelRow
                onCancel={onCancel}
                onConfirm={submitForm}
                confirmText={
                  isUpdating ? (
                    <TranslatedText
                      stringId="scheduling.newAppointment.action.updateAppointment"
                      fallback="'Update appointment'"
                    />
                  ) : (
                    <TranslatedText
                      stringId="scheduling.newAppointment.action.scheduleAppointment"
                      fallback="Schedule appointment"
                    />
                  )
                }
              />
            </FormGrid>
          </div>
        </>
      )}
    />
  );
};<|MERGE_RESOLUTION|>--- conflicted
+++ resolved
@@ -6,13 +6,8 @@
 import { FormSubmitCancelRow } from '../ButtonRow';
 import { FormSeparatorLine } from '../FormSeparatorLine';
 import { useApi, usePatientSuggester, useSuggester } from '../../api';
-<<<<<<< HEAD
 import { FORM_TYPES, appointmentTypeOptions } from '../../constants';
-import { useLocalisedText } from '../LocalisedText';
-=======
-import { appointmentTypeOptions } from '../../constants';
 import { TranslatedText } from '../Translation/TranslatedText';
->>>>>>> 76314c84
 
 export const AppointmentForm = props => {
   const { onSuccess = () => {}, onCancel, appointment } = props;
