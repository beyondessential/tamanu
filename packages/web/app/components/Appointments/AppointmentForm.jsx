import React, { useCallback } from 'react';
import * as yup from 'yup';
import { APPOINTMENT_STATUSES } from '@tamanu/constants';
import { FormGrid } from '../FormGrid';
import { AutocompleteField, DateTimeField, Field, Form, SelectField } from '../Field';
import { FormSubmitCancelRow } from '../ButtonRow';
import { FormSeparatorLine } from '../FormSeparatorLine';
import { useApi, usePatientSuggester, useSuggester } from '../../api';
<<<<<<< HEAD
import { useLocalisedText } from '../LocalisedText';
import { FORM_TYPES, appointmentTypeOptions } from '../../constants';
=======
import { APPOINTMENT_TYPE_OPTIONS } from '../../constants';
import { TranslatedText } from '../Translation/TranslatedText';
>>>>>>> 0755bccd

export const AppointmentForm = props => {
  const { onSuccess = () => {}, onCancel, appointment } = props;
  const api = useApi();
  const isUpdating = !!appointment;
  const clinicianSuggester = useSuggester('practitioner');
  const patientSuggester = usePatientSuggester();
  const locationGroupSuggester = useSuggester('facilityLocationGroup');

  let initialValues = {};
  if (isUpdating) {
    initialValues = {
      patientId: appointment.patientId,
      type: appointment.type,
      startTime: appointment.startTime,
      endTime: appointment.endTime,
      clinicianId: appointment.clinicianId,
      locationGroupId: appointment.locationGroupId,
    };
  }
  const createAppointment = useCallback(
    async values => {
      if (isUpdating) {
        const updated = {
          ...values,
        };
        // if rescheduling, change status to confirmed
        if (values.startTime !== initialValues.startTime) {
          updated.status = APPOINTMENT_STATUSES.CONFIRMED;
        }
        await api.put(`appointments/${appointment.id}`, updated);
      } else {
        await api.post('appointments', {
          ...values,
        });
      }
      onSuccess();
    },
    [api, appointment, initialValues.startTime, isUpdating, onSuccess],
  );
  return (
    <Form
      initialValues={initialValues}
      formType={isUpdating ? FORM_TYPES.EDIT_FORM : FORM_TYPES.CREATE_FORM}
      onSubmit={createAppointment}
      validationSchema={yup.object().shape({
        patientId: yup.string().required('Please select a patient'),
        type: yup.string().required('Please choose an appointment type'),
        startTime: yup.string().required('Please select a start time'),
        clinicianId: yup.string().required('Required'),
        locationGroupId: yup
          .string()
          .required('Please select an area')
          .nullable(),
      })}
      render={({ submitForm }) => (
        <>
          <FormGrid columns={1}>
            <Field
              label={<TranslatedText stringId="general.patient.label" fallback="Patient" />}
              name="patientId"
              component={AutocompleteField}
              suggester={patientSuggester}
              required
            />
            <FormSeparatorLine />
            <Field
              label={
                <TranslatedText
                  stringId="scheduling.newAppointment.type.label"
                  fallback="Appointment type"
                />
              }
              name="type"
              component={SelectField}
              options={APPOINTMENT_TYPE_OPTIONS}
              required
              prefix="appointment.property.type"
            />
          </FormGrid>
          <div style={{ marginTop: '1rem' }}>
            <FormGrid>
              <Field
                label={<TranslatedText stringId="general.startTime.label" fallback="Start time" />}
                name="startTime"
                component={DateTimeField}
                saveDateAsString
                required
              />
              <Field
                label={<TranslatedText stringId="general.endTime.label" fallback="End time" />}
                name="endTime"
                saveDateAsString
                component={DateTimeField}
              />
              <Field
                label={
                  <TranslatedText
                    stringId="general.localisedField.clinician.label.short"
                    fallback="Clinician"
                  />
                }
                name="clinicianId"
                component={AutocompleteField}
                suggester={clinicianSuggester}
                required
              />
              <Field
                label={<TranslatedText stringId="general.area.label" fallback="Area" />}
                name="locationGroupId"
                component={AutocompleteField}
                suggester={locationGroupSuggester}
                required
                autofill
              />
              <FormSeparatorLine />
              <FormSubmitCancelRow
                onCancel={onCancel}
                onConfirm={submitForm}
                confirmText={
                  isUpdating ? (
                    <TranslatedText
                      stringId="scheduling.newAppointment.action.updateAppointment"
                      fallback="'Update appointment'"
                    />
                  ) : (
                    <TranslatedText
                      stringId="scheduling.newAppointment.action.scheduleAppointment"
                      fallback="Schedule appointment"
                    />
                  )
                }
              />
            </FormGrid>
          </div>
        </>
      )}
    />
  );
};<|MERGE_RESOLUTION|>--- conflicted
+++ resolved
@@ -6,13 +6,8 @@
 import { FormSubmitCancelRow } from '../ButtonRow';
 import { FormSeparatorLine } from '../FormSeparatorLine';
 import { useApi, usePatientSuggester, useSuggester } from '../../api';
-<<<<<<< HEAD
-import { useLocalisedText } from '../LocalisedText';
-import { FORM_TYPES, appointmentTypeOptions } from '../../constants';
-=======
-import { APPOINTMENT_TYPE_OPTIONS } from '../../constants';
+import { APPOINTMENT_TYPE_OPTIONS, FORM_TYPES } from '../../constants';
 import { TranslatedText } from '../Translation/TranslatedText';
->>>>>>> 0755bccd
 
 export const AppointmentForm = props => {
   const { onSuccess = () => {}, onCancel, appointment } = props;
