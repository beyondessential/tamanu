--- conflicted
+++ resolved
@@ -6,11 +6,7 @@
 import { FormSubmitCancelRow } from '../ButtonRow';
 import { FormSeparatorLine } from '../FormSeparatorLine';
 import { useApi, usePatientSuggester, useSuggester } from '../../api';
-<<<<<<< HEAD
-import { appointmentTypeOptions } from '../../constants';
-=======
 import { APPOINTMENT_TYPE_OPTIONS } from '../../constants';
->>>>>>> 0e96a02f
 import { TranslatedText } from '../Translation/TranslatedText';
 
 export const AppointmentForm = props => {
@@ -70,16 +66,7 @@
         <>
           <FormGrid columns={1}>
             <Field
-<<<<<<< HEAD
-              label={
-                <TranslatedText
-                  stringId="general.patient.label"
-                  fallback="Patient"
-                />
-              }
-=======
               label={<TranslatedText stringId="general.patient.label" fallback="Patient" />}
->>>>>>> 0e96a02f
               name="patientId"
               component={AutocompleteField}
               suggester={patientSuggester}
@@ -103,13 +90,7 @@
           <div style={{ marginTop: '1rem' }}>
             <FormGrid>
               <Field
-<<<<<<< HEAD
-                label={
-                  <TranslatedText stringId="general.startTime.label" fallback="Start time" />
-                }
-=======
                 label={<TranslatedText stringId="general.startTime.label" fallback="Start time" />}
->>>>>>> 0e96a02f
                 name="startTime"
                 component={DateTimeField}
                 saveDateAsString
