import React, { useCallback } from 'react';
import * as yup from 'yup';
import { APPOINTMENT_STATUSES } from '@tamanu/constants';
import { FormGrid } from '../FormGrid';
import { AutocompleteField, DateTimeField, Field, Form, SelectField } from '../Field';
import { FormSubmitCancelRow } from '../ButtonRow';
import { FormSeparatorLine } from '../FormSeparatorLine';
import { useApi, usePatientSuggester, useSuggester } from '../../api';
import { appointmentTypeOptions } from '../../constants';
import { TranslatedText } from '../Translation/TranslatedText';

export const AppointmentForm = props => {
  const { onSuccess = () => {}, onCancel, appointment } = props;
  const api = useApi();
  const isUpdating = !!appointment;
  const clinicianSuggester = useSuggester('practitioner');
  const patientSuggester = usePatientSuggester();
  const locationGroupSuggester = useSuggester('facilityLocationGroup');

  let initialValues = {};
  if (isUpdating) {
    initialValues = {
      patientId: appointment.patientId,
      type: appointment.type,
      startTime: appointment.startTime,
      endTime: appointment.endTime,
      clinicianId: appointment.clinicianId,
      locationGroupId: appointment.locationGroupId,
    };
  }
  const createAppointment = useCallback(
    async values => {
      if (isUpdating) {
        const updated = {
          ...values,
        };
        // if rescheduling, change status to confirmed
        if (values.startTime !== initialValues.startTime) {
          updated.status = APPOINTMENT_STATUSES.CONFIRMED;
        }
        await api.put(`appointments/${appointment.id}`, updated);
      } else {
        await api.post('appointments', {
          ...values,
        });
      }
      onSuccess();
    },
    [api, appointment, initialValues.startTime, isUpdating, onSuccess],
  );
  return (
    <Form
      initialValues={initialValues}
      onSubmit={createAppointment}
      validationSchema={yup.object().shape({
        patientId: yup.string().required('Please select a patient'),
        type: yup.string().required('Please choose an appointment type'),
        startTime: yup.string().required('Please select a start time'),
        clinicianId: yup.string().required('Required'),
        locationGroupId: yup
          .string()
          .required('Please select an area')
          .nullable(),
      })}
      render={({ submitForm }) => (
        <>
          <FormGrid columns={1}>
            <Field
              label={
                <TranslatedText
                  stringId="general.patient.label"
                  fallback="Patient"
                />
              }
              name="patientId"
              component={AutocompleteField}
              suggester={patientSuggester}
              required
            />
            <FormSeparatorLine />
            <Field
              label={
                <TranslatedText
                  stringId="scheduling.newAppointment.form.type.label"
                  fallback="Appointment type"
                />
              }
              name="type"
              component={SelectField}
              options={appointmentTypeOptions}
              required
            />
          </FormGrid>
          <div style={{ marginTop: '1rem' }}>
            <FormGrid>
              <Field
                label={
                  <TranslatedText stringId="general.startTime.label" fallback="Start time" />
                }
                name="startTime"
                component={DateTimeField}
                saveDateAsString
                required
              />
              <Field
<<<<<<< HEAD
=======
                label={<TranslatedText stringId="general.endTime.label" fallback="End time" />}
                name="endTime"
                saveDateAsString
                component={DateTimeField}
              />
              <Field
>>>>>>> 74e2e994
                label={
                  <TranslatedText
                    stringId="general.localisedField.clinician.label.short"
                    fallback="Clinician"
                  />
                }
                name="clinicianId"
                component={AutocompleteField}
                suggester={clinicianSuggester}
                required
              />
              <Field
                label={<TranslatedText stringId="general.area.label" fallback="Area" />}
                name="locationGroupId"
                component={AutocompleteField}
                suggester={locationGroupSuggester}
                required
                autofill
              />
              <FormSeparatorLine />
              <FormSubmitCancelRow
                onCancel={onCancel}
                onConfirm={submitForm}
                confirmText={
                  isUpdating ? (
                    <TranslatedText
                      stringId="scheduling.newAppointment.action.updateAppointment"
                      fallback="'Update appointment'"
                    />
                  ) : (
                    <TranslatedText
                      stringId="scheduling.newAppointment.action.scheduleAppointment"
                      fallback="Schedule appointment"
                    />
                  )
                }
              />
            </FormGrid>
          </div>
        </>
      )}
    />
  );
};<|MERGE_RESOLUTION|>--- conflicted
+++ resolved
@@ -103,15 +103,12 @@
                 required
               />
               <Field
-<<<<<<< HEAD
-=======
                 label={<TranslatedText stringId="general.endTime.label" fallback="End time" />}
                 name="endTime"
                 saveDateAsString
                 component={DateTimeField}
               />
               <Field
->>>>>>> 74e2e994
                 label={
                   <TranslatedText
                     stringId="general.localisedField.clinician.label.short"
