--- conflicted
+++ resolved
@@ -5,17 +5,12 @@
 import { toDateTimeString } from '@tamanu/utils/dateTime';
 
 import { useSuggester } from '../../../api';
-<<<<<<< HEAD
 import {
   useLocationAssignmentMutation,
   useLocationAssignmentDeleteMutation,
 } from '../../../api/mutations';
-import { FORM_TYPES } from '../../../constants';
-=======
-import { useLocationAssignmentMutation } from '../../../api/mutations';
+import { FORM_TYPES, FORM_STATUSES } from '../../../constants';
 import { useOverlappingLeavesQuery } from '../../../api/queries/useOverlappingLeavesQuery';
-import { FORM_STATUSES, FORM_TYPES } from '../../../constants';
->>>>>>> b526f8ba
 import { useTranslation } from '../../../contexts/Translation';
 import { notifyError } from '../../../utils';
 import { FormSubmitCancelRow, ButtonRow } from '../../ButtonRow';
