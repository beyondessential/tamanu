--- conflicted
+++ resolved
@@ -1,8 +1,4 @@
-<<<<<<< HEAD
-import React, { useCallback, useState } from 'react';
-=======
 import React, { useCallback, useEffect, useMemo, useState } from 'react';
->>>>>>> 5d756b19
 import { useDispatch } from 'react-redux';
 import { push } from 'connected-react-router';
 import { Box, IconButton, Menu, MenuItem, Paper, Popper, styled } from '@mui/material';
@@ -20,12 +16,9 @@
 import { Colors } from '../../constants';
 import { DateDisplay } from '../DateDisplay';
 import { reloadPatient } from '../../store';
-<<<<<<< HEAD
-import { APPOINTMENT_TYPE_LABELS } from '@tamanu/constants';
 import { usePatientAdditionalDataQuery } from '../../api/queries';
 import { CancelBookingModal } from './CancelBookingModal';
 import { formatDateRange } from './utils';
-=======
 import { useApi } from '../../api';
 import {
   APPOINTMENT_STATUS_VALUES,
@@ -35,14 +28,6 @@
 import { AppointmentStatusChip } from './AppointmentStatusChip';
 
 const DEBOUNCE_DELAY = 200; // ms
-
-const formatDateRange = (start, end, isOvernight) => {
-  const formattedStart = getDateDisplay(start, { showDate: true, showTime: true });
-  const formattedEnd = getDateDisplay(end, { showDate: isOvernight, showTime: true });
-
-  return `${formattedStart} - ${formattedEnd}`;
-};
->>>>>>> 5d756b19
 
 const FlexRow = styled(Box)`
   display: flex;
@@ -323,11 +308,7 @@
   onUpdated,
   anchorEl,
   appointment,
-<<<<<<< HEAD
   isOvernight = false,
-=======
-  isOvernight,
->>>>>>> 5d756b19
 }) => {
   const dispatch = useDispatch();
   const api = useApi();
@@ -387,16 +368,11 @@
       <ControlsRow appointment={appointment} onClose={onClose} onUpdated={onUpdated} />
       <StyledPaper elevation={0}>
         <PatientDetailsDisplay patient={appointment.patient} onClick={handlePatientDetailsClick} />
-<<<<<<< HEAD
-        <AppointmentDetailsDisplay appointment={appointment} isOvernight={isOvernight} />
-        <AppointmentStatusDisplay />
-=======
         <AppointDetailsDisplay appointment={appointment} isOvernight={isOvernight} />
         <AppointmentStatusDisplay
           selectedStatus={localStatus}
           updateAppointmentStatus={updateAppointmentStatus}
         />
->>>>>>> 5d756b19
       </StyledPaper>
     </Popper>
   );
