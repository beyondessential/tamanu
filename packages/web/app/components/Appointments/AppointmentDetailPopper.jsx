--- conflicted
+++ resolved
@@ -109,7 +109,6 @@
 `;
 
 const StyledMenuButton = styled(MenuButton)`
-<<<<<<< HEAD
   .MuiPaper-root {
     box-shadow: 0 0.5rem 2rem 0 oklch(0 0 0 / 15%);
     width: 58px;
@@ -119,8 +118,6 @@
     width: 58px;
   }
 
-=======
->>>>>>> af319475
   svg {
     font-size: 0.875rem;
   }
@@ -202,11 +199,7 @@
           />
           :
         </Label>{' '}
-<<<<<<< HEAD
-        <DateDisplay showTooltip={false} date={dateOfBirth} />
-=======
         <DateDisplay noTooltip date={dateOfBirth} />
->>>>>>> af319475
       </span>
       {additionalData?.primaryContactNumber && (
         <DetailsDisplay
