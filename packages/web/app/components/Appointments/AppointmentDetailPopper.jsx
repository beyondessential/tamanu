--- conflicted
+++ resolved
@@ -1,7 +1,4 @@
-<<<<<<< HEAD
-=======
 import { PriorityHigh as HighPriorityIcon } from '@material-ui/icons';
->>>>>>> 296fbd4a
 import Overnight from '@mui/icons-material/Brightness2';
 import Close from '@mui/icons-material/Close';
 import Box from '@mui/material/Box';
@@ -18,10 +15,6 @@
 
 import { APPOINTMENT_STATUSES, APPOINTMENT_STATUS_VALUES } from '@tamanu/constants';
 
-<<<<<<< HEAD
-import { isSameDay } from 'date-fns';
-=======
->>>>>>> 296fbd4a
 import { useApi } from '../../api';
 import { usePatientAdditionalDataQuery } from '../../api/queries';
 import { Colors } from '../../constants';
@@ -54,15 +47,12 @@
 
 const Label = styled('span')`
   font-weight: 500;
-<<<<<<< HEAD
-=======
   letter-spacing: 0.02em;
   margin-block: 0;
 `;
 
 const PatientId = styled(Label)`
   color: ${Colors.primary};
->>>>>>> 296fbd4a
 `;
 
 const StyledPaper = styled(Paper)`
@@ -106,29 +96,10 @@
 `;
 
 const AppointmentDetailsContainer = styled(FlexCol)`
-  border-block: max(0.0625rem, 1px) solid ${Colors.outline};
+  padding: 0.75rem;
   gap: 0.5rem;
-<<<<<<< HEAD
-  padding: 0.75rem;
-`;
-
-const PrimaryDetails = styled('div')`
-  > span + span {
-    margin-inline-start: 0.25rem;
-    padding-inline-start: 0.25rem;
-    border-inline-start: max(0.0625rem, 1px) solid currentcolor;
-  }
-`;
-
-const PatientId = styled('p')`
-  color: ${Colors.primary};
-  font-weight: 500;
-  letter-spacing: 0.02em;
-  margin-block: 0;
-=======
   border-block: max(0.0625rem, 1px) solid ${Colors.outline};
   position: relative;
->>>>>>> 296fbd4a
 `;
 
 const AppointmentStatusContainer = styled(Box)`
@@ -233,10 +204,6 @@
           value={<DateDisplay date={dateOfBirth} noTooltip />}
         />
       </PrimaryDetails>
-<<<<<<< HEAD
-      {additionalData?.primaryContactNumber && (
-        <InlineDetailsDisplay
-=======
       <InlineDetailsDisplay
         label={
           <TranslatedText stringId="patient.details.reminderContacts.label" fallback="Contact" />
@@ -253,7 +220,6 @@
     <>
       {location && (
         <DetailsDisplay
->>>>>>> 296fbd4a
           label={
             <TranslatedText
               stringId="general.localisedField.locationId.label"
@@ -269,10 +235,6 @@
           }
         />
       )}
-<<<<<<< HEAD
-      <PatientId>{displayId}</PatientId>
-    </PatientDetailsContainer>
-=======
       {bookingType && (
         <DetailsDisplay
           label={<TranslatedText stringId="scheduling.bookingType.label" fallback="Booking type" />}
@@ -326,11 +288,10 @@
         </Tag>
       )}
     </>
->>>>>>> 296fbd4a
-  );
-};
-
-const AppointmentDetailsDisplay = ({ appointment }) => {
+  );
+};
+
+const AppointmentDetailsDisplay = ({ appointment, isOvernight }) => {
   const {
     startTime,
     endTime,
@@ -341,17 +302,11 @@
     appointmentType,
     isHighPriority,
   } = appointment;
-  const isOvernight = !isSameDay(startTime, endTime);
-
   return (
     <AppointmentDetailsContainer>
       <DetailsDisplay
         label={<TranslatedText stringId="general.time.label" fallback="Time" />}
-<<<<<<< HEAD
-        value={formatDateTimeRange(startTime, endTime)}
-=======
         value={formatDateTimeRange(startTime, endTime, isOvernight)}
->>>>>>> 296fbd4a
       />
       <DetailsDisplay
         label={
@@ -427,12 +382,9 @@
   onCancel,
   anchorEl,
   appointment,
-<<<<<<< HEAD
-=======
   isOvernight = false,
   actions,
   preventOverflowPadding = {},
->>>>>>> 296fbd4a
 }) => {
   const dispatch = useDispatch();
   const api = useApi();
@@ -527,7 +479,7 @@
               patient={appointment.patient}
               onClick={handlePatientDetailsClick}
             />
-            <AppointmentDetailsDisplay appointment={appointment} />
+            <AppointmentDetailsDisplay appointment={appointment} isOvernight={isOvernight} />
             <AppointmentStatusSelector
               selectedStatus={localStatus}
               updateAppointmentStatus={updateAppointmentStatus}
