import React, { useCallback, useMemo, useState } from 'react';
import { useDispatch } from 'react-redux';
import { push } from 'connected-react-router';
import Box from '@mui/material/Box';
import ClickAwayListener from '@mui/material/ClickAwayListener';
import IconButton from '@mui/material/IconButton';
import Paper from '@mui/material/Paper';
import Popper from '@mui/material/Popper';
import Menu from '@mui/material/Menu';
import MenuItem from '@mui/material/MenuItem';
import { styled } from '@mui/material/styles';
import Overnight from '@mui/icons-material/Brightness2';
import MoreVert from '@mui/icons-material/MoreVert';
import Close from '@mui/icons-material/Close';
import { debounce } from 'lodash';
import { toast } from 'react-toastify';

import { PatientNameDisplay } from '../PatientNameDisplay';
import { TranslatedReferenceData, TranslatedSex, TranslatedText } from '../Translation';
import { Colors } from '../../constants';
import { DateDisplay, getDateDisplay } from '../DateDisplay';
import { reloadPatient } from '../../store';
import { useApi } from '../../api';
import { usePatientAdditionalDataQuery } from '../../api/queries';
import { APPOINTMENT_STATUS_VALUES, APPOINTMENT_STATUSES } from '@tamanu/constants';
import { AppointmentStatusChip } from './AppointmentStatusChip';
import { useQueryClient } from '@tanstack/react-query';

const DEBOUNCE_DELAY = 200; // ms

const formatDateRange = (start, end, isOvernight) => {
  const formattedStart = getDateDisplay(start, { showDate: true, showTime: true });
  const formattedEnd = getDateDisplay(end, { showDate: isOvernight, showTime: true });

  return `${formattedStart} - ${formattedEnd}`;
};

const FlexRow = styled(Box)`
  display: flex;
  flex-direction: row;
`;

const FlexCol = styled(Box)`
  display: flex;
  flex-direction: column;
`;

const Title = styled('span')`
  font-weight: 500;
  font-size: 0.875rem;
`;

const Label = styled('span')`
  font-weight: 500;
  color: ${props => props.color || 'inherit'};
`;

const StyledPaper = styled(Paper)`
  color: ${Colors.darkestText};
  display: flex;
  flex-direction: column;
  width: 16rem;
  box-shadow: 0 0.5rem 2rem 0 oklch(0 0 0 / 15%);
  border-radius: 0.3125rem;
  font-size: 0.6875rem;
`;

const StyledIconButton = styled(IconButton)`
  padding: 0;
`;

const ControlsContainer = styled(FlexRow)`
  position: fixed;
  inset-block-start: 0.5rem;
  inset-inline-end: 0.5rem;
  gap: 0.125rem;
`;

const PatientDetailsContainer = styled(FlexCol)`
  padding-block: 0.75rem 0.5rem;
  padding-inline: 0.75rem;
  gap: 0.1875rem;
  :hover {
    background-color: ${Colors.veryLightBlue};
    cursor: pointer;
  }
  border-top-left-radius: 0.3125rem;
  border-top-right-radius: 0.3125rem;
`;

const AppointmentDetailsContainer = styled(FlexCol)`
  padding: 0.75rem;
  gap: 0.5rem;
  border-top: max(0.0625rem, 1px) solid ${Colors.outline};
  border-bottom: max(0.0625rem, 1px) solid ${Colors.outline};
`;

const AppointmentStatusContainer = styled(Box)`
  padding-inline: 0.75rem;
  padding-block: 0.5rem 0.75rem;
  display: grid;
  grid-template-columns: repeat(3, 1fr);
  grid-row-gap: 0.5rem;
  grid-column-gap: 0.3125rem;
  justify-items: center;
`;

<<<<<<< HEAD
const StyledMenu = styled(Menu)`
  ul {
    padding-block: 0.25rem;
=======
const StyledMenuButton = styled(MenuButton)`
  svg {
    font-size: 0.875rem;
>>>>>>> af319475
  }

<<<<<<< HEAD
  li {
    font-size: 0.6875rem;
    padding-inline: 0.75rem;
=======
const StyledIconButton = styled(IconButton)`
  padding: 5px;
  svg {
    font-size: 0.875rem;
>>>>>>> af319475
  }
`;

const ControlsRow = ({ onClose, onClick }) => (
  <ControlsContainer>
    <StyledIconButton onClick={onClick}>
      <MoreVert sx={{ fontSize: '0.875rem' }} />
    </StyledIconButton>
    <StyledIconButton onClick={onClose}>
      <Close sx={{ fontSize: '0.875rem' }} />
    </StyledIconButton>
  </ControlsContainer>
);

const DetailsDisplay = ({ label, value }) => (
  <FlexCol>
    <Label>{label}</Label>
    <span>{value ?? <>&mdash;</>}</span>
  </FlexCol>
);

const BookingTypeDisplay = ({ type, isOvernight }) => (
  <DetailsDisplay
    label={<TranslatedText stringId="scheduling.bookingType.label" fallback="Booking type" />}
    value={
      <FlexRow sx={{ alignItems: 'center', justifyContent: 'space-between' }}>
        <TranslatedReferenceData value={type.id} fallback={type.name} category="bookingType" />
        {isOvernight && (
          <FlexRow sx={{ gap: '2px' }}>
            <Overnight htmlColor={Colors.primary} sx={{ fontSize: 15 }} />
            <TranslatedText stringId="scheduling.bookingType.overnight" fallback="Overnight" />
          </FlexRow>
        )}
      </FlexRow>
    }
  />
);

const PatientDetailsDisplay = ({ patient, onClick }) => {
  const { id, displayId, sex, dateOfBirth } = patient;
  const { data: additionalData } = usePatientAdditionalDataQuery(id);

  return (
    <PatientDetailsContainer onClick={onClick}>
      <Title>
        <PatientNameDisplay patient={patient} />
      </Title>
      <span>
        <Label>
          <TranslatedText stringId="general.localisedField.sex.label" fallback="Sex" />:
        </Label>{' '}
        <TranslatedSex sex={sex} />
        {' | '}
        <Label>
          <TranslatedText
            stringId="general.localisedField.dateOfBirth.label.short"
            fallback="DOB"
          />
          :
        </Label>{' '}
        <DateDisplay noTooltip date={dateOfBirth} />
      </span>
      {additionalData?.primaryContactNumber && (
        <DetailsDisplay
          label={
            <TranslatedText
              stringId="patient.details.reminderContacts.field.contact"
              fallback="Contact"
              value={additionalData.primaryContactNumber}
            />
          }
        />
      )}
      <Label color={Colors.primary}>{displayId}</Label>
    </PatientDetailsContainer>
  );
};

const ActionMenu = ({ anchorEl, onClose, onEdit }) => (
  <StyledMenu anchorEl={anchorEl} open={!!anchorEl} onClose={onClose}>
    <MenuItem onClick={onEdit}>
      <TranslatedText stringId="general.action.modify" fallback="Modify" />
    </MenuItem>
    <MenuItem onClick={onClose}>
      <TranslatedText stringId="appointment.action.cancel" fallback="Cancel" />
    </MenuItem>
    <MenuItem onClick={onClose}>
      <TranslatedText stringId="appointment.action.newAppointment" fallback="New appointment" />
    </MenuItem>
    <MenuItem onClick={onClose}>
      <TranslatedText stringId="appointment.action.emailAppointment" fallback="Email appointment" />
    </MenuItem>
  </StyledMenu>
);

const AppointmentDetailsDisplay = ({ appointment, isOvernight }) => {
  const {
    startTime,
    endTime,
    clinician,
    locationGroup,
    location,
    bookingType,
    appointmentType,
  } = appointment;
  return (
    <AppointmentDetailsContainer>
      <DetailsDisplay
        label={<TranslatedText stringId="general.time.label" fallback="Time" />}
        value={formatDateRange(startTime, endTime, isOvernight)}
      />
      <DetailsDisplay
        label={
          <TranslatedText
            stringId="general.localisedField.clinician.label.short"
            fallback="Clinician"
          />
        }
        value={clinician?.displayName}
      />
      <DetailsDisplay
        label={
          <TranslatedText stringId="general.localisedField.locationGroupId.label" fallback="Area" />
        }
        value={
          <TranslatedReferenceData
            fallback={location?.locationGroup?.name || locationGroup?.name}
            value={location?.locationGroup?.id || locationGroup?.id}
            category="locationGroup"
          />
        }
      />
      {location && (
        <DetailsDisplay
          label={
            <TranslatedText
              stringId="general.localisedField.locationId.label"
              fallback="Location"
            />
          }
          value={
            <TranslatedReferenceData
              fallback={location?.name}
              value={location?.id}
              category="location"
            />
          }
        />
      )}
      {bookingType && <BookingTypeDisplay type={bookingType} isOvernight={isOvernight} />}
      {appointmentType && (
        <DetailsDisplay
          label={
            <TranslatedText
              stringId="scheduling.appointmentType.label"
              fallback="Appointment type"
            />
          }
          value={
            <TranslatedReferenceData
              value={appointmentType.id}
              appointmentType={appointmentType.name}
              category="appointmentType"
            />
          }
        />
      )}
    </AppointmentDetailsContainer>
  );
};

export const AppointmentStatusSelector = ({
  disabled,
  selectedStatus,
  updateAppointmentStatus,
}) => {
  return (
    <AppointmentStatusContainer role="radiogroup">
      {APPOINTMENT_STATUS_VALUES.filter(status => status != APPOINTMENT_STATUSES.CANCELLED).map(
        status => {
          const isSelected = status === selectedStatus;
          return (
            <AppointmentStatusChip
              appointmentStatus={status}
              aria-checked={isSelected}
              disabled={disabled || isSelected}
              key={status}
              onClick={() => updateAppointmentStatus(status)}
              role="radio"
              selected={isSelected}
            />
          );
        },
      )}
    </AppointmentStatusContainer>
  );
};

export const AppointmentDetailPopper = ({
  open,
  onClose,
  onUpdated,
  onEdit,
  anchorEl,
  appointment,
  isOvernight,
}) => {
  const dispatch = useDispatch();
  const queryClient = useQueryClient();
  const api = useApi();
  const [menuAnchorEl, setMenuAnchorEl] = useState(null);
  const [localStatus, setLocalStatus] = useState(appointment.status);
  const patientId = appointment.patient.id;

  const handlePatientDetailsClick = useCallback(async () => {
    await dispatch(reloadPatient(patientId));
    dispatch(push(`/patients/all/${patientId}`));
  }, [dispatch, patientId]);

  const debouncedUpdateAppointmentStatus = useMemo(
    () =>
      debounce(async newValue => {
        try {
          await api.put(`appointments/${appointment.id}`, {
            status: newValue,
          });
          if (onUpdated) onUpdated();
          queryClient.invalidateQueries('appointments');
        } catch (error) {
          console.log(error);
          toast.error(
            <TranslatedText
              stringId="schedule.error.updateStatus"
              fallback="Error updating appointment status"
            />,
          );
          setLocalStatus(appointment.status);
        }
      }, DEBOUNCE_DELAY),
    [api, appointment.id, onUpdated, appointment.status, queryClient],
  );

  const updateAppointmentStatus = useCallback(
    newValue => {
      setLocalStatus(newValue);
      debouncedUpdateAppointmentStatus(newValue);
    },
    [debouncedUpdateAppointmentStatus],
  );

  const handleOpenMenu = e => setMenuAnchorEl(e.currentTarget);
  const handleCloseMenu = () => setMenuAnchorEl(null);

  const handleEdit = () => {
    onEdit();
    handleCloseMenu();
    onClose();
  };

  return (
    <Popper
      open={open}
      anchorEl={anchorEl}
      placement="bottom-start"
      onClick={e => e.stopPropagation()} // Prevent the popper from closing when clicked
      modifiers={[
        {
          name: 'offset',
          options: {
            offset: [0, 2],
          },
        },
      ]}
    >
      <ActionMenu anchorEl={menuAnchorEl} onEdit={handleEdit} onClose={handleCloseMenu} />
      <ClickAwayListener onClickAway={onClose}>
        <Box>
          <ControlsRow onClose={onClose} onClick={handleOpenMenu} />
          <StyledPaper elevation={0}>
            <PatientDetailsDisplay
              patient={appointment.patient}
              onClick={handlePatientDetailsClick}
            />
            <AppointmentDetailsDisplay appointment={appointment} isOvernight={isOvernight} />
            <AppointmentStatusSelector
              selectedStatus={localStatus}
              updateAppointmentStatus={updateAppointmentStatus}
            />
          </StyledPaper>
        </Box>
      </ClickAwayListener>
    </Popper>
  );
};<|MERGE_RESOLUTION|>--- conflicted
+++ resolved
@@ -6,11 +6,8 @@
 import IconButton from '@mui/material/IconButton';
 import Paper from '@mui/material/Paper';
 import Popper from '@mui/material/Popper';
-import Menu from '@mui/material/Menu';
-import MenuItem from '@mui/material/MenuItem';
 import { styled } from '@mui/material/styles';
 import Overnight from '@mui/icons-material/Brightness2';
-import MoreVert from '@mui/icons-material/MoreVert';
 import Close from '@mui/icons-material/Close';
 import { debounce } from 'lodash';
 import { toast } from 'react-toastify';
@@ -25,6 +22,7 @@
 import { APPOINTMENT_STATUS_VALUES, APPOINTMENT_STATUSES } from '@tamanu/constants';
 import { AppointmentStatusChip } from './AppointmentStatusChip';
 import { useQueryClient } from '@tanstack/react-query';
+import { MenuButton } from '../MenuButton';
 
 const DEBOUNCE_DELAY = 200; // ms
 
@@ -63,10 +61,6 @@
   box-shadow: 0 0.5rem 2rem 0 oklch(0 0 0 / 15%);
   border-radius: 0.3125rem;
   font-size: 0.6875rem;
-`;
-
-const StyledIconButton = styled(IconButton)`
-  padding: 0;
 `;
 
 const ControlsContainer = styled(FlexRow)`
@@ -105,40 +99,41 @@
   justify-items: center;
 `;
 
-<<<<<<< HEAD
-const StyledMenu = styled(Menu)`
-  ul {
-    padding-block: 0.25rem;
-=======
 const StyledMenuButton = styled(MenuButton)`
   svg {
     font-size: 0.875rem;
->>>>>>> af319475
   }
-
-<<<<<<< HEAD
-  li {
-    font-size: 0.6875rem;
-    padding-inline: 0.75rem;
-=======
+`;
+
 const StyledIconButton = styled(IconButton)`
   padding: 5px;
   svg {
     font-size: 0.875rem;
->>>>>>> af319475
   }
 `;
 
-const ControlsRow = ({ onClose, onClick }) => (
-  <ControlsContainer>
-    <StyledIconButton onClick={onClick}>
-      <MoreVert sx={{ fontSize: '0.875rem' }} />
-    </StyledIconButton>
-    <StyledIconButton onClick={onClose}>
-      <Close sx={{ fontSize: '0.875rem' }} />
-    </StyledIconButton>
-  </ControlsContainer>
-);
+const ControlsRow = ({ onClose, onEdit }) => {
+  const actions = [
+    {
+      label: <TranslatedText stringId="general.action.modify" fallback="Modify" />,
+      action: onEdit,
+    },
+    // TODO: cancel workflow
+    {
+      label: <TranslatedText stringId="general.action.cancel" fallback="Cancel" />,
+      action: () => {},
+    },
+  ];
+
+  return (
+    <ControlsContainer>
+      <StyledMenuButton actions={actions} />
+      <StyledIconButton onClick={onClose}>
+        <Close />
+      </StyledIconButton>
+    </ControlsContainer>
+  );
+};
 
 const DetailsDisplay = ({ label, value }) => (
   <FlexCol>
@@ -203,23 +198,6 @@
     </PatientDetailsContainer>
   );
 };
-
-const ActionMenu = ({ anchorEl, onClose, onEdit }) => (
-  <StyledMenu anchorEl={anchorEl} open={!!anchorEl} onClose={onClose}>
-    <MenuItem onClick={onEdit}>
-      <TranslatedText stringId="general.action.modify" fallback="Modify" />
-    </MenuItem>
-    <MenuItem onClick={onClose}>
-      <TranslatedText stringId="appointment.action.cancel" fallback="Cancel" />
-    </MenuItem>
-    <MenuItem onClick={onClose}>
-      <TranslatedText stringId="appointment.action.newAppointment" fallback="New appointment" />
-    </MenuItem>
-    <MenuItem onClick={onClose}>
-      <TranslatedText stringId="appointment.action.emailAppointment" fallback="Email appointment" />
-    </MenuItem>
-  </StyledMenu>
-);
 
 const AppointmentDetailsDisplay = ({ appointment, isOvernight }) => {
   const {
@@ -336,7 +314,6 @@
   const dispatch = useDispatch();
   const queryClient = useQueryClient();
   const api = useApi();
-  const [menuAnchorEl, setMenuAnchorEl] = useState(null);
   const [localStatus, setLocalStatus] = useState(appointment.status);
   const patientId = appointment.patient.id;
 
@@ -376,15 +353,6 @@
     [debouncedUpdateAppointmentStatus],
   );
 
-  const handleOpenMenu = e => setMenuAnchorEl(e.currentTarget);
-  const handleCloseMenu = () => setMenuAnchorEl(null);
-
-  const handleEdit = () => {
-    onEdit();
-    handleCloseMenu();
-    onClose();
-  };
-
   return (
     <Popper
       open={open}
@@ -400,10 +368,9 @@
         },
       ]}
     >
-      <ActionMenu anchorEl={menuAnchorEl} onEdit={handleEdit} onClose={handleCloseMenu} />
       <ClickAwayListener onClickAway={onClose}>
         <Box>
-          <ControlsRow onClose={onClose} onClick={handleOpenMenu} />
+          <ControlsRow onClose={onClose} onEdit={onEdit} />
           <StyledPaper elevation={0}>
             <PatientDetailsDisplay
               patient={appointment.patient}
