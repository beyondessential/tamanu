--- conflicted
+++ resolved
@@ -1,17 +1,29 @@
-import React, { useCallback, useMemo, useState } from 'react';
-import { useDispatch } from 'react-redux';
-import { push } from 'connected-react-router';
+import Overnight from '@mui/icons-material/Brightness2';
+import Close from '@mui/icons-material/Close';
 import Box from '@mui/material/Box';
 import ClickAwayListener from '@mui/material/ClickAwayListener';
 import IconButton from '@mui/material/IconButton';
 import Paper from '@mui/material/Paper';
 import Popper from '@mui/material/Popper';
 import { styled } from '@mui/material/styles';
-import Overnight from '@mui/icons-material/Brightness2';
-import Close from '@mui/icons-material/Close';
+import { useQueryClient } from '@tanstack/react-query';
+import { push } from 'connected-react-router';
 import { debounce } from 'lodash';
+import React, { useCallback, useMemo, useState } from 'react';
+import { useDispatch } from 'react-redux';
 import { toast } from 'react-toastify';
 
+import {
+  APPOINTMENT_STATUSES,
+  APPOINTMENT_STATUS_VALUES,
+  APPOINTMENT_TYPE_LABELS,
+} from '@tamanu/constants';
+import { useApi } from '../../api';
+import { usePatientAdditionalDataQuery } from '../../api/queries';
+import { Colors } from '../../constants';
+import { reloadPatient } from '../../store';
+import { DateDisplay, getDateDisplay } from '../DateDisplay';
+import { MenuButton } from '../MenuButton';
 import { getPatientNameAsString } from '../PatientNameDisplay';
 import {
   TranslatedEnum,
@@ -19,19 +31,7 @@
   TranslatedSex,
   TranslatedText,
 } from '../Translation';
-import { Colors } from '../../constants';
-import { DateDisplay, getDateDisplay } from '../DateDisplay';
-import { reloadPatient } from '../../store';
-import { useApi } from '../../api';
-import { usePatientAdditionalDataQuery } from '../../api/queries';
-import {
-  APPOINTMENT_STATUS_VALUES,
-  APPOINTMENT_STATUSES,
-  APPOINTMENT_TYPE_LABELS,
-} from '@tamanu/constants';
 import { AppointmentStatusChip } from './AppointmentStatusChip';
-import { MenuButton } from '../MenuButton';
-import { useQueryClient } from '@tanstack/react-query';
 
 const DEBOUNCE_DELAY = 200; // ms
 
@@ -192,7 +192,6 @@
 
   return (
     <PatientDetailsContainer onClick={onClick}>
-<<<<<<< HEAD
       <PatientName>{getPatientNameAsString(patient)}</PatientName>
       <SexAndDob>
         <span>
@@ -209,29 +208,9 @@
             />
             :
           </Label>{' '}
-          <DateDisplay date={dateOfBirth} />
+          <DateDisplay noTooltip date={dateOfBirth} />
         </span>
       </SexAndDob>
-=======
-      <Title>
-        <PatientNameDisplay patient={patient} />
-      </Title>
-      <span>
-        <Label>
-          <TranslatedText stringId="general.localisedField.sex.label" fallback="Sex" />:
-        </Label>{' '}
-        <TranslatedSex sex={sex} />
-        {' | '}
-        <Label>
-          <TranslatedText
-            stringId="general.localisedField.dateOfBirth.label.short"
-            fallback="DOB"
-          />
-          :
-        </Label>{' '}
-        <DateDisplay noTooltip date={dateOfBirth} />
-      </span>
->>>>>>> af319475
       {additionalData?.primaryContactNumber && (
         <DetailsDisplay
           label={
