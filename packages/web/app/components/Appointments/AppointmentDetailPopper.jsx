import React, { useCallback, useMemo, useState } from 'react';
import { useDispatch } from 'react-redux';
import { push } from 'connected-react-router';
<<<<<<< HEAD
import { Box, ClickAwayListener, IconButton, Paper, Popper, styled } from '@mui/material';
import { Brightness2 as Overnight, Close } from '@mui/icons-material';
=======
import Box from '@mui/material/Box';
import ClickAwayListener from '@mui/material/ClickAwayListener';
import IconButton from '@mui/material/IconButton';
import Paper from '@mui/material/Paper';
import Popper from '@mui/material/Popper';
import { styled } from '@mui/material/styles';
import Overnight from '@mui/icons-material/Brightness2';
import Close from '@mui/icons-material/Close';
>>>>>>> e5e50a6a
import { debounce } from 'lodash';
import { toast } from 'react-toastify';

import { PatientNameDisplay } from '../PatientNameDisplay';
import {
  TranslatedEnum,
  TranslatedReferenceData,
  TranslatedSex,
  TranslatedText,
} from '../Translation';
import { Colors } from '../../constants';
import { DateDisplay, getDateDisplay } from '../DateDisplay';
import { reloadPatient } from '../../store';
import { useApi } from '../../api';
import { usePatientAdditionalDataQuery } from '../../api/queries';
import {
  APPOINTMENT_STATUS_VALUES,
  APPOINTMENT_STATUSES,
  APPOINTMENT_TYPE_LABELS,
} from '@tamanu/constants';
import { AppointmentStatusChip } from './AppointmentStatusChip';
import { MenuButton } from '../MenuButton';
import { useQueryClient } from '@tanstack/react-query';

const DEBOUNCE_DELAY = 200; // ms

const formatDateRange = (start, end, isOvernight) => {
  const formattedStart = getDateDisplay(start, { showDate: true, showTime: true });
  const formattedEnd = getDateDisplay(end, { showDate: isOvernight, showTime: true });

  return `${formattedStart} - ${formattedEnd}`;
};

const FlexRow = styled(Box)`
  display: flex;
  flex-direction: row;
`;

const FlexCol = styled(Box)`
  display: flex;
  flex-direction: column;
`;

const Title = styled('span')`
  font-weight: 500;
  font-size: 0.875rem;
`;

const Label = styled('span')`
  font-weight: 500;
  color: ${props => props.color || 'inherit'};
`;

const StyledPaper = styled(Paper)`
  color: ${Colors.darkestText};
  display: flex;
  flex-direction: column;
  width: 16rem;
  box-shadow: 0 0.5rem 2rem 0 oklch(0 0 0 / 15%);
  border-radius: 0.3125rem;
  font-size: 0.6875rem;
`;

const ControlsContainer = styled(FlexRow)`
  position: fixed;
  inset-block-start: 0.5rem;
  inset-inline-end: 0.5rem;
  gap: 0.125rem;
`;

const PatientDetailsContainer = styled(FlexCol)`
  padding-block: 0.75rem 0.5rem;
  padding-inline: 0.75rem;
  gap: 0.1875rem;
  :hover {
    background-color: ${Colors.veryLightBlue};
    cursor: pointer;
  }
  border-top-left-radius: 0.3125rem;
  border-top-right-radius: 0.3125rem;
`;

const AppointmentDetailsContainer = styled(FlexCol)`
  padding: 0.75rem;
  gap: 0.5rem;
  border-top: max(0.0625rem, 1px) solid ${Colors.outline};
  border-bottom: max(0.0625rem, 1px) solid ${Colors.outline};
`;

const AppointmentStatusContainer = styled(Box)`
  padding-inline: 0.75rem;
  padding-block: 0.5rem 0.75rem;
  display: grid;
  grid-template-columns: repeat(3, 1fr);
  grid-row-gap: 0.5rem;
  grid-column-gap: 0.3125rem;
  justify-items: center;
`;

const StyledMenuButton = styled(MenuButton)`
  svg { 
    font-size: 0.875rem
  }
`;

const StyledIconButton = styled(IconButton)`
  padding: 5px;
  svg {
    font-size: 0.875rem
  }
`;

const ControlsRow = ({ onClose, appointment, openBookingForm }) => {
  const actions = [
    {
      label: <TranslatedText stringId="general.action.modify" fallback="Modify" />,
<<<<<<< HEAD
      action: () => openBookingForm({ ...appointment, date: appointment.startTime }, true),
    },
    // TODO: cancel workflow
    {
      label: <TranslatedText stringId="general.action.Cancel" fallback="Cancel" />,
=======
      action: () => openBookingForm({ ...appointment, date: appointment.startTime }),
    },
    // TODO: cancel workflow
    {
      label: <TranslatedText stringId="general.action.cancel" fallback="Cancel" />,
>>>>>>> e5e50a6a
      action: () => {},
    },
  ];

  return (
    <ControlsContainer>
      <StyledMenuButton actions={actions} />
      <StyledIconButton onClick={onClose}>
        <Close />
      </StyledIconButton>
    </ControlsContainer>
  );
};

const DetailsDisplay = ({ label, value }) => (
  <FlexCol>
    <Label>{label}</Label>
    <span>{value ?? <>&mdash;</>}</span>
  </FlexCol>
);

const BookingTypeDisplay = ({ type, isOvernight }) => (
  <DetailsDisplay
    label={<TranslatedText stringId="scheduling.bookingType.label" fallback="Booking type" />}
    value={
      <FlexRow sx={{ alignItems: 'center', justifyContent: 'space-between' }}>
        <TranslatedEnum value={type} enumValues={APPOINTMENT_TYPE_LABELS} enumFallback={type} />
        {isOvernight && (
          <FlexRow sx={{ gap: '2px' }}>
            <Overnight htmlColor={Colors.primary} sx={{ fontSize: 15 }} />
            <TranslatedText stringId="scheduling.bookingType.overnight" fallback="Overnight" />
          </FlexRow>
        )}
      </FlexRow>
    }
  />
);

const PatientDetailsDisplay = ({ patient, onClick }) => {
  const { id, displayId, sex, dateOfBirth } = patient;
  const { data: additionalData } = usePatientAdditionalDataQuery(id);

  return (
    <PatientDetailsContainer onClick={onClick}>
      <Title>
        <PatientNameDisplay patient={patient} />
      </Title>
      <span>
        <Label>
          <TranslatedText stringId="general.localisedField.sex.label" fallback="Sex" />:
        </Label>{' '}
        <TranslatedSex sex={sex} />
        {' | '}
        <Label>
          <TranslatedText
            stringId="general.localisedField.dateOfBirth.label.short"
            fallback="DOB"
          />
          :
        </Label>{' '}
        <DateDisplay date={dateOfBirth} />
      </span>
      {additionalData?.primaryContactNumber && (
        <DetailsDisplay
          label={
            <TranslatedText
              stringId="patient.details.reminderContacts.field.contact"
              fallback="Contact"
              value={additionalData.primaryContactNumber}
            />
          }
        />
      )}
      <Label color={Colors.primary}>{displayId}</Label>
    </PatientDetailsContainer>
  );
};

const AppointDetailsDisplay = ({ appointment, isOvernight }) => {
  const { startTime, endTime, clinician, locationGroup, location, type } = appointment;
  return (
    <AppointmentDetailsContainer>
      <DetailsDisplay
        label={<TranslatedText stringId="general.time.label" fallback="Time" />}
        value={formatDateRange(startTime, endTime, isOvernight)}
      />
      <DetailsDisplay
        label={
          <TranslatedText
            stringId="general.localisedField.clinician.label.short"
            fallback="Clinician"
          />
        }
        value={clinician?.displayName}
      />
      <DetailsDisplay
        label={
          <TranslatedText stringId="general.localisedField.locationGroupId.label" fallback="Area" />
        }
        value={
          <TranslatedReferenceData
            fallback={locationGroup?.name}
            value={locationGroup?.id}
            category="locationGroup"
          />
        }
      />
      <DetailsDisplay
        label={
          <TranslatedText stringId="general.localisedField.locationId.label" fallback="Location" />
        }
        value={
          <TranslatedReferenceData
            fallback={location?.name}
            value={location?.id}
            category="location"
          />
        }
      />
      <BookingTypeDisplay type={type} isOvernight={isOvernight} />
    </AppointmentDetailsContainer>
  );
};

export const AppointmentStatusSelector = ({
  disabled,
  selectedStatus,
  updateAppointmentStatus,
}) => {
  return (
    <AppointmentStatusContainer role="radiogroup">
      {APPOINTMENT_STATUS_VALUES.filter(status => status != APPOINTMENT_STATUSES.CANCELLED).map(
        status => {
          const isSelected = status === selectedStatus;
          return (
            <AppointmentStatusChip
              appointmentStatus={status}
              aria-checked={isSelected}
              disabled={disabled || isSelected}
              key={status}
              onClick={() => updateAppointmentStatus(status)}
              role="radio"
              selected={isSelected}
            />
          );
        },
      )}
    </AppointmentStatusContainer>
  );
};

export const AppointmentDetailPopper = ({
  open,
  onClose,
  onUpdated,
  anchorEl,
  appointment,
  isOvernight,
  openBookingForm,
}) => {
  const dispatch = useDispatch();
  const queryClient = useQueryClient();
  const api = useApi();
  const [localStatus, setLocalStatus] = useState(appointment.status);
  const patientId = appointment.patient.id;

  const handlePatientDetailsClick = useCallback(async () => {
    await dispatch(reloadPatient(patientId));
    dispatch(push(`/patients/all/${patientId}`));
  }, [dispatch, patientId]);

  const debouncedUpdateAppointmentStatus = useMemo(
    () =>
      debounce(async newValue => {
        try {
          await api.put(`appointments/${appointment.id}`, {
            status: newValue,
          });
          if (onUpdated) onUpdated();
          queryClient.invalidateQueries('appointments');
        } catch (error) {
          console.log(error);
          toast.error(
            <TranslatedText
              stringId="schedule.error.updateStatus"
              fallback="Error updating appointment status"
            />,
          );
          setLocalStatus(appointment.status);
        }
      }, DEBOUNCE_DELAY),
    [api, appointment.id, onUpdated, appointment.status, queryClient],
  );

  const updateAppointmentStatus = useCallback(
    newValue => {
      setLocalStatus(newValue);
      debouncedUpdateAppointmentStatus(newValue);
    },
    [debouncedUpdateAppointmentStatus],
  );

  return (
    <Popper
      open={open}
      anchorEl={anchorEl}
      placement="bottom-start"
      onClick={e => e.stopPropagation()} // Prevent the popper from closing when clicked
      modifiers={[
        {
          name: 'offset',
          options: {
            offset: [0, 2],
          },
        },
      ]}
    >
      <ClickAwayListener onClickAway={onClose}>
        <Box>
          <ControlsRow
            appointment={appointment}
            openBookingForm={openBookingForm}
            onClose={onClose}
          />
          <StyledPaper elevation={0}>
            <PatientDetailsDisplay
              patient={appointment.patient}
              onClick={handlePatientDetailsClick}
            />
            <AppointDetailsDisplay appointment={appointment} isOvernight={isOvernight} />
            <AppointmentStatusSelector
              selectedStatus={localStatus}
              updateAppointmentStatus={updateAppointmentStatus}
            />
          </StyledPaper>
        </Box>
      </ClickAwayListener>
    </Popper>
  );
};<|MERGE_RESOLUTION|>--- conflicted
+++ resolved
@@ -1,10 +1,6 @@
 import React, { useCallback, useMemo, useState } from 'react';
 import { useDispatch } from 'react-redux';
 import { push } from 'connected-react-router';
-<<<<<<< HEAD
-import { Box, ClickAwayListener, IconButton, Paper, Popper, styled } from '@mui/material';
-import { Brightness2 as Overnight, Close } from '@mui/icons-material';
-=======
 import Box from '@mui/material/Box';
 import ClickAwayListener from '@mui/material/ClickAwayListener';
 import IconButton from '@mui/material/IconButton';
@@ -13,7 +9,6 @@
 import { styled } from '@mui/material/styles';
 import Overnight from '@mui/icons-material/Brightness2';
 import Close from '@mui/icons-material/Close';
->>>>>>> e5e50a6a
 import { debounce } from 'lodash';
 import { toast } from 'react-toastify';
 
@@ -130,19 +125,11 @@
   const actions = [
     {
       label: <TranslatedText stringId="general.action.modify" fallback="Modify" />,
-<<<<<<< HEAD
-      action: () => openBookingForm({ ...appointment, date: appointment.startTime }, true),
-    },
-    // TODO: cancel workflow
-    {
-      label: <TranslatedText stringId="general.action.Cancel" fallback="Cancel" />,
-=======
       action: () => openBookingForm({ ...appointment, date: appointment.startTime }),
     },
     // TODO: cancel workflow
     {
       label: <TranslatedText stringId="general.action.cancel" fallback="Cancel" />,
->>>>>>> e5e50a6a
       action: () => {},
     },
   ];
