--- conflicted
+++ resolved
@@ -1,4 +1,4 @@
-import React, { useCallback, useMemo, useState } from 'react';
+import React, { useCallback, useEffect, useMemo, useState } from 'react';
 import { useDispatch } from 'react-redux';
 import { push } from 'connected-react-router';
 import Box from '@mui/material/Box';
@@ -21,15 +21,11 @@
 import { usePatientAdditionalDataQuery } from '../../api/queries';
 import { APPOINTMENT_STATUS_VALUES, APPOINTMENT_STATUSES } from '@tamanu/constants';
 import { AppointmentStatusChip } from './AppointmentStatusChip';
-<<<<<<< HEAD
 import { TextButton } from '../Button';
 import { EncounterModal } from '../EncounterModal';
 import { usePatientCurrentEncounter } from '../../api/queries';
 import { ConditionalTooltip } from '../Tooltip';
-
-=======
 import { MenuButton } from '../MenuButton';
->>>>>>> 23a3a82b
 
 export const APPOINTMENT_DRAWER_CLASS = 'appointment-drawer';
 const DEBOUNCE_DELAY = 200; // ms
@@ -102,17 +98,12 @@
 
 const AppointmentStatusContainer = styled(FlexCol)`
   padding-inline: 0.75rem;
-<<<<<<< HEAD
-  padding-block-start: 0.5rem;
-  padding-block-end: 0.75rem;
+  padding-block: 0.5rem 0.75rem;
   gap: 0.5rem;
   align-items: center;
 `;
 
 const AppointmentStatusGrid = styled(Box)`
-=======
-  padding-block: 0.5rem 0.75rem;
->>>>>>> 23a3a82b
   display: grid;
   grid-template-columns: repeat(3, 1fr);
   grid-row-gap: 0.5rem;
@@ -193,14 +184,9 @@
   />
 );
 
-<<<<<<< HEAD
-const PatientDetailsDisplay = ({ patient, additionalData, onClick }) => {
-  const { displayId, sex, dateOfBirth } = patient;
-=======
 const PatientDetailsDisplay = ({ patient, onClick }) => {
   const { id, displayId, sex, dateOfBirth } = patient;
   const { data: additionalData } = usePatientAdditionalDataQuery(id);
->>>>>>> 23a3a82b
 
   return (
     <PatientDetailsContainer onClick={onClick}>
@@ -314,7 +300,6 @@
   );
 };
 
-<<<<<<< HEAD
 const StyledConditionalTooltip = styled(ConditionalTooltip)`
   .MuiTooltip-tooltip {
     padding-inline: 1rem;
@@ -329,67 +314,30 @@
   text-transform: none;
 `;
 
-const AppointmentStatusDisplay = ({
+const AppointmentStatusSelector = ({
   selectedStatus,
   updateAppointmentStatus,
   onOpenEncounterModal,
   createdEncounter,
+  disabled,
 }) => {
   return (
     <AppointmentStatusContainer>
-      <AppointmentStatusGrid>
-        {APPOINTMENT_STATUS_VALUES.filter(status => status != APPOINTMENT_STATUSES.CANCELLED).map(
-          status => (
-            <AppointmentStatusChip
-              key={status}
-              appointmentStatus={status}
-              deselected={status !== selectedStatus}
-              onClick={() => updateAppointmentStatus(status)}
-            />
-          ),
-        )}
-      </AppointmentStatusGrid>
-      <StyledConditionalTooltip
-        title={
-          <TranslatedText
-            stringId="scheduling.tooltip.alreadyAdmitted"
-            fallback="Patient already admitted"
-          />
-        }
-        visible={!!createdEncounter}
-      >
-        <CheckInButton onClick={() => onOpenEncounterModal()} disabled={!!createdEncounter}>
-          <TranslatedText
-            stringId="scheduling.action.admitOrCheckIn"
-            fallback="Admit or check-in"
-          />
-        </CheckInButton>
-      </StyledConditionalTooltip>
-=======
-export const AppointmentStatusSelector = ({
-  disabled,
-  selectedStatus,
-  updateAppointmentStatus,
-}) => {
-  return (
-    <AppointmentStatusContainer role="radiogroup">
       {APPOINTMENT_STATUS_VALUES.filter(status => status !== APPOINTMENT_STATUSES.CANCELLED).map(
         status => {
           const isSelected = status === selectedStatus;
           return (
             <AppointmentStatusChip
+              key={status}
               appointmentStatus={status}
-              aria-checked={isSelected}
+              onClick={() => updateAppointmentStatus(status)}
               disabled={disabled || isSelected}
-              key={status}
-              onClick={() => updateAppointmentStatus(status)}
               role="radio"
               selected={isSelected}
             />
           );
         },
       )}
->>>>>>> 23a3a82b
     </AppointmentStatusContainer>
   );
 };
@@ -405,7 +353,6 @@
 }) => {
   const dispatch = useDispatch();
   const api = useApi();
-  const [localStatus, setLocalStatus] = useState(appointment.status);
   const patientId = appointment.patient.id;
 
   const { data: initialEncounter } = usePatientCurrentEncounter(patientId);
@@ -413,25 +360,16 @@
   const [localStatus, setLocalStatus] = useState(appointment.status);
   const [encounterModal, setEncounterModal] = useState(false);
   const [currentEncounter, setCurrentEncounter] = useState(null);
-  const [additionalData, setAdditionalData] = useState();
 
   useEffect(() => {
     setCurrentEncounter(initialEncounter);
   }, [initialEncounter]);
-
-  useEffect(() => {
-    (async () => {
-      const data = await api.get(`/patient/${patientId}/additionalData`);
-      setAdditionalData(data);
-    })();
-  }, [patientId, api]);
 
   const handlePatientDetailsClick = useCallback(async () => {
     await dispatch(reloadPatient(patientId));
     dispatch(push(`/patients/all/${patientId}`));
   }, [dispatch, patientId]);
 
-<<<<<<< HEAD
   const onOpenEncounterModal = useCallback(() => setEncounterModal(true), []);
   const onCloseEncounterModal = useCallback(() => setEncounterModal(false), []);
   const setEncounter = useCallback(
@@ -442,10 +380,7 @@
     [onCloseEncounterModal],
   );
 
-  const debouncedUpdateAppointmentSatus = useMemo(
-=======
   const debouncedUpdateAppointmentStatus = useMemo(
->>>>>>> 23a3a82b
     () =>
       debounce(async newValue => {
         try {
@@ -510,36 +445,6 @@
       }}
       modifiers={modifiers}
     >
-<<<<<<< HEAD
-      <ControlsRow onClose={onClose} />
-      <StyledPaper elevation={0}>
-        <PatientDetailsDisplay
-          patient={appointment.patient}
-          additionalData={additionalData}
-          onClick={handlePatientDetailsClick}
-        />
-        <AppointDetailsDisplay appointment={appointment} isOvernight={isOvernight} />
-        <AppointmentStatusDisplay
-          selectedStatus={localStatus}
-          updateAppointmentStatus={updateAppointmentStatus}
-          createdEncounter={currentEncounter}
-          onOpenEncounterModal={onOpenEncounterModal}
-        />
-      </StyledPaper>
-      <EncounterModal
-        initialValues={{
-          locationId: appointment?.location?.id,
-          examinerId: appointment?.clinician?.id,
-          practitionerId: appointment?.clinician?.id,
-        }}
-        open={encounterModal}
-        onClose={onCloseEncounterModal}
-        onSubmitEncounter={setEncounter}
-        noRedirectOnSubmit
-        patient={appointment.patient}
-        patientBillingTypeId={additionalData?.patientBillingTypeId}
-      />
-=======
       <ClickAwayListener
         onClickAway={handleClickAway}
         mouseEvent="onMouseDown"
@@ -556,11 +461,25 @@
             <AppointmentStatusSelector
               selectedStatus={localStatus}
               updateAppointmentStatus={updateAppointmentStatus}
+              createdEncounter={currentEncounter}
+              onOpenEncounterModal={onOpenEncounterModal}
             />
           </StyledPaper>
+          <EncounterModal
+            initialValues={{
+              locationId: appointment?.location?.id,
+              examinerId: appointment?.clinician?.id,
+              practitionerId: appointment?.clinician?.id,
+            }}
+            open={encounterModal}
+            onClose={onCloseEncounterModal}
+            onSubmitEncounter={setEncounter}
+            noRedirectOnSubmit
+            patient={appointment.patient}
+            patientBillingTypeId={additionalData?.patientBillingTypeId}
+          />
         </Box>
       </ClickAwayListener>
->>>>>>> 23a3a82b
     </Popper>
   );
 };