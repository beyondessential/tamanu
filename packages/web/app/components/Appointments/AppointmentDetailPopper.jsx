import Overnight from '@mui/icons-material/Brightness2';
import Close from '@mui/icons-material/Close';
import Box from '@mui/material/Box';
import ClickAwayListener from '@mui/material/ClickAwayListener';
import IconButton from '@mui/material/IconButton';
import Paper from '@mui/material/Paper';
import Popper from '@mui/material/Popper';
import { styled } from '@mui/material/styles';
import { useQueryClient } from '@tanstack/react-query';
import { push } from 'connected-react-router';
import { debounce } from 'lodash';
import React, { useCallback, useMemo, useState } from 'react';
import { useDispatch } from 'react-redux';
import { toast } from 'react-toastify';

import { APPOINTMENT_STATUS_VALUES, APPOINTMENT_STATUSES } from '@tamanu/constants';
import { useApi } from '../../api';
import { usePatientAdditionalDataQuery } from '../../api/queries';
import { Colors } from '../../constants';
import { reloadPatient } from '../../store';
import { DateDisplay, getDateDisplay } from '../DateDisplay';
import { MenuButton } from '../MenuButton';
<<<<<<< HEAD
import { getPatientNameAsString } from '../PatientNameDisplay';
import { TranslatedReferenceData, TranslatedSex, TranslatedText } from '../Translation';
import { AppointmentStatusChip } from './AppointmentStatusChip';
=======
>>>>>>> 23a3a82b

export const APPOINTMENT_DRAWER_CLASS = 'appointment-drawer';
const DEBOUNCE_DELAY = 200; // ms

const formatDateRange = (start, end, isOvernight) => {
<<<<<<< HEAD
  const formattedStart = getDateDisplay(start, { showDate: true, showTime: true });
  const formattedEnd = getDateDisplay(end, { showDate: isOvernight, showTime: true });

  return (
    <>
      {formattedStart}&nbsp;&ndash; {formattedEnd}
=======
  const date = getDateDisplay(start, { showDate: true, showTime: true });
  if (!end) return date;
  return (
    <>
      {date}&nbsp;&ndash; {getDateDisplay(end, { showDate: isOvernight, showTime: true })}
>>>>>>> 23a3a82b
    </>
  );
};

const FlexRow = styled(Box)`
  display: flex;
  flex-direction: row;
`;

const FlexCol = styled(Box)`
  display: flex;
  flex-direction: column;
`;

const PatientName = styled('h2')`
  font-size: 0.875rem;
  font-weight: 500;
  margin-block: 0;
`;

const Label = styled('span')`
  font-weight: 500;
`;

const StyledPaper = styled(Paper)`
  color: ${Colors.darkestText};
  display: flex;
  flex-direction: column;
  width: 16rem;
  box-shadow: 0 0.5rem 2rem 0 oklch(0 0 0 / 15%);
  border-radius: 0.3125rem;
  font-size: 0.6875rem;
`;

const ControlsContainer = styled(FlexRow)`
  position: fixed;
  inset-block-start: 0.5rem;
  inset-inline-end: 0.5rem;
  gap: 0.125rem;
`;

const PatientDetailsContainer = styled(FlexCol)`
  padding-block: 0.75rem 0.5rem;
  padding-inline: 0.75rem;
  gap: 0.1875rem;
  :hover {
    background-color: ${Colors.veryLightBlue};
    cursor: pointer;
  }
  border-top-left-radius: 0.3125rem;
  border-top-right-radius: 0.3125rem;
`;

const AppointmentDetailsContainer = styled(FlexCol)`
  border-block: max(0.0625rem, 1px) solid ${Colors.outline};
  gap: 0.5rem;
  padding: 0.75rem;
`;

const PrimaryDetails = styled('div')`
  > span + span {
    margin-inline-start: 0.25rem;
    padding-inline-start: 0.25rem;
    border-inline-start: max(0.0625rem, 1px) solid currentcolor;
  }
`;

const PatientId = styled('p')`
  color: ${Colors.primary};
  font-weight: 500;
  letter-spacing: 0.02em;
  margin-block: 0;
`;

const AppointmentStatusContainer = styled(Box)`
  padding-inline: 0.75rem;
  padding-block: 0.5rem 0.75rem;
  display: grid;
  grid-template-columns: repeat(3, 1fr);
  grid-row-gap: 0.5rem;
  grid-column-gap: 0.3125rem;
  justify-items: center;
`;

const StyledMenuButton = styled(MenuButton)`
  svg {
    font-size: 0.875rem;
  }
  #menu-list-grow {
    box-shadow: 0px 0.25rem 1rem 0px hsla(0, 0%, 0%, 0.1);
  }
`;

const StyledIconButton = styled(IconButton)`
  padding: 5px;
  svg {
    font-size: 0.875rem;
  }
`;

const ControlsRow = ({ onClose, onEdit }) => {
  const actions = [
    {
      label: <TranslatedText stringId="general.action.modify" fallback="Modify" />,
<<<<<<< HEAD
      action: () => openBookingForm(appointment),
=======
      action: onEdit,
>>>>>>> 23a3a82b
    },
    // TODO: cancel workflow
    {
      label: <TranslatedText stringId="general.action.cancel" fallback="Cancel" />,
      action: () => {},
    },
  ];

  return (
    <ControlsContainer>
      <StyledMenuButton actions={actions} />
      <StyledIconButton onClick={onClose}>
        <Close />
      </StyledIconButton>
    </ControlsContainer>
  );
};

const InlineDetailsDisplay = ({ label, value }) => (
  <span>
    <Label>{label}: </Label> {value ?? '—'}
  </span>
);

const DetailsDisplay = ({ label, value }) => (
  <FlexCol>
    <Label>{label}</Label>
    <span>{value ?? <>&mdash;</>}</span>
  </FlexCol>
);

const BookingTypeDisplay = ({ bookingType, isOvernight }) => (
  <DetailsDisplay
    label={<TranslatedText stringId="scheduling.bookingType.label" fallback="Booking type" />}
    value={
      <FlexRow sx={{ alignItems: 'center', justifyContent: 'space-between' }}>
        <TranslatedReferenceData
          value={bookingType.id}
          fallback={bookingType.name}
          category="appointmentType"
        />
        {isOvernight && (
          <FlexRow sx={{ gap: '2px' }}>
            <Overnight htmlColor={Colors.primary} sx={{ fontSize: 15 }} />
            <TranslatedText stringId="scheduling.bookingType.overnight" fallback="Overnight" />
          </FlexRow>
        )}
      </FlexRow>
    }
  />
);

const PatientDetailsDisplay = ({ patient, onClick }) => {
  const { id, displayId, sex, dateOfBirth } = patient;
  const { data: additionalData } = usePatientAdditionalDataQuery(id);

  return (
    <PatientDetailsContainer onClick={onClick}>
      <PatientName>{getPatientNameAsString(patient)}</PatientName>
      <PrimaryDetails>
        <span>
          <Label>
            <TranslatedText stringId="general.localisedField.sex.label" fallback="Sex" />:
          </Label>{' '}
          <TranslatedSex sex={sex} />
        </span>
        <span>
          <Label>
            <TranslatedText
              stringId="general.localisedField.dateOfBirth.label.short"
              fallback="DOB"
            />
            :
          </Label>{' '}
          <DateDisplay noTooltip date={dateOfBirth} />
        </span>
      </PrimaryDetails>
      {additionalData?.primaryContactNumber && (
        <InlineDetailsDisplay
          label={
            <TranslatedText
              stringId="patient.details.reminderContacts.field.contact"
              fallback="Contact"
            />
          }
          value={additionalData.primaryContactNumber}
        />
      )}
      <PatientId>{displayId}</PatientId>
    </PatientDetailsContainer>
  );
};

const AppointmentDetailsDisplay = ({ appointment, isOvernight }) => {
  const {
    startTime,
    endTime,
    clinician,
    locationGroup,
    location,
    bookingType,
    appointmentType,
  } = appointment;
  return (
    <AppointmentDetailsContainer>
      <DetailsDisplay
        label={<TranslatedText stringId="general.time.label" fallback="Time" />}
        value={formatDateRange(startTime, endTime, isOvernight)}
      />
      <DetailsDisplay
        label={
          <TranslatedText
            stringId="general.localisedField.clinician.label.short"
            fallback="Clinician"
          />
        }
        value={clinician?.displayName}
      />
      <DetailsDisplay
        label={
          <TranslatedText stringId="general.localisedField.locationGroupId.label" fallback="Area" />
        }
        value={
          <TranslatedReferenceData
            fallback={location?.locationGroup?.name || locationGroup?.name}
            value={location?.locationGroup?.id || locationGroup?.id}
            category="locationGroup"
          />
        }
      />
      {location && (
        <DetailsDisplay
          label={
            <TranslatedText
              stringId="general.localisedField.locationId.label"
              fallback="Location"
            />
          }
          value={
            <TranslatedReferenceData
              fallback={location?.name}
              value={location?.id}
              category="location"
            />
          }
        />
      )}
      {bookingType && <BookingTypeDisplay type={bookingType} isOvernight={isOvernight} />}
      {appointmentType && (
        <DetailsDisplay
          label={
            <TranslatedText
              stringId="scheduling.appointmentType.label"
              fallback="Appointment type"
            />
          }
          value={
            <TranslatedReferenceData
              value={appointmentType.id}
              appointmentType={appointmentType.name}
              category="appointmentType"
            />
          }
        />
      )}
    </AppointmentDetailsContainer>
  );
};

export const AppointmentStatusSelector = ({
  disabled,
  selectedStatus,
  updateAppointmentStatus,
}) => {
  return (
    <AppointmentStatusContainer role="radiogroup">
      {APPOINTMENT_STATUS_VALUES.filter(status => status !== APPOINTMENT_STATUSES.CANCELLED).map(
        status => {
          const isSelected = status === selectedStatus;
          return (
            <AppointmentStatusChip
              appointmentStatus={status}
              aria-checked={isSelected}
              disabled={disabled || isSelected}
              key={status}
              onClick={() => updateAppointmentStatus(status)}
              role="radio"
              selected={isSelected}
            />
          );
        },
      )}
    </AppointmentStatusContainer>
  );
};

export const AppointmentDetailPopper = ({
  open,
  onClose,
  onStatusChange,
  onEdit,
  anchorEl,
  appointment,
  isOvernight,
}) => {
  const dispatch = useDispatch();
  const api = useApi();
  const [localStatus, setLocalStatus] = useState(appointment.status);
  const patientId = appointment.patient.id;

  const handlePatientDetailsClick = useCallback(async () => {
    await dispatch(reloadPatient(patientId));
    dispatch(push(`/patients/all/${patientId}`));
  }, [dispatch, patientId]);

  const debouncedUpdateAppointmentStatus = useMemo(
    () =>
      debounce(async newValue => {
        try {
          await api.put(`appointments/${appointment.id}`, {
            status: newValue,
          });
          onStatusChange?.(newValue);
        } catch (error) {
          toast.error(
            <TranslatedText
              stringId="schedule.error.updateStatus"
              fallback="Error updating appointment status"
            />,
          );
          setLocalStatus(appointment.status);
        }
      }, DEBOUNCE_DELAY),
    [api, appointment.id, appointment.status, onStatusChange],
  );

  const updateAppointmentStatus = useCallback(
    newValue => {
      setLocalStatus(newValue);
      debouncedUpdateAppointmentStatus(newValue);
    },
    [debouncedUpdateAppointmentStatus],
  );

  const handleClickAway = e => {
    if (e.target.closest(`.${APPOINTMENT_DRAWER_CLASS}`)) return;
    onClose();
  };

  const modifiers = [
    {
      name: 'offset',
      options: {
        offset: [0, 2],
      },
    },
    {
      name: 'preventOverflow',
      enabled: true,
      options: {
        altAxis: true,
        altBoundary: true,
        tether: false,
        rootBoundary: 'document',
        padding: { top: 64, left: 184 }, // px conversions of height / width from CarouselComponents
      },
    },
  ];

  return (
    <Popper
      open={open}
      anchorEl={anchorEl}
      placement="bottom-start"
      onClick={e => e.stopPropagation()} // Prevent the popper from closing when clicked
      sx={{
        zIndex: 10,
      }}
      modifiers={modifiers}
    >
      <ClickAwayListener
        onClickAway={handleClickAway}
        mouseEvent="onMouseDown"
        touchEvent="onTouchStart"
      >
        <Box>
          <ControlsRow onClose={onClose} onEdit={onEdit} />
          <StyledPaper elevation={0}>
            <PatientDetailsDisplay
              patient={appointment.patient}
              onClick={handlePatientDetailsClick}
            />
            <AppointmentDetailsDisplay appointment={appointment} isOvernight={isOvernight} />
            <AppointmentStatusSelector
              selectedStatus={localStatus}
              updateAppointmentStatus={updateAppointmentStatus}
            />
          </StyledPaper>
        </Box>
      </ClickAwayListener>
    </Popper>
  );
};<|MERGE_RESOLUTION|>--- conflicted
+++ resolved
@@ -6,45 +6,35 @@
 import Paper from '@mui/material/Paper';
 import Popper from '@mui/material/Popper';
 import { styled } from '@mui/material/styles';
-import { useQueryClient } from '@tanstack/react-query';
 import { push } from 'connected-react-router';
 import { debounce } from 'lodash';
 import React, { useCallback, useMemo, useState } from 'react';
 import { useDispatch } from 'react-redux';
 import { toast } from 'react-toastify';
 
-import { APPOINTMENT_STATUS_VALUES, APPOINTMENT_STATUSES } from '@tamanu/constants';
+import { APPOINTMENT_STATUSES, APPOINTMENT_STATUS_VALUES } from '@tamanu/constants';
+
 import { useApi } from '../../api';
 import { usePatientAdditionalDataQuery } from '../../api/queries';
 import { Colors } from '../../constants';
 import { reloadPatient } from '../../store';
 import { DateDisplay, getDateDisplay } from '../DateDisplay';
 import { MenuButton } from '../MenuButton';
-<<<<<<< HEAD
 import { getPatientNameAsString } from '../PatientNameDisplay';
 import { TranslatedReferenceData, TranslatedSex, TranslatedText } from '../Translation';
 import { AppointmentStatusChip } from './AppointmentStatusChip';
-=======
->>>>>>> 23a3a82b
 
 export const APPOINTMENT_DRAWER_CLASS = 'appointment-drawer';
 const DEBOUNCE_DELAY = 200; // ms
 
 const formatDateRange = (start, end, isOvernight) => {
-<<<<<<< HEAD
   const formattedStart = getDateDisplay(start, { showDate: true, showTime: true });
+  if (!end) return formattedStart;
+
   const formattedEnd = getDateDisplay(end, { showDate: isOvernight, showTime: true });
-
   return (
     <>
-      {formattedStart}&nbsp;&ndash; {formattedEnd}
-=======
-  const date = getDateDisplay(start, { showDate: true, showTime: true });
-  if (!end) return date;
-  return (
-    <>
-      {date}&nbsp;&ndash; {getDateDisplay(end, { showDate: isOvernight, showTime: true })}
->>>>>>> 23a3a82b
+      {date}&nbsp;&ndash; {formattedEnd}
     </>
   );
 };
@@ -149,11 +139,7 @@
   const actions = [
     {
       label: <TranslatedText stringId="general.action.modify" fallback="Modify" />,
-<<<<<<< HEAD
-      action: () => openBookingForm(appointment),
-=======
       action: onEdit,
->>>>>>> 23a3a82b
     },
     // TODO: cancel workflow
     {
