import React, { useCallback, useMemo, useState } from 'react';
import { useDispatch } from 'react-redux';
import { push } from 'connected-react-router';
import Box from '@mui/material/Box';
import ClickAwayListener from '@mui/material/ClickAwayListener';
import IconButton from '@mui/material/IconButton';
import Paper from '@mui/material/Paper';
import Popper from '@mui/material/Popper';
import { styled } from '@mui/material/styles';
import Overnight from '@mui/icons-material/Brightness2';
import Close from '@mui/icons-material/Close';
import { debounce } from 'lodash';
import { toast } from 'react-toastify';

import { PatientNameDisplay } from '../PatientNameDisplay';
import { TranslatedReferenceData, TranslatedSex, TranslatedText } from '../Translation';
import { Colors } from '../../constants';
import { DateDisplay } from '../DateDisplay';
import { reloadPatient } from '../../store';
import { usePatientAdditionalDataQuery } from '../../api/queries';
<<<<<<< HEAD
import { CancelBookingModal } from './CancelBookingModal';
import { formatDateRange } from './utils';
import { useApi } from '../../api';
import {
  APPOINTMENT_STATUS_VALUES,
  APPOINTMENT_STATUSES,
  APPOINTMENT_TYPE_LABELS,
} from '@tamanu/constants';
=======
import { APPOINTMENT_STATUS_VALUES, APPOINTMENT_STATUSES } from '@tamanu/constants';
>>>>>>> 778c235b
import { AppointmentStatusChip } from './AppointmentStatusChip';
import { MenuButton } from '../MenuButton';
import { useQueryClient } from '@tanstack/react-query';

const DEBOUNCE_DELAY = 200; // ms

const FlexRow = styled(Box)`
  display: flex;
  flex-direction: row;
`;

const FlexCol = styled(Box)`
  display: flex;
  flex-direction: column;
`;

const Title = styled('span')`
  font-weight: 500;
  font-size: 0.875rem;
`;

const Label = styled('span')`
  font-weight: 500;
  color: ${props => props.color || 'inherit'};
`;

const StyledPaper = styled(Paper)`
  color: ${Colors.darkestText};
  display: flex;
  flex-direction: column;
  width: 16rem;
  box-shadow: 0 0.5rem 2rem 0 oklch(0 0 0 / 15%);
  border-radius: 0.3125rem;
  font-size: 0.6875rem;
`;

const ControlsContainer = styled(FlexRow)`
  position: fixed;
  inset-block-start: 0.5rem;
  inset-inline-end: 0.5rem;
  gap: 0.125rem;
`;

const PatientDetailsContainer = styled(FlexCol)`
  padding-block: 0.75rem 0.5rem;
  padding-inline: 0.75rem;
  gap: 0.1875rem;
  :hover {
    background-color: ${Colors.veryLightBlue};
    cursor: pointer;
  }
  border-top-left-radius: 0.3125rem;
  border-top-right-radius: 0.3125rem;
`;

const AppointmentDetailsContainer = styled(FlexCol)`
  padding: 0.75rem;
  gap: 0.5rem;
  border-top: max(0.0625rem, 1px) solid ${Colors.outline};
  border-bottom: max(0.0625rem, 1px) solid ${Colors.outline};
`;

const AppointmentStatusContainer = styled(Box)`
  padding-inline: 0.75rem;
  padding-block: 0.5rem 0.75rem;
  display: grid;
  grid-template-columns: repeat(3, 1fr);
  grid-row-gap: 0.5rem;
  grid-column-gap: 0.3125rem;
  justify-items: center;
`;

const StyledMenuButton = styled(MenuButton)`
  svg {
    font-size: 0.875rem;
  }
`;

const StyledIconButton = styled(IconButton)`
  padding: 5px;
  svg {
    font-size: 0.875rem;
  }
`;

const ControlsRow = ({ onClose, appointment, openBookingForm, handleAppointmentUpdate }) => {
  const [cancelModalOpen, setCancelModalOpen] = useState(false);

  const handleCancelModalClose = () => {
    setCancelModalOpen(false);
  };

  const actions = [
    {
      label: <TranslatedText stringId="general.action.modify" fallback="Modify" />,
      action: () => openBookingForm({ ...appointment, date: appointment.startTime }),
    },
    {
      label: <TranslatedText stringId="general.action.cancel" fallback="Cancel" />,
      action: () => setCancelModalOpen(true),
    },
  ];

  return (
    <ControlsContainer>
      <StyledMenuButton actions={actions} />
      <StyledIconButton onClick={onClose}>
        <Close />
      </StyledIconButton>
      <CancelBookingModal
        appointment={appointment}
        open={cancelModalOpen}
        onClose={handleCancelModalClose}
        handleAppointmentUpdate={handleAppointmentUpdate}
      />
    </ControlsContainer>
  );
};

const InlineDetailsDisplay = ({ label, value }) => (
  <span>
    <Label>{label}: </Label> {value ?? '—'}
  </span>
);

const DetailsDisplay = ({ label, value }) => (
  <FlexCol>
    <Label>{label}</Label>
    <span>{value ?? <>&mdash;</>}</span>
  </FlexCol>
);

<<<<<<< HEAD
const InlineDetailsDisplay = ({ label, value }) => (
  <FlexRow sx={{ display: 'inline-flex' }}>
    <span>
      <Label>{label}: </Label> {value ?? '—'}
    </span>
  </FlexRow>
);

const BookingTypeDisplay = ({ type, isOvernight }) => (
=======
const BookingTypeDisplay = ({ bookingType, isOvernight }) => (
>>>>>>> 778c235b
  <DetailsDisplay
    label={<TranslatedText stringId="scheduling.bookingType.label" fallback="Booking type" />}
    value={
      <FlexRow sx={{ alignItems: 'center', justifyContent: 'space-between' }}>
        <TranslatedReferenceData
          value={bookingType.id}
          fallback={bookingType.name}
          category="appointmentType"
        />
        {isOvernight && (
          <FlexRow sx={{ gap: '2px' }}>
            <Overnight htmlColor={Colors.primary} sx={{ fontSize: 15 }} />
            <TranslatedText stringId="scheduling.bookingType.overnight" fallback="Overnight" />
          </FlexRow>
        )}
      </FlexRow>
    }
  />
);

const PatientDetailsDisplay = ({ patient, onClick }) => {
  const { id, displayId, sex, dateOfBirth } = patient;
  const { data: additionalData, isLoading } = usePatientAdditionalDataQuery(id);
  return (
    <PatientDetailsContainer onClick={onClick}>
      <Title>
        <PatientNameDisplay patient={patient} />
      </Title>
      <span>
        <InlineDetailsDisplay
          label={<TranslatedText stringId="general.localisedField.sex.label" fallback="Sex" />}
          value={<TranslatedSex sex={sex} />}
        />
        <Label>{' | '}</Label>
        <InlineDetailsDisplay
          label={
            <TranslatedText
              stringId="general.localisedField.dateOfBirth.label.short"
              fallback="DOB"
            />
          }
          value={<DateDisplay date={dateOfBirth} noTooltip />}
        />
      </span>
<<<<<<< HEAD
      {!isLoading && additionalData?.primaryContactNumber && (
=======
      {additionalData?.primaryContactNumber && (
>>>>>>> 778c235b
        <InlineDetailsDisplay
          label={
            <TranslatedText
              stringId="patient.details.reminderContacts.field.contact"
              fallback="Contact"
            />
          }
          value={additionalData.primaryContactNumber}
        />
      )}
      <Label color={Colors.primary}>{displayId}</Label>
    </PatientDetailsContainer>
  );
};

const AppointmentDetailsDisplay = ({ appointment, isOvernight }) => {
<<<<<<< HEAD
  const { startTime, endTime, clinician, locationGroup, location, type } = appointment;
=======
  const { startTime, endTime, clinician, locationGroup, location, bookingType } = appointment;
>>>>>>> 778c235b
  return (
    <AppointmentDetailsContainer>
      <DetailsDisplay
        label={<TranslatedText stringId="general.time.label" fallback="Time" />}
        value={formatDateRange(startTime, endTime, isOvernight)}
      />
      <DetailsDisplay
        label={
          <TranslatedText
            stringId="general.localisedField.clinician.label.short"
            fallback="Clinician"
          />
        }
        value={clinician?.displayName}
      />
      <DetailsDisplay
        label={
          <TranslatedText stringId="general.localisedField.locationGroupId.label" fallback="Area" />
        }
        value={
          <TranslatedReferenceData
            fallback={location?.locationGroup?.name || locationGroup?.name}
            value={location?.locationGroup?.id || locationGroup?.id}
            category="locationGroup"
          />
        }
      />
      <DetailsDisplay
        label={
          <TranslatedText stringId="general.localisedField.locationId.label" fallback="Location" />
        }
        value={
          <TranslatedReferenceData
            fallback={location?.name ?? '—'}
            value={location?.id}
            category="location"
          />
        }
      />
      <BookingTypeDisplay bookingType={bookingType} isOvernight={isOvernight} />
    </AppointmentDetailsContainer>
  );
};

export const AppointmentStatusSelector = ({
  disabled,
  selectedStatus,
  updateAppointmentStatus,
}) => {
  return (
    <AppointmentStatusContainer role="radiogroup">
      {APPOINTMENT_STATUS_VALUES.filter(status => status !== APPOINTMENT_STATUSES.CANCELLED).map(
        status => {
          const isSelected = status === selectedStatus;
          return (
            <AppointmentStatusChip
              appointmentStatus={status}
              aria-checked={isSelected}
              disabled={disabled || isSelected}
              key={status}
              onClick={() => updateAppointmentStatus(status)}
              role="radio"
              selected={isSelected}
            />
          );
        },
      )}
    </AppointmentStatusContainer>
  );
};

export const AppointmentDetailPopper = ({
  open,
  onClose,
  onUpdated,
  anchorEl,
  appointment,
  isOvernight = false,
  openBookingForm,
}) => {
  const dispatch = useDispatch();
  const queryClient = useQueryClient();
  const api = useApi();
  const [localStatus, setLocalStatus] = useState(appointment.status);
  const patientId = appointment.patient.id;

  const handleAppointmentUpdate = useCallback(() => {
    queryClient.invalidateQueries('appointments');
    if (onUpdated) onUpdated();
  }, [queryClient, onUpdated]);

  const handlePatientDetailsClick = useCallback(async () => {
    await dispatch(reloadPatient(patientId));
    dispatch(push(`/patients/all/${patientId}`));
  }, [dispatch, patientId]);

  const debouncedUpdateAppointmentStatus = useMemo(
    () =>
      debounce(async newValue => {
        try {
          await api.put(`appointments/${appointment.id}`, {
            status: newValue,
          });
          handleAppointmentUpdate();
        } catch (error) {
          console.log(error);
          toast.error(
            <TranslatedText
              stringId="schedule.error.updateStatus"
              fallback="Error updating appointment status"
            />,
          );
          setLocalStatus(appointment.status);
        }
      }, DEBOUNCE_DELAY),
    [api, appointment.id, appointment.status, handleAppointmentUpdate],
  );

  const updateAppointmentStatus = useCallback(
    newValue => {
      setLocalStatus(newValue);
      debouncedUpdateAppointmentStatus(newValue);
    },
    [debouncedUpdateAppointmentStatus],
  );

  const modifiers = [
    {
      name: 'offset',
      options: {
        offset: [0, 2],
      },
    },
    {
      name: 'preventOverflow',
      enabled: true,
      options: {
        altAxis: true,
        altBoundary: true,
        tether: false,
        rootBoundary: 'document',
        padding: { top: 64, left: 184 }, // px conversions of height / width from CarouselComponents
      },
    },
  ];


  return (
    <Popper
      open={open}
      anchorEl={anchorEl}
      placement="bottom-start"
      onClick={e => e.stopPropagation()} // Prevent the popper from closing when clicked
      modifiers={modifiers}
    >
      <ClickAwayListener onClickAway={onClose}>
        <Box>
          <ControlsRow
            appointment={appointment}
            openBookingForm={openBookingForm}
            onClose={onClose}
            handleAppointmentUpdate={handleAppointmentUpdate}
          />
          <StyledPaper elevation={0}>
            <PatientDetailsDisplay
              patient={appointment.patient}
              onClick={handlePatientDetailsClick}
            />
            <AppointmentDetailsDisplay appointment={appointment} isOvernight={isOvernight} />
            <AppointmentStatusSelector
              selectedStatus={localStatus}
              updateAppointmentStatus={updateAppointmentStatus}
            />
          </StyledPaper>
        </Box>
      </ClickAwayListener>
    </Popper>
  );
};<|MERGE_RESOLUTION|>--- conflicted
+++ resolved
@@ -18,18 +18,10 @@
 import { DateDisplay } from '../DateDisplay';
 import { reloadPatient } from '../../store';
 import { usePatientAdditionalDataQuery } from '../../api/queries';
-<<<<<<< HEAD
 import { CancelBookingModal } from './CancelBookingModal';
 import { formatDateRange } from './utils';
 import { useApi } from '../../api';
-import {
-  APPOINTMENT_STATUS_VALUES,
-  APPOINTMENT_STATUSES,
-  APPOINTMENT_TYPE_LABELS,
-} from '@tamanu/constants';
-=======
 import { APPOINTMENT_STATUS_VALUES, APPOINTMENT_STATUSES } from '@tamanu/constants';
->>>>>>> 778c235b
 import { AppointmentStatusChip } from './AppointmentStatusChip';
 import { MenuButton } from '../MenuButton';
 import { useQueryClient } from '@tanstack/react-query';
@@ -162,7 +154,6 @@
   </FlexCol>
 );
 
-<<<<<<< HEAD
 const InlineDetailsDisplay = ({ label, value }) => (
   <FlexRow sx={{ display: 'inline-flex' }}>
     <span>
@@ -171,10 +162,7 @@
   </FlexRow>
 );
 
-const BookingTypeDisplay = ({ type, isOvernight }) => (
-=======
 const BookingTypeDisplay = ({ bookingType, isOvernight }) => (
->>>>>>> 778c235b
   <DetailsDisplay
     label={<TranslatedText stringId="scheduling.bookingType.label" fallback="Booking type" />}
     value={
@@ -219,12 +207,8 @@
           value={<DateDisplay date={dateOfBirth} noTooltip />}
         />
       </span>
-<<<<<<< HEAD
       {!isLoading && additionalData?.primaryContactNumber && (
-=======
-      {additionalData?.primaryContactNumber && (
->>>>>>> 778c235b
-        <InlineDetailsDisplay
+        <InlineInlineDetailsDisplay
           label={
             <TranslatedText
               stringId="patient.details.reminderContacts.field.contact"
@@ -240,11 +224,7 @@
 };
 
 const AppointmentDetailsDisplay = ({ appointment, isOvernight }) => {
-<<<<<<< HEAD
-  const { startTime, endTime, clinician, locationGroup, location, type } = appointment;
-=======
   const { startTime, endTime, clinician, locationGroup, location, bookingType } = appointment;
->>>>>>> 778c235b
   return (
     <AppointmentDetailsContainer>
       <DetailsDisplay
@@ -390,7 +370,6 @@
       },
     },
   ];
-
 
   return (
     <Popper
