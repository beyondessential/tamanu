import React, { useCallback, useMemo, useState } from 'react';
import { useDispatch } from 'react-redux';
import { push } from 'connected-react-router';
import Box from '@mui/material/Box';
import ClickAwayListener from '@mui/material/ClickAwayListener';
import IconButton from '@mui/material/IconButton';
import Paper from '@mui/material/Paper';
import Popper from '@mui/material/Popper';
import { styled } from '@mui/material/styles';
import Overnight from '@mui/icons-material/Brightness2';
import Close from '@mui/icons-material/Close';
import { debounce } from 'lodash';
import { toast } from 'react-toastify';

import { PatientNameDisplay } from '../PatientNameDisplay';
import {
  TranslatedEnum,
  TranslatedReferenceData,
  TranslatedSex,
  TranslatedText,
} from '../Translation';
import { Colors } from '../../constants';
import { DateDisplay } from '../DateDisplay';
import { reloadPatient } from '../../store';
import { usePatientAdditionalDataQuery } from '../../api/queries';
import { CancelBookingModal } from './CancelBookingModal';
import { formatDateRange } from './utils';
import { useApi } from '../../api';
import { usePatientAdditionalDataQuery } from '../../api/queries';
import {
  APPOINTMENT_STATUS_VALUES,
  APPOINTMENT_STATUSES,
  APPOINTMENT_TYPE_LABELS,
} from '@tamanu/constants';
import { AppointmentStatusChip } from './AppointmentStatusChip';
<<<<<<< HEAD
import { KebabMenuButton } from '../KebabMenuButton';
=======
import { MenuButton } from '../MenuButton';
import { useQueryClient } from '@tanstack/react-query';
>>>>>>> 3583200c

const DEBOUNCE_DELAY = 200; // ms

const FlexRow = styled(Box)`
  display: flex;
  flex-direction: row;
`;

const FlexCol = styled(Box)`
  display: flex;
  flex-direction: column;
`;

const Title = styled('span')`
  font-weight: 500;
  font-size: 0.875rem;
`;

const Label = styled('span')`
  font-weight: 500;
  color: ${props => props.color || 'inherit'};
`;

const StyledPaper = styled(Paper)`
  color: ${Colors.darkestText};
  display: flex;
  flex-direction: column;
  width: 16rem;
  box-shadow: 0 0.5rem 2rem 0 oklch(0 0 0 / 15%);
  border-radius: 0.3125rem;
  font-size: 0.6875rem;
`;

const ControlsContainer = styled(FlexRow)`
  position: fixed;
  inset-block-start: 0.5rem;
  inset-inline-end: 0.5rem;
  gap: 0.125rem;
`;

const PatientDetailsContainer = styled(FlexCol)`
  padding-block: 0.75rem 0.5rem;
  padding-inline: 0.75rem;
  gap: 0.1875rem;
  :hover {
    background-color: ${Colors.veryLightBlue};
    cursor: pointer;
  }
  border-top-left-radius: 0.3125rem;
  border-top-right-radius: 0.3125rem;
`;

const AppointmentDetailsContainer = styled(FlexCol)`
  padding: 0.75rem;
  gap: 0.5rem;
  border-top: max(0.0625rem, 1px) solid ${Colors.outline};
  border-bottom: max(0.0625rem, 1px) solid ${Colors.outline};
`;

const AppointmentStatusContainer = styled(Box)`
  padding-inline: 0.75rem;
  padding-block: 0.5rem 0.75rem;
  display: grid;
  grid-template-columns: repeat(3, 1fr);
  grid-row-gap: 0.5rem;
  grid-column-gap: 0.3125rem;
  justify-items: center;
`;

<<<<<<< HEAD
const ControlsRow = ({ onClose, appointment, onUpdated }) => {
  const [cancelModalOpen, setCancelModalOpen] = useState(false);

  const handleCancelModalClose = () => {
    setCancelModalOpen(false);
  };

  const controls = [
    {
      label: <TranslatedText stringId="scheduling.action.modify" fallback="Modify" />,
      onClick: () => {},
    },
    {
      label: <TranslatedText stringId="general.action.cancel" fallback="Cancel" />,
      onClick: () => setCancelModalOpen(true),
=======
const StyledMenuButton = styled(MenuButton)`
  svg { 
    font-size: 0.875rem
  }
`;

const StyledIconButton = styled(IconButton)`
  padding: 5px;
  svg {
    font-size: 0.875rem
  }
`;

const ControlsRow = ({ onClose, appointment, openBookingForm }) => {
  const actions = [
    {
      label: <TranslatedText stringId="general.action.modify" fallback="Modify" />,
      action: () => openBookingForm({ ...appointment, date: appointment.startTime }),
    },
    // TODO: cancel workflow
    {
      label: <TranslatedText stringId="general.action.cancel" fallback="Cancel" />,
      action: () => {},
>>>>>>> 3583200c
    },
  ];

  return (
    <ControlsContainer>
<<<<<<< HEAD
      <KebabMenuButton items={controls} />
      <StyledIconButton onClick={onClose}>
        <Close sx={{ fontSize: '0.875rem' }} />
      </StyledIconButton>
      <CancelBookingModal
        appointment={appointment}
        open={cancelModalOpen}
        onClose={handleCancelModalClose}
        onUpdated={onUpdated}
      />
=======
      <StyledMenuButton actions={actions} />
      <StyledIconButton onClick={onClose}>
        <Close />
      </StyledIconButton>
>>>>>>> 3583200c
    </ControlsContainer>
  );
};

const DetailsDisplay = ({ label, value }) => (
  <FlexCol>
    <Label>{label}</Label>
    <span>{value ?? <>&mdash;</>}</span>
  </FlexCol>
);

const InlineDetailsDisplay = ({ label, value }) => (
  <FlexRow sx={{ display: 'inline-flex' }}>
    <span>
      <Label>{label}: </Label> {value ?? '—'}
    </span>
  </FlexRow>
);

const BookingTypeDisplay = ({ type, isOvernight }) => (
  <DetailsDisplay
    label={<TranslatedText stringId="scheduling.bookingType.label" fallback="Booking type" />}
    value={
      <FlexRow sx={{ alignItems: 'center', justifyContent: 'space-between' }}>
        <TranslatedEnum value={type} enumValues={APPOINTMENT_TYPE_LABELS} enumFallback={type} />
        {isOvernight && (
          <FlexRow sx={{ gap: '2px' }}>
            <Overnight htmlColor={Colors.primary} sx={{ fontSize: 15 }} />
            <TranslatedText stringId="scheduling.bookingType.overnight" fallback="Overnight" />
          </FlexRow>
        )}
      </FlexRow>
    }
  />
);

const PatientDetailsDisplay = ({ patient, onClick }) => {
  const { id, displayId, sex, dateOfBirth } = patient;
<<<<<<< HEAD
  const { data: additionalData, isLoading } = usePatientAdditionalDataQuery(id);
=======
  const { data: additionalData } = usePatientAdditionalDataQuery(id);

>>>>>>> 3583200c
  return (
    <PatientDetailsContainer onClick={onClick}>
      <Title>
        <PatientNameDisplay patient={patient} />
      </Title>
      <span>
<<<<<<< HEAD
        <InlineDetailsDisplay
          label={<TranslatedText stringId="general.localisedField.sex.label" fallback="Sex" />}
          value={<TranslatedSex sex={sex} />}
        />
        <Label>{' | '}</Label>
        <InlineDetailsDisplay
          label={
            <TranslatedText
              stringId="general.localisedField.dateOfBirth.label.short"
              fallback="DOB"
            />
          }
          value={<DateDisplay date={dateOfBirth} />}
        />
=======
        <Label>
          <TranslatedText stringId="general.localisedField.sex.label" fallback="Sex" />:
        </Label>{' '}
        <TranslatedSex sex={sex} />
        {' | '}
        <Label>
          <TranslatedText
            stringId="general.localisedField.dateOfBirth.label.short"
            fallback="DOB"
          />
          :
        </Label>{' '}
        <DateDisplay date={dateOfBirth} />
>>>>>>> 3583200c
      </span>
      {!isLoading && additionalData?.primaryContactNumber && (
        <InlineDetailsDisplay
          label={
            <TranslatedText
              stringId="patient.details.reminderContacts.field.contact"
              fallback="Contact"
            />
          }
          value={additionalData.primaryContactNumber}
        />
      )}
      <Label color={Colors.primary}>{displayId}</Label>
    </PatientDetailsContainer>
  );
};

const AppointmentDetailsDisplay = ({ appointment, isOvernight }) => {
  const { startTime, endTime, clinician, locationGroup, location, type } = appointment;
  return (
    <AppointmentDetailsContainer>
      <DetailsDisplay
        label={<TranslatedText stringId="general.time.label" fallback="Time" />}
        value={formatDateRange(startTime, endTime, isOvernight)}
      />
      <DetailsDisplay
        label={
          <TranslatedText
            stringId="general.localisedField.clinician.label.short"
            fallback="Clinician"
          />
        }
        value={clinician?.displayName}
      />
      <DetailsDisplay
        label={
          <TranslatedText stringId="general.localisedField.locationGroupId.label" fallback="Area" />
        }
        value={
          <TranslatedReferenceData
            fallback={locationGroup?.name ?? '—'}
            value={locationGroup?.id}
            category="locationGroup"
          />
        }
      />
      <DetailsDisplay
        label={
          <TranslatedText stringId="general.localisedField.locationId.label" fallback="Location" />
        }
        value={
          <TranslatedReferenceData
            fallback={location?.name ?? '—'}
            value={location?.id}
            category="location"
          />
        }
      />
      <BookingTypeDisplay type={type} isOvernight={isOvernight} />
    </AppointmentDetailsContainer>
  );
};

export const AppointmentStatusSelector = ({
  disabled,
  selectedStatus,
  updateAppointmentStatus,
}) => {
  return (
    <AppointmentStatusContainer role="radiogroup">
      {APPOINTMENT_STATUS_VALUES.filter(status => status != APPOINTMENT_STATUSES.CANCELLED).map(
        status => {
          const isSelected = status === selectedStatus;
          return (
            <AppointmentStatusChip
              appointmentStatus={status}
              aria-checked={isSelected}
              disabled={disabled || isSelected}
              key={status}
              onClick={() => updateAppointmentStatus(status)}
              role="radio"
              selected={isSelected}
            />
          );
        },
      )}
    </AppointmentStatusContainer>
  );
};

export const AppointmentDetailPopper = ({
  open,
  onClose,
  onUpdated,
  anchorEl,
  appointment,
<<<<<<< HEAD
  isOvernight = false,
=======
  isOvernight,
  openBookingForm,
>>>>>>> 3583200c
}) => {
  const dispatch = useDispatch();
  const queryClient = useQueryClient();
  const api = useApi();
  const [localStatus, setLocalStatus] = useState(appointment.status);
  const patientId = appointment.patient.id;

  const handlePatientDetailsClick = useCallback(async () => {
    await dispatch(reloadPatient(patientId));
    dispatch(push(`/patients/all/${patientId}`));
  }, [dispatch, patientId]);

  const debouncedUpdateAppointmentStatus = useMemo(
    () =>
      debounce(async newValue => {
        try {
          await api.put(`appointments/${appointment.id}`, {
            status: newValue,
          });
          if (onUpdated) onUpdated();
          queryClient.invalidateQueries('appointments');
        } catch (error) {
          console.log(error);
          toast.error(
            <TranslatedText
              stringId="schedule.error.updateStatus"
              fallback="Error updating appointment status"
            />,
          );
          setLocalStatus(appointment.status);
        }
      }, DEBOUNCE_DELAY),
    [api, appointment.id, onUpdated, appointment.status, queryClient],
  );

  const updateAppointmentStatus = useCallback(
    newValue => {
      setLocalStatus(newValue);
      debouncedUpdateAppointmentStatus(newValue);
    },
    [debouncedUpdateAppointmentStatus],
  );

  return (
    <Popper
      open={open}
      anchorEl={anchorEl}
      placement="bottom-start"
      onClick={e => e.stopPropagation()} // Prevent the popper from closing when clicked
      modifiers={[
        {
          name: 'offset',
          options: {
            offset: [0, 2],
          },
        },
      ]}
    >
      <ClickAwayListener onClickAway={onClose}>
        <Box>
<<<<<<< HEAD
          <ControlsRow appointment={appointment} onClose={onClose} onUpdated={onUpdated} />
          <StyledPaper elevation={0}>
            <PatientDetailsDisplay patient={appointment.patient} onClick={handlePatientDetailsClick} />
            <AppointmentDetailsDisplay appointment={appointment} isOvernight={isOvernight} />
            <AppointmentStatusDisplay
=======
          <ControlsRow
            appointment={appointment}
            openBookingForm={openBookingForm}
            onClose={onClose}
          />
          <StyledPaper elevation={0}>
            <PatientDetailsDisplay
              patient={appointment.patient}
              onClick={handlePatientDetailsClick}
            />
            <AppointDetailsDisplay appointment={appointment} isOvernight={isOvernight} />
            <AppointmentStatusSelector
>>>>>>> 3583200c
              selectedStatus={localStatus}
              updateAppointmentStatus={updateAppointmentStatus}
            />
          </StyledPaper>
            </Box>
      </ClickAwayListener>

    </Popper>
  );
};<|MERGE_RESOLUTION|>--- conflicted
+++ resolved
@@ -33,12 +33,9 @@
   APPOINTMENT_TYPE_LABELS,
 } from '@tamanu/constants';
 import { AppointmentStatusChip } from './AppointmentStatusChip';
-<<<<<<< HEAD
 import { KebabMenuButton } from '../KebabMenuButton';
-=======
 import { MenuButton } from '../MenuButton';
 import { useQueryClient } from '@tanstack/react-query';
->>>>>>> 3583200c
 
 const DEBOUNCE_DELAY = 200; // ms
 
@@ -108,33 +105,16 @@
   justify-items: center;
 `;
 
-<<<<<<< HEAD
-const ControlsRow = ({ onClose, appointment, onUpdated }) => {
-  const [cancelModalOpen, setCancelModalOpen] = useState(false);
-
-  const handleCancelModalClose = () => {
-    setCancelModalOpen(false);
-  };
-
-  const controls = [
-    {
-      label: <TranslatedText stringId="scheduling.action.modify" fallback="Modify" />,
-      onClick: () => {},
-    },
-    {
-      label: <TranslatedText stringId="general.action.cancel" fallback="Cancel" />,
-      onClick: () => setCancelModalOpen(true),
-=======
 const StyledMenuButton = styled(MenuButton)`
-  svg { 
-    font-size: 0.875rem
+  svg {
+    font-size: 0.875rem;
   }
 `;
 
 const StyledIconButton = styled(IconButton)`
   padding: 5px;
   svg {
-    font-size: 0.875rem
+    font-size: 0.875rem;
   }
 `;
 
@@ -148,29 +128,15 @@
     {
       label: <TranslatedText stringId="general.action.cancel" fallback="Cancel" />,
       action: () => {},
->>>>>>> 3583200c
     },
   ];
 
   return (
     <ControlsContainer>
-<<<<<<< HEAD
-      <KebabMenuButton items={controls} />
-      <StyledIconButton onClick={onClose}>
-        <Close sx={{ fontSize: '0.875rem' }} />
-      </StyledIconButton>
-      <CancelBookingModal
-        appointment={appointment}
-        open={cancelModalOpen}
-        onClose={handleCancelModalClose}
-        onUpdated={onUpdated}
-      />
-=======
       <StyledMenuButton actions={actions} />
       <StyledIconButton onClick={onClose}>
         <Close />
       </StyledIconButton>
->>>>>>> 3583200c
     </ControlsContainer>
   );
 };
@@ -209,19 +175,13 @@
 
 const PatientDetailsDisplay = ({ patient, onClick }) => {
   const { id, displayId, sex, dateOfBirth } = patient;
-<<<<<<< HEAD
   const { data: additionalData, isLoading } = usePatientAdditionalDataQuery(id);
-=======
-  const { data: additionalData } = usePatientAdditionalDataQuery(id);
-
->>>>>>> 3583200c
   return (
     <PatientDetailsContainer onClick={onClick}>
       <Title>
         <PatientNameDisplay patient={patient} />
       </Title>
       <span>
-<<<<<<< HEAD
         <InlineDetailsDisplay
           label={<TranslatedText stringId="general.localisedField.sex.label" fallback="Sex" />}
           value={<TranslatedSex sex={sex} />}
@@ -236,21 +196,6 @@
           }
           value={<DateDisplay date={dateOfBirth} />}
         />
-=======
-        <Label>
-          <TranslatedText stringId="general.localisedField.sex.label" fallback="Sex" />:
-        </Label>{' '}
-        <TranslatedSex sex={sex} />
-        {' | '}
-        <Label>
-          <TranslatedText
-            stringId="general.localisedField.dateOfBirth.label.short"
-            fallback="DOB"
-          />
-          :
-        </Label>{' '}
-        <DateDisplay date={dateOfBirth} />
->>>>>>> 3583200c
       </span>
       {!isLoading && additionalData?.primaryContactNumber && (
         <InlineDetailsDisplay
@@ -347,12 +292,8 @@
   onUpdated,
   anchorEl,
   appointment,
-<<<<<<< HEAD
   isOvernight = false,
-=======
-  isOvernight,
   openBookingForm,
->>>>>>> 3583200c
 }) => {
   const dispatch = useDispatch();
   const queryClient = useQueryClient();
@@ -413,33 +354,25 @@
     >
       <ClickAwayListener onClickAway={onClose}>
         <Box>
-<<<<<<< HEAD
-          <ControlsRow appointment={appointment} onClose={onClose} onUpdated={onUpdated} />
-          <StyledPaper elevation={0}>
-            <PatientDetailsDisplay patient={appointment.patient} onClick={handlePatientDetailsClick} />
-            <AppointmentDetailsDisplay appointment={appointment} isOvernight={isOvernight} />
-            <AppointmentStatusDisplay
-=======
           <ControlsRow
             appointment={appointment}
             openBookingForm={openBookingForm}
             onClose={onClose}
+            onUpdated={onUpdated}
           />
           <StyledPaper elevation={0}>
             <PatientDetailsDisplay
               patient={appointment.patient}
               onClick={handlePatientDetailsClick}
             />
-            <AppointDetailsDisplay appointment={appointment} isOvernight={isOvernight} />
+            <AppointmentDetailsDisplay appointment={appointment} isOvernight={isOvernight} />
             <AppointmentStatusSelector
->>>>>>> 3583200c
               selectedStatus={localStatus}
               updateAppointmentStatus={updateAppointmentStatus}
             />
           </StyledPaper>
-            </Box>
+        </Box>
       </ClickAwayListener>
-
     </Popper>
   );
 };