import Overnight from '@mui/icons-material/Brightness2';
import Close from '@mui/icons-material/Close';
import Box from '@mui/material/Box';
import ClickAwayListener from '@mui/material/ClickAwayListener';
import IconButton from '@mui/material/IconButton';
import Paper from '@mui/material/Paper';
import Popper from '@mui/material/Popper';
import { styled } from '@mui/material/styles';
import { useQueryClient } from '@tanstack/react-query';
import { push } from 'connected-react-router';
import { debounce } from 'lodash';
import React, { useCallback, useMemo, useState } from 'react';
import { useDispatch } from 'react-redux';
import { toast } from 'react-toastify';

<<<<<<< HEAD
import {
  APPOINTMENT_STATUS_VALUES,
  APPOINTMENT_STATUSES,
  APPOINTMENT_TYPE_LABELS,
} from '@tamanu/constants';
import { useApi } from '../../api';
import { usePatientAdditionalDataQuery } from '../../api/queries';
import { Colors } from '../../constants';
import { reloadPatient } from '../../store';
import { DateDisplay, getDateDisplay } from '../DateDisplay';
import { MenuButton } from '../MenuButton';
import { getPatientNameAsString } from '../PatientNameDisplay';
import {
  TranslatedEnum,
  TranslatedReferenceData,
  TranslatedSex,
  TranslatedText,
} from '../Translation';
=======
import { PatientNameDisplay } from '../PatientNameDisplay';
import { TranslatedReferenceData, TranslatedSex, TranslatedText } from '../Translation';
import { Colors } from '../../constants';
import { DateDisplay, getDateDisplay } from '../DateDisplay';
import { reloadPatient } from '../../store';
import { useApi } from '../../api';
import { usePatientAdditionalDataQuery } from '../../api/queries';
import { APPOINTMENT_STATUS_VALUES, APPOINTMENT_STATUSES } from '@tamanu/constants';
>>>>>>> 0e76952d
import { AppointmentStatusChip } from './AppointmentStatusChip';

const DEBOUNCE_DELAY = 200; // ms

const formatDateRange = (start, end, isOvernight) => {
  const formattedStart = getDateDisplay(start, { showDate: true, showTime: true });
  const formattedEnd = getDateDisplay(end, { showDate: isOvernight, showTime: true });

  return (
    <>
      {formattedStart}&nbsp;&ndash; {formattedEnd}
    </>
  );
};

const FlexRow = styled(Box)`
  display: flex;
  flex-direction: row;
`;

const FlexCol = styled(Box)`
  display: flex;
  flex-direction: column;
`;

const PatientName = styled('h2')`
  font-size: 0.875rem;
  font-weight: 500;
  margin-block: 0;
`;

const Label = styled('span')`
  font-weight: 500;
`;

const StyledPaper = styled(Paper)`
  color: ${Colors.darkestText};
  display: flex;
  flex-direction: column;
  width: 16rem;
  box-shadow: 0 0.5rem 2rem 0 oklch(0 0 0 / 15%);
  border-radius: 0.3125rem;
  font-size: 0.6875rem;
`;

const ControlsContainer = styled(FlexRow)`
  position: fixed;
  inset-block-start: 0.5rem;
  inset-inline-end: 0.5rem;
  gap: 0.125rem;
`;

const PatientDetailsContainer = styled(FlexCol)`
  padding-block: 0.75rem 0.5rem;
  padding-inline: 0.75rem;
  gap: 0.1875rem;
  :hover {
    background-color: ${Colors.veryLightBlue};
    cursor: pointer;
  }
  border-top-left-radius: 0.3125rem;
  border-top-right-radius: 0.3125rem;
`;

const AppointmentDetailsContainer = styled(FlexCol)`
  border-block: max(0.0625rem, 1px) solid ${Colors.outline};
  gap: 0.5rem;
  padding: 0.75rem;
`;

const PrimaryDetails = styled('div')`
  > span + span {
    margin-inline-start: 0.25rem;
    padding-inline-start: 0.25rem;
    border-inline-start: max(0.0625rem, 1px) solid currentcolor;
  }
`;

const PatientId = styled('p')`
  color: ${Colors.primary};
  font-weight: 500;
  letter-spacing: 0.02em;
  margin-block: 0;
`;

const AppointmentStatusContainer = styled(Box)`
  padding-inline: 0.75rem;
  padding-block: 0.5rem 0.75rem;
  display: grid;
  grid-template-columns: repeat(3, 1fr);
  grid-row-gap: 0.5rem;
  grid-column-gap: 0.3125rem;
  justify-items: center;
`;

const StyledMenuButton = styled(MenuButton)`
  svg {
    font-size: 0.875rem;
  }
`;

const StyledIconButton = styled(IconButton)`
  padding: 5px;
  svg {
    font-size: 0.875rem;
  }
`;

const ControlsRow = ({ onClose, appointment, openBookingForm }) => {
  const actions = [
    {
      label: <TranslatedText stringId="general.action.modify" fallback="Modify" />,
      action: () => openBookingForm(appointment),
    },
    // TODO: cancel workflow
    {
      label: <TranslatedText stringId="general.action.cancel" fallback="Cancel" />,
      action: () => {},
    },
  ];

  return (
    <ControlsContainer>
      <StyledMenuButton actions={actions} />
      <StyledIconButton onClick={onClose}>
        <Close />
      </StyledIconButton>
    </ControlsContainer>
  );
};

const InlineDetailsDisplay = ({ label, value }) => (
  <span>
    <Label>{label}: </Label> {value ?? '—'}
  </span>
);

const DetailsDisplay = ({ label, value }) => (
  <FlexCol>
    <Label>{label}</Label>
    <span>{value ?? <>&mdash;</>}</span>
  </FlexCol>
);

const BookingTypeDisplay = ({ type, isOvernight }) => (
  <DetailsDisplay
    label={<TranslatedText stringId="scheduling.bookingType.label" fallback="Booking type" />}
    value={
      <FlexRow sx={{ alignItems: 'center', justifyContent: 'space-between' }}>
        <TranslatedReferenceData value={type.id} fallback={type.name} category="appointmentType" />
        {isOvernight && (
          <FlexRow sx={{ gap: '2px' }}>
            <Overnight htmlColor={Colors.primary} sx={{ fontSize: 15 }} />
            <TranslatedText stringId="scheduling.bookingType.overnight" fallback="Overnight" />
          </FlexRow>
        )}
      </FlexRow>
    }
  />
);

const PatientDetailsDisplay = ({ patient, onClick }) => {
  const { id, displayId, sex, dateOfBirth } = patient;
  const { data: additionalData } = usePatientAdditionalDataQuery(id);

  return (
    <PatientDetailsContainer onClick={onClick}>
      <PatientName>{getPatientNameAsString(patient)}</PatientName>
      <PrimaryDetails>
        <span>
          <Label>
            <TranslatedText stringId="general.localisedField.sex.label" fallback="Sex" />:
          </Label>{' '}
          <TranslatedSex sex={sex} />
        </span>
        <span>
          <Label>
            <TranslatedText
              stringId="general.localisedField.dateOfBirth.label.short"
              fallback="DOB"
            />
            :
          </Label>{' '}
          <DateDisplay noTooltip date={dateOfBirth} />
        </span>
      </PrimaryDetails>
      {additionalData?.primaryContactNumber && (
        <InlineDetailsDisplay
          label={
            <TranslatedText
              stringId="patient.details.reminderContacts.field.contact"
              fallback="Contact"
            />
          }
          value={additionalData.primaryContactNumber}
        />
      )}
      <PatientId>{displayId}</PatientId>
    </PatientDetailsContainer>
  );
};

const AppointDetailsDisplay = ({ appointment, isOvernight }) => {
  const { startTime, endTime, clinician, locationGroup, location, type } = appointment;
  return (
    <AppointmentDetailsContainer>
      <DetailsDisplay
        label={<TranslatedText stringId="general.time.label" fallback="Time" />}
        value={formatDateRange(startTime, endTime, isOvernight)}
      />
      <DetailsDisplay
        label={
          <TranslatedText
            stringId="general.localisedField.clinician.label.short"
            fallback="Clinician"
          />
        }
        value={clinician?.displayName}
      />
      <DetailsDisplay
        label={
          <TranslatedText stringId="general.localisedField.locationGroupId.label" fallback="Area" />
        }
        value={
          <TranslatedReferenceData
            fallback={location?.locationGroup?.name || locationGroup?.name}
            value={location?.locationGroup?.id || locationGroup?.id}
            category="locationGroup"
          />
        }
      />
      <DetailsDisplay
        label={
          <TranslatedText stringId="general.localisedField.locationId.label" fallback="Location" />
        }
        value={
          <TranslatedReferenceData
            fallback={location?.name}
            value={location?.id}
            category="location"
          />
        }
      />
      <BookingTypeDisplay type={type} isOvernight={isOvernight} />
    </AppointmentDetailsContainer>
  );
};

export const AppointmentStatusSelector = ({
  disabled,
  selectedStatus,
  updateAppointmentStatus,
}) => {
  return (
    <AppointmentStatusContainer role="radiogroup">
      {APPOINTMENT_STATUS_VALUES.filter(status => status != APPOINTMENT_STATUSES.CANCELLED).map(
        status => {
          const isSelected = status === selectedStatus;
          return (
            <AppointmentStatusChip
              appointmentStatus={status}
              aria-checked={isSelected}
              disabled={disabled || isSelected}
              key={status}
              onClick={() => updateAppointmentStatus(status)}
              role="radio"
              selected={isSelected}
            />
          );
        },
      )}
    </AppointmentStatusContainer>
  );
};

export const AppointmentDetailPopper = ({
  open,
  onClose,
  onUpdated,
  anchorEl,
  appointment,
  isOvernight,
  openBookingForm,
}) => {
  const dispatch = useDispatch();
  const queryClient = useQueryClient();
  const api = useApi();
  const [localStatus, setLocalStatus] = useState(appointment.status);
  const patientId = appointment.patient.id;

  const handlePatientDetailsClick = useCallback(async () => {
    await dispatch(reloadPatient(patientId));
    dispatch(push(`/patients/all/${patientId}`));
  }, [dispatch, patientId]);

  const debouncedUpdateAppointmentStatus = useMemo(
    () =>
      debounce(async newValue => {
        try {
          await api.put(`appointments/${appointment.id}`, {
            status: newValue,
          });
          if (onUpdated) onUpdated();
          queryClient.invalidateQueries('appointments');
        } catch (error) {
          console.log(error);
          toast.error(
            <TranslatedText
              stringId="schedule.error.updateStatus"
              fallback="Error updating appointment status"
            />,
          );
          setLocalStatus(appointment.status);
        }
      }, DEBOUNCE_DELAY),
    [api, appointment.id, onUpdated, appointment.status, queryClient],
  );

  const updateAppointmentStatus = useCallback(
    newValue => {
      setLocalStatus(newValue);
      debouncedUpdateAppointmentStatus(newValue);
    },
    [debouncedUpdateAppointmentStatus],
  );

  return (
    <Popper
      open={open}
      anchorEl={anchorEl}
      placement="bottom-start"
      onClick={e => e.stopPropagation()} // Prevent the popper from closing when clicked
      modifiers={[
        {
          name: 'offset',
          options: {
            offset: [0, 2],
          },
        },
      ]}
    >
      <ClickAwayListener onClickAway={onClose}>
        <Box>
          <ControlsRow
            appointment={appointment}
            openBookingForm={openBookingForm}
            onClose={onClose}
          />
          <StyledPaper elevation={0}>
            <PatientDetailsDisplay
              patient={appointment.patient}
              onClick={handlePatientDetailsClick}
            />
            <AppointDetailsDisplay appointment={appointment} isOvernight={isOvernight} />
            <AppointmentStatusSelector
              selectedStatus={localStatus}
              updateAppointmentStatus={updateAppointmentStatus}
            />
          </StyledPaper>
        </Box>
      </ClickAwayListener>
    </Popper>
  );
};<|MERGE_RESOLUTION|>--- conflicted
+++ resolved
@@ -13,12 +13,7 @@
 import { useDispatch } from 'react-redux';
 import { toast } from 'react-toastify';
 
-<<<<<<< HEAD
-import {
-  APPOINTMENT_STATUS_VALUES,
-  APPOINTMENT_STATUSES,
-  APPOINTMENT_TYPE_LABELS,
-} from '@tamanu/constants';
+import { APPOINTMENT_STATUS_VALUES, APPOINTMENT_STATUSES } from '@tamanu/constants';
 import { useApi } from '../../api';
 import { usePatientAdditionalDataQuery } from '../../api/queries';
 import { Colors } from '../../constants';
@@ -26,22 +21,7 @@
 import { DateDisplay, getDateDisplay } from '../DateDisplay';
 import { MenuButton } from '../MenuButton';
 import { getPatientNameAsString } from '../PatientNameDisplay';
-import {
-  TranslatedEnum,
-  TranslatedReferenceData,
-  TranslatedSex,
-  TranslatedText,
-} from '../Translation';
-=======
-import { PatientNameDisplay } from '../PatientNameDisplay';
 import { TranslatedReferenceData, TranslatedSex, TranslatedText } from '../Translation';
-import { Colors } from '../../constants';
-import { DateDisplay, getDateDisplay } from '../DateDisplay';
-import { reloadPatient } from '../../store';
-import { useApi } from '../../api';
-import { usePatientAdditionalDataQuery } from '../../api/queries';
-import { APPOINTMENT_STATUS_VALUES, APPOINTMENT_STATUSES } from '@tamanu/constants';
->>>>>>> 0e76952d
 import { AppointmentStatusChip } from './AppointmentStatusChip';
 
 const DEBOUNCE_DELAY = 200; // ms
