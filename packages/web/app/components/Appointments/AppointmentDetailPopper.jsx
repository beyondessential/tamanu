import Overnight from '@mui/icons-material/Brightness2';
import Close from '@mui/icons-material/Close';
import Box from '@mui/material/Box';
import ClickAwayListener from '@mui/material/ClickAwayListener';
import IconButton from '@mui/material/IconButton';
import Paper from '@mui/material/Paper';
import Popper from '@mui/material/Popper';
import { styled } from '@mui/material/styles';
import { push } from 'connected-react-router';
import { debounce } from 'lodash';
import React, { useCallback, useMemo, useState } from 'react';
import { useDispatch } from 'react-redux';
import { toast } from 'react-toastify';

<<<<<<< HEAD
import { APPOINTMENT_STATUSES, APPOINTMENT_STATUS_VALUES } from '@tamanu/constants';

import { useApi } from '../../api';
import { usePatientAdditionalDataQuery } from '../../api/queries';
import { Colors } from '../../constants';
import { reloadPatient } from '../../store';
import { DateDisplay, getDateDisplay } from '../DateDisplay';
import { MenuButton } from '../MenuButton';
import { getPatientNameAsString } from '../PatientNameDisplay';
import { TranslatedReferenceData, TranslatedSex, TranslatedText } from '../Translation';
import { AppointmentStatusChip } from './AppointmentStatusChip';
=======
import { PatientNameDisplay } from '../PatientNameDisplay';
import { TranslatedReferenceData, TranslatedSex, TranslatedText } from '../Translation';
import { Colors } from '../../constants';
import { DateDisplay } from '../DateDisplay';
import { reloadPatient } from '../../store';
import { usePatientAdditionalDataQuery } from '../../api/queries';
import { useApi } from '../../api';
import { APPOINTMENT_STATUS_VALUES, APPOINTMENT_STATUSES } from '@tamanu/constants';
import { AppointmentStatusChip } from './AppointmentStatusChip';
import { MenuButton } from '../MenuButton';
import { formatDateRange } from '../../utils/dateTime';
>>>>>>> 7edc6bbe

export const APPOINTMENT_DRAWER_CLASS = 'appointment-drawer';
const DEBOUNCE_DELAY = 200; // ms

<<<<<<< HEAD
const formatDateRange = (start, end, isOvernight) => {
  const formattedStart = getDateDisplay(start, { showDate: true, showTime: true });
  if (!end) return formattedStart;

  const formattedEnd = getDateDisplay(end, { showDate: isOvernight, showTime: true });
  return (
    <>
      {formattedStart}&nbsp;&ndash; {formattedEnd}
    </>
  );
};

=======
>>>>>>> 7edc6bbe
const FlexRow = styled(Box)`
  display: flex;
  flex-direction: row;
`;

const FlexCol = styled(Box)`
  display: flex;
  flex-direction: column;
`;

const PatientName = styled('h2')`
  font-size: 0.875rem;
  font-weight: 500;
  margin-block: 0;
`;

const Label = styled('span')`
  font-weight: 500;
`;

const StyledPaper = styled(Paper)`
  color: ${Colors.darkestText};
  display: flex;
  flex-direction: column;
  width: 16rem;
  box-shadow: 0 0.5rem 2rem 0 oklch(0 0 0 / 15%);
  border-radius: 0.3125rem;
  font-size: 0.6875rem;
`;

const ControlsContainer = styled(FlexRow)`
  position: fixed;
  inset-block-start: 0.5rem;
  inset-inline-end: 0.5rem;
  gap: 0.125rem;
`;

const PatientDetailsContainer = styled(FlexCol)`
  padding-block: 0.75rem 0.5rem;
  padding-inline: 0.75rem;
  gap: 0.1875rem;
  :hover {
    background-color: ${Colors.veryLightBlue};
    cursor: pointer;
  }
  border-top-left-radius: 0.3125rem;
  border-top-right-radius: 0.3125rem;
`;

const AppointmentDetailsContainer = styled(FlexCol)`
  border-block: max(0.0625rem, 1px) solid ${Colors.outline};
  gap: 0.5rem;
  padding: 0.75rem;
`;

const PrimaryDetails = styled('div')`
  > span + span {
    margin-inline-start: 0.25rem;
    padding-inline-start: 0.25rem;
    border-inline-start: max(0.0625rem, 1px) solid currentcolor;
  }
`;

const PatientId = styled('p')`
  color: ${Colors.primary};
  font-weight: 500;
  letter-spacing: 0.02em;
  margin-block: 0;
`;

const AppointmentStatusContainer = styled(Box)`
  padding-inline: 0.75rem;
  padding-block: 0.5rem 0.75rem;
  display: grid;
  grid-template-columns: repeat(3, 1fr);
  grid-row-gap: 0.5rem;
  grid-column-gap: 0.3125rem;
  justify-items: center;
`;

const StyledMenuButton = styled(MenuButton)`
  svg {
    font-size: 0.875rem;
  }
  #menu-list-grow {
    box-shadow: 0px 0.25rem 1rem 0px hsla(0, 0%, 0%, 0.1);
  }
`;

const StyledIconButton = styled(IconButton)`
  padding: 5px;
  svg {
    font-size: 0.875rem;
  }
`;

const ControlsRow = ({ onClose, onCancel, onEdit }) => {
  const actions = [
    {
      label: <TranslatedText stringId="general.action.modify" fallback="Modify" />,
      action: onEdit,
    },
    {
      label: <TranslatedText stringId="general.action.cancel" fallback="Cancel" />,
      action: onCancel,
    },
  ];

  return (
    <ControlsContainer>
      <StyledMenuButton actions={actions} />
      <StyledIconButton onClick={onClose}>
        <Close />
      </StyledIconButton>
    </ControlsContainer>
  );
};

const InlineDetailsDisplay = ({ label, value }) => (
  <span>
    <Label>{label}: </Label> {value ?? '—'}
  </span>
);

const DetailsDisplay = ({ label, value }) => (
  <FlexCol>
    <Label>{label}</Label>
    <span>{value ?? <>&mdash;</>}</span>
  </FlexCol>
);

const BookingTypeDisplay = ({ bookingType, isOvernight }) => (
  <DetailsDisplay
    label={<TranslatedText stringId="scheduling.bookingType.label" fallback="Booking type" />}
    value={
      <FlexRow sx={{ alignItems: 'center', justifyContent: 'space-between' }}>
        <TranslatedReferenceData
          value={bookingType.id}
          fallback={bookingType.name}
          category="bookingType"
        />
        {isOvernight && (
          <FlexRow sx={{ gap: '2px' }}>
            <Overnight htmlColor={Colors.primary} sx={{ fontSize: 15 }} />
            <TranslatedText stringId="scheduling.bookingType.overnight" fallback="Overnight" />
          </FlexRow>
        )}
      </FlexRow>
    }
  />
);

const PatientDetailsDisplay = ({ patient, onClick }) => {
  const { id, displayId, sex, dateOfBirth } = patient;
  const { data: additionalData } = usePatientAdditionalDataQuery(id);
  return (
    <PatientDetailsContainer onClick={onClick}>
<<<<<<< HEAD
      <PatientName>{getPatientNameAsString(patient)}</PatientName>
      <PrimaryDetails>
        <span>
          <Label>
            <TranslatedText stringId="general.localisedField.sex.label" fallback="Sex" />:
          </Label>{' '}
          <TranslatedSex sex={sex} />
        </span>
        <span>
          <Label>
            <TranslatedText
              stringId="general.localisedField.dateOfBirth.label.short"
              fallback="DOB"
            />
            :
          </Label>{' '}
          <DateDisplay noTooltip date={dateOfBirth} />
        </span>
      </PrimaryDetails>
      {additionalData?.primaryContactNumber && (
=======
      <Title>
        <PatientNameDisplay patient={patient} />
      </Title>
      <span>
        <InlineDetailsDisplay
          label={<TranslatedText stringId="general.localisedField.sex.label" fallback="Sex" />}
          value={<TranslatedSex sex={sex} />}
        />
        <Label>{' | '}</Label>
>>>>>>> 7edc6bbe
        <InlineDetailsDisplay
          label={
            <TranslatedText
              stringId="general.localisedField.dateOfBirth.label.short"
              fallback="DOB"
            />
          }
          value={<DateDisplay date={dateOfBirth} noTooltip />}
        />
      </span>
      {additionalData?.primaryContactNumber && (
        <InlineDetailsDisplay
          label={
            <TranslatedText stringId="patient.details.reminderContacts.label" fallback="Contact" />
          }
          value={additionalData.primaryContactNumber}
        />
      )}
      <PatientId>{displayId}</PatientId>
    </PatientDetailsContainer>
  );
};

const AppointmentDetailsDisplay = ({ appointment, isOvernight }) => {
  const {
    startTime,
    endTime,
    clinician,
    locationGroup,
    location,
    bookingType,
    appointmentType,
  } = appointment;
  return (
    <AppointmentDetailsContainer>
      <DetailsDisplay
        label={<TranslatedText stringId="general.time.label" fallback="Time" />}
        value={formatDateRange(startTime, endTime, isOvernight)}
      />
      <DetailsDisplay
        label={
          <TranslatedText
            stringId="general.localisedField.clinician.label.short"
            fallback="Clinician"
          />
        }
        value={clinician?.displayName}
      />
      <DetailsDisplay
        label={
          <TranslatedText stringId="general.localisedField.locationGroupId.label" fallback="Area" />
        }
        value={
          <TranslatedReferenceData
            fallback={location?.locationGroup?.name || locationGroup?.name}
            value={location?.locationGroup?.id || locationGroup?.id}
            category="locationGroup"
          />
        }
      />
      {location && (
        <DetailsDisplay
          label={
            <TranslatedText
              stringId="general.localisedField.locationId.label"
              fallback="Location"
            />
          }
          value={
            <TranslatedReferenceData
              fallback={location?.name}
              value={location?.id}
              category="location"
            />
          }
        />
      )}
      {bookingType && <BookingTypeDisplay bookingType={bookingType} isOvernight={isOvernight} />}
      {appointmentType && (
        <DetailsDisplay
          label={
            <TranslatedText
              stringId="scheduling.appointmentType.label"
              fallback="Appointment type"
            />
          }
          value={
            <TranslatedReferenceData
              value={appointmentType.id}
              fallback={appointmentType.name}
              category="appointmentType"
            />
          }
        />
      )}
    </AppointmentDetailsContainer>
  );
};

export const AppointmentStatusSelector = ({
  disabled,
  selectedStatus,
  updateAppointmentStatus,
}) => {
  return (
    <AppointmentStatusContainer role="radiogroup">
      {APPOINTMENT_STATUS_VALUES.filter(status => status !== APPOINTMENT_STATUSES.CANCELLED).map(
        status => {
          const isSelected = status === selectedStatus;
          return (
            <AppointmentStatusChip
              appointmentStatus={status}
              aria-checked={isSelected}
              disabled={disabled || isSelected}
              key={status}
              onClick={() => updateAppointmentStatus(status)}
              role="radio"
              selected={isSelected}
            />
          );
        },
      )}
    </AppointmentStatusContainer>
  );
};

export const AppointmentDetailPopper = ({
  open,
  onClose,
  onStatusChange,
  onEdit,
  onCancel,
  anchorEl,
  appointment,
  isOvernight = false,
}) => {
  const dispatch = useDispatch();
  const api = useApi();
  const [localStatus, setLocalStatus] = useState(appointment.status);
  const patientId = appointment.patient.id;

  const handlePatientDetailsClick = useCallback(async () => {
    await dispatch(reloadPatient(patientId));
    dispatch(push(`/patients/all/${patientId}`));
  }, [dispatch, patientId]);

  const debouncedUpdateAppointmentStatus = useMemo(
    () =>
      debounce(async newValue => {
        try {
          await api.put(`appointments/${appointment.id}`, {
            status: newValue,
          });
          onStatusChange?.(newValue);
        } catch (error) {
          toast.error(
            <TranslatedText
              stringId="schedule.error.updateStatus"
              fallback="Error updating appointment status"
            />,
          );
          setLocalStatus(appointment.status);
        }
      }, DEBOUNCE_DELAY),
    [api, appointment.id, appointment.status, onStatusChange],
  );

  const updateAppointmentStatus = useCallback(
    newValue => {
      setLocalStatus(newValue);
      debouncedUpdateAppointmentStatus(newValue);
    },
    [debouncedUpdateAppointmentStatus],
  );

  const handleClickAway = e => {
    if (e.target.closest(`.${APPOINTMENT_DRAWER_CLASS}`)) return;
    onClose();
  };

  const modifiers = [
    {
      name: 'offset',
      options: {
        offset: [0, 2],
      },
    },
    {
      name: 'preventOverflow',
      enabled: true,
      options: {
        altAxis: true,
        altBoundary: true,
        tether: false,
        rootBoundary: 'document',
        padding: { top: 64, left: 184 }, // px conversions of height / width from CarouselComponents
      },
    },
  ];

  return (
    <Popper
      open={open}
      anchorEl={anchorEl}
      placement="bottom-start"
      onClick={e => e.stopPropagation()} // Prevent the popper from closing when clicked
      sx={{
        zIndex: 10,
      }}
      modifiers={modifiers}
    >
      <ClickAwayListener
        onClickAway={handleClickAway}
        mouseEvent="onMouseDown"
        touchEvent="onTouchStart"
      >
        <Box>
          <ControlsRow onClose={onClose} onEdit={onEdit} onCancel={onCancel} />
          <StyledPaper elevation={0}>
            <PatientDetailsDisplay
              patient={appointment.patient}
              onClick={handlePatientDetailsClick}
            />
            <AppointmentDetailsDisplay appointment={appointment} isOvernight={isOvernight} />
            <AppointmentStatusSelector
              selectedStatus={localStatus}
              updateAppointmentStatus={updateAppointmentStatus}
            />
          </StyledPaper>
        </Box>
      </ClickAwayListener>
    </Popper>
  );
};<|MERGE_RESOLUTION|>--- conflicted
+++ resolved
@@ -12,50 +12,23 @@
 import { useDispatch } from 'react-redux';
 import { toast } from 'react-toastify';
 
-<<<<<<< HEAD
-import { APPOINTMENT_STATUSES, APPOINTMENT_STATUS_VALUES } from '@tamanu/constants';
+import { APPOINTMENT_STATUS_VALUES, APPOINTMENT_STATUSES } from '@tamanu/constants';
 
 import { useApi } from '../../api';
 import { usePatientAdditionalDataQuery } from '../../api/queries';
 import { Colors } from '../../constants';
 import { reloadPatient } from '../../store';
-import { DateDisplay, getDateDisplay } from '../DateDisplay';
+import { formatDateTimeRange } from '../../utils/dateTime';
+import { DateDisplay } from '../DateDisplay';
 import { MenuButton } from '../MenuButton';
 import { getPatientNameAsString } from '../PatientNameDisplay';
 import { TranslatedReferenceData, TranslatedSex, TranslatedText } from '../Translation';
 import { AppointmentStatusChip } from './AppointmentStatusChip';
-=======
-import { PatientNameDisplay } from '../PatientNameDisplay';
-import { TranslatedReferenceData, TranslatedSex, TranslatedText } from '../Translation';
-import { Colors } from '../../constants';
-import { DateDisplay } from '../DateDisplay';
-import { reloadPatient } from '../../store';
-import { usePatientAdditionalDataQuery } from '../../api/queries';
-import { useApi } from '../../api';
-import { APPOINTMENT_STATUS_VALUES, APPOINTMENT_STATUSES } from '@tamanu/constants';
-import { AppointmentStatusChip } from './AppointmentStatusChip';
-import { MenuButton } from '../MenuButton';
-import { formatDateRange } from '../../utils/dateTime';
->>>>>>> 7edc6bbe
+import { isSameDay } from 'date-fns';
 
 export const APPOINTMENT_DRAWER_CLASS = 'appointment-drawer';
 const DEBOUNCE_DELAY = 200; // ms
 
-<<<<<<< HEAD
-const formatDateRange = (start, end, isOvernight) => {
-  const formattedStart = getDateDisplay(start, { showDate: true, showTime: true });
-  if (!end) return formattedStart;
-
-  const formattedEnd = getDateDisplay(end, { showDate: isOvernight, showTime: true });
-  return (
-    <>
-      {formattedStart}&nbsp;&ndash; {formattedEnd}
-    </>
-  );
-};
-
-=======
->>>>>>> 7edc6bbe
 const FlexRow = styled(Box)`
   display: flex;
   flex-direction: row;
@@ -213,38 +186,12 @@
   const { data: additionalData } = usePatientAdditionalDataQuery(id);
   return (
     <PatientDetailsContainer onClick={onClick}>
-<<<<<<< HEAD
       <PatientName>{getPatientNameAsString(patient)}</PatientName>
       <PrimaryDetails>
-        <span>
-          <Label>
-            <TranslatedText stringId="general.localisedField.sex.label" fallback="Sex" />:
-          </Label>{' '}
-          <TranslatedSex sex={sex} />
-        </span>
-        <span>
-          <Label>
-            <TranslatedText
-              stringId="general.localisedField.dateOfBirth.label.short"
-              fallback="DOB"
-            />
-            :
-          </Label>{' '}
-          <DateDisplay noTooltip date={dateOfBirth} />
-        </span>
-      </PrimaryDetails>
-      {additionalData?.primaryContactNumber && (
-=======
-      <Title>
-        <PatientNameDisplay patient={patient} />
-      </Title>
-      <span>
         <InlineDetailsDisplay
           label={<TranslatedText stringId="general.localisedField.sex.label" fallback="Sex" />}
           value={<TranslatedSex sex={sex} />}
         />
-        <Label>{' | '}</Label>
->>>>>>> 7edc6bbe
         <InlineDetailsDisplay
           label={
             <TranslatedText
@@ -254,7 +201,7 @@
           }
           value={<DateDisplay date={dateOfBirth} noTooltip />}
         />
-      </span>
+      </PrimaryDetails>
       {additionalData?.primaryContactNumber && (
         <InlineDetailsDisplay
           label={
@@ -268,7 +215,7 @@
   );
 };
 
-const AppointmentDetailsDisplay = ({ appointment, isOvernight }) => {
+const AppointmentDetailsDisplay = ({ appointment }) => {
   const {
     startTime,
     endTime,
@@ -278,11 +225,13 @@
     bookingType,
     appointmentType,
   } = appointment;
+  const isOvernight = !isSameDay(startTime, endTime);
+
   return (
     <AppointmentDetailsContainer>
       <DetailsDisplay
         label={<TranslatedText stringId="general.time.label" fallback="Time" />}
-        value={formatDateRange(startTime, endTime, isOvernight)}
+        value={formatDateTimeRange(startTime, endTime)}
       />
       <DetailsDisplay
         label={
@@ -379,7 +328,6 @@
   onCancel,
   anchorEl,
   appointment,
-  isOvernight = false,
 }) => {
   const dispatch = useDispatch();
   const api = useApi();
@@ -468,7 +416,7 @@
               patient={appointment.patient}
               onClick={handlePatientDetailsClick}
             />
-            <AppointmentDetailsDisplay appointment={appointment} isOvernight={isOvernight} />
+            <AppointmentDetailsDisplay appointment={appointment} />
             <AppointmentStatusSelector
               selectedStatus={localStatus}
               updateAppointmentStatus={updateAppointmentStatus}
