import React, { useState } from 'react';
import * as yup from 'yup';
import styled from 'styled-components';
import { useQueryClient } from '@tanstack/react-query';
import { PriorityHigh as HighPriorityIcon } from '@material-ui/icons';

import {
  AutocompleteField,
  DynamicSelectField,
  Field,
  Form,
  DateTimeField,
  CheckField,
} from '../../Field';
import { usePatientSuggester, useSuggester } from '../../../api';
import { useAppointmentMutation } from '../../../api/mutations';
import { FormSubmitCancelRow } from '../../ButtonRow';
import { Colors, FORM_TYPES } from '../../../constants';
import { FormGrid } from '../../FormGrid';
import { ConfirmModal } from '../../ConfirmModal';
import { notifyError, notifySuccess } from '../../../utils';
import { TranslatedText } from '../../Translation/TranslatedText';
import { isAfter, parseISO } from 'date-fns';
import { useTranslation } from '../../../contexts/Translation';
import { Drawer } from '../../Drawer';
import { TimeWithFixedDateField } from './TimeWithFixedDateField';
import { APPOINTMENT_DRAWER_CLASS } from '../AppointmentDetailPopper';

const IconLabel = styled.div`
  display: flex;
  align-items: center;
`;

export const WarningModal = ({ open, setShowWarningModal, resolveFn }) => {
  const handleClose = confirmed => {
    setShowWarningModal(false);
    resolveFn(confirmed);
  };
  return (
    <ConfirmModal
      title={
        <TranslatedText
          stringId="outpatientAppointments.cancelWarningModal.title"
          fallback="Cancel new appointment"
        />
      }
      subText={
        <TranslatedText
          stringId="outpatientAppointments.cancelWarningModal.subtext"
          fallback="Are you sure you would like to cancel the new appointment?"
        />
      }
      open={open}
      onConfirm={() => {
        handleClose(true);
      }}
      cancelButtonText={
        <TranslatedText stringId="appointments.action.backToEditing" fallback="Back to editing" />
      }
      onCancel={() => {
        handleClose(false);
      }}
    />
  );
};

const SuccessMessage = ({ isEdit = false }) => {
  return isEdit ? (
    <TranslatedText
      stringId="outpatientAppointment.notification.edit.success"
      fallback="Appointment successfully edited"
    />
  ) : (
    <TranslatedText
      stringId="outpatientAppointment.notification.create.success"
      fallback="Appointment successfully created"
    />
  );
};

const ErrorMessage = ({ isEdit = false, error }) => {
  return isEdit ? (
    <TranslatedText
      stringId="outpatientAppointment.notification.edit.error"
      fallback="Failed to edit appointment with error: :error"
      replacements={{ error: error.message }}
    />
  ) : (
    <TranslatedText
      stringId="outpatientAppointment.notification.create.error"
      fallback="Failed to create appointment with error: :error"
      replacements={{ error: error.message }}
    />
  );
};

export const OutpatientAppointmentDrawer = ({ open, onClose, initialValues = {} }) => {
  const { getTranslation } = useTranslation();
  const queryClient = useQueryClient();
  const patientSuggester = usePatientSuggester();
  const clinicianSuggester = useSuggester('practitioner');
  const appointmentTypeSuggester = useSuggester('appointmentType');
  const locationGroupSuggester = useSuggester('locationGroup');

  const isEdit = !!(initialValues.id && initialValues.startTime);

  const [warningModalOpen, setShowWarningModal] = useState(false);
  const [resolveFn, setResolveFn] = useState(null);

  const validationSchema = yup.object().shape({
    locationGroupId: yup
      .string()
      .required(getTranslation('validation.required.inline', '*Required')),
    appointmentTypeId: yup
      .string()
      .required(getTranslation('validation.required.inline', '*Required')),
    startTime: yup.string().required(getTranslation('validation.required.inline', '*Required')),
    endTime: yup
      .string()
      .nullable()
      .test(
        'isAfter',
        getTranslation(
          'outpatientAppointments.endTime.validation.isAfterStartTime',
          'End time must be after start time',
        ),
        (value, { parent }) => {
          if (!value) return true;
          const startTime = parseISO(parent.startTime);
          const endTime = parseISO(value);
          return isAfter(endTime, startTime);
        },
      ),
    patientId: yup.string().required(getTranslation('validation.required.inline', '*Required')),
  });

  const renderForm = ({ values, resetForm, dirty }) => {
    const warnAndResetForm = async () => {
      const confirmed = !dirty || (await handleShowWarningModal());
      if (!confirmed) return;
      onClose();
      resetForm();
    };

    return (
<<<<<<< HEAD
      <Drawer
        PaperProps={{
          // Used to exclude the drawer from click away listener on appointment details popper
          className: APPOINTMENT_DRAWER_CLASS,
        }}
        open={open}
        onClose={warnAndResetForm}
        title={
          isEdit ? (
=======
      <FormGrid columns={1}>
        <CloseDrawerIcon onClick={warnAndResetForm} />
        <Field
          name="patientId"
          label={<TranslatedText stringId="general.form.patient.label" fallback="Patient" />}
          component={AutocompleteField}
          suggester={patientSuggester}
          disabled={!!initialValues.patientId}
          required
        />
        <Field
          label={
            <TranslatedText stringId="general.locationGroup.label" fallback="Location group" />
          }
          name="locationGroupId"
          component={AutocompleteField}
          suggester={locationGroupSuggester}
          required
        />
        <Field
          name="appointmentTypeId"
          label={
>>>>>>> b870379c
            <TranslatedText
              stringId="outpatientAppointment.form.edit.heading"
              fallback="Modify outpatient appointment"
            />
          ) : (
            <TranslatedText
              stringId="outpatientAppointment.form.new.heading"
              fallback="New outpatient appointment"
            />
          )
        }
        description={
          <TranslatedText
            stringId="outpatientAppointment.form.new.description"
            fallback="Select a patient from the below list and add relevant appointment details to create a new appointment"
          />
        }
      >
        <FormGrid columns={1}>
          <Field
            name="patientId"
            label={<TranslatedText stringId="general.form.patient.label" fallback="Patient" />}
            component={AutocompleteField}
            suggester={patientSuggester}
            disabled={isEdit}
            required
          />
          <Field
            label={
              <TranslatedText stringId="general.locationGroup.label" fallback="Location group" />
            }
            name="locationGroupId"
            component={AutocompleteField}
            suggester={locationGroupSuggester}
            required
          />
          <Field
            name="appointmentTypeId"
            label={
              <TranslatedText
                stringId="appointment.appointmentType.label"
                fallback="Appointment type"
              />
            }
            component={DynamicSelectField}
            suggester={appointmentTypeSuggester}
            required
          />
          <Field
            name="clinicianId"
            label={<TranslatedText stringId="general.form.clinician.label" fallback="Clinician" />}
            component={AutocompleteField}
            suggester={clinicianSuggester}
          />
          <Field
            name="startTime"
            label={<TranslatedText stringId="general.dateAndTime.label" fallback="Date & time" />}
            component={DateTimeField}
            required
            saveDateAsString
          />
          <Field
            name="endTime"
            disabled={!values.startTime}
            date={parseISO(values.startTime)}
            label={<TranslatedText stringId="general.endTime.label" fallback="End time" />}
            component={TimeWithFixedDateField}
            saveDateAsString
          />
          <Field
            name="isHighPriority"
            label={
              <IconLabel>
                <TranslatedText stringId="general.highPriority.label" fallback="High priority" />
                <HighPriorityIcon
                  aria-label="High priority"
                  aria-hidden={undefined}
                  htmlColor={Colors.alert}
                  style={{ fontSize: 18 }}
                />
              </IconLabel>
            }
            component={CheckField}
          />

          <FormSubmitCancelRow onCancel={warnAndResetForm} />
        </FormGrid>
      </Drawer>
    );
  };

  const handleShowWarningModal = async () =>
    new Promise(resolve => {
      setResolveFn(() => resolve); // Save resolve to use in onConfirm/onCancel
      setShowWarningModal(true);
    });

  const { mutateAsync: handleSubmit } = useAppointmentMutation(
    { isEdit },
    {
      onSuccess: () => {
        notifySuccess(<SuccessMessage isEdit={isEdit} />);
        onClose();
        queryClient.invalidateQueries('appointments');
      },
      onError: error => {
        notifyError(<ErrorMessage isEdit={isEdit} error={error} />);
      },
    },
  );
  return (
    <>
      <Form
        onSubmit={async (values, { resetForm }) => {
          await handleSubmit(values);
          resetForm();
        }}
        suppressErrorDialog
        formType={isEdit ? FORM_TYPES.EDIT_FORM : FORM_TYPES.CREATE_FORM}
        validationSchema={validationSchema}
        initialValues={initialValues}
        enableReinitialize
        render={renderForm}
      />
      <WarningModal
        open={warningModalOpen}
        setShowWarningModal={setShowWarningModal}
        resolveFn={resolveFn}
      />
    </>
  );
};<|MERGE_RESOLUTION|>--- conflicted
+++ resolved
@@ -143,7 +143,6 @@
     };
 
     return (
-<<<<<<< HEAD
       <Drawer
         PaperProps={{
           // Used to exclude the drawer from click away listener on appointment details popper
@@ -153,30 +152,6 @@
         onClose={warnAndResetForm}
         title={
           isEdit ? (
-=======
-      <FormGrid columns={1}>
-        <CloseDrawerIcon onClick={warnAndResetForm} />
-        <Field
-          name="patientId"
-          label={<TranslatedText stringId="general.form.patient.label" fallback="Patient" />}
-          component={AutocompleteField}
-          suggester={patientSuggester}
-          disabled={!!initialValues.patientId}
-          required
-        />
-        <Field
-          label={
-            <TranslatedText stringId="general.locationGroup.label" fallback="Location group" />
-          }
-          name="locationGroupId"
-          component={AutocompleteField}
-          suggester={locationGroupSuggester}
-          required
-        />
-        <Field
-          name="appointmentTypeId"
-          label={
->>>>>>> b870379c
             <TranslatedText
               stringId="outpatientAppointment.form.edit.heading"
               fallback="Modify outpatient appointment"
