import React, { useEffect, useState } from 'react';
import { PriorityHigh as HighPriorityIcon } from '@material-ui/icons';
import { omit, set } from 'lodash';
import { format, isAfter, parseISO, add } from 'date-fns';
import { useFormikContext } from 'formik';
import styled from 'styled-components';
import * as yup from 'yup';

import { DAYS_OF_WEEK, REPEAT_FREQUENCY } from '@tamanu/constants';
import { getWeekdayOrdinalPosition } from '@tamanu/utils/appointmentScheduling';

import { usePatientSuggester, useSuggester } from '../../../api';
import { useAppointmentMutation } from '../../../api/mutations';
import { usePatientDataQuery } from '../../../api/queries/usePatientDataQuery';
import { Colors, FORM_TYPES } from '../../../constants';
import { useAuth } from '../../../contexts/Auth';
import { useTranslation } from '../../../contexts/Translation';
import { notifyError, notifySuccess } from '../../../utils';
import { FormSubmitCancelRow } from '../../ButtonRow';
import { ConfirmModal } from '../../ConfirmModal';
import { Drawer } from '../../Drawer';
import {
  AutocompleteField,
  CheckField,
  DynamicSelectField,
  Field,
  Form,
  TextField,
  SwitchField,
} from '../../Field';
import { FormGrid } from '../../FormGrid';
import { TranslatedText } from '../../Translation/TranslatedText';
import { DateTimeFieldWithSameDayWarning } from './DateTimeFieldWithSameDayWarning';
import { TimeWithFixedDateField } from './TimeWithFixedDateField';
import { ENDS_MODES, RepeatingAppointmentFields } from './RepeatingAppointmentFields';

const IconLabel = styled.div`
  display: flex;
  align-items: center;
`;

// The amount of months in future to default the repeat until date to
const INITIAL_UNTIL_DATE_MONTHS_INCREMENT = 6;

const APPOINTMENT_SCHEDULE_INITIAL_VALUES = {
  interval: 1,
  frequency: REPEAT_FREQUENCY.WEEKLY,
  endsMode: ENDS_MODES.ON,
};

const formStyles = {
  overflowY: 'auto',
  minWidth: 'fit-content',
};

const getDescription = (isEdit, isLockedPatient) => {
  if (isEdit) {
    return (
      <TranslatedText
        stringId="outpatientAppointment.form.edit.description"
        fallback="Modify the selected appointment below"
      />
    );
  }

  if (isLockedPatient) {
    return (
      <TranslatedText
        stringId="outpatientAppointment.form.newForPatient.description"
        fallback="Complete appointment details below to create a new appointment for the selected patient"
      />
    );
  }

  return (
    <TranslatedText
      stringId="outpatientAppointment.form.new.description"
      fallback="Select a patient from the below list and add relevant appointment details to create a new appointment"
    />
  );
};

const WarningModal = ({ open, setShowWarningModal, resolveFn, isEdit }) => {
  const handleClose = confirmed => {
    setShowWarningModal(false);
    resolveFn(confirmed);
  };
  return (
    <ConfirmModal
      title={
        isEdit ? (
          <TranslatedText
            stringId="outpatientAppointments.cancelWarningModal.edit.title"
            fallback="Cancel modifying appointment"
          />
        ) : (
          <TranslatedText
            stringId="outpatientAppointments.cancelWarningModal.create.title"
            fallback="Cancel new appointment"
          />
        )
      }
      subText={
        isEdit ? (
          <TranslatedText
            stringId="outpatientAppointments.cancelWarningModal.edit.subtext"
            fallback="Are you sure you would like to cancel modifying the appointment?"
          />
        ) : (
          <TranslatedText
            stringId="outpatientAppointments.cancelWarningModal.create.subtext"
            fallback="Are you sure you would like to cancel the new appointment?"
          />
        )
      }
      open={open}
      onConfirm={() => {
        handleClose(true);
      }}
      cancelButtonText={
        <TranslatedText stringId="appointments.action.backToEditing" fallback="Back to editing" />
      }
      onCancel={() => {
        handleClose(false);
      }}
    />
  );
};

const SuccessMessage = ({ isEdit = false }) => {
  return isEdit ? (
    <TranslatedText
      stringId="outpatientAppointment.notification.edit.success"
      fallback="Appointment successfully modified"
    />
  ) : (
    <TranslatedText
      stringId="outpatientAppointment.notification.create.success"
      fallback="Appointment successfully created"
    />
  );
};

const ErrorMessage = ({ isEdit = false, error }) => {
  return isEdit ? (
    <TranslatedText
      stringId="outpatientAppointment.notification.edit.error"
      fallback="Failed to edit appointment with error: :error"
      replacements={{ error: error.message }}
    />
  ) : (
    <TranslatedText
      stringId="outpatientAppointment.notification.create.error"
      fallback="Failed to create appointment with error: :error"
      replacements={{ error: error.message }}
    />
  );
};

const EmailFields = ({ patientId }) => {
  const { setFieldValue } = useFormikContext();
  const { data: patient } = usePatientDataQuery(patientId);

  // Keep form state up to date with relevant selected patient email
  useEffect(() => {
    setFieldValue('email', patient?.email ?? '');
    setFieldValue('confirmEmail', '');
  }, [patient?.email, setFieldValue]);

  return (
    <>
      <Field
        name="email"
        label={
          <TranslatedText stringId="appointment.emailAddress.label" fallback="Email address" />
        }
        required
        component={TextField}
      />
      <Field
        name="confirmEmail"
        label={
          <TranslatedText
            stringId="appointment.confirmEmailAddress.label"
            fallback="Confirm email address"
          />
        }
        required
        component={TextField}
      />
    </>
  );
};

export const OutpatientAppointmentDrawer = ({ open, onClose, initialValues = {} }) => {
  const { facilityId } = useAuth();
  const { getTranslation } = useTranslation();
  const patientSuggester = usePatientSuggester();
  const clinicianSuggester = useSuggester('practitioner');
  const appointmentTypeSuggester = useSuggester('appointmentType');
  const locationGroupSuggester = useSuggester('facilityLocationGroup');

  const isEdit = !!initialValues.id;
  const isLockedPatient = !!initialValues.patientId;

  const [warningModalOpen, setShowWarningModal] = useState(false);
  const [resolveFn, setResolveFn] = useState(null);

  const requiredMessage = getTranslation('validation.required.inline', '*Required');
  const validationSchema = yup.object().shape({
    locationGroupId: yup.string().required(requiredMessage),
    appointmentTypeId: yup.string().required(requiredMessage),
    startTime: yup.string().required(requiredMessage),
    endTime: yup
      .string()
      .nullable()
      .test(
        'isAfter',
        getTranslation(
          'outpatientAppointments.endTime.validation.isAfterStartTime',
          'End time must be after start time',
        ),
        (value, { parent }) => {
          if (!value) return true;
          const startTime = parseISO(parent.startTime);
          const endTime = parseISO(value);
          return isAfter(endTime, startTime);
        },
      ),
    patientId: yup.string().required(requiredMessage),
    shouldEmailAppointment: yup.boolean(),
    email: yup.string().when('shouldEmailAppointment', {
      is: true,
      then: yup
        .string()
        .required(requiredMessage)
        .email(getTranslation('validation.rule.validEmail', 'Must be a valid email address')),
    }),
    confirmEmail: yup.string().when('shouldEmailAppointment', {
      is: true,
      then: yup
        .string()
        .required(requiredMessage)
        .oneOf(
          [yup.ref('email')],
          getTranslation('validation.rule.emailsMatch', 'Emails must match'),
        ),
    }),
    appointmentSchedule: yup.object().when('isRepeatingAppointment', {
      is: true,
      then: yup.object().shape({
        interval: yup.number().required(requiredMessage),
        frequency: yup.string().required(requiredMessage),
        occurrenceCount: yup.mixed().when('endsMode', {
          is: ENDS_MODES.AFTER,
          then: yup.number().required(requiredMessage),
          otherwise: yup.number().nullable(),
        }),
        untilDate: yup.string().when('endsMode', {
          is: ENDS_MODES.ON,
          then: yup.string().required(requiredMessage),
          otherwise: yup.string().nullable(),
        }),
        daysOfWeek: yup
          .array()
          .of(yup.string().oneOf(DAYS_OF_WEEK))
          // Note: currently supports a single day of the week
          .length(1),
        nthWeekday: yup
          .number()
          .nullable()
          .min(-1)
          .max(4),
      }),
    }),
  });

  const renderForm = ({
    values,
    resetForm,
    dirty,
    setFieldValue,
    setFieldTouched,
    setFieldError,
    setValues,
  }) => {
    const warnAndResetForm = async () => {
      const confirmed = !dirty || (await handleShowWarningModal());
      if (!confirmed) return;
      onClose();
      resetForm();
    };

    const handleResetRepeatUntilDate = startTimeDate => {
      setFieldValue(
        'appointmentSchedule.untilDate',
        add(startTimeDate, { months: INITIAL_UNTIL_DATE_MONTHS_INCREMENT }),
      );
    };

    const handleResetEmailFields = e => {
      if (e.target.checked) return;
      setFieldValue('email', '');
      setFieldValue('confirmEmail', '');
    };

    const handleChangeIsRepeatingAppointment = async e => {
      if (e.target.checked) {
        setValues(set(values, 'appointmentSchedule', APPOINTMENT_SCHEDULE_INITIAL_VALUES));
        handleUpdateScheduleToStartTime(parseISO(values.startTime));
      } else {
        setFieldError('appointmentSchedule', undefined);
        setFieldTouched('appointmentSchedule', false);
        setValues(omit(values, ['appointmentSchedule']));
      }
    };

    const handleUpdateScheduleToStartTime = startTimeDate => {
      if (!values.appointmentSchedule) return;
      const { frequency } = values.appointmentSchedule;
      // Update the ordinal positioning of the new date
      setFieldValue(
        'appointmentSchedule.nthWeekday',
        frequency === REPEAT_FREQUENCY.MONTHLY ? getWeekdayOrdinalPosition(startTimeDate) : null,
      );
      // Note: currently supports a single day of the week
      setFieldValue('appointmentSchedule.daysOfWeek', [
        format(startTimeDate, 'iiiiii').toUpperCase(),
      ]);

      handleResetRepeatUntilDate(startTimeDate);
    };


    return (
      <Drawer
        open={open}
        onClose={warnAndResetForm}
        title={
          isEdit ? (
            <TranslatedText
              stringId="outpatientAppointment.form.edit.heading"
              fallback="Modify outpatient appointment"
            />
          ) : (
            <TranslatedText
              stringId="outpatientAppointment.form.new.heading"
              fallback="New outpatient appointment"
            />
          )
        }
        description={getDescription(isEdit, isLockedPatient)}
      >
        <FormGrid columns={1}>
          <Field
            name="patientId"
            label={<TranslatedText stringId="general.form.patient.label" fallback="Patient" />}
            placeholder={getTranslation(
              'scheduling.filter.placeholder.patientNameOrId',
              'Search patient name or ID',
            )}
            component={AutocompleteField}
            suggester={patientSuggester}
            disabled={isLockedPatient}
            required
          />
          <Field
            label={
              <TranslatedText
                stringId="general.localisedField.locationGroupId.label"
                fallback="Area"
              />
            }
            name="locationGroupId"
            component={AutocompleteField}
            suggester={locationGroupSuggester}
            required
          />
          <Field
            name="appointmentTypeId"
            label={
              <TranslatedText
                stringId="appointment.appointmentType.label"
                fallback="Appointment type"
              />
            }
            component={DynamicSelectField}
            suggester={appointmentTypeSuggester}
            required
          />
          <Field
            name="clinicianId"
            label={
              <TranslatedText
                stringId="general.localisedField.clinician.label"
                fallback="Clinician"
              />
            }
            component={AutocompleteField}
            suggester={clinicianSuggester}
          />
          <DateTimeFieldWithSameDayWarning
            isEdit={isEdit}
            onChange={e => {
              const newValue = e.target.value;
              setFieldValue('startTime', newValue);
              handleUpdateScheduleToStartTime(parseISO(newValue));
            }}
          />
          <Field
            name="endTime"
            disabled={!values.startTime}
            date={values.startTime && parseISO(values.startTime)}
            label={<TranslatedText stringId="general.endTime.label" fallback="End time" />}
            component={TimeWithFixedDateField}
            saveDateAsString
          />
          <Field
            name="isHighPriority"
            style={{ width: 'fit-content' }}
            label={
              <IconLabel>
                <TranslatedText stringId="general.highPriority.label" fallback="High priority" />
                <HighPriorityIcon
                  aria-label="High priority"
                  aria-hidden={undefined}
                  htmlColor={Colors.alert}
                  style={{ fontSize: 18 }}
                />
              </IconLabel>
            }
            component={CheckField}
          />
          <Field
            name="shouldEmailAppointment"
            label={
              <TranslatedText
                stringId="appointment.emailAppointment.label"
                fallback="Email appointment"
              />
            }
            component={CheckField}
            onChange={handleResetEmailFields}
          />
          {values.shouldEmailAppointment && <EmailFields patientId={values.patientId} />}
          {!isEdit && (
            <Field
              name="isRepeatingAppointment"
              onChange={handleChangeIsRepeatingAppointment}
              disabled={!values.startTime}
              label={
                <TranslatedText
                  stringId="appointment.isRepeatingAppointment.label"
                  fallback="Repeating appointment"
                />
              }
<<<<<<< HEAD
              component={SwitchField}
=======
              component={CheckField}
>>>>>>> 46c9e463
            />
          )}
          {values.isRepeatingAppointment && (
            <RepeatingAppointmentFields
              values={values}
              setFieldValue={setFieldValue}
              setFieldError={setFieldError}
              handleResetRepeatUntilDate={handleResetRepeatUntilDate}
            />
          )}
          <FormSubmitCancelRow onCancel={warnAndResetForm} />
        </FormGrid>
      </Drawer>
    );
  };

  const handleShowWarningModal = async () =>
    new Promise(resolve => {
      setResolveFn(() => resolve); // Save resolve to use in onConfirm/onCancel
      setShowWarningModal(true);
    });

  const { mutateAsync: handleSubmit } = useAppointmentMutation(initialValues.id, {
    onSuccess: () => {
      notifySuccess(<SuccessMessage isEdit={isEdit} />);
      onClose();
    },
    onError: error => {
      notifyError(<ErrorMessage isEdit={isEdit} error={error} />);
    },
  });
  return (
    <>
      <Form
        onSubmit={async (values, { resetForm }) => {
          await handleSubmit({ ...values, facilityId });
          resetForm();
        }}
        style={formStyles}
        suppressErrorDialog
        formType={isEdit ? FORM_TYPES.EDIT_FORM : FORM_TYPES.CREATE_FORM}
        validationSchema={validationSchema}
        initialValues={initialValues}
        enableReinitialize
        render={renderForm}
      />
      <WarningModal
        open={warningModalOpen}
        setShowWarningModal={setShowWarningModal}
        resolveFn={resolveFn}
        isEdit={isEdit}
      />
    </>
  );
};<|MERGE_RESOLUTION|>--- conflicted
+++ resolved
@@ -331,7 +331,6 @@
       handleResetRepeatUntilDate(startTimeDate);
     };
 
-
     return (
       <Drawer
         open={open}
@@ -454,11 +453,7 @@
                   fallback="Repeating appointment"
                 />
               }
-<<<<<<< HEAD
               component={SwitchField}
-=======
-              component={CheckField}
->>>>>>> 46c9e463
             />
           )}
           {values.isRepeatingAppointment && (
