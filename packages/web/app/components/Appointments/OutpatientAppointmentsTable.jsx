--- conflicted
+++ resolved
@@ -269,33 +269,19 @@
         data-testid='box-1pwh'>
         {title}
       </Box>
-<<<<<<< HEAD
       <ActionRow data-testid='actionrow-1l1y'>
-        <ViewPastBookingsButton
-          component={'span'}
-          onClick={() => setIsViewPastBookingsModalOpen(true)}
-          mr="6px"
-          data-testid='viewpastbookingsbutton-3n25'>
-          <TranslatedText
-            stringId="patient.appointments.table.viewPastAppointments"
-            fallback="View past appointments"
-            data-testid='translatedtext-vw2l' />
-        </ViewPastBookingsButton>
-=======
-      <ActionRow>
         {hasPastAppointments && (
           <ViewPastBookingsButton
             component={'span'}
             onClick={() => setIsViewPastBookingsModalOpen(true)}
             mr="6px"
-          >
+            data-testid='viewpastbookingsbutton-3n25'>
             <TranslatedText
               stringId="patient.appointments.table.viewPastAppointments"
               fallback="View past appointments"
-            />
+              data-testid='translatedtext-vw2l' />
           </ViewPastBookingsButton>
         )}
->>>>>>> feba0005
         {canCreateAppointment && (
           <Button
             variant="outlined"
@@ -442,12 +428,9 @@
               data-testid='translatedtext-sb9h' />
           }
           patient={patient}
-<<<<<<< HEAD
           data-testid='tableheader-sd66' />
-=======
           hasPastAppointments={hasPastAppointments}
         />
->>>>>>> feba0005
       </NoDataContainer>
     );
   }
@@ -468,12 +451,9 @@
                 data-testid='translatedtext-ian9' />
             }
             patient={patient}
-<<<<<<< HEAD
             data-testid='tableheader-kfdu' />
-=======
             hasPastAppointments={hasPastAppointments}
           />
->>>>>>> feba0005
         }
         onClickRow={handleRowClick}
         orderBy={orderBy}
