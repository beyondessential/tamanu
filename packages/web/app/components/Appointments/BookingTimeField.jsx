--- conflicted
+++ resolved
@@ -16,11 +16,7 @@
 import { BookingTimeCell } from './BookingTimeCell';
 import { useFormikContext } from 'formik';
 import { toDateTimeString } from '../../utils/dateTime';
-<<<<<<< HEAD
-import { LoadingIndicator } from '../LoadingIndicator';
-=======
 import { isEqual } from 'lodash';
->>>>>>> d15f3609
 
 const CellContainer = styled.div`
   border: 1px solid ${Colors.outline};
@@ -74,10 +70,14 @@
   });
 
   // Convert existing bookings into timeslots
-  const bookedTimeSlots = existingLocationBookings?.data.map(booking => ({
-    start: new Date(booking.startTime),
-    end: new Date(booking.endTime),
-  }));
+  const bookedTimeSlots = useMemo(
+    () =>
+      existingLocationBookings?.data.map(booking => ({
+        start: new Date(booking.startTime),
+        end: new Date(booking.endTime),
+      })),
+    [existingLocationBookings],
+  );
 
   const bookingSlotSettings = getSetting('appointments.bookingSlots');
 
@@ -86,11 +86,11 @@
   }, [bookingSlotSettings, isFetched]);
 
   useEffect(() => {
-    setValues({
-      ...values,
-      startTime: selectedTimeRange ? toDateTimeString(selectedTimeRange.start) : null,
-      endTime: selectedTimeRange ? toDateTimeString(selectedTimeRange.end) : null,
-    });
+    // setValues({
+    //   ...values,
+    //   startTime: selectedTimeRange ? toDateTimeString(selectedTimeRange.start) : null,
+    //   endTime: selectedTimeRange ? toDateTimeString(selectedTimeRange.end) : null,
+    // });
   }, [selectedTimeRange, setValues, values]);
 
   const updateTimeRangeStart = start =>
@@ -176,25 +176,6 @@
   return (
     <OuterLabelFieldWrapper label="Booking time" required>
       <CellContainer $disabled={disabled}>
-<<<<<<< HEAD
-        {timeSlots.length > 0 ? (
-          timeSlots.map((timeSlot, index) => {
-            return (
-              <BookingTimeCell
-                key={index}
-                timeSlot={timeSlot}
-                selected={selectedTimeSlots.includes(index)}
-                disabled={disabled}
-                onClick={() => toggleSelectedTimeSlot(index)}
-                isMiddleOfRange={lowestSelectedIndex < index && index < highestSelectedIndex}
-                invalidTarget={checkIfIndexRangeContainsBookedTime(calculateIndexRangeToAdd(index))}
-              />
-            );
-          })
-        ) : (
-          <LoadingIndicator backgroundColor="white" height="100px" width="100%" />
-        )}
-=======
         {timeSlots.map((timeSlot, index) => {
           const isSelected = isTimeSlotWithinRange(timeSlot, selectedTimeRange);
           const isBooked = bookedTimeSlots.some(bookedTimeSlot =>
@@ -238,7 +219,6 @@
             />
           );
         })}
->>>>>>> d15f3609
       </CellContainer>
     </OuterLabelFieldWrapper>
   );
