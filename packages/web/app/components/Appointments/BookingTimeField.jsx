import React, { useCallback, useEffect, useMemo, useState } from 'react';
import styled from 'styled-components';
import { OuterLabelFieldWrapper } from '../Field';
import { Colors } from '../../constants';
import {
  addMinutes,
  parse,
  differenceInMinutes,
  startOfDay,
  endOfDay,
  isWithinInterval,
} from 'date-fns';
import ms from 'ms';
import { useSettings } from '../../contexts/Settings';
import { useAppointments } from '../../api/queries/useAppointments';
import { BookingTimeCell } from './BookingTimeCell';
import { useFormikContext } from 'formik';
import { toDateTimeString } from '../../utils/dateTime';
import { isEqual } from 'lodash';

const CellContainer = styled.div`
  border: 1px solid ${Colors.outline};
  background-color: ${({ $disabled }) => ($disabled ? 'initial' : 'white')};
  width: 300px;
  padding: 11px 14px;
  display: grid;
  grid-template-columns: repeat(2, 1fr);
  gap: 10px;
`;

const calculateTimeSlots = bookingSlotSettings => {
  const { startTime, endTime, slotDuration } = bookingSlotSettings;
  const startOfDay = parse(startTime, 'HH:mm', new Date());
  const endOfDay = parse(endTime, 'HH:mm', new Date());
  const durationMinutes = ms(slotDuration) / 60_000; // In minutes

  const totalSlots = differenceInMinutes(endOfDay, startOfDay) / durationMinutes;
  const slots = [];
  for (let i = 0; i < totalSlots; i++) {
    const start = addMinutes(startOfDay, i * durationMinutes);
    const end = addMinutes(start, durationMinutes);
    slots.push({
      start,
      end,
    });
  }

  return slots;
};

const isTimeSlotWithinRange = (timeSlot, range) => {
  if (!range) return false;
  return isWithinInterval(timeSlot.start, range) && isWithinInterval(timeSlot.end, range);
};

// logic calculated through time ranges in the format { start: DATE, end: DATE }
export const BookingTimeField = ({ disabled = false }) => {
  const { getSetting } = useSettings();
  const { setFieldValue, values } = useFormikContext();

  const [selectedTimeRange, setSelectedTimeRange] = useState(null);
  const [hoverTimeRange, setHoverTimeRange] = useState(null);

  const { locationId, date } = values;
  const { data: existingLocationBookings, isFetched } = useAppointments({
    after: date ? toDateTimeString(startOfDay(new Date(date))) : null,
    before: date ? toDateTimeString(endOfDay(new Date(date))) : null,
    all: true,
    locationId,
  });

  // Convert existing bookings into timeslots
  const bookedTimeSlots = useMemo(
    () =>
      existingLocationBookings?.data.map(booking => ({
        start: new Date(booking.startTime),
        end: new Date(booking.endTime),
      })),
    [existingLocationBookings],
  );

  const bookingSlotSettings = getSetting('appointments.bookingSlots');

  const timeSlots = useMemo(() => {
    return isFetched ? calculateTimeSlots(bookingSlotSettings) : [];
  }, [bookingSlotSettings, isFetched]);

  useEffect(() => {
<<<<<<< HEAD
    // setValues({
    //   ...values,
    //   startTime: selectedTimeRange ? toDateTimeString(selectedTimeRange.start) : null,
    //   endTime: selectedTimeRange ? toDateTimeString(selectedTimeRange.end) : null,
    // });
  }, [selectedTimeRange, setValues, values]);
=======
    const startTime = selectedTimeRange ? toDateTimeString(selectedTimeRange.start) : null;
    const endTime = selectedTimeRange ? toDateTimeString(selectedTimeRange.end) : null;
    setFieldValue('startTime', startTime);
    setFieldValue('endTime', endTime);
  }, [selectedTimeRange, setFieldValue]);
>>>>>>> 98a00f51

  const updateTimeRangeStart = start =>
    setSelectedTimeRange(prevRange => ({
      ...prevRange,
      start,
    }));

  const updateTimeRangeEnd = end =>
    setSelectedTimeRange(prevRange => ({
      ...prevRange,
      end,
    }));

  const addSelectedTimeSlot = useCallback(
    timeSlot => {
      if (!selectedTimeRange) {
        setSelectedTimeRange(timeSlot);
        return;
      }
      if (timeSlot.start < selectedTimeRange.start) {
        updateTimeRangeStart(timeSlot.start);
        return;
      }
      if (timeSlot.end > selectedTimeRange.end) {
        updateTimeRangeEnd(timeSlot.end);
        return;
      }
    },
    [selectedTimeRange],
  );

  const removeSelectedTimeSlot = useCallback(
    timeSlot => {
      if (
        isEqual(timeSlot.start, selectedTimeRange.start) &&
        isEqual(timeSlot.end, selectedTimeRange.end)
      ) {
        setSelectedTimeRange(null);
        setHoverTimeRange(timeSlot);
        return;
      }

      if (isEqual(timeSlot.start, selectedTimeRange.start)) {
        updateTimeRangeStart(timeSlot.end);
        return;
      }
      if (isEqual(timeSlot.end, selectedTimeRange.end)) {
        updateTimeRangeEnd(timeSlot.start);
        return;
      }

      setSelectedTimeRange(null);
      setHoverTimeRange(timeSlot);
      return;
    },
    [selectedTimeRange],
  );

  const checkIfSelectableTimeSlot = useCallback(
    timeSlot => {
      if (!selectedTimeRange) return true;
      if (selectedTimeRange.start < timeSlot.end) {
        return !bookedTimeSlots.some(bookedslot =>
          isTimeSlotWithinRange(bookedslot, {
            start: selectedTimeRange.start,
            end: timeSlot.end,
          }),
        );
      }
      if (selectedTimeRange.end > timeSlot.start) {
        return !bookedTimeSlots.some(bookedslot =>
          isTimeSlotWithinRange(bookedslot, {
            start: timeSlot.start,
            end: selectedTimeRange.end,
          }),
        );
      }
    },
    [selectedTimeRange, bookedTimeSlots],
  );

  return (
    <OuterLabelFieldWrapper label="Booking time" required>
      <CellContainer $disabled={disabled}>
        {timeSlots.map((timeSlot, index) => {
          const isSelected = isTimeSlotWithinRange(timeSlot, selectedTimeRange);
          const isBooked = bookedTimeSlots.some(bookedTimeSlot =>
            isTimeSlotWithinRange(timeSlot, bookedTimeSlot),
          );
          const onMouseEnter = () => {
            if (!selectedTimeRange) {
              setHoverTimeRange(timeSlot);
              return;
            }
            if (timeSlot.start <= selectedTimeRange.start) {
              setHoverTimeRange({
                start: timeSlot.start,
                end: selectedTimeRange.end,
              });
              return;
            }
            if (timeSlot.end >= selectedTimeRange.end) {
              setHoverTimeRange({
                start: selectedTimeRange.start,
                end: timeSlot.end,
              });
              return;
            }
          };

          return (
            <BookingTimeCell
              key={index}
              timeSlot={timeSlot}
              selected={isSelected}
              selectable={checkIfSelectableTimeSlot(timeSlot)}
              booked={isBooked}
              disabled={!isFetched || disabled}
              onClick={() =>
                isSelected ? removeSelectedTimeSlot(timeSlot) : addSelectedTimeSlot(timeSlot)
              }
              onMouseEnter={onMouseEnter}
              onMouseLeave={() => setHoverTimeRange(null)}
              inHoverRange={isTimeSlotWithinRange(timeSlot, hoverTimeRange)}
            />
          );
        })}
      </CellContainer>
    </OuterLabelFieldWrapper>
  );
};<|MERGE_RESOLUTION|>--- conflicted
+++ resolved
@@ -86,20 +86,11 @@
   }, [bookingSlotSettings, isFetched]);
 
   useEffect(() => {
-<<<<<<< HEAD
-    // setValues({
-    //   ...values,
-    //   startTime: selectedTimeRange ? toDateTimeString(selectedTimeRange.start) : null,
-    //   endTime: selectedTimeRange ? toDateTimeString(selectedTimeRange.end) : null,
-    // });
-  }, [selectedTimeRange, setValues, values]);
-=======
     const startTime = selectedTimeRange ? toDateTimeString(selectedTimeRange.start) : null;
     const endTime = selectedTimeRange ? toDateTimeString(selectedTimeRange.end) : null;
     setFieldValue('startTime', startTime);
     setFieldValue('endTime', endTime);
   }, [selectedTimeRange, setFieldValue]);
->>>>>>> 98a00f51
 
   const updateTimeRangeStart = start =>
     setSelectedTimeRange(prevRange => ({
