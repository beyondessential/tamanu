import React, { useState } from 'react';
import { useHistory } from 'react-router-dom';
import styled from 'styled-components';
import { Box } from '@material-ui/core';
import { getCurrentDateTimeString, toDateString } from '@tamanu/shared/utils/dateTime';
import Brightness2Icon from '@material-ui/icons/Brightness2';

import { useLocationBookingsQuery } from '../../api/queries';
import { Table } from '../Table';
import { Colors } from '../../constants';
import { TranslatedText } from '../Translation';
import { formatShortest, formatTime } from '../DateDisplay';
import useOverflow from '../../hooks/useOverflow';
import { TableTooltip } from '../Table/TableTooltip';
import { MenuButton } from '../MenuButton';
import { CancelLocationBookingModal } from './CancelModal/CancelLocationBookingModal';
import { useTableSorting } from '../Table/useTableSorting';
import { PastBookingsModal } from './PastBookingsModal';

const TableTitleContainer = styled(Box)`
  display: flex;
  justify-content: space-between;
  align-items: center;
  padding: 15px 12px 15px 10px;
  position: sticky;
  top: 0;
  background-color: ${Colors.white};
  z-index: 1;
  line-height: 1.5;
  height: 50px;
`;

const ViewPastBookingsButton = styled(Box)`
  font-size: 11px;
  font-weight: 400;
  text-decoration: underline;
  cursor: pointer;
  &:hover {
    color: ${Colors.primary};
    font-weight: 500;
  }
`;

const OvernightIcon = styled(Brightness2Icon)`
  color: ${Colors.primary};
  font-size: 12px;
`;

const StyledTable = styled(Table)`
  box-shadow: none;
  max-height: 186px;
  padding: 0 10px;
  .MuiTableHead-root {
    tr {
      position: sticky;
      top: 50px;
      background-color: ${Colors.white};
      z-index: 1;
    }
  }
  .MuiTableCell-head {
    background-color: ${Colors.white};
    border-top: 1px solid ${Colors.outline};
    padding-top: 8px;
    padding-bottom: 8px;
    span {
      font-weight: 400;
      color: ${Colors.midText};
    }
    padding-left: 6px;
    padding-right: 6px;
    &:first-child {
      position: relative;
      padding-left: 10px;
      border-bottom: none;
      border-top: none;
      &:before {
        content: '';
        position: absolute;
        width: calc(100% - 10px);
        height: 1px;
        background-color: ${Colors.outline};
        bottom: 0;
        right: 0;
      }
      &:after {
        content: '';
        position: absolute;
        width: calc(100% - 10px);
        height: 1px;
        background-color: ${Colors.outline};
        top: 0;
        right: 0;
      }
    }
    &:last-child {
      position: relative;
      padding-right: 10px;
      border-bottom: none;
      border-top: none;
      &:before {
        content: '';
        position: absolute;
        width: calc(100% - 10px);
        height: 1px;
        background-color: ${Colors.outline};
        bottom: 0;
        left: 0;
      }
      &:after {
        content: '';
        position: absolute;
        width: calc(100% - 10px);
        height: 1px;
        background-color: ${Colors.outline};
        top: 0;
        left: 0;
      }
    }
  }
  .MuiTableCell-body {
    padding: 6px;
    padding-top: 2px;
    padding-bottom: 2px;
    &:first-child {
      position: relative;
      padding-left: 10px;
      border-radius: 5px 0 0 5px;
      border-bottom: none;
      &:before {
        content: '';
        position: absolute;
        width: 100%;
        height: 1px;
        background-color: ${Colors.outline};
        bottom: 0;
      }
    }
    > div > div {
      overflow: hidden;
      white-space: nowrap;
      text-overflow: ellipsis;
    }
    &:last-child {
      border-radius: 0 5px 5px 0;
      width: 28px;
      button {
        position: relative;
        left: 11px;
      }
      > div > div {
        overflow: visible;
      }
      position: relative;
      border-bottom: none;
      &:before {
        content: '';
        position: absolute;
        width: calc(100% - 10px);
        height: 1px;
        background-color: ${Colors.outline};
        bottom: 0;
        left: 0;
      }
    }
    &:nth-child(1) {
      width: 26%;
    }
    &:nth-child(2) {
      width: 34%;
    }
    &:nth-child(3) {
      width: 23%;
    }
    &:nth-child(4) {
      width: 17%;
    }
  }
  .MuiTableBody-root .MuiTableRow-root:not(.statusRow) {
    cursor: ${props => (props.onClickRow ? 'pointer' : '')};
    &:hover {
      background-color: ${props => (props.onClickRow ? Colors.veryLightBlue : '')};
    }
  }
`;

const DateText = styled.div`
  text-transform: lowercase;
  display: flex;
  align-items: center;
  gap: 4px;
`;

const NoDataContainer = styled.div`
  padding: 0 10px 0 10px;
  border-radius: 5px;
  background: white;
  border: 1px solid ${Colors.outline};
`;

const TableHeader = ({ title, openPastBookingsModal }) => (
  <TableTitleContainer>
    <Box component={'span'} fontSize="16px" fontWeight={500}>
      {title}
    </Box>
    <ViewPastBookingsButton component={'span'} onClick={openPastBookingsModal}>
      <TranslatedText
        stringId="patient.bookings.table.viewPastBookings"
        fallback="View past bookings"
      />
    </ViewPastBookingsButton>
  </TableTitleContainer>
);

const getFormattedTime = time => {
  return formatTime(time).replace(' ', '');
};

const getDate = ({ startTime, endTime }) => {
  const startDate = toDateString(startTime);
  const endDate = toDateString(endTime);
  let dateTimeString;
  const isOvernight = startDate !== endDate;

  if (!isOvernight) {
    dateTimeString = `${formatShortest(startTime)} ${getFormattedTime(
      startTime,
    )} - ${getFormattedTime(endTime)}`;
  } else {
    dateTimeString = `${formatShortest(startTime)} - ${formatShortest(endTime)}`;
  }
  return (
    <DateText>
      <div>{dateTimeString}</div>
      {isOvernight && <OvernightIcon />}
    </DateText>
  );
};

const CustomCellContainer = styled(Box)`
  overflow: hidden;
  white-space: nowrap;
  text-overflow: ellipsis;
`;

const StyledMenuButton = styled(MenuButton)`
  .MuiIconButton-root {
    &:hover {
      background-color: transparent;
    }
  }
`;

const CustomCellComponent = ({ value, $maxWidth }) => {
  const [ref, isOverflowing] = useOverflow();
  return (
    <CustomCellContainer ref={ref} maxWidth={$maxWidth}>
      {!isOverflowing ? (
        value
      ) : (
        <TableTooltip title={value}>
          <div>{value}</div>
        </TableTooltip>
      )}
    </CustomCellContainer>
  );
};

export const LocationBookingsTable = ({ patient }) => {
  const { orderBy, order, onChangeOrderBy } = useTableSorting({
    initialSortKey: 'startTime',
    initialSortDirection: 'asc',
  });

  const appointments =
<<<<<<< HEAD
    useAppointmentsQuery(
      {
        locationId: '',
        all: true,
        patientId: patient?.id,
        orderBy,
        order,
        after: getCurrentDateTimeString(),
      },
      { keepPreviousData: true, refetchOnMount: true },
    ).data?.data ?? [];
=======
    useLocationBookingsQuery({
      all: true,
      patientId: patient?.id,
      orderBy,
      order,
    }).data?.data ?? [];
>>>>>>> 7afa7085

  const [isCancelModalOpen, setIsCancelModalOpen] = useState(false);
  const [isViewPastBookingsModalOpen, setIsViewPastBookingsModalOpen] = useState(false);
  const [selectedAppointment, setSelectedAppointment] = useState({});
  const history = useHistory();

  const actions = [
    {
      label: <TranslatedText stringId="general.action.cancel" fallback="Cancel" />,
      action: () => setIsCancelModalOpen(true),
    },
  ];

  const handleRowClick = (_, data) => {
    const { id, startTime } = data;
    history.push(`/appointments/locations?appointmentId=${id}&date=${toDateString(startTime)}`);
  };

  const COLUMNS = [
    {
      key: 'startTime',
      title: <TranslatedText stringId="patient.bookings.table.column.date" fallback="Date" />,
      accessor: ({ startTime, endTime }) => getDate({ startTime, endTime }),
    },
    {
      key: 'bookingArea',
      title: <TranslatedText stringId="patient.bookings.table.column.area" fallback="Area" />,
      accessor: ({ location }) => location?.locationGroup?.name,
      CellComponent: ({ value }) => <CustomCellComponent value={value} $maxWidth={243} />,
    },
    {
      key: 'location',
      title: (
        <TranslatedText stringId="patient.bookings.table.column.location" fallback="Location" />
      ),
      accessor: ({ location }) => location?.name,
      sortable: false,
      CellComponent: ({ value }) => <CustomCellComponent value={value} $maxWidth={158} />,
    },
    {
      key: 'bookingType',
      title: (
        <TranslatedText
          stringId="patient.bookings.table.column.bookingType"
          fallback="Booking type"
        />
      ),
      accessor: ({ bookingType }) => bookingType?.name,
      CellComponent: ({ value }) => <CustomCellComponent value={value} $maxWidth={100} />,
    },
    {
      key: '',
      title: '',
      dontCallRowInput: true,
      sortable: false,
      CellComponent: ({ data }) => (
        <div onMouseEnter={() => setSelectedAppointment(data)}>
          <StyledMenuButton actions={actions} disablePortal={false} />
        </div>
      ),
    },
  ];

  if (!appointments.length) {
    return (
      <NoDataContainer>
        <TableHeader
          title={
            <TranslatedText
              stringId="patient.bookings.table.noData"
              fallback="No location bookings"
            />
          }
          openPastBookingsModal={() => setIsViewPastBookingsModalOpen(true)}
        />
        {isViewPastBookingsModalOpen && (
          <PastBookingsModal
            patient={patient}
            onClose={() => setIsViewPastBookingsModalOpen(false)}
          />
        )}
      </NoDataContainer>
    );
  }

  return (
    <div>
      <StyledTable
        data={appointments}
        columns={COLUMNS}
        allowExport={false}
        TableHeader={
          <TableHeader
            title={
              <TranslatedText
                stringId="patient.bookings.table.title"
                fallback="Location bookings"
              />
            }
            openPastBookingsModal={() => setIsViewPastBookingsModalOpen(true)}
          />
        }
        onClickRow={handleRowClick}
        orderBy={orderBy}
        order={order}
        onChangeOrderBy={onChangeOrderBy}
      />
      <CancelLocationBookingModal
        appointment={selectedAppointment}
        open={isCancelModalOpen}
        onClose={() => setIsCancelModalOpen(false)}
      />
      {isViewPastBookingsModalOpen && (
        <PastBookingsModal
          patient={patient}
          onClose={() => setIsViewPastBookingsModalOpen(false)}
        />
      )}
    </div>
  );
};<|MERGE_RESOLUTION|>--- conflicted
+++ resolved
@@ -273,10 +273,8 @@
   });
 
   const appointments =
-<<<<<<< HEAD
-    useAppointmentsQuery(
+    useLocationBookingsQuery(
       {
-        locationId: '',
         all: true,
         patientId: patient?.id,
         orderBy,
@@ -285,14 +283,6 @@
       },
       { keepPreviousData: true, refetchOnMount: true },
     ).data?.data ?? [];
-=======
-    useLocationBookingsQuery({
-      all: true,
-      patientId: patient?.id,
-      orderBy,
-      order,
-    }).data?.data ?? [];
->>>>>>> 7afa7085
 
   const [isCancelModalOpen, setIsCancelModalOpen] = useState(false);
   const [isViewPastBookingsModalOpen, setIsViewPastBookingsModalOpen] = useState(false);
