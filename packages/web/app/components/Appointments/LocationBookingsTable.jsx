import React, { useState } from 'react';
import { useHistory } from 'react-router-dom';
import styled from 'styled-components';
import { Box } from '@material-ui/core';
import {
  getCurrentDateTimeString,
  toDateString,
  formatShortest,
  formatTime,
} from '@tamanu/utils/dateTime';
import Brightness2Icon from '@material-ui/icons/Brightness2';

import { useLocationBookingsQuery } from '../../api/queries';
import { Table } from '../Table';
import { Colors } from '../../constants';
import { TranslatedText } from '../Translation';
import useOverflow from '../../hooks/useOverflow';
import { TableTooltip } from '../Table/TableTooltip';
import { MenuButton } from '../MenuButton';
import { CancelLocationBookingModal } from './CancelModal/CancelLocationBookingModal';
import { useTableSorting } from '../Table/useTableSorting';
import { PastBookingsModal } from './PastBookingsModal';
import { useAuth } from '../../contexts/Auth';
import { CompactContentPane as ContentPane } from '../ContentPane';

const TableTitleContainer = styled(Box)`
  display: flex;
  justify-content: space-between;
  align-items: center;
  padding: 15px 12px 15px 10px;
  position: sticky;
  top: 0;
  background-color: ${Colors.white};
  z-index: 1;
  line-height: 1.5;
  height: 50px;
`;

const ViewPastBookingsButton = styled(Box)`
  font-size: 11px;
  font-weight: 400;
  text-decoration: underline;
  cursor: pointer;
  &:hover {
    color: ${Colors.primary};
    font-weight: 500;
  }
`;

const OvernightIcon = styled(Brightness2Icon)`
  color: ${Colors.primary};
  font-size: 12px;
`;

const StyledTable = styled(Table)`
  box-shadow: none;
  max-height: 186px;
  padding: 0 10px;
  .MuiTableHead-root {
    tr {
      position: sticky;
      top: 50px;
      background-color: ${Colors.white};
      z-index: 1;
    }
  }
  .MuiTableCell-head {
    background-color: ${Colors.white};
    border-top: 1px solid ${Colors.outline};
    padding-top: 8px;
    padding-bottom: 8px;
    span {
      font-weight: 400;
      color: ${Colors.midText};
    }
    padding-left: 6px;
    padding-right: 6px;
    &:first-child {
      position: relative;
      padding-left: 10px;
      border-bottom: none;
      border-top: none;
      &:before {
        content: '';
        position: absolute;
        width: calc(100% - 10px);
        height: 1px;
        background-color: ${Colors.outline};
        bottom: 0;
        right: 0;
      }
      &:after {
        content: '';
        position: absolute;
        width: calc(100% - 10px);
        height: 1px;
        background-color: ${Colors.outline};
        top: 0;
        right: 0;
      }
    }
    &:last-child {
      position: relative;
      padding-right: 10px;
      border-bottom: none;
      border-top: none;
      &:before {
        content: '';
        position: absolute;
        width: calc(100% - 10px);
        height: 1px;
        background-color: ${Colors.outline};
        bottom: 0;
        left: 0;
      }
      &:after {
        content: '';
        position: absolute;
        width: calc(100% - 10px);
        height: 1px;
        background-color: ${Colors.outline};
        top: 0;
        left: 0;
      }
    }
  }
  .MuiTableCell-body {
    padding: 11px 6px;
    &:first-child {
      position: relative;
      padding-left: 10px;
      border-radius: 5px 0 0 5px;
      border-bottom: none;
      &:before {
        content: '';
        position: absolute;
        width: 100%;
        height: 1px;
        background-color: ${Colors.outline};
        bottom: 0;
      }
    }
    > div > div {
      overflow: hidden;
      white-space: nowrap;
      text-overflow: ellipsis;
    }
    &:last-child {
      border-radius: 0 5px 5px 0;
      width: 28px;
      > div > div {
        overflow: visible;
      }
      position: relative;
      border-bottom: none;
      padding-top: 0;
      padding-bottom: 0;
      &:before {
        content: '';
        position: absolute;
        width: calc(100% - 10px);
        height: 1px;
        background-color: ${Colors.outline};
        bottom: 0;
        left: 0;
      }
    }
    &:nth-child(1) {
      width: 26%;
    }
    &:nth-child(2) {
      width: 34%;
    }
    &:nth-child(3) {
      width: 23%;
    }
    &:nth-child(4) {
      width: 17%;
    }
  }
  .MuiTableBody-root .MuiTableRow-root:not(.statusRow) {
    cursor: ${props => (props.onClickRow ? 'pointer' : '')};
    &:hover:not(:has(.menu-container:hover)) {
      background-color: ${props => (props.onClickRow ? Colors.veryLightBlue : '')};
    }
  }
  .MuiTableBody-root {
    .MuiTableRow-root {
      &:last-child {
        .MuiTableCell-body {
          border-bottom: none;
          &:before {
            height: 0;
          }
        }
      }
    }
  }
`;

const DateText = styled.div`
  text-transform: lowercase;
  display: flex;
  align-items: center;
  gap: 4px;
`;

const NoDataContainer = styled.div`
  margin: 10px 30px;
  padding: 0 10px 0 10px;
  border-radius: 5px;
  background: white;
  border: 1px solid ${Colors.outline};
`;

const CustomCellContainer = styled(Box)`
  overflow: hidden;
  white-space: nowrap;
  text-overflow: ellipsis;
`;

const StyledMenuButton = styled(MenuButton)`
  .MuiIconButton-root {
    background-color: transparent;
  }
`;

const MenuContainer = styled.div`
  position: relative;
  left: 11px;
  &:hover {
    background-color: rgba(0, 0, 0, 0.04);
    border-radius: 50%;
  }
`;

const TableHeader = ({ title, openPastBookingsModal }) => (
  <TableTitleContainer data-testid='tabletitlecontainer-hxpa'>
    <Box
      component={'span'}
      fontSize="16px"
      fontWeight={500}
      data-testid='box-y2q5'>
      {title}
    </Box>
    <ViewPastBookingsButton
      component={'span'}
      onClick={openPastBookingsModal}
      data-testid='viewpastbookingsbutton-ye4j'>
      <TranslatedText
        stringId="patient.bookings.table.viewPastBookings"
        fallback="View past bookings"
        data-testid='translatedtext-cked' />
    </ViewPastBookingsButton>
  </TableTitleContainer>
);

const getFormattedTime = time => {
  return formatTime(time).replace(' ', '');
};

const getDate = ({ startTime, endTime }) => {
  const startDate = toDateString(startTime);
  const endDate = toDateString(endTime);
  let dateTimeString;
  const isOvernight = startDate !== endDate;

  if (!isOvernight) {
    dateTimeString = `${formatShortest(startTime)} ${getFormattedTime(
      startTime,
    )} - ${getFormattedTime(endTime)}`;
  } else {
    dateTimeString = `${formatShortest(startTime)} - ${formatShortest(endTime)}`;
  }
  return (
    <DateText data-testid='datetext-jp36'>
      <div>{dateTimeString}</div>
      {isOvernight && <OvernightIcon data-testid='overnighticon-qh8z' />}
    </DateText>
  );
};

const CustomCellComponent = ({ value, $maxWidth }) => {
  const [ref, isOverflowing] = useOverflow();
  return (
    <CustomCellContainer ref={ref} maxWidth={$maxWidth} data-testid='customcellcontainer-13tg'>
      {!isOverflowing ? (
        value
      ) : (
        <TableTooltip title={value} data-testid='tabletooltip-g9dp'>
          <div>{value}</div>
        </TableTooltip>
      )}
    </CustomCellContainer>
  );
};

export const LocationBookingsTable = ({ patient }) => {
  const { ability } = useAuth();
  const { orderBy, order, onChangeOrderBy } = useTableSorting({
    initialSortKey: 'startTime',
    initialSortDirection: 'asc',
  });

  // Query to check if there are past location bookings
  const pastBookingsQuery = useLocationBookingsQuery({
    patientId: patient?.id,
    before: getCurrentDateTimeString(),
    after: '1970-01-01 00:00',
    rowsPerPage: 1,
  });
  
  const hasPastBookings = (pastBookingsQuery.data?.data?.length || 0) > 0;

  // Query for future bookings
  const { data, isLoading } = useLocationBookingsQuery(
    {
      all: true,
      patientId: patient?.id,
      orderBy,
      order,
      after: getCurrentDateTimeString(),
    },
    { keepPreviousData: true, refetchOnMount: true },
  );
  const appointments = data?.data ?? [];

  const [isCancelModalOpen, setIsCancelModalOpen] = useState(false);
  const [isViewPastBookingsModalOpen, setIsViewPastBookingsModalOpen] = useState(false);
  const [selectedAppointment, setSelectedAppointment] = useState({});
  const history = useHistory();

  const actions = [
    {
      label: <TranslatedText
        stringId="general.action.cancel"
        fallback="Cancel"
        data-testid='translatedtext-bq2v' />,
      action: () => setIsCancelModalOpen(true),
    },
  ];

  const handleRowClick = (_, data) => {
    const { id, startTime } = data;
    history.push(`/appointments/locations?appointmentId=${id}&date=${toDateString(startTime)}`);
  };

  const canWriteAppointment = ability.can('write', 'Appointment');

  const COLUMNS = [
    {
      key: 'startTime',
      title: <TranslatedText
        stringId="patient.bookings.table.column.date"
        fallback="Date"
        data-testid='translatedtext-u5j4' />,
      accessor: ({ startTime, endTime }) => getDate({ startTime, endTime }),
    },
    {
      key: 'bookingArea',
      title: <TranslatedText
        stringId="patient.bookings.table.column.area"
        fallback="Area"
        data-testid='translatedtext-jc2m' />,
      accessor: ({ location }) => location?.locationGroup?.name,
      CellComponent: ({ value }) => <CustomCellComponent value={value} $maxWidth={243} data-testid='customcellcomponent-7qqa' />,
    },
    {
      key: 'location',
      title: (
        <TranslatedText
          stringId="patient.bookings.table.column.location"
          fallback="Location"
          data-testid='translatedtext-jjpp' />
      ),
      accessor: ({ location }) => location?.name,
      sortable: false,
      CellComponent: ({ value }) => <CustomCellComponent value={value} $maxWidth={158} data-testid='customcellcomponent-rxc7' />,
    },
    {
      key: 'bookingType',
      title: (
        <TranslatedText
          stringId="patient.bookings.table.column.bookingType"
          fallback="Booking type"
          data-testid='translatedtext-1adp' />
      ),
      accessor: ({ bookingType }) => bookingType?.name,
      CellComponent: ({ value }) => <CustomCellComponent value={value} $maxWidth={100} data-testid='customcellcomponent-3p9q' />,
    },
    ...(canWriteAppointment
      ? [
          {
            key: '',
            title: '',
            dontCallRowInput: true,
            sortable: false,
            CellComponent: ({ data }) => (
              <MenuContainer
                className="menu-container"
                onMouseEnter={() => setSelectedAppointment(data)}
                data-testid='menucontainer-32u9'>
                <StyledMenuButton actions={actions} data-testid='styledmenubutton-y69e' />
              </MenuContainer>
            ),
          },
        ]
      : []),
  ];

  const hasAnyBookings = hasPastBookings || appointments.length > 0;
  
  if (!hasAnyBookings) {
    return null;
  }

  if (!appointments.length && !isLoading) {
    return (
      <NoDataContainer data-testid='nodatacontainer-t8nv'>
        <TableHeader
          title={
            <TranslatedText
              stringId="patient.bookings.table.noData"
              fallback="No location bookings"
              data-testid='translatedtext-61nq' />
          }
          openPastBookingsModal={() => setIsViewPastBookingsModalOpen(true)}
          data-testid='tableheader-8w1t' />
        {isViewPastBookingsModalOpen && (
          <PastBookingsModal
            patient={patient}
            onClose={() => setIsViewPastBookingsModalOpen(false)}
            data-testid='pastbookingsmodal-tbm1' />
        )}
      </NoDataContainer>
    );
  }

  return (
    <ContentPane>
      <StyledTable
        isLoading={isLoading}
        data={appointments}
        columns={COLUMNS}
        allowExport={false}
        TableHeader={
          <TableHeader
            title={
              <TranslatedText
                stringId="patient.bookings.table.title"
                fallback="Location bookings"
                data-testid='translatedtext-40uc' />
            }
            openPastBookingsModal={() => setIsViewPastBookingsModalOpen(true)}
<<<<<<< HEAD
            data-testid='tableheader-z0zh' />
=======
            hasPastBookings={hasPastBookings}
          />
>>>>>>> feba0005
        }
        onClickRow={handleRowClick}
        orderBy={orderBy}
        order={order}
        onChangeOrderBy={onChangeOrderBy}
        data-testid='styledtable-9ee7' />
      <CancelLocationBookingModal
        appointment={selectedAppointment}
        open={isCancelModalOpen}
        onClose={() => setIsCancelModalOpen(false)}
        data-testid='cancellocationbookingmodal-3ewr' />
      {isViewPastBookingsModalOpen && (
        <PastBookingsModal
          patient={patient}
          onClose={() => setIsViewPastBookingsModalOpen(false)}
          data-testid='pastbookingsmodal-x4ug' />
      )}
    </ContentPane>
  );
};<|MERGE_RESOLUTION|>--- conflicted
+++ resolved
@@ -452,12 +452,9 @@
                 data-testid='translatedtext-40uc' />
             }
             openPastBookingsModal={() => setIsViewPastBookingsModalOpen(true)}
-<<<<<<< HEAD
             data-testid='tableheader-z0zh' />
-=======
             hasPastBookings={hasPastBookings}
           />
->>>>>>> feba0005
         }
         onClickRow={handleRowClick}
         orderBy={orderBy}
