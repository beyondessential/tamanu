import React, { useCallback, useEffect, useState } from 'react';
import { push } from 'connected-react-router';
import { useDispatch } from 'react-redux';
import styled from 'styled-components';
import { format } from 'date-fns';
import Select from 'react-select';
import CloseIcon from '@material-ui/icons/Close';
import { IconButton } from '@material-ui/core';
import { Alert } from '@material-ui/lab';
import { APPOINTMENT_STATUSES } from '@tamanu/constants';
import { useQuery } from '@tanstack/react-query';
import { PatientNameDisplay } from '../PatientNameDisplay';
import { TextDisplayIdLabel } from '../DisplayIdLabel';
import { DateDisplay } from '../DateDisplay';
import { APPOINTMENT_STATUS_OPTIONS, Colors } from '../../constants';
import { useApi } from '../../api';
import { reloadPatient } from '../../store/patient';
import { AppointmentModal } from './AppointmentModal';
import { Button, DeleteButton } from '../Button';
import { EncounterModal } from '../EncounterModal';
import { usePatientCurrentEncounter } from '../../api/queries';
import { Modal } from '../Modal';
import { TranslatedText } from '../Translation/TranslatedText';

const Heading = styled.div`
  font-weight: 700;
  margin-top: 0.5rem;
  margin-bottom: 0.35rem;
`;

const PatientInfoContainer = styled.div`
  border: 2px solid ${Colors.outline};
  padding: 1rem 0.75rem;

  &:hover {
    background-color: ${Colors.veryLightBlue};
    cursor: pointer;
  }
`;

const PatientNameRow = styled.div`
  display: flex;
  justify-content: space-between;
`;

const PatientName = styled.div`
  font-weight: 700;
  font-size: 1.3;
`;

const PatientInfoLabel = styled.td`
  padding-right: 1rem;
  color: ${Colors.midText};
`;

const PatientInfoValue = styled.td`
  text-transform: capitalize;
`;

const PatientInfo = ({ patient }) => {
  const api = useApi();
  const dispatch = useDispatch();
  const { id, displayId, sex, dateOfBirth, village } = patient;
  const [additionalData, setAdditionalData] = useState();
  useEffect(() => {
    (async () => {
      const data = await api.get(`/patient/${id}/additionalData`);
      setAdditionalData(data);
    })();
  }, [id, api]);

  const handlePatientInfoContainerClick = useCallback(async () => {
    await dispatch(reloadPatient(id));
    dispatch(push(`/patients/all/${id}`));
  }, [dispatch, id]);

  return (
    <PatientInfoContainer onClick={handlePatientInfoContainerClick}>
      <PatientNameRow>
        <PatientName>
          <PatientNameDisplay patient={patient} />
        </PatientName>
        <TextDisplayIdLabel>{displayId}</TextDisplayIdLabel>
      </PatientNameRow>
      <table>
        <tbody>
          <tr>
            <PatientInfoLabel>
              <TranslatedText stringId="general.sex.label" fallback="Sex" />
            </PatientInfoLabel>
            <PatientInfoValue>{sex}</PatientInfoValue>
          </tr>
          <tr>
            <PatientInfoLabel>
              <TranslatedText stringId="general.dateOfBirth.label" fallback="Date of Birth" />
            </PatientInfoLabel>
            <PatientInfoValue>
              <DateDisplay date={dateOfBirth} />
            </PatientInfoValue>
          </tr>
          {additionalData && additionalData.primaryContactNumber && (
            <tr>
              <PatientInfoLabel>
                <TranslatedText stringId="general.contactNumber.label" fallback="Contact Number" />
              </PatientInfoLabel>
              <PatientInfoValue>{additionalData.primaryContactNumber}</PatientInfoValue>
            </tr>
          )}
          {village && (
            <tr>
              <PatientInfoLabel>
                <TranslatedText stringId="general.village.label" fallback="Village" />
              </PatientInfoLabel>
              <PatientInfoValue>{village.name}</PatientInfoValue>
            </tr>
          )}
        </tbody>
      </table>
    </PatientInfoContainer>
  );
};

const AppointmentTime = ({ startTime, endTime }) => (
  <span>
    {format(new Date(startTime), 'ccc dd LLL')}
    {' - '}
    {format(new Date(startTime), 'h:mm aaa')}
    {endTime && ` - ${format(new Date(endTime), 'h:mm aaa')}`}
  </span>
);

const Row = styled.div`
  display: flex;
  justify-content: flex-end;
`;

const Details = styled.div`
  margin-bottom: 1rem;
`;

const CancelAppointmentModal = ({ open, onClose, onConfirm, appointment }) => {
  const { type, patient } = appointment;
  return (
    <Modal
      width="sm"
      title={
        <TranslatedText
          stringId="scheduling.modal.cancelAppointment.title"
          fallback="Cancel Appointment"
        />
      }
      onClose={onClose}
      open={open}
    >
      <Heading>
        <TranslatedText
          stringId="scheduling.modal.cancelAppointment.heading"
          fallback="Are you sure you want to cancel this appointment?"
        />
      </Heading>
      <Details>
        {
          <TranslatedText
            stringId="scheduling.modal.cancelAppointment.detailsText"
            fallback=":appointmentType appointment for"
            replacements={{ appointmentType: type }}
          />
        }{' '}
        <PatientNameDisplay patient={patient} />
        {' - '}
        <AppointmentTime {...appointment} />
      </Details>
      <Row>
        <DeleteButton onClick={onConfirm}>
          <TranslatedText
            stringId="scheduling.modal.cancelAppointment.action.cancel"
            fallback="Yes, Cancel"
          />
        </DeleteButton>
      </Row>
    </Modal>
  );
};

const Container = styled.div`
  display: flex;
  flex-direction: column;
  row-gap: 0.5rem;
  padding: 0.2rem 0 1rem;
`;

const Section = styled.div`
  margin-bottom: 0.5rem;
`;

const FirstRow = styled(Section)`
  display: grid;
  grid-template-columns: 1fr 8rem;
  justify-content: space-between;
  align-items: flex-start;
  padding-bottom: 1rem;
  border-bottom: 1px solid ${Colors.outline};
  column-gap: 2rem;
`;

const CloseButtonSection = styled.div`
  display: flex;
  justify-content: flex-end;
`;

const StyledIconButton = styled(IconButton)`
  padding: 0;
`;

export const AppointmentDetail = ({ appointment, onUpdated, onClose }) => {
  const api = useApi();
  const { id, type, status, clinician, patient, locationGroup } = appointment;
  const {
    data: currentEncounter,
    error: currentEncounterError,
    isLoading: currentEncounterLoading,
  } = usePatientCurrentEncounter(patient.id);

  const { data: additionalData, isLoading: additionalDataLoading } = useQuery(
    ['additionalData', patient.id],
    () => api.get(`patient/${patient.id}/additionalData`),
  );
  const [statusOption, setStatusOption] = useState(
    APPOINTMENT_STATUS_OPTIONS.find(option => option.value === status),
  );
  const [appointmentModal, setAppointmentModal] = useState(false);
  const [encounterModal, setEncounterModal] = useState(false);
  const [createdEncounter, setCreatedEncounter] = useState();
  const [cancelModal, setCancelModal] = useState(false);
  const [cancelConfirmed, setCancelConfirmed] = useState(false);
  const [errorMessage, setErrorMessage] = useState('');
  const [showErrorAlert, setShowErrorAlert] = useState(false);

  useEffect(() => {
    setStatusOption(APPOINTMENT_STATUS_OPTIONS.find(option => option.value === status));
  }, [status]);

  useEffect(() => {
    if (currentEncounterError) {
      setShowErrorAlert(true);
    }
  }, [currentEncounterError]);

  const updateAppointmentStatus = useCallback(
    async newValue => {
      await api.put(`appointments/${id}`, {
        status: newValue,
      });
      onUpdated();
    },
    [api, id, onUpdated],
  );

  const onOpenAppointmentModal = useCallback(() => setAppointmentModal(true), []);
  const onCloseAppointmentModal = useCallback(() => setAppointmentModal(false), []);
  const onOpenEncounterModal = useCallback(() => setEncounterModal(true), []);
  const onCloseEncounterModal = useCallback(() => setEncounterModal(false), []);
  const onSubmitEncounterModal = useCallback(
    async encounter => {
      setCreatedEncounter(encounter);
      onCloseEncounterModal();
    },
    [onCloseEncounterModal],
  );

  return (
    <Container>
      <CloseButtonSection>
        <StyledIconButton onClick={onClose}>
          <CloseIcon />
        </StyledIconButton>
      </CloseButtonSection>
      {errorMessage && <Section>{errorMessage}</Section>}
      <FirstRow>
        <div>
          <Heading>
            <TranslatedText stringId="general.type.label" fallback="Type" />
          </Heading>
          {type}
          <Heading>
            <TranslatedText stringId="general.time.label" fallback="Time" />
          </Heading>
          <div>
            <AppointmentTime {...appointment} />
          </div>
        </div>
        <Select
          placeholder={
            <TranslatedText
              stringId="scheduling.appointmentDetail.select.status.label"
              fallback="Select Status"
            />
          }
<<<<<<< HEAD
          options={appointmentStatusOptions}
=======
          options={APPOINTMENT_STATUS_OPTIONS}
>>>>>>> 0e96a02f
          value={statusOption}
          name="status"
          onChange={async selectedOption => {
            if (selectedOption.value === APPOINTMENT_STATUSES.CANCELLED && !cancelConfirmed) {
              setCancelModal(true);
              return;
            }
            setStatusOption(selectedOption);
            await updateAppointmentStatus(selectedOption.value);
          }}
          styles={{
            valueContainer: baseStyles => ({
              ...baseStyles,
              color: Colors.white,
            }),
            dropdownIndicator: baseStyles => ({
              ...baseStyles,
              color: Colors.white,
            }),
            singleValue: baseStyles => ({
              ...baseStyles,
              color: Colors.white,
            }),
            control: baseStyles => ({
              ...baseStyles,
              backgroundColor: Colors.primary,
              color: Colors.white,
              borderColor: 'transparent',
            }),
            menu: baseStyles => ({
              ...baseStyles,
              backgroundColor: Colors.primary,
              color: Colors.white,
            }),
            option: (baseStyles, state) => ({
              ...baseStyles,
              backgroundColor: (state.isSelected || state.isFocused) && Colors.veryLightBlue,
              color: (state.isSelected || state.isFocused) && Colors.darkText,
            }),
          }}
        />
      </FirstRow>
      <Section>
        <Heading>
          <TranslatedText
            stringId="general.localisedField.clinician.label.short"
            fallback="Clinician"
          />
        </Heading>
        {clinician.displayName}
      </Section>
      <PatientInfo patient={patient} />
      <Section>
        <Heading>
          <TranslatedText stringId="general.area.label" fallback="Area" />
        </Heading>
        {locationGroup.name}
      </Section>
      <Button variant="outlined" color="primary" onClick={onOpenAppointmentModal}>
        <TranslatedText
          stringId="scheduling.appointmentDetail.action.reschedule"
          fallback="Reschedule"
        />
      </Button>
      {!currentEncounter &&
        !currentEncounterError &&
        !currentEncounterLoading &&
        !additionalDataLoading &&
        !createdEncounter && (
          <Button variant="text" color="primary" onClick={onOpenEncounterModal}>
            <u>
              <TranslatedText
                stringId="scheduling.action.admitOrCheckIn"
                fallback="Admit or check-in"
              />
            </u>
          </Button>
        )}
      {showErrorAlert && (
        <Alert
          severity="error"
          style={{ marginBottom: 20 }}
          onClose={() => {
            setShowErrorAlert(false);
          }}
        >
          Error: There was an error loading the current encounter
        </Alert>
      )}
      <AppointmentModal
        open={appointmentModal}
        onClose={onCloseAppointmentModal}
        appointment={appointment}
        onSuccess={() => {
          onUpdated();
        }}
      />
      {!additionalDataLoading && (
        <EncounterModal
          open={encounterModal}
          onClose={onCloseEncounterModal}
          onSubmitEncounter={onSubmitEncounterModal}
          noRedirectOnSubmit
          patient={patient}
          patientBillingTypeId={additionalData?.patientBillingTypeId}
        />
      )}
      <CancelAppointmentModal
        appointment={appointment}
        open={cancelModal}
        onClose={() => {
          setCancelModal(false);
        }}
        onConfirm={async () => {
          setCancelConfirmed(true);
          try {
            await updateAppointmentStatus(APPOINTMENT_STATUSES.CANCELLED);
          } catch (e) {
            // eslint-disable-next-line no-console
            console.error(e);
            setErrorMessage(
              <TranslatedText
                stringId="scheduling.modal.cancelAppointment.error.unableToCancel"
                fallback="Unable to cancel appointment. Please try again."
              />,
            );
          }
          setCancelConfirmed(false);
          setCancelModal(false);
        }}
      />
    </Container>
  );
};<|MERGE_RESOLUTION|>--- conflicted
+++ resolved
@@ -296,11 +296,7 @@
               fallback="Select Status"
             />
           }
-<<<<<<< HEAD
-          options={appointmentStatusOptions}
-=======
           options={APPOINTMENT_STATUS_OPTIONS}
->>>>>>> 0e96a02f
           value={statusOption}
           name="status"
           onChange={async selectedOption => {
