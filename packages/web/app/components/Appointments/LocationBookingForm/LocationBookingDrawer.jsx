import OvernightIcon from '@material-ui/icons/Brightness2';
import { useQueryClient } from '@tanstack/react-query';
import React, { useState } from 'react';
import styled from 'styled-components';
import * as yup from 'yup';

import { toDateTimeString } from '@tamanu/shared/utils/dateTime';

import { usePatientSuggester, useSuggester } from '../../../api';
import { useLocationBookingMutation } from '../../../api/mutations';
import { Colors } from '../../../constants';
import { useTranslation } from '../../../contexts/Translation';
import { notifyError, notifySuccess } from '../../../utils';
import { FormSubmitCancelRow } from '../../ButtonRow';
import { ConfirmModal } from '../../ConfirmModal';
import { Drawer } from '../../Drawer';
import {
  AutocompleteField,
  CheckField,
  DynamicSelectField,
  Field,
  Form,
  LocalisedLocationField,
} from '../../Field';
import { FormGrid } from '../../FormGrid';
import { TOP_BAR_HEIGHT } from '../../TopBar';
import { TranslatedText } from '../../Translation/TranslatedText';
<<<<<<< HEAD
import { APPOINTMENT_DRAWER_CLASS } from '../AppointmentDetailPopper/AppointmentDetailPopper';
=======
>>>>>>> 5d0d25e5
import { DateTimeRangeField } from './DateTimeRangeField';

const formStyles = {
  zIndex: 1000,
  position: 'absolute',
  overflowY: 'auto',
  insetInlineEnd: 0,
  blockSize: `calc(100% - ${TOP_BAR_HEIGHT + 1}px)`,
  insetBlockStart: `${TOP_BAR_HEIGHT + 1}px`,
};

// A bit blunt but the base form fields are going to have their size tweaked in a
// later card so this is a bridging solution just for this form
const StyledFormGrid = styled(FormGrid)`
  .label-field,
  .MuiInputBase-input,
  .MuiFormControlLabel-label,
  div {
    font-size: 0.75rem;
  }
`;

const OvernightStayLabel = styled.span`
  display: flex;
  gap: 0.25rem;
`;

export const WarningModal = ({ open, setShowWarningModal, resolveFn }) => {
  const handleClose = confirmed => {
    setShowWarningModal(false);
    resolveFn(confirmed);
  };
  return (
    <ConfirmModal
      title={
        <TranslatedText
          stringId="locationBooking.cancelWarningModal.title"
          fallback="Cancel new booking"
        />
      }
      subText={
        <TranslatedText
          stringId="locationBooking.cancelWarningModal.subtext"
          fallback="Are you sure you would like to cancel the new booking?"
        />
      }
      open={open}
      onConfirm={() => {
        handleClose(true);
      }}
      cancelButtonText={
        <TranslatedText
          stringId="locationBooking.cancelWarningModal.cancelButton"
          fallback="Back to editing"
        />
      }
      onCancel={() => {
        handleClose(false);
      }}
    />
  );
};

const SuccessMessage = ({ isEdit = false }) =>
  isEdit ? (
    <TranslatedText
      stringId="locationBooking.notification.bookingSuccessfullyEdited"
      fallback="Booking successfully edited"
    />
  ) : (
    <TranslatedText
      stringId="locationBooking.notification.bookingSuccessfullyCreated"
      fallback="Booking successfully created"
    />
  );

const validationSchema = yup.object({
  locationId: yup.string().required('*Required'),
  date: yup.string().required('*Required'),
  startTime: yup.date().required('*Required'),
  endTime: yup.date().required('*Required'),
  patientId: yup.string().required('*Required'),
  bookingTypeId: yup.string().required('*Required'),
  clinicianId: yup.string(),
});

export const LocationBookingDrawer = ({ open, onClose, initialValues }) => {
  const { getTranslation } = useTranslation();
  const isEdit = !!initialValues.id;

  const patientSuggester = usePatientSuggester();
  const clinicianSuggester = useSuggester('practitioner');
  const bookingTypeSuggester = useSuggester('bookingType');

  const [warningModalOpen, setShowWarningModal] = useState(false);
  const [resolveFn, setResolveFn] = useState(null);

  const handleShowWarningModal = async () =>
    new Promise(resolve => {
      setResolveFn(() => resolve); // Save resolve to use in onConfirm/onCancel
      setShowWarningModal(true);
    });

  const queryClient = useQueryClient();
  const { mutateAsync: mutateBooking } = useLocationBookingMutation(
    { isEdit },
    {
      onSuccess: () => {
        notifySuccess(<SuccessMessage />);
        onClose();
        queryClient.invalidateQueries('appointments');
      },
      onError: error => {
        notifyError(
          error.message == 409 ? (
            <TranslatedText
              stringId="locationBooking.notification.bookingTimeConflict"
              fallback="Booking failed. Booking time no longer available"
            />
          ) : (
            <TranslatedText
              stringId="locationBooking.notification.somethingWentWrong"
              fallback="Something went wrong"
            />
          ),
        );
      },
    },
  );

  const handleSubmit = async (
    { locationId, startTime, endTime, patientId, bookingTypeId, clinicianId },
    { resetForm },
  ) => {
    mutateBooking({
      id: initialValues.id, // Undefined when creating new booking
      locationId,
      startTime: toDateTimeString(startTime),
      endTime: toDateTimeString(endTime),
      patientId,
      bookingTypeId,
      clinicianId,
    });
    resetForm();
  };

  const renderForm = ({ values, resetForm, setFieldValue, dirty }) => {
    const warnAndResetForm = async () => {
      const confirmed = !dirty || (await handleShowWarningModal());
      if (!confirmed) return;
      onClose();
      resetForm();
    };

    const resetFields = fields => {
      for (const field of fields) setFieldValue(field, null);
    };

    return (
      <Drawer
        open={open}
        onClose={warnAndResetForm}
        title={
          <TranslatedText stringId="locationBooking.form.new.heading" fallback="Book location" />
        }
        description={
          <TranslatedText
            stringId="locationBooking.form.new.description"
            fallback="Create a new booking by completing the below details and selecting ‘Confirm’"
          />
        }
      >
        <StyledFormGrid nested columns={1}>
          <Field
            enableLocationStatus={false}
            name="locationId"
            component={LocalisedLocationField}
            required
            onChange={() => resetFields(['startTime', 'endDate', 'endTime'])}
          />
          <Field
            name="overnight"
            label={
              <OvernightStayLabel>
                <TranslatedText stringId="location.overnightStay.label" fallback="Overnight stay" />
                <OvernightIcon aria-hidden htmlColor={Colors.primary} style={{ fontSize: 18 }} />
              </OvernightStayLabel>
            }
            component={CheckField}
            onChange={() => resetFields(['startTime', 'endDate', 'endTime'])}
          />
          <DateTimeRangeField required separate={values.overnight} />
          <Field
            component={AutocompleteField}
            label={<TranslatedText stringId="general.form.patient.label" fallback="Patient" />}
            name="patientId"
            placeholder={getTranslation(
              'general.patient.search.placeholder',
              'Search patient name or ID',
            )}
            required
            suggester={patientSuggester}
          />
          <Field
            name="bookingTypeId"
            label={
              <TranslatedText stringId="location.form.bookingType.label" fallback="Booking type" />
            }
            component={DynamicSelectField}
            suggester={bookingTypeSuggester}
            required
          />
          <Field
            name="clinicianId"
            label={<TranslatedText stringId="general.form.clinician.label" fallback="Clinician" />}
            component={AutocompleteField}
            suggester={clinicianSuggester}
          />
          <FormSubmitCancelRow onCancel={warnAndResetForm} confirmDisabled={!values.startTime} />
        </StyledFormGrid>
      </Drawer>
    );
  };

  return (
    <>
      <Form
        enableReinitialize
        initialValues={initialValues}
        onSubmit={handleSubmit}
        render={renderForm}
        suppressErrorDialog
        validationSchema={validationSchema}
        style={formStyles}
      />
      <WarningModal
        open={warningModalOpen}
        setShowWarningModal={setShowWarningModal}
        resolveFn={resolveFn}
      />
    </>
  );
};<|MERGE_RESOLUTION|>--- conflicted
+++ resolved
@@ -25,10 +25,6 @@
 import { FormGrid } from '../../FormGrid';
 import { TOP_BAR_HEIGHT } from '../../TopBar';
 import { TranslatedText } from '../../Translation/TranslatedText';
-<<<<<<< HEAD
-import { APPOINTMENT_DRAWER_CLASS } from '../AppointmentDetailPopper/AppointmentDetailPopper';
-=======
->>>>>>> 5d0d25e5
 import { DateTimeRangeField } from './DateTimeRangeField';
 
 const formStyles = {
