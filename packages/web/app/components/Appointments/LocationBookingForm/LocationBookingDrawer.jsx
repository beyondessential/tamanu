--- conflicted
+++ resolved
@@ -252,11 +252,8 @@
               updateSelectedCell({ locationId: e.target.value });
               resetFields(['startTime', 'endDate', 'endTime']);
             }}
-<<<<<<< HEAD
             error={errors.locationId}
-=======
             locationGroupSuggesterType="bookableLocationGroup"
->>>>>>> d996df19
           />
           <Field
             name="overnight"
