--- conflicted
+++ resolved
@@ -32,11 +32,7 @@
   zIndex: 1000,
   position: 'absolute',
   overflowY: 'auto',
-<<<<<<< HEAD
-  right: 0,
-=======
   insetInlineEnd: 0,
->>>>>>> 06caeadd
   blockSize: `calc(100% - ${TOP_BAR_HEIGHT + 1}px)`,
   insetBlockStart: `${TOP_BAR_HEIGHT + 1}px`,
 };
