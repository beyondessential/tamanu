import React, { useState } from 'react';
import OvernightIcon from '@material-ui/icons/Brightness2';
import * as yup from 'yup';
<<<<<<< HEAD
import styled, { css, keyframes } from 'styled-components';
import { useQueryClient } from '@tanstack/react-query';
=======
import styled from 'styled-components';
import { useMutation, useQueryClient } from '@tanstack/react-query';
import Brightness2Icon from '@material-ui/icons/Brightness2';
>>>>>>> 76a6e605

import {
  AutocompleteField,
  CheckField,
  DateField,
  DynamicSelectField,
  Field,
  Form,
  LocalisedLocationField,
} from '../../Field';
import { BodyText, Heading4 } from '../../Typography';
import { BookingTimeField } from './BookingTimeField';
import { useApi, usePatientSuggester, useSuggester } from '../../../api';
import { FormSubmitCancelRow } from '../../ButtonRow';
import { Colors } from '../../../constants';
import { FormGrid } from '../../FormGrid';
import { ClearIcon } from '../../Icons/ClearIcon';
import { ConfirmModal } from '../../ConfirmModal';
import { notifyError, notifySuccess } from '../../../utils';
import { TranslatedText } from '../../Translation/TranslatedText';

import { Drawer } from '@material-ui/core';
import { TOP_BAR_HEIGHT } from '../../TopBar';
import { useAppointmentsQuery } from '../../../api/queries';
import { endOfDay, startOfDay } from 'date-fns';
import { toDateTimeString } from '@tamanu/shared/utils/dateTime';
import { useFormikContext } from 'formik';

const Container = styled.div`
  width: 330px;
  padding: 16px;
  background-color: ${Colors.background};
  overflow-y: auto;
  position: relative;
`;

const Heading = styled(Heading4)`
  font-size: 16px;
  margin-bottom: 9px;
`;

const Description = styled(BodyText)`
  font-size: 11px;
  color: ${Colors.midText};
`;

const OvernightStayLabel = styled.span`
  display: flex;
  gap: 0.25rem;
`;

const CloseDrawerIcon = styled(ClearIcon)`
  cursor: pointer;
  position: absolute;
  top: 16px;
  right: 16px;
`;

const StyledDrawer = styled(Drawer)`
  .MuiPaper-root {
    top: ${TOP_BAR_HEIGHT}px;
    height: calc(100% - ${TOP_BAR_HEIGHT}px);
  }
`;

export const DateFieldWithWarning = ({ editMode }) => {
  const { values } = useFormikContext();
  const { data: existingLocationBookings, isFetched } = useAppointmentsQuery(
    {
      after: values.date ? toDateTimeString(startOfDay(new Date(values.date))) : null,
      before: values.date ? toDateTimeString(endOfDay(new Date(values.date))) : null,
      all: true,
      locationId: values.locationId,
      patientId: values.patientId,
    },
    {
      enabled: !!(values.date && values.locationId && values.patientId),
    },
  );

  const showSameDayBookingWarning =
    !editMode &&
    isFetched &&
    values.patientId &&
    existingLocationBookings.data.find(booking => booking.patientId === values.patientId);

  return (
    <Field
      name="date"
      label={<TranslatedText stringId="general.form.date.label" fallback="Date" />}
      component={DateField}
      disabled={!values.locationId}
      required
      helperText={
        showSameDayBookingWarning && (
          <TranslatedText
            stringId="locationBooking.form.date.warning"
            fallback="Patient already has appointment scheduled at this location for this day"
          />
        )
      }
    />
  );
};

export const WarningModal = ({ open, setShowWarningModal, resolveFn }) => {
  const handleClose = confirmed => {
    setShowWarningModal(false);
    resolveFn(confirmed);
  };
  return (
    <ConfirmModal
      title={
        <TranslatedText
          stringId="locationBooking.cancelWarningModal.title"
          fallback="Cancel new booking"
        />
      }
      subText={
        <TranslatedText
          stringId="locationBooking.cancelWarningModal.subtext"
          fallback="Are you sure you would like to cancel the new booking?"
        />
      }
      open={open}
      onConfirm={() => {
        handleClose(true);
      }}
      cancelButtonText={
        <TranslatedText
          stringId="locationBooking.cancelWarningModal.cancelButton"
          fallback="Back to editing"
        />
      }
      onCancel={() => {
        handleClose(false);
      }}
    />
  );
};

export const BookLocationDrawer = ({ open, closeDrawer, initialBookingValues, editMode }) => {
  const queryClient = useQueryClient();
  const patientSuggester = usePatientSuggester();
  const clinicianSuggester = useSuggester('practitioner');
  const bookingTypeSuggester = useSuggester('bookingType');

  const api = useApi();

  const [warningModalOpen, setShowWarningModal] = useState(false);
  const [resolveFn, setResolveFn] = useState(null);

  const handleShowWarningModal = async () =>
    new Promise(resolve => {
      setResolveFn(() => resolve); // Save resolve to use in onConfirm/onCancel
      setShowWarningModal(true);
    });

  const { mutateAsync: handleSubmit } = useMutation(
    payload =>
      editMode
        ? api.put(`appointments/locationBooking/${payload.id}`, payload, { throwResponse: true })
        : api.post('appointments/locationBooking', payload, { throwResponse: true }),
    {
      onSuccess: () => {
        notifySuccess(
          editMode ? (
            <TranslatedText
              stringId="locationBooking.notification.bookingSuccessfullyEdited"
              fallback="Booking successfully edited"
            />
          ) : (
            <TranslatedText
              stringId="locationBooking.notification.bookingSuccessfullyCreated"
              fallback="Booking successfully created"
            />
          ),
        );
        closeDrawer();
        queryClient.invalidateQueries('appointments');
      },
      onError: error => {
        notifyError(
          error.message == 409 ? (
            <TranslatedText
              stringId="locationBooking.notification.bookingTimeConflict"
              fallback="Booking failed. Booking time no longer available"
            />
          ) : (
            <TranslatedText
              stringId="locationBooking.notification.somethingWentWrong"
              fallback="Something went wrong"
            />
          ),
        );
      },
    },
  );

  const headingText = editMode ? 'Modify booking' : 'Book location';
  const descriptionText = editMode
    ? 'Modify the selected booking below.'
    : 'Create a new booking by completing the below details and selecting ‘Confirm’.';

  return (
    <StyledDrawer variant="persistent" anchor="right" open={open} onClose={closeDrawer}>
      <Container columns={1}>
        <Heading>{headingText}</Heading>
        <Description>{descriptionText}</Description>
        <Form
          onSubmit={async values => handleSubmit(values)}
          suppressErrorDialog
          validationSchema={yup.object().shape({
            locationId: yup.string().required(),
            startTime: yup.string().required(),
            endTime: yup.string().required(),
            patientId: yup.string().required(),
            bookingTypeId: yup.string().required(),
          })}
          initialValues={initialBookingValues}
          enableReinitialize
          render={({ values, resetForm, setFieldValue, dirty }) => {
            const warnAndResetForm = async () => {
              const confirmed = !dirty || (await handleShowWarningModal());
              if (!confirmed) return;
              closeDrawer();
              resetForm();
            };

<<<<<<< HEAD
          return (
            <FormGrid columns={1}>
              <CloseDrawerIcon onClick={warnAndResetForm} />
              <Field
                enableLocationStatus={false}
                name="locationId"
                component={LocalisedLocationField}
                required
                onChange={() => {
                  setFieldValue('overnight', null);
                  setFieldValue('date', null);
                  setFieldValue('startTime', null);
                  setFieldValue('endTime', null);
                }}
              />
              <Field
                name="overnight"
                label={
                  <OvernightStayLabel>
                    Overnight stay{' '}
                    <OvernightIcon aria-hidden htmlColor="#326699" style={{ fontSize: 18 }} />
                  </OvernightStayLabel>
                }
                component={styled(CheckField)`
                  align-content: center;
                `}
                disabled={!values.locationId}
              />
              <Field
                name="date"
                label={<TranslatedText stringId="general.form.date.label" fallback="Date" />}
                component={DateField}
                disabled={!values.locationId}
                required
                helperText={
                  showSameDayBookingWarning &&
                  'Patient already has appointment scheduled at this location for this day'
                }
              />
              <BookingTimeField key={values.date} editMode={editMode} disabled={!values.date} />
              <Field
                name="patientId"
                label={<TranslatedText stringId="general.form.patient.label" fallback="Patient" />}
                component={AutocompleteField}
                suggester={patientSuggester}
                required
              />
              <Field
                name="bookingTypeId"
                label={
                  <TranslatedText
                    stringId="location.form.bookingType.label"
                    fallback="Booking type"
                  />
                }
                component={DynamicSelectField}
                suggester={bookingTypeSuggester}
                required
              />
              <Field
                name="clinicianId"
                label={
                  <TranslatedText stringId="general.form.clinician.label" fallback="Clinician" />
                }
                component={AutocompleteField}
                suggester={clinicianSuggester}
              />
              <FormSubmitCancelRow
                onCancel={warnAndResetForm}
                confirmDisabled={!dirty || !values.startTime}
              />
            </FormGrid>
          );
        }}
      />
      <WarningModal
        open={warningModalOpen}
        setShowWarningModal={setShowWarningModal}
        resolveFn={resolveFn}
      />
    </Container>
=======
            return (
              <FormGrid columns={1}>
                <CloseDrawerIcon onClick={warnAndResetForm} />
                <Field
                  enableLocationStatus={false}
                  name="locationId"
                  component={LocalisedLocationField}
                  required
                  onChange={() => {
                    setFieldValue('overnight', null);
                    setFieldValue('date', null);
                    setFieldValue('startTime', null);
                    setFieldValue('endTime', null);
                  }}
                />
                <OvernightStayField>
                  <Field
                    name="overnight"
                    label={
                      <TranslatedText
                        stringId="location.form.overnightStay.label"
                        fallback="Overnight stay"
                      />
                    }
                    component={CheckField}
                    disabled={!values.locationId}
                  />
                  <OvernightIcon fontSize="small" />
                </OvernightStayField>
                <DateFieldWithWarning editMode={editMode} />
                <BookingTimeField key={values.date} disabled={!values.date} />
                <Field
                  name="patientId"
                  label={
                    <TranslatedText stringId="general.form.patient.label" fallback="Patient" />
                  }
                  component={AutocompleteField}
                  suggester={patientSuggester}
                  required
                />
                <Field
                  name="bookingTypeId"
                  label={
                    <TranslatedText
                      stringId="location.form.bookingType.label"
                      fallback="Booking type"
                    />
                  }
                  component={DynamicSelectField}
                  suggester={bookingTypeSuggester}
                  required
                />
                <Field
                  name="clinicianId"
                  label={
                    <TranslatedText stringId="general.form.clinician.label" fallback="Clinician" />
                  }
                  component={AutocompleteField}
                  suggester={clinicianSuggester}
                />
                <FormSubmitCancelRow
                  onCancel={warnAndResetForm}
                  confirmDisabled={!values.startTime}
                />
              </FormGrid>
            );
          }}
        />
        <WarningModal
          open={warningModalOpen}
          setShowWarningModal={setShowWarningModal}
          resolveFn={resolveFn}
        />
      </Container>
    </StyledDrawer>
>>>>>>> 76a6e605
  );
};<|MERGE_RESOLUTION|>--- conflicted
+++ resolved
@@ -1,15 +1,20 @@
+import { Drawer } from '@material-ui/core';
+import OvernightIcon from '@material-ui/icons/Brightness2';
+import { useMutation, useQueryClient } from '@tanstack/react-query';
+import { useFormikContext } from 'formik';
 import React, { useState } from 'react';
-import OvernightIcon from '@material-ui/icons/Brightness2';
+import styled from 'styled-components';
 import * as yup from 'yup';
-<<<<<<< HEAD
-import styled, { css, keyframes } from 'styled-components';
-import { useQueryClient } from '@tanstack/react-query';
-=======
-import styled from 'styled-components';
-import { useMutation, useQueryClient } from '@tanstack/react-query';
-import Brightness2Icon from '@material-ui/icons/Brightness2';
->>>>>>> 76a6e605
-
+
+import { toDateTimeString } from '@tamanu/shared/utils/dateTime';
+
+import { endOfDay, startOfDay } from 'date-fns';
+import { useApi, usePatientSuggester, useSuggester } from '../../../api';
+import { useAppointmentsQuery } from '../../../api/queries';
+import { Colors } from '../../../constants';
+import { notifyError, notifySuccess } from '../../../utils';
+import { FormSubmitCancelRow } from '../../ButtonRow';
+import { ConfirmModal } from '../../ConfirmModal';
 import {
   AutocompleteField,
   CheckField,
@@ -19,23 +24,12 @@
   Form,
   LocalisedLocationField,
 } from '../../Field';
+import { FormGrid } from '../../FormGrid';
+import { ClearIcon } from '../../Icons/ClearIcon';
+import { TOP_BAR_HEIGHT } from '../../TopBar';
+import { TranslatedText } from '../../Translation/TranslatedText';
 import { BodyText, Heading4 } from '../../Typography';
 import { BookingTimeField } from './BookingTimeField';
-import { useApi, usePatientSuggester, useSuggester } from '../../../api';
-import { FormSubmitCancelRow } from '../../ButtonRow';
-import { Colors } from '../../../constants';
-import { FormGrid } from '../../FormGrid';
-import { ClearIcon } from '../../Icons/ClearIcon';
-import { ConfirmModal } from '../../ConfirmModal';
-import { notifyError, notifySuccess } from '../../../utils';
-import { TranslatedText } from '../../Translation/TranslatedText';
-
-import { Drawer } from '@material-ui/core';
-import { TOP_BAR_HEIGHT } from '../../TopBar';
-import { useAppointmentsQuery } from '../../../api/queries';
-import { endOfDay, startOfDay } from 'date-fns';
-import { toDateTimeString } from '@tamanu/shared/utils/dateTime';
-import { useFormikContext } from 'formik';
 
 const Container = styled.div`
   width: 330px;
@@ -238,89 +232,6 @@
               resetForm();
             };
 
-<<<<<<< HEAD
-          return (
-            <FormGrid columns={1}>
-              <CloseDrawerIcon onClick={warnAndResetForm} />
-              <Field
-                enableLocationStatus={false}
-                name="locationId"
-                component={LocalisedLocationField}
-                required
-                onChange={() => {
-                  setFieldValue('overnight', null);
-                  setFieldValue('date', null);
-                  setFieldValue('startTime', null);
-                  setFieldValue('endTime', null);
-                }}
-              />
-              <Field
-                name="overnight"
-                label={
-                  <OvernightStayLabel>
-                    Overnight stay{' '}
-                    <OvernightIcon aria-hidden htmlColor="#326699" style={{ fontSize: 18 }} />
-                  </OvernightStayLabel>
-                }
-                component={styled(CheckField)`
-                  align-content: center;
-                `}
-                disabled={!values.locationId}
-              />
-              <Field
-                name="date"
-                label={<TranslatedText stringId="general.form.date.label" fallback="Date" />}
-                component={DateField}
-                disabled={!values.locationId}
-                required
-                helperText={
-                  showSameDayBookingWarning &&
-                  'Patient already has appointment scheduled at this location for this day'
-                }
-              />
-              <BookingTimeField key={values.date} editMode={editMode} disabled={!values.date} />
-              <Field
-                name="patientId"
-                label={<TranslatedText stringId="general.form.patient.label" fallback="Patient" />}
-                component={AutocompleteField}
-                suggester={patientSuggester}
-                required
-              />
-              <Field
-                name="bookingTypeId"
-                label={
-                  <TranslatedText
-                    stringId="location.form.bookingType.label"
-                    fallback="Booking type"
-                  />
-                }
-                component={DynamicSelectField}
-                suggester={bookingTypeSuggester}
-                required
-              />
-              <Field
-                name="clinicianId"
-                label={
-                  <TranslatedText stringId="general.form.clinician.label" fallback="Clinician" />
-                }
-                component={AutocompleteField}
-                suggester={clinicianSuggester}
-              />
-              <FormSubmitCancelRow
-                onCancel={warnAndResetForm}
-                confirmDisabled={!dirty || !values.startTime}
-              />
-            </FormGrid>
-          );
-        }}
-      />
-      <WarningModal
-        open={warningModalOpen}
-        setShowWarningModal={setShowWarningModal}
-        resolveFn={resolveFn}
-      />
-    </Container>
-=======
             return (
               <FormGrid columns={1}>
                 <CloseDrawerIcon onClick={warnAndResetForm} />
@@ -336,20 +247,19 @@
                     setFieldValue('endTime', null);
                   }}
                 />
-                <OvernightStayField>
-                  <Field
-                    name="overnight"
-                    label={
-                      <TranslatedText
-                        stringId="location.form.overnightStay.label"
-                        fallback="Overnight stay"
-                      />
-                    }
-                    component={CheckField}
-                    disabled={!values.locationId}
-                  />
-                  <OvernightIcon fontSize="small" />
-                </OvernightStayField>
+                <Field
+                  name="overnight"
+                  label={
+                    <OvernightStayLabel>
+                      Overnight stay{' '}
+                      <OvernightIcon aria-hidden htmlColor="#326699" style={{ fontSize: 18 }} />
+                    </OvernightStayLabel>
+                  }
+                  component={styled(CheckField)`
+                    align-content: center;
+                  `}
+                  disabled={!values.locationId}
+                />
                 <DateFieldWithWarning editMode={editMode} />
                 <BookingTimeField key={values.date} disabled={!values.date} />
                 <Field
@@ -396,6 +306,5 @@
         />
       </Container>
     </StyledDrawer>
->>>>>>> 76a6e605
   );
 };