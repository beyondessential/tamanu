import Brightness2Icon from '@material-ui/icons/Brightness2';
import { useQueryClient } from '@tanstack/react-query';
import React, { useState } from 'react';
import styled from 'styled-components';
import * as yup from 'yup';


import { usePatientSuggester, useSuggester } from '../../../api';
import { useLocationBookingMutation } from '../../../api/mutations';
<<<<<<< HEAD
import { useAppointmentsQuery } from '../../../api/queries';
=======
import { Colors } from '../../../constants';
>>>>>>> ad0c32e6
import { notifyError, notifySuccess } from '../../../utils';
import { FormSubmitCancelRow } from '../../ButtonRow';
import { ConfirmModal } from '../../ConfirmModal';
import {
  AutocompleteField,
  CheckField,
  DateField,
  DynamicSelectField,
  Field,
  Form,
  LocalisedLocationField,
} from '../../Field';
import { FormGrid } from '../../FormGrid';
import { ClearIcon } from '../../Icons/ClearIcon';
import { TranslatedText } from '../../Translation/TranslatedText';
import { BookingTimeField } from './BookingTimeField';
import { Drawer } from '../../Drawer';

const OvernightStayField = styled.div`
  display: flex;
  align-items: center;
`;

const OvernightIcon = styled(Brightness2Icon)`
  position: absolute;
  left: 145px;
`;

const CloseDrawerIcon = styled(ClearIcon)`
  cursor: pointer;
  position: absolute;
  inset-block-start: 1rem;
  inset-inline-end: 1rem;
`;

<<<<<<< HEAD
export const DateFieldWithWarning = ({ isEdit }) => {
  const { values } = useFormikContext();
  const { data: existingLocationBookings, isFetched } = useAppointmentsQuery(
    {
      after: values.date ? toDateTimeString(startOfDay(new Date(values.date))) : null,
      before: values.date ? toDateTimeString(endOfDay(new Date(values.date))) : null,
      all: true,
      locationId: values.locationId,
      patientId: values.patientId,
    },
    {
      enabled: !!(values.date && values.locationId && values.patientId),
    },
  );

  const showSameDayBookingWarning =
    !isEdit &&
    isFetched &&
    values.patientId &&
    existingLocationBookings.data.some(booking => booking.patientId === values.patientId);

  return (
    <Field
      name="date"
      label={<TranslatedText stringId="general.date.label" fallback="Date" />}
      component={DateField}
      disabled={!values.locationId}
      required
      helperText={
        showSameDayBookingWarning && (
          <TranslatedText
            stringId="locationBooking.form.date.warning"
            fallback="Patient already has an appointment scheduled at this location on this day"
          />
        )
      }
    />
  );
};
=======
const StyledDrawer = styled(Drawer)`
  .MuiPaper-root {
    block-size: calc(100% - ${TOP_BAR_HEIGHT}px);
    inset-block-start: ${TOP_BAR_HEIGHT}px;
  }
`;
>>>>>>> ad0c32e6

export const WarningModal = ({ open, setShowWarningModal, resolveFn }) => {
  const handleClose = confirmed => {
    setShowWarningModal(false);
    resolveFn(confirmed);
  };
  return (
    <ConfirmModal
      title={
        <TranslatedText
          stringId="locationBooking.cancelWarningModal.title"
          fallback="Cancel new booking"
        />
      }
      subText={
        <TranslatedText
          stringId="locationBooking.cancelWarningModal.subtext"
          fallback="Are you sure you would like to cancel the new booking?"
        />
      }
      open={open}
      onConfirm={() => {
        handleClose(true);
      }}
      cancelButtonText={
        <TranslatedText
          stringId="locationBooking.cancelWarningModal.cancelButton"
          fallback="Back to editing"
        />
      }
      onCancel={() => {
        handleClose(false);
      }}
    />
  );
};

const SuccessMessage = ({ isEdit }) =>
  isEdit ? (
    <TranslatedText
      stringId="locationBooking.notification.bookingSuccessfullyEdited"
      fallback="Booking successfully edited"
    />
  ) : (
    <TranslatedText
      stringId="locationBooking.notification.bookingSuccessfullyCreated"
      fallback="Booking successfully created"
    />
  );

const validationSchema = yup.object({
  locationId: yup.string().required(),
  startTime: yup.string().required(),
  endTime: yup.string().required(),
  patientId: yup.string().required(),
  bookingTypeId: yup.string().required(),
});

export const BookLocationDrawer = ({ open, onClose, initialValues }) => {
  const isEdit = !!initialValues.id;

  const patientSuggester = usePatientSuggester();
  const clinicianSuggester = useSuggester('practitioner');
  const bookingTypeSuggester = useSuggester('bookingType');

  const [warningModalOpen, setShowWarningModal] = useState(false);
  const [resolveFn, setResolveFn] = useState(null);

  const handleShowWarningModal = async () =>
    new Promise(resolve => {
      setResolveFn(() => resolve); // Save resolve to use in onConfirm/onCancel
      setShowWarningModal(true);
    });

  const queryClient = useQueryClient();
  const { mutateAsync: handleSubmit } = useLocationBookingMutation(
    { isEdit },
    {
      onSuccess: () => {
        notifySuccess(<SuccessMessage />);
        onClose();
        queryClient.invalidateQueries('appointments');
      },
      onError: error => {
        notifyError(
          error.message == 409 ? (
            <TranslatedText
              stringId="locationBooking.notification.bookingTimeConflict"
              fallback="Booking failed. Booking time no longer available"
            />
          ) : (
            <TranslatedText
              stringId="locationBooking.notification.somethingWentWrong"
              fallback="Something went wrong"
            />
          ),
        );
      },
    },
  );

  const renderForm = ({ values, resetForm, setFieldValue, dirty }) => {
    const warnAndResetForm = async () => {
      const confirmed = !dirty || (await handleShowWarningModal());
      if (!confirmed) return;
      onClose();
      resetForm();
    };

    return (
      <FormGrid columns={1}>
        <CloseDrawerIcon onClick={warnAndResetForm} />
        <Field
          enableLocationStatus={false}
          name="locationId"
          component={LocalisedLocationField}
          required
          onChange={() => {
            setFieldValue('overnight', null);
            setFieldValue('date', null);
            setFieldValue('startTime', null);
            setFieldValue('endTime', null);
          }}
        />
        <OvernightStayField>
          <Field
            name="overnight"
            label={
              <TranslatedText
                stringId="location.form.overnightStay.label"
                fallback="Overnight stay"
              />
            }
            component={CheckField}
            disabled={!values.locationId}
          />
          <OvernightIcon fontSize="small" />
        </OvernightStayField>
<<<<<<< HEAD
        <DateFieldWithWarning isEdit={isEdit} />
=======
        <Field
          name="date"
          label={<TranslatedText stringId="general.date.label" fallback="Date" />}
          component={DateField}
          required
        />
>>>>>>> ad0c32e6
        <BookingTimeField key={values.date} disabled={!values.date} />
        <Field
          name="patientId"
          label={<TranslatedText stringId="general.form.patient.label" fallback="Patient" />}
          component={AutocompleteField}
          suggester={patientSuggester}
          required
        />
        <Field
          name="bookingTypeId"
          label={
            <TranslatedText stringId="location.form.bookingType.label" fallback="Booking type" />
          }
          component={DynamicSelectField}
          suggester={bookingTypeSuggester}
          required
        />
        <Field
          name="clinicianId"
          label={<TranslatedText stringId="general.form.clinician.label" fallback="Clinician" />}
          component={AutocompleteField}
          suggester={clinicianSuggester}
        />
        <FormSubmitCancelRow onCancel={warnAndResetForm} confirmDisabled={!values.startTime} />
      </FormGrid>
    );
  };

  return (
    <Drawer
      className="appointment-drawer"
      open={open}
      onClose={onClose}
      title={
        <TranslatedText stringId="locationBooking.form.new.heading" fallback="Book location" />
      }
      description={
        <TranslatedText
          stringId="locationBooking.form.new.description"
          fallback="Create a new booking by completing the below details and selecting ‘Confirm’"
        />
      }
    >
      <Form
        onSubmit={async values => handleSubmit(values)}
        suppressErrorDialog
        validationSchema={validationSchema}
        initialValues={initialValues}
        enableReinitialize
        render={renderForm}
      />
      <WarningModal
        open={warningModalOpen}
        setShowWarningModal={setShowWarningModal}
        resolveFn={resolveFn}
      />
    </Drawer>
  );
};<|MERGE_RESOLUTION|>--- conflicted
+++ resolved
@@ -4,14 +4,8 @@
 import styled from 'styled-components';
 import * as yup from 'yup';
 
-
 import { usePatientSuggester, useSuggester } from '../../../api';
 import { useLocationBookingMutation } from '../../../api/mutations';
-<<<<<<< HEAD
-import { useAppointmentsQuery } from '../../../api/queries';
-=======
-import { Colors } from '../../../constants';
->>>>>>> ad0c32e6
 import { notifyError, notifySuccess } from '../../../utils';
 import { FormSubmitCancelRow } from '../../ButtonRow';
 import { ConfirmModal } from '../../ConfirmModal';
@@ -47,54 +41,12 @@
   inset-inline-end: 1rem;
 `;
 
-<<<<<<< HEAD
-export const DateFieldWithWarning = ({ isEdit }) => {
-  const { values } = useFormikContext();
-  const { data: existingLocationBookings, isFetched } = useAppointmentsQuery(
-    {
-      after: values.date ? toDateTimeString(startOfDay(new Date(values.date))) : null,
-      before: values.date ? toDateTimeString(endOfDay(new Date(values.date))) : null,
-      all: true,
-      locationId: values.locationId,
-      patientId: values.patientId,
-    },
-    {
-      enabled: !!(values.date && values.locationId && values.patientId),
-    },
-  );
-
-  const showSameDayBookingWarning =
-    !isEdit &&
-    isFetched &&
-    values.patientId &&
-    existingLocationBookings.data.some(booking => booking.patientId === values.patientId);
-
-  return (
-    <Field
-      name="date"
-      label={<TranslatedText stringId="general.date.label" fallback="Date" />}
-      component={DateField}
-      disabled={!values.locationId}
-      required
-      helperText={
-        showSameDayBookingWarning && (
-          <TranslatedText
-            stringId="locationBooking.form.date.warning"
-            fallback="Patient already has an appointment scheduled at this location on this day"
-          />
-        )
-      }
-    />
-  );
-};
-=======
 const StyledDrawer = styled(Drawer)`
   .MuiPaper-root {
     block-size: calc(100% - ${TOP_BAR_HEIGHT}px);
     inset-block-start: ${TOP_BAR_HEIGHT}px;
   }
 `;
->>>>>>> ad0c32e6
 
 export const WarningModal = ({ open, setShowWarningModal, resolveFn }) => {
   const handleClose = confirmed => {
@@ -233,16 +185,12 @@
           />
           <OvernightIcon fontSize="small" />
         </OvernightStayField>
-<<<<<<< HEAD
-        <DateFieldWithWarning isEdit={isEdit} />
-=======
         <Field
           name="date"
           label={<TranslatedText stringId="general.date.label" fallback="Date" />}
           component={DateField}
           required
         />
->>>>>>> ad0c32e6
         <BookingTimeField key={values.date} disabled={!values.date} />
         <Field
           name="patientId"
