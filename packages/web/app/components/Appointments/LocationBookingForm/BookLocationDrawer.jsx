--- conflicted
+++ resolved
@@ -7,11 +7,7 @@
   DynamicSelectField,
   Field,
   Form,
-<<<<<<< HEAD
-  LocationField,
-=======
   LocalisedLocationField,
->>>>>>> a07c3501
 } from '../../Field';
 import styled, { css, keyframes } from 'styled-components';
 import { BodyText, Heading4 } from '../../Typography';
@@ -24,10 +20,7 @@
 import { ClearIcon } from '../../Icons/ClearIcon';
 import { ConfirmModal } from '../../ConfirmModal';
 import { notifySuccess } from '../../../utils';
-<<<<<<< HEAD
-=======
 import { TranslatedText } from '../../Translation/TranslatedText';
->>>>>>> a07c3501
 
 const slideIn = keyframes`
   from {
@@ -203,12 +196,7 @@
               <CloseDrawerIcon onClick={warnAndResetForm} />
               <Field
                 enableLocationStatus={false}
-<<<<<<< HEAD
-                locationGroupLabel="Area"
                 key={initialValues?.locationId || ''}
-                label="Location"
-=======
->>>>>>> a07c3501
                 name="locationId"
                 component={LocalisedLocationField}
                 required
@@ -235,12 +223,7 @@
               </OvernightStayField>
               <Field
                 name="date"
-                label={
-                  <TranslatedText
-                    stringId="general.form.date.label"
-                    fallback="Date"
-                  />
-                }
+                label={<TranslatedText stringId="general.form.date.label" fallback="Date" />}
                 component={DateField}
                 disabled={!values.locationId}
                 required
@@ -248,12 +231,7 @@
               <BookingTimeField disabled={!values.date} />
               <Field
                 name="patientId"
-                label={
-                  <TranslatedText
-                    stringId="general.form.patient.label"
-                    fallback="Patient"
-                  />
-                }
+                label={<TranslatedText stringId="general.form.patient.label" fallback="Patient" />}
                 component={AutocompleteField}
                 suggester={patientSuggester}
                 required
@@ -273,10 +251,7 @@
               <Field
                 name="clinicianId"
                 label={
-                  <TranslatedText
-                    stringId="general.form.clinician.label"
-                    fallback="Clinician"
-                  />
+                  <TranslatedText stringId="general.form.clinician.label" fallback="Clinician" />
                 }
                 component={AutocompleteField}
                 suggester={clinicianSuggester}
