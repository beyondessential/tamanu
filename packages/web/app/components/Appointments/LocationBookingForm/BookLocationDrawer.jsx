--- conflicted
+++ resolved
@@ -1,13 +1,8 @@
-<<<<<<< HEAD
-import React, { useEffect, useState } from 'react';
+import React, { useState } from 'react';
 import OvernightIcon from '@material-ui/icons/Brightness2';
-=======
-import React, { useState } from 'react';
->>>>>>> 43a88428
 import * as yup from 'yup';
 import styled, { css, keyframes } from 'styled-components';
 import { useQueryClient } from '@tanstack/react-query';
-import Brightness2Icon from '@material-ui/icons/Brightness2';
 
 import {
   AutocompleteField,
@@ -224,7 +219,6 @@
                   setFieldValue('endTime', null);
                 }}
               />
-<<<<<<< HEAD
               <Field
                 name="overnight"
                 label={
@@ -238,23 +232,6 @@
                 `}
                 disabled={!values.locationId}
               />
-
-=======
-              <OvernightStayField>
-                <Field
-                  name="overnight"
-                  label={
-                    <TranslatedText
-                      stringId="location.form.overnightStay.label"
-                      fallback="Overnight stay"
-                    />
-                  }
-                  component={CheckField}
-                  disabled={!values.locationId}
-                />
-                <OvernightIcon fontSize="small" />
-              </OvernightStayField>
->>>>>>> 43a88428
               <Field
                 name="date"
                 label={<TranslatedText stringId="general.form.date.label" fallback="Date" />}
