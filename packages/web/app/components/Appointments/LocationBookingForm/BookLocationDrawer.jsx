import React, { useState } from 'react';
import * as yup from 'yup';
import {
  AutocompleteField,
  CheckField,
  DateField,
  DynamicSelectField,
  Field,
  Form,
  LocalisedLocationField,
} from '../../Field';
import styled, { css, keyframes } from 'styled-components';
import { BodyText, Heading4 } from '../../Typography';
import { BookingTimeField } from './BookingTimeField';
import { useApi, usePatientSuggester, useSuggester } from '../../../api';
import { FormSubmitCancelRow } from '../../ButtonRow';
import { Colors } from '../../../constants';
import Brightness2Icon from '@material-ui/icons/Brightness2';
import { FormGrid } from '../../FormGrid';
import { ClearIcon } from '../../Icons/ClearIcon';
import { ConfirmModal } from '../../ConfirmModal';
import { notifyError, notifySuccess } from '../../../utils';
<<<<<<< HEAD
import { useAppointments } from '../../../api/queries/useAppointments';
=======
>>>>>>> 2e4bcf67
import { TranslatedText } from '../../Translation/TranslatedText';

const slideIn = keyframes`
  from {
    transform: translateX(100%); // Start off-screen to the right
  }
  to {
    transform: translateX(0); // End at its final position
  }
`;

const slideOut = keyframes`
  from {
    transform: translateX(0); // Start at its final position
  }
  to {
    transform: translateX(100%); // End off-screen to the right
  }
`;

const Container = styled.div`
  z-index: 9;
  width: 330px;
  padding: 16px;
  background-color: ${Colors.background};
  border: 1px solid ${Colors.outline};
  height: 100%;
  position: absolute;
  right: 0;
  overflow-y: auto;
  animation: ${({ $open }) =>
    $open
      ? css`
          ${slideIn} 0.3s ease-out
        `
      : css`
          ${slideOut} 0.3s ease-out forwards
        `};
`;

const Heading = styled(Heading4)`
  font-size: 16px;
  margin-bottom: 9px;
`;

const Description = styled(BodyText)`
  font-size: 11px;
  color: ${Colors.midText};
`;

const OvernightStayField = styled.div`
  display: flex;
  align-items: center;
`;

const OvernightIcon = styled(Brightness2Icon)`
  position: absolute;
  left: 145px;
`;

const CloseDrawerIcon = styled(ClearIcon)`
  cursor: pointer;
  position: absolute;
  top: 16px;
  right: 16px;
`;

export const WarningModal = ({ open, setShowWarningModal, resolveFn }) => {
  const handleClose = confirmed => {
    setShowWarningModal(false);
    resolveFn(confirmed);
  };
  return (
    <ConfirmModal
      title={
        <TranslatedText
          stringId="locationBooking.cancelWarningModal.title"
          fallback="Cancel new booking"
        />
      }
      subText={
        <TranslatedText
          stringId="locationBooking.cancelWarningModal.subtext"
          fallback="Are you sure you would like to cancel the new booking?"
        />
      }
      open={open}
      onConfirm={() => {
        handleClose(true);
      }}
      cancelButtonText={
        <TranslatedText
          stringId="locationBooking.cancelWarningModal.cancelButton"
          fallback="Back to editing"
        />
      }
      onCancel={() => {
        handleClose(false);
      }}
    />
  );
};

export const BookLocationDrawer = ({
  open,
  closeDrawer,
  initialBookingValues,
  refreshCalendar,
}) => {
  const patientSuggester = usePatientSuggester();
  const clinicianSuggester = useSuggester('practitioner');
  const bookingTypeSuggester = useSuggester('bookingType');

  const api = useApi();

  const [warningModalOpen, setShowWarningModal] = useState(false);
  const [resolveFn, setResolveFn] = useState(null);

  const handleShowWarningModal = async () =>
    new Promise(resolve => {
      setResolveFn(() => resolve); // Save resolve to use in onConfirm/onCancel
      setShowWarningModal(true);
    });

  const handleSubmit = async (values, { resetForm }) => {
<<<<<<< HEAD
    if (editMode) {
      await api.put(`appointments/locationBooking/${values.bookingId}`, values, {
        showUnknownErrorToast: true,
      });
    } else {
      await api.post(`appointments/locationBooking`, values, {
        showUnknownErrorToast: true,
      });
    }
    notifySuccess(editMode ? 'Booking successfully edited' : <TranslatedText
        stringId="locationBooking.notification.bookingSuccessfullyCreated"
        fallback="Booking successfully created"
      />);
    closeDrawer();
    resetForm();
=======
    const response = await api.post(`appointments/locationBooking`, values, {
      showUnknownErrorToast: true,
    });

    if (response.status === 409) {
      notifyError(
        <TranslatedText
          stringId="locationBooking.notification.bookingTimeConflict"
          fallback="Booking failed. Booking time no longer available"
        />,
      );
    }

    if (response.status === 200) {
      notifySuccess(
        <TranslatedText
          stringId="locationBooking.notification.bookingSuccessfullyCreated"
          fallback="Booking successfully created"
        />,
      );
      closeDrawer();
      resetForm();
      refreshCalendar();
    }
>>>>>>> 2e4bcf67
  };

  const headingText = editMode ? 'Modify booking' : 'Book location';
  const descriptionText = editMode
    ? 'Modify the selected booking below.'
    : 'Create a new booking by completing the below details and selecting ‘Confirm’.';

  return (
    <Container columns={1} $open={open}>
      <Heading>{headingText}</Heading>
      <Description>{descriptionText}</Description>
      <Form
        onSubmit={handleSubmit}
        suppressErrorDialog
        validationSchema={yup.object().shape({
          locationId: yup.string().required(),
          startTime: yup.string().required(),
          endTime: yup.string().required(),
          patientId: yup.string().required(),
          bookingTypeId: yup.string().required(),
        })}
        initialValues={initialBookingValues}
        enableReinitialize
        render={({ values, resetForm, setFieldValue, dirty }) => {
          const warnAndResetForm = async () => {
            const confirmed = !dirty || (await handleShowWarningModal());
            if (!confirmed) return;
            closeDrawer();
            resetForm();
          };

          return (
            <FormGrid columns={1}>
              <CloseDrawerIcon onClick={warnAndResetForm} />
              <Field
                enableLocationStatus={false}
                name="locationId"
                component={LocalisedLocationField}
                required
                onChange={() => {
                  setFieldValue('overnight', null);
                  setFieldValue('date', null);
                  setFieldValue('startTime', null);
                  setFieldValue('endTime', null);
                }}
              />
              <OvernightStayField>
                <Field
                  name="overnight"
                  label={
                    <TranslatedText
                      stringId="location.form.overnightStay.label"
                      fallback="Overnight stay"
                    />
                  }
                  component={CheckField}
                  disabled={!values.locationId}
                />
                <OvernightIcon fontSize="small" />
              </OvernightStayField>
              <Field
                name="date"
                label={<TranslatedText stringId="general.form.date.label" fallback="Date" />}
                component={DateField}
                disabled={!values.locationId}
                required
              />
              <BookingTimeField disabled={!values.date} />
              <Field
                name="patientId"
                label={<TranslatedText stringId="general.form.patient.label" fallback="Patient" />}
                component={AutocompleteField}
                suggester={patientSuggester}
                required
              />
              <Field
                name="bookingTypeId"
                label={
                  <TranslatedText
                    stringId="location.form.bookingType.label"
                    fallback="Booking type"
                  />
                }
                component={DynamicSelectField}
                suggester={bookingTypeSuggester}
                required
              />
              <Field
                name="clinicianId"
                label={
                  <TranslatedText stringId="general.form.clinician.label" fallback="Clinician" />
                }
                component={AutocompleteField}
                suggester={clinicianSuggester}
              />
              <FormSubmitCancelRow
                onCancel={warnAndResetForm}
                confirmDisabled={!values.startTime}
              />
            </FormGrid>
          );
        }}
      />
      <WarningModal
        open={warningModalOpen}
        setShowWarningModal={setShowWarningModal}
        resolveFn={resolveFn}
      />
    </Container>
  );
};<|MERGE_RESOLUTION|>--- conflicted
+++ resolved
@@ -20,10 +20,7 @@
 import { ClearIcon } from '../../Icons/ClearIcon';
 import { ConfirmModal } from '../../ConfirmModal';
 import { notifyError, notifySuccess } from '../../../utils';
-<<<<<<< HEAD
 import { useAppointments } from '../../../api/queries/useAppointments';
-=======
->>>>>>> 2e4bcf67
 import { TranslatedText } from '../../Translation/TranslatedText';
 
 const slideIn = keyframes`
@@ -132,6 +129,7 @@
   closeDrawer,
   initialBookingValues,
   refreshCalendar,
+  editMode,
 }) => {
   const patientSuggester = usePatientSuggester();
   const clinicianSuggester = useSuggester('practitioner');
@@ -149,27 +147,16 @@
     });
 
   const handleSubmit = async (values, { resetForm }) => {
-<<<<<<< HEAD
+    let response;
     if (editMode) {
-      await api.put(`appointments/locationBooking/${values.bookingId}`, values, {
+      response = await api.put(`appointments/locationBooking/${values.bookingId}`, values, {
         showUnknownErrorToast: true,
       });
     } else {
-      await api.post(`appointments/locationBooking`, values, {
+      response = await api.post(`appointments/locationBooking`, values, {
         showUnknownErrorToast: true,
       });
     }
-    notifySuccess(editMode ? 'Booking successfully edited' : <TranslatedText
-        stringId="locationBooking.notification.bookingSuccessfullyCreated"
-        fallback="Booking successfully created"
-      />);
-    closeDrawer();
-    resetForm();
-=======
-    const response = await api.post(`appointments/locationBooking`, values, {
-      showUnknownErrorToast: true,
-    });
-
     if (response.status === 409) {
       notifyError(
         <TranslatedText
@@ -181,16 +168,22 @@
 
     if (response.status === 200) {
       notifySuccess(
-        <TranslatedText
-          stringId="locationBooking.notification.bookingSuccessfullyCreated"
-          fallback="Booking successfully created"
-        />,
+        editMode ? (
+          <TranslatedText
+            stringId="locationBooking.notification.bookingSuccessfullyEdited"
+            fallback="Booking successfully edit"
+          />
+        ) : (
+          <TranslatedText
+            stringId="locationBooking.notification.bookingSuccessfullyCreated"
+            fallback="Booking successfully created"
+          />
+        ),
       );
       closeDrawer();
       resetForm();
       refreshCalendar();
     }
->>>>>>> 2e4bcf67
   };
 
   const headingText = editMode ? 'Modify booking' : 'Book location';
