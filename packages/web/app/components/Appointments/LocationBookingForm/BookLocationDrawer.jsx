import Brightness2Icon from '@material-ui/icons/Brightness2';
import { useQueryClient } from '@tanstack/react-query';
import React, { useState } from 'react';
import styled from 'styled-components';
<<<<<<< HEAD
import * as yup from 'yup';
=======

import { useMutation, useQueryClient } from '@tanstack/react-query';
import Brightness2Icon from '@material-ui/icons/Brightness2';
import { Drawer } from '@material-ui/core';
import { toDateTimeString } from '@tamanu/shared/utils/dateTime';
>>>>>>> 0be58adc

import { Drawer } from '@material-ui/core';
import { usePatientSuggester, useSuggester } from '../../../api';
import { useLocationBookingMutation } from '../../../api/mutations';
import { Colors } from '../../../constants';
import { notifyError, notifySuccess } from '../../../utils';
import { FormSubmitCancelRow } from '../../ButtonRow';
import { ConfirmModal } from '../../ConfirmModal';
import {
  AutocompleteField,
  CheckField,
  DateField,
  DynamicSelectField,
  Field,
  Form,
  LocalisedLocationField,
} from '../../Field';
import { FormGrid } from '../../FormGrid';
import { ClearIcon } from '../../Icons/ClearIcon';
<<<<<<< HEAD
import { TOP_BAR_HEIGHT } from '../../TopBar';
import { TranslatedText } from '../../Translation/TranslatedText';
import { BookLocationHeader } from './BookLocationHeader';
import { BookingTimeField } from './BookingTimeField';
=======
import { ConfirmModal } from '../../ConfirmModal';
import { notifyError, notifySuccess } from '../../../utils';
import { TranslatedText } from '../../Translation/TranslatedText';

import { TOP_BAR_HEIGHT } from '../../TopBar';
import { useAppointmentsQuery } from '../../../api/queries';
import { endOfDay, startOfDay } from 'date-fns';
import { useFormikContext } from 'formik';
>>>>>>> 0be58adc

const Container = styled.div`
  width: 330px;
  padding: 16px;
  background-color: ${Colors.background};
  overflow-y: auto;
  position: relative;
`;

const OvernightStayField = styled.div`
  display: flex;
  align-items: center;
`;

const OvernightIcon = styled(Brightness2Icon)`
  position: absolute;
  left: 145px;
`;

const CloseDrawerIcon = styled(ClearIcon)`
  cursor: pointer;
  position: absolute;
  inset-block-start: 1rem;
  inset-inline-end: 1rem;
`;

const StyledDrawer = styled(Drawer)`
  .MuiPaper-root {
    top: ${TOP_BAR_HEIGHT}px;
    height: calc(100% - ${TOP_BAR_HEIGHT}px);
  }
`;

export const DateFieldWithWarning = ({ editMode }) => {
  const { values } = useFormikContext();
  const { data: existingLocationBookings, isFetched } = useAppointmentsQuery(
    {
      after: values.date ? toDateTimeString(startOfDay(new Date(values.date))) : null,
      before: values.date ? toDateTimeString(endOfDay(new Date(values.date))) : null,
      all: true,
      locationId: values.locationId,
      patientId: values.patientId,
    },
    {
      enabled: !!(values.date && values.locationId && values.patientId),
    },
  );

  const showSameDayBookingWarning =
    !editMode &&
    isFetched &&
    values.patientId &&
    existingLocationBookings.data.some(booking => booking.patientId === values.patientId);

  return (
    <Field
      name="date"
      label={<TranslatedText stringId="general.date.label" fallback="Date" />}
      component={DateField}
      disabled={!values.locationId}
      required
      helperText={
        showSameDayBookingWarning && (
          <TranslatedText
            stringId="locationBooking.form.date.warning"
            fallback="Patient already has an appointment scheduled at this location on this day"
          />
        )
      }
    />
  );
};

export const WarningModal = ({ open, setShowWarningModal, resolveFn }) => {
  const handleClose = confirmed => {
    setShowWarningModal(false);
    resolveFn(confirmed);
  };
  return (
    <ConfirmModal
      title={
        <TranslatedText
          stringId="locationBooking.cancelWarningModal.title"
          fallback="Cancel new booking"
        />
      }
      subText={
        <TranslatedText
          stringId="locationBooking.cancelWarningModal.subtext"
          fallback="Are you sure you would like to cancel the new booking?"
        />
      }
      open={open}
      onConfirm={() => {
        handleClose(true);
      }}
      cancelButtonText={
        <TranslatedText
          stringId="locationBooking.cancelWarningModal.cancelButton"
          fallback="Back to editing"
        />
      }
      onCancel={() => {
        handleClose(false);
      }}
    />
  );
};

const SuccessMessage = ({ editMode }) =>
  editMode ? (
    <TranslatedText
      stringId="locationBooking.notification.bookingSuccessfullyEdited"
      fallback="Booking successfully edited"
    />
  ) : (
    <TranslatedText
      stringId="locationBooking.notification.bookingSuccessfullyCreated"
      fallback="Booking successfully created"
    />
  );

const validationSchema = yup.object({
  locationId: yup.string().required(),
  startTime: yup.string().required(),
  endTime: yup.string().required(),
  patientId: yup.string().required(),
  bookingTypeId: yup.string().required(),
});

export const BookLocationDrawer = ({ open, closeDrawer, initialBookingValues }) => {
  const editMode = !!initialBookingValues.id;

  const patientSuggester = usePatientSuggester();
  const clinicianSuggester = useSuggester('practitioner');
  const bookingTypeSuggester = useSuggester('bookingType');

  const [warningModalOpen, setShowWarningModal] = useState(false);
  const [resolveFn, setResolveFn] = useState(null);

  const handleShowWarningModal = async () =>
    new Promise(resolve => {
      setResolveFn(() => resolve); // Save resolve to use in onConfirm/onCancel
      setShowWarningModal(true);
    });

  const queryClient = useQueryClient();
  const { mutateAsync: handleSubmit } = useLocationBookingMutation(
    { editMode },
    {
      onSuccess: () => {
        notifySuccess(<SuccessMessage />);
        closeDrawer();
        queryClient.invalidateQueries('appointments');
      },
      onError: error => {
        notifyError(
          error.message == 409 ? (
            <TranslatedText
              stringId="locationBooking.notification.bookingTimeConflict"
              fallback="Booking failed. Booking time no longer available"
            />
          ) : (
            <TranslatedText
              stringId="locationBooking.notification.somethingWentWrong"
              fallback="Something went wrong"
            />
          ),
        );
      },
    },
  );

  const renderForm = ({ values, resetForm, setFieldValue, dirty }) => {
    const warnAndResetForm = async () => {
      const confirmed = !dirty || (await handleShowWarningModal());
      if (!confirmed) return;
      closeDrawer();
      resetForm();
    };

    return (
      <FormGrid columns={1}>
        <CloseDrawerIcon onClick={warnAndResetForm} />
        <Field
          enableLocationStatus={false}
          name="locationId"
          component={LocalisedLocationField}
          required
          onChange={() => {
            setFieldValue('overnight', null);
            setFieldValue('date', null);
            setFieldValue('startTime', null);
            setFieldValue('endTime', null);
          }}
        />
        <OvernightStayField>
          <Field
            name="overnight"
            label={
              <TranslatedText
                stringId="location.form.overnightStay.label"
                fallback="Overnight stay"
              />
            }
            component={CheckField}
            disabled={!values.locationId}
          />
          <OvernightIcon fontSize="small" />
        </OvernightStayField>
        <Field
          name="date"
          label={<TranslatedText stringId="general.form.date.label" fallback="Date" />}
          component={DateField}
          disabled={!values.locationId}
          required
        />
        <BookingTimeField key={values.date} disabled={!values.date} />
        <Field
          name="patientId"
          label={<TranslatedText stringId="general.form.patient.label" fallback="Patient" />}
          component={AutocompleteField}
          suggester={patientSuggester}
          required
        />
        <Field
          name="bookingTypeId"
          label={
            <TranslatedText stringId="location.form.bookingType.label" fallback="Booking type" />
          }
          component={DynamicSelectField}
          suggester={bookingTypeSuggester}
          required
        />
        <Field
          name="clinicianId"
          label={<TranslatedText stringId="general.form.clinician.label" fallback="Clinician" />}
          component={AutocompleteField}
          suggester={clinicianSuggester}
        />
        <FormSubmitCancelRow onCancel={warnAndResetForm} confirmDisabled={!values.startTime} />
      </FormGrid>
    );
  };

  return (
    <StyledDrawer variant="persistent" anchor="right" open={open} onClose={closeDrawer}>
      <Container columns={1}>
        <BookLocationHeader />
        <Form
          onSubmit={async values => handleSubmit(values)}
          suppressErrorDialog
          validationSchema={validationSchema}
          initialValues={initialBookingValues}
          enableReinitialize
<<<<<<< HEAD
          render={renderForm}
=======
          render={({ values, resetForm, setFieldValue, dirty }) => {
            const warnAndResetForm = async () => {
              const confirmed = !dirty || (await handleShowWarningModal());
              if (!confirmed) return;
              closeDrawer();
              resetForm();
            };

            return (
              <FormGrid columns={1}>
                <CloseDrawerIcon onClick={warnAndResetForm} />
                <Field
                  enableLocationStatus={false}
                  name="locationId"
                  component={LocalisedLocationField}
                  required
                  onChange={() => {
                    setFieldValue('overnight', null);
                    setFieldValue('date', null);
                    setFieldValue('startTime', null);
                    setFieldValue('endTime', null);
                  }}
                />
                <OvernightStayField>
                  <Field
                    name="overnight"
                    label={
                      <TranslatedText
                        stringId="location.form.overnightStay.label"
                        fallback="Overnight stay"
                      />
                    }
                    component={CheckField}
                    disabled={!values.locationId}
                  />
                  <OvernightIcon fontSize="small" />
                </OvernightStayField>
                <DateFieldWithWarning editMode={editMode} />
                <BookingTimeField key={values.date} disabled={!values.date} />
                <Field
                  name="patientId"
                  label={
                    <TranslatedText stringId="general.form.patient.label" fallback="Patient" />
                  }
                  component={AutocompleteField}
                  suggester={patientSuggester}
                  required
                />
                <Field
                  name="bookingTypeId"
                  label={
                    <TranslatedText
                      stringId="location.form.bookingType.label"
                      fallback="Booking type"
                    />
                  }
                  component={DynamicSelectField}
                  suggester={bookingTypeSuggester}
                  required
                />
                <Field
                  name="clinicianId"
                  label={
                    <TranslatedText stringId="general.form.clinician.label" fallback="Clinician" />
                  }
                  component={AutocompleteField}
                  suggester={clinicianSuggester}
                />
                <FormSubmitCancelRow
                  onCancel={warnAndResetForm}
                  confirmDisabled={!values.startTime}
                />
              </FormGrid>
            );
          }}
>>>>>>> 0be58adc
        />
        <WarningModal
          open={warningModalOpen}
          setShowWarningModal={setShowWarningModal}
          resolveFn={resolveFn}
        />
      </Container>
    </StyledDrawer>
  );
};<|MERGE_RESOLUTION|>--- conflicted
+++ resolved
@@ -1,20 +1,17 @@
+import { Drawer } from '@material-ui/core';
 import Brightness2Icon from '@material-ui/icons/Brightness2';
 import { useQueryClient } from '@tanstack/react-query';
+import { endOfDay, startOfDay } from 'date-fns';
+import { useFormikContext } from 'formik';
 import React, { useState } from 'react';
 import styled from 'styled-components';
-<<<<<<< HEAD
 import * as yup from 'yup';
-=======
-
-import { useMutation, useQueryClient } from '@tanstack/react-query';
-import Brightness2Icon from '@material-ui/icons/Brightness2';
-import { Drawer } from '@material-ui/core';
+
 import { toDateTimeString } from '@tamanu/shared/utils/dateTime';
->>>>>>> 0be58adc
-
-import { Drawer } from '@material-ui/core';
+
 import { usePatientSuggester, useSuggester } from '../../../api';
 import { useLocationBookingMutation } from '../../../api/mutations';
+import { useAppointmentsQuery } from '../../../api/queries';
 import { Colors } from '../../../constants';
 import { notifyError, notifySuccess } from '../../../utils';
 import { FormSubmitCancelRow } from '../../ButtonRow';
@@ -30,21 +27,10 @@
 } from '../../Field';
 import { FormGrid } from '../../FormGrid';
 import { ClearIcon } from '../../Icons/ClearIcon';
-<<<<<<< HEAD
 import { TOP_BAR_HEIGHT } from '../../TopBar';
 import { TranslatedText } from '../../Translation/TranslatedText';
 import { BookLocationHeader } from './BookLocationHeader';
 import { BookingTimeField } from './BookingTimeField';
-=======
-import { ConfirmModal } from '../../ConfirmModal';
-import { notifyError, notifySuccess } from '../../../utils';
-import { TranslatedText } from '../../Translation/TranslatedText';
-
-import { TOP_BAR_HEIGHT } from '../../TopBar';
-import { useAppointmentsQuery } from '../../../api/queries';
-import { endOfDay, startOfDay } from 'date-fns';
-import { useFormikContext } from 'formik';
->>>>>>> 0be58adc
 
 const Container = styled.div`
   width: 330px;
@@ -255,13 +241,7 @@
           />
           <OvernightIcon fontSize="small" />
         </OvernightStayField>
-        <Field
-          name="date"
-          label={<TranslatedText stringId="general.form.date.label" fallback="Date" />}
-          component={DateField}
-          disabled={!values.locationId}
-          required
-        />
+        <DateFieldWithWarning editMode={editMode} />
         <BookingTimeField key={values.date} disabled={!values.date} />
         <Field
           name="patientId"
@@ -300,85 +280,7 @@
           validationSchema={validationSchema}
           initialValues={initialBookingValues}
           enableReinitialize
-<<<<<<< HEAD
           render={renderForm}
-=======
-          render={({ values, resetForm, setFieldValue, dirty }) => {
-            const warnAndResetForm = async () => {
-              const confirmed = !dirty || (await handleShowWarningModal());
-              if (!confirmed) return;
-              closeDrawer();
-              resetForm();
-            };
-
-            return (
-              <FormGrid columns={1}>
-                <CloseDrawerIcon onClick={warnAndResetForm} />
-                <Field
-                  enableLocationStatus={false}
-                  name="locationId"
-                  component={LocalisedLocationField}
-                  required
-                  onChange={() => {
-                    setFieldValue('overnight', null);
-                    setFieldValue('date', null);
-                    setFieldValue('startTime', null);
-                    setFieldValue('endTime', null);
-                  }}
-                />
-                <OvernightStayField>
-                  <Field
-                    name="overnight"
-                    label={
-                      <TranslatedText
-                        stringId="location.form.overnightStay.label"
-                        fallback="Overnight stay"
-                      />
-                    }
-                    component={CheckField}
-                    disabled={!values.locationId}
-                  />
-                  <OvernightIcon fontSize="small" />
-                </OvernightStayField>
-                <DateFieldWithWarning editMode={editMode} />
-                <BookingTimeField key={values.date} disabled={!values.date} />
-                <Field
-                  name="patientId"
-                  label={
-                    <TranslatedText stringId="general.form.patient.label" fallback="Patient" />
-                  }
-                  component={AutocompleteField}
-                  suggester={patientSuggester}
-                  required
-                />
-                <Field
-                  name="bookingTypeId"
-                  label={
-                    <TranslatedText
-                      stringId="location.form.bookingType.label"
-                      fallback="Booking type"
-                    />
-                  }
-                  component={DynamicSelectField}
-                  suggester={bookingTypeSuggester}
-                  required
-                />
-                <Field
-                  name="clinicianId"
-                  label={
-                    <TranslatedText stringId="general.form.clinician.label" fallback="Clinician" />
-                  }
-                  component={AutocompleteField}
-                  suggester={clinicianSuggester}
-                />
-                <FormSubmitCancelRow
-                  onCancel={warnAndResetForm}
-                  confirmDisabled={!values.startTime}
-                />
-              </FormGrid>
-            );
-          }}
->>>>>>> 0be58adc
         />
         <WarningModal
           open={warningModalOpen}
