--- conflicted
+++ resolved
@@ -1,27 +1,15 @@
 import { Drawer } from '@material-ui/core';
-<<<<<<< HEAD
 import OvernightIcon from '@material-ui/icons/Brightness2';
 import { toDateTimeString } from '@tamanu/shared/utils/dateTime';
-import { useMutation, useQueryClient } from '@tanstack/react-query';
-=======
-import Brightness2Icon from '@material-ui/icons/Brightness2';
 import { useQueryClient } from '@tanstack/react-query';
->>>>>>> 3583200c
 import { endOfDay, startOfDay } from 'date-fns';
 import { useFormikContext } from 'formik';
 import React, { useState } from 'react';
 import styled from 'styled-components';
 import * as yup from 'yup';
-<<<<<<< HEAD
-
-import { useApi, usePatientSuggester, useSuggester } from '../../../api';
-=======
-
-import { toDateTimeString } from '@tamanu/shared/utils/dateTime';
 
 import { usePatientSuggester, useSuggester } from '../../../api';
 import { useLocationBookingMutation } from '../../../api/mutations';
->>>>>>> 3583200c
 import { useAppointmentsQuery } from '../../../api/queries';
 import { Colors } from '../../../constants';
 import { notifyError, notifySuccess } from '../../../utils';
@@ -40,11 +28,7 @@
 import { ClearIcon } from '../../Icons/ClearIcon';
 import { TOP_BAR_HEIGHT } from '../../TopBar';
 import { TranslatedText } from '../../Translation/TranslatedText';
-<<<<<<< HEAD
-import { BodyText, Heading4 } from '../../Typography';
-=======
 import { BookLocationHeader } from './BookLocationHeader';
->>>>>>> 3583200c
 import { BookingTimeField } from './BookingTimeField';
 
 const Container = styled.div`
@@ -55,21 +39,7 @@
   position: relative;
 `;
 
-<<<<<<< HEAD
-const Heading = styled(Heading4)`
-  font-size: 16px;
-  margin-bottom: 9px;
-`;
-
-const Description = styled(BodyText)`
-  font-size: 11px;
-  color: ${Colors.midText};
-`;
-
 const OvernightStayLabel = styled.span`
-=======
-const OvernightStayField = styled.div`
->>>>>>> 3583200c
   display: flex;
   gap: 0.25rem;
 `;
@@ -179,10 +149,7 @@
 
 const validationSchema = yup.object({
   locationId: yup.string().required(),
-<<<<<<< HEAD
   overnight: yup.boolean().required(),
-=======
->>>>>>> 3583200c
   startTime: yup.string().required(),
   endTime: yup.string().required(),
   patientId: yup.string().required(),
@@ -199,11 +166,6 @@
   const [warningModalOpen, setShowWarningModal] = useState(false);
   const [resolveFn, setResolveFn] = useState(null);
 
-<<<<<<< HEAD
-  const editMode = !!initialBookingValues.id;
-
-=======
->>>>>>> 3583200c
   const handleShowWarningModal = async () =>
     new Promise(resolve => {
       setResolveFn(() => resolve); // Save resolve to use in onConfirm/onCancel
@@ -260,20 +222,17 @@
             setFieldValue('endTime', null);
           }}
         />
-        <OvernightStayField>
-          <Field
-            name="overnight"
-            label={
-              <TranslatedText
-                stringId="location.form.overnightStay.label"
-                fallback="Overnight stay"
-              />
-            }
-            component={CheckField}
-            disabled={!values.locationId}
-          />
-          <OvernightIcon fontSize="small" />
-        </OvernightStayField>
+        <Field
+          name="overnight"
+          label={
+            <OvernightStayLabel>
+              Overnight stay{' '}
+              <OvernightIcon aria-hidden htmlColor="#326699" style={{ fontSize: 18 }} />
+            </OvernightStayLabel>
+          }
+          component={CheckField}
+          disabled={!values.locationId}
+        />
         <DateFieldWithWarning editMode={editMode} />
         <BookingTimeField key={values.date} disabled={!values.date} />
         <Field
@@ -313,82 +272,7 @@
           validationSchema={validationSchema}
           initialValues={initialBookingValues}
           enableReinitialize
-<<<<<<< HEAD
-          render={({ values, resetForm, setFieldValue, dirty }) => {
-            const warnAndResetForm = async () => {
-              const confirmed = !dirty || (await handleShowWarningModal());
-              if (!confirmed) return;
-              closeDrawer();
-              resetForm();
-            };
-
-            return (
-              <FormGrid columns={1}>
-                <CloseDrawerIcon onClick={warnAndResetForm} />
-                <Field
-                  enableLocationStatus={false}
-                  name="locationId"
-                  component={LocalisedLocationField}
-                  required
-                  onChange={() => {
-                    setFieldValue('overnight', null);
-                    setFieldValue('date', null);
-                    setFieldValue('startTime', null);
-                    setFieldValue('endTime', null);
-                  }}
-                />
-                <Field
-                  name="overnight"
-                  label={
-                    <OvernightStayLabel>
-                      Overnight stay{' '}
-                      <OvernightIcon aria-hidden htmlColor="#326699" style={{ fontSize: 18 }} />
-                    </OvernightStayLabel>
-                  }
-                  component={CheckField}
-                  disabled={!values.locationId}
-                />
-                <DateFieldWithWarning editMode={editMode} />
-                <BookingTimeField key={values.date} disabled={!values.date} />
-                <Field
-                  name="patientId"
-                  label={
-                    <TranslatedText stringId="general.form.patient.label" fallback="Patient" />
-                  }
-                  component={AutocompleteField}
-                  suggester={patientSuggester}
-                  required
-                />
-                <Field
-                  name="bookingTypeId"
-                  label={
-                    <TranslatedText
-                      stringId="location.form.bookingType.label"
-                      fallback="Booking type"
-                    />
-                  }
-                  component={DynamicSelectField}
-                  suggester={bookingTypeSuggester}
-                  required
-                />
-                <Field
-                  name="clinicianId"
-                  label={
-                    <TranslatedText stringId="general.form.clinician.label" fallback="Clinician" />
-                  }
-                  component={AutocompleteField}
-                  suggester={clinicianSuggester}
-                />
-                <FormSubmitCancelRow
-                  onCancel={warnAndResetForm}
-                  confirmDisabled={!values.startTime}
-                />
-              </FormGrid>
-            );
-          }}
-=======
           render={renderForm}
->>>>>>> 3583200c
         />
         <WarningModal
           open={warningModalOpen}
