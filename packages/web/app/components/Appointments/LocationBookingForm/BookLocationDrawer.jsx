import React, { useState } from 'react';
import * as yup from 'yup';
import styled, { css, keyframes } from 'styled-components';
import { useQueryClient } from '@tanstack/react-query';
import Brightness2Icon from '@material-ui/icons/Brightness2';

import {
  AutocompleteField,
  CheckField,
  DateField,
  DynamicSelectField,
  Field,
  Form,
  LocalisedLocationField,
} from '../../Field';
import { BodyText, Heading4 } from '../../Typography';
import { BookingTimeField } from './BookingTimeField';
import { useApi, usePatientSuggester, useSuggester } from '../../../api';
import { FormSubmitCancelRow } from '../../ButtonRow';
import { Colors } from '../../../constants';
import { FormGrid } from '../../FormGrid';
import { ClearIcon } from '../../Icons/ClearIcon';
import { ConfirmModal } from '../../ConfirmModal';
import { notifyError, notifySuccess } from '../../../utils';
import { TranslatedText } from '../../Translation/TranslatedText';

const slideIn = keyframes`
  from {
    transform: translateX(100%); // Start off-screen to the right
  }
  to {
    transform: translateX(0); // End at its final position
  }
`;

const slideOut = keyframes`
  from {
    transform: translateX(0); // Start at its final position
  }
  to {
    transform: translateX(100%); // End off-screen to the right
  }
`;

const Container = styled.div`
  z-index: 9;
  width: 330px;
  padding: 16px;
  background-color: ${Colors.background};
  border: 1px solid ${Colors.outline};
  height: 100%;
  position: absolute;
  right: 0;
  overflow-y: auto;
  animation: ${({ $open }) =>
    $open
      ? css`
          ${slideIn} 0.3s ease-out
        `
      : css`
          ${slideOut} 0.3s ease-out forwards
        `};
`;

const Heading = styled(Heading4)`
  font-size: 16px;
  margin-bottom: 9px;
`;

const Description = styled(BodyText)`
  font-size: 11px;
  color: ${Colors.midText};
`;

const OvernightStayField = styled.div`
  display: flex;
  align-items: center;
`;

const OvernightIcon = styled(Brightness2Icon)`
  position: absolute;
  left: 145px;
`;

const CloseDrawerIcon = styled(ClearIcon)`
  cursor: pointer;
  position: absolute;
  top: 16px;
  right: 16px;
`;

export const WarningModal = ({ open, setShowWarningModal, resolveFn }) => {
  const handleClose = confirmed => {
    setShowWarningModal(false);
    resolveFn(confirmed);
  };
  return (
    <ConfirmModal
      title={
        <TranslatedText
          stringId="locationBooking.cancelWarningModal.title"
          fallback="Cancel new booking"
        />
      }
      subText={
        <TranslatedText
          stringId="locationBooking.cancelWarningModal.subtext"
          fallback="Are you sure you would like to cancel the new booking?"
        />
      }
      open={open}
      onConfirm={() => {
        handleClose(true);
      }}
      cancelButtonText={
        <TranslatedText
          stringId="locationBooking.cancelWarningModal.cancelButton"
          fallback="Back to editing"
        />
      }
      onCancel={() => {
        handleClose(false);
      }}
    />
  );
};

export const BookLocationDrawer = ({ open, closeDrawer, initialBookingValues }) => {
  const queryClient = useQueryClient();
  const patientSuggester = usePatientSuggester();
  const clinicianSuggester = useSuggester('practitioner');
  const bookingTypeSuggester = useSuggester('bookingType');

  const api = useApi();

  const [warningModalOpen, setShowWarningModal] = useState(false);
  const [resolveFn, setResolveFn] = useState(null);

  const handleShowWarningModal = async () =>
    new Promise(resolve => {
      setResolveFn(() => resolve); // Save resolve to use in onConfirm/onCancel
      setShowWarningModal(true);
    });

  const handleSubmit = async (values, { resetForm }) => {
    const response = await api.post(`appointments/locationBooking`, values, {
      showUnknownErrorToast: true,
    });

<<<<<<< HEAD
    notifySuccess(
      <TranslatedText
        stringId="locationBooking.notification.bookingSuccessfullyCreated"
        fallback="Booking successfully created"
      />,
    );
    closeDrawer();
    resetForm();
    queryClient.invalidateQueries('appointments');
=======
    if (response.status === 409) {
      notifyError(
        <TranslatedText
          stringId="locationBooking.notification.bookingTimeConflict"
          fallback="Booking failed. Booking time no longer available"
        />,
      );
    }

    if (response.status === 200) {
      notifySuccess(
        <TranslatedText
          stringId="locationBooking.notification.bookingSuccessfullyCreated"
          fallback="Booking successfully created"
        />,
      );
      closeDrawer();
      resetForm();
      refreshCalendar();
    }
>>>>>>> 2e4bcf67
  };

  return (
    <Container columns={1} $open={open}>
      <Heading>
        <TranslatedText stringId="locationBooking.form.new.heading" fallback="Book location" />
      </Heading>
      <Description>
        <TranslatedText
          stringId="locationBooking.form.new.description"
          fallback="Create a new booking by completing the below details and selecting ‘Confirm’."
        />
      </Description>
      <Form
        onSubmit={handleSubmit}
        suppressErrorDialog
        validationSchema={yup.object().shape({
          locationId: yup.string().required(),
          startTime: yup.string().required(),
          endTime: yup.string().required(),
          patientId: yup.string().required(),
          bookingTypeId: yup.string().required(),
        })}
        initialValues={initialBookingValues}
        enableReinitialize
        render={({ values, resetForm, setFieldValue, dirty }) => {
          const warnAndResetForm = async () => {
            const confirmed = !dirty || (await handleShowWarningModal());
            if (!confirmed) return;
            closeDrawer();
            resetForm();
          };

          return (
            <FormGrid columns={1}>
              <CloseDrawerIcon onClick={warnAndResetForm} />
              <Field
                enableLocationStatus={false}
                name="locationId"
                component={LocalisedLocationField}
                required
                onChange={() => {
                  setFieldValue('overnight', null);
                  setFieldValue('date', null);
                  setFieldValue('startTime', null);
                  setFieldValue('endTime', null);
                }}
              />
              <OvernightStayField>
                <Field
                  name="overnight"
                  label={
                    <TranslatedText
                      stringId="location.form.overnightStay.label"
                      fallback="Overnight stay"
                    />
                  }
                  component={CheckField}
                  disabled={!values.locationId}
                />
                <OvernightIcon fontSize="small" />
              </OvernightStayField>
              <Field
                name="date"
                label={<TranslatedText stringId="general.form.date.label" fallback="Date" />}
                component={DateField}
                disabled={!values.locationId}
                required
              />
              <BookingTimeField disabled={!values.date} />
              <Field
                name="patientId"
                label={<TranslatedText stringId="general.form.patient.label" fallback="Patient" />}
                component={AutocompleteField}
                suggester={patientSuggester}
                required
              />
              <Field
                name="bookingTypeId"
                label={
                  <TranslatedText
                    stringId="location.form.bookingType.label"
                    fallback="Booking type"
                  />
                }
                component={DynamicSelectField}
                suggester={bookingTypeSuggester}
                required
              />
              <Field
                name="clinicianId"
                label={
                  <TranslatedText stringId="general.form.clinician.label" fallback="Clinician" />
                }
                component={AutocompleteField}
                suggester={clinicianSuggester}
              />
              <FormSubmitCancelRow
                onCancel={warnAndResetForm}
                confirmDisabled={!values.startTime}
              />
            </FormGrid>
          );
        }}
      />
      <WarningModal
        open={warningModalOpen}
        setShowWarningModal={setShowWarningModal}
        resolveFn={resolveFn}
      />
    </Container>
  );
};<|MERGE_RESOLUTION|>--- conflicted
+++ resolved
@@ -147,17 +147,6 @@
       showUnknownErrorToast: true,
     });
 
-<<<<<<< HEAD
-    notifySuccess(
-      <TranslatedText
-        stringId="locationBooking.notification.bookingSuccessfullyCreated"
-        fallback="Booking successfully created"
-      />,
-    );
-    closeDrawer();
-    resetForm();
-    queryClient.invalidateQueries('appointments');
-=======
     if (response.status === 409) {
       notifyError(
         <TranslatedText
@@ -166,7 +155,6 @@
         />,
       );
     }
-
     if (response.status === 200) {
       notifySuccess(
         <TranslatedText
@@ -176,9 +164,8 @@
       );
       closeDrawer();
       resetForm();
-      refreshCalendar();
+      queryClient.invalidateQueries('appointments');
     }
->>>>>>> 2e4bcf67
   };
 
   return (
