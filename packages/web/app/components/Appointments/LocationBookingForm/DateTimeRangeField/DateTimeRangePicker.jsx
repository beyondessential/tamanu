--- conflicted
+++ resolved
@@ -16,12 +16,8 @@
   timePickerLabel = <TranslatedText stringId="general.time.label" fallback="Time" />,
   ...props
 }) => {
-<<<<<<< HEAD
   const { setFieldValue, values, errors } = useFormikContext();
-=======
-  const { setFieldValue, values } = useFormikContext();
   const { setSelectedCell } = useLocationBookingsContext();
->>>>>>> 9367ae7a
 
   const hasSelectedLocation = !!values.locationId;
 
