import { isValid, parseISO } from 'date-fns';
import { useFormikContext } from 'formik';
import React from 'react';

import { DateField, Field } from '../../../Field';
import { TranslatedText } from '../../../Translation';
import { TimeSlotPicker } from './TimeSlotPicker';
import { useLocationBookingsContext } from '../../../../contexts/LocationBookings';

export const DateTimeRangePicker = ({
  dateFieldHelperText,
  datePickerLabel = <TranslatedText stringId="general.date.label" fallback="Date" />,
  datePickerName,
  disabled = false,
  required,
  timePickerLabel = <TranslatedText stringId="general.time.label" fallback="Time" />,
  ...props
}) => {
<<<<<<< HEAD
  const { setFieldValue, values, errors } = useFormikContext();
  const { setSelectedCell } = useLocationBookingsContext();
=======
  const { setFieldValue, values } = useFormikContext();
  const { updateSelectedCell } = useLocationBookingsContext();
>>>>>>> d996df19

  const hasSelectedLocation = !!values.locationId;

  const dateFieldValue = values[datePickerName];
  const date = dateFieldValue ? new Date(dateFieldValue) : null; // Not using parseISO in case it’s already a date object
  const isValidDate = isValid(date);

  const { id: appointmentId, locationId } = values;

  /** Keep synchronised with start date field for overnight bookings */
  const flushChangeToStartDateField = e => void setFieldValue('startDate', e.target.value);

  return (
    <>
      <Field
        component={DateField}
        disabled={disabled}
        helperText={dateFieldHelperText}
        label={datePickerLabel}
        name={datePickerName}
        onChange={e => {
          updateSelectedCell({ date: parseISO(e.target.value) });
          flushChangeToStartDateField(e);
        }}
        required={required}
        {...props}
      />
      <TimeSlotPicker
        date={isValidDate ? date : null}
        disabled={disabled || !hasSelectedLocation || !isValidDate}
        // Changes to any of these require state to refresh
        key={`${appointmentId}_${locationId}_${dateFieldValue}`}
        label={timePickerLabel}
        required={required}
        variant="range"
        error={errors.startTime}
      />
    </>
  );
};<|MERGE_RESOLUTION|>--- conflicted
+++ resolved
@@ -16,13 +16,8 @@
   timePickerLabel = <TranslatedText stringId="general.time.label" fallback="Time" />,
   ...props
 }) => {
-<<<<<<< HEAD
   const { setFieldValue, values, errors } = useFormikContext();
-  const { setSelectedCell } = useLocationBookingsContext();
-=======
-  const { setFieldValue, values } = useFormikContext();
   const { updateSelectedCell } = useLocationBookingsContext();
->>>>>>> d996df19
 
   const hasSelectedLocation = !!values.locationId;
 
