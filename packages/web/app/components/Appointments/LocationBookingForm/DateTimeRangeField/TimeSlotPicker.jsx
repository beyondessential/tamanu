import FormHelperText, { formHelperTextClasses } from '@mui/material/FormHelperText';
import ToggleButtonGroup, { toggleButtonGroupClasses } from '@mui/material/ToggleButtonGroup';
import { areIntervalsOverlapping, max, min, parseISO } from 'date-fns';
import { useFormikContext } from 'formik';
import { isEqual } from 'lodash';
import { PropTypes } from 'prop-types';
import React, { useCallback, useEffect, useMemo, useState } from 'react';
import styled, { css } from 'styled-components';

import {
  endpointsOfDay,
  isIntervalWithinInterval,
  maxValidDate,
  minValidDate,
  toDateTimeString,
} from '@tamanu/shared/utils/dateTime';

import { useLocationBookingsQuery } from '../../../../api/queries';
import { Colors } from '../../../../constants';
import { useBookingSlots } from '../../../../hooks/useBookingSlots';
import { OuterLabelFieldWrapper } from '../../../Field';
import { PlaceholderTimeSlotToggles, TimeSlotToggle } from './TimeSlotToggle';
import { CONFLICT_TOOLTIP_TITLE, TIME_SLOT_PICKER_VARIANTS } from './constants';
import {
  appointmentToInterval,
  idOfTimeSlot,
  isSameArrayMinusHead,
  isSameArrayMinusHeadOrTail,
  isSameArrayMinusTail,
} from './utils';

const ToggleGroup = styled(ToggleButtonGroup)`
  background-color: white;
  border: max(0.0625rem, 1px) solid ${({ error }) => (error ? Colors.alert : Colors.outline)};
  padding-block: 0.75rem;
  padding-inline: 0.85rem;

  &.${toggleButtonGroupClasses.root} {
    display: grid;
    gap: 0.5rem 0.75rem;
    grid-template-columns: repeat(2, 1fr);
  }

  // Workaround: MUI doesn’t seem to reliably include toggleButtonGroupClasses.disabled class when
  // disabled={true}, hence accessing directly
  ${({ disabled }) =>
    disabled &&
    css`
      background-color: initial;
    `}
`;

const StyledFormHelperText = styled(FormHelperText)`
  &.${formHelperTextClasses.root} {
    font-size: 0.75rem;
    font-weight: 500;
  }
`;

/**
 * TimeSlotPicker assumes that it is given a valid `date`, and checks for conflicting
 * appointments/bookings only within this date. For overnight bookings, TimeSlotPicker assumes that
 * it will be appropriately disabled via the `disabled` prop if there is a booking conflict between
 * the start and end dates.
 */
export const TimeSlotPicker = ({
  /** Valid ISO date string. */
  date,
  disabled = false,
  /**
   * If true, this instance is a picker for the end time slot of an overnight booking where the
   * start time has been modified to a time such that there is a conflicting booking between the
   * start time and this `date`. Any state this instance had is now invalid, and
   * hasNoLegalSelection={true} indicates that this component should render with fresh state.
   */
  hasNoLegalSelection = false,
  label,
  required,
  variant = TIME_SLOT_PICKER_VARIANTS.RANGE,
  name,
  ...props
}) => {
  const [dayStart, dayEnd] = useMemo(() => {
    return date ? endpointsOfDay(parseISO(date)) : [null, null];
  }, [date]);

  const {
    initialValues: { startTime: initialStart, endTime: initialEnd },
    setFieldValue,
    values,
    errors,
    isSubmitting,
  } = useFormikContext();

  const {
    slots: timeSlots,
    isPending: isTimeSlotsPending,
    slotContaining,
    endOfSlotContaining,
  } = useBookingSlots(dayStart);

  const initialInterval = useMemo(
    () => appointmentToInterval({ startTime: initialStart, endTime: initialEnd }),
    [initialStart, initialEnd],
  );

  /**
   * Array of integers representing the selected toggle buttons. Each time slot is represented by
   * the integer form of its start time.
   */
  const [selectedToggles, setSelectedToggles] = useState(
    initialInterval
      ? timeSlots?.filter(slot => areIntervalsOverlapping(slot, initialInterval)).map(idOfTimeSlot)
      : [],
  );
  const [hoverRange, setHoverRange] = useState(null);

  const {
    data: existingBookings,
    isFetching: isFetchingExistingBookings,
  } = useLocationBookingsQuery(
    {
      after: toDateTimeString(dayStart),
      before: toDateTimeString(dayEnd),
      all: true,
      locationId: values.locationId,
    },
    { enabled: !!date && !!values.locationId },
  );

  const updateInterval = useCallback(
    newInterval => {
      const { start, end } = newInterval;
      if (start !== undefined) void setFieldValue('startTime', toDateTimeString(start));
      if (end !== undefined) void setFieldValue('endTime', toDateTimeString(end));
    },
    [setFieldValue],
  );

  /**
   * @param {Array<int>} newTogglesUnsorted Provided by MUI Toggle Button Group. This function
   * coerces this into a contiguous selection. Note that this array has set semantics, and is not
   * guaranteed to have its elements in natural order.
   */
  const handleChange = (_event, newTogglesUnsorted) => {
    const newToggles = newTogglesUnsorted.toSorted();

    switch (variant) {
      case TIME_SLOT_PICKER_VARIANTS.RANGE: {
        // Deselecting the only selected time slot
        if (newToggles.length === 0) {
          updateInterval({ start: null, end: null });
          return;
        }

        // Fresh selection
        if (newToggles.length === 1) {
          const start = new Date(newToggles[0]);
          const interval = slotContaining(start);
          updateInterval(interval);
          return;
        }

        if (
          // One time slot already selected. A second one makes a contiguous series. (Selecting
          // tail before head is allowed.)
          selectedToggles.length === 1 ||
          // Many time slots already selected. User may shorten the selection by deselecting only
          // the head or tail slot.
          isSameArrayMinusHeadOrTail(newToggles, selectedToggles)
        ) {
          const start = new Date(newToggles[0]);
          const end = endOfSlotContaining(new Date(newToggles.at(-1)));
          updateInterval({ start, end });
          return;
        }

        // Many time slots selected. Toggling anything other than the head or tail would create a
        // discontinuous selection, so clear the selection instead.
        updateInterval({ start: null, end: null });
        setHoverRange(null);
        return;
      }
      case TIME_SLOT_PICKER_VARIANTS.START: {
        // Deselecting the only selected time slot (necessarily the latest time slot of the day)
        if (newToggles.length === 0) {
          updateInterval({ start: null });
          return;
        }

        if (
          // Many time slots already selected. User may shorten the selection by deselecting only the
          // earliest slot.
          isSameArrayMinusHead(newToggles, selectedToggles) ||
          // Fresh selection
          (newToggles.length === 1 && !isSameArrayMinusTail(newToggles, selectedToggles))
          //                          ^~~~~~~~~~~~~~~~~~~~~~~~~~~~~~~~~~~~~~~~~~~~~~~~~~ Carves out
          //                          the scenario where only the latest two slots were selected,
          //                          and user tries to toggle off the latest slot, which would
          //                          leave only the second-latest slot selected (illegally)
        ) {
          const start = new Date(newToggles[0]);
          updateInterval({ start });
          return;
        }

        // Many time slots selected. Toggling anything other than the head would create a
        // discontinuous selection, so clear the selection instead.
        updateInterval({ start: null });
        return;
      }
      case TIME_SLOT_PICKER_VARIANTS.END: {
        // Deselecting the only selected time slot (necessarily the earliest time slot of the day)
        if (newToggles.length === 0) {
          updateInterval({ end: null });
          return;
        }

        // Many time slots already selected. User may shorten the selection by deselecting only the
        // latest slot.
        if (isSameArrayMinusTail(newToggles, selectedToggles)) {
          const startOfLastSlot = new Date(newToggles.at(-1));
          const end = endOfSlotContaining(startOfLastSlot);
          updateInterval({ end });
          return;
        }

        // Fresh selection. Select this and all preceding time slots
        if (newToggles.length === 1 && !isSameArrayMinusHead(newToggles, selectedToggles)) {
          //                           ^~~~~~~~~~~~~~~~~~~~~~~~~~~~~~~~~~~~~~~~~~~~~~~~~~ Carves out
          //                           the scenario where only the earliest two slots were selected,
          //                           and user tries to toggle off the earliest slot, which would
          //                           leave only the second-earliest slot selected (illegally)
          const startOfTimeSlot = new Date(newToggles[0]);
          const end = endOfSlotContaining(startOfTimeSlot);
          updateInterval({ end });
          return;
        }

        // Many time slots selected. Toggling anything other than the tail would create a
        // discontinuous selection, so clear the selection instead.
        updateInterval({ end: null });
        return;
      }
    }
  };

  const bookedIntervals = useMemo(
    () =>
      existingBookings?.data
        .map(appointmentToInterval)
        .filter(interval => !isEqual(interval, initialInterval)) ?? [], // Ignore the booking currently being modified
    [existingBookings?.data, initialInterval],
  );

  /** A time slot is selectable if it does not create a selection of time slots that collides with another booking */
  const checkIfSelectableTimeSlot = useCallback(
    timeSlot => {
      if (variant === TIME_SLOT_PICKER_VARIANTS.RANGE && (!values.startTime || !values.endTime)) {
        // If beginning a fresh selection in the RANGE variant, discontinuity is impossible
        return true;
      }

      /** Returns the would-be time range selection if the provided time slot were to be clicked */
      const getTargetSelection = () => {
        switch (variant) {
          case TIME_SLOT_PICKER_VARIANTS.RANGE:
            return {
              start: minValidDate([parseISO(values.startTime), timeSlot.start]),
              end: maxValidDate([parseISO(values.endTime), timeSlot.end]),
            };
          case TIME_SLOT_PICKER_VARIANTS.START:
            return {
              start: timeSlot.start,
              end: dayEnd,
            };
          case TIME_SLOT_PICKER_VARIANTS.END:
            return {
              start: dayStart,
              end: timeSlot.end,
            };
        }
      };
      const targetSelection = getTargetSelection();

      return !bookedIntervals.some(interval => areIntervalsOverlapping(targetSelection, interval));
    },
    [bookedIntervals, dayEnd, dayStart, values.endTime, values.startTime, variant],
  );

  /**
   * Treating the `startTime` and `endTime` string values from the Formik context as the source of
   * truth, synchronise this {@link TimeSlotPicker}’s selection of {@link ToggleButton}s with the
   * currently selected start and end times.
<<<<<<< HEAD
   *
   * - If the user switches from an overnight booking to non-, preserve only the earliest time
   *   slot.
   * - If the user switches from a non-overnight booking to overnight, attempt to preserve the
   *   starting time slot. If this {@link TimeSlotPicker} would result in a selection that
   *   conflicts with another appointment, clear the start and/or end times as needed to maintain
   *   legal state.
   * - There’s no good heuristic for mapping end times between overnight and non-, so end times are
   *   simply discarded when toggling the `overnight` checkbox.
   *
   * The `appointments.bookingSlots` configuration may have changed since the last time a given
   * appointment was updated. This `useEffect` hook realigns an appointment’s start and end times
   * with the currently available slots.
=======
>>>>>>> e3859ae2
   */
  useEffect(() => {
    if (hasNoLegalSelection) {
      setSelectedToggles([]);
      updateInterval({ end: null });
      return;
    }

<<<<<<< HEAD
    // Not a destructure to convince linter we don’t need `values` as object dependency
    const startTime = values.startTime;
    const endTime = values.endTime;

    if (variant === TIME_SLOT_PICKER_VARIANTS.RANGE) {
      if (!startTime) {
        setSelectedToggles([]);
        return;
      }

      if (!endTime) {
        const start = parseISO(startTime);
        const slot = slotContaining(start);
        setSelectedToggles([idOfTimeSlot(slot)]);
        updateInterval(slot);
=======
    // Not a destructure to convince linter we don’t need `values` object dependency
    const startTime = values.startTime;
    const endTime = values.endTime;

    const start = parseISO(startTime);
    const end = parseISO(endTime);
    const isOvernight = startTime && endTime ? !isSameDay(start, end) : null;

    if (variant === TIME_SLOT_PICKER_VARIANTS.RANGE) {
      if (!startTime || !endTime || isOvernight) {
        setSelectedToggles([]);
        updateInterval({ start: null, end: null });
>>>>>>> e3859ae2
        return;
      }

      const interval = appointmentToInterval({ startTime, endTime });
      setSelectedToggles(
        timeSlots?.filter(slot => areIntervalsOverlapping(slot, interval)).map(idOfTimeSlot),
      );
      updateInterval(interval);
      return;
    }

    if (variant === TIME_SLOT_PICKER_VARIANTS.START) {
<<<<<<< HEAD
      if (!startTime) {
        setSelectedToggles([]);
        return;
      }

      const start = parseISO(startTime);
      const hasConflict = bookedIntervals.some(interval =>
        areIntervalsOverlapping({ start, end: dayEnd }, interval),
      );
      if (hasConflict) {
=======
      if (!startTime || isOvernight === false) {
>>>>>>> e3859ae2
        setSelectedToggles([]);
        updateInterval({ start: null });
        return;
      }

      const startValue = start.valueOf();
      setSelectedToggles(timeSlots?.map(idOfTimeSlot).filter(slotId => slotId >= startValue));
      updateInterval({ start });
      return;
    }

    if (variant === TIME_SLOT_PICKER_VARIANTS.END) {
<<<<<<< HEAD
      if (!endTime) {
        setSelectedToggles([]);
        return;
      }

      const end = parseISO(endTime);
=======
      if (!endTime || isOvernight === false) {
        setSelectedToggles([]);
        updateInterval({ end: null });
        return;
      }

>>>>>>> e3859ae2
      const endValue = end.valueOf();
      setSelectedToggles(timeSlots?.map(idOfTimeSlot).filter(slotId => slotId < endValue));
      updateInterval({ end });
      return;
    }
<<<<<<< HEAD
  }, [
    bookedIntervals,
    dayEnd,
    hasNoLegalSelection,
    slotContaining,
    timeSlots,
    updateInterval,
    values.endTime,
    values.startTime,
    variant,
  ]);
=======
  }, [hasNoLegalSelection, timeSlots, updateInterval, values.endTime, values.startTime, variant]);
>>>>>>> e3859ae2

  const [hasAttemptedSubmit, setHasAttemptedSubmit] = useState(false);
  useEffect(() => {
    if (isSubmitting) setHasAttemptedSubmit(true);
  }, [isSubmitting]);

  const errorKey = variant === TIME_SLOT_PICKER_VARIANTS.RANGE ? 'endTime' : name;
  const error = errors[errorKey];
  const showError = hasAttemptedSubmit && error;

  return (
    <OuterLabelFieldWrapper label={label} required={required}>
      <ToggleGroup
        disabled={disabled}
        value={selectedToggles}
        onChange={handleChange}
        error={showError}
        {...props}
      >
        {!date || isFetchingExistingBookings || isTimeSlotsPending ? (
          <PlaceholderTimeSlotToggles />
        ) : (
          timeSlots?.map(timeSlot => {
            const isBooked = bookedIntervals.some(bookedInterval =>
              areIntervalsOverlapping(timeSlot, bookedInterval),
            );
            const id = idOfTimeSlot(timeSlot);

            const onMouseEnter = () => {
              if (selectedToggles.length > 1) return;

              if (variant === TIME_SLOT_PICKER_VARIANTS.RANGE) {
                if (!values.startTime || !values.endTime) {
                  setHoverRange(timeSlot);
                  return;
                }

                setHoverRange({
                  start: min([timeSlot.start, parseISO(values.startTime)]),
                  end: max([timeSlot.end, parseISO(values.endTime)]),
                });
                return;
              }

              if (selectedToggles.length > 0) return;

              if (variant === TIME_SLOT_PICKER_VARIANTS.START) {
                setHoverRange({
                  start: timeSlot.start,
                  end: dayEnd,
                });
                return;
              }

              // END variant
              setHoverRange({
                start: dayStart,
                end: timeSlot.end,
              });
            };

            return (
              <TimeSlotToggle
                booked={isBooked}
                conflictTooltipTitle={CONFLICT_TOOLTIP_TITLE[variant]}
                disabled={disabled}
                inHoverRange={hoverRange ? isIntervalWithinInterval(timeSlot, hoverRange) : false}
                key={id}
                onMouseEnter={onMouseEnter}
                onMouseLeave={() => setHoverRange(null)}
                selectable={!hasNoLegalSelection && checkIfSelectableTimeSlot(timeSlot)}
                timeSlot={timeSlot}
                value={id}
              />
            );
          })
        )}
      </ToggleGroup>
      {showError && <StyledFormHelperText error>{error}</StyledFormHelperText>}
    </OuterLabelFieldWrapper>
  );
};

TimeSlotPicker.propTypes = {
  date: PropTypes.string,
  disabled: PropTypes.bool,
  hasNoLegalSelection: PropTypes.bool,
  label: PropTypes.elementType,
  required: PropTypes.bool,
  variant: PropTypes.oneOf(Object.values(TIME_SLOT_PICKER_VARIANTS)),
};

TimeSlotPicker.defaultProps = {
  date: undefined,
  disabled: false,
  hasNoLegalSelection: false,
  label: undefined,
  required: false,
  variant: TIME_SLOT_PICKER_VARIANTS.RANGE,
};<|MERGE_RESOLUTION|>--- conflicted
+++ resolved
@@ -292,7 +292,6 @@
    * Treating the `startTime` and `endTime` string values from the Formik context as the source of
    * truth, synchronise this {@link TimeSlotPicker}’s selection of {@link ToggleButton}s with the
    * currently selected start and end times.
-<<<<<<< HEAD
    *
    * - If the user switches from an overnight booking to non-, preserve only the earliest time
    *   slot.
@@ -306,8 +305,6 @@
    * The `appointments.bookingSlots` configuration may have changed since the last time a given
    * appointment was updated. This `useEffect` hook realigns an appointment’s start and end times
    * with the currently available slots.
-=======
->>>>>>> e3859ae2
    */
   useEffect(() => {
     if (hasNoLegalSelection) {
@@ -316,10 +313,12 @@
       return;
     }
 
-<<<<<<< HEAD
     // Not a destructure to convince linter we don’t need `values` as object dependency
     const startTime = values.startTime;
     const endTime = values.endTime;
+
+    const start = parseISO(startTime);
+    const end = parseISO(endTime);
 
     if (variant === TIME_SLOT_PICKER_VARIANTS.RANGE) {
       if (!startTime) {
@@ -332,20 +331,6 @@
         const slot = slotContaining(start);
         setSelectedToggles([idOfTimeSlot(slot)]);
         updateInterval(slot);
-=======
-    // Not a destructure to convince linter we don’t need `values` object dependency
-    const startTime = values.startTime;
-    const endTime = values.endTime;
-
-    const start = parseISO(startTime);
-    const end = parseISO(endTime);
-    const isOvernight = startTime && endTime ? !isSameDay(start, end) : null;
-
-    if (variant === TIME_SLOT_PICKER_VARIANTS.RANGE) {
-      if (!startTime || !endTime || isOvernight) {
-        setSelectedToggles([]);
-        updateInterval({ start: null, end: null });
->>>>>>> e3859ae2
         return;
       }
 
@@ -358,53 +343,33 @@
     }
 
     if (variant === TIME_SLOT_PICKER_VARIANTS.START) {
-<<<<<<< HEAD
       if (!startTime) {
         setSelectedToggles([]);
         return;
       }
 
-      const start = parseISO(startTime);
       const hasConflict = bookedIntervals.some(interval =>
         areIntervalsOverlapping({ start, end: dayEnd }, interval),
       );
       if (hasConflict) {
-=======
-      if (!startTime || isOvernight === false) {
->>>>>>> e3859ae2
-        setSelectedToggles([]);
-        updateInterval({ start: null });
-        return;
-      }
-
-      const startValue = start.valueOf();
-      setSelectedToggles(timeSlots?.map(idOfTimeSlot).filter(slotId => slotId >= startValue));
-      updateInterval({ start });
-      return;
+        const startValue = start.valueOf();
+        setSelectedToggles(timeSlots?.map(idOfTimeSlot).filter(slotId => slotId >= startValue));
+        updateInterval({ start });
+        return;
+      }
     }
 
     if (variant === TIME_SLOT_PICKER_VARIANTS.END) {
-<<<<<<< HEAD
       if (!endTime) {
         setSelectedToggles([]);
         return;
       }
 
-      const end = parseISO(endTime);
-=======
-      if (!endTime || isOvernight === false) {
-        setSelectedToggles([]);
-        updateInterval({ end: null });
-        return;
-      }
-
->>>>>>> e3859ae2
       const endValue = end.valueOf();
       setSelectedToggles(timeSlots?.map(idOfTimeSlot).filter(slotId => slotId < endValue));
       updateInterval({ end });
       return;
     }
-<<<<<<< HEAD
   }, [
     bookedIntervals,
     dayEnd,
@@ -416,9 +381,6 @@
     values.startTime,
     variant,
   ]);
-=======
-  }, [hasNoLegalSelection, timeSlots, updateInterval, values.endTime, values.startTime, variant]);
->>>>>>> e3859ae2
 
   const [hasAttemptedSubmit, setHasAttemptedSubmit] = useState(false);
   useEffect(() => {
