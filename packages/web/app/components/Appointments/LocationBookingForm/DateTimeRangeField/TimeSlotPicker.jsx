
import FormHelperText, { formHelperTextClasses } from '@mui/material/FormHelperText';
import ToggleButtonGroup, { toggleButtonGroupClasses } from '@mui/material/ToggleButtonGroup';
import { areIntervalsOverlapping, isSameDay, max, min, parseISO } from 'date-fns';
import { useFormikContext } from 'formik';
import { isEqual } from 'lodash';
import { PropTypes } from 'prop-types';
import React, { useCallback, useEffect, useMemo, useRef, useState } from 'react';
import styled, { css } from 'styled-components';

import {
  endpointsOfDay,
  isIntervalWithinInterval,
  maxValidDate,
  minValidDate,
  toDateTimeString,
} from '@tamanu/utils/dateTime';

import { useLocationAssignmentsQuery, useLocationBookingsQuery } from '../../../../api/queries';
import { Colors } from '../../../../constants';
import { useBookingSlots } from '../../../../hooks/useBookingSlots';
import { OuterLabelFieldWrapper } from '../../../Field';
import { PlaceholderTimeSlotToggles, TimeSlotToggle } from './TimeSlotToggle';
import { CONFLICT_TOOLTIP_TITLE, TIME_SLOT_PICKER_VARIANTS } from './constants';
import {
  appointmentToInterval,
  idOfTimeSlot,
  isSameArrayMinusHead,
  isSameArrayMinusHeadOrTail,
  isSameArrayMinusTail,
} from './utils';

const ToggleGroup = styled(ToggleButtonGroup)`
  background-color: white;
  border: max(0.0625rem, 1px) solid ${({ error }) => (error ? Colors.alert : Colors.outline)};
  padding-block: 0.75rem;
  padding-inline: 0.85rem;

  &.${toggleButtonGroupClasses.root} {
    display: grid;
    gap: 0.5rem 0.75rem;
    grid-template-columns: repeat(2, 1fr);
  }

  // Workaround: MUI doesn’t seem to reliably include toggleButtonGroupClasses.disabled class when
  // disabled={true}, hence accessing directly
  ${({ disabled }) =>
    disabled &&
    css`
      background-color: initial;
    `}
`;

const StyledFormHelperText = styled(FormHelperText)`
  &.${formHelperTextClasses.root} {
    font-size: 0.75rem;
    font-weight: 500;
  }
`;

/**
 * TimeSlotPicker assumes that it is given a valid `date`, and checks for conflicting
 * appointments/bookings only within this date. For overnight bookings, TimeSlotPicker assumes that
 * it will be appropriately disabled via the `disabled` prop if there is a booking conflict between
 * the start and end dates.
 */
export const TimeSlotPicker = ({
  /** Valid ISO date string. */
  date,
  disabled = false,
  /**
   * If true, this instance is a picker for the end time slot of an overnight booking where the
   * start time has been modified to a time such that there is a conflicting booking between the
   * start time and this `date`. Any state this instance had is now invalid, and
   * hasNoLegalSelection={true} indicates that this component should render with fresh state.
   */
  hasNoLegalSelection = false,
  label,
  required,
  variant = TIME_SLOT_PICKER_VARIANTS.RANGE,
  name,
  type = 'bookings',
  ...props
}) => {
  const [dayStart, dayEnd] = useMemo(() => {
    return date ? endpointsOfDay(parseISO(date)) : [null, null];
  }, [date]);

  const {
    initialValues: { startTime: initialStart, endTime: initialEnd },
    setFieldValue,
    values,
    errors,
    isSubmitting,
  } = useFormikContext();

  const {
    slots: timeSlots,
    isPending: isTimeSlotsPending,
    slotContaining,
    endOfSlotContaining,
  } = useBookingSlots(dayStart, type);
<<<<<<< HEAD
  
=======
>>>>>>> 6afd9815
  const initialInterval = useMemo(
    () => appointmentToInterval({ startTime: initialStart, endTime: initialEnd }),
    [initialStart, initialEnd],
  );

  /**
   * Array of integers representing the selected toggle buttons. Each time slot is represented by
   * the integer form of its start time.
   */
  const [selectedToggles, setSelectedToggles] = useState(
    initialInterval
      ? timeSlots
          ?.filter((slot) => areIntervalsOverlapping(slot, initialInterval))
          .map(idOfTimeSlot)
      : [],
  );
  const [hoverRange, setHoverRange] = useState(null);

  const locationBookingsQuery =
    useLocationBookingsQuery(
      {
        after: toDateTimeString(dayStart),
        before: toDateTimeString(dayEnd),
        all: true,
        locationId: values.locationId,
      },
      { enabled: !!date && !!values.locationId && type === 'bookings' },
    );

  const locationAssignmentsQuery =
    useLocationAssignmentsQuery(
      {
        after: date,
        before: date,
        all: true,
        locationId: values.locationId,
      },
      { 
        enabled: !!date && !!values.locationId && type === 'assignments',
      },
    );
  const existingBookings = type === 'bookings' ? locationBookingsQuery.data : locationAssignmentsQuery.data;
  const isFetchingExistingBookings = type === 'bookings' ? locationBookingsQuery.isFetching : locationAssignmentsQuery.isFetching;

  const updateInterval = useCallback(
    (newInterval) => {
      const { start, end } = newInterval;
      if (start !== undefined) void setFieldValue('startTime', toDateTimeString(start));
      if (end !== undefined) void setFieldValue('endTime', toDateTimeString(end));
    },
    [setFieldValue],
  );

  /**
   * @param {Array<int>} newTogglesUnsorted Provided by MUI Toggle Button Group. This function
   * coerces this into a contiguous selection. Note that this array has set semantics, and is not
   * guaranteed to have its elements in natural order.
   */
  const handleChange = (_event, newTogglesUnsorted) => {
    const newToggles = newTogglesUnsorted.toSorted();

    switch (variant) {
      case TIME_SLOT_PICKER_VARIANTS.RANGE: {
        // Deselecting the only selected time slot
        if (newToggles.length === 0) {
          updateInterval({ start: null, end: null });
          return;
        }

        // Fresh selection
        if (newToggles.length === 1) {
          const start = new Date(newToggles[0]);
          const interval = slotContaining(start);
          updateInterval(interval);
          return;
        }

        if (
          // One time slot already selected. A second one makes a contiguous series. (Selecting
          // tail before head is allowed.)
          selectedToggles.length === 1 ||
          // Many time slots already selected. User may shorten the selection by deselecting only
          // the head or tail slot.
          isSameArrayMinusHeadOrTail(newToggles, selectedToggles)
        ) {
          const start = new Date(newToggles[0]);
          const end = endOfSlotContaining(new Date(newToggles.at(-1)));
          updateInterval({ start, end });
          return;
        }

        // Many time slots selected. Toggling anything other than the head or tail would create a
        // discontinuous selection, so clear the selection instead.
        updateInterval({ start: null, end: null });
        setHoverRange(null);
        return;
      }
      case TIME_SLOT_PICKER_VARIANTS.START: {
        // Deselecting the only selected time slot (necessarily the latest time slot of the day)
        if (newToggles.length === 0) {
          updateInterval({ start: null });
          return;
        }

        if (
          // Many time slots already selected. User may shorten the selection by deselecting only the
          // earliest slot.
          isSameArrayMinusHead(newToggles, selectedToggles) ||
          // Fresh selection
          (newToggles.length === 1 && !isSameArrayMinusTail(newToggles, selectedToggles))
          //                          ^~~~~~~~~~~~~~~~~~~~~~~~~~~~~~~~~~~~~~~~~~~~~~~~~~ Carves out
          //                          the scenario where only the latest two slots were selected,
          //                          and user tries to toggle off the latest slot, which would
          //                          leave only the second-latest slot selected (illegally)
        ) {
          const start = new Date(newToggles[0]);
          updateInterval({ start });
          return;
        }

        // Many time slots selected. Toggling anything other than the head would create a
        // discontinuous selection, so clear the selection instead.
        updateInterval({ start: null });
        return;
      }
      case TIME_SLOT_PICKER_VARIANTS.END: {
        // Deselecting the only selected time slot (necessarily the earliest time slot of the day)
        if (newToggles.length === 0) {
          updateInterval({ end: null });
          return;
        }

        // Many time slots already selected. User may shorten the selection by deselecting only the
        // latest slot.
        if (isSameArrayMinusTail(newToggles, selectedToggles)) {
          const startOfLastSlot = new Date(newToggles.at(-1));
          const end = endOfSlotContaining(startOfLastSlot);
          updateInterval({ end });
          return;
        }

        // Fresh selection. Select this and all preceding time slots
        if (newToggles.length === 1 && !isSameArrayMinusHead(newToggles, selectedToggles)) {
          //                           ^~~~~~~~~~~~~~~~~~~~~~~~~~~~~~~~~~~~~~~~~~~~~~~~~~ Carves out
          //                           the scenario where only the earliest two slots were selected,
          //                           and user tries to toggle off the earliest slot, which would
          //                           leave only the second-earliest slot selected (illegally)
          const startOfTimeSlot = new Date(newToggles[0]);
          const end = endOfSlotContaining(startOfTimeSlot);
          updateInterval({ end });
          return;
        }

        // Many time slots selected. Toggling anything other than the tail would create a
        // discontinuous selection, so clear the selection instead.
        updateInterval({ end: null });
        return;
      }
    }
  };

  const bookedIntervals = useMemo(
    () =>
      existingBookings?.data
        .map(appointmentToInterval)
        .filter((interval) => !isEqual(interval, initialInterval)) ?? [], // Ignore the booking currently being modified
    [existingBookings?.data, initialInterval],
  );

  /** A time slot is selectable if it does not create a selection of time slots that collides with another booking */
  const checkIfSelectableTimeSlot = useCallback(
    (timeSlot) => {
      if (variant === TIME_SLOT_PICKER_VARIANTS.RANGE && (!values.startTime || !values.endTime)) {
        // If beginning a fresh selection in the RANGE variant, discontinuity is impossible
        return true;
      }

      /** Returns the would-be time range selection if the provided time slot were to be clicked */
      const getTargetSelection = () => {
        switch (variant) {
          case TIME_SLOT_PICKER_VARIANTS.RANGE:
            return {
              start: minValidDate([parseISO(values.startTime), timeSlot.start]),
              end: maxValidDate([parseISO(values.endTime), timeSlot.end]),
            };
          case TIME_SLOT_PICKER_VARIANTS.START:
            return {
              start: timeSlot.start,
              end: dayEnd,
            };
          case TIME_SLOT_PICKER_VARIANTS.END:
            return {
              start: dayStart,
              end: timeSlot.end,
            };
        }
      };
      const targetSelection = getTargetSelection();

      return !bookedIntervals.some((interval) =>
        areIntervalsOverlapping(targetSelection, interval),
      );
    },
    [bookedIntervals, dayEnd, dayStart, values.endTime, values.startTime, variant],
  );

  const lastValuesRef = useRef({ startTime: null, endTime: null });

  /**
   * Treating the `startTime` and `endTime` string values from the Formik context as the source of
   * truth, synchronise this {@link TimeSlotPicker}'s selection of {@link ToggleButton}s with the
   * currently selected start and end times.
   *
   * - If the user switches from an overnight booking to non-, preserve only the earliest time
   *   slot.
   * - If the user switches from a non-overnight booking to overnight, attempt to preserve the
   *   starting time slot. If this {@link TimeSlotPicker} would result in a selection that
   *   conflicts with another appointment, clear the start and/or end times as needed to maintain
   *   legal state.
   * - There's no good heuristic for mapping end times between overnight and non-, so end times are
   *   simply discarded when toggling the `overnight` checkbox.
   */
  useEffect(() => {
    // Not a destructure to convince linter we don't need `values` object dependency
    const startTime = values.startTime;
    const endTime = values.endTime;

    // Check if values have actually changed to avoid unnecessary processing
    if (startTime === lastValuesRef.current.startTime && 
        endTime === lastValuesRef.current.endTime) {
      return;
    }

    lastValuesRef.current = { startTime, endTime };

    const start = parseISO(startTime);
    const end = parseISO(endTime);

    if (variant === TIME_SLOT_PICKER_VARIANTS.RANGE) {
      if (!startTime) {
        /*
         * The RANGE must have both start and end times, or neither. If the user has switched from
         * an overnight booking with only an end time selected, we must discard it.
         */
        if (endTime) {
          // Retriggers this useEffect hook, but will fall to the `else` branch
          updateInterval({ end: null });
        } else {
          setSelectedToggles([]);
        }
        return;
      }

      /*
       * It's only possible to have a start time but no end time if the user has just switched from
       * an overnight booking. Preserve the first time slot from that selection.
       */
      if (!endTime) {
        const startDate = parseISO(startTime);
        const slot = slotContaining(startDate);

        updateInterval(slot); // Retriggers this useEffect hook, but will fall to the next branch
        return;
      }

      const interval = appointmentToInterval({ startTime, endTime });
      setSelectedToggles(
        timeSlots?.filter((slot) => areIntervalsOverlapping(slot, interval)).map(idOfTimeSlot),
      );
      return;
    }

    if (variant === TIME_SLOT_PICKER_VARIANTS.START) {
      if (!startTime) {
        setSelectedToggles([]);
        return;
      }

      const hasConflict = bookedIntervals.some((interval) =>
        areIntervalsOverlapping({ start, end: dayEnd }, interval),
      );
      if (hasConflict) {
        // Retriggers this useEffect hook, but will take previous branch
        updateInterval({ start: null });
        return;
      }

      const startValue = start.valueOf();
      setSelectedToggles(timeSlots?.map(idOfTimeSlot).filter((slotId) => slotId >= startValue));
      return;
    }

    if (variant === TIME_SLOT_PICKER_VARIANTS.END) {
      if (!endTime) {
        setSelectedToggles([]);
        return;
      }

      if (hasNoLegalSelection || !isSameDay(end, dayStart)) {
        // Retriggers this useEffect hook, but will take previous branch
        updateInterval({ end: null });
        return;
      }

      const endValue = end.valueOf();
      setSelectedToggles(timeSlots?.map(idOfTimeSlot).filter((slotId) => slotId < endValue));
      return;
    }
  }, [
    bookedIntervals,
    dayEnd,
    dayStart,
    hasNoLegalSelection,
    slotContaining,
    timeSlots,
    updateInterval,
    values.endTime,
    values.startTime,
    variant,
  ]);

  const [hasAttemptedSubmit, setHasAttemptedSubmit] = useState(false);
  useEffect(() => {
    if (isSubmitting) setHasAttemptedSubmit(true);
  }, [isSubmitting]);

  const errorKey = variant === TIME_SLOT_PICKER_VARIANTS.RANGE ? 'endTime' : name;
  const error = errors[errorKey];
  const showError = hasAttemptedSubmit && error;

  return (
    <OuterLabelFieldWrapper
      label={label}
      required={required}
      data-testid="outerlabelfieldwrapper-u29k"
    >
      <ToggleGroup
        disabled={disabled}
        value={selectedToggles}
        onChange={handleChange}
        error={showError}
        {...props}
        data-testid="togglegroup-fxn9"
      >
        {!date || isFetchingExistingBookings || isTimeSlotsPending ? (
          <PlaceholderTimeSlotToggles type={type} data-testid="placeholdertimeslottoggles-l1fr" />
        ) : (
          timeSlots?.map((timeSlot) => {
            const isBooked = bookedIntervals.some((bookedInterval) =>
              areIntervalsOverlapping(timeSlot, bookedInterval),
            );
            const id = idOfTimeSlot(timeSlot);

            const onMouseEnter = () => {
              if (selectedToggles.length > 1) return;

              if (variant === TIME_SLOT_PICKER_VARIANTS.RANGE) {
                if (!values.startTime || !values.endTime) {
                  setHoverRange(timeSlot);
                  return;
                }

                setHoverRange({
                  start: min([timeSlot.start, parseISO(values.startTime)]),
                  end: max([timeSlot.end, parseISO(values.endTime)]),
                });
                return;
              }

              if (selectedToggles.length > 0) return;

              if (variant === TIME_SLOT_PICKER_VARIANTS.START) {
                setHoverRange({
                  start: timeSlot.start,
                  end: dayEnd,
                });
                return;
              }

              // END variant
              setHoverRange({
                start: dayStart,
                end: timeSlot.end,
              });
            };

            return (
              <TimeSlotToggle
                booked={isBooked}
                conflictTooltipTitle={CONFLICT_TOOLTIP_TITLE[variant]}
                disabled={disabled}
                inHoverRange={hoverRange ? isIntervalWithinInterval(timeSlot, hoverRange) : false}
                key={id}
                onMouseEnter={onMouseEnter}
                onMouseLeave={() => setHoverRange(null)}
                selectable={!hasNoLegalSelection && checkIfSelectableTimeSlot(timeSlot)}
                timeSlot={timeSlot}
                value={id}
                data-testid={`timeslottoggle-9o5k-${parseISO(timeSlot.start)}-${parseISO(timeSlot.end)}`}
              />
            );
          })
        )}
      </ToggleGroup>
      {showError && (
        <StyledFormHelperText error data-testid="styledformhelpertext-czb5">
          {error}
        </StyledFormHelperText>
      )}
    </OuterLabelFieldWrapper>
  );
};

TimeSlotPicker.propTypes = {
  date: PropTypes.string,
  disabled: PropTypes.bool,
  hasNoLegalSelection: PropTypes.bool,
  label: PropTypes.elementType,
  required: PropTypes.bool,
  variant: PropTypes.oneOf(Object.values(TIME_SLOT_PICKER_VARIANTS)),
};

TimeSlotPicker.defaultProps = {
  date: undefined,
  disabled: false,
  hasNoLegalSelection: false,
  label: undefined,
  required: false,
  variant: TIME_SLOT_PICKER_VARIANTS.RANGE,
};<|MERGE_RESOLUTION|>--- conflicted
+++ resolved
@@ -100,10 +100,6 @@
     slotContaining,
     endOfSlotContaining,
   } = useBookingSlots(dayStart, type);
-<<<<<<< HEAD
-  
-=======
->>>>>>> 6afd9815
   const initialInterval = useMemo(
     () => appointmentToInterval({ startTime: initialStart, endTime: initialEnd }),
     [initialStart, initialEnd],
