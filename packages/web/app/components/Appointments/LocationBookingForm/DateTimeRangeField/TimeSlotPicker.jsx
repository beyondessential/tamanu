import ToggleButtonGroup, { toggleButtonGroupClasses } from '@mui/material/ToggleButtonGroup';
import {
  addMilliseconds,
  areIntervalsOverlapping,
  endOfDay,
  isSameDay,
  isValid,
  max,
  min,
  startOfDay,
  startOfToday,
} from 'date-fns';
import { useFormikContext } from 'formik';
import { isEqual } from 'lodash';
import ms from 'ms';
import { PropTypes } from 'prop-types';
import React, { useCallback, useMemo, useState } from 'react';
import styled, { css } from 'styled-components';

import { maxValidDate, minValidDate } from '@tamanu/shared/utils/dateTime';

import { useAppointmentsQuery } from '../../../../api/queries';
import { Colors } from '../../../../constants';
import { useSettings } from '../../../../contexts/Settings';
import { OuterLabelFieldWrapper } from '../../../Field';
import { SkeletonTimeSlotToggles, TimeSlotToggle } from './TimeSlotToggle';
import { CONFLICT_TOOLTIP_TITLE, TIME_SLOT_PICKER_VARIANTS } from './constants';
import {
  appointmentToInterval,
  calculateTimeSlots,
  isSameArrayMinusHead,
  isSameArrayMinusHeadOrTail,
  isSameArrayMinusTail,
  isTimeSlotWithinRange,
} from './utils';
import { FormHelperText } from '@mui/material';

const ToggleGroup = styled(ToggleButtonGroup)`
  background-color: white;
  border: max(0.0625rem, 1px) solid ${({ error }) => (error ? Colors.alert : Colors.outline)};
  padding-block: 0.75rem;
  padding-inline: 0.85rem;

  &.${toggleButtonGroupClasses.root} {
    display: grid;
    gap: 0.5rem 0.75rem;
    grid-template-columns: repeat(2, 1fr);
  }

  // Workaround: MUI doesn’t seem to reliably include toggleButtonGroupClasses.disabled class when
  // disabled={true}, hence accessing directly
  ${({ disabled }) =>
    disabled &&
    css`
      background-color: initial;
    `}
`;

export const TimeSlotPicker = ({
  date,
  disabled = false,
  label,
  required,
  variant = TIME_SLOT_PICKER_VARIANTS.RANGE,
  error,
  ...props
}) => {
  const {
    initialValues: { startTime: initialStart, endTime: initialEnd },
    setFieldValue,
    values,
  } = useFormikContext();

  const initialTimeRange = useMemo(() => {
    return isValid(initialStart) && isValid(initialEnd)
      ? { start: initialStart, end: initialEnd }
      : null;
  }, [initialStart, initialEnd]);

  const { getSetting } = useSettings();
  const bookingSlotSettings = getSetting('appointments.bookingSlots');
  const slotDurationMs = ms(bookingSlotSettings.slotDuration);

  // Fall back to arbitrary day so time slots render. Prevents GUI from looking broken when no date
  // is selected, but component should be disabled in this scenario
  const timeSlots = calculateTimeSlots(bookingSlotSettings, date ?? startOfToday());

  /**
   * Array of integers representing the selected toggle buttons. Each time slot is represented by
   * the integer form of its start time.
   */
  const [selectedToggles, setSelectedToggles] = useState(() => {
    if (!initialTimeRange) return [];

    // When modifying a non-overnight booking, don’t prepopulate the overnight variants of this
    // component (and vice versa)
    const isModifyingOvernightBooking = !isSameDay(initialStart, initialEnd);
    const isOvernightVariant = variant !== TIME_SLOT_PICKER_VARIANTS.RANGE;
    if (isModifyingOvernightBooking !== isOvernightVariant) return [];

    return timeSlots
      .filter(s => areIntervalsOverlapping(s, initialTimeRange))
      .map(({ start }) => start.valueOf());
  });
  const [hoverRange, setHoverRange] = useState(null);

  const earliestRelevantTime = minValidDate([startOfDay(date), values.startTime]);
  const latestRelevantTime = maxValidDate([endOfDay(date), values.endTime]);

  const { data: existingBookings, isFetching: isFetchingExistingBookings } = useAppointmentsQuery(
    {
      after: earliestRelevantTime,
      before: latestRelevantTime,
      all: true,
      locationId: values.locationId,
    },
    { enabled: !!values.locationId && isValid(date) },
  );

  const updateSelection = (newToggleSelection, { start: newStartTime, end: newEndTime }) => {
    setSelectedToggles(newToggleSelection);
    switch (variant) {
      case TIME_SLOT_PICKER_VARIANTS.RANGE:
        void setFieldValue('startTime', newStartTime);
        void setFieldValue('endTime', newEndTime);
        return;
      case TIME_SLOT_PICKER_VARIANTS.START:
        void setFieldValue('startTime', newStartTime);
        return;
      case TIME_SLOT_PICKER_VARIANTS.END:
        void setFieldValue('endTime', newEndTime);
        return;
    }
  };

  const endOfSlotStartingAt = slotStartTime => addMilliseconds(slotStartTime, slotDurationMs);

  /**
   * @param {Array<int>} newTogglesUnsorted Provided by MUI Toggle Button Group. This function
   * coerces this into a contiguous selection. Note that this array has set semantics, and is not
   * guaranteed to have its elements in natural order.
   */
  const handleChange = (_event, newTogglesUnsorted) => {
    const newToggles = newTogglesUnsorted.toSorted();

    switch (variant) {
      case TIME_SLOT_PICKER_VARIANTS.RANGE: {
        // Deselecting the only selected time slot
        if (newToggles.length === 0) {
          updateSelection([], { start: null, end: null });
          return;
        }

        // Fresh selection
        if (newToggles.length === 1) {
          const newStart = new Date(newToggles[0]);
          const newEnd = endOfSlotStartingAt(newStart);
          updateSelection(newToggles, {
            start: newStart,
            end: newEnd,
          });
          return;
        }

        // One time slot already selected. A second one makes a contiguous series.
        // (Selecting tail before head is allowed.)
        if (selectedToggles.length === 1) {
          const newStart = new Date(newToggles[0]);
          const startOfLatestSlot = new Date(newToggles.at(-1));
          const newEnd = endOfSlotStartingAt(startOfLatestSlot);
          const newTimeRange = { start: newStart, end: newEnd };
          const newSelection = timeSlots
            .filter(s => areIntervalsOverlapping(s, newTimeRange))
            .map(({ start }) => start.valueOf());
          updateSelection(newSelection, newTimeRange);
          return;
        }

        // Many time slots already selected. User may shorten the selection by deselecting only the
        // first or last slot.
        if (isSameArrayMinusHeadOrTail(newToggles, selectedToggles)) {
          const newStart = new Date(newToggles[0]);
          const newEnd = endOfSlotStartingAt(new Date(newToggles.at(-1)));
          updateSelection(newToggles, { start: newStart, end: newEnd });
          return;
        }

        // Many time slots selected. Toggling anything other than the head or tail would create a
        // discontinuous selection, so clear the selection instead.
        updateSelection([], { start: null, end: null });
        setHoverRange(null);
        return;
      }
      case TIME_SLOT_PICKER_VARIANTS.START: {
        // Deselecting the only selected time slot (necessarily the latest time slot of the day)
        if (newToggles.length === 0) {
          updateSelection([], { start: null });
          return;
        }

        // Many time slots already selected. User may shorten the selection by deselecting only the
        // earliest slot.
        if (isSameArrayMinusHead(newToggles, selectedToggles)) {
          const newStart = new Date(newToggles[0]);
          updateSelection(newToggles, { start: newStart });
          return;
        }

        // Fresh selection. Select this and all succeeding time slots
        if (newToggles.length === 1 && !isSameArrayMinusTail(newToggles, selectedToggles)) {
          //                           ^~~~~~~~~~~~~~~~~~~~~~~~~~~~~~~~~~~~~~~~~~~~~~~~~~ Carves out
          //                           the scenario where only the latest two slots were selected,
          //                           and user tries to toggle off the latest slot, which would
          //                           leave only the second-latest slot selected (illegally)
          const [selectedToggle] = newToggles;
          const newSelection = timeSlots
            .map(({ start }) => start.valueOf())
            .filter(s => s >= selectedToggle);

          const newStart = new Date(selectedToggle);
          updateSelection(newSelection, { start: newStart });
          return;
        }

        // Many time slots selected. Toggling anything other than the head would create a
        // discontinuous selection, so clear the selection instead.
        updateSelection([], { start: null });
        return;
      }
      case TIME_SLOT_PICKER_VARIANTS.END: {
        // Deselecting the only selected time slot (necessarily the earliest time slot of the day)
        if (newToggles.length === 0) {
          updateSelection([], { end: null });
          return;
        }

        // Many time slots already selected. User may shorten the selection by deselecting only the
        // latest slot.
        if (isSameArrayMinusTail(newToggles, selectedToggles)) {
          const startOfLastSlot = new Date(newToggles.at(-1));
          const newEnd = endOfSlotStartingAt(startOfLastSlot);
          updateSelection(newToggles, { end: newEnd });
          return;
        }

        // Fresh selection. Select this and all preceding time slots
        if (newToggles.length === 1 && !isSameArrayMinusHead(newToggles, selectedToggles)) {
          //                           ^~~~~~~~~~~~~~~~~~~~~~~~~~~~~~~~~~~~~~~~~~~~~~~~~~ Carves out
          //                           the scenario where only the earliest two slots were selected,
          //                           and user tries to toggle off the earliest slot, which would
          //                           leave only the second-earliest slot selected (illegally)
          const [selectedToggle] = newToggles;
          const newSelection = timeSlots
            .map(({ start }) => start.valueOf())
            .filter(s => s <= selectedToggle);

          const startOfTimeSlot = new Date(selectedToggle);
          const newEnd = endOfSlotStartingAt(startOfTimeSlot);
          updateSelection(newSelection, { end: newEnd });
          return;
        }

        // Many time slots selected. Toggling anything other than the tail would create a
        // discontinuous selection, so clear the selection instead.
        updateSelection([], { end: null });
        return;
      }
    }
  };

  const bookedIntervals = useMemo(
    () =>
      existingBookings?.data
        .map(appointmentToInterval)
        .filter(interval => !isEqual(interval, initialTimeRange)) ?? [], // Ignore the booking currently being modified
    [existingBookings?.data, initialTimeRange],
  );

  /** A time slot is selectable if it does not create a selection of time slots that collides with another booking */
  const checkIfSelectableTimeSlot = useCallback(
    timeSlot => {
      let targetSelection; // The would-be time range if this time slot were to be selected
      switch (variant) {
        case TIME_SLOT_PICKER_VARIANTS.RANGE:
          // If beginning a fresh selection, discontinuity is impossible
          if (!values.startTime || !values.endTime) return true;
          targetSelection = {
            start: minValidDate([values.startTime, timeSlot.start]),
            end: maxValidDate([values.endTime, timeSlot.end]),
          };
          break;

        case TIME_SLOT_PICKER_VARIANTS.START:
          targetSelection = {
            start: timeSlot.start,
            end: latestRelevantTime,
          };
          break;

        case TIME_SLOT_PICKER_VARIANTS.END:
          targetSelection = {
            start: earliestRelevantTime,
            end: timeSlot.end,
          };
          break;
      }

      return !bookedIntervals.some(interval => areIntervalsOverlapping(targetSelection, interval));
    },
    [
      variant,
      bookedIntervals,
      values.startTime,
      values.endTime,
      latestRelevantTime,
      earliestRelevantTime,
    ],
  );

  return (
    <OuterLabelFieldWrapper label={label} required={required}>
<<<<<<< HEAD
      <ToggleGroup disabled={disabled} value={selectedToggles} onChange={handleChange} error={error} {...props}>
        {isFetchingTodaysBookings ? (
=======
      <ToggleGroup disabled={disabled} value={selectedToggles} onChange={handleChange} {...props}>
        {isFetchingExistingBookings ? (
>>>>>>> 9367ae7a
          <SkeletonTimeSlotToggles />
        ) : (
          timeSlots.map(timeSlot => {
            const isBooked = bookedIntervals.some(bookedInterval =>
              areIntervalsOverlapping(timeSlot, bookedInterval),
            );

            const onMouseEnter = () => {
              if (selectedToggles.length > 1) return;

              switch (variant) {
                case TIME_SLOT_PICKER_VARIANTS.RANGE:
                  if (!values.startTime || !values.endTime) {
                    setHoverRange(timeSlot);
                    return;
                  }

                  setHoverRange({
                    start: min([timeSlot.start, values.startTime]),
                    end: max([timeSlot.end, values.endTime]),
                  });
                  return;
                case TIME_SLOT_PICKER_VARIANTS.START:
                  setHoverRange({
                    start: timeSlot.start,
                    end: endOfDay(date),
                  });
                  return;
                case TIME_SLOT_PICKER_VARIANTS.END:
                  setHoverRange({
                    start: startOfDay(date),
                    end: timeSlot.end,
                  });
                  return;
              }
            };

            return (
              <TimeSlotToggle
                booked={isBooked}
                conflictTooltipTitle={CONFLICT_TOOLTIP_TITLE[variant]}
                disabled={disabled}
                inHoverRange={isTimeSlotWithinRange(timeSlot, hoverRange)}
                key={timeSlot.start.valueOf()}
                onMouseEnter={onMouseEnter}
                onMouseLeave={() => setHoverRange(null)}
                selectable={checkIfSelectableTimeSlot(timeSlot)}
                timeSlot={timeSlot}
                value={timeSlot.start.valueOf()}
              />
            );
          })
        )}
      </ToggleGroup>
      {/* TODO: style properly and show correct message */}
      {error && <FormHelperText sx={{fontWeight: 500}} error>*Required</FormHelperText>}
    </OuterLabelFieldWrapper>
  );
};

TimeSlotPicker.propTypes = {
  date: PropTypes.instanceOf(Date),
  disabled: PropTypes.bool,
  label: PropTypes.elementType,
  required: PropTypes.bool,
  variant: PropTypes.oneOf(Object.values(TIME_SLOT_PICKER_VARIANTS)),
};

TimeSlotPicker.defaultProps = {
  date: startOfToday(),
  disabled: false,
  label: undefined,
  required: false,
  variant: TIME_SLOT_PICKER_VARIANTS.RANGE,
};<|MERGE_RESOLUTION|>--- conflicted
+++ resolved
@@ -319,13 +319,8 @@
 
   return (
     <OuterLabelFieldWrapper label={label} required={required}>
-<<<<<<< HEAD
       <ToggleGroup disabled={disabled} value={selectedToggles} onChange={handleChange} error={error} {...props}>
         {isFetchingTodaysBookings ? (
-=======
-      <ToggleGroup disabled={disabled} value={selectedToggles} onChange={handleChange} {...props}>
-        {isFetchingExistingBookings ? (
->>>>>>> 9367ae7a
           <SkeletonTimeSlotToggles />
         ) : (
           timeSlots.map(timeSlot => {
