<<<<<<< HEAD

=======
import { TAMANU_COLORS } from '@tamanu/ui-components';
>>>>>>> 49672796
import FormHelperText, { formHelperTextClasses } from '@mui/material/FormHelperText';
import ToggleButtonGroup, { toggleButtonGroupClasses } from '@mui/material/ToggleButtonGroup';
import { areIntervalsOverlapping, isSameDay, max, min, parseISO } from 'date-fns';
import { useFormikContext } from 'formik';
import { isEqual } from 'lodash';
import { PropTypes } from 'prop-types';
import React, { useCallback, useEffect, useMemo, useRef, useState } from 'react';
import styled, { css } from 'styled-components';

import {
  endpointsOfDay,
  isIntervalWithinInterval,
  maxValidDate,
  minValidDate,
  toDateTimeString,
} from '@tamanu/utils/dateTime';

<<<<<<< HEAD
import { useLocationAssignmentsQuery, useLocationBookingsQuery } from '../../../../api/queries';
import { Colors } from '../../../../constants';
=======
import { useLocationBookingsQuery } from '../../../../api/queries';
>>>>>>> 49672796
import { useBookingSlots } from '../../../../hooks/useBookingSlots';
import { OuterLabelFieldWrapper } from '../../../Field';
import { PlaceholderTimeSlotToggles, TimeSlotToggle } from './TimeSlotToggle';
import { CONFLICT_TOOLTIP_TITLE, TIME_SLOT_PICKER_VARIANTS } from './constants';
import {
  appointmentToInterval,
  idOfTimeSlot,
  isSameArrayMinusHead,
  isSameArrayMinusHeadOrTail,
  isSameArrayMinusTail,
} from './utils';

const ToggleGroup = styled(ToggleButtonGroup)`
  background-color: white;
  border: max(0.0625rem, 1px) solid ${({ error }) => (error ? TAMANU_COLORS.alert : TAMANU_COLORS.outline)};
  padding-block: 0.75rem;
  padding-inline: 0.85rem;

  &.${toggleButtonGroupClasses.root} {
    display: grid;
    gap: 0.5rem 0.75rem;
    grid-template-columns: repeat(2, 1fr);
  }

  // Workaround: MUI doesn’t seem to reliably include toggleButtonGroupClasses.disabled class when
  // disabled={true}, hence accessing directly
  ${({ disabled }) =>
    disabled &&
    css`
      background-color: initial;
    `}
`;

const StyledFormHelperText = styled(FormHelperText)`
  &.${formHelperTextClasses.root} {
    font-size: 0.75rem;
    font-weight: 500;
  }
`;

/**
 * TimeSlotPicker assumes that it is given a valid `date`, and checks for conflicting
 * appointments/bookings only within this date. For overnight bookings, TimeSlotPicker assumes that
 * it will be appropriately disabled via the `disabled` prop if there is a booking conflict between
 * the start and end dates.
 */
export const TimeSlotPicker = ({
  /** Valid ISO date string. */
  date,
  disabled = false,
  /**
   * If true, this instance is a picker for the end time slot of an overnight booking where the
   * start time has been modified to a time such that there is a conflicting booking between the
   * start time and this `date`. Any state this instance had is now invalid, and
   * hasNoLegalSelection={true} indicates that this component should render with fresh state.
   */
  hasNoLegalSelection = false,
  label,
  required,
  variant = TIME_SLOT_PICKER_VARIANTS.RANGE,
  name,
  type = 'bookings',
  ...props
}) => {
  const [dayStart, dayEnd] = useMemo(() => {
    return date ? endpointsOfDay(parseISO(date)) : [null, null];
  }, [date]);

  const {
    initialValues: { startTime: initialStart, endTime: initialEnd },
    setFieldValue,
    values,
    errors,
    isSubmitting,
  } = useFormikContext();

  const {
    slots: timeSlots,
    isPending: isTimeSlotsPending,
    slotContaining,
    endOfSlotContaining,
  } = useBookingSlots(dayStart, type);
  const initialInterval = useMemo(
    () => appointmentToInterval({ startTime: initialStart, endTime: initialEnd }),
    [initialStart, initialEnd],
  );

  /**
   * Array of integers representing the selected toggle buttons. Each time slot is represented by
   * the integer form of its start time.
   */
  const [selectedToggles, setSelectedToggles] = useState(
    initialInterval
      ? timeSlots
          ?.filter((slot) => areIntervalsOverlapping(slot, initialInterval))
          .map(idOfTimeSlot)
      : [],
  );
  const [hoverRange, setHoverRange] = useState(null);

  const locationBookingsQuery =
    useLocationBookingsQuery(
      {
        after: toDateTimeString(dayStart),
        before: toDateTimeString(dayEnd),
        all: true,
        locationId: values.locationId,
      },
      { enabled: !!date && !!values.locationId && type === 'bookings' },
    );

  const locationAssignmentsQuery =
    useLocationAssignmentsQuery(
      {
        after: date,
        before: date,
        all: true,
        locationId: values.locationId,
      },
      { 
        enabled: !!date && !!values.locationId && type === 'assignments',
      },
    );
  const existingBookings = type === 'bookings' ? locationBookingsQuery.data : locationAssignmentsQuery.data;
  const isFetchingExistingBookings = type === 'bookings' ? locationBookingsQuery.isFetching : locationAssignmentsQuery.isFetching;

  const updateInterval = useCallback(
    (newInterval) => {
      const { start, end } = newInterval;
      if (start !== undefined) void setFieldValue('startTime', toDateTimeString(start));
      if (end !== undefined) void setFieldValue('endTime', toDateTimeString(end));
    },
    [setFieldValue],
  );

  /**
   * @param {Array<int>} newTogglesUnsorted Provided by MUI Toggle Button Group. This function
   * coerces this into a contiguous selection. Note that this array has set semantics, and is not
   * guaranteed to have its elements in natural order.
   */
  const handleChange = (_event, newTogglesUnsorted) => {
    const newToggles = newTogglesUnsorted.toSorted();

    switch (variant) {
      case TIME_SLOT_PICKER_VARIANTS.RANGE: {
        // Deselecting the only selected time slot
        if (newToggles.length === 0) {
          updateInterval({ start: null, end: null });
          return;
        }

        // Fresh selection
        if (newToggles.length === 1) {
          const start = new Date(newToggles[0]);
          const interval = slotContaining(start);
          updateInterval(interval);
          return;
        }

        if (
          // One time slot already selected. A second one makes a contiguous series. (Selecting
          // tail before head is allowed.)
          selectedToggles.length === 1 ||
          // Many time slots already selected. User may shorten the selection by deselecting only
          // the head or tail slot.
          isSameArrayMinusHeadOrTail(newToggles, selectedToggles)
        ) {
          const start = new Date(newToggles[0]);
          const end = endOfSlotContaining(new Date(newToggles.at(-1)));
          updateInterval({ start, end });
          return;
        }

        // Many time slots selected. Toggling anything other than the head or tail would create a
        // discontinuous selection, so clear the selection instead.
        updateInterval({ start: null, end: null });
        setHoverRange(null);
        return;
      }
      case TIME_SLOT_PICKER_VARIANTS.START: {
        // Deselecting the only selected time slot (necessarily the latest time slot of the day)
        if (newToggles.length === 0) {
          updateInterval({ start: null });
          return;
        }

        if (
          // Many time slots already selected. User may shorten the selection by deselecting only the
          // earliest slot.
          isSameArrayMinusHead(newToggles, selectedToggles) ||
          // Fresh selection
          (newToggles.length === 1 && !isSameArrayMinusTail(newToggles, selectedToggles))
          //                          ^~~~~~~~~~~~~~~~~~~~~~~~~~~~~~~~~~~~~~~~~~~~~~~~~~ Carves out
          //                          the scenario where only the latest two slots were selected,
          //                          and user tries to toggle off the latest slot, which would
          //                          leave only the second-latest slot selected (illegally)
        ) {
          const start = new Date(newToggles[0]);
          updateInterval({ start });
          return;
        }

        // Many time slots selected. Toggling anything other than the head would create a
        // discontinuous selection, so clear the selection instead.
        updateInterval({ start: null });
        return;
      }
      case TIME_SLOT_PICKER_VARIANTS.END: {
        // Deselecting the only selected time slot (necessarily the earliest time slot of the day)
        if (newToggles.length === 0) {
          updateInterval({ end: null });
          return;
        }

        // Many time slots already selected. User may shorten the selection by deselecting only the
        // latest slot.
        if (isSameArrayMinusTail(newToggles, selectedToggles)) {
          const startOfLastSlot = new Date(newToggles.at(-1));
          const end = endOfSlotContaining(startOfLastSlot);
          updateInterval({ end });
          return;
        }

        // Fresh selection. Select this and all preceding time slots
        if (newToggles.length === 1 && !isSameArrayMinusHead(newToggles, selectedToggles)) {
          //                           ^~~~~~~~~~~~~~~~~~~~~~~~~~~~~~~~~~~~~~~~~~~~~~~~~~ Carves out
          //                           the scenario where only the earliest two slots were selected,
          //                           and user tries to toggle off the earliest slot, which would
          //                           leave only the second-earliest slot selected (illegally)
          const startOfTimeSlot = new Date(newToggles[0]);
          const end = endOfSlotContaining(startOfTimeSlot);
          updateInterval({ end });
          return;
        }

        // Many time slots selected. Toggling anything other than the tail would create a
        // discontinuous selection, so clear the selection instead.
        updateInterval({ end: null });
        return;
      }
    }
  };

  const bookedIntervals = useMemo(
    () =>
      existingBookings?.data
        .map(appointmentToInterval)
        .filter((interval) => !isEqual(interval, initialInterval)) ?? [], // Ignore the booking currently being modified
    [existingBookings?.data, initialInterval],
  );

  /** A time slot is selectable if it does not create a selection of time slots that collides with another booking */
  const checkIfSelectableTimeSlot = useCallback(
    (timeSlot) => {
      if (variant === TIME_SLOT_PICKER_VARIANTS.RANGE && (!values.startTime || !values.endTime)) {
        // If beginning a fresh selection in the RANGE variant, discontinuity is impossible
        return true;
      }

      /** Returns the would-be time range selection if the provided time slot were to be clicked */
      const getTargetSelection = () => {
        switch (variant) {
          case TIME_SLOT_PICKER_VARIANTS.RANGE:
            return {
              start: minValidDate([parseISO(values.startTime), timeSlot.start]),
              end: maxValidDate([parseISO(values.endTime), timeSlot.end]),
            };
          case TIME_SLOT_PICKER_VARIANTS.START:
            return {
              start: timeSlot.start,
              end: dayEnd,
            };
          case TIME_SLOT_PICKER_VARIANTS.END:
            return {
              start: dayStart,
              end: timeSlot.end,
            };
        }
      };
      const targetSelection = getTargetSelection();

      return !bookedIntervals.some((interval) =>
        areIntervalsOverlapping(targetSelection, interval),
      );
    },
    [bookedIntervals, dayEnd, dayStart, values.endTime, values.startTime, variant],
  );

  const lastValuesRef = useRef({ startTime: null, endTime: null });

  /**
   * Treating the `startTime` and `endTime` string values from the Formik context as the source of
   * truth, synchronise this {@link TimeSlotPicker}'s selection of {@link ToggleButton}s with the
   * currently selected start and end times.
   *
   * - If the user switches from an overnight booking to non-, preserve only the earliest time
   *   slot.
   * - If the user switches from a non-overnight booking to overnight, attempt to preserve the
   *   starting time slot. If this {@link TimeSlotPicker} would result in a selection that
   *   conflicts with another appointment, clear the start and/or end times as needed to maintain
   *   legal state.
   * - There's no good heuristic for mapping end times between overnight and non-, so end times are
   *   simply discarded when toggling the `overnight` checkbox.
   */
  useEffect(() => {
    // Not a destructure to convince linter we don't need `values` object dependency
    const startTime = values.startTime;
    const endTime = values.endTime;

    // Check if values have actually changed to avoid unnecessary processing
    if (startTime === lastValuesRef.current.startTime && 
        endTime === lastValuesRef.current.endTime) {
      return;
    }

    lastValuesRef.current = { startTime, endTime };

    const start = parseISO(startTime);
    const end = parseISO(endTime);

    if (variant === TIME_SLOT_PICKER_VARIANTS.RANGE) {
      if (!startTime) {
        /*
         * The RANGE must have both start and end times, or neither. If the user has switched from
         * an overnight booking with only an end time selected, we must discard it.
         */
        if (endTime) {
          // Retriggers this useEffect hook, but will fall to the `else` branch
          updateInterval({ end: null });
        } else {
          setSelectedToggles([]);
        }
        return;
      }

      /*
       * It's only possible to have a start time but no end time if the user has just switched from
       * an overnight booking. Preserve the first time slot from that selection.
       */
      if (!endTime) {
        const startDate = parseISO(startTime);
        const slot = slotContaining(startDate);

        updateInterval(slot); // Retriggers this useEffect hook, but will fall to the next branch
        return;
      }

      const interval = appointmentToInterval({ startTime, endTime });
      setSelectedToggles(
        timeSlots?.filter((slot) => areIntervalsOverlapping(slot, interval)).map(idOfTimeSlot),
      );
      return;
    }

    if (variant === TIME_SLOT_PICKER_VARIANTS.START) {
      if (!startTime) {
        setSelectedToggles([]);
        return;
      }

      const hasConflict = bookedIntervals.some((interval) =>
        areIntervalsOverlapping({ start, end: dayEnd }, interval),
      );
      if (hasConflict) {
        // Retriggers this useEffect hook, but will take previous branch
        updateInterval({ start: null });
        return;
      }

      const startValue = start.valueOf();
      setSelectedToggles(timeSlots?.map(idOfTimeSlot).filter((slotId) => slotId >= startValue));
      return;
    }

    if (variant === TIME_SLOT_PICKER_VARIANTS.END) {
      if (!endTime) {
        setSelectedToggles([]);
        return;
      }

      if (hasNoLegalSelection || !isSameDay(end, dayStart)) {
        // Retriggers this useEffect hook, but will take previous branch
        updateInterval({ end: null });
        return;
      }

      const endValue = end.valueOf();
      setSelectedToggles(timeSlots?.map(idOfTimeSlot).filter((slotId) => slotId < endValue));
      return;
    }
  }, [
    bookedIntervals,
    dayEnd,
    dayStart,
    hasNoLegalSelection,
    slotContaining,
    timeSlots,
    updateInterval,
    values.endTime,
    values.startTime,
    variant,
  ]);

  const [hasAttemptedSubmit, setHasAttemptedSubmit] = useState(false);
  useEffect(() => {
    if (isSubmitting) setHasAttemptedSubmit(true);
  }, [isSubmitting]);

  const errorKey = variant === TIME_SLOT_PICKER_VARIANTS.RANGE ? 'endTime' : name;
  const error = errors[errorKey];
  const showError = hasAttemptedSubmit && error;

  return (
    <OuterLabelFieldWrapper
      label={label}
      required={required}
      data-testid="outerlabelfieldwrapper-u29k"
    >
      <ToggleGroup
        disabled={disabled}
        value={selectedToggles}
        onChange={handleChange}
        error={showError}
        {...props}
        data-testid="togglegroup-fxn9"
      >
        {!date || isFetchingExistingBookings || isTimeSlotsPending ? (
          <PlaceholderTimeSlotToggles type={type} data-testid="placeholdertimeslottoggles-l1fr" />
        ) : (
          timeSlots?.map((timeSlot) => {
            const isBooked = bookedIntervals.some((bookedInterval) =>
              areIntervalsOverlapping(timeSlot, bookedInterval),
            );
            const id = idOfTimeSlot(timeSlot);

            const onMouseEnter = () => {
              if (selectedToggles.length > 1) return;

              if (variant === TIME_SLOT_PICKER_VARIANTS.RANGE) {
                if (!values.startTime || !values.endTime) {
                  setHoverRange(timeSlot);
                  return;
                }

                setHoverRange({
                  start: min([timeSlot.start, parseISO(values.startTime)]),
                  end: max([timeSlot.end, parseISO(values.endTime)]),
                });
                return;
              }

              if (selectedToggles.length > 0) return;

              if (variant === TIME_SLOT_PICKER_VARIANTS.START) {
                setHoverRange({
                  start: timeSlot.start,
                  end: dayEnd,
                });
                return;
              }

              // END variant
              setHoverRange({
                start: dayStart,
                end: timeSlot.end,
              });
            };

            return (
              <TimeSlotToggle
                booked={isBooked}
                conflictTooltipTitle={CONFLICT_TOOLTIP_TITLE[variant]}
                disabled={disabled}
                inHoverRange={hoverRange ? isIntervalWithinInterval(timeSlot, hoverRange) : false}
                key={id}
                onMouseEnter={onMouseEnter}
                onMouseLeave={() => setHoverRange(null)}
                selectable={!hasNoLegalSelection && checkIfSelectableTimeSlot(timeSlot)}
                timeSlot={timeSlot}
                value={id}
                data-testid={`timeslottoggle-9o5k-${parseISO(timeSlot.start)}-${parseISO(timeSlot.end)}`}
              />
            );
          })
        )}
      </ToggleGroup>
      {showError && (
        <StyledFormHelperText error data-testid="styledformhelpertext-czb5">
          {error}
        </StyledFormHelperText>
      )}
    </OuterLabelFieldWrapper>
  );
};

TimeSlotPicker.propTypes = {
  date: PropTypes.string,
  disabled: PropTypes.bool,
  hasNoLegalSelection: PropTypes.bool,
  label: PropTypes.elementType,
  required: PropTypes.bool,
  variant: PropTypes.oneOf(Object.values(TIME_SLOT_PICKER_VARIANTS)),
};

TimeSlotPicker.defaultProps = {
  date: undefined,
  disabled: false,
  hasNoLegalSelection: false,
  label: undefined,
  required: false,
  variant: TIME_SLOT_PICKER_VARIANTS.RANGE,
};<|MERGE_RESOLUTION|>--- conflicted
+++ resolved
@@ -1,8 +1,4 @@
-<<<<<<< HEAD
-
-=======
 import { TAMANU_COLORS } from '@tamanu/ui-components';
->>>>>>> 49672796
 import FormHelperText, { formHelperTextClasses } from '@mui/material/FormHelperText';
 import ToggleButtonGroup, { toggleButtonGroupClasses } from '@mui/material/ToggleButtonGroup';
 import { areIntervalsOverlapping, isSameDay, max, min, parseISO } from 'date-fns';
@@ -20,12 +16,7 @@
   toDateTimeString,
 } from '@tamanu/utils/dateTime';
 
-<<<<<<< HEAD
 import { useLocationAssignmentsQuery, useLocationBookingsQuery } from '../../../../api/queries';
-import { Colors } from '../../../../constants';
-=======
-import { useLocationBookingsQuery } from '../../../../api/queries';
->>>>>>> 49672796
 import { useBookingSlots } from '../../../../hooks/useBookingSlots';
 import { OuterLabelFieldWrapper } from '../../../Field';
 import { PlaceholderTimeSlotToggles, TimeSlotToggle } from './TimeSlotToggle';
@@ -40,7 +31,8 @@
 
 const ToggleGroup = styled(ToggleButtonGroup)`
   background-color: white;
-  border: max(0.0625rem, 1px) solid ${({ error }) => (error ? TAMANU_COLORS.alert : TAMANU_COLORS.outline)};
+  border: max(0.0625rem, 1px) solid
+    ${({ error }) => (error ? TAMANU_COLORS.alert : TAMANU_COLORS.outline)};
   padding-block: 0.75rem;
   padding-inline: 0.85rem;
 
@@ -119,41 +111,39 @@
    */
   const [selectedToggles, setSelectedToggles] = useState(
     initialInterval
-      ? timeSlots
-          ?.filter((slot) => areIntervalsOverlapping(slot, initialInterval))
-          .map(idOfTimeSlot)
+      ? timeSlots?.filter(slot => areIntervalsOverlapping(slot, initialInterval)).map(idOfTimeSlot)
       : [],
   );
   const [hoverRange, setHoverRange] = useState(null);
 
-  const locationBookingsQuery =
-    useLocationBookingsQuery(
-      {
-        after: toDateTimeString(dayStart),
-        before: toDateTimeString(dayEnd),
-        all: true,
-        locationId: values.locationId,
-      },
-      { enabled: !!date && !!values.locationId && type === 'bookings' },
-    );
-
-  const locationAssignmentsQuery =
-    useLocationAssignmentsQuery(
-      {
-        after: date,
-        before: date,
-        all: true,
-        locationId: values.locationId,
-      },
-      { 
-        enabled: !!date && !!values.locationId && type === 'assignments',
-      },
-    );
-  const existingBookings = type === 'bookings' ? locationBookingsQuery.data : locationAssignmentsQuery.data;
-  const isFetchingExistingBookings = type === 'bookings' ? locationBookingsQuery.isFetching : locationAssignmentsQuery.isFetching;
+  const locationBookingsQuery = useLocationBookingsQuery(
+    {
+      after: toDateTimeString(dayStart),
+      before: toDateTimeString(dayEnd),
+      all: true,
+      locationId: values.locationId,
+    },
+    { enabled: !!date && !!values.locationId && type === 'bookings' },
+  );
+
+  const locationAssignmentsQuery = useLocationAssignmentsQuery(
+    {
+      after: date,
+      before: date,
+      all: true,
+      locationId: values.locationId,
+    },
+    {
+      enabled: !!date && !!values.locationId && type === 'assignments',
+    },
+  );
+  const existingBookings =
+    type === 'bookings' ? locationBookingsQuery.data : locationAssignmentsQuery.data;
+  const isFetchingExistingBookings =
+    type === 'bookings' ? locationBookingsQuery.isFetching : locationAssignmentsQuery.isFetching;
 
   const updateInterval = useCallback(
-    (newInterval) => {
+    newInterval => {
       const { start, end } = newInterval;
       if (start !== undefined) void setFieldValue('startTime', toDateTimeString(start));
       if (end !== undefined) void setFieldValue('endTime', toDateTimeString(end));
@@ -273,13 +263,13 @@
     () =>
       existingBookings?.data
         .map(appointmentToInterval)
-        .filter((interval) => !isEqual(interval, initialInterval)) ?? [], // Ignore the booking currently being modified
+        .filter(interval => !isEqual(interval, initialInterval)) ?? [], // Ignore the booking currently being modified
     [existingBookings?.data, initialInterval],
   );
 
   /** A time slot is selectable if it does not create a selection of time slots that collides with another booking */
   const checkIfSelectableTimeSlot = useCallback(
-    (timeSlot) => {
+    timeSlot => {
       if (variant === TIME_SLOT_PICKER_VARIANTS.RANGE && (!values.startTime || !values.endTime)) {
         // If beginning a fresh selection in the RANGE variant, discontinuity is impossible
         return true;
@@ -307,9 +297,7 @@
       };
       const targetSelection = getTargetSelection();
 
-      return !bookedIntervals.some((interval) =>
-        areIntervalsOverlapping(targetSelection, interval),
-      );
+      return !bookedIntervals.some(interval => areIntervalsOverlapping(targetSelection, interval));
     },
     [bookedIntervals, dayEnd, dayStart, values.endTime, values.startTime, variant],
   );
@@ -336,8 +324,10 @@
     const endTime = values.endTime;
 
     // Check if values have actually changed to avoid unnecessary processing
-    if (startTime === lastValuesRef.current.startTime && 
-        endTime === lastValuesRef.current.endTime) {
+    if (
+      startTime === lastValuesRef.current.startTime &&
+      endTime === lastValuesRef.current.endTime
+    ) {
       return;
     }
 
@@ -375,7 +365,7 @@
 
       const interval = appointmentToInterval({ startTime, endTime });
       setSelectedToggles(
-        timeSlots?.filter((slot) => areIntervalsOverlapping(slot, interval)).map(idOfTimeSlot),
+        timeSlots?.filter(slot => areIntervalsOverlapping(slot, interval)).map(idOfTimeSlot),
       );
       return;
     }
@@ -386,7 +376,7 @@
         return;
       }
 
-      const hasConflict = bookedIntervals.some((interval) =>
+      const hasConflict = bookedIntervals.some(interval =>
         areIntervalsOverlapping({ start, end: dayEnd }, interval),
       );
       if (hasConflict) {
@@ -396,7 +386,7 @@
       }
 
       const startValue = start.valueOf();
-      setSelectedToggles(timeSlots?.map(idOfTimeSlot).filter((slotId) => slotId >= startValue));
+      setSelectedToggles(timeSlots?.map(idOfTimeSlot).filter(slotId => slotId >= startValue));
       return;
     }
 
@@ -413,7 +403,7 @@
       }
 
       const endValue = end.valueOf();
-      setSelectedToggles(timeSlots?.map(idOfTimeSlot).filter((slotId) => slotId < endValue));
+      setSelectedToggles(timeSlots?.map(idOfTimeSlot).filter(slotId => slotId < endValue));
       return;
     }
   }, [
@@ -455,8 +445,8 @@
         {!date || isFetchingExistingBookings || isTimeSlotsPending ? (
           <PlaceholderTimeSlotToggles type={type} data-testid="placeholdertimeslottoggles-l1fr" />
         ) : (
-          timeSlots?.map((timeSlot) => {
-            const isBooked = bookedIntervals.some((bookedInterval) =>
+          timeSlots?.map(timeSlot => {
+            const isBooked = bookedIntervals.some(bookedInterval =>
               areIntervalsOverlapping(timeSlot, bookedInterval),
             );
             const id = idOfTimeSlot(timeSlot);
@@ -506,7 +496,9 @@
                 selectable={!hasNoLegalSelection && checkIfSelectableTimeSlot(timeSlot)}
                 timeSlot={timeSlot}
                 value={id}
-                data-testid={`timeslottoggle-9o5k-${parseISO(timeSlot.start)}-${parseISO(timeSlot.end)}`}
+                data-testid={`timeslottoggle-9o5k-${parseISO(timeSlot.start)}-${parseISO(
+                  timeSlot.end,
+                )}`}
               />
             );
           })
