import FormHelperText, { formHelperTextClasses } from '@mui/material/FormHelperText';
import ToggleButtonGroup, { toggleButtonGroupClasses } from '@mui/material/ToggleButtonGroup';
<<<<<<< HEAD
import { areIntervalsOverlapping, max, min, parseISO } from 'date-fns';
=======
import { areIntervalsOverlapping, isSameDay, max, min, parseISO, startOfToday } from 'date-fns';
>>>>>>> a76c953b
import { useFormikContext } from 'formik';
import { isEqual } from 'lodash';
import { PropTypes } from 'prop-types';
import React, { useCallback, useEffect, useMemo, useState } from 'react';
import styled, { css } from 'styled-components';

import {
  endpointsOfDay,
  isIntervalWithinInterval,
  maxValidDate,
  minValidDate,
  toDateTimeString,
} from '@tamanu/shared/utils/dateTime';

import { useLocationBookingsQuery } from '../../../../api/queries';
import { Colors } from '../../../../constants';
<<<<<<< HEAD
import { useBookingTimeSlots } from '../../../../hooks/useBookingTimeSlots';
=======
import { useBookingSlots } from '../../../../hooks/useBookingSlots';
>>>>>>> a76c953b
import { OuterLabelFieldWrapper } from '../../../Field';
import { PlaceholderTimeSlotToggles, TimeSlotToggle } from './TimeSlotToggle';
import { CONFLICT_TOOLTIP_TITLE, TIME_SLOT_PICKER_VARIANTS } from './constants';
import {
  appointmentToInterval,
  idOfTimeSlot,
  isSameArrayMinusHead,
  isSameArrayMinusHeadOrTail,
  isSameArrayMinusTail,
} from './utils';

const ToggleGroup = styled(ToggleButtonGroup)`
  background-color: white;
  border: max(0.0625rem, 1px) solid ${({ error }) => (error ? Colors.alert : Colors.outline)};
  padding-block: 0.75rem;
  padding-inline: 0.85rem;

  &.${toggleButtonGroupClasses.root} {
    display: grid;
    gap: 0.5rem 0.75rem;
    grid-template-columns: repeat(2, 1fr);
  }

  // Workaround: MUI doesn’t seem to reliably include toggleButtonGroupClasses.disabled class when
  // disabled={true}, hence accessing directly
  ${({ disabled }) =>
    disabled &&
    css`
      background-color: initial;
    `}
`;

const StyledFormHelperText = styled(FormHelperText)`
  &.${formHelperTextClasses.root} {
    font-size: 0.75rem;
    font-weight: 500;
  }
`;

/**
 * TimeSlotPicker assumes that it is given a valid `date`, and checks for conflicting
 * appointments/bookings only within this date. For overnight bookings, TimeSlotPicker assumes that
 * it will be appropriately disabled via the `disabled` prop if there is a booking conflict between
 * the start and end dates.
 */
export const TimeSlotPicker = ({
  /** Valid ISO date string. */
  date,
  disabled = false,
  /**
   * If true, this instance is probably a picker for the end time slot of an overnight booking
   * where the start time has been modified to a time such that there is a conflicting booking
   * between the start time and this `date`. Any state this instance had is now invalid, and
   * hasNoLegalSelection={true} indicates that this component should render with fresh state.
   */
  hasNoLegalSelection = false,
  label,
  required,
  variant = TIME_SLOT_PICKER_VARIANTS.RANGE,
  name,
  ...props
}) => {
  const [dayStart, dayEnd] = useMemo(() => {
    return date ? endpointsOfDay(parseISO(date)) : [null, null];
  }, [date]);

  const {
    initialValues: { startTime: initialStart, endTime: initialEnd },
    setFieldValue,
    values,
    errors,
    isSubmitting,
  } = useFormikContext();

  const {
    slots: timeSlots,
    isPending: isTimeSlotsPending,
    slotContaining,
    endOfSlotContaining,
<<<<<<< HEAD
  } = useBookingTimeSlots(dayStart);
=======
  } = useBookingSlots(dayStart ?? startOfToday());
>>>>>>> a76c953b

  const initialInterval = useMemo(
    () => appointmentToInterval({ startTime: initialStart, endTime: initialEnd }),
    [initialStart, initialEnd],
  );

  /**
   * Array of integers representing the selected toggle buttons. Each time slot is represented by
   * the integer form of its start time.
   */
<<<<<<< HEAD
  const [selectedToggles, setSelectedToggles] = useState(
    initialInterval
      ? timeSlots?.filter(slot => areIntervalsOverlapping(slot, initialInterval)).map(idOfTimeSlot)
      : [],
  );
=======
  const [selectedToggles, setSelectedToggles] = useState(() => {
    if (!initialInterval) return [];

    // When modifying a non-overnight booking, don’t prepopulate the overnight variants of this
    // component (and vice versa)
    const isModifyingOvernightBooking = !isSameDay(initialInterval.start, initialInterval.end);
    const isOvernightVariant = variant !== TIME_SLOT_PICKER_VARIANTS.RANGE;
    if (isModifyingOvernightBooking !== isOvernightVariant) return [];

    return timeSlots
      .filter(slot => areIntervalsOverlapping(slot, initialInterval))
      .map(idOfTimeSlot);
  });
>>>>>>> a76c953b
  const [hoverRange, setHoverRange] = useState(null);

  const {
    data: existingBookings,
    isFetching: isFetchingExistingBookings,
  } = useLocationBookingsQuery(
    {
      after: toDateTimeString(dayStart),
      before: toDateTimeString(dayEnd),
      all: true,
      locationId: values.locationId,
    },
    { enabled: !!date && !!values.locationId },
  );

<<<<<<< HEAD
  const updateInterval = useCallback(
    newInterval => {
=======
  const updateSelection = useCallback(
    (newToggleSelection, newInterval) => {
      setSelectedToggles(newToggleSelection);

>>>>>>> a76c953b
      const { start, end } = newInterval;
      if (start !== undefined) void setFieldValue('startTime', toDateTimeString(start));
      if (end !== undefined) void setFieldValue('endTime', toDateTimeString(end));
    },
    [setFieldValue],
  );

<<<<<<< HEAD
=======
  useEffect(() => {
    if (hasNoLegalSelection) updateSelection([], { end: null });
  }, [hasNoLegalSelection, updateSelection]);

>>>>>>> a76c953b
  /**
   * @param {Array<int>} newTogglesUnsorted Provided by MUI Toggle Button Group. This function
   * coerces this into a contiguous selection. Note that this array has set semantics, and is not
   * guaranteed to have its elements in natural order.
   */
  const handleChange = (_event, newTogglesUnsorted) => {
    const newToggles = newTogglesUnsorted.toSorted();

    switch (variant) {
      case TIME_SLOT_PICKER_VARIANTS.RANGE: {
        // Deselecting the only selected time slot
        if (newToggles.length === 0) {
          updateInterval({ start: null, end: null });
          return;
        }

        // Fresh selection
        if (newToggles.length === 1) {
          const start = new Date(newToggles[0]);
<<<<<<< HEAD
          const end = endOfSlotContaining(start);
          updateInterval({ start, end });
          return;
        }

        if (
          // One time slot already selected. A second one makes a contiguous series. (Selecting
          // tail before head is allowed.)
          selectedToggles.length === 1 ||
          // Many time slots already selected. User may shorten the selection by deselecting only
          // the head or tail slot.
          isSameArrayMinusHeadOrTail(newToggles, selectedToggles)
        ) {
          const start = new Date(newToggles[0]);
          const end = endOfSlotContaining(new Date(newToggles.at(-1)));
          updateInterval({ start, end });
=======
          const interval = slotContaining(start);
          updateSelection(newToggles, interval);
          return;
        }

        // One time slot already selected. A second one makes a contiguous series.
        // (Selecting tail before head is allowed.)
        if (selectedToggles.length === 1) {
          const start = new Date(newToggles[0]);
          const end = endOfSlotContaining(new Date(newToggles.at(-1)));
          const newInterval = { start, end };
          const newSelection = timeSlots
            .filter(slot => areIntervalsOverlapping(slot, newInterval))
            .map(idOfTimeSlot);
          updateSelection(newSelection, newInterval);
          return;
        }

        // Many time slots already selected. User may shorten the selection by deselecting only the
        // first or last slot.
        if (isSameArrayMinusHeadOrTail(newToggles, selectedToggles)) {
          const start = new Date(newToggles[0]);
          const end = endOfSlotContaining(new Date(newToggles.at(-1)));
          updateSelection(newToggles, { start, end });
>>>>>>> a76c953b
          return;
        }

        // Many time slots selected. Toggling anything other than the head or tail would create a
        // discontinuous selection, so clear the selection instead.
        updateInterval({ start: null, end: null });
        setHoverRange(null);
        return;
      }
      case TIME_SLOT_PICKER_VARIANTS.START: {
        // Deselecting the only selected time slot (necessarily the latest time slot of the day)
        if (newToggles.length === 0) {
          updateInterval({ start: null });
          return;
        }

<<<<<<< HEAD
        if (
          // Many time slots already selected. User may shorten the selection by deselecting only the
          // earliest slot.
          isSameArrayMinusHead(newToggles, selectedToggles) ||
          // Fresh selection
          (newToggles.length === 1 && !isSameArrayMinusTail(newToggles, selectedToggles))
          //                          ^~~~~~~~~~~~~~~~~~~~~~~~~~~~~~~~~~~~~~~~~~~~~~~~~~ Carves out
          //                          the scenario where only the latest two slots were selected,
          //                          and user tries to toggle off the latest slot, which would
          //                          leave only the second-latest slot selected (illegally)
        ) {
          const start = new Date(newToggles[0]);
          updateInterval({ start });
=======
        // Many time slots already selected. User may shorten the selection by deselecting only the
        // earliest slot.
        if (isSameArrayMinusHead(newToggles, selectedToggles)) {
          const start = new Date(newToggles[0]);
          updateSelection(newToggles, { start });
          return;
        }

        // Fresh selection. Select this and all succeeding time slots
        if (newToggles.length === 1 && !isSameArrayMinusTail(newToggles, selectedToggles)) {
          //                           ^~~~~~~~~~~~~~~~~~~~~~~~~~~~~~~~~~~~~~~~~~~~~~~~~~ Carves out
          //                           the scenario where only the latest two slots were selected,
          //                           and user tries to toggle off the latest slot, which would
          //                           leave only the second-latest slot selected (illegally)
          const [selectedToggle] = newToggles;
          const newSelection = timeSlots?.map(idOfTimeSlot).filter(slot => slot >= selectedToggle);

          const start = new Date(selectedToggle);
          updateSelection(newSelection, { start });
>>>>>>> a76c953b
          return;
        }

        // Many time slots selected. Toggling anything other than the head would create a
        // discontinuous selection, so clear the selection instead.
        updateInterval({ start: null });
        return;
      }
      case TIME_SLOT_PICKER_VARIANTS.END: {
        // Deselecting the only selected time slot (necessarily the earliest time slot of the day)
        if (newToggles.length === 0) {
          updateInterval({ end: null });
          return;
        }

        // Many time slots already selected. User may shorten the selection by deselecting only the
        // latest slot.
        if (isSameArrayMinusTail(newToggles, selectedToggles)) {
          const startOfLastSlot = new Date(newToggles.at(-1));
<<<<<<< HEAD
          updateInterval({ end: endOfSlotContaining(startOfLastSlot) });
=======
          const end = endOfSlotContaining(startOfLastSlot);
          updateSelection(newToggles, { end });
>>>>>>> a76c953b
          return;
        }

        // Fresh selection. Select this and all preceding time slots
        if (newToggles.length === 1 && !isSameArrayMinusHead(newToggles, selectedToggles)) {
          //                           ^~~~~~~~~~~~~~~~~~~~~~~~~~~~~~~~~~~~~~~~~~~~~~~~~~ Carves out
          //                           the scenario where only the earliest two slots were selected,
          //                           and user tries to toggle off the earliest slot, which would
          //                           leave only the second-earliest slot selected (illegally)
<<<<<<< HEAD
          const startOfTimeSlot = new Date(newToggles[0]);
          updateInterval({ end: endOfSlotContaining(startOfTimeSlot) });
=======
          const [selectedToggle] = newToggles;
          const newSelection = timeSlots?.map(idOfTimeSlot).filter(slot => slot <= selectedToggle);

          const startOfTimeSlot = new Date(selectedToggle);
          const end = endOfSlotContaining(startOfTimeSlot);
          updateSelection(newSelection, { end });
>>>>>>> a76c953b
          return;
        }

        // Many time slots selected. Toggling anything other than the tail would create a
        // discontinuous selection, so clear the selection instead.
        updateInterval({ end: null });
        return;
      }
    }
  };

  const bookedIntervals = useMemo(
    () =>
      existingBookings?.data
        .map(appointmentToInterval)
        .filter(interval => !isEqual(interval, initialInterval)) ?? [], // Ignore the booking currently being modified
    [existingBookings?.data, initialInterval],
  );

  /** A time slot is selectable if it does not create a selection of time slots that collides with another booking */
  const checkIfSelectableTimeSlot = useCallback(
    timeSlot => {
      if (variant === TIME_SLOT_PICKER_VARIANTS.RANGE && (!values.startTime || !values.endTime)) {
        // If beginning a fresh selection in the RANGE variant, discontinuity is impossible
        return true;
      }

      /** Returns the would-be time range selection if the provided time slot were to be clicked */
      const getTargetSelection = () => {
        switch (variant) {
          case TIME_SLOT_PICKER_VARIANTS.RANGE:
            return {
              start: minValidDate([parseISO(values.startTime), timeSlot.start]),
              end: maxValidDate([parseISO(values.endTime), timeSlot.end]),
            };
          case TIME_SLOT_PICKER_VARIANTS.START:
            return {
              start: timeSlot.start,
              end: dayEnd,
            };
          case TIME_SLOT_PICKER_VARIANTS.END:
            return {
              start: dayStart,
              end: timeSlot.end,
            };
        }
      };
      const targetSelection = getTargetSelection();

      return !bookedIntervals.some(interval => areIntervalsOverlapping(targetSelection, interval));
    },
    [bookedIntervals, dayEnd, dayStart, values.endTime, values.startTime, variant],
  );

  /**
   * Treating the `startTime` and `endTime` string values from the Formik context as the source of
   * truth, synchronise this {@link TimeSlotPicker}’s selection of {@link ToggleButton}s with the
   * currently selected start and end times.
   *
   * - If the user switches from an overnight booking to non-, preserve only the earliest time
   *   slot.
   * - If the user switches from a non-overnight booking to overnight, attempt to preserve the
   *   starting time slot. If this {@link TimeSlotPicker} would result in a selection that
   *   conflicts with another appointment, clear the start and/or end times as needed to maintain
   *   legal state.
   * - There’s no good heuristic for mapping end times between overnight and non-, so end times are
   *   simply discarded when toggling the `overnight` checkbox.
   *
   * The `appointments.bookingSlots` configuration may have changed since the last time a given
   * appointment was updated. This `useEffect` hook realigns an appointment’s start and end times
   * with the currently available slots.
   */
  useEffect(() => {
    if (hasNoLegalSelection) {
      setSelectedToggles([]);
      updateInterval({ end: null });
      return;
    }

    // Not a destructure to convince linter we don’t need `values` as object dependency
    const startTime = values.startTime;
    const endTime = values.endTime;

    if (variant === TIME_SLOT_PICKER_VARIANTS.RANGE) {
      if (!startTime) {
        setSelectedToggles([]);
        return;
      }

      if (!endTime) {
        const start = parseISO(startTime);
        const slot = slotContaining(start);
        setSelectedToggles([idOfTimeSlot(slot)]);
        updateInterval(slot);
        return;
      }

      const interval = appointmentToInterval({ startTime, endTime });
      setSelectedToggles(
        timeSlots?.filter(slot => areIntervalsOverlapping(slot, interval)).map(idOfTimeSlot),
      );
      updateInterval(interval);
      return;
    }

    if (variant === TIME_SLOT_PICKER_VARIANTS.START) {
      if (!startTime) {
        setSelectedToggles([]);
        return;
      }

      const start = parseISO(startTime);
      const hasConflict = bookedIntervals.some(interval =>
        areIntervalsOverlapping({ start, end: dayEnd }, interval),
      );
      if (hasConflict) {
        setSelectedToggles([]);
        updateInterval({ start: null });
        return;
      }

      const startValue = start.valueOf();
      setSelectedToggles(timeSlots?.map(idOfTimeSlot).filter(slotId => slotId >= startValue));
      updateInterval({ start });
      return;
    }

    if (variant === TIME_SLOT_PICKER_VARIANTS.END) {
      if (!endTime) {
        setSelectedToggles([]);
        return;
      }

      const end = parseISO(endTime);
      const endValue = end.valueOf();
      setSelectedToggles(timeSlots?.map(idOfTimeSlot).filter(slotId => slotId < endValue));
      updateInterval({ end });
      return;
    }
  }, [
    bookedIntervals,
    dayEnd,
    hasNoLegalSelection,
    slotContaining,
    timeSlots,
    updateInterval,
    values.endTime,
    values.startTime,
    variant,
  ]);

  const [hasAttemptedSubmit, setHasAttemptedSubmit] = useState(false);
  useEffect(() => {
    if (isSubmitting) setHasAttemptedSubmit(true);
  }, [isSubmitting]);

  const errorKey = variant === TIME_SLOT_PICKER_VARIANTS.RANGE ? 'endTime' : name;
  const error = errors[errorKey];
  const showError = hasAttemptedSubmit && error;

  return (
    <OuterLabelFieldWrapper label={label} required={required}>
      <ToggleGroup
        disabled={disabled}
        value={selectedToggles}
        onChange={handleChange}
        error={showError}
        {...props}
      >
        {isFetchingExistingBookings || isTimeSlotsPending ? (
          <PlaceholderTimeSlotToggles />
        ) : (
          timeSlots?.map(timeSlot => {
            const isBooked = bookedIntervals.some(bookedInterval =>
              areIntervalsOverlapping(timeSlot, bookedInterval),
            );
            const id = idOfTimeSlot(timeSlot);

            const onMouseEnter = () => {
              if (selectedToggles.length > 1) return;

              if (variant === TIME_SLOT_PICKER_VARIANTS.RANGE) {
                if (!values.startTime || !values.endTime) {
                  setHoverRange(timeSlot);
                  return;
                }

                setHoverRange({
                  start: min([timeSlot.start, parseISO(values.startTime)]),
                  end: max([timeSlot.end, parseISO(values.endTime)]),
                });
                return;
              }

              if (selectedToggles.length > 0) return;

              if (variant === TIME_SLOT_PICKER_VARIANTS.START) {
                setHoverRange({
                  start: timeSlot.start,
                  end: dayEnd,
                });
                return;
              }

              // END variant
              setHoverRange({
                start: dayStart,
                end: timeSlot.end,
              });
            };

            return (
              <TimeSlotToggle
                booked={isBooked}
                conflictTooltipTitle={CONFLICT_TOOLTIP_TITLE[variant]}
                disabled={disabled}
                inHoverRange={hoverRange ? isIntervalWithinInterval(timeSlot, hoverRange) : false}
                key={id}
                onMouseEnter={onMouseEnter}
                onMouseLeave={() => setHoverRange(null)}
                selectable={!hasNoLegalSelection && checkIfSelectableTimeSlot(timeSlot)}
                timeSlot={timeSlot}
                value={id}
              />
            );
          })
        )}
      </ToggleGroup>
      {showError && <StyledFormHelperText error>{error}</StyledFormHelperText>}
    </OuterLabelFieldWrapper>
  );
};

TimeSlotPicker.propTypes = {
  date: PropTypes.string,
  disabled: PropTypes.bool,
  hasNoLegalSelection: PropTypes.bool,
  label: PropTypes.elementType,
  required: PropTypes.bool,
  variant: PropTypes.oneOf(Object.values(TIME_SLOT_PICKER_VARIANTS)),
};

TimeSlotPicker.defaultProps = {
  date: undefined,
  disabled: false,
  hasNoLegalSelection: false,
  label: undefined,
  required: false,
  variant: TIME_SLOT_PICKER_VARIANTS.RANGE,
};<|MERGE_RESOLUTION|>--- conflicted
+++ resolved
@@ -1,10 +1,6 @@
 import FormHelperText, { formHelperTextClasses } from '@mui/material/FormHelperText';
 import ToggleButtonGroup, { toggleButtonGroupClasses } from '@mui/material/ToggleButtonGroup';
-<<<<<<< HEAD
 import { areIntervalsOverlapping, max, min, parseISO } from 'date-fns';
-=======
-import { areIntervalsOverlapping, isSameDay, max, min, parseISO, startOfToday } from 'date-fns';
->>>>>>> a76c953b
 import { useFormikContext } from 'formik';
 import { isEqual } from 'lodash';
 import { PropTypes } from 'prop-types';
@@ -21,11 +17,7 @@
 
 import { useLocationBookingsQuery } from '../../../../api/queries';
 import { Colors } from '../../../../constants';
-<<<<<<< HEAD
-import { useBookingTimeSlots } from '../../../../hooks/useBookingTimeSlots';
-=======
 import { useBookingSlots } from '../../../../hooks/useBookingSlots';
->>>>>>> a76c953b
 import { OuterLabelFieldWrapper } from '../../../Field';
 import { PlaceholderTimeSlotToggles, TimeSlotToggle } from './TimeSlotToggle';
 import { CONFLICT_TOOLTIP_TITLE, TIME_SLOT_PICKER_VARIANTS } from './constants';
@@ -105,11 +97,7 @@
     isPending: isTimeSlotsPending,
     slotContaining,
     endOfSlotContaining,
-<<<<<<< HEAD
-  } = useBookingTimeSlots(dayStart);
-=======
-  } = useBookingSlots(dayStart ?? startOfToday());
->>>>>>> a76c953b
+  } = useBookingSlots(dayStart);
 
   const initialInterval = useMemo(
     () => appointmentToInterval({ startTime: initialStart, endTime: initialEnd }),
@@ -120,27 +108,11 @@
    * Array of integers representing the selected toggle buttons. Each time slot is represented by
    * the integer form of its start time.
    */
-<<<<<<< HEAD
   const [selectedToggles, setSelectedToggles] = useState(
     initialInterval
       ? timeSlots?.filter(slot => areIntervalsOverlapping(slot, initialInterval)).map(idOfTimeSlot)
       : [],
   );
-=======
-  const [selectedToggles, setSelectedToggles] = useState(() => {
-    if (!initialInterval) return [];
-
-    // When modifying a non-overnight booking, don’t prepopulate the overnight variants of this
-    // component (and vice versa)
-    const isModifyingOvernightBooking = !isSameDay(initialInterval.start, initialInterval.end);
-    const isOvernightVariant = variant !== TIME_SLOT_PICKER_VARIANTS.RANGE;
-    if (isModifyingOvernightBooking !== isOvernightVariant) return [];
-
-    return timeSlots
-      .filter(slot => areIntervalsOverlapping(slot, initialInterval))
-      .map(idOfTimeSlot);
-  });
->>>>>>> a76c953b
   const [hoverRange, setHoverRange] = useState(null);
 
   const {
@@ -156,15 +128,8 @@
     { enabled: !!date && !!values.locationId },
   );
 
-<<<<<<< HEAD
   const updateInterval = useCallback(
     newInterval => {
-=======
-  const updateSelection = useCallback(
-    (newToggleSelection, newInterval) => {
-      setSelectedToggles(newToggleSelection);
-
->>>>>>> a76c953b
       const { start, end } = newInterval;
       if (start !== undefined) void setFieldValue('startTime', toDateTimeString(start));
       if (end !== undefined) void setFieldValue('endTime', toDateTimeString(end));
@@ -172,13 +137,6 @@
     [setFieldValue],
   );
 
-<<<<<<< HEAD
-=======
-  useEffect(() => {
-    if (hasNoLegalSelection) updateSelection([], { end: null });
-  }, [hasNoLegalSelection, updateSelection]);
-
->>>>>>> a76c953b
   /**
    * @param {Array<int>} newTogglesUnsorted Provided by MUI Toggle Button Group. This function
    * coerces this into a contiguous selection. Note that this array has set semantics, and is not
@@ -198,7 +156,6 @@
         // Fresh selection
         if (newToggles.length === 1) {
           const start = new Date(newToggles[0]);
-<<<<<<< HEAD
           const end = endOfSlotContaining(start);
           updateInterval({ start, end });
           return;
@@ -215,32 +172,6 @@
           const start = new Date(newToggles[0]);
           const end = endOfSlotContaining(new Date(newToggles.at(-1)));
           updateInterval({ start, end });
-=======
-          const interval = slotContaining(start);
-          updateSelection(newToggles, interval);
-          return;
-        }
-
-        // One time slot already selected. A second one makes a contiguous series.
-        // (Selecting tail before head is allowed.)
-        if (selectedToggles.length === 1) {
-          const start = new Date(newToggles[0]);
-          const end = endOfSlotContaining(new Date(newToggles.at(-1)));
-          const newInterval = { start, end };
-          const newSelection = timeSlots
-            .filter(slot => areIntervalsOverlapping(slot, newInterval))
-            .map(idOfTimeSlot);
-          updateSelection(newSelection, newInterval);
-          return;
-        }
-
-        // Many time slots already selected. User may shorten the selection by deselecting only the
-        // first or last slot.
-        if (isSameArrayMinusHeadOrTail(newToggles, selectedToggles)) {
-          const start = new Date(newToggles[0]);
-          const end = endOfSlotContaining(new Date(newToggles.at(-1)));
-          updateSelection(newToggles, { start, end });
->>>>>>> a76c953b
           return;
         }
 
@@ -257,7 +188,6 @@
           return;
         }
 
-<<<<<<< HEAD
         if (
           // Many time slots already selected. User may shorten the selection by deselecting only the
           // earliest slot.
@@ -271,27 +201,6 @@
         ) {
           const start = new Date(newToggles[0]);
           updateInterval({ start });
-=======
-        // Many time slots already selected. User may shorten the selection by deselecting only the
-        // earliest slot.
-        if (isSameArrayMinusHead(newToggles, selectedToggles)) {
-          const start = new Date(newToggles[0]);
-          updateSelection(newToggles, { start });
-          return;
-        }
-
-        // Fresh selection. Select this and all succeeding time slots
-        if (newToggles.length === 1 && !isSameArrayMinusTail(newToggles, selectedToggles)) {
-          //                           ^~~~~~~~~~~~~~~~~~~~~~~~~~~~~~~~~~~~~~~~~~~~~~~~~~ Carves out
-          //                           the scenario where only the latest two slots were selected,
-          //                           and user tries to toggle off the latest slot, which would
-          //                           leave only the second-latest slot selected (illegally)
-          const [selectedToggle] = newToggles;
-          const newSelection = timeSlots?.map(idOfTimeSlot).filter(slot => slot >= selectedToggle);
-
-          const start = new Date(selectedToggle);
-          updateSelection(newSelection, { start });
->>>>>>> a76c953b
           return;
         }
 
@@ -311,12 +220,7 @@
         // latest slot.
         if (isSameArrayMinusTail(newToggles, selectedToggles)) {
           const startOfLastSlot = new Date(newToggles.at(-1));
-<<<<<<< HEAD
           updateInterval({ end: endOfSlotContaining(startOfLastSlot) });
-=======
-          const end = endOfSlotContaining(startOfLastSlot);
-          updateSelection(newToggles, { end });
->>>>>>> a76c953b
           return;
         }
 
@@ -326,17 +230,8 @@
           //                           the scenario where only the earliest two slots were selected,
           //                           and user tries to toggle off the earliest slot, which would
           //                           leave only the second-earliest slot selected (illegally)
-<<<<<<< HEAD
           const startOfTimeSlot = new Date(newToggles[0]);
           updateInterval({ end: endOfSlotContaining(startOfTimeSlot) });
-=======
-          const [selectedToggle] = newToggles;
-          const newSelection = timeSlots?.map(idOfTimeSlot).filter(slot => slot <= selectedToggle);
-
-          const startOfTimeSlot = new Date(selectedToggle);
-          const end = endOfSlotContaining(startOfTimeSlot);
-          updateSelection(newSelection, { end });
->>>>>>> a76c953b
           return;
         }
 
