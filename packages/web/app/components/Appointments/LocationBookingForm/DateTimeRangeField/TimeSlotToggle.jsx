import Skeleton, { skeletonClasses } from '@mui/material/Skeleton';
import ToggleButton, { toggleButtonClasses } from '@mui/material/ToggleButton';
import { toggleButtonGroupClasses } from '@mui/material/ToggleButtonGroup';
import { startOfToday } from 'date-fns';
import React, { memo } from 'react';
import styled, { css } from 'styled-components';

import { Colors } from '../../../../constants';
<<<<<<< HEAD
import { useBookingTimeSlots } from '../../../../hooks/useBookingTimeSlots';
=======
import { useBookingSlots } from '../../../../hooks/useBookingSlots';
>>>>>>> a76c953b
import { TimeRangeDisplay } from '../../../DateDisplay';
import { ConditionalTooltip, ThemedTooltip } from '../../../Tooltip';
import { TranslatedText } from '../../../Translation/TranslatedText';
import { CONFLICT_TOOLTIP_TITLE, TIME_SLOT_PICKER_VARIANTS } from './constants';
import { idOfTimeSlot } from './utils';

/**
 * @privateRemarks Specificity (0,5,0) to override styles (for all states, including :disabled and
 * :hover) that are baked into the MUI component. A more precise selector with equivalent behaviour
 * would be:
 * ```
 * .${toggleButtonGroupClasses.root} &.${toggleButtonClasses.root}.${toggleButtonGroupClasses.grouped}:is(
 *   .${toggleButtonGroupClasses.firstButton},
 *   .${toggleButtonGroupClasses.middleButton},
 *   .${toggleButtonGroupClasses.lastButton}
 * )
 * ```
 */
const Toggle = styled(ToggleButton)`
  &&&&& {
    block-size: 1.875rem;
    border-radius: calc(infinity * 1px);
    border: max(0.0625rem, 1px) solid ${Colors.outline};
    color: ${Colors.darkestText};
    font-size: 0.75rem;
    font-variant-numeric: lining-nums tabular-nums;
    font-weight: 400;
    letter-spacing: 0.01em;
    line-height: 1;
    margin: 0;
    padding: 0.25rem;
    text-transform: none;
    touch-action: manipulation;
    transition: background-color 100ms ease, border-color 100ms ease, color 100ms ease;

    &.${toggleButtonClasses.selected} {
      background-color: oklch(from ${Colors.primary} l c h / 10%);
      @supports not (color: oklch(from black l c h)) {
        background-color: ${Colors.primary}1a;
      }

      :is(&, & + &) {
        //   ^~~~~ Override another stubborn MUI style
        border: max(0.0625rem, 1px) solid ${Colors.primary};
      }
    }

    // Manually manage hover effect with $hover transient prop
    // Using :where() to avoid :not() increasing specificity
    &:where(:not(.${toggleButtonGroupClasses.selected})):hover {
      background-color: unset;
    }

    &:disabled,
    &[aria-disabled='true'],
    &.${toggleButtonGroupClasses.disabled} {
      color: ${Colors.midText};
      background-color: transparent;
      cursor: not-allowed;
    }

    .MuiTouchRipple-child {
      background-color: oklch(from ${Colors.primary} l c h / 50%);
      @supports not (color: oklch(from black l c h)) {
        background-color: ${Colors.primary}80;
      }
    }
  }
`;

const AvailableToggle = styled(Toggle)`
  ${({ $hover = false }) =>
    $hover &&
    css`
      &&,
      &&&&&:hover {
        background-color: ${Colors.veryLightBlue};
      }
    `};

  ${({ $selectable = false }) =>
    $selectable &&
    css`
      &:hover {
        cursor: pointer;
      }
    `}
`;

const BookedToggle = styled(Toggle).attrs({
  disabled: true,
})`
  // (0,6,0) to override styling of disabled Toggle
  &&&&&& {
    background-color: oklch(from ${Colors.alert} l c h / 10%);
    @supports not (color: oklch(from black l c h)) {
      background-color: ${Colors.alert}1a;
    }
  }
`;

const tooltipStyles = css`
  &:has(> :is(:disabled, [aria-disabled='true'], .${toggleButtonGroupClasses.disabled})) {
    cursor: not-allowed;
  }

  // Prevent tooltip’s div from affecting interpretation of justify-self: auto on children.
  // :not() clause is a workaround: ThemedTooltip passes its classes onto the tooltip popper
  &:not(.MuiTooltip-popper) {
    display: grid;
    grid-template-columns: subgrid;
  }
`;

const StyledTooltip = styled(ThemedTooltip).attrs({
  title: (
    <TranslatedText stringId="locationBooking.tooltip.notAvailable" fallback="Not available" />
  ),
})`
  ${tooltipStyles}
`;

const TooltipHelper = styled.div.attrs({ tabIndex: 0 })`
  display: contents;
  :focus-visible {
    outline: none;
  }
`;

/**
 * Wrapping in TooltipHelper ensures tooltip can listen for mouse and focus events even if children
 * would otherwise be disabled.
 */
const BookedTooltip = ({ children, ...props }) => (
  <StyledTooltip {...props}>
    <TooltipHelper>{children}</TooltipHelper>
  </StyledTooltip>
);

const ConflictTooltip = styled(ConditionalTooltip)`
  ${tooltipStyles};
  max-inline-size: 13em;
  text-wrap: balance;
`;

export const TimeSlotToggle = ({
  booked = false,
  conflictTooltipTitle = CONFLICT_TOOLTIP_TITLE[TIME_SLOT_PICKER_VARIANTS.RANGE],
  disabled = false,
  inHoverRange = false,
  onMouseEnter,
  onMouseLeave,
  selectable = true,
  timeSlot,
  ...props
}) => {
  if (disabled) {
    return (
      <Toggle {...props} disabled>
        <TimeRangeDisplay range={timeSlot} />
      </Toggle>
    );
  }

  if (booked) {
    return (
      <BookedTooltip>
        <BookedToggle {...props}>
          <TimeRangeDisplay range={timeSlot} />
        </BookedToggle>
      </BookedTooltip>
    );
  }

  return (
    <ConflictTooltip title={conflictTooltipTitle} visible={!selectable}>
      <AvailableToggle
        $hover={selectable && inHoverRange}
        $selectable={selectable}
        disabled={!selectable}
        onMouseEnter={selectable ? onMouseEnter : null}
        onMouseLeave={selectable ? onMouseLeave : null}
        {...props}
      >
        <TimeRangeDisplay range={timeSlot} />
      </AvailableToggle>
    </ConflictTooltip>
  );
};

const StyledSkeleton = styled(Skeleton).attrs({ variant: 'rounded' })`
  &.${skeletonClasses.root} {
    block-size: 1.875rem;
    border-radius: calc(infinity * 1px);
  }
`;

const SkeletonTimeSlotToggles = ({ count = 16 }) => {
  return Array.from({ length: count }).map((_, i) => <StyledSkeleton key={i} />);
};

<<<<<<< HEAD
export const PlaceholderTimeSlotToggles = memo(() => {
  const { isPending, slots } = useBookingTimeSlots(startOfToday());
=======
/**
 * @privateRemarks Use of today is arbitrary; we just need a valid date for the time slots to
 * render. The time slots are the same for each day, so this does just fine as a GUI placeholder.
 */
export const PlaceholderTimeSlotToggles = memo(() => {
  const { isPending, slots } = useBookingSlots(startOfToday());
>>>>>>> a76c953b
  if (isPending) return <SkeletonTimeSlotToggles />;
  return slots?.map(slot => <TimeSlotToggle disabled key={idOfTimeSlot(slot)} timeSlot={slot} />);
});<|MERGE_RESOLUTION|>--- conflicted
+++ resolved
@@ -6,11 +6,7 @@
 import styled, { css } from 'styled-components';
 
 import { Colors } from '../../../../constants';
-<<<<<<< HEAD
-import { useBookingTimeSlots } from '../../../../hooks/useBookingTimeSlots';
-=======
 import { useBookingSlots } from '../../../../hooks/useBookingSlots';
->>>>>>> a76c953b
 import { TimeRangeDisplay } from '../../../DateDisplay';
 import { ConditionalTooltip, ThemedTooltip } from '../../../Tooltip';
 import { TranslatedText } from '../../../Translation/TranslatedText';
@@ -212,17 +208,12 @@
   return Array.from({ length: count }).map((_, i) => <StyledSkeleton key={i} />);
 };
 
-<<<<<<< HEAD
-export const PlaceholderTimeSlotToggles = memo(() => {
-  const { isPending, slots } = useBookingTimeSlots(startOfToday());
-=======
 /**
  * @privateRemarks Use of today is arbitrary; we just need a valid date for the time slots to
  * render. The time slots are the same for each day, so this does just fine as a GUI placeholder.
  */
 export const PlaceholderTimeSlotToggles = memo(() => {
   const { isPending, slots } = useBookingSlots(startOfToday());
->>>>>>> a76c953b
   if (isPending) return <SkeletonTimeSlotToggles />;
   return slots?.map(slot => <TimeSlotToggle disabled key={idOfTimeSlot(slot)} timeSlot={slot} />);
 });