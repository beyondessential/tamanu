import { PriorityHigh as HighPriorityIcon } from '@material-ui/icons';
import OvernightIcon from '@material-ui/icons/Brightness2';
import { format, isSameDay, parseISO } from 'date-fns';
import React, { useRef, useState } from 'react';
import styled, { css } from 'styled-components';

import { APPOINTMENT_STATUSES } from '@tamanu/constants';

import { Colors } from '../../constants';
import { getPatientNameAsString } from '../PatientNameDisplay';
import { AppointmentDetailPopper } from './AppointmentDetailPopper';
import {
  APPOINTMENT_STATUS_COLORS,
  AppointmentStatusIndicator as StatusIndicator,
} from './appointmentStatusIndicators';
import { ThemedTooltip } from '../Tooltip';

const Wrapper = styled.div`
  ${({ $color = Colors.blue, $selected }) =>
    css`
      --bg-lighter: oklch(from ${$color} l c h / 10%);
      --bg-darker: oklch(from ${$color} l c h / 20%);
      @supports not (color: oklch(from black l c h)) {
        // These work only with six-digit hex colours
        --bg-lighter: ${$color}1a;
        --bg-darker: ${$color}33;
      }

      border-color: ${$color};

      border: 1px solid transparent;

      ${$selected &&
        css`
          border: 1px solid ${$color};
          background-color: var(--bg-darker);
        `}
    `}

  background-color: var(--bg-lighter);
  border-radius: 0.3125rem;
  color: ${Colors.darkestText};
  cursor: pointer;
  display: grid;
  gap: 0.3125rem;
  grid-template-columns: 1fr auto;
  padding-block: 0.5rem;
  padding-inline: 0.3125rem;
  text-decoration-thickness: from-font;
  transition: background-color 150ms ease;
  touch-action: manipulation;

  &:hover {
    background-color: var(--bg-darker);
  }
`;

const Label = styled.span`
  padding-inline-start: 0.3125rem;
  overflow: hidden;
  white-space: nowrap;
  text-overflow: ellipsis;

  ${props =>
    props.$strikethrough &&
    css`
      text-decoration-line: line-through;
    `}
`;

const Timestamp = ({ date }) => (
  <time dateTime={date.toISOString()}>{format(date, 'h:mmaaa')}</time>
);

const IconGroup = styled.div`
  align-items: center;
  display: flex;
  justify-content: end;
`;

export const AppointmentTile = ({ appointment, onEdit, onCancel, ...props }) => {
  const {
    patient,
    startTime: startTimeStr,
    endTime: endTimeStr,
    status: appointmentStatus,
  } = appointment;
  const ref = useRef(null);
  const [open, setOpen] = useState();
  const [localStatus, setLocalStatus] = useState(appointmentStatus);

  const startTime = parseISO(startTimeStr);
  const endTime = parseISO(endTimeStr);

  const isHighPriority = false; // TODO
  const isOvernight = appointment.location && !isSameDay(startTime, endTime);

  const tileText = (
    <>
      <Timestamp date={startTime} /> {getPatientNameAsString(patient)}
    </>
  );

  return (
<<<<<<< HEAD
    <ThemedTooltip title={tileText}>
      <Wrapper
        $color={APPOINTMENT_STATUS_COLORS[appointmentStatus]}
        $selected={open}
        tabIndex={0}
        ref={ref}
        onClick={() => setOpen(true)}
        {...props}
      >
        <Label $strikethrough={appointmentStatus === APPOINTMENT_STATUSES.NO_SHOW}>
          {tileText}
        </Label>
        <IconGroup>
          {isHighPriority && (
            <HighPriorityIcon
              aria-label="High priority"
              aria-hidden={undefined}
              htmlColor={Colors.alert}
              style={{ fontSize: 15 }}
            />
          )}
          {isOvernight && (
            <OvernightIcon
              aria-label="Overnight booking"
              aria-hidden={undefined}
              htmlColor="#326699"
              style={{ fontSize: 15 }}
            />
          )}
          <StatusIndicator appointmentStatus={localStatus} width={15} height={15} />
        </IconGroup>
        <AppointmentDetailPopper
          open={open}
          onClose={() => setOpen(false)}
          anchorEl={ref.current}
          appointment={appointment}
          isOvernight={isOvernight}
          onEdit={onEdit}
          onStatusChange={setLocalStatus}
        />
      </Wrapper>
    </ThemedTooltip>
=======
    <Wrapper
      $color={APPOINTMENT_STATUS_COLORS[localStatus]}
      $selected={open}
      tabIndex={0}
      ref={ref}
      onClick={() => setOpen(true)}
      {...props}
    >
      <Label $strikethrough={appointmentStatus === APPOINTMENT_STATUSES.NO_SHOW}>
        <Timestamp date={startTime} /> {getPatientNameAsString(patient)}
      </Label>
      <IconGroup>
        {isHighPriority && (
          <HighPriorityIcon
            aria-label="High priority"
            aria-hidden={undefined}
            htmlColor={Colors.alert}
            style={{ fontSize: 15 }}
          />
        )}
        {isOvernight && (
          <OvernightIcon
            aria-label="Overnight"
            aria-hidden={undefined}
            htmlColor="#326699"
            style={{ fontSize: 15 }}
          />
        )}
        <StatusIndicator appointmentStatus={localStatus} width={15} height={15} />
      </IconGroup>
      <AppointmentDetailPopper
        open={open}
        onClose={() => setOpen(false)}
        anchorEl={ref.current}
        appointment={appointment}
        isOvernight={isOvernight}
        onEdit={onEdit}
        onCancel={onCancel}
        onStatusChange={setLocalStatus}
      />
    </Wrapper>
>>>>>>> 7edc6bbe
  );
};<|MERGE_RESOLUTION|>--- conflicted
+++ resolved
@@ -102,7 +102,6 @@
   );
 
   return (
-<<<<<<< HEAD
     <ThemedTooltip title={tileText}>
       <Wrapper
         $color={APPOINTMENT_STATUS_COLORS[appointmentStatus]}
@@ -141,52 +140,10 @@
           appointment={appointment}
           isOvernight={isOvernight}
           onEdit={onEdit}
+          onCancel={onCancel}
           onStatusChange={setLocalStatus}
         />
       </Wrapper>
     </ThemedTooltip>
-=======
-    <Wrapper
-      $color={APPOINTMENT_STATUS_COLORS[localStatus]}
-      $selected={open}
-      tabIndex={0}
-      ref={ref}
-      onClick={() => setOpen(true)}
-      {...props}
-    >
-      <Label $strikethrough={appointmentStatus === APPOINTMENT_STATUSES.NO_SHOW}>
-        <Timestamp date={startTime} /> {getPatientNameAsString(patient)}
-      </Label>
-      <IconGroup>
-        {isHighPriority && (
-          <HighPriorityIcon
-            aria-label="High priority"
-            aria-hidden={undefined}
-            htmlColor={Colors.alert}
-            style={{ fontSize: 15 }}
-          />
-        )}
-        {isOvernight && (
-          <OvernightIcon
-            aria-label="Overnight"
-            aria-hidden={undefined}
-            htmlColor="#326699"
-            style={{ fontSize: 15 }}
-          />
-        )}
-        <StatusIndicator appointmentStatus={localStatus} width={15} height={15} />
-      </IconGroup>
-      <AppointmentDetailPopper
-        open={open}
-        onClose={() => setOpen(false)}
-        anchorEl={ref.current}
-        appointment={appointment}
-        isOvernight={isOvernight}
-        onEdit={onEdit}
-        onCancel={onCancel}
-        onStatusChange={setLocalStatus}
-      />
-    </Wrapper>
->>>>>>> 7edc6bbe
   );
 };