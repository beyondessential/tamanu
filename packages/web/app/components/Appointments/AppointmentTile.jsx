--- conflicted
+++ resolved
@@ -18,9 +18,6 @@
   AppointmentStatusIndicator as StatusIndicator,
 } from './appointmentStatusIndicators';
 
-<<<<<<< HEAD
-const Wrapper = styled.div`
-=======
 const Tile = styled(UnstyledHtmlButton)`
   align-items: center;
   background-color: var(--bg-lighter);
@@ -41,7 +38,6 @@
     background-color: var(--bg-darker);
   }
 
->>>>>>> 296fbd4a
   ${({ $color = Colors.blue, $selected = false }) =>
     css`
       --bg-lighter: oklch(from ${$color} l c h / 10%);
@@ -54,10 +50,6 @@
 
       ${$selected &&
         css`
-<<<<<<< HEAD
-          border: max(0.0625rem, 1px) solid ${$color};
-=======
->>>>>>> 296fbd4a
           background-color: var(--bg-darker);
           border-color: ${$color};
         `}
@@ -135,50 +127,6 @@
   );
 
   return (
-<<<<<<< HEAD
-    <ThemedTooltip title={tileText}>
-      <Wrapper
-        $color={APPOINTMENT_STATUS_COLORS[appointmentStatus]}
-        $selected={open}
-        tabIndex={0}
-        ref={ref}
-        onClick={() => setOpen(true)}
-        {...props}
-      >
-        <Label $strikethrough={appointmentStatus === APPOINTMENT_STATUSES.NO_SHOW}>
-          {tileText}
-        </Label>
-        <IconGroup>
-          {isHighPriority && (
-            <HighPriorityIcon
-              aria-label="High priority"
-              aria-hidden={undefined}
-              htmlColor={Colors.alert}
-              style={{ fontSize: 15 }}
-            />
-          )}
-          {isOvernight && (
-            <OvernightIcon
-              aria-label="Overnight booking"
-              aria-hidden={undefined}
-              htmlColor="#326699"
-              style={{ fontSize: 15 }}
-            />
-          )}
-          <StatusIndicator appointmentStatus={localStatus} width={15} height={15} />
-        </IconGroup>
-        <AppointmentDetailPopper
-          open={open}
-          onClose={() => setOpen(false)}
-          anchorEl={ref.current}
-          appointment={appointment}
-          onEdit={onEdit}
-          onCancel={onCancel}
-          onStatusChange={setLocalStatus}
-        />
-      </Wrapper>
-    </ThemedTooltip>
-=======
     <>
       <ThemedTooltip title={tileText}>
         <Tile
@@ -224,6 +172,5 @@
         preventOverflowPadding={isLocationBooking && { top: 64, left: 184 }}
       />
     </>
->>>>>>> 296fbd4a
   );
 };