--- conflicted
+++ resolved
@@ -106,7 +106,7 @@
     const { appointmentId } = queryString.parse(location.search);
     if (appointmentId && appointmentId === appointment.id) {
       setTimeout(() => {
-        setOpen(true)
+        setOpen(true);
         ref.current.scrollIntoView({ block: 'center' });
       });
     }
@@ -115,12 +115,8 @@
   const startTime = parseISO(startTimeStr);
   const endTime = parseISO(endTimeStr);
 
-<<<<<<< HEAD
-  const isOvernightLocationBooking = appointment.location && !isSameDay(startTime, endTime);
-=======
   const isLocationBooking = !!appointment.location;
-  const isOvernight = isLocationBooking && !isSameDay(startTime, endTime);
->>>>>>> 5d0d25e5
+  const isOvernightLocationBooking = isLocationBooking && !isSameDay(startTime, endTime);
 
   const tileText = (
     <>
@@ -153,7 +149,7 @@
               <OvernightIcon
                 aria-label="Overnight booking"
                 aria-hidden={undefined}
-                htmlColor="#326699"
+                htmlColor={Colors.primary}
                 style={{ fontSize: 15 }}
               />
             )}
