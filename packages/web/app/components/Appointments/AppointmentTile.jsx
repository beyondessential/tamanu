--- conflicted
+++ resolved
@@ -7,11 +7,8 @@
 import { APPOINTMENT_STATUSES } from '@tamanu/constants';
 
 import { Colors } from '../../constants';
-<<<<<<< HEAD
-=======
 import { formatTime } from '../DateDisplay';
 import { getPatientNameAsString } from '../PatientNameDisplay';
->>>>>>> 778c235b
 import { AppointmentDetailPopper } from './AppointmentDetailPopper';
 import {
   APPOINTMENT_STATUS_COLORS,
@@ -82,12 +79,6 @@
   justify-content: end;
 `;
 
-<<<<<<< HEAD
-const getPatientFullName = ({ firstName, middleName, lastName }) =>
-  [firstName, middleName, lastName].filter(Boolean).join(' ');
-
-=======
->>>>>>> 778c235b
 export const AppointmentTile = ({ appointment, openBookingForm, onUpdated, ...props }) => {
   const ref = useRef(null);
   const [open, setOpen] = useState();
@@ -106,12 +97,11 @@
 
   const tileText = (
     <>
-      <Timestamp date={startTime} /> {getPatientFullName(patient)}
+      <Timestamp date={startTime} /> {getPatientNameAsString(patient)}
     </>
   );
 
   return (
-<<<<<<< HEAD
     <ThemedTooltip title={tileText}>
       <Wrapper
         $color={APPOINTMENT_STATUS_COLORS[appointmentStatus]}
@@ -154,47 +144,5 @@
         />
       </Wrapper>
     </ThemedTooltip>
-=======
-    <Wrapper
-      $color={APPOINTMENT_STATUS_COLORS[appointmentStatus]}
-      $selected={open}
-      tabIndex={0}
-      ref={ref}
-      onClick={() => setOpen(true)}
-      {...props}
-    >
-      <Label $strikethrough={appointmentStatus === APPOINTMENT_STATUSES.NO_SHOW}>
-        <Timestamp date={startTime} /> {getPatientNameAsString(patient)}
-      </Label>
-      <IconGroup>
-        {isHighPriority && (
-          <HighPriorityIcon
-            aria-label="High priority"
-            aria-hidden={undefined}
-            htmlColor={Colors.alert}
-            style={{ fontSize: 15 }}
-          />
-        )}
-        {isOvernight && (
-          <OvernightIcon
-            aria-label="Overnight"
-            aria-hidden={undefined}
-            htmlColor="#326699"
-            style={{ fontSize: 15 }}
-          />
-        )}
-        <StatusIndicator appointmentStatus={appointmentStatus} width={15} height={15} />
-      </IconGroup>
-      <AppointmentDetailPopper
-        open={open}
-        onClose={() => setOpen(false)}
-        anchorEl={ref.current}
-        appointment={appointment}
-        isOvernight={isOvernight}
-        onUpdated={onUpdated}
-        openBookingForm={openBookingForm}
-      />
-    </Wrapper>
->>>>>>> 778c235b
   );
 };