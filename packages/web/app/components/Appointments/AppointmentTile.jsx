--- conflicted
+++ resolved
@@ -75,13 +75,7 @@
 const getPatientFullName = ({ firstName, middleName, lastName }) =>
   [firstName, middleName, lastName].filter(Boolean).join(' ');
 
-export const AppointmentTile = ({
-  appointment,
-  openBookingForm,
-  onUpdated,
-  onEdit,
-  ...props
-}) => {
+export const AppointmentTile = ({ appointment, onUpdated, onEdit, ...props }) => {
   const ref = useRef(null);
   const [open, setOpen] = useState();
 
@@ -135,11 +129,7 @@
         appointment={appointment}
         isOvernight={isOvernight}
         onUpdated={onUpdated}
-<<<<<<< HEAD
         onEdit={onEdit}
-=======
-        openBookingForm={openBookingForm}
->>>>>>> 0be58adc
       />
     </Wrapper>
   );
