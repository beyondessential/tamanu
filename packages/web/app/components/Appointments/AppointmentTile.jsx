--- conflicted
+++ resolved
@@ -16,10 +16,6 @@
   AppointmentStatusIndicator as StatusIndicator,
 } from './appointmentStatusIndicators';
 
-<<<<<<< HEAD
-const Wrapper = styled.div`
-  ${({ $color = Colors.blue, $selected = false }) =>
-=======
 const Tile = styled(UnstyledHtmlButton)`
   align-items: center;
   background-color: var(--bg-lighter);
@@ -40,8 +36,7 @@
     background-color: var(--bg-darker);
   }
 
-  ${({ $color = Colors.blue, $selected }) =>
->>>>>>> 60f2868f
+  ${({ $color = Colors.blue, $selected = false }) =>
     css`
       --bg-lighter: oklch(from ${$color} l c h / 10%);
       --bg-darker: oklch(from ${$color} l c h / 20%);
@@ -53,10 +48,6 @@
 
       ${$selected &&
         css`
-<<<<<<< HEAD
-          border: max(0.0625rem, 1px) solid ${$color};
-=======
->>>>>>> 60f2868f
           background-color: var(--bg-darker);
           border-color: ${$color};
         `}
@@ -72,10 +63,10 @@
 );
 
 const Label = styled.span`
+  overflow: hidden;
   padding-inline-start: 0.3125rem;
-  overflow: hidden;
+  text-overflow: ellipsis;
   white-space: nowrap;
-  text-overflow: ellipsis;
 
   ${props =>
     props.$strikethrough &&
@@ -115,50 +106,6 @@
   );
 
   return (
-<<<<<<< HEAD
-    <ThemedTooltip title={tileText}>
-      <Wrapper
-        $color={APPOINTMENT_STATUS_COLORS[appointmentStatus]}
-        $selected={open}
-        tabIndex={0}
-        ref={ref}
-        onClick={() => setOpen(true)}
-        {...props}
-      >
-        <Label $strikethrough={appointmentStatus === APPOINTMENT_STATUSES.NO_SHOW}>
-          {tileText}
-        </Label>
-        <IconGroup>
-          {isHighPriority && (
-            <HighPriorityIcon
-              aria-label="High priority"
-              aria-hidden={undefined}
-              htmlColor={Colors.alert}
-              style={{ fontSize: 15 }}
-            />
-          )}
-          {isOvernight && (
-            <OvernightIcon
-              aria-label="Overnight booking"
-              aria-hidden={undefined}
-              htmlColor="#326699"
-              style={{ fontSize: 15 }}
-            />
-          )}
-          <StatusIndicator appointmentStatus={localStatus} width={15} height={15} />
-        </IconGroup>
-        <AppointmentDetailPopper
-          open={open}
-          onClose={() => setOpen(false)}
-          anchorEl={ref.current}
-          appointment={appointment}
-          onEdit={onEdit}
-          onCancel={onCancel}
-          onStatusChange={setLocalStatus}
-        />
-      </Wrapper>
-    </ThemedTooltip>
-=======
     <>
       <ThemedTooltip title={tileText}>
         <Tile
@@ -203,6 +150,5 @@
         onStatusChange={setLocalStatus}
       />
     </>
->>>>>>> 60f2868f
   );
 };