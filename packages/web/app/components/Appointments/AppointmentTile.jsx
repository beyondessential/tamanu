--- conflicted
+++ resolved
@@ -73,15 +73,8 @@
   justify-content: end;
 `;
 
-<<<<<<< HEAD
-const getPatientFullName = ({ firstName, middleName, lastName }) =>
-  [firstName, middleName, lastName].filter(Boolean).join(' ');
-
 export const AppointmentTile = ({ appointment, onEdit, ...props }) => {
-  const { patient, startTime: startTimeStr, endTime: endTimeStr, status } = appointment;
-=======
-export const AppointmentTile = ({ appointment, openBookingForm, onUpdated, ...props }) => {
->>>>>>> 778c235b
+  const { patient, startTime: startTimeStr, endTime: endTimeStr, appointmentStatus } = appointment;
   const ref = useRef(null);
   const [open, setOpen] = useState();
   const [localStatus, setLocalStatus] = useState(status);
@@ -101,13 +94,8 @@
       onClick={() => setOpen(true)}
       {...props}
     >
-<<<<<<< HEAD
-      <Label $strikethrough={localStatus === APPOINTMENT_STATUSES.NO_SHOW}>
-        <Timestamp date={startTime} /> {getPatientFullName(patient)}
-=======
       <Label $strikethrough={appointmentStatus === APPOINTMENT_STATUSES.NO_SHOW}>
         <Timestamp date={startTime} /> {getPatientNameAsString(patient)}
->>>>>>> 778c235b
       </Label>
       <IconGroup>
         {isHighPriority && (
