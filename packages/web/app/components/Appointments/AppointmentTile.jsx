import { PriorityHigh as HighPriorityIcon } from '@material-ui/icons';
import OvernightIcon from '@material-ui/icons/Brightness2';
import { format, isSameDay, parseISO } from 'date-fns';
import React, { useRef, useState } from 'react';
import styled, { css } from 'styled-components';

import { APPOINTMENT_STATUSES } from '@tamanu/constants';

import { Colors } from '../../constants';
import { getPatientNameAsString } from '../PatientNameDisplay';
import { AppointmentDetailPopper } from './AppointmentDetailPopper';
import {
  APPOINTMENT_STATUS_COLORS,
  AppointmentStatusIndicator as StatusIndicator,
} from './appointmentStatusIndicators';
import { ThemedTooltip } from '../Tooltip';

const Wrapper = styled.div`
  ${({ $color = Colors.blue, $selected }) =>
    css`
      --bg-lighter: oklch(from ${$color} l c h / 10%);
      --bg-darker: oklch(from ${$color} l c h / 20%);
      @supports not (color: oklch(from black l c h)) {
        // These work only with six-digit hex colours
        --bg-lighter: ${$color}1a;
        --bg-darker: ${$color}33;
      }

      border-color: ${$color};

      border: 1px solid transparent;

      ${$selected &&
        css`
          border: 1px solid ${$color};
          background-color: var(--bg-darker);
        `}
    `}

  background-color: var(--bg-lighter);
  border-radius: 0.3125rem;
  color: ${Colors.darkestText};
  cursor: pointer;
  display: grid;
  gap: 0.3125rem;
  grid-template-columns: 1fr auto;
  padding-block: 0.5rem;
  padding-inline: 0.3125rem;
  text-decoration-thickness: from-font;
  transition: background-color 150ms ease;
  touch-action: manipulation;

  &:hover {
    background-color: var(--bg-darker);
  }
`;

const Label = styled.span`
  padding-inline-start: 0.3125rem;
  overflow: hidden;
  white-space: nowrap;
  text-overflow: ellipsis;

  ${props =>
    props.$strikethrough &&
    css`
      text-decoration-line: line-through;
    `}
`;

const Timestamp = ({ date }) => (
  <time dateTime={date.toISOString()}>{format(date, 'h:mmaaa')}</time>
);

const IconGroup = styled.div`
  align-items: center;
  display: flex;
  justify-content: end;
`;

export const AppointmentTile = ({ appointment, onEdit, ...props }) => {
  const { patient, startTime: startTimeStr, endTime: endTimeStr, appointmentStatus } = appointment;
  const ref = useRef(null);
  const [open, setOpen] = useState();
  const [localStatus, setLocalStatus] = useState(status);

  const startTime = parseISO(startTimeStr);
  const endTime = parseISO(endTimeStr);

  const isHighPriority = false; // TODO
  const isOvernight = appointment.location && !isSameDay(startTime, endTime);

  const tileText = (
    <>
      <Timestamp date={startTime} /> {getPatientNameAsString(patient)}
    </>
  );

  return (
<<<<<<< HEAD
    <ThemedTooltip title={tileText}>
      <Wrapper
        $color={APPOINTMENT_STATUS_COLORS[appointmentStatus]}
        $selected={open}
        tabIndex={0}
        ref={ref}
        onClick={() => setOpen(true)}
        {...props}
      >
        <Label $strikethrough={appointmentStatus === APPOINTMENT_STATUSES.NO_SHOW}>
          {tileText}
        </Label>
        <IconGroup>
          {isHighPriority && (
            <HighPriorityIcon
              aria-label="High priority"
              aria-hidden={undefined}
              htmlColor={Colors.alert}
              style={{ fontSize: 15 }}
            />
          )}
          {isOvernight && (
            <OvernightIcon
              aria-label="Overnight booking"
              aria-hidden={undefined}
              htmlColor="#326699"
              style={{ fontSize: 15 }}
            />
          )}
          <StatusIndicator appointmentStatus={appointmentStatus} width={15} height={15} />
        </IconGroup>
        <AppointmentDetailPopper
          open={open}
          onClose={() => setOpen(false)}
          anchorEl={ref.current}
          appointment={appointment}
          isOvernight={isOvernight}
          onUpdated={onUpdated}
          openBookingForm={openBookingForm}
        />
      </Wrapper>
    </ThemedTooltip>
=======
    <Wrapper
      $color={APPOINTMENT_STATUS_COLORS[localStatus]}
      $selected={open}
      tabIndex={0}
      ref={ref}
      onClick={() => setOpen(true)}
      {...props}
    >
      <Label $strikethrough={appointmentStatus === APPOINTMENT_STATUSES.NO_SHOW}>
        <Timestamp date={startTime} /> {getPatientNameAsString(patient)}
      </Label>
      <IconGroup>
        {isHighPriority && (
          <HighPriorityIcon
            aria-label="High priority"
            aria-hidden={undefined}
            htmlColor={Colors.alert}
            style={{ fontSize: 15 }}
          />
        )}
        {isOvernight && (
          <OvernightIcon
            aria-label="Overnight"
            aria-hidden={undefined}
            htmlColor="#326699"
            style={{ fontSize: 15 }}
          />
        )}
        <StatusIndicator appointmentStatus={localStatus} width={15} height={15} />
      </IconGroup>
      <AppointmentDetailPopper
        open={open}
        onClose={() => setOpen(false)}
        anchorEl={ref.current}
        appointment={appointment}
        isOvernight={isOvernight}
        onEdit={onEdit}
        onStatusChange={setLocalStatus}
      />
    </Wrapper>
>>>>>>> 033c6f5e
  );
};<|MERGE_RESOLUTION|>--- conflicted
+++ resolved
@@ -97,7 +97,6 @@
   );
 
   return (
-<<<<<<< HEAD
     <ThemedTooltip title={tileText}>
       <Wrapper
         $color={APPOINTMENT_STATUS_COLORS[appointmentStatus]}
@@ -127,7 +126,7 @@
               style={{ fontSize: 15 }}
             />
           )}
-          <StatusIndicator appointmentStatus={appointmentStatus} width={15} height={15} />
+          <StatusIndicator appointmentStatus={localStatus} width={15} height={15} />
         </IconGroup>
         <AppointmentDetailPopper
           open={open}
@@ -135,52 +134,10 @@
           anchorEl={ref.current}
           appointment={appointment}
           isOvernight={isOvernight}
-          onUpdated={onUpdated}
-          openBookingForm={openBookingForm}
+          onEdit={onEdit}
+          onStatusChange={setLocalStatus}
         />
       </Wrapper>
     </ThemedTooltip>
-=======
-    <Wrapper
-      $color={APPOINTMENT_STATUS_COLORS[localStatus]}
-      $selected={open}
-      tabIndex={0}
-      ref={ref}
-      onClick={() => setOpen(true)}
-      {...props}
-    >
-      <Label $strikethrough={appointmentStatus === APPOINTMENT_STATUSES.NO_SHOW}>
-        <Timestamp date={startTime} /> {getPatientNameAsString(patient)}
-      </Label>
-      <IconGroup>
-        {isHighPriority && (
-          <HighPriorityIcon
-            aria-label="High priority"
-            aria-hidden={undefined}
-            htmlColor={Colors.alert}
-            style={{ fontSize: 15 }}
-          />
-        )}
-        {isOvernight && (
-          <OvernightIcon
-            aria-label="Overnight"
-            aria-hidden={undefined}
-            htmlColor="#326699"
-            style={{ fontSize: 15 }}
-          />
-        )}
-        <StatusIndicator appointmentStatus={localStatus} width={15} height={15} />
-      </IconGroup>
-      <AppointmentDetailPopper
-        open={open}
-        onClose={() => setOpen(false)}
-        anchorEl={ref.current}
-        appointment={appointment}
-        isOvernight={isOvernight}
-        onEdit={onEdit}
-        onStatusChange={setLocalStatus}
-      />
-    </Wrapper>
->>>>>>> 033c6f5e
   );
 };