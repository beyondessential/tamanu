--- conflicted
+++ resolved
@@ -81,11 +81,7 @@
   justify-content: end;
 `;
 
-<<<<<<< HEAD
-export const AppointmentTile = ({ appointment, onEdit, onCancel, actions, ...props }) => {
-=======
-export const AppointmentTile = ({ appointment, hideTime = false, onEdit, onCancel, ...props }) => {
->>>>>>> 53a09c77
+export const AppointmentTile = ({ appointment, hideTime = false, onEdit, onCancel, actions, ...props }) => {
   const {
     patient,
     startTime: startTimeStr,
