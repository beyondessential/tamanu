import { PriorityHigh as HighPriorityIcon } from '@material-ui/icons';
import OvernightIcon from '@material-ui/icons/Brightness2';
import { format, isSameDay, parseISO } from 'date-fns';
import queryString from 'query-string';
import React, { useEffect, useRef, useState } from 'react';
import { useLocation } from 'react-router-dom';
import styled, { css } from 'styled-components';

import { APPOINTMENT_STATUSES } from '@tamanu/constants';

import { Colors } from '../../constants';
import { UnstyledHtmlButton } from '../Button';
import { getPatientNameAsString } from '../PatientNameDisplay';
import { ThemedTooltip } from '../Tooltip';
import { AppointmentDetailPopper } from './AppointmentDetailPopper/AppointmentDetailPopper';
import {
  APPOINTMENT_STATUS_COLORS,
  AppointmentStatusIndicator as StatusIndicator,
} from './appointmentStatusIndicators';

const Tile = styled(UnstyledHtmlButton)`
  align-items: center;
  background-color: var(--bg-lighter);
  border-color: transparent;
  border-radius: 0.3125rem;
  border-style: solid;
  border-width: max(0.0625rem, 1px);
  color: ${Colors.darkestText};
  cursor: pointer;
  display: grid;
  gap: 0.3125rem;
  grid-template-columns: 1fr auto;
  padding-block: 0.5rem;
  padding-inline: 0.3125rem;
  transition: background-color 150ms ease, border-color 150ms ease;

  &:hover {
    background-color: var(--bg-darker);
  }

  ${({ $color = Colors.blue, $selected = false }) =>
    css`
      --bg-lighter: oklch(from ${$color} l c h / 10%);
      --bg-darker: oklch(from ${$color} l c h / 20%);
      @supports not (color: oklch(from black l c h)) {
        // These work only with six-digit hex colours
        --bg-lighter: ${$color}1a;
        --bg-darker: ${$color}33;
      }

      ${$selected &&
        css`
          background-color: var(--bg-darker);
          border-color: ${$color};
        `}
    `}
`;

const Time = styled.time`
  margin-inline-end: 0.3em; // Approximates a wordspace
`;

const Timestamp = ({ date }) => (
  <Time dateTime={date.toISOString()}>{format(date, 'h:mmaaa')}</Time>
);

const Label = styled.span`
  overflow: hidden;
  padding-inline-start: 0.3125rem;
  text-overflow: ellipsis;
  white-space: nowrap;

  ${props =>
    props.$strikethrough &&
    css`
      text-decoration-line: line-through;
    `}
`;

const IconGroup = styled.div`
  align-items: center;
  display: flex;
  justify-content: end;
`;

export const AppointmentTile = ({
  appointment,
  hideTime = false,
  onEdit,
  onCancel,
  actions,
  ...props
}) => {
  const {
    patient,
    startTime: startTimeStr,
    endTime: endTimeStr,
    status,
    isHighPriority,
  } = appointment;
  const ref = useRef(null);
  const [open, setOpen] = useState();

  const location = useLocation();
  useEffect(() => {
    const { appointmentId } = queryString.parse(location.search);
    if (appointmentId && appointmentId === appointment.id && !hideTime) {
      setTimeout(() => {
        setOpen(true);
<<<<<<< HEAD
        ref.current.scrollIntoView({ block: 'center' });
=======
        ref.current.scrollIntoView({ behavior: 'auto', block: 'center', inline: 'center' });
>>>>>>> de9a105e
      });
    }
  }, [appointment.id, location.search]);

  const startTime = parseISO(startTimeStr);
  const endTime = parseISO(endTimeStr);

  const isLocationBooking = !!appointment.location;
  const isOvernightLocationBooking = isLocationBooking && !isSameDay(startTime, endTime);

  const tileText = (
    <>
      {!hideTime && <Timestamp date={startTime} />}
      {getPatientNameAsString(patient)}
    </>
  );

  return (
    <>
      <ThemedTooltip title={tileText}>
        <Tile
          $color={APPOINTMENT_STATUS_COLORS[status]}
          $selected={open}
          ref={ref}
          onClick={() => setOpen(true)}
          {...props}
        >
          <Label $strikethrough={status === APPOINTMENT_STATUSES.NO_SHOW}>{tileText}</Label>
          <IconGroup>
            {isHighPriority && (
              <HighPriorityIcon
                aria-label="High priority"
                aria-hidden={undefined}
                htmlColor={Colors.alert}
                style={{ fontSize: 15 }}
              />
            )}
            {isOvernightLocationBooking && (
              <OvernightIcon
                aria-label="Overnight booking"
                aria-hidden={undefined}
                htmlColor={Colors.primary}
                style={{ fontSize: 15 }}
              />
            )}
            <StatusIndicator appointmentStatus={status} width={15} height={15} />
          </IconGroup>
        </Tile>
      </ThemedTooltip>
      <AppointmentDetailPopper
        open={open}
        onClose={() => setOpen(false)}
        anchorEl={ref.current}
        appointment={appointment}
        isOvernight={isOvernightLocationBooking}
        onEdit={onEdit}
        onCancel={onCancel}
        actions={actions}
        // px conversions of height / width from CarouselComponents
        preventOverflowPadding={isLocationBooking && { top: 64, left: 184 }}
      />
    </>
  );
};<|MERGE_RESOLUTION|>--- conflicted
+++ resolved
@@ -107,14 +107,10 @@
     if (appointmentId && appointmentId === appointment.id && !hideTime) {
       setTimeout(() => {
         setOpen(true);
-<<<<<<< HEAD
-        ref.current.scrollIntoView({ block: 'center' });
-=======
-        ref.current.scrollIntoView({ behavior: 'auto', block: 'center', inline: 'center' });
->>>>>>> de9a105e
+        ref.current.scrollIntoView({ block: 'center', inline: 'start' });
       });
     }
-  }, [appointment.id, location.search]);
+  }, [appointment.id, hideTime, location.search]);
 
   const startTime = parseISO(startTimeStr);
   const endTime = parseISO(endTimeStr);
