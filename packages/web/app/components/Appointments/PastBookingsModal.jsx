--- conflicted
+++ resolved
@@ -194,8 +194,7 @@
 
   const beforeDate = useMemo(() => new Date().toISOString(), []);
   const bookings =
-<<<<<<< HEAD
-    useAppointmentsQuery(
+    useLocationBookingsQuery(
       {
         all: true,
         patientId: patient?.id,
@@ -203,21 +202,9 @@
         after: '1970-01-01 00:00',
         orderBy,
         order,
-        locationId: '',
-        locationGroup: '',
       },
       { keepPreviousData: true, refetchOnMount: true },
     ).data?.data ?? [];
-=======
-    useLocationBookingsQuery({
-      all: true,
-      patientId: patient?.id,
-      before: beforeDate,
-      after: '1970-01-01 00:00',
-      orderBy,
-      order,
-    }).data?.data ?? [];
->>>>>>> 7afa7085
 
   return (
     <StyledModal
