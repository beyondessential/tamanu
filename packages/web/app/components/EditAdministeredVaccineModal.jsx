--- conflicted
+++ resolved
@@ -45,10 +45,6 @@
       title={<TranslatedText stringId="vaccine.modal.edit.title" fallback="Edit vaccine record" />}
       open={open}
       onClose={onClose}
-<<<<<<< HEAD
-      cornerExitButton={false}
-=======
->>>>>>> 8e989394
     >
       <ViewAdministeredVaccineContent vaccineRecord={vaccineRecord} editMode />
       <VaccineForm
