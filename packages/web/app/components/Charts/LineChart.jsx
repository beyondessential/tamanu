--- conflicted
+++ resolved
@@ -124,11 +124,7 @@
         {(chartData.length === 0 || isLoading) && (
           <Customized
             component={
-<<<<<<< HEAD
-              <NoDataStateScreen isLoading={isLoading} data-testid="nodatastatescreen-v4iv" />
-=======
               <NoDataStateScreen isLoading={isLoading} isVital={isVital} data-testid="nodatastatescreen-v4iv" />
->>>>>>> a4d20abb
             }
             data-testid="customized-11uz"
           />
