import React, { memo } from 'react';
import styled from 'styled-components';
import { Button, Typography } from '@material-ui/core';
import { DateDisplay } from '../DateDisplay';
import { PatientInitialsIcon } from '../PatientInitialsIcon';
import { Colors } from '../../constants';
import { usePatientNavigation } from '../../utils/usePatientNavigation';
import { getDisplayAge } from '../../utils/dateTime';
import { useLocalisation } from '../../contexts/Localisation';
import { TranslatedText } from '../Translation/TranslatedText';

const PatientButton = styled(Button)`
  display: block;
  width: 100%;
  padding: 25px 35px 35px 25px;
  text-align: left;

  &:hover {
    background: #f4f9ff;
  }
`;

const NameHeader = styled(Typography)`
  align-self: flex-start;
  color: ${props => props.theme.palette.text.tertiary};
  font-size: 11px;
  line-height: 15px;
  margin-bottom: 20px;
`;

const NameText = styled(Typography)`
  font-size: 24px;
  line-height: 32px;
  text-transform: capitalize;
`;

const NameContainer = styled.div`
  display: flex;
  justify-content: space-between;
  align-items: center;
`;

const CoreInfoSection = styled.div`
  display: grid;
  grid-template-columns: 2fr 3.5fr;
  border-bottom: 1px solid ${Colors.softOutline};
  border-top: 1px solid ${Colors.softOutline};
  padding-left: 10px;
`;

const CoreInfoCellContainer = styled.div`
  :first-of-type {
    border-right: 1px solid ${Colors.softOutline};
  }

  padding: 10px 15px;
`;

const CoreInfoLabel = styled(Typography)`
  color: ${props => props.theme.palette.text.tertiary};
  font-size: 14px;
  line-height: 18px;
`;

const CoreInfoValue = styled(Typography)`
  color: ${props => props.theme.palette.text.secondary};
  font-size: 14px;
  line-height: 18px;
  font-weight: 500;
  text-transform: capitalize;
`;

const CoreInfoCell = ({ label, children, testId }) => (
  <CoreInfoCellContainer data-test-id={testId}>
    <CoreInfoLabel>{label}</CoreInfoLabel>
    <CoreInfoValue>{children}</CoreInfoValue>
  </CoreInfoCellContainer>
);

const DeceasedText = styled.div`
  opacity: 0.8;
`;

const DeceasedIndicator = ({ death }) => (
  <DeceasedText>
    <span>
      <TranslatedText stringId="patient.detailsSidebar.deceasedIndicator" fallback="Deceased" />,
    </span>
    <DateDisplay date={death.date} />
  </DeceasedText>
);

const HealthIdContainer = styled.div`
  padding: 20px 10px 12px;
`;

const HealthId = styled.div`
  background: ${props => props.theme.palette.primary.main};
  color: ${Colors.white};
  font-weight: 600;
  display: flex;
  flex-direction: row;
  justify-content: space-between;
  align-items: center;
  padding: 15px;
  border-radius: 3px;
`;

const HealthIdText = styled(Typography)`
  font-weight: 500;
  font-size: 14px;
  line-height: 18px;
`;

const AgeDisplay = styled.span`
  color: ${Colors.midText};
  font-size: 14px;
  font-weight: 400;
  text-transform: none;
`;

const HealthIdDisplay = ({ displayId }) => (
  <HealthIdContainer>
    <HealthId>
      <HealthIdText>
        <TranslatedText
          stringId="general.localisedField.displayId.label"
          fallback="National Health Number"
        />
      </HealthIdText>
      <HealthIdText data-test-class="display-id-label">{displayId}</HealthIdText>
    </HealthId>
  </HealthIdContainer>
);

export const CoreInfoDisplay = memo(({ patient }) => {
  const { navigateToPatient } = usePatientNavigation();
  const { getLocalisation } = useLocalisation();
  const ageDisplayFormat = getLocalisation('ageDisplayFormat');

  return (
    <>
      <PatientButton onClick={() => navigateToPatient(patient.id)}>
        <NameHeader>
<<<<<<< HEAD
          <TranslatedText stringId="patient.detailsSidebar.title" fallback="Patient Details" />
=======
          <TranslatedText stringId="patient.detailsSidebar.title" fallback="Patient details" />
>>>>>>> 5a62f896
        </NameHeader>
        <NameContainer>
          <div>
            <NameText data-test-id="core-info-patient-first-name">{patient.firstName}</NameText>
            <NameText data-test-id="core-info-patient-last-name">{patient.lastName}</NameText>
          </div>
          <PatientInitialsIcon patient={patient} />
          {patient.death && <DeceasedIndicator death={patient.death} />}
        </NameContainer>
      </PatientButton>
      <CoreInfoSection>
        <CoreInfoCell
          label={<TranslatedText stringId="general.localisedField.sex.label" fallback="Sex" />}
          testId="core-info-patient-sex"
        >
          {patient.sex}
        </CoreInfoCell>
        <CoreInfoCell
          label={
            <TranslatedText
              stringId="general.localisedField.dateOfBirth.label.short"
              fallback="DOB"
            />
          }
          testId="core-info-patient-dob"
        >
          <DateDisplay date={patient.dateOfBirth} />
          <AgeDisplay>{` (${getDisplayAge(patient.dateOfBirth, ageDisplayFormat)})`}</AgeDisplay>
        </CoreInfoCell>
      </CoreInfoSection>
      <HealthIdDisplay displayId={patient.displayId} />
    </>
  );
});<|MERGE_RESOLUTION|>--- conflicted
+++ resolved
@@ -142,11 +142,7 @@
     <>
       <PatientButton onClick={() => navigateToPatient(patient.id)}>
         <NameHeader>
-<<<<<<< HEAD
-          <TranslatedText stringId="patient.detailsSidebar.title" fallback="Patient Details" />
-=======
           <TranslatedText stringId="patient.detailsSidebar.title" fallback="Patient details" />
->>>>>>> 5a62f896
         </NameHeader>
         <NameContainer>
           <div>
