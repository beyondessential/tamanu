--- conflicted
+++ resolved
@@ -148,20 +148,6 @@
       >
         <TitleText data-testid="titletext-rvdl">{title}</TitleText>
         {!readonly && (
-<<<<<<< HEAD
-          <AddButton
-            onClick={handleAddButtonClick}
-            endIcon={<AddCircleIcon data-testid="addcircleicon-m4ab" />}
-            data-test-class="add-button-section"
-            data-testid="addbutton-b0ln"
-          >
-            <TranslatedText
-              stringId="general.action.add"
-              fallback="Add"
-              data-testid="translatedtext-add"
-            />
-          </AddButton>
-=======
           <NoteModalActionBlocker>
             <AddButton
               onClick={handleAddButtonClick}
@@ -169,10 +155,13 @@
               data-test-class="add-button-section"
               data-testid="addbutton-b0ln"
             >
-              Add
+              <TranslatedText
+                stringId="general.action.add"
+                fallback="Add"
+                data-testid="translatedtext-add"
+              />
             </AddButton>
           </NoteModalActionBlocker>
->>>>>>> 27d59da8
         )}
       </TitleContainer>
       <DataList data-testid="datalist-073t">
