--- conflicted
+++ resolved
@@ -46,10 +46,7 @@
           fallback="Place of birth"
         />
       ),
-<<<<<<< HEAD
-=======
       prefix: 'localisedField.property.registeredBirthPlace',
->>>>>>> 3d6fd94b
     },
     birthFacilityId: {
       component: AutocompleteField,
@@ -71,10 +68,7 @@
           fallback="Attendant at birth"
         />
       ),
-<<<<<<< HEAD
-=======
       prefix: 'localisedField.property.attendantAtBirth',
->>>>>>> 3d6fd94b
     },
     nameOfAttendantAtBirth: {
       component: TextField,
@@ -95,10 +89,7 @@
           fallback="Delivery type"
         />
       ),
-<<<<<<< HEAD
-=======
       prefix: 'localisedField.property.birthDeliveryType',
->>>>>>> 3d6fd94b
     },
     birthType: {
       component: SelectField,
@@ -109,10 +100,7 @@
           fallback="Single/Plural birth"
         />
       ),
-<<<<<<< HEAD
-=======
       prefix: 'localisedField.property.birthType',
->>>>>>> 3d6fd94b
     },
     birthWeight: {
       component: TextField,
