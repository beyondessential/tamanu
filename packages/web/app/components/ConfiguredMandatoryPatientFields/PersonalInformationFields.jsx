--- conflicted
+++ resolved
@@ -26,10 +26,7 @@
       component: SelectField,
       options: TITLE_OPTIONS,
       label: <TranslatedText stringId="general.localisedField.title.label" fallback="Title" />,
-<<<<<<< HEAD
-=======
       prefix: 'localisedField.property.title',
->>>>>>> 3d6fd94b
     },
     maritalStatus: {
       component: SelectField,
@@ -41,10 +38,7 @@
           fallback="Marital status"
         />
       ),
-<<<<<<< HEAD
-=======
       prefix: 'localisedField.property.maritalStatus',
->>>>>>> 3d6fd94b
     },
     bloodType: {
       component: SelectField,
@@ -52,10 +46,7 @@
       label: (
         <TranslatedText stringId="general.localisedField.bloodType.label" fallback="Blood type" />
       ),
-<<<<<<< HEAD
-=======
       prefix: 'localisedField.property.bloodType',
->>>>>>> 3d6fd94b
     },
     placeOfBirth: {
       component: TextField,
@@ -110,10 +101,7 @@
           fallback="Educational attainment"
         />
       ),
-<<<<<<< HEAD
-=======
       prefix: 'localisedField.property.educationalLevel',
->>>>>>> 3d6fd94b
     },
     occupationId: {
       component: AutocompleteField,
@@ -136,10 +124,7 @@
           fallback="Social media"
         />
       ),
-<<<<<<< HEAD
-=======
       prefix: 'localisedField.property.socialMedia',
->>>>>>> 3d6fd94b
     },
     patientBillingTypeId: {
       component: SuggesterSelectField,
