--- conflicted
+++ resolved
@@ -24,14 +24,9 @@
   const PERSONAL_INFORMATION_FIELDS = {
     title: {
       component: SelectField,
-<<<<<<< HEAD
-      options: titleOptions,
-      label: <TranslatedText stringId="general.localisedField.title.label" fallback="Title" />,
-=======
       options: TITLE_OPTIONS,
       label: <TranslatedText stringId="general.localisedField.title.label" fallback="Title" />,
       prefix: 'localisedField.property.title',
->>>>>>> 0e96a02f
     },
     maritalStatus: {
       component: SelectField,
@@ -43,15 +38,6 @@
           fallback="Marital status"
         />
       ),
-<<<<<<< HEAD
-    },
-    bloodType: {
-      component: SelectField,
-      options: bloodOptions,
-      label: (
-        <TranslatedText stringId="general.localisedField.bloodType.label" fallback="Blood type" />
-      ),
-=======
       prefix: 'localisedField.property.maritalStatus',
     },
     bloodType: {
@@ -61,7 +47,6 @@
         <TranslatedText stringId="general.localisedField.bloodType.label" fallback="Blood type" />
       ),
       prefix: 'localisedField.property.bloodType',
->>>>>>> 0e96a02f
     },
     placeOfBirth: {
       component: TextField,
@@ -116,10 +101,7 @@
           fallback="Educational attainment"
         />
       ),
-<<<<<<< HEAD
-=======
       prefix: 'localisedField.property.educationalLevel',
->>>>>>> 0e96a02f
     },
     occupationId: {
       component: AutocompleteField,
@@ -142,10 +124,7 @@
           fallback="Social media"
         />
       ),
-<<<<<<< HEAD
-=======
       prefix: 'localisedField.property.socialMedia',
->>>>>>> 0e96a02f
     },
     patientBillingTypeId: {
       component: SuggesterSelectField,
