--- conflicted
+++ resolved
@@ -1,39 +1,23 @@
 import React, { useCallback, useEffect, useState } from 'react';
 import styled from 'styled-components';
-<<<<<<< HEAD
-import { Divider } from '@material-ui/core';
+import { Box, Divider } from '@material-ui/core';
 import { INVOICE_STATUSES } from '@tamanu/constants';
-=======
-import { Box, Divider } from '@material-ui/core';
->>>>>>> 77d2bb38
 import { Colors } from '../constants';
 import { TranslatedText } from './Translation';
 import { useApi, useSuggester } from '../api';
 import { PencilIcon } from '../assets/icons/PencilIcon';
 import { InvoiceManualDiscountModal } from './InvoiceManualDiscountModal';
 import { ThemedTooltip } from './Tooltip';
-<<<<<<< HEAD
-import { Button } from './Button';
-=======
 import { BodyText, Heading3 } from './Typography';
 import { usePriceChangeItemsQuery } from '../api/queries/usePriceChangeItemsQuery';
->>>>>>> 77d2bb38
+import { Button } from './Button';
 
 const CardItem = styled(Box)`
   display: flex;
   align-items: center;
   gap: 8px;
-<<<<<<< HEAD
-  align-items: flex-start;
-  justify-content: ${p => p.$justifyContent ? p.$justifyContent : 'space-between'};
-  ${p => p.$marginBottom ? `margin-bottom: ${p.$marginBottom}px;` : ''}
-  ${p => p.$fontWeight ? `font-weight: ${p.$fontWeight};` : ''}
-  ${p => p.$color ? `color: ${p.$color};` : ''}
-  ${p => p.$fontSize ? `font-size: ${p.$fontSize};` : ''}
-=======
   font-size: 14px;
   justify-content: space-between;
->>>>>>> 77d2bb38
 `
 
 const Container = styled.div`
@@ -149,30 +133,22 @@
           stringId='invoice.summary.discount.label'
           fallback='Discount'
         />
-<<<<<<< HEAD
-        {invoiceStatus === INVOICE_STATUSES.IN_PROGRESS && !discountInfo.percentageChange &&
+        {invoiceStatus === INVOICE_STATUSES.IN_PROGRESS && !discountInfo.percentageChange && (
           <Button onClick={() => setIsOpenManualDiscountModal(true)}>
             <TranslatedText
               stringId='invoice.summary.action.addDiscount'
               fallback='Add discount'
             />
-          </Button>}
-        {!!discountInfo.percentageChange &&
+          </Button>
+        )}
+        {!!discountInfo.percentageChange && (
           <DiscountedPrice>
             <span>{(Math.abs(discountInfo.percentageChange) * 100).toFixed(2)}%</span>
-            <DiscountedText>
+            <BodyText sx={{ fontWeight: 400 }} color={Colors.darkestText}>
               {(discountedPrice).toFixed(2)}
-            </DiscountedText>
+            </BodyText>
           </DiscountedPrice>
-        }
-=======
-        <DiscountedPrice>
-          <span>{(Math.abs(discountInfo.percentageChange) * 100).toFixed(2)}%</span>
-          <BodyText sx={{ fontWeight: 400 }} color={Colors.darkestText}>
-            {(discountedPrice).toFixed(2)}
-          </BodyText>
-        </DiscountedPrice>
->>>>>>> 77d2bb38
+        )}
       </CardItem>
       <CardItem
         sx={{
@@ -188,10 +164,11 @@
         </DescriptionText>
         {invoiceStatus === INVOICE_STATUSES.IN_PROGRESS &&
           !!discountInfo.percentageChange &&
-          isEditInvoice &&
+          isEditInvoice && (
           <IconButton onClick={() => setIsOpenManualDiscountModal(true)}>
             <PencilIcon />
-          </IconButton>}
+          </IconButton>
+        )}
         <InvoiceManualDiscountModal
           open={isOpenManualDiscountModal}
           onClose={() => setIsOpenManualDiscountModal(false)}
@@ -202,28 +179,17 @@
           percentageChange={discountInfo.percentageChange}
         />
       </CardItem>
-<<<<<<< HEAD
-      {!!discountInfo.percentageChange &&
-        <CardItem $marginBottom={-6} $color={Colors.midText}>
+      {!!discountInfo.percentageChange && (
+        <CardItem sx={{ marginBottom: '-6px', color: Colors.midText }}>
           <TranslatedText
             stringId='invoice.summary.appliedDiscountable'
             fallback='Applied to discountable balance'
           />
           <DiscountedPrice>
-            {invoiceDiscountableTotal}
+            {discountableTotal}
           </DiscountedPrice>
-        </CardItem>}
-=======
-      <CardItem sx={{ marginBottom: '-6px', color: Colors.midText }}>
-        <TranslatedText
-          stringId='invoice.summary.appliedDiscountable'
-          fallback='Applied to discountable balance'
-        />
-        <DiscountedPrice>
-          {discountableTotal}
-        </DiscountedPrice>
-      </CardItem>
->>>>>>> 77d2bb38
+        </CardItem>
+      )}
       <Divider />
       <CardItem>
         <Heading3 sx={{ margin: 0 }}>
