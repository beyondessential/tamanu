--- conflicted
+++ resolved
@@ -58,11 +58,8 @@
 
 export const InvoiceSummaryPanel = ({
   invoiceId,
-<<<<<<< HEAD
   invoiceStatus,
-=======
   isEditInvoice,
->>>>>>> 210fd046
   invoiceDiscountableTotal,
   invoiceNonDiscountableTotal,
 }) => {
@@ -166,16 +163,12 @@
             <span>{discountInfo.description}</span>
           </ThemedTooltip>
         </DescriptionText>
-<<<<<<< HEAD
-        {invoiceStatus === INVOICE_STATUSES.IN_PROGRESS && !!discountInfo.percentageChange &&
+        {invoiceStatus === INVOICE_STATUSES.IN_PROGRESS &&
+          !!discountInfo.percentageChange &&
+          isEditInvoice &&
           <IconButton onClick={() => setIsOpenManualDiscountModal(true)}>
             <PencilIcon />
           </IconButton>}
-=======
-        {isEditInvoice && <IconButton onClick={() => setIsOpenManualDiscountModal(true)}>
-          <PencilIcon />
-        </IconButton>}
->>>>>>> 210fd046
         <InvoiceManualDiscountModal
           open={isOpenManualDiscountModal}
           onClose={() => setIsOpenManualDiscountModal(false)}
