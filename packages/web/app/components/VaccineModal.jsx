--- conflicted
+++ resolved
@@ -114,11 +114,7 @@
       open={open}
       onClose={onClose}
       width="md"
-<<<<<<< HEAD
-      data-testid="modal-record-vaccine"
-=======
       data-testid="formmodal-82as"
->>>>>>> 00ca5eee
     >
       <SegmentTabDisplay
         tabs={TABS}
