import React, { useState } from 'react';
import styled from 'styled-components';
import { IconButton, Menu } from '@material-ui/core';
import { MoreVert } from '@material-ui/icons';
import { ActionModal } from './ActionModal';
import { TranslatedText } from '../Translation';
import { Colors, INVOICE_ACTION_MODALS } from '../../constants';
import { CancelInvoiceModal } from '../CancelInvoiceModal';

const KebabMenuItem = styled.div`
  width: 124px;
  font-weight: 400;
  font-size: 11px;
  line-height: 15px;
  cursor: pointer;
  border-radius: 4px;
  padding: 4px;
  margin-left: 4px;
  margin-right: 4px;
  ${props => (props.$color ? `color: ${props.$color};` : '')} :hover {
    background: ${Colors.veryLightBlue};
  }
`;

const StyledMenu = styled(Menu)`
  & .MuiList-padding {
    padding-top: 4px;
    padding-bottom: 4px;
  }
`;

const StyledIconButton = styled(IconButton)`
  margin-left: auto;
`;

export const KebabMenu = ({
  isDeleteDisabled,
  rowData,
  onDelete,
  onAddDiscountLineItem,
  onAddMarkupLineItem,
  onRemovePercentageChangeLineItem,
  modalsEnabled,
  invoiceId,
}) => {
  const [actionModal, setActionModal] = useState('');
  const [anchorEl, setAnchorEl] = useState(null);
  const open = Boolean(anchorEl);

  const onOpenKebabMenu = event => {
    setAnchorEl(event.currentTarget);
  };

  const handleCloseKebabMenu = () => {
    setAnchorEl(null);
  };

  const handleActionModal = value => {
    handleCloseKebabMenu();
    setActionModal(value);
  };

  const handleRemovePercentageChangeLineItem = () => {
    handleCloseKebabMenu();
    onRemovePercentageChangeLineItem();
  };

  const handleAction = (data, action) => {
    switch (action) {
      case INVOICE_ACTION_MODALS.DELETE: {
        onDelete();
        handleActionModal('');
        break;
      }
      case INVOICE_ACTION_MODALS.ADD_DISCOUNT: {
        onAddDiscountLineItem(data?.discount);
        handleActionModal('');
        break;
      }
      case INVOICE_ACTION_MODALS.ADD_MARKUP: {
        onAddMarkupLineItem(data?.markup);
        handleActionModal('');
        break;
      }
    }
  };

  return (
    <>
      <StyledIconButton onClick={onOpenKebabMenu}>
        <MoreVert />
      </StyledIconButton>
      <StyledMenu
        anchorEl={anchorEl}
        getContentAnchorEl={null}
        open={open}
        onClose={handleCloseKebabMenu}
        anchorOrigin={{
          vertical: 'bottom',
          horizontal: 'right',
        }}
        transformOrigin={{
          vertical: 'top',
          horizontal: 'right',
        }}
      >
        {rowData?.percentageChange && modalsEnabled.includes(INVOICE_ACTION_MODALS.DELETE) && (
          <KebabMenuItem onClick={handleRemovePercentageChangeLineItem}>
            {Number(rowData.percentageChange) > 0 ? (
              <TranslatedText
                stringId="invoice.modal.editInvoice.removeMarkup"
                fallback="Remove markup"
              />
            ) : (
              <TranslatedText
                stringId="invoice.modal.editInvoice.removeDiscount"
                fallback="Remove discount"
              />
            )}
          </KebabMenuItem>
        )}
        {!rowData?.percentageChange && modalsEnabled.includes(INVOICE_ACTION_MODALS.ADD_DISCOUNT) && (
          <KebabMenuItem onClick={() => handleActionModal(INVOICE_ACTION_MODALS.ADD_DISCOUNT)}>
            <TranslatedText
              stringId="invoice.modal.editInvoice.addDiscount"
              fallback="Add discount"
            />
          </KebabMenuItem>
        )}
        {!rowData?.percentageChange && modalsEnabled.includes(INVOICE_ACTION_MODALS.ADD_MARKUP) && (
          <KebabMenuItem onClick={() => handleActionModal(INVOICE_ACTION_MODALS.ADD_MARKUP)}>
            <TranslatedText stringId="invoice.modal.editInvoice.addMarkup" fallback="Add markup" />
          </KebabMenuItem>
        )}
        {modalsEnabled.includes(INVOICE_ACTION_MODALS.DELETE) && (
          <KebabMenuItem
            $color={isDeleteDisabled && Colors.softText}
            onClick={() => !isDeleteDisabled && handleActionModal(INVOICE_ACTION_MODALS.DELETE)}
          >
            <TranslatedText stringId="invoice.modal.editInvoice.delete" fallback="Delete" />
          </KebabMenuItem>
        )}
        {modalsEnabled.includes(INVOICE_ACTION_MODALS.CANCEL_INVOICE) && (
          <KebabMenuItem onClick={() => handleActionModal(INVOICE_ACTION_MODALS.CANCEL_INVOICE)}>
<<<<<<< HEAD
            <TranslatedText stringId="invoice.modal.editInvoice.delete" fallback="Cancel invoice" />
          </KebabMenuItem>
        )}
=======
            <TranslatedText
              stringId="invoice.modal.editInvoice.cancelInvoice"
              fallback="Cancel invoice"
            />
          </KebabMenuItem>}
>>>>>>> ef8cfd99
      </StyledMenu>
      {(actionModal === INVOICE_ACTION_MODALS.DELETE ||
        actionModal === INVOICE_ACTION_MODALS.ADD_DISCOUNT ||
        actionModal === INVOICE_ACTION_MODALS.ADD_MARKUP) && (
        <ActionModal
          open
          action={actionModal}
          onClose={() => handleActionModal('')}
          onAction={data => handleAction(data, actionModal)}
          lineItems={rowData}
        />
      )}
      {actionModal === INVOICE_ACTION_MODALS.CANCEL_INVOICE && (
        <CancelInvoiceModal
          open={true}
          onClose={() => handleActionModal('')}
          invoiceId={invoiceId}
        />
      )}
    </>
  );
};

KebabMenu.defaultProps = {
  modalsEnabled: [
    INVOICE_ACTION_MODALS.DELETE,
    INVOICE_ACTION_MODALS.ADD_MARKUP,
    INVOICE_ACTION_MODALS.ADD_DISCOUNT,
  ],
};<|MERGE_RESOLUTION|>--- conflicted
+++ resolved
@@ -142,17 +142,12 @@
         )}
         {modalsEnabled.includes(INVOICE_ACTION_MODALS.CANCEL_INVOICE) && (
           <KebabMenuItem onClick={() => handleActionModal(INVOICE_ACTION_MODALS.CANCEL_INVOICE)}>
-<<<<<<< HEAD
-            <TranslatedText stringId="invoice.modal.editInvoice.delete" fallback="Cancel invoice" />
-          </KebabMenuItem>
-        )}
-=======
             <TranslatedText
               stringId="invoice.modal.editInvoice.cancelInvoice"
               fallback="Cancel invoice"
             />
-          </KebabMenuItem>}
->>>>>>> ef8cfd99
+          </KebabMenuItem>
+        )}
       </StyledMenu>
       {(actionModal === INVOICE_ACTION_MODALS.DELETE ||
         actionModal === INVOICE_ACTION_MODALS.ADD_DISCOUNT ||
