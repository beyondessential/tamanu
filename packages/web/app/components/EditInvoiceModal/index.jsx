--- conflicted
+++ resolved
@@ -345,36 +345,16 @@
             <LinkText onClick={() => handleAddRow()}>
               {"+ "}<TranslatedText stringId="invoice.modal.editInvoice.action.newRow" fallback="Add new row" />
             </LinkText>
-<<<<<<< HEAD
             <ModalSection>
               <PotentialLineItemsPane>
                 <PaneTitle>
                   <TranslatedText
                     stringId="invoice.modal.potentialItems.title"
                     fallback="Patient items to be added"
-=======
-            <PotentialLineItemsPane>
-              <PaneTitle>
-                <TranslatedText
-                  stringId="invoice.modal.potentialItems.title"
-                  fallback="Patient items to be added"
-                />
-                {!isEmpty && <BulkAddButton onClick={() => handleAddRow(potentialLineItems)}>
+                  />
+                  {!isEmpty && <BulkAddButton onClick={() => handleAddRow(potentialLineItems)}>
                   <TranslatedText stringId="general.action.addAll" fallback="Add all" />
                 </BulkAddButton>}
-              </PaneTitle>
-              <StyledDataFetchingTable
-                endpoint={`invoices/${invoiceId}/potentialLineItems`}
-                columns={COLUMNS}
-                noDataMessage={
-                  <TranslatedText
-                    stringId="invoice.modal.potentialInvoices.table.noData"
-                    fallback="No patient items to be added"
->>>>>>> ef8cfd99
-                  />
-                  <BulkAddButton onClick={() => handleAddRow(potentialLineItems)}>
-                    <TranslatedText stringId="general.action.addAll" fallback="Add all" />
-                  </BulkAddButton>
                 </PaneTitle>
                 <StyledDataFetchingTable
                   endpoint={`invoices/${invoiceId}/potentialLineItems`}
@@ -382,7 +362,7 @@
                   noDataMessage={
                     <TranslatedText
                       stringId="invoice.modal.potentialInvoices.table.noData"
-                      fallback="No potential invoice line items found"
+                      fallback="No patient items to be added"
                     />
                   }
                   allowExport={false}
