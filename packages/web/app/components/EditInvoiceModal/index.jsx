--- conflicted
+++ resolved
@@ -16,12 +16,9 @@
 import { ItemHeader, ItemRow } from './ItemRow';
 import { useEncounter } from '../../contexts/Encounter';
 import { getInvoiceLineCode } from '../../utils/invoiceDetails';
-<<<<<<< HEAD
 import { InvoiceSummaryPanel } from '../InvoiceSummaryPanel';
 import { calculateInvoiceLinesDiscountableTotal, calculateInvoiceLinesNonDiscountableTotal } from '../../utils';
-=======
 import { StatusDisplay } from '../../utils/invoiceStatus';
->>>>>>> e2c8bc1f
 
 const LinkText = styled.div`
   font-weight: 500;
@@ -99,22 +96,18 @@
   margin: 26px -40px 32px -40px;
 `;
 
-<<<<<<< HEAD
 const ModalSection = styled.div`
   display: flex;
   gap: 10px;
   align-items: flex-start;
 `;
 
-export const EditInvoiceModal = ({ open, onClose, invoiceId, displayId, encounterId }) => {
-=======
 const StatusContainer = styled.span`
   margin-left: 20px;
   font-weight: 400;
 `;
 
 export const EditInvoiceModal = ({ open, onClose, invoiceId, displayId, encounterId, invoiceStatus }) => {
->>>>>>> e2c8bc1f
   const [rowList, setRowList] = useState([{ id: uuidv4() }]);
   const [potentialLineItems, setPotentialLineItems] = useState([]);
   const [isSaving, setIsSaving] = useState(false);
@@ -349,7 +342,6 @@
                     stringId="invoice.modal.potentialItems.title"
                     fallback="Patient items to be added"
                   />
-<<<<<<< HEAD
                   <BulkAddButton onClick={() => handleAddRow(potentialLineItems)}>
                     <TranslatedText stringId="general.action.addAll" fallback="Add all" />
                   </BulkAddButton>
@@ -370,31 +362,10 @@
                   page={null}
                   elevated={false}
                   isEmpty={isEmpty}
-                  containerStyle='border: 0px solid white; overflow: visible;'
-                  cellStyle='
-                  &.MuiTableCell-body {
-                    padding: 4px 30px 4px 0px;
-                  }
-                  &:first-child {
-                    padding-left: 0px;
-                  }
-                  &:last-child {
-                    padding-right: 5px;
-                  }
-                '
-                headStyle='
-                  .MuiTableCell-head {
-                    padding: 8px 30px 8px 0px;
-                    &:last-child {
-                      padding-right: 5px;
-                    }
-                  }
-                '
-                statusCellStyle='
-                  &.MuiTableCell-body {
-                    padding: 10px 0px; text-align: left;
-                  }
-                '
+                  containerStyle={denseTableStyle.container}
+                  cellStyle={denseTableStyle.cell}
+                  headStyle={denseTableStyle.head}
+                  statusCellStyle={denseTableStyle.statusCell}
                 />
               </PotentialLineItemsPane>
               <InvoiceSummaryPanel 
@@ -404,20 +375,6 @@
                   isNaN(invoiceNonDiscountableTotal) ? 0 : invoiceNonDiscountableTotal
                 }
                 isEditInvoice
-=======
-                }
-                allowExport={false}
-                rowStyle={rowStyle}
-                onDataFetched={onDataFetched}
-                headerColor={Colors.white}
-                page={null}
-                elevated={false}
-                isEmpty={isEmpty}
-                containerStyle={denseTableStyle.container}
-                cellStyle={denseTableStyle.cell}
-                headStyle={denseTableStyle.head}
-                statusCellStyle={denseTableStyle.statusCell}
->>>>>>> e2c8bc1f
               />
             </ModalSection>
             <StyledDivider />
