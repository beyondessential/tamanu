--- conflicted
+++ resolved
@@ -364,16 +364,10 @@
               </PotentialLineItemsPane>
               <InvoiceSummaryPanel 
                 invoiceId={invoiceId}
-<<<<<<< HEAD
-                invoiceStatus={invoiceStatus}
-                invoiceDiscountableTotal={invoiceDiscountableTotal}
-                invoiceNonDiscountableTotal={
-                  isNaN(invoiceNonDiscountableTotal) ? 0 : invoiceNonDiscountableTotal
-=======
+                invoiceStatus={invoiceStatus}                
                 discountableTotal={discountableTotal}
                 nonDiscountableTotal={
                   isNaN(nonDiscountableTotal) ? 0 : nonDiscountableTotal
->>>>>>> 77d2bb38
                 }
                 isEditInvoice
               />
