import React, { useCallback, useEffect, useMemo, useState } from 'react';
import styled from 'styled-components';
import { v4 as uuidv4 } from 'uuid';
import * as yup from 'yup';
import { CircularProgress, Divider } from '@material-ui/core';
import { INVOICE_LINE_TYPE_LABELS } from '@tamanu/constants';
import { Modal } from '../Modal';
import { TranslatedEnum, TranslatedText } from '../Translation';
import { Form } from '../Field';
import { useApi } from '../../api';
import { Colors, denseTableStyle } from '../../constants';
import { FormSubmitCancelRow } from '../ButtonRow';
import { DataFetchingTable } from '../Table';
import { DateDisplay } from '../DateDisplay';
import { Button } from '../Button';
import { ItemHeader, ItemRow } from './ItemRow';
import { useEncounter } from '../../contexts/Encounter';
import { getInvoiceLineCode } from '../../utils/invoiceDetails';
import { StatusDisplay } from '../../utils/invoiceStatus';

const LinkText = styled.div`
  font-weight: 500;
  font-size: 14px;
  line-height: 18px;
  color: ${Colors.primary};
  margin-top: 10px;
  margin-bottom: 10px;
  cursor: pointer;
`;

const SingleAddButton = styled(Button)`
  min-width: 56px;
`;

const BulkAddButton = styled(Button)`
  min-width: 74px;
`;

const FormContainer = styled.div`
  padding: 34px 40px;
`;

const StyledDataFetchingTable = styled(DataFetchingTable)`
  max-height: 400px;
`;

const PotentialLineItemsPane = styled.div`
  display: grid;
  max-width: 60%;
  margin-left: -4px;
  overflow: auto;
  padding-left: 15px;
  padding-right: 15px;
  background: white;
  border-radius: 4px;
  border: 1px solid ${Colors.outline};

  ::-webkit-scrollbar {
    width: 5px;
    height: 5px;
  }

  /* Track */
  ::-webkit-scrollbar-track {
    background: white;
  }

  /* Handle */
  ::-webkit-scrollbar-thumb {
    background: ${Colors.softText};
    border-radius: 5px;
  }

  /* Handle on hover */
  ::-webkit-scrollbar-thumb:hover {
    background: ${Colors.softText};
  }
`;

const PaneTitle = styled.div`
  display: flex;
  justify-content: space-between;
  align-items: center;
  font-size: 16px;
  font-weight: 500;
  padding-right: 5px;
  padding-top: 8px;
  padding-bottom: 8px;
  background: white;
  border-bottom: 1px solid ${Colors.outline};
`;

const StyledDivider = styled(Divider)`
  margin: 26px -40px 32px -40px;
`;

const StatusContainer = styled.span`
  margin-left: 20px;
  font-weight: 400;
`;

export const EditInvoiceModal = ({ open, onClose, invoiceId, displayId, encounterId, invoiceStatus }) => {
  const defaultRow = { id: uuidv4(), toBeUpdated: true };
  const [rowList, setRowList] = useState([defaultRow]);
  const [potentialLineItems, setPotentialLineItems] = useState([]);
  const [isSaving, setIsSaving] = useState(false);
  const [isSaveDisabled, setIsSaveDisabled] = useState(false);
  const [idsToDelete, setIdsToDelete] = useState([]);
  const api = useApi();

  useEffect(() => {
    (async () => {
      const { data } = await api.get(`invoices/${encodeURIComponent(invoiceId)}/lineItems`);
      if (!data.length) return;
      setRowList(data.map(item => ({
        id: item.id,
        details: item.invoiceLineType?.name,
        date: item.dateGenerated,
        orderedBy: item.orderedBy?.displayName,
        price: item.invoiceLineType?.price,
        invoiceLineTypeId: item.invoiceLineTypeId,
        orderedById: item.orderedById,
        code: getInvoiceLineCode(item),
        percentageChange: item.percentageChange
      })));
    })();
  }, [api]);

  useEffect(() => {
    const isSaveDisabled = !rowList.some(row => !!row.invoiceLineTypeId);
    setIsSaveDisabled(isSaveDisabled);
  }, [rowList])

  const { loadEncounter } = useEncounter();

  const updateRowData = useCallback((id, updatedRowData) => {
    setRowList(prevRowList => {
      const newRowList = prevRowList.map(row => row.id === id
        ? { ...row, ...updatedRowData }
        : row
      );
      return newRowList;
    });
  }, []);

  const handleAddRow = (rowData) => {
    const newRowList = [...rowList];
    if (Array.isArray(rowData) && rowData.length) {
      rowData.forEach(newItem => {
        const idExists = newRowList.some(item => item && item.id === newItem.id);
        if (!idExists) {
          newRowList.push({
            id: newItem?.id,
            details: newItem?.name,
            date: newItem?.date,
            orderedBy: newItem?.orderedBy,
            price: newItem?.price,
            invoiceLineTypeId: newItem?.invoiceLineTypeId,
            orderedById: newItem?.orderedById,
            code: newItem?.code,
            toBeUpdated: true,
            toBeCreated: !!newItem.toBeCreated
          });
        }
      });
    } else {
      newRowList.push(defaultRow);
    }

    setRowList(newRowList);
  };

  const COLUMNS = [
    {
      key: 'date',
      title: <TranslatedText stringId="general.date.label" fallback="Date" />,
      accessor: ({ date }) => <DateDisplay date={date} />,
    },
    {
      key: 'code',
      title: <TranslatedText stringId="invoice.table.column.code" fallback="Code" />
    },
    {
      key: 'type',
      title: <TranslatedText
        stringId="invoice.table.potentialItems.column.category"
        fallback="Category"
      />,
      accessor: ({ type }) => (
        <TranslatedEnum
          prefix="invoice.line.property.type"
          value={type}
          enumValues={INVOICE_LINE_TYPE_LABELS}
        />
      ),
    },
    {
      key: 'price',
      title: <TranslatedText stringId="invoice.table.column.price" fallback="Price" />,
      accessor: ({ price }) => (
        <TranslatedText
          stringId="invoice.table.cell.price"
          fallback="$:price"
          replacements={{ price }}
        />
      )
    },
    {
      sortable: false,
      accessor: (row) => (
        <SingleAddButton variant="outlined" onClick={() => handleAddRow([{ ...row, toBeCreated: true }])}>
          <TranslatedText stringId="general.action.add" fallback="Add" />
        </SingleAddButton>
      ),
    },
  ];

  const isEmpty = useMemo(() => {
    const rowListIds = rowList.filter(row => !!row).map(row => row.id);
    return potentialLineItems.every(item => rowListIds.includes(item.id));
  }, [rowList, potentialLineItems]);

  const onDataFetched = useCallback(({ data }) => {
    const newData = data.map(item => ({
      ...item,
      toBeCreated: true
    }))
    setPotentialLineItems(newData);
  }, []);

  const rowStyle = ({ id }) => {
    const idList = rowList.map(row => row?.id).filter(id => !!id);
    if (idList.includes(id)) return "display: none;";
    return "";
  };

  const initialValues = rowList.reduce((accumulator, currentValue, currentIndex) => ({
    ...accumulator,
    ["date_" + currentIndex]: currentValue?.date || "",
    ["invoiceLineTypeId_" + currentIndex]: currentValue?.invoiceLineTypeId || "",
    ["orderedById_" + currentIndex]: currentValue?.orderedById || "",
  }), {});

  const onDeleteLineItem = (id) => {
    setIdsToDelete(previousIds => [...previousIds, id]);
    const newRowList = rowList.filter(row => row.id !== id);
    setRowList(newRowList);
  };

  const onAddDiscountLineItem = (id, discount) => {
    const newRowList = rowList.map(row => {
      if (row.id === id && Number(discount)) {
        row.percentageChange = -(discount / 100);
      }
      return row;
    });
    setRowList(newRowList);
  };

  const onAddMarkupLineItem = (id, markup) => {
    const newRowList = rowList.map(row => {
      if (row.id === id && Number(markup)) {
        row.percentageChange = markup / 100;
      }
      return row;
    });
    setRowList(newRowList);
  };

  const onRemovePercentageChangeLineItem = (id) => {
    const newRowList = rowList.map(row => {
      if (row.id === id) {
        row.percentageChange = null;
      }
      return row;
    });
    setRowList(newRowList);
  };

  const handleSubmit = async (submitData) => {
    if (isSaving) return;
    setIsSaving(true);

<<<<<<< HEAD
    const invoiceLineItemsData = rowList.map((row, index) => ({
      id: row.id,
      invoiceLineTypeId: submitData[`invoiceLineTypeId_${index}`],
      date: submitData[`date_${index}`],
      orderedById: submitData[`orderedById_${index}`],
      percentageChange: row.percentageChange
    }));
=======
    const invoiceLineItemsData = rowList
      .map((row, index) => ({
        ...(!row.toBeCreated && { id: row.id }),
        invoiceLineTypeId: submitData[`invoiceLineTypeId_${index}`],
        date: submitData[`date_${index}`],
        orderedById: submitData[`orderedById_${index}`],
        toBeUpdated: !!row.toBeUpdated,
      }))
      .filter(row => row.toBeUpdated);
>>>>>>> ef8cfd99

    await api.delete(`invoices/${invoiceId}/lineItems`, { idsToDelete });
    await api.put(`invoices/${invoiceId}/lineItems`, { invoiceLineItemsData });
    await loadEncounter(encounterId);
    setIsSaving(false);
  };

  const schema = yup.object().shape(
    rowList.reduce((prevRow, _, currentIndex) => ({
      ...prevRow,
      [`date_${currentIndex}`]: yup
        .string()
        .required()
        .translatedLabel(
          <TranslatedText stringId="general.date.label" fallback="Date" />,
        ),
      [`invoiceLineTypeId_${currentIndex}`]: yup
        .string()
        .required()
        .translatedLabel(
          <TranslatedText stringId="invoice.modal.editInvoice.detailsType.label" fallback="Details type" />,
        ),
      [`orderedById_${currentIndex}`]: yup
        .string()
        .required()
        .translatedLabel(
          <TranslatedText stringId="invoice.modal.editInvoice.orderedBy.label" fallback="Ordered by" />,
        ),
    }), {})
  );

  return (
    <Modal
      width="lg"
      title={
        <>
          <TranslatedText
            stringId="invoice.modal.view.title"
            fallback="Invoice number: :invoiceNumber"
            replacements={{ invoiceNumber: displayId }}
          />
          <StatusContainer>
            <StatusDisplay status={invoiceStatus} />
          </StatusContainer>

        </>
      }
      open={open}
      onClose={onClose}
      overrideContentPadding
    >
      <Form
        enableReinitialize
        onSubmit={handleSubmit}
        initialValues={initialValues}
        validationSchema={schema}
        render={({ submitForm }) => (
          <FormContainer>
            <ItemHeader />
            <div>
              {rowList.map((row, index) => (
                <ItemRow
                  key={row?.id}
                  index={index}
                  rowData={row}
                  onDelete={() => onDeleteLineItem(row?.id)}
                  onAddDiscountLineItem={(discount) => onAddDiscountLineItem(row?.id, discount)}
                  onAddMarkupLineItem={(markup) => onAddMarkupLineItem(row?.id, markup)}
                  onRemovePercentageChangeLineItem={() => onRemovePercentageChangeLineItem(row?.id)}
                  isDeleteDisabled={rowList.length === 1}
                  updateRowData={updateRowData}
                  showKebabMenu={!isSaveDisabled || rowList.length > 1}
                />
              ))}
            </div>
            <LinkText onClick={() => handleAddRow()}>
              {"+ "}<TranslatedText stringId="invoice.modal.editInvoice.action.newRow" fallback="Add new row" />
            </LinkText>
            <PotentialLineItemsPane>
              <PaneTitle>
                <TranslatedText
                  stringId="invoice.modal.potentialItems.title"
                  fallback="Patient items to be added"
                />
                {!isEmpty && <BulkAddButton onClick={() => handleAddRow(potentialLineItems)}>
                  <TranslatedText stringId="general.action.addAll" fallback="Add all" />
                </BulkAddButton>}
              </PaneTitle>
              <StyledDataFetchingTable
                endpoint={`invoices/${invoiceId}/potentialLineItems`}
                columns={COLUMNS}
                noDataMessage={
                  <TranslatedText
                    stringId="invoice.modal.potentialInvoices.table.noData"
                    fallback="No patient items to be added"
                  />
                }
                allowExport={false}
                rowStyle={rowStyle}
                onDataFetched={onDataFetched}
                headerColor={Colors.white}
                page={null}
                elevated={false}
                isEmpty={isEmpty}
                containerStyle={denseTableStyle.container}
                cellStyle={denseTableStyle.cell}
                headStyle={denseTableStyle.head}
                statusCellStyle={denseTableStyle.statusCell}
              />
            </PotentialLineItemsPane>
            <StyledDivider />
            <FormSubmitCancelRow
              confirmText={
                !isSaving
                  ? <TranslatedText stringId="general.action.save" fallback="Save" />
                  : <CircularProgress size={14} color={Colors.white} />
              }
              onConfirm={submitForm}
              onCancel={onClose}
              confirmDisabled={isSaveDisabled}
              confirmStyle={`
                &.Mui-disabled {
                  color: ${Colors.white};
                  background-color: ${Colors.primary};
                  opacity: 0.3;
                }
              `}
            />
          </FormContainer>)}
      />
    </Modal>
  );
};<|MERGE_RESOLUTION|>--- conflicted
+++ resolved
@@ -281,25 +281,16 @@
     if (isSaving) return;
     setIsSaving(true);
 
-<<<<<<< HEAD
-    const invoiceLineItemsData = rowList.map((row, index) => ({
-      id: row.id,
-      invoiceLineTypeId: submitData[`invoiceLineTypeId_${index}`],
-      date: submitData[`date_${index}`],
-      orderedById: submitData[`orderedById_${index}`],
-      percentageChange: row.percentageChange
-    }));
-=======
     const invoiceLineItemsData = rowList
       .map((row, index) => ({
         ...(!row.toBeCreated && { id: row.id }),
         invoiceLineTypeId: submitData[`invoiceLineTypeId_${index}`],
         date: submitData[`date_${index}`],
         orderedById: submitData[`orderedById_${index}`],
+        percentageChange: row.percentageChange,
         toBeUpdated: !!row.toBeUpdated,
       }))
       .filter(row => row.toBeUpdated);
->>>>>>> ef8cfd99
 
     await api.delete(`invoices/${invoiceId}/lineItems`, { idsToDelete });
     await api.put(`invoices/${invoiceId}/lineItems`, { invoiceLineItemsData });
