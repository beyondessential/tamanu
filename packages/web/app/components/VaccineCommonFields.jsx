import React, { useEffect, useState } from 'react';
import styled from 'styled-components';
import Divider from '@material-ui/core/Divider';
import { CheckCircleRounded } from '@material-ui/icons';

<<<<<<< HEAD
import {
  INJECTION_SITE_VALUES,
  VACCINE_CATEGORIES,
} from '@tamanu/constants';
=======
import { VACCINE_CATEGORIES, INJECTION_SITE_OPTIONS } from '@tamanu/constants';
>>>>>>> ffb65cc5

import { OuterLabelFieldWrapper } from './Field/OuterLabelFieldWrapper';
import {
  AutocompleteField,
  CheckField,
  DateField,
  Field,
  LocalisedLocationField,
  RadioField,
  SelectField,
  TextField,
  BaseSelectField,
} from './Field';
import { FormSubmitCancelRow } from './ButtonRow';
import { useSuggester } from '../api';
import { useAuth } from '../contexts/Auth';
import { Colors } from '../constants';
import { TranslatedText } from './Translation/TranslatedText';

export const FullWidthCol = styled.div`
  grid-column: 1/-1;
`;

export const StyledDivider = styled(Divider)`
  grid-column: 1/-1;
`;

export const VerticalDivider = styled(Divider)`
  height: 50px;
  margin-left: 5px;
`;

const VACCINE_FIELD_CATEGORY_OPTIONS = [
  {
    value: VACCINE_CATEGORIES.ROUTINE,
    label: <TranslatedText stringId="vaccine.category.option.routine" fallback="Routine" />,
  },
  {
    value: VACCINE_CATEGORIES.CATCHUP,
    label: <TranslatedText stringId="vaccine.category.option.catchUp" fallback="Catch-up" />,
  },
  {
    value: VACCINE_CATEGORIES.CAMPAIGN,
    label: <TranslatedText stringId="vaccine.category.option.campaign" fallback="Campaign" />,
  },
  {
    value: VACCINE_CATEGORIES.OTHER,
    label: <TranslatedText stringId="vaccine.category.option.other" fallback="Other" />,
    leftOptionalElement: <VerticalDivider orientation="vertical" />,
    style: { marginLeft: '15px' },
  },
];

const VACCINE_FIELD_INJECTION_SITE_OPTIONS = [
  {
    value: INJECTION_SITE_VALUES.LEFT_ARM,
    label: <TranslatedText stringId="vaccine.property.injectionSite.leftArm" fallback="Left arm" />,
  },
  {
    value: INJECTION_SITE_VALUES.RIGHT_ARM,
    label: (
      <TranslatedText stringId="vaccine.property.injectionSite.rightArm" fallback="Right arm" />
    ),
  },
  {
    value: INJECTION_SITE_VALUES.LEFT_THIGH,
    label: (
      <TranslatedText stringId="vaccine.property.injectionSite.leftThigh" fallback="Left thigh" />
    ),
  },
  {
    value: INJECTION_SITE_VALUES.RIGHT_THIGH,
    label: (
      <TranslatedText stringId="vaccine.property.injectionSite.rightThigh" fallback="Right thigh" />
    ),
  },
  {
    value: INJECTION_SITE_VALUES.ORAL,
    label: <TranslatedText stringId="vaccine.property.injectionSite.oral" fallback="Oral" />,
  },
  {
    value: INJECTION_SITE_VALUES.OTHER,
    label: <TranslatedText stringId="vaccine.property.injectionSite.other" fallback="Other" />,
  },
];

export const CategoryField = ({ setCategory, setVaccineLabel, resetForm }) => (
  <FullWidthCol>
    <Field
      name="category"
      label={<TranslatedText stringId="vaccine.category.label" fallback="Category" />}
      component={RadioField}
      options={VACCINE_FIELD_CATEGORY_OPTIONS}
      onChange={e => {
        setCategory(e.target.value);
        setVaccineLabel(null);
        resetForm();
      }}
      required
    />
  </FullWidthCol>
);

export const VaccineLabelField = ({ vaccineOptions, setVaccineLabel }) => (
  <Field
    name="vaccineLabel"
    label={<TranslatedText stringId="vaccine.vaccine.label" fallback="Vaccine" />}
    component={SelectField}
    options={vaccineOptions}
    onChange={e => setVaccineLabel(e.target.value)}
    required
    prefix="vaccine.property.name"
  />
);

export const BatchField = () => (
  <Field
    name="batch"
    label={<TranslatedText stringId="vaccine.batch.label" fallback="Batch" />}
    component={TextField}
  />
);

export const VaccineDateField = ({ label, required = true }) => (
  <Field name="date" label={label} component={DateField} required={required} saveDateAsString />
);

export const InjectionSiteField = () => (
  <Field
    name="injectionSite"
    label={<TranslatedText stringId="vaccine.injectionSite.label" fallback="Injection site" />}
    component={SelectField}
<<<<<<< HEAD
    options={VACCINE_FIELD_INJECTION_SITE_OPTIONS}
=======
    options={INJECTION_SITE_OPTIONS}
    prefix="vaccine.property.injectionSite"
>>>>>>> ffb65cc5
  />
);

export const LocationField = () => (
  <Field
    name="locationId"
    component={LocalisedLocationField}
    enableLocationStatus={false}
    required
  />
);

export const DepartmentField = () => {
  const departmentSuggester = useSuggester('department', {
    baseQueryParameters: { filterByFacility: true },
  });
  return (
    <Field
      name="departmentId"
      label={<TranslatedText stringId="general.department.label" fallback="Department" />}
      required
      component={AutocompleteField}
      suggester={departmentSuggester}
    />
  );
};

export const GivenByField = ({
  label = <TranslatedText stringId="vaccine.givenBy.label" fallback="Given by" />,
}) => <Field name="givenBy" label={label} component={TextField} />;

export const GivenByCountryField = () => {
  const countrySuggester = useSuggester('country');

  return (
    <Field
      name="givenBy"
      label={<TranslatedText stringId="vaccine.country.label" fallback="Country" />}
      component={AutocompleteField}
      suggester={countrySuggester}
      required
      allowFreeTextForExistingValue
    />
  );
};

export const RecordedByField = () => {
  const { currentUser } = useAuth();

  return (
    <Field
      disabled
      name="recorderId"
      label={<TranslatedText stringId="vaccine.recordedBy.label" fallback="Recorded by" />}
<<<<<<< HEAD
      component={SelectField}
=======
      component={BaseSelectField}
>>>>>>> ffb65cc5
      options={[
        {
          label: currentUser.displayName,
          value: currentUser.id,
        },
      ]}
      value={currentUser.id}
    />
  );
};

export const ConsentField = ({ label }) => (
  <FullWidthCol>
    <OuterLabelFieldWrapper
      label={<TranslatedText stringId="vaccine.consent.label" fallback="Consent" />}
      style={{ marginBottom: '5px' }}
      required
    />
    <Field name="consent" label={label} component={CheckField} required />
  </FullWidthCol>
);

export const ConsentGivenByField = () => (
  <Field
    name="consentGivenBy"
<<<<<<< HEAD
    label={
      <TranslatedText stringId="vaccine.consentGivenBy.label" fallback="Consent given by" />
    }
=======
    label={<TranslatedText stringId="vaccine.consentGivenBy.label" fallback="Consent given by" />}
>>>>>>> ffb65cc5
    component={TextField}
  />
);

export const AdministeredVaccineScheduleField = ({ schedules }) => {
  const [scheduleOptions, setScheduledOptions] = useState([]);
  useEffect(() => {
    const options =
      schedules?.map(s => ({
        value: s.scheduledVaccineId,
        label: s.schedule,
        icon: s.administered ? <CheckCircleRounded style={{ color: Colors.safe }} /> : null,
        disabled: s.administered,
      })) || [];
    setScheduledOptions(options);
  }, [schedules]);

  return (
    scheduleOptions.length > 0 && (
      <FullWidthCol>
        <Field
          name="scheduledVaccineId"
          label={<TranslatedText stringId="vaccine.schedule.label" fallback="Schedule" />}
          component={RadioField}
          options={scheduleOptions}
          required
          autofillSingleAvailableOption
        />
      </FullWidthCol>
    )
  );
};

export const VaccineNameField = () => (
  <Field
    name="vaccineName"
    label={<TranslatedText stringId="vaccine.vaccineName.label" fallback="Vaccine name" />}
    component={TextField}
    required
  />
);

export const VaccineBrandField = () => (
  <Field
    name="vaccineBrand"
    label={<TranslatedText stringId="vaccine.vaccineBrand.label" fallback="Vaccine brand" />}
    component={TextField}
  />
);

export const DiseaseField = () => (
  <Field
    name="disease"
    label={<TranslatedText stringId="vaccine.disease.label" fallback="Disease" />}
    component={TextField}
  />
);

export const ConfirmCancelRowField = ({ onConfirm, onCancel, editMode = false }) => (
  <FormSubmitCancelRow
    onConfirm={onConfirm}
    onCancel={onCancel}
    confirmText={
      editMode ? <TranslatedText stringId="general.action.save" fallback="Save" /> : undefined
    }
  />
);<|MERGE_RESOLUTION|>--- conflicted
+++ resolved
@@ -3,14 +3,7 @@
 import Divider from '@material-ui/core/Divider';
 import { CheckCircleRounded } from '@material-ui/icons';
 
-<<<<<<< HEAD
-import {
-  INJECTION_SITE_VALUES,
-  VACCINE_CATEGORIES,
-} from '@tamanu/constants';
-=======
 import { VACCINE_CATEGORIES, INJECTION_SITE_OPTIONS } from '@tamanu/constants';
->>>>>>> ffb65cc5
 
 import { OuterLabelFieldWrapper } from './Field/OuterLabelFieldWrapper';
 import {
@@ -143,12 +136,8 @@
     name="injectionSite"
     label={<TranslatedText stringId="vaccine.injectionSite.label" fallback="Injection site" />}
     component={SelectField}
-<<<<<<< HEAD
-    options={VACCINE_FIELD_INJECTION_SITE_OPTIONS}
-=======
     options={INJECTION_SITE_OPTIONS}
     prefix="vaccine.property.injectionSite"
->>>>>>> ffb65cc5
   />
 );
 
@@ -203,11 +192,7 @@
       disabled
       name="recorderId"
       label={<TranslatedText stringId="vaccine.recordedBy.label" fallback="Recorded by" />}
-<<<<<<< HEAD
-      component={SelectField}
-=======
       component={BaseSelectField}
->>>>>>> ffb65cc5
       options={[
         {
           label: currentUser.displayName,
@@ -233,13 +218,7 @@
 export const ConsentGivenByField = () => (
   <Field
     name="consentGivenBy"
-<<<<<<< HEAD
-    label={
-      <TranslatedText stringId="vaccine.consentGivenBy.label" fallback="Consent given by" />
-    }
-=======
     label={<TranslatedText stringId="vaccine.consentGivenBy.label" fallback="Consent given by" />}
->>>>>>> ffb65cc5
     component={TextField}
   />
 );
