import React, { useEffect, useState } from 'react';
import styled from 'styled-components';
import Divider from '@material-ui/core/Divider';
import { CheckCircleRounded } from '@material-ui/icons';

<<<<<<< HEAD
import {
  INJECTION_SITE_OPTIONS,
  VACCINE_CATEGORIES,
} from '@tamanu/constants';
=======
import { VACCINE_CATEGORIES, INJECTION_SITE_OPTIONS } from '@tamanu/constants';
>>>>>>> 8e989394

import { OuterLabelFieldWrapper } from './Field/OuterLabelFieldWrapper';
import {
  AutocompleteField,
  CheckField,
  DateField,
  Field,
  LocalisedLocationField,
  RadioField,
  SelectField,
  TextField,
  BaseSelectField,
} from './Field';
import { FormSubmitCancelRow } from './ButtonRow';
import { useSuggester } from '../api';
import { useAuth } from '../contexts/Auth';
import { Colors } from '../constants';
import { TranslatedText } from './Translation/TranslatedText';

export const FullWidthCol = styled.div`
  grid-column: 1/-1;
`;

export const StyledDivider = styled(Divider)`
  grid-column: 1/-1;
`;

export const VerticalDivider = styled(Divider)`
  height: 50px;
  margin-left: 5px;
`;

const VACCINE_FIELD_CATEGORY_OPTIONS = [
  {
    value: VACCINE_CATEGORIES.ROUTINE,
<<<<<<< HEAD
    label: <TranslatedText stringId="vaccine.form.category.option.routine" fallback="Routine" />,
  },
  {
    value: VACCINE_CATEGORIES.CATCHUP,
    label: <TranslatedText stringId="vaccine.form.category.option.catchUp" fallback="Catch-up" />,
  },
  {
    value: VACCINE_CATEGORIES.CAMPAIGN,
    label: <TranslatedText stringId="vaccine.form.category.option.campaign" fallback="Campaign" />,
  },
  {
    value: VACCINE_CATEGORIES.OTHER,
    label: <TranslatedText stringId="vaccine.form.category.option.other" fallback="Other" />,
=======
    label: <TranslatedText stringId="vaccine.category.option.routine" fallback="Routine" />,
  },
  {
    value: VACCINE_CATEGORIES.CATCHUP,
    label: <TranslatedText stringId="vaccine.category.option.catchUp" fallback="Catch-up" />,
  },
  {
    value: VACCINE_CATEGORIES.CAMPAIGN,
    label: <TranslatedText stringId="vaccine.category.option.campaign" fallback="Campaign" />,
  },
  {
    value: VACCINE_CATEGORIES.OTHER,
    label: <TranslatedText stringId="vaccine.category.option.other" fallback="Other" />,
>>>>>>> 8e989394
    leftOptionalElement: <VerticalDivider orientation="vertical" />,
    style: { marginLeft: '15px' },
  },
];

const VACCINE_FIELD_INJECTION_SITE_OPTIONS = [
  {
    value: INJECTION_SITE_OPTIONS.LEFT_ARM,
    label: <TranslatedText stringId="vaccine.property.injectionSite.leftArm" fallback="Left arm" />,
  },
  {
    value: INJECTION_SITE_OPTIONS.RIGHT_ARM,
    label: (
      <TranslatedText stringId="vaccine.property.injectionSite.rightArm" fallback="Right arm" />
    ),
  },
  {
    value: INJECTION_SITE_OPTIONS.LEFT_THIGH,
    label: (
      <TranslatedText stringId="vaccine.property.injectionSite.leftThigh" fallback="Left thigh" />
    ),
  },
  {
    value: INJECTION_SITE_OPTIONS.RIGHT_THIGH,
    label: (
      <TranslatedText stringId="vaccine.property.injectionSite.rightThigh" fallback="Right thigh" />
    ),
  },
  {
    value: INJECTION_SITE_OPTIONS.ORAL,
    label: <TranslatedText stringId="vaccine.property.injectionSite.oral" fallback="Oral" />,
  },
  {
    value: INJECTION_SITE_OPTIONS.OTHER,
    label: <TranslatedText stringId="vaccine.property.injectionSite.Other" fallback="Other" />,
  },
];

export const CategoryField = ({ setCategory, setVaccineLabel, resetForm }) => (
  <FullWidthCol>
    <Field
      name="category"
<<<<<<< HEAD
      label={<TranslatedText stringId="vaccine.form.category.label" fallback="Category" />}
=======
      label={<TranslatedText stringId="vaccine.category.label" fallback="Category" />}
>>>>>>> 8e989394
      component={RadioField}
      options={VACCINE_FIELD_CATEGORY_OPTIONS}
      onChange={e => {
        setCategory(e.target.value);
        setVaccineLabel(null);
        resetForm();
      }}
      required
    />
  </FullWidthCol>
);

export const VaccineLabelField = ({ vaccineOptions, setVaccineLabel }) => (
  <Field
    name="vaccineLabel"
<<<<<<< HEAD
    label={<TranslatedText stringId="vaccine.form.vaccine.label" fallback="Vaccine" />}
=======
    label={<TranslatedText stringId="vaccine.vaccine.label" fallback="Vaccine" />}
>>>>>>> 8e989394
    component={SelectField}
    options={vaccineOptions}
    onChange={e => setVaccineLabel(e.target.value)}
    required
    prefix="vaccine.property.name"
  />
);

export const BatchField = () => (
  <Field
    name="batch"
<<<<<<< HEAD
    label={<TranslatedText stringId="vaccine.form.batch.label" fallback="Batch" />}
=======
    label={<TranslatedText stringId="vaccine.batch.label" fallback="Batch" />}
>>>>>>> 8e989394
    component={TextField}
  />
);

export const VaccineDateField = ({ label, required = true, min, skipMinChecking }) => (
  <Field
    name="date"
    label={label}
    component={DateField}
    required={required}
    saveDateAsString
    min={min}
    skipMinChecking={skipMinChecking}
  />
);

export const InjectionSiteField = () => (
  <Field
    name="injectionSite"
<<<<<<< HEAD
    label={<TranslatedText stringId="vaccine.form.injectionSite.label" fallback="Injection Site" />}
    component={SelectField}
    options={VACCINE_FIELD_INJECTION_SITE_OPTIONS}
=======
    label={<TranslatedText stringId="vaccine.injectionSite.label" fallback="Injection site" />}
    component={SelectField}
    options={INJECTION_SITE_OPTIONS}
    prefix="vaccine.property.injectionSite"
>>>>>>> 8e989394
  />
);

export const LocationField = () => (
  <Field
    name="locationId"
    component={LocalisedLocationField}
    enableLocationStatus={false}
    required
  />
);

export const DepartmentField = () => {
  const departmentSuggester = useSuggester('department', {
    baseQueryParameters: { filterByFacility: true },
  });
  return (
    <Field
      name="departmentId"
<<<<<<< HEAD
      label={<TranslatedText stringId="general.form.department.label" fallback="Department" />}
=======
      label={<TranslatedText stringId="general.department.label" fallback="Department" />}
>>>>>>> 8e989394
      required
      component={AutocompleteField}
      suggester={departmentSuggester}
    />
  );
};

export const GivenByField = ({
<<<<<<< HEAD
  label = <TranslatedText stringId="vaccine.form.givenBy.label" fallback="Given by" />,
=======
  label = <TranslatedText stringId="vaccine.givenBy.label" fallback="Given by" />,
>>>>>>> 8e989394
}) => <Field name="givenBy" label={label} component={TextField} />;

export const GivenByCountryField = () => {
  const countrySuggester = useSuggester('country');

  return (
    <Field
      name="givenBy"
<<<<<<< HEAD
      label={<TranslatedText stringId="vaccine.form.country.label" fallback="Country" />}
=======
      label={<TranslatedText stringId="vaccine.country.label" fallback="Country" />}
>>>>>>> 8e989394
      component={AutocompleteField}
      suggester={countrySuggester}
      required
      allowFreeTextForExistingValue
    />
  );
};

export const RecordedByField = () => {
  const { currentUser } = useAuth();

  return (
    <Field
      disabled
      name="recorderId"
<<<<<<< HEAD
      label={<TranslatedText stringId="vaccine.form.recordedBy.label" fallback="Recorded by" />}
      component={SelectField}
=======
      label={<TranslatedText stringId="vaccine.recordedBy.label" fallback="Recorded by" />}
      component={BaseSelectField}
>>>>>>> 8e989394
      options={[
        {
          label: currentUser.displayName,
          value: currentUser.id,
        },
      ]}
      value={currentUser.id}
    />
  );
};

export const ConsentField = ({ label }) => (
  <FullWidthCol>
    <OuterLabelFieldWrapper
<<<<<<< HEAD
      label={<TranslatedText stringId="vaccine.form.consent.label" fallback="Consent" />}
=======
      label={<TranslatedText stringId="vaccine.consent.label" fallback="Consent" />}
>>>>>>> 8e989394
      style={{ marginBottom: '5px' }}
      required
    />
    <Field name="consent" label={label} component={CheckField} required />
  </FullWidthCol>
);

export const ConsentGivenByField = () => (
  <Field
    name="consentGivenBy"
<<<<<<< HEAD
    label={
      <TranslatedText stringId="vaccine.form.consentGivenBy.label" fallback="Consent given by" />
    }
=======
    label={<TranslatedText stringId="vaccine.consentGivenBy.label" fallback="Consent given by" />}
>>>>>>> 8e989394
    component={TextField}
  />
);

export const AdministeredVaccineScheduleField = ({ schedules }) => {
  const [scheduleOptions, setScheduledOptions] = useState([]);
  useEffect(() => {
    const options =
      schedules?.map(s => ({
        value: s.scheduledVaccineId,
        label: s.schedule,
        icon: s.administered ? <CheckCircleRounded style={{ color: Colors.safe }} /> : null,
        disabled: s.administered,
      })) || [];
    setScheduledOptions(options);
  }, [schedules]);

  return (
    scheduleOptions.length > 0 && (
      <FullWidthCol>
        <Field
          name="scheduledVaccineId"
<<<<<<< HEAD
          label={<TranslatedText stringId="vaccine.form.schedule.label" fallback="Schedule" />}
=======
          label={<TranslatedText stringId="vaccine.schedule.label" fallback="Schedule" />}
>>>>>>> 8e989394
          component={RadioField}
          options={scheduleOptions}
          required
          autofillSingleAvailableOption
        />
      </FullWidthCol>
    )
  );
};

export const VaccineNameField = () => (
  <Field
    name="vaccineName"
<<<<<<< HEAD
    label={<TranslatedText stringId="vaccine.form.vaccineName.label" fallback="Vaccine name" />}
=======
    label={<TranslatedText stringId="vaccine.vaccineName.label" fallback="Vaccine name" />}
>>>>>>> 8e989394
    component={TextField}
    required
  />
);

export const VaccineBrandField = () => (
  <Field
    name="vaccineBrand"
<<<<<<< HEAD
    label={<TranslatedText stringId="vaccine.form.vaccineBrand.label" fallback="Vaccine brand" />}
=======
    label={<TranslatedText stringId="vaccine.vaccineBrand.label" fallback="Vaccine brand" />}
>>>>>>> 8e989394
    component={TextField}
  />
);

export const DiseaseField = () => (
  <Field
    name="disease"
<<<<<<< HEAD
    label={<TranslatedText stringId="vaccine.form.disease.label" fallback="Disease" />}
=======
    label={<TranslatedText stringId="vaccine.disease.label" fallback="Disease" />}
>>>>>>> 8e989394
    component={TextField}
  />
);

export const ConfirmCancelRowField = ({ onConfirm, onCancel, editMode = false }) => (
  <FormSubmitCancelRow
    onConfirm={onConfirm}
    onCancel={onCancel}
    confirmText={
      editMode ? <TranslatedText stringId="general.action.save" fallback="Save" /> : undefined
    }
  />
);<|MERGE_RESOLUTION|>--- conflicted
+++ resolved
@@ -3,14 +3,7 @@
 import Divider from '@material-ui/core/Divider';
 import { CheckCircleRounded } from '@material-ui/icons';
 
-<<<<<<< HEAD
-import {
-  INJECTION_SITE_OPTIONS,
-  VACCINE_CATEGORIES,
-} from '@tamanu/constants';
-=======
 import { VACCINE_CATEGORIES, INJECTION_SITE_OPTIONS } from '@tamanu/constants';
->>>>>>> 8e989394
 
 import { OuterLabelFieldWrapper } from './Field/OuterLabelFieldWrapper';
 import {
@@ -46,21 +39,6 @@
 const VACCINE_FIELD_CATEGORY_OPTIONS = [
   {
     value: VACCINE_CATEGORIES.ROUTINE,
-<<<<<<< HEAD
-    label: <TranslatedText stringId="vaccine.form.category.option.routine" fallback="Routine" />,
-  },
-  {
-    value: VACCINE_CATEGORIES.CATCHUP,
-    label: <TranslatedText stringId="vaccine.form.category.option.catchUp" fallback="Catch-up" />,
-  },
-  {
-    value: VACCINE_CATEGORIES.CAMPAIGN,
-    label: <TranslatedText stringId="vaccine.form.category.option.campaign" fallback="Campaign" />,
-  },
-  {
-    value: VACCINE_CATEGORIES.OTHER,
-    label: <TranslatedText stringId="vaccine.form.category.option.other" fallback="Other" />,
-=======
     label: <TranslatedText stringId="vaccine.category.option.routine" fallback="Routine" />,
   },
   {
@@ -74,54 +52,16 @@
   {
     value: VACCINE_CATEGORIES.OTHER,
     label: <TranslatedText stringId="vaccine.category.option.other" fallback="Other" />,
->>>>>>> 8e989394
     leftOptionalElement: <VerticalDivider orientation="vertical" />,
     style: { marginLeft: '15px' },
   },
 ];
 
-const VACCINE_FIELD_INJECTION_SITE_OPTIONS = [
-  {
-    value: INJECTION_SITE_OPTIONS.LEFT_ARM,
-    label: <TranslatedText stringId="vaccine.property.injectionSite.leftArm" fallback="Left arm" />,
-  },
-  {
-    value: INJECTION_SITE_OPTIONS.RIGHT_ARM,
-    label: (
-      <TranslatedText stringId="vaccine.property.injectionSite.rightArm" fallback="Right arm" />
-    ),
-  },
-  {
-    value: INJECTION_SITE_OPTIONS.LEFT_THIGH,
-    label: (
-      <TranslatedText stringId="vaccine.property.injectionSite.leftThigh" fallback="Left thigh" />
-    ),
-  },
-  {
-    value: INJECTION_SITE_OPTIONS.RIGHT_THIGH,
-    label: (
-      <TranslatedText stringId="vaccine.property.injectionSite.rightThigh" fallback="Right thigh" />
-    ),
-  },
-  {
-    value: INJECTION_SITE_OPTIONS.ORAL,
-    label: <TranslatedText stringId="vaccine.property.injectionSite.oral" fallback="Oral" />,
-  },
-  {
-    value: INJECTION_SITE_OPTIONS.OTHER,
-    label: <TranslatedText stringId="vaccine.property.injectionSite.Other" fallback="Other" />,
-  },
-];
-
 export const CategoryField = ({ setCategory, setVaccineLabel, resetForm }) => (
   <FullWidthCol>
     <Field
       name="category"
-<<<<<<< HEAD
-      label={<TranslatedText stringId="vaccine.form.category.label" fallback="Category" />}
-=======
       label={<TranslatedText stringId="vaccine.category.label" fallback="Category" />}
->>>>>>> 8e989394
       component={RadioField}
       options={VACCINE_FIELD_CATEGORY_OPTIONS}
       onChange={e => {
@@ -137,11 +77,7 @@
 export const VaccineLabelField = ({ vaccineOptions, setVaccineLabel }) => (
   <Field
     name="vaccineLabel"
-<<<<<<< HEAD
-    label={<TranslatedText stringId="vaccine.form.vaccine.label" fallback="Vaccine" />}
-=======
     label={<TranslatedText stringId="vaccine.vaccine.label" fallback="Vaccine" />}
->>>>>>> 8e989394
     component={SelectField}
     options={vaccineOptions}
     onChange={e => setVaccineLabel(e.target.value)}
@@ -153,11 +89,7 @@
 export const BatchField = () => (
   <Field
     name="batch"
-<<<<<<< HEAD
-    label={<TranslatedText stringId="vaccine.form.batch.label" fallback="Batch" />}
-=======
     label={<TranslatedText stringId="vaccine.batch.label" fallback="Batch" />}
->>>>>>> 8e989394
     component={TextField}
   />
 );
@@ -177,16 +109,10 @@
 export const InjectionSiteField = () => (
   <Field
     name="injectionSite"
-<<<<<<< HEAD
-    label={<TranslatedText stringId="vaccine.form.injectionSite.label" fallback="Injection Site" />}
-    component={SelectField}
-    options={VACCINE_FIELD_INJECTION_SITE_OPTIONS}
-=======
     label={<TranslatedText stringId="vaccine.injectionSite.label" fallback="Injection site" />}
     component={SelectField}
     options={INJECTION_SITE_OPTIONS}
     prefix="vaccine.property.injectionSite"
->>>>>>> 8e989394
   />
 );
 
@@ -206,11 +132,7 @@
   return (
     <Field
       name="departmentId"
-<<<<<<< HEAD
-      label={<TranslatedText stringId="general.form.department.label" fallback="Department" />}
-=======
       label={<TranslatedText stringId="general.department.label" fallback="Department" />}
->>>>>>> 8e989394
       required
       component={AutocompleteField}
       suggester={departmentSuggester}
@@ -219,11 +141,7 @@
 };
 
 export const GivenByField = ({
-<<<<<<< HEAD
-  label = <TranslatedText stringId="vaccine.form.givenBy.label" fallback="Given by" />,
-=======
   label = <TranslatedText stringId="vaccine.givenBy.label" fallback="Given by" />,
->>>>>>> 8e989394
 }) => <Field name="givenBy" label={label} component={TextField} />;
 
 export const GivenByCountryField = () => {
@@ -232,11 +150,7 @@
   return (
     <Field
       name="givenBy"
-<<<<<<< HEAD
-      label={<TranslatedText stringId="vaccine.form.country.label" fallback="Country" />}
-=======
       label={<TranslatedText stringId="vaccine.country.label" fallback="Country" />}
->>>>>>> 8e989394
       component={AutocompleteField}
       suggester={countrySuggester}
       required
@@ -252,13 +166,8 @@
     <Field
       disabled
       name="recorderId"
-<<<<<<< HEAD
-      label={<TranslatedText stringId="vaccine.form.recordedBy.label" fallback="Recorded by" />}
-      component={SelectField}
-=======
       label={<TranslatedText stringId="vaccine.recordedBy.label" fallback="Recorded by" />}
       component={BaseSelectField}
->>>>>>> 8e989394
       options={[
         {
           label: currentUser.displayName,
@@ -273,11 +182,7 @@
 export const ConsentField = ({ label }) => (
   <FullWidthCol>
     <OuterLabelFieldWrapper
-<<<<<<< HEAD
-      label={<TranslatedText stringId="vaccine.form.consent.label" fallback="Consent" />}
-=======
       label={<TranslatedText stringId="vaccine.consent.label" fallback="Consent" />}
->>>>>>> 8e989394
       style={{ marginBottom: '5px' }}
       required
     />
@@ -288,13 +193,7 @@
 export const ConsentGivenByField = () => (
   <Field
     name="consentGivenBy"
-<<<<<<< HEAD
-    label={
-      <TranslatedText stringId="vaccine.form.consentGivenBy.label" fallback="Consent given by" />
-    }
-=======
     label={<TranslatedText stringId="vaccine.consentGivenBy.label" fallback="Consent given by" />}
->>>>>>> 8e989394
     component={TextField}
   />
 );
@@ -317,11 +216,7 @@
       <FullWidthCol>
         <Field
           name="scheduledVaccineId"
-<<<<<<< HEAD
-          label={<TranslatedText stringId="vaccine.form.schedule.label" fallback="Schedule" />}
-=======
           label={<TranslatedText stringId="vaccine.schedule.label" fallback="Schedule" />}
->>>>>>> 8e989394
           component={RadioField}
           options={scheduleOptions}
           required
@@ -335,11 +230,7 @@
 export const VaccineNameField = () => (
   <Field
     name="vaccineName"
-<<<<<<< HEAD
-    label={<TranslatedText stringId="vaccine.form.vaccineName.label" fallback="Vaccine name" />}
-=======
     label={<TranslatedText stringId="vaccine.vaccineName.label" fallback="Vaccine name" />}
->>>>>>> 8e989394
     component={TextField}
     required
   />
@@ -348,11 +239,7 @@
 export const VaccineBrandField = () => (
   <Field
     name="vaccineBrand"
-<<<<<<< HEAD
-    label={<TranslatedText stringId="vaccine.form.vaccineBrand.label" fallback="Vaccine brand" />}
-=======
     label={<TranslatedText stringId="vaccine.vaccineBrand.label" fallback="Vaccine brand" />}
->>>>>>> 8e989394
     component={TextField}
   />
 );
@@ -360,11 +247,7 @@
 export const DiseaseField = () => (
   <Field
     name="disease"
-<<<<<<< HEAD
-    label={<TranslatedText stringId="vaccine.form.disease.label" fallback="Disease" />}
-=======
     label={<TranslatedText stringId="vaccine.disease.label" fallback="Disease" />}
->>>>>>> 8e989394
     component={TextField}
   />
 );
