--- conflicted
+++ resolved
@@ -68,25 +68,20 @@
   const handleClick = async event => {
     if (event.shiftKey) {
       handleEvent(async () => {
-<<<<<<< HEAD
         toast.info(
           <TranslatedText
             stringId="sidebar.avatar.notification.startingManualSync"
             fallback="Starting manual sync..."
           />
         );
-        await api.post(`sync/run`);
+        const { message } = await api.post(`sync/run`);
         toast.success(
           <TranslatedText
-            stringId="sidebar.avatar.notification.manualSyncComplete"
-            fallback="Manual sync complete"
+            stringId="sidebar.avatar.notification.manualSync"
+            fallback={`Manual sync: ${message}`}
+            replacements={{ message }}
           />
         );
-=======
-        toast.info('Starting manual sync...');
-        const { message } = await api.post(`sync/run`);
-        toast.success(`Manual sync: ${message}`);
->>>>>>> 6f5aa8d3
       });
       return;
     }
