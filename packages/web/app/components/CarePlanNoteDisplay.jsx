--- conflicted
+++ resolved
@@ -65,14 +65,10 @@
           {note.onBehalfOf && note.onBehalfOf.displayName ? (
             <NoteOnBehalfOf>
               &nbsp;&nbsp;|&nbsp;&nbsp;
-<<<<<<< HEAD
-              <TranslatedText stringId="carePlan.modal.onBehalfOf" fallback="On behalf of" />{' '}
-=======
               <TranslatedText
                 stringId="carePlan.noteOnBehalfOf.label"
                 fallback="On behalf of"
               />{' '}
->>>>>>> 8bd7ef20
               {note.onBehalfOf.displayName}
             </NoteOnBehalfOf>
           ) : null}
