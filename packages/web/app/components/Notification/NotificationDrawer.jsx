import React from 'react';
import styled from 'styled-components';
import CloseIcon from '@material-ui/icons/Close';
import { Drawer } from '@material-ui/core';
import { NOTIFICATION_TYPES, NOTIFICATION_STATUSES, LAB_REQUEST_STATUSES } from '@tamanu/constants';
import { kebabCase } from 'lodash';
import { useHistory } from 'react-router-dom';
import { useDispatch } from 'react-redux';
import { Box } from '@mui/material';

import { labsIcon, radiologyIcon, medicationIcon } from '../../constants/images';
import { Colors } from '../../constants';
import { BodyText, Heading3, Heading5 } from '../Typography';
import { TranslatedText } from '../Translation';
import { useTranslation } from '../../contexts/Translation';
import { formatShortest, formatTime } from '../DateDisplay';
import { useMarkAllAsRead, useMarkAsRead } from '../../api/mutations';
import { LoadingIndicator } from '../LoadingIndicator';
import { useLabRequest } from '../../contexts/LabRequest';
import { useEncounter } from '../../contexts/Encounter';
import { reloadImagingRequest, reloadPatient } from '../../store';

const NOTIFICATION_ICONS = {
  [NOTIFICATION_TYPES.LAB_REQUEST]: labsIcon,
  [NOTIFICATION_TYPES.IMAGING_REQUEST]: radiologyIcon,
  [NOTIFICATION_TYPES.PHARMACY_NOTE]: medicationIcon,
};

const getNotificationText = ({ getTranslation, type, patient, metadata }) => {
  const { firstName, lastName } = patient;
  const { displayId } = metadata;
  const patientName = `${firstName} ${lastName}`;

  if (type === NOTIFICATION_TYPES.IMAGING_REQUEST) {
    return getTranslation(
      'notification.content.imagingRequest.completed',
      'Imaging results for :patientName (:displayId) are <strong>now available</strong>',
      { replacements: { displayId, patientName } },
    );
  } else if (type === NOTIFICATION_TYPES.LAB_REQUEST) {
    const labRequestStatus = metadata.status;
    switch (labRequestStatus) {
      case LAB_REQUEST_STATUSES.PUBLISHED:
      case LAB_REQUEST_STATUSES.INTERIM_RESULTS:
        return getTranslation(
          'notification.content.labRequest.published',
          'Lab results for :patientName (:displayId) are <strong>now available</strong>',
          { replacements: { displayId, patientName } },
        );
      case LAB_REQUEST_STATUSES.INVALIDATED:
        return getTranslation(
          'notification.content.labRequest.invalidated',
          'Lab results for :patientName (:displayId) have been <strong>invalidated</strong>',
          { replacements: { displayId, patientName } },
        );
    }
  } else if (type === NOTIFICATION_TYPES.PHARMACY_NOTE) {
    return getTranslation(
      'notification.content.pharmacyNote',
      'Pharmacy note for :patientName (:displayId)',
      { replacements: { displayId: patient.displayId, patientName } },
    );
  }
};

const StyledDrawer = styled(Drawer)`
  .MuiBackdrop-root {
    background-color: transparent;
  }
  .MuiPaper-root {
    width: 355px;
  }
`;

const Title = styled.div`
  display: flex;
  justify-content: space-between;
  align-items: center;
  margin: 16px;
  font-weight: 500;
  font-size: 16px;
`;

const UnreadTitle = styled.div`
  display: flex;
  justify-content: space-between;
  margin: 0 16px;
  margin-bottom: 12px;
`;

const ActionLink = styled.span`
  text-decoration: underline;
  cursor: pointer;
  font-size: 14px;
  &:hover {
    font-weight: 500;
    color: ${Colors.primary};
  }
`;

const CloseButton = styled.div`
  cursor: pointer;
  svg {
    fill: ${Colors.darkText};
  }
`;

const CardContainer = styled.div`
  display: flex;
  align-items: center;
  justify-content: space-between;
  gap: 10px;
  padding: 0 14px;
  &:hover {
    background-color: ${Colors.veryLightBlue};
  }
  position: relative;
  cursor: pointer;
`;
const NotificationList = styled.div`
  display: flex;
  flex-direction: column;
  gap: 14px;
`;
const CardDatetime = styled.div`
  font-size: 11px;
  line-height: 15px;
  margin-top: 2px;
  color: ${Colors.midText};
  text-transform: lowercase;
`;
const CardIndicator = styled.div`
  width: 3px;
  height: calc(100% + 11px);
  position: absolute;
  background-color: ${Colors.primary};
  top: -6px;
  left: 0;
  border-radius: 5px;
`;

const ReadTitle = styled.div`
  margin: 8px 0 18px 16px;
  font-size: 14px;
  font-weight: 500;
`;

const NoDataContainer = styled.div`
  display: flex;
  justify-content: center;
  align-items: center;
  flex-direction: column;
  flex-grow: 1;
  gap: 3px;
  margin-bottom: 40px;
`;

const Card = ({ notification }) => {
  const { loadLabRequest } = useLabRequest();
  const { getTranslation } = useTranslation();
  const { loadEncounter } = useEncounter();
  const dispatch = useDispatch();
  const { mutateAsync: markAsRead, isLoading: isMarkingAsRead } = useMarkAsRead(notification.id);
  const { type, createdTime, status, patient, metadata } = notification;
  const { encounterId, id } = metadata;

  const history = useHistory();

  const onNotificationClick = async () => {
    if (isMarkingAsRead) return;
    if (status === NOTIFICATION_STATUSES.UNREAD) {
      await markAsRead();
    }
    if (type === NOTIFICATION_TYPES.LAB_REQUEST) {
      await loadLabRequest(id);
    }
    if (type === NOTIFICATION_TYPES.IMAGING_REQUEST) {
      await dispatch(reloadImagingRequest(metadata.id));
    }
    await loadEncounter(encounterId);
    if (patient?.id) await dispatch(reloadPatient(patient.id));

    if (type === NOTIFICATION_TYPES.PHARMACY_NOTE) {
      history.push(
        `/patients/all/${patient.id}/encounter/${encounterId}?tab=medication&openMedicationId=${id}`,
      );
    } else {
      history.push(`/patients/all/${patient.id}/encounter/${encounterId}/${kebabCase(type)}/${id}`);
    }
  };
  return (
    <CardContainer onClick={onNotificationClick} data-testid="cardcontainer-qqc2">
      {status === NOTIFICATION_STATUSES.UNREAD && (
        <CardIndicator data-testid="cardindicator-bkvg" />
      )}
      <img src={NOTIFICATION_ICONS[type]} />
      <Box flex={1}>
        <BodyText
          dangerouslySetInnerHTML={{
            __html: getNotificationText({ getTranslation, type, patient, metadata }),
          }}
          data-testid="bodytext-xa84"
        />
<<<<<<< HEAD
        <CardDatetime>{`${formatTime(createdTime).replace(' ', '')} ${formatShortest(
          createdTime,
        )}`}</CardDatetime>
      </Box>
=======
        <CardDatetime data-testid="carddatetime-vyqg">{`${formatTime(createdTime)} ${formatShortest(createdTime)}`}</CardDatetime>
      </div>
>>>>>>> 4d10801b
    </CardContainer>
  );
};

export const NotificationDrawer = ({ open, onClose, notifications, isLoading }) => {
  const { mutate: markAllAsRead, isLoading: isMarkingAllAsRead } = useMarkAllAsRead();
  const {
    unreadNotifications = [],
    readNotifications = [],
    recentNotificationsTimeFrame,
  } = notifications;

  const onMarkAllAsRead = () => {
    if (isMarkingAllAsRead) return;
    markAllAsRead();
  };

  return (
    <StyledDrawer open={open} onClose={onClose} anchor="right" data-testid="styleddrawer-fn4h">
      <Title data-testid="title-cg5h">
        <TranslatedText
          fallback="Notifications"
          stringId="dashboard.notification.notifications.title"
          replacements={{ count: unreadNotifications.length }}
          data-testid="translatedtext-2asn"
        />{' '}
        {!!unreadNotifications.length && (
          <TranslatedText
            fallback="(:count new)"
            stringId="dashboard.notification.title.countNew"
            replacements={{ count: unreadNotifications.length }}
            data-testid="translatedtext-fq6k"
          />
        )}
        <CloseButton onClick={onClose} data-testid="closebutton-rgw9">
          <CloseIcon data-testid="closeicon-x89c" />
        </CloseButton>
      </Title>
      {!unreadNotifications.length && !readNotifications.length && (
        <NoDataContainer data-testid="nodatacontainer-2xqs">
          <Heading3 margin={0} data-testid="heading3-xlfm">
            <TranslatedText
              fallback="No notifications to display "
              stringId="dashboard.notification.empty.title"
              data-testid="translatedtext-owm5"
            />
          </Heading3>
          <BodyText data-testid="bodytext-7fkl">
            <TranslatedText
              fallback="Check back again later"
              stringId="dashboard.notification.empty.subTitle"
              data-testid="translatedtext-dpro"
            />
          </BodyText>
        </NoDataContainer>
      )}
      {!isLoading ? (
        <>
          {!!unreadNotifications.length && (
            <UnreadTitle data-testid="unreadtitle-raz1">
              <Heading5 margin={0} data-testid="heading5-lwm3">
                <TranslatedText
                  fallback="Unread"
                  stringId="dashboard.notification.unread.title"
                  data-testid="translatedtext-ddcf"
                />
              </Heading5>
              <ActionLink onClick={onMarkAllAsRead} data-testid="actionlink-10rj">
                <TranslatedText
                  fallback="Mark all as read"
                  stringId="dashboard.notification.action.markAllAsRead"
                  data-testid="translatedtext-essh"
                />
              </ActionLink>
            </UnreadTitle>
          )}
          <NotificationList data-testid="notificationlist-xmfz">
            {unreadNotifications.map((notification, index) => (
              <Card
                notification={notification}
                key={notification.id}
                data-testid={`card-2yld-${index}`}
              />
            ))}
          </NotificationList>
          {!!readNotifications.length && (
            <ReadTitle data-testid="readtitle-svo6">
              <TranslatedText
                fallback="Recent (last :recentNotificationsTimeFrame hours)"
                stringId="dashboard.notification.recent.title"
                replacements={{ recentNotificationsTimeFrame }}
                data-testid="translatedtext-314f"
              />
            </ReadTitle>
          )}
          <NotificationList data-testid="notificationlist-wek6">
            {readNotifications.map((notification, index) => (
              <Card
                notification={notification}
                key={notification.id}
                data-testid={`card-trcn-${index}`}
              />
            ))}
          </NotificationList>
        </>
      ) : (
        <LoadingIndicator backgroundColor={Colors.white} data-testid="loadingindicator-36ut" />
      )}
    </StyledDrawer>
  );
};<|MERGE_RESOLUTION|>--- conflicted
+++ resolved
@@ -201,15 +201,10 @@
           }}
           data-testid="bodytext-xa84"
         />
-<<<<<<< HEAD
-        <CardDatetime>{`${formatTime(createdTime).replace(' ', '')} ${formatShortest(
-          createdTime,
-        )}`}</CardDatetime>
+        <CardDatetime data-testid="carddatetime-vyqg">
+          {`${formatTime(createdTime).replace(' ', '')} ${formatShortest(createdTime)}`}
+        </CardDatetime>
       </Box>
-=======
-        <CardDatetime data-testid="carddatetime-vyqg">{`${formatTime(createdTime)} ${formatShortest(createdTime)}`}</CardDatetime>
-      </div>
->>>>>>> 4d10801b
     </CardContainer>
   );
 };
