--- conflicted
+++ resolved
@@ -32,7 +32,7 @@
   overflow: hidden;
   display: -webkit-box;
   white-space: pre-line;
-  ${(props) =>
+  ${props =>
     !props.$expanded
       ? `
     text-overflow: clip;
@@ -295,7 +295,6 @@
   const [isNoteChangelogModalOpen, setIsNoteChangelogModalOpen] = useState(false);
 
   const handleEditNote = useCallback(
-<<<<<<< HEAD
     note => {
       if (!hasEncounterNoteWritePermission) {
         return;
@@ -318,50 +317,6 @@
         encounterId,
         confirmText: <TranslatedText stringId="general.action.save" fallback="Save" />,
       });
-=======
-    (note) => {
-      setModalTitle(
-        note.noteType === NOTE_TYPES.TREATMENT_PLAN ? (
-          <TranslatedText
-            stringId="note.modal.updateTreatmentPlan.title"
-            fallback="Update treatment plan"
-            data-testid="translatedtext-qmf7"
-          />
-        ) : (
-          <TranslatedText
-            stringId="note.modal.edit.title"
-            fallback="Edit note"
-            data-testid="translatedtext-ioxf"
-          />
-        ),
-      );
-      setModalCancelText(
-        <TranslatedText
-          stringId="general.action.cancel"
-          fallback="Cancel"
-          data-testid="translatedtext-c0km"
-        />,
-      );
-      setModalNoteFormMode(NOTE_FORM_MODES.EDIT_NOTE);
-      setIsNoteModalOpen(true);
-      setModalNote(note);
-    },
-    [setModalTitle, setModalCancelText, setIsNoteModalOpen, setModalNote, setModalNoteFormMode],
-  );
-
-  const handleViewNoteChangeLog = useCallback(
-    (note) => {
-      setModalTitle(
-        <TranslatedText
-          stringId="note.modal.changeLog.title"
-          fallback="Change Log"
-          data-testid="translatedtext-xmf3"
-        />,
-      );
-      setModalNoteFormMode(NOTE_FORM_MODES.VIEW_NOTE);
-      setIsNoteModalOpen(true);
-      setModalNote(note);
->>>>>>> cf9016b5
     },
     [openNoteModal, hasEncounterNoteWritePermission, encounterId, noteModalOnSaved],
   );
@@ -376,7 +331,7 @@
       {
         key: 'content',
         title: 'Content',
-        accessor: (note) => (
+        accessor: note => (
           <NoteContent
             note={note}
             hasEncounterNoteWritePermission={hasEncounterNoteWritePermission}
@@ -401,42 +356,11 @@
 
   return (
     <>
-<<<<<<< HEAD
       <NoteChangelogModal
         open={isNoteChangelogModalOpen}
         note={selectedNote}
         onCancel={() => setIsNoteChangelogModalOpen(false)}
       />
-=======
-      {hasEncounterNoteWritePermission && (
-        <NoteModal
-          open={isNoteModalOpen}
-          encounterId={encounterId}
-          onClose={() => setIsNoteModalOpen(false)}
-          onSaved={noteModalOnSaved}
-          note={modalNote}
-          title={modalTitle}
-          cancelText={modalCancelText}
-          noteFormMode={modalNoteFormMode}
-          confirmText={
-            modalNoteFormMode === NOTE_FORM_MODES.VIEW_NOTE ? (
-              <TranslatedText
-                stringId="general.action.close"
-                fallback="Close"
-                data-testid="translatedtext-3cqs"
-              />
-            ) : (
-              <TranslatedText
-                stringId="general.action.save"
-                fallback="Save"
-                data-testid="translatedtext-uimh"
-              />
-            )
-          }
-          data-testid="notemodal-pvyd"
-        />
-      )}
->>>>>>> cf9016b5
       <DataFetchingTable
         lazyLoading
         hideHeader
