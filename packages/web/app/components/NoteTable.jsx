--- conflicted
+++ resolved
@@ -1,8 +1,4 @@
-<<<<<<< HEAD
 import React, { useCallback, useMemo, useState, useRef, useEffect } from 'react';
-=======
-import React, { useCallback, useEffect, useMemo, useState, useRef } from 'react';
->>>>>>> ba068f4c
 import styled from 'styled-components';
 import EditIcon from '@material-ui/icons/Edit';
 
