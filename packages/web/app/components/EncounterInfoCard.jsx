--- conflicted
+++ resolved
@@ -2,17 +2,6 @@
 import styled from 'styled-components';
 import { Colors } from '../constants';
 
-<<<<<<< HEAD
-const CardHeader = styled.div`
-  border-bottom: 1px solid ${Colors.softOutline};
-  padding-bottom: 10px;
-  margin-bottom: 15px;
-  color: ${props => props.theme.palette.text.tertiary};
-  font-size: 16px;
-`;
-
-=======
->>>>>>> e55a9a8a
 const CardBody = styled.div`
   position: relative;
   max-width: 1050px;
