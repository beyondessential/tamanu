--- conflicted
+++ resolved
@@ -31,19 +31,8 @@
       case PATIENT_STATUS.EMERGENCY:
         // This is an emergency encounter
         if (
-<<<<<<< HEAD
-          dischargeDisposition?.code?.startsWith(
-            DISCHARGE_DISPOSITION_FOR_INPATIENTS_ONLY,
-          )
-          ||
-          dischargeDisposition?.code?.startsWith(
-            DISCHARGE_DISPOSITION_FOR_OUTPATIENTS_ONLY,
-          )
-
-=======
           dischargeDisposition?.code?.startsWith(DISCHARGE_DISPOSITION_FOR_INPATIENTS_ONLY) ||
           dischargeDisposition?.code?.startsWith(DISCHARGE_DISPOSITION_FOR_OUTPATIENTS_ONLY)
->>>>>>> b20a7a01
         ) {
           return false; // Do not show discharge dispositions that are only for inpatient or outpatient encounters
         }
@@ -52,41 +41,16 @@
       case PATIENT_STATUS.OUTPATIENT:
         // This is an outpatient encounter
         if (
-<<<<<<< HEAD
-          dischargeDisposition?.code?.startsWith(
-            DISCHARGE_DISPOSITION_FOR_EMERGENCY_ONLY,
-          ) ||
-          dischargeDisposition?.code?.startsWith(
-            DISCHARGE_DISPOSITION_FOR_INPATIENTS_ONLY,
-          )
-        ) {
-          return false; // Do not show discharge dispositions that are only for emergency
-=======
           dischargeDisposition?.code?.startsWith(DISCHARGE_DISPOSITION_FOR_EMERGENCY_ONLY) ||
           dischargeDisposition?.code?.startsWith(DISCHARGE_DISPOSITION_FOR_INPATIENTS_ONLY)
         ) {
           return false; // Do not show discharge dispositions that are only for emergency and inpatient encounters
->>>>>>> b20a7a01
         }
         // Otherwise show everything
         return true;
       case PATIENT_STATUS.INPATIENT:
         // This is an inpatient encounter
         if (
-<<<<<<< HEAD
-          dischargeDisposition?.code?.startsWith(
-            DISCHARGE_DISPOSITION_FOR_EMERGENCY_ONLY,
-          )
-          ||
-          dischargeDisposition?.code?.startsWith(
-            DISCHARGE_DISPOSITION_FOR_OUTPATIENTS_ONLY,
-          )
-        ) {
-          return false; // Do not show discharge dispositions that are only for emergency encounters
-        }
-        // Otherwise show everything
-        return true;
-=======
           dischargeDisposition?.code?.startsWith(DISCHARGE_DISPOSITION_FOR_EMERGENCY_ONLY) ||
           dischargeDisposition?.code?.startsWith(DISCHARGE_DISPOSITION_FOR_OUTPATIENTS_ONLY)
         ) {
@@ -96,7 +60,6 @@
         return true;
       default:
         throw new Error('Unsupported encounter type for discharge disposition');
->>>>>>> b20a7a01
     }
   };
 
