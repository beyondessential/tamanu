--- conflicted
+++ resolved
@@ -14,11 +14,8 @@
 import { useLocalisation } from '../contexts/Localisation';
 
 const DISCHARGE_DISPOSITION_FOR_EMERGENCY_ONLY = 'AE-';
-const DISCHARGE_DISPOSITION_FOR_INPATIENTS_OUTPATIENTS_ONLY = 'IN-';
-<<<<<<< HEAD
-=======
+const DISCHARGE_DISPOSITION_FOR_INPATIENTS_ONLY = 'IN-';
 const DISCHARGE_DISPOSITION_FOR_OUTPATIENTS_ONLY = 'OP-';
->>>>>>> 1dd23696
 
 export const DischargeModal = React.memo(({ open, onClose }) => {
   const dispatch = useDispatch();
@@ -30,39 +27,12 @@
   const practitionerSuggester = useSuggester('practitioner');
 
   const dischargeDispositionFilterer = dischargeDisposition => {
-<<<<<<< HEAD
-    const patientStatus = getPatientStatus(encounter.encounterType);
-
-    switch (patientStatus) {
-      case PATIENT_STATUS.EMERGENCY:
-=======
     switch (getPatientStatus(encounter.encounterType)) {
       case PATIENT_STATUS.EMERGENCY:
         // This is an emergency encounter
->>>>>>> 1dd23696
         if (
-          dischargeDisposition?.code?.startsWith(
-            DISCHARGE_DISPOSITION_FOR_INPATIENTS_OUTPATIENTS_ONLY,
-          )
-<<<<<<< HEAD
-        ) {
-          return false; // Do not show discharge dispositions that are only for inpatient and outpatient encounters
-        }
-        return true;
-      case PATIENT_STATUS.INPATIENT:
-      case PATIENT_STATUS.OUTPATIENT:
-        if (dischargeDisposition?.code?.startsWith(DISCHARGE_DISPOSITION_FOR_EMERGENCY_ONLY)) {
-          return false; // Do not show discharge dispositions that are only for emergency encounters
-        }
-        return true;
-      default:
-        throw new Error('Unsupported encounter type for discharge disposition');
-=======
-          ||
-          dischargeDisposition?.code?.startsWith(
-            DISCHARGE_DISPOSITION_FOR_OUTPATIENTS_ONLY,
-          )
-
+          dischargeDisposition?.code?.startsWith(DISCHARGE_DISPOSITION_FOR_INPATIENTS_ONLY) ||
+          dischargeDisposition?.code?.startsWith(DISCHARGE_DISPOSITION_FOR_OUTPATIENTS_ONLY)
         ) {
           return false; // Do not show discharge dispositions that are only for inpatient or outpatient encounters
         }
@@ -71,30 +41,25 @@
       case PATIENT_STATUS.OUTPATIENT:
         // This is an outpatient encounter
         if (
-          dischargeDisposition?.code?.startsWith(
-            DISCHARGE_DISPOSITION_FOR_EMERGENCY_ONLY,
-          )
+          dischargeDisposition?.code?.startsWith(DISCHARGE_DISPOSITION_FOR_EMERGENCY_ONLY) ||
+          dischargeDisposition?.code?.startsWith(DISCHARGE_DISPOSITION_FOR_INPATIENTS_ONLY)
         ) {
-          return false; // Do not show discharge dispositions that are only for emergency
+          return false; // Do not show discharge dispositions that are only for emergency and inpatient encounters
         }
         // Otherwise show everything
         return true;
       case PATIENT_STATUS.INPATIENT:
         // This is an inpatient encounter
         if (
-          dischargeDisposition?.code?.startsWith(
-            DISCHARGE_DISPOSITION_FOR_EMERGENCY_ONLY,
-          )
-          ||
-          dischargeDisposition?.code?.startsWith(
-            DISCHARGE_DISPOSITION_FOR_OUTPATIENTS_ONLY,
-          )
+          dischargeDisposition?.code?.startsWith(DISCHARGE_DISPOSITION_FOR_EMERGENCY_ONLY) ||
+          dischargeDisposition?.code?.startsWith(DISCHARGE_DISPOSITION_FOR_OUTPATIENTS_ONLY)
         ) {
-          return false; // Do not show discharge dispositions that are only for emergency encounters
+          return false; // Do not show discharge dispositions that are only for emergency and outpatient encounters
         }
         // Otherwise show everything
         return true;
->>>>>>> 1dd23696
+      default:
+        throw new Error('Unsupported encounter type for discharge disposition');
     }
   };
 
