--- conflicted
+++ resolved
@@ -6,11 +6,8 @@
 import { StatisticsCard, StatisticsCardContainer } from './StatisticsCard';
 import { Colors } from '../constants';
 import { TranslatedText } from './Translation/TranslatedText';
-<<<<<<< HEAD
 import { useSettings } from '../contexts/Settings';
-=======
 import { useAuth } from '../contexts/Auth';
->>>>>>> 815906ad
 
 const getAverageWaitTime = categoryData => {
   if (categoryData.length === 0) {
