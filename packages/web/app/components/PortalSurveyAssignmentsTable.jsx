--- conflicted
+++ resolved
@@ -16,7 +16,7 @@
 const getProgram = ({ survey }) => survey?.program?.name || '';
 const getForm = ({ survey }) => survey?.name || '';
 
-const Container = styled.div`  
+const Container = styled.div`
   padding: 0.9rem 1.2rem 0.8rem;
   border-bottom: 1px solid ${TAMANU_COLORS.outline};
   h4 {
@@ -28,11 +28,7 @@
   <Container>
     <Heading4>
       <TranslatedText
-<<<<<<< HEAD
-        stringId="vaccine.table.outstandingForms.label"
-=======
         stringId="program.table.outstandingPatientForms.header"
->>>>>>> 38476051
         fallback="Outstanding patient program forms"
       />
     </Heading4>
@@ -62,7 +58,7 @@
           stringId="portalSurveyAssignment.table.column.dateRequested"
           fallback="Date requested"
         />
-      ),  
+      ),
       accessor: getDateRequested,
     },
     {
