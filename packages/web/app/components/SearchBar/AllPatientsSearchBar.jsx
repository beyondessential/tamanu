import React, { useState } from 'react';
import { getCurrentDateString } from '@tamanu/shared/utils/dateTime';
import Box from '@material-ui/core/Box';
import styled from 'styled-components';
import { CustomisableSearchBar } from './CustomisableSearchBar';
import {
  AutocompleteField,
  DOBFields,
  Field,
  LocalisedField,
  SearchField,
  SelectField,
} from '../Field';
import { useSuggester } from '../../api';
import { DateField } from '../Field/DateField';
import { useSexOptions } from '../../hooks';
import { SearchBarCheckField } from './SearchBarCheckField';
import { TranslatedText } from '../Translation/TranslatedText';

const TwoColumnsField = styled(Box)`
  grid-column: span 2;
  display: flex;
  gap: 10px;
`;

const SexLocalisedField = styled(LocalisedField)`
  min-width: 100px;
  flex: 1;
`;

const VillageLocalisedField = styled(LocalisedField)`
  font-size: 11px;
`;

export const AllPatientsSearchBar = React.memo(({ onSearch, searchParameters }) => {
  const villageSuggester = useSuggester('village');
  const sexOptions = useSexOptions(false);
  const [showAdvancedFields, setShowAdvancedFields] = useState(false);

  return (
    <CustomisableSearchBar
      showExpandButton
      isExpanded={showAdvancedFields}
      setIsExpanded={setShowAdvancedFields}
      onSearch={onSearch}
      initialValues={searchParameters}
      hiddenFields={
        <>
          <LocalisedField
            component={SearchField}
            name="culturalName"
            label={
              <TranslatedText
                stringId="general.localisedField.culturalName.label.short"
                fallback="Cultural name"
              />
            }
          />
          <TwoColumnsField>
            <DOBFields showExactBirth={false} />
            <SexLocalisedField
              name="sex"
              label={<TranslatedText stringId="general.localisedField.sex.label" fallback="Sex" />}
              component={SelectField}
              options={sexOptions}
              size="small"
              prefix="patient.property.sex"
            />
          </TwoColumnsField>
          <VillageLocalisedField
            name="villageId"
            label={
              <TranslatedText
                stringId="general.localisedField.villageId.label"
                fallback="Village"
              />
            }
            component={AutocompleteField}
            suggester={villageSuggester}
            size="small"
          />
          <SearchBarCheckField
            name="deceased"
            label={
              <TranslatedText
                stringId="patientList.table.includeDeceasedCheckbox.label"
                fallback="Include deceased patients"
              />
            }
          />
        </>
      }
    >
      <LocalisedField
        keepLetterCase
        component={SearchField}
        name="displayId"
        label={
          <TranslatedText stringId="general.localisedField.displayId.label.short" fallback="NHN" />
        }
      />
      <LocalisedField
        component={SearchField}
        name="firstName"
        label={
          <TranslatedText stringId="general.localisedField.firstName.label" fallback="First name" />
        }
      />
      <LocalisedField
        component={SearchField}
        name="lastName"
        label={
          <TranslatedText stringId="general.localisedField.lastName.label" fallback="Last name" />
        }
      />
      <Field
        name="dateOfBirthExact"
        component={DateField}
        saveDateAsString
<<<<<<< HEAD
        label={<TranslatedText stringId="general.form.dateOfBirth.label" fallback="DOB" />}
=======
        label={<TranslatedText stringId="general.dateOfBirth.label" fallback="DOB" />}
>>>>>>> 0e1429e5
        max={getCurrentDateString()}
      />
    </CustomisableSearchBar>
  );
});<|MERGE_RESOLUTION|>--- conflicted
+++ resolved
@@ -117,11 +117,7 @@
         name="dateOfBirthExact"
         component={DateField}
         saveDateAsString
-<<<<<<< HEAD
-        label={<TranslatedText stringId="general.form.dateOfBirth.label" fallback="DOB" />}
-=======
         label={<TranslatedText stringId="general.dateOfBirth.label" fallback="DOB" />}
->>>>>>> 0e1429e5
         max={getCurrentDateString()}
       />
     </CustomisableSearchBar>
