import React from 'react';
import { startOfDay } from 'date-fns';
import { CustomisableSearchBar } from './CustomisableSearchBar';
import {
  AutocompleteField,
  DateTimeField,
  LocalisedField,
  SearchField,
  SelectField,
} from '../Field';
import { TranslatedText } from '../Translation/TranslatedText';
<<<<<<< HEAD
import { appointmentStatusOptions, appointmentTypeOptions } from '../../constants';
=======
import { APPOINTMENT_STATUS_OPTIONS, APPOINTMENT_TYPE_OPTIONS } from '../../constants';
>>>>>>> 0e96a02f
import { useSuggester } from '../../api';

export const AppointmentsSearchBar = ({ onSearch }) => {
  const practitionerSuggester = useSuggester('practitioner');
  const locationGroupSuggester = useSuggester('facilityLocationGroup');

  return (
    <CustomisableSearchBar
      title="Search appointments"
      onSearch={values => {
        const { firstName, lastName, displayId, ...queries } = values;
        // map search query to associated column names
        onSearch({
          'patient.first_name': firstName,
          'patient.last_name': lastName,
          'patient.display_id': displayId,
          ...queries,
        });
      }}
      initialValues={{
        after: startOfDay(new Date()),
      }}
    >
      <LocalisedField
        name="firstName"
        label={
          <TranslatedText stringId="general.localisedField.firstName.label" fallback="First name" />
        }
        component={SearchField}
      />
      <LocalisedField
        name="lastName"
        label={
          <TranslatedText stringId="general.localisedField.lastName.label" fallback="Last name" />
        }
        component={SearchField}
      />
      <LocalisedField
        name="clinicianId"
        label={
          <TranslatedText stringId="general.localisedField.clinician.label" fallback="Clinician" />
        }
        component={AutocompleteField}
        suggester={practitionerSuggester}
      />
      <LocalisedField
        name="locationGroupId"
        label={
          <TranslatedText stringId="general.localisedField.locationGroupId.label" fallback="Area" />
        }
        component={AutocompleteField}
        suggester={locationGroupSuggester}
      />
      <LocalisedField
        name="type"
        label={
          <TranslatedText
            stringId="general.localisedField.type.label"
            fallback="Appointment Type"
          />
        }
        component={SelectField}
        options={APPOINTMENT_TYPE_OPTIONS}
        size="small"
        prefix="appointment.property.type"
      />
      <LocalisedField
        name="status"
        label={
          <TranslatedText
            stringId="general.localisedField.status.label"
            fallback="Appointment Status"
          />
        }
        component={SelectField}
        options={APPOINTMENT_STATUS_OPTIONS}
        size="small"
        prefix="appointment.property.status"
      />
      <LocalisedField
        saveDateAsString
        name="after"
        label={
          <TranslatedText stringId="general.localisedField.after.label" fallback="Start from" />
        }
        component={DateTimeField}
      />
      <LocalisedField
        saveDateAsString
        name="before"
        label={<TranslatedText stringId="general.localisedField.before.label" fallback="Until" />}
        component={DateTimeField}
      />
      <LocalisedField
        keepLetterCase
        label={
          <TranslatedText stringId="general.localisedField.displayId.label.short" fallback="NHN" />
        }
        name="displayId"
        component={SearchField}
      />
    </CustomisableSearchBar>
  );
};<|MERGE_RESOLUTION|>--- conflicted
+++ resolved
@@ -9,11 +9,7 @@
   SelectField,
 } from '../Field';
 import { TranslatedText } from '../Translation/TranslatedText';
-<<<<<<< HEAD
-import { appointmentStatusOptions, appointmentTypeOptions } from '../../constants';
-=======
 import { APPOINTMENT_STATUS_OPTIONS, APPOINTMENT_TYPE_OPTIONS } from '../../constants';
->>>>>>> 0e96a02f
 import { useSuggester } from '../../api';
 
 export const AppointmentsSearchBar = ({ onSearch }) => {
