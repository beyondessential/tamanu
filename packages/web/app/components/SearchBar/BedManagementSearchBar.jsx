import React, { useCallback, useState } from 'react';
import styled from 'styled-components';
import { Button } from '@material-ui/core';
import { useSuggester } from '../../api';
import { Colors, LOCATION_AVAILABILITY_OPTIONS } from '../../constants';
import { HandoverNotesIcon } from '../../assets/icons/HandoverNotesIcon';
import { AutocompleteField, LocalisedField } from '../Field';
import { HandoverNotesModal } from '../BedManagement/HandoverNotesModal';
import { CustomisableSearchBar } from './CustomisableSearchBar';
import { ThemedTooltip } from '../Tooltip';
import { TranslatedText } from '../Translation/TranslatedText';
import { SelectField } from '../Translation/TranslatedSelectField.jsx';

const HandoverNotesButton = styled(Button)`
  font-weight: 500;
  text-transform: none;
  text-decoration: underline;
  color: ${Colors.primary};
  margin-right: auto;
  margin-top: auto;
  margin-bottom: auto;
  &:hover {
    text-decoration: underline;
  }
  &.Mui-disabled {
    pointer-events: auto;
  }
`;

const EmptyGridItem = styled.div``;

export const BedManagementSearchBar = React.memo(({ onSearch, searchParameters }) => {
  const locationGroupSuggester = useSuggester('locationGroup', {
    baseQueryParameters: { filterByFacility: true },
  });

  const [handoverNotesModalShown, setHandoverNotesModalShown] = useState(false);

  const handleHandoverNotesButtonClick = useCallback(() => setHandoverNotesModalShown(true), [
    setHandoverNotesModalShown,
  ]);

  const handleHandoverNotesModalClose = useCallback(() => setHandoverNotesModalShown(false), [
    setHandoverNotesModalShown,
  ]);

  const handoverNotesButtonDisabled = !searchParameters?.area;

  return (
    <>
      <CustomisableSearchBar
        title={<TranslatedText stringId="bedManagement.search.title" fallback="Search Locations" />}
        onSearch={onSearch}
        initialValues={searchParameters}
      >
        <HandoverNotesButton
          disabled={handoverNotesButtonDisabled}
          startIcon={
            <HandoverNotesIcon color={searchParameters?.area ? Colors.primary : Colors.softText} />
          }
          onClick={handleHandoverNotesButtonClick}
        >
          {handoverNotesButtonDisabled ? (
            <ThemedTooltip
              title={
                <TranslatedText
                  stringId="bedManagement.search.handoverNotes.tooltip"
                  fallback="Select an 'Area' to create handover notes"
                />
              }
            >
              <span>
                <TranslatedText
                  stringId="bedManagement.search.handoverNotes.button.label"
                  fallback="Handover notes"
                />
              </span>
            </ThemedTooltip>
          ) : (
            <TranslatedText
              stringId="bedManagement.search.handoverNotes.button.label"
              fallback="Handover notes"
            />
          )}
        </HandoverNotesButton>

        <EmptyGridItem />
        <LocalisedField
          name="area"
          label={<TranslatedText stringId="general.localisedField.area.label" fallback="Area" />}
          defaultLabel="Area"
          component={AutocompleteField}
          size="small"
          suggester={locationGroupSuggester}
        />
        <LocalisedField
          name="status"
          label={
            <TranslatedText stringId="general.localisedField.status.label" fallback="Status" />
          }
          size="small"
          component={SelectField}
<<<<<<< HEAD
          options={locationAvailabilityOptions}
          prefix="bedManagement.property.status"
=======
          options={LOCATION_AVAILABILITY_OPTIONS}
>>>>>>> a5102a14
        />
      </CustomisableSearchBar>
      <HandoverNotesModal
        open={handoverNotesModalShown}
        onClose={handleHandoverNotesModalClose}
        printable
        width="md"
        keepMounted
        area={searchParameters?.area}
      />
    </>
  );
});<|MERGE_RESOLUTION|>--- conflicted
+++ resolved
@@ -100,12 +100,8 @@
           }
           size="small"
           component={SelectField}
-<<<<<<< HEAD
-          options={locationAvailabilityOptions}
+          options={LOCATION_AVAILABILITY_OPTIONS}
           prefix="bedManagement.property.status"
-=======
-          options={LOCATION_AVAILABILITY_OPTIONS}
->>>>>>> a5102a14
         />
       </CustomisableSearchBar>
       <HandoverNotesModal
