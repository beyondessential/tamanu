--- conflicted
+++ resolved
@@ -4,20 +4,12 @@
 import { useSuggester } from '../../api';
 import { Colors } from '../../constants';
 import { HandoverNotesIcon } from '../../assets/icons/HandoverNotesIcon';
-<<<<<<< HEAD
-import { AutocompleteField, LocalisedField } from '../Field';
-=======
 import { AutocompleteField, LocalisedField, TranslatedSelectField } from '../Field';
->>>>>>> 3b75c14b
 import { HandoverNotesModal } from '../BedManagement/HandoverNotesModal';
 import { CustomisableSearchBar } from './CustomisableSearchBar';
 import { ThemedTooltip } from '../Tooltip';
 import { TranslatedText } from '../Translation/TranslatedText';
 import { LOCATION_AVAILABILITY_STATUS_LABELS } from '@tamanu/constants';
-<<<<<<< HEAD
-import { TranslatedSelectField } from '../Translation/TranslatedSelect';
-=======
->>>>>>> 3b75c14b
 import { useTranslation } from '../../contexts/Translation';
 
 const HandoverNotesButton = styled(Button)`
