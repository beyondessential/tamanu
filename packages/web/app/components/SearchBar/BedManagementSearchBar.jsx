import React, { useCallback, useState } from 'react';
import styled from 'styled-components';
import { Button } from '@material-ui/core';
import { useSuggester } from '../../api';
import { Colors, LOCATION_AVAILABILITY_OPTIONS } from '../../constants';
import { HandoverNotesIcon } from '../../assets/icons/HandoverNotesIcon';
import { AutocompleteField, LocalisedField, SelectField } from '../Field';
import { HandoverNotesModal } from '../BedManagement/HandoverNotesModal';
import { CustomisableSearchBar } from './CustomisableSearchBar';
import { ThemedTooltip } from '../Tooltip';
import { TranslatedText } from '../Translation/TranslatedText';

const HandoverNotesButton = styled(Button)`
  font-weight: 500;
  text-transform: none;
  text-decoration: underline;
  color: ${Colors.primary};
  margin-right: auto;
  margin-top: auto;
  margin-bottom: auto;
  &:hover {
    text-decoration: underline;
  }
  &.Mui-disabled {
    pointer-events: auto;
  }
`;

const EmptyGridItem = styled.div``;

export const BedManagementSearchBar = React.memo(({ onSearch, searchParameters }) => {
  const locationGroupSuggester = useSuggester('locationGroup', {
    baseQueryParameters: { filterByFacility: true },
  });

  const [handoverNotesModalShown, setHandoverNotesModalShown] = useState(false);

  const handleHandoverNotesButtonClick = useCallback(() => setHandoverNotesModalShown(true), [
    setHandoverNotesModalShown,
  ]);

  const handleHandoverNotesModalClose = useCallback(() => setHandoverNotesModalShown(false), [
    setHandoverNotesModalShown,
  ]);

  const handoverNotesButtonDisabled = !searchParameters?.area;

  return (
    <>
      <CustomisableSearchBar
        title={<TranslatedText stringId="bedManagement.search.title" fallback="Search Locations" />}
        onSearch={onSearch}
        initialValues={searchParameters}
      >
        <HandoverNotesButton
          disabled={handoverNotesButtonDisabled}
          startIcon={
            <HandoverNotesIcon color={searchParameters?.area ? Colors.primary : Colors.softText} />
          }
          onClick={handleHandoverNotesButtonClick}
        >
          {handoverNotesButtonDisabled ? (
            <ThemedTooltip
              title={
                <TranslatedText
                  stringId="bedManagement.search.handoverNotes.tooltip"
                  fallback="Select an 'Area' to create handover notes"
                />
              }
            >
              <span>
                <TranslatedText
                  stringId="bedManagement.search.handoverNotes.button.label"
                  fallback="Handover notes"
                />
              </span>
            </ThemedTooltip>
          ) : (
            <TranslatedText
              stringId="bedManagement.search.handoverNotes.button.label"
              fallback="Handover notes"
            />
          )}
        </HandoverNotesButton>

        <EmptyGridItem />
        <LocalisedField
          name="area"
          label={<TranslatedText stringId="general.localisedField.area.label" fallback="Area" />}
          defaultLabel="Area"
          component={AutocompleteField}
          size="small"
          suggester={locationGroupSuggester}
        />
        <LocalisedField
          name="status"
          label={
            <TranslatedText stringId="general.localisedField.status.label" fallback="Status" />
          }
          size="small"
          component={SelectField}
          options={LOCATION_AVAILABILITY_OPTIONS}
<<<<<<< HEAD
=======
          prefix="bedManagement.property.status"
>>>>>>> 3d6fd94b
        />
      </CustomisableSearchBar>
      <HandoverNotesModal
        open={handoverNotesModalShown}
        onClose={handleHandoverNotesModalClose}
        printable
        width="md"
        keepMounted
        area={searchParameters?.area}
      />
    </>
  );
});<|MERGE_RESOLUTION|>--- conflicted
+++ resolved
@@ -100,10 +100,7 @@
           size="small"
           component={SelectField}
           options={LOCATION_AVAILABILITY_OPTIONS}
-<<<<<<< HEAD
-=======
           prefix="bedManagement.property.status"
->>>>>>> 3d6fd94b
         />
       </CustomisableSearchBar>
       <HandoverNotesModal
