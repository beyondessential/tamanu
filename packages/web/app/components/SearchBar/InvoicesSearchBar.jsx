import React from 'react';
import { CustomisableSearchBar } from './CustomisableSearchBar';
import { LocalisedField, SelectField } from '../Field';
import { INVOICE_PAYMENT_STATUS_OPTIONS, INVOICE_STATUS_OPTIONS } from '../../constants';
import { TranslatedText } from '../Translation/TranslatedText';

export const InvoicesSearchBar = React.memo(({ onSearch }) => (
  <CustomisableSearchBar title="Search invoices" onSearch={onSearch}>
    <LocalisedField
      name="invoiceDisplayId"
      defaultLabel="Invoice number"
      label={
        <TranslatedText
          stringId="general.localisedField.invoiceDisplayId.label"
          fallback="Invoice number"
        />
      }
    />
    <LocalisedField
      name="receiptNumber"
      label={
        <TranslatedText
          stringId="general.localisedField.receiptNumber.label"
          fallback="Receipt number"
        />
      }
    />
    <LocalisedField
      name="status"
      label={<TranslatedText stringId="general.localisedField.status.label" fallback="Status" />}
      component={SelectField}
      options={INVOICE_STATUS_OPTIONS}
<<<<<<< HEAD
=======
      prefix="invoice.property.status"
>>>>>>> 0e96a02f
    />
    <LocalisedField
      name="paymentStatus"
      label={
        <TranslatedText
          stringId="general.localisedField.paymentStatus.label"
          fallback="Payment status"
        />
      }
      component={SelectField}
      options={INVOICE_PAYMENT_STATUS_OPTIONS}
      prefix="invoice.property.paymentStatus"
    />
  </CustomisableSearchBar>
));<|MERGE_RESOLUTION|>--- conflicted
+++ resolved
@@ -30,10 +30,7 @@
       label={<TranslatedText stringId="general.localisedField.status.label" fallback="Status" />}
       component={SelectField}
       options={INVOICE_STATUS_OPTIONS}
-<<<<<<< HEAD
-=======
       prefix="invoice.property.status"
->>>>>>> 0e96a02f
     />
     <LocalisedField
       name="paymentStatus"
