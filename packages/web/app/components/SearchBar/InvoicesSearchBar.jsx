import React from 'react';
import { CustomisableSearchBar } from './CustomisableSearchBar';
import { LocalisedField, SelectField } from '../Field';
import { INVOICE_PAYMENT_STATUS_OPTIONS, INVOICE_STATUS_OPTIONS } from '../../constants';
import { TranslatedText } from '../Translation/TranslatedText';

export const InvoicesSearchBar = React.memo(({ onSearch }) => (
<<<<<<< HEAD
  <CustomisableSearchBar
    title={<TranslatedText stringId="invoice.search.title" fallback="Search invoices" />}
    onSearch={onSearch}
  >
    <LocalisedField name="invoiceDisplayId" defaultLabel="Invoice number" />
    <LocalisedField name="receiptNumber" defaultLabel="Receipt number" />
=======
  <CustomisableSearchBar title="Search invoices" onSearch={onSearch}>
    <LocalisedField
      name="invoiceDisplayId"
      defaultLabel="Invoice number"
      label={
        <TranslatedText
          stringId="general.localisedField.invoiceDisplayId.label"
          fallback="Invoice number"
        />
      }
    />
    <LocalisedField
      name="receiptNumber"
      label={
        <TranslatedText
          stringId="general.localisedField.receiptNumber.label"
          fallback="Receipt number"
        />
      }
    />
>>>>>>> 5a62f896
    <LocalisedField
      name="status"
      label={<TranslatedText stringId="general.localisedField.status.label" fallback="Status" />}
      component={SelectField}
      options={INVOICE_STATUS_OPTIONS}
      prefix="invoice.property.status"
    />
    <LocalisedField
      name="paymentStatus"
      label={
        <TranslatedText
          stringId="general.localisedField.paymentStatus.label"
          fallback="Payment status"
        />
      }
      component={SelectField}
      options={INVOICE_PAYMENT_STATUS_OPTIONS}
      prefix="invoice.property.paymentStatus"
    />
  </CustomisableSearchBar>
));<|MERGE_RESOLUTION|>--- conflicted
+++ resolved
@@ -5,14 +5,6 @@
 import { TranslatedText } from '../Translation/TranslatedText';
 
 export const InvoicesSearchBar = React.memo(({ onSearch }) => (
-<<<<<<< HEAD
-  <CustomisableSearchBar
-    title={<TranslatedText stringId="invoice.search.title" fallback="Search invoices" />}
-    onSearch={onSearch}
-  >
-    <LocalisedField name="invoiceDisplayId" defaultLabel="Invoice number" />
-    <LocalisedField name="receiptNumber" defaultLabel="Receipt number" />
-=======
   <CustomisableSearchBar title="Search invoices" onSearch={onSearch}>
     <LocalisedField
       name="invoiceDisplayId"
@@ -33,7 +25,6 @@
         />
       }
     />
->>>>>>> 5a62f896
     <LocalisedField
       name="status"
       label={<TranslatedText stringId="general.localisedField.status.label" fallback="Status" />}
