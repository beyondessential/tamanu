import React from 'react';
import styled from 'styled-components';
import { Alert, AlertTitle } from '@material-ui/lab';
import { Box } from '@material-ui/core';
import { useQuery } from '@tanstack/react-query';
import { VACCINE_STATUS, VACCINE_STATUS_LABELS } from '@tamanu/constants';
import { ModalActionRow } from './ModalActionRow';
import { Colors } from '../constants';
import { useApi } from '../api';

import { DateDisplay } from './DateDisplay';
import { Modal } from './Modal';
<<<<<<< HEAD
import { TranslatedEnum } from './Translation/TranslatedEnum.jsx';
=======
import { TranslatedText } from './Translation/TranslatedText';
import { LowerCase } from './Typography';
>>>>>>> 76314c84

const Container = styled.div`
  display: flex;
  flex-direction: column;
  align-items: center;
  background-color: ${Colors.white};
  ${props => (props.$editMode ? 'margin-bottom: 20px;' : '')}
  position: relative;
  border-radius: 5px;
  border: 1px solid ${Colors.outline};
`;

const DisplayField = styled.div`
  width: 50%;
  padding-right: 15px;
  padding-bottom: 20px;
  color: ${Colors.darkestText};
  font-weight: 500;
  &:nth-child(2n) {
    ${props => (props.$editMode ? `border-left: 1px solid ${Colors.outline};` : '')}
    ${props => (props.$editMode ? `padding-left: 15px;` : '')}
  }
`;

const Label = styled.div`
  font-weight: 400;
  color: ${Colors.midText};
`;

const FieldGroup = styled.div`
  display: flex;
  flex-wrap: wrap;
  width: 90%;
  border-bottom: 1px solid ${Colors.outline};
  &:last-of-type {
    border-bottom: none;
    padding-bottom: 20px;
  }
  padding-top: 20px;
`;

/* eslint-disable react/jsx-key */
const FieldsViewer = ({ labelValueFieldGroups, editMode }) => (
  <Container $editMode={editMode}>
    {labelValueFieldGroups.map(({ key, fields }) => (
      <FieldGroup key={key}>
        {fields.map(({ label, value }) => (
          <DisplayField key={label} $editMode={editMode}>
            <Label>{label}</Label>
            {value}
          </DisplayField>
        ))}
      </FieldGroup>
    ))}
  </Container>
);
/* eslint-enable react/jsx-key */

const ErrorMessage = () => {
  return (
    <Box p={5}>
      <Alert severity="error">
        <AlertTitle>
          <TranslatedText
            stringId="vaccine.error.cantLoadVaccine.title"
            fallback="Error: Cannot load view modal for this vaccine"
          />
        </AlertTitle>
        <TranslatedText
          stringId="vaccine.error.cantLoadVaccine.subTitle"
          fallback="Please contact Tamanu administrator"
        />
      </Alert>
    </Box>
  );
};

export const ViewAdministeredVaccineContent = ({ vaccineRecord, editMode }) => {
  const {
    id: vaccineRecordId,
    status,
    injectionSite,
    scheduledVaccine: { label: vaccineLabel, schedule },
    encounter: { patientId },
    recorder,
    givenBy,
    location,
    department,
    date,
    batch,
    vaccineName,
    vaccineBrand,
    disease,
    givenElsewhere,
    notGivenReason,
    encounter,
    circumstanceIds,
  } = vaccineRecord;

  const routine = !vaccineName;
  const notGiven = VACCINE_STATUS.NOT_GIVEN === status;

  const api = useApi();
  const { data: { data: vaccineCircumstances } = {} } = useQuery({
    queryKey: ['administeredVaccine', patientId, vaccineRecordId],
    queryFn: () =>
      api.get(`patient/${patientId}/administeredVaccine/${vaccineRecordId}/circumstances`),
    // to avoid unnecessary API calls, these are the conditions that will show circumstance
    enabled: Boolean(!editMode && givenElsewhere && circumstanceIds),
  });

  if (!vaccineRecord) return null;

  const fieldObjects = {
    vaccine: {
      label: <TranslatedText stringId="vaccine.form.vaccine.label" fallback="Vaccine" />,
      value: vaccineLabel || '-',
    },
    batch: {
      label: <TranslatedText stringId="vaccine.form.batch.label" fallback="Batch" />,
      value: batch || '-',
    },
    schedule: {
      label: <TranslatedText stringId="vaccine.form.schedule.label" fallback="Schedule" />,
      value: schedule || '-',
    },
    dateRecorded: {
      label: <TranslatedText stringId="vaccine.form.dateRecorded.label" fallback="Date recorded" />,
      value: <DateDisplay date={date} />,
    },
    dateGiven: {
      label: <TranslatedText stringId="vaccine.form.dateGiven.label" fallback="Date given" />,
      value: <DateDisplay date={date} />,
    },
    injectionSite: {
      label: (
        <TranslatedText stringId="vaccine.form.injectionSite.label" fallback="Injection site" />
      ),
      value: injectionSite || '-',
    },
    area: {
      label: <TranslatedText stringId="general.form.area.label" fallback="Area" />,
      value: location?.locationGroup?.name || '-',
    },
    location: {
      label: <TranslatedText stringId="general.form.location.label" fallback="Location" />,
      value: location?.name || '-',
    },
    department: {
      label: <TranslatedText stringId="general.form.department.label" fallback="Department" />,
      value: department?.name || '-',
    },
    facility: {
      label: <TranslatedText stringId="general.form.facility.label" fallback="Facility" />,
      value: location?.facility.name || encounter.location.facility.name || '-',
    },
    givenBy: {
      label: <TranslatedText stringId="vaccine.form.givenBy.label" fallback="Given by" />,
      value: givenBy || '-',
    },
    supervisingClinician: {
      label: (
        <TranslatedText
          stringId="general.form.supervisingClinician.label"
          fallback="Supervising :clinician"
          replacements={{
            clinician: (
              <LowerCase>
                <TranslatedText
                  stringId="general.localisedField.clinician.label.short"
                  fallback="Clinician"
                />
              </LowerCase>
            ),
          }}
        />
      ),
      value: givenBy || '-',
    },
    recordedBy: {
      label: <TranslatedText stringId="vaccine.form.recordedBy.label" fallback="Recorded by" />,
      value: recorder?.displayName || '-',
    },
    vaccineName: {
      label: <TranslatedText stringId="vaccine.form.vaccineName.label" fallback="Vaccine name" />,
      value: vaccineName || '-',
    },
    vaccineBrand: {
      label: <TranslatedText stringId="vaccine.form.vaccineBrand.label" fallback="Vaccine brand" />,
      value: vaccineBrand || '-',
    },
    disease: {
      label: <TranslatedText stringId="vaccine.form.disease.label" fallback="Disease" />,
      value: disease || '-',
    },
    status: {
<<<<<<< HEAD
      label: 'Status',
      value: givenElsewhere
        ? 'Given elsewhere'
        : (
            <TranslatedEnum
              prefix="vaccine.property.status"
              value={status}
              enumValues={VACCINE_STATUS_LABELS}
            />
          ) || '-',
=======
      label: <TranslatedText stringId="vaccine.form.status.label" fallback="Status" />,
      value: givenElsewhere ? 'Given elsewhere' : VACCINE_STATUS_LABELS[status] || '-',
>>>>>>> 76314c84
    },
    country: {
      label: <TranslatedText stringId="vaccine.form.country.label" fallback="Country" />,
      value: givenBy || '-',
    },
    reason: {
      label: <TranslatedText stringId="vaccine.form.reason.label" fallback="Reason" />,
      value: notGivenReason?.name || '-',
    },
    circumstance: {
      label: <TranslatedText stringId="vaccine.form.circumstance.label" fallback="Circumstance" />,
      value:
        vaccineCircumstances?.length > 0
          ? vaccineCircumstances?.map(circumstance => circumstance?.name)?.join(', ')
          : '-',
    },
  };

  const modalVersions = [
    {
      name: 'routine',
      condition: routine && !notGiven && !givenElsewhere,
      fieldGroups: [
        {
          key: 'vaccine',
          fields: [
            { field: fieldObjects.vaccine },
            { field: fieldObjects.batch, editMode: false },
            { field: fieldObjects.schedule },
            { field: fieldObjects.status },
            { field: fieldObjects.recordedBy, editMode: true },
            { field: fieldObjects.facility, editMode: true },
            { field: fieldObjects.dateGiven, editMode: false },
            { field: fieldObjects.injectionSite, editMode: false },
          ],
        },
        {
          key: 'location',
          fields: [
            { field: fieldObjects.area, editMode: false },
            { field: fieldObjects.location, editMode: false },
            { field: fieldObjects.department, editMode: false },
            { field: fieldObjects.facility, editMode: false },
          ],
        },
        {
          key: 'recorded',
          fields: [
            { field: fieldObjects.givenBy, editMode: false },
            { field: fieldObjects.recordedBy, editMode: false },
          ],
        },
      ],
    },
    {
      name: 'routineOverseas',
      condition: routine && !notGiven && givenElsewhere,
      fieldGroups: [
        {
          key: 'status',
          fields: [
            { field: fieldObjects.circumstance, editMode: false },
            { field: fieldObjects.status, editMode: false },
          ],
        },
        {
          key: 'vaccine',
          fields: [
            { field: fieldObjects.vaccine },

            { field: fieldObjects.schedule, editMode: true },
            { field: fieldObjects.status, editMode: true },
            { field: fieldObjects.recordedBy, editMode: true },

            { field: fieldObjects.batch, editMode: false },
            { field: fieldObjects.dateGiven, editMode: false },
            { field: fieldObjects.injectionSite, editMode: false },
          ],
        },
        { key: 'country', fields: [{ field: fieldObjects.country, editMode: false }] },
        {
          key: 'recorded',
          fields: [
            { field: fieldObjects.facility, editMode: false },
            { field: fieldObjects.recordedBy, editMode: false },
          ],
        },
      ],
    },
    {
      name: 'other',
      condition: !routine && !notGiven && !givenElsewhere,
      fieldGroups: [
        {
          key: 'vaccine',
          fields: [
            { field: fieldObjects.vaccineName },
            { field: fieldObjects.facility, editMode: true },
            { field: fieldObjects.recordedBy, editMode: true },
            { field: fieldObjects.batch, editMode: false },
            { field: fieldObjects.vaccineBrand, editMode: false },
            { field: fieldObjects.disease, editMode: false },
            { field: fieldObjects.dateGiven, editMode: false },
            { field: fieldObjects.injectionSite, editMode: false },
            { field: fieldObjects.status },
          ],
        },
        {
          key: 'location',
          fields: [
            { field: fieldObjects.area, editMode: false },
            { field: fieldObjects.location, editMode: false },
            { field: fieldObjects.department, editMode: false },
            { field: fieldObjects.facility, editMode: false },
          ],
        },
        {
          key: 'recorded',
          fields: [
            { field: fieldObjects.givenBy, editMode: false },
            { field: fieldObjects.recordedBy, editMode: false },
          ],
        },
      ],
    },
    {
      name: 'otherOverseas',
      condition: !routine && !notGiven && givenElsewhere,
      fieldGroups: [
        {
          key: 'status',
          fields: [
            { field: fieldObjects.circumstance, editMode: false },
            { field: fieldObjects.status, editMode: false },
          ],
        },
        {
          key: 'vaccine',
          fields: [
            { field: fieldObjects.vaccineName },
            { field: fieldObjects.status, editMode: true },
            { field: fieldObjects.facility, editMode: true },
            { field: fieldObjects.recordedBy, editMode: true },
            { field: fieldObjects.batch, editMode: false },
            { field: fieldObjects.vaccineBrand, editMode: false },
            { field: fieldObjects.disease, editMode: false },
            { field: fieldObjects.dateGiven, editMode: false },
            { field: fieldObjects.injectionSite, editMode: false },
          ],
        },
        { key: 'country', fields: [{ field: fieldObjects.country, editMode: false }] },
        {
          key: 'recorded',
          fields: [
            { field: fieldObjects.facility, editMode: false },
            { field: fieldObjects.recordedBy, editMode: false },
          ],
        },
      ],
    },
    {
      name: 'notGiven',
      condition: notGiven && routine,
      fieldGroups: [
        {
          key: 'vaccine',
          fields: [
            { field: fieldObjects.vaccine },
            { field: fieldObjects.schedule },
            { field: fieldObjects.recordedBy, editMode: true },
            { field: fieldObjects.reason, editMode: false },
            { field: fieldObjects.dateRecorded, editMode: false },
            { field: fieldObjects.status },
          ],
        },
        {
          key: 'location',
          fields: [
            { field: fieldObjects.area, editMode: false },
            { field: fieldObjects.location, editMode: false },
            { field: fieldObjects.department, editMode: false },
            { field: fieldObjects.facility, editMode: false },
          ],
        },
        {
          key: 'recorded',
          fields: [
            { field: fieldObjects.supervisingClinician, editMode: false },
            { field: fieldObjects.recordedBy, editMode: false },
          ],
        },
      ],
    },
    {
      name: 'notGivenOther',
      condition: notGiven && !routine,
      fieldGroups: [
        {
          key: 'vaccine',
          fields: [
            { field: fieldObjects.vaccineName },
            { field: fieldObjects.recordedBy, editMode: true },
            { field: fieldObjects.disease, editMode: false },
            { field: fieldObjects.reason, editMode: false },
            { field: fieldObjects.dateRecorded, editMode: false },
            { field: fieldObjects.status },
          ],
        },
        {
          key: 'location',
          fields: [
            { field: fieldObjects.area, editMode: false },
            { field: fieldObjects.location, editMode: false },
            { field: fieldObjects.department, editMode: false },
            { field: fieldObjects.facility, editMode: false },
          ],
        },
        {
          key: 'recorded',
          fields: [
            { field: fieldObjects.supervisingClinician, editMode: false },
            { field: fieldObjects.recordedBy, editMode: false },
          ],
        },
      ],
    },
  ];

  const modalVersion = modalVersions.find(modalType => modalType.condition === true);
  if (!modalVersion) return <ErrorMessage />;

  const fieldGroups = Object.entries(modalVersion.fieldGroups)
    .map(group =>
      group
        .filter(field => {
          // filter out fields if they're conditional on the editMode, and the editMode doesn't match
          // this can be written more concisely but i want it explicit
          if (editMode && field.editMode === true) return true;
          if (!editMode && field.editMode === false) return true;
          if (!Object.prototype.hasOwnProperty.call(field, 'editMode')) return true;
          return false;
        })
        .map(({ field }) => field),
    )
    .filter(group => {
      // eliminate empty groups
      return group.length > 0;
    });

  return <FieldsViewer labelValueFieldGroups={fieldGroups} editMode={editMode} />;
};

export const ViewAdministeredVaccineModal = ({ open, onClose, vaccineRecord }) => {
  if (!vaccineRecord) return null;
  return (
    <Modal
      title={<TranslatedText stringId="vaccine.modal.view.title" fallback="View vaccine record" />}
      open={open}
      onClose={onClose}
      cornerExitButton={false}
    >
      <ViewAdministeredVaccineContent vaccineRecord={vaccineRecord} />
      <ModalActionRow
        confirmText={<TranslatedText stringId="general.action.close" fallback="Close" />}
        onConfirm={onClose}
      />
    </Modal>
  );
};<|MERGE_RESOLUTION|>--- conflicted
+++ resolved
@@ -10,12 +10,9 @@
 
 import { DateDisplay } from './DateDisplay';
 import { Modal } from './Modal';
-<<<<<<< HEAD
 import { TranslatedEnum } from './Translation/TranslatedEnum.jsx';
-=======
 import { TranslatedText } from './Translation/TranslatedText';
 import { LowerCase } from './Typography';
->>>>>>> 76314c84
 
 const Container = styled.div`
   display: flex;
@@ -212,8 +209,7 @@
       value: disease || '-',
     },
     status: {
-<<<<<<< HEAD
-      label: 'Status',
+      label: <TranslatedText stringId="vaccine.form.status.label" fallback="Status" />,
       value: givenElsewhere
         ? 'Given elsewhere'
         : (
@@ -223,10 +219,6 @@
               enumValues={VACCINE_STATUS_LABELS}
             />
           ) || '-',
-=======
-      label: <TranslatedText stringId="vaccine.form.status.label" fallback="Status" />,
-      value: givenElsewhere ? 'Given elsewhere' : VACCINE_STATUS_LABELS[status] || '-',
->>>>>>> 76314c84
     },
     country: {
       label: <TranslatedText stringId="vaccine.form.country.label" fallback="Country" />,
