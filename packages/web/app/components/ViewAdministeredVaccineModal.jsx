import React from 'react';
import styled from 'styled-components';
import { Alert, AlertTitle } from '@material-ui/lab';
import { Box } from '@material-ui/core';
import { useQuery } from '@tanstack/react-query';
import { VACCINE_STATUS, VACCINE_STATUS_LABELS } from '@tamanu/constants';
import { ModalActionRow } from './ModalActionRow';
import { Colors } from '../constants';
import { useApi } from '../api';

import { DateDisplay } from './DateDisplay';
import { Modal } from './Modal';
import { TranslatedText } from './Translation/TranslatedText';
import { TranslatedReferenceData } from './Translation/TranslatedReferenceData';
import { LowerCase } from './Typography';

const Container = styled.div`
  display: flex;
  flex-direction: column;
  align-items: center;
  background-color: ${Colors.white};
  ${props => (props.$editMode ? 'margin-bottom: 20px;' : '')}
  position: relative;
  border-radius: 5px;
  border: 1px solid ${Colors.outline};
`;

const DisplayField = styled.div`
  width: 50%;
  padding-right: 15px;
  padding-bottom: 20px;
  color: ${Colors.darkestText};
  font-weight: 500;
  &:nth-child(2n) {
    ${props => (props.$editMode ? `border-left: 1px solid ${Colors.outline};` : '')}
    ${props => (props.$editMode ? `padding-left: 15px;` : '')}
  }
`;

const Label = styled.div`
  font-weight: 400;
  color: ${Colors.midText};
`;

const FieldGroup = styled.div`
  display: flex;
  flex-wrap: wrap;
  width: 90%;
  border-bottom: 1px solid ${Colors.outline};
  &:last-of-type {
    border-bottom: none;
    padding-bottom: 20px;
  }
  padding-top: 20px;
`;

/* eslint-disable react/jsx-key */
const FieldsViewer = ({ labelValueFieldGroups, editMode }) => (
  <Container $editMode={editMode}>
    {labelValueFieldGroups.map(({ key, fields }) => (
      <FieldGroup key={key}>
        {fields.map(({ label, value }) => (
          <DisplayField key={label} $editMode={editMode}>
            <Label>{label}</Label>
            {value}
          </DisplayField>
        ))}
      </FieldGroup>
    ))}
  </Container>
);
/* eslint-enable react/jsx-key */

const ErrorMessage = () => {
  return (
    <Box p={5}>
      <Alert severity="error">
        <AlertTitle>
          <TranslatedText
            stringId="vaccine.error.cantLoadVaccine.title"
            fallback="Error: Cannot load view modal for this vaccine"
          />
        </AlertTitle>
        <TranslatedText
          stringId="vaccine.error.cantLoadVaccine.subTitle"
          fallback="Please contact administrator"
        />
      </Alert>
    </Box>
  );
};

export const ViewAdministeredVaccineContent = ({ vaccineRecord, editMode }) => {
  const {
    id: vaccineRecordId,
    status,
    injectionSite,
    scheduledVaccine: { label: vaccineLabel, schedule },
    encounter: { patientId },
    recorder,
    givenBy,
    location,
    department,
    date,
    batch,
    vaccineName,
    vaccineBrand,
    disease,
    givenElsewhere,
    notGivenReason,
    encounter,
    circumstanceIds,
  } = vaccineRecord;
  const routine = !vaccineName;
  const notGiven = VACCINE_STATUS.NOT_GIVEN === status;

  const api = useApi();
  const { data: { data: vaccineCircumstances } = {} } = useQuery({
    queryKey: ['administeredVaccine', patientId, vaccineRecordId],
    queryFn: () =>
      api.get(`patient/${patientId}/administeredVaccine/${vaccineRecordId}/circumstances`),
    // to avoid unnecessary API calls, these are the conditions that will show circumstance
    enabled: Boolean(!editMode && givenElsewhere && circumstanceIds),
  });

  if (!vaccineRecord) return null;

  const fieldObjects = {
    vaccine: {
      label: <TranslatedText stringId="vaccine.vaccine.label" fallback="Vaccine" />,
      value: vaccineLabel || '-',
    },
    batch: {
      label: <TranslatedText stringId="vaccine.batch.label" fallback="Batch" />,
      value: batch || '-',
    },
    schedule: {
      label: <TranslatedText stringId="vaccine.schedule.label" fallback="Schedule" />,
      value: schedule || '-',
    },
    dateRecorded: {
      label: <TranslatedText stringId="vaccine.dateRecorded.label" fallback="Date recorded" />,
      value: <DateDisplay date={date} />,
    },
    dateGiven: {
      label: <TranslatedText stringId="vaccine.dateGiven.label" fallback="Date given" />,
      value: <DateDisplay date={date} />,
    },
    injectionSite: {
      label: <TranslatedText stringId="vaccine.injectionSite.label" fallback="Injection site" />,
      value: injectionSite || '-',
    },
    area: {
      label: <TranslatedText stringId="general.area.label" fallback="Area" />,
      value: location?.locationGroup
        ? <TranslatedReferenceData
          fallback={location.locationGroup.name}
          value={location.locationGroup.id}
          category="locationGroup"
        /> : '-',
    },
    location: {
      label: <TranslatedText stringId="general.location.label" fallback="Location" />,
      value: location
        ? <TranslatedReferenceData
          fallback={location.name}
          value={location.id}
          category="location"
        /> : '-',
    },
    department: {
      label: <TranslatedText stringId="general.department.label" fallback="Department" />,
      value: department
        ? <TranslatedReferenceData
          fallback={department.name}
          value={department.id}
          category="department"
        /> : '-',
    },
    facility: {
      label: <TranslatedText stringId="general.facility.label" fallback="Facility" />,
      value: (location?.facility.name &&
        <TranslatedReferenceData
          fallback={location.facility.name}
          value={location.facility.id}
          category="facility"
        />) || (encounter.location.facility.name &&
          <TranslatedReferenceData
            fallback={encounter.location.facility.name}
            value={encounter.location.facility.id}
            category="facility"
          />) || '-',
    },
    givenBy: {
      label: <TranslatedText stringId="vaccine.givenBy.label" fallback="Given by" />,
      value: givenBy || '-',
    },
    supervisingClinician: {
      label: (
        <TranslatedText
          stringId="general.supervisingClinician.label"
          fallback="Supervising :clinician"
          replacements={{
            clinician: (
              <LowerCase>
                <TranslatedText
                  stringId="general.localisedField.clinician.label.short"
                  fallback="Clinician"
                />
              </LowerCase>
            ),
          }}
        />
      ),
      value: givenBy || '-',
    },
    recordedBy: {
      label: <TranslatedText stringId="vaccine.recordedBy.label" fallback="Recorded by" />,
      value: recorder?.displayName || '-',
    },
    vaccineName: {
      label: <TranslatedText stringId="vaccine.vaccineName.label" fallback="Vaccine name" />,
      value: vaccineName || '-',
    },
    vaccineBrand: {
      label: <TranslatedText stringId="vaccine.vaccineBrand.label" fallback="Vaccine brand" />,
      value: vaccineBrand || '-',
    },
    disease: {
      label: <TranslatedText stringId="vaccine.disease.label" fallback="Disease" />,
      value: disease || '-',
    },
    status: {
      label: <TranslatedText stringId="vaccine.status.label" fallback="Status" />,
      value: givenElsewhere ? 'Given elsewhere' : VACCINE_STATUS_LABELS[status] || '-',
    },
    country: {
      label: <TranslatedText stringId="vaccine.country.label" fallback="Country" />,
      value: givenBy || '-',
    },
    reason: {
<<<<<<< HEAD
      label: <TranslatedText stringId="vaccine.reason.label" fallback="Reason" />,
      value: notGivenReason
        ? <TranslatedReferenceData
          fallback={notGivenReason.name}
          value={notGivenReason.id}
          category="vaccineNotGivenReason"
        /> : '-',
=======
      label: (
        <TranslatedText
          stringId="general.localisedField.notGivenReasonId.label.short"
          fallback="Clinician"
        />
      ),
      value: notGivenReason?.name || '-',
>>>>>>> ce59e0ee
    },
    circumstance: {
      label: <TranslatedText stringId="vaccine.circumstance.label" fallback="Circumstance" />,
      value:
        vaccineCircumstances?.length > 0
          ? vaccineCircumstances?.map(circumstance => circumstance && <span
            key={circumstance.id}
          >
            <TranslatedReferenceData
              fallback={circumstance.name}
              value={circumstance.id}
              category="vaccineCircumstance"
            />
          </span>)?.join(', ')
          : '-',
    },
  };

  const modalVersions = [
    {
      name: 'routine',
      condition: routine && !notGiven && !givenElsewhere,
      fieldGroups: [
        {
          key: 'vaccine',
          fields: [
            { field: fieldObjects.vaccine },
            { field: fieldObjects.batch, editMode: false },
            { field: fieldObjects.schedule },
            { field: fieldObjects.status },
            { field: fieldObjects.recordedBy, editMode: true },
            { field: fieldObjects.facility, editMode: true },
            { field: fieldObjects.dateGiven, editMode: false },
            { field: fieldObjects.injectionSite, editMode: false },
          ],
        },
        {
          key: 'location',
          fields: [
            { field: fieldObjects.area, editMode: false },
            { field: fieldObjects.location, editMode: false },
            { field: fieldObjects.department, editMode: false },
            { field: fieldObjects.facility, editMode: false },
          ],
        },
        {
          key: 'recorded',
          fields: [
            { field: fieldObjects.givenBy, editMode: false },
            { field: fieldObjects.recordedBy, editMode: false },
          ],
        },
      ],
    },
    {
      name: 'routineOverseas',
      condition: routine && !notGiven && givenElsewhere,
      fieldGroups: [
        {
          key: 'status',
          fields: [
            { field: fieldObjects.circumstance, editMode: false },
            { field: fieldObjects.status, editMode: false },
          ],
        },
        {
          key: 'vaccine',
          fields: [
            { field: fieldObjects.vaccine },

            { field: fieldObjects.schedule, editMode: true },
            { field: fieldObjects.status, editMode: true },
            { field: fieldObjects.recordedBy, editMode: true },

            { field: fieldObjects.batch, editMode: false },
            { field: fieldObjects.dateGiven, editMode: false },
            { field: fieldObjects.injectionSite, editMode: false },
          ],
        },
        { key: 'country', fields: [{ field: fieldObjects.country, editMode: false }] },
        {
          key: 'recorded',
          fields: [
            { field: fieldObjects.facility, editMode: false },
            { field: fieldObjects.recordedBy, editMode: false },
          ],
        },
      ],
    },
    {
      name: 'other',
      condition: !routine && !notGiven && !givenElsewhere,
      fieldGroups: [
        {
          key: 'vaccine',
          fields: [
            { field: fieldObjects.vaccineName },
            { field: fieldObjects.facility, editMode: true },
            { field: fieldObjects.recordedBy, editMode: true },
            { field: fieldObjects.batch, editMode: false },
            { field: fieldObjects.vaccineBrand, editMode: false },
            { field: fieldObjects.disease, editMode: false },
            { field: fieldObjects.dateGiven, editMode: false },
            { field: fieldObjects.injectionSite, editMode: false },
            { field: fieldObjects.status },
          ],
        },
        {
          key: 'location',
          fields: [
            { field: fieldObjects.area, editMode: false },
            { field: fieldObjects.location, editMode: false },
            { field: fieldObjects.department, editMode: false },
            { field: fieldObjects.facility, editMode: false },
          ],
        },
        {
          key: 'recorded',
          fields: [
            { field: fieldObjects.givenBy, editMode: false },
            { field: fieldObjects.recordedBy, editMode: false },
          ],
        },
      ],
    },
    {
      name: 'otherOverseas',
      condition: !routine && !notGiven && givenElsewhere,
      fieldGroups: [
        {
          key: 'status',
          fields: [
            { field: fieldObjects.circumstance, editMode: false },
            { field: fieldObjects.status, editMode: false },
          ],
        },
        {
          key: 'vaccine',
          fields: [
            { field: fieldObjects.vaccineName },
            { field: fieldObjects.status, editMode: true },
            { field: fieldObjects.facility, editMode: true },
            { field: fieldObjects.recordedBy, editMode: true },
            { field: fieldObjects.batch, editMode: false },
            { field: fieldObjects.vaccineBrand, editMode: false },
            { field: fieldObjects.disease, editMode: false },
            { field: fieldObjects.dateGiven, editMode: false },
            { field: fieldObjects.injectionSite, editMode: false },
          ],
        },
        { key: 'country', fields: [{ field: fieldObjects.country, editMode: false }] },
        {
          key: 'recorded',
          fields: [
            { field: fieldObjects.facility, editMode: false },
            { field: fieldObjects.recordedBy, editMode: false },
          ],
        },
      ],
    },
    {
      name: 'notGiven',
      condition: notGiven && routine,
      fieldGroups: [
        {
          key: 'vaccine',
          fields: [
            { field: fieldObjects.vaccine },
            { field: fieldObjects.schedule },
            { field: fieldObjects.recordedBy, editMode: true },
            { field: fieldObjects.reason, editMode: false },
            { field: fieldObjects.dateRecorded, editMode: false },
            { field: fieldObjects.status },
          ],
        },
        {
          key: 'location',
          fields: [
            { field: fieldObjects.area, editMode: false },
            { field: fieldObjects.location, editMode: false },
            { field: fieldObjects.department, editMode: false },
            { field: fieldObjects.facility, editMode: false },
          ],
        },
        {
          key: 'recorded',
          fields: [
            { field: fieldObjects.supervisingClinician, editMode: false },
            { field: fieldObjects.recordedBy, editMode: false },
          ],
        },
      ],
    },
    {
      name: 'notGivenOther',
      condition: notGiven && !routine,
      fieldGroups: [
        {
          key: 'vaccine',
          fields: [
            { field: fieldObjects.vaccineName },
            { field: fieldObjects.recordedBy, editMode: true },
            { field: fieldObjects.disease, editMode: false },
            { field: fieldObjects.reason, editMode: false },
            { field: fieldObjects.dateRecorded, editMode: false },
            { field: fieldObjects.status },
          ],
        },
        {
          key: 'location',
          fields: [
            { field: fieldObjects.area, editMode: false },
            { field: fieldObjects.location, editMode: false },
            { field: fieldObjects.department, editMode: false },
            { field: fieldObjects.facility, editMode: false },
          ],
        },
        {
          key: 'recorded',
          fields: [
            { field: fieldObjects.supervisingClinician, editMode: false },
            { field: fieldObjects.recordedBy, editMode: false },
          ],
        },
      ],
    },
  ];

  const modalVersion = modalVersions.find(modalType => modalType.condition === true);
  if (!modalVersion) return <ErrorMessage />;
  const fieldGroups = modalVersion.fieldGroups
    .map(group => ({
      ...group,
      fields: group.fields
        .filter(field => {
          // filter out fields if they're conditional on the editMode, and the editMode doesn't match
          // this can be written more concisely but i want it explicit
          if (editMode && field.editMode === true) return true;
          if (!editMode && field.editMode === false) return true;
          if (!Object.prototype.hasOwnProperty.call(field, 'editMode')) return true;
          return false;
        })
        .map(({ field }) => field),
    }))
    .filter(group => {
      // eliminate empty groups
      return group.fields.length > 0;
    });

  return <FieldsViewer labelValueFieldGroups={fieldGroups} editMode={editMode} />;
};

export const ViewAdministeredVaccineModal = ({ open, onClose, vaccineRecord }) => {
  if (!vaccineRecord) return null;
  return (
    <Modal
      title={<TranslatedText stringId="vaccine.modal.view.title" fallback="View vaccine record" />}
      open={open}
      onClose={onClose}
    >
      <ViewAdministeredVaccineContent vaccineRecord={vaccineRecord} />
      <ModalActionRow
        confirmText={<TranslatedText stringId="general.action.close" fallback="Close" />}
        onConfirm={onClose}
      />
    </Modal>
  );
};<|MERGE_RESOLUTION|>--- conflicted
+++ resolved
@@ -239,23 +239,18 @@
       value: givenBy || '-',
     },
     reason: {
-<<<<<<< HEAD
-      label: <TranslatedText stringId="vaccine.reason.label" fallback="Reason" />,
+      label: (
+        <TranslatedText
+          stringId="general.localisedField.notGivenReasonId.label.short"
+          fallback="Clinician"
+        />
+      ),
       value: notGivenReason
         ? <TranslatedReferenceData
           fallback={notGivenReason.name}
           value={notGivenReason.id}
           category="vaccineNotGivenReason"
         /> : '-',
-=======
-      label: (
-        <TranslatedText
-          stringId="general.localisedField.notGivenReasonId.label.short"
-          fallback="Clinician"
-        />
-      ),
-      value: notGivenReason?.name || '-',
->>>>>>> ce59e0ee
     },
     circumstance: {
       label: <TranslatedText stringId="vaccine.circumstance.label" fallback="Circumstance" />,
