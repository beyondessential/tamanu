--- conflicted
+++ resolved
@@ -9,12 +9,7 @@
 import { useApi } from '../api';
 import { DateDisplay } from './DateDisplay';
 import { Modal } from './Modal';
-<<<<<<< HEAD
-import { TranslatedText } from './Translation/TranslatedText';
-=======
 import { TranslatedText, TranslatedEnum } from './Translation';
-import { LowerCase } from './Typography';
->>>>>>> cbdaffc9
 
 const Container = styled.div`
   display: flex;
