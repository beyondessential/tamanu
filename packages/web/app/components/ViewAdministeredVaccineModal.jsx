import React from 'react';
import styled from 'styled-components';
import { Alert, AlertTitle } from '@material-ui/lab';
import { Box } from '@material-ui/core';
import { useQuery } from '@tanstack/react-query';
import { VACCINE_STATUS, VACCINE_STATUS_LABELS } from '@tamanu/constants';
import { ModalActionRow } from './ModalActionRow';
import { Colors } from '../constants';
import { useApi } from '../api';
import { DateDisplay } from './DateDisplay';
import { Modal } from './Modal';
<<<<<<< HEAD
import { TranslatedText, TranslatedEnum } from './Translation';
=======
import { TranslatedText } from './Translation/TranslatedText';
>>>>>>> 3d6fd94b
import { LowerCase } from './Typography';

const Container = styled.div`
  display: flex;
  flex-direction: column;
  align-items: center;
  background-color: ${Colors.white};
  ${props => (props.$editMode ? 'margin-bottom: 20px;' : '')}
  position: relative;
  border-radius: 5px;
  border: 1px solid ${Colors.outline};
`;

const DisplayField = styled.div`
  width: 50%;
  padding-right: 15px;
  padding-bottom: 20px;
  color: ${Colors.darkestText};
  font-weight: 500;
  &:nth-child(2n) {
    ${props => (props.$editMode ? `border-left: 1px solid ${Colors.outline};` : '')}
    ${props => (props.$editMode ? `padding-left: 15px;` : '')}
  }
`;

const Label = styled.div`
  font-weight: 400;
  color: ${Colors.midText};
`;

const FieldGroup = styled.div`
  display: flex;
  flex-wrap: wrap;
  width: 90%;
  border-bottom: 1px solid ${Colors.outline};
  &:last-of-type {
    border-bottom: none;
    padding-bottom: 20px;
  }
  padding-top: 20px;
`;

/* eslint-disable react/jsx-key */
const FieldsViewer = ({ labelValueFieldGroups, editMode }) => (
  <Container $editMode={editMode}>
    {labelValueFieldGroups.map(({ key, fields }) => (
      <FieldGroup key={key}>
        {fields.map(({ label, value }) => (
          <DisplayField key={label} $editMode={editMode}>
            <Label>{label}</Label>
            {value}
          </DisplayField>
        ))}
      </FieldGroup>
    ))}
  </Container>
);
/* eslint-enable react/jsx-key */

const ErrorMessage = () => {
  return (
    <Box p={5}>
      <Alert severity="error">
        <AlertTitle>
          <TranslatedText
            stringId="vaccine.error.cantLoadVaccine.title"
            fallback="Error: Cannot load view modal for this vaccine"
          />
        </AlertTitle>
        <TranslatedText
          stringId="vaccine.error.cantLoadVaccine.subTitle"
<<<<<<< HEAD
          fallback="Please contact Tamanu administrator"
=======
          fallback="Please contact administrator"
>>>>>>> 3d6fd94b
        />
      </Alert>
    </Box>
  );
};

export const ViewAdministeredVaccineContent = ({ vaccineRecord, editMode }) => {
  const {
    id: vaccineRecordId,
    status,
    injectionSite,
    scheduledVaccine: { label: vaccineLabel, schedule },
    encounter: { patientId },
    recorder,
    givenBy,
    location,
    department,
    date,
    batch,
    vaccineName,
    vaccineBrand,
    disease,
    givenElsewhere,
    notGivenReason,
    encounter,
    circumstanceIds,
  } = vaccineRecord;

  const routine = !vaccineName;
  const notGiven = VACCINE_STATUS.NOT_GIVEN === status;

  const api = useApi();
  const { data: { data: vaccineCircumstances } = {} } = useQuery({
    queryKey: ['administeredVaccine', patientId, vaccineRecordId],
    queryFn: () =>
      api.get(`patient/${patientId}/administeredVaccine/${vaccineRecordId}/circumstances`),
    // to avoid unnecessary API calls, these are the conditions that will show circumstance
    enabled: Boolean(!editMode && givenElsewhere && circumstanceIds),
  });

  if (!vaccineRecord) return null;

  const fieldObjects = {
    vaccine: {
      label: <TranslatedText stringId="vaccine.vaccine.label" fallback="Vaccine" />,
      value: vaccineLabel || '-',
    },
    batch: {
      label: <TranslatedText stringId="vaccine.batch.label" fallback="Batch" />,
      value: batch || '-',
    },
    schedule: {
      label: <TranslatedText stringId="vaccine.schedule.label" fallback="Schedule" />,
      value: schedule || '-',
    },
    dateRecorded: {
      label: <TranslatedText stringId="vaccine.dateRecorded.label" fallback="Date recorded" />,
      value: <DateDisplay date={date} />,
    },
    dateGiven: {
      label: <TranslatedText stringId="vaccine.dateGiven.label" fallback="Date given" />,
      value: <DateDisplay date={date} />,
    },
    injectionSite: {
      label: <TranslatedText stringId="vaccine.injectionSite.label" fallback="Injection site" />,
      value: injectionSite || '-',
    },
    area: {
      label: <TranslatedText stringId="general.area.label" fallback="Area" />,
      value: location?.locationGroup?.name || '-',
    },
    location: {
      label: <TranslatedText stringId="general.location.label" fallback="Location" />,
      value: location?.name || '-',
    },
    department: {
      label: <TranslatedText stringId="general.department.label" fallback="Department" />,
      value: department?.name || '-',
    },
    facility: {
      label: <TranslatedText stringId="general.facility.label" fallback="Facility" />,
      value: location?.facility.name || encounter.location.facility.name || '-',
    },
    givenBy: {
      label: <TranslatedText stringId="vaccine.givenBy.label" fallback="Given by" />,
      value: givenBy || '-',
    },
    supervisingClinician: {
      label: (
        <TranslatedText
          stringId="general.supervisingClinician.label"
          fallback="Supervising :clinician"
          replacements={{
            clinician: (
              <LowerCase>
                <TranslatedText
                  stringId="general.localisedField.clinician.label.short"
                  fallback="Clinician"
                />
              </LowerCase>
            ),
          }}
        />
      ),
      value: givenBy || '-',
    },
    recordedBy: {
      label: <TranslatedText stringId="vaccine.recordedBy.label" fallback="Recorded by" />,
      value: recorder?.displayName || '-',
    },
    vaccineName: {
      label: <TranslatedText stringId="vaccine.vaccineName.label" fallback="Vaccine name" />,
      value: vaccineName || '-',
    },
    vaccineBrand: {
      label: <TranslatedText stringId="vaccine.vaccineBrand.label" fallback="Vaccine brand" />,
      value: vaccineBrand || '-',
    },
    disease: {
      label: <TranslatedText stringId="vaccine.disease.label" fallback="Disease" />,
      value: disease || '-',
    },
    status: {
      label: <TranslatedText stringId="vaccine.status.label" fallback="Status" />,
<<<<<<< HEAD
      value: givenElsewhere ? (
        'Given elsewhere'
      ) : (
        <TranslatedEnum
          prefix="vaccine.property.status"
          value={status}
          enumValues={VACCINE_STATUS_LABELS}
          enumFallback="-"
        />
      ),
    },
    country: {
      label: <TranslatedText stringId="vaccine.country.label" fallback="Country" />,
      value: givenBy || '-',
    },
    reason: {
      label: <TranslatedText stringId="vaccine.reason.label" fallback="Reason" />,
      value: notGivenReason?.name || '-',
    },
=======
      value: givenElsewhere ? 'Given elsewhere' : VACCINE_STATUS_LABELS[status] || '-',
    },
    country: {
      label: <TranslatedText stringId="vaccine.country.label" fallback="Country" />,
      value: givenBy || '-',
    },
    reason: {
      label: <TranslatedText stringId="vaccine.reason.label" fallback="Reason" />,
      value: notGivenReason?.name || '-',
    },
>>>>>>> 3d6fd94b
    circumstance: {
      label: <TranslatedText stringId="vaccine.circumstance.label" fallback="Circumstance" />,
      value:
        vaccineCircumstances?.length > 0
          ? vaccineCircumstances?.map(circumstance => circumstance?.name)?.join(', ')
          : '-',
    },
  };

  const modalVersions = [
    {
      name: 'routine',
      condition: routine && !notGiven && !givenElsewhere,
      fieldGroups: [
        {
          key: 'vaccine',
          fields: [
            { field: fieldObjects.vaccine },
            { field: fieldObjects.batch, editMode: false },
            { field: fieldObjects.schedule },
            { field: fieldObjects.status },
            { field: fieldObjects.recordedBy, editMode: true },
            { field: fieldObjects.facility, editMode: true },
            { field: fieldObjects.dateGiven, editMode: false },
            { field: fieldObjects.injectionSite, editMode: false },
          ],
        },
        {
          key: 'location',
          fields: [
            { field: fieldObjects.area, editMode: false },
            { field: fieldObjects.location, editMode: false },
            { field: fieldObjects.department, editMode: false },
            { field: fieldObjects.facility, editMode: false },
          ],
        },
        {
          key: 'recorded',
          fields: [
            { field: fieldObjects.givenBy, editMode: false },
            { field: fieldObjects.recordedBy, editMode: false },
          ],
        },
      ],
    },
    {
      name: 'routineOverseas',
      condition: routine && !notGiven && givenElsewhere,
      fieldGroups: [
        {
          key: 'status',
          fields: [
            { field: fieldObjects.circumstance, editMode: false },
            { field: fieldObjects.status, editMode: false },
          ],
        },
        {
          key: 'vaccine',
          fields: [
            { field: fieldObjects.vaccine },

            { field: fieldObjects.schedule, editMode: true },
            { field: fieldObjects.status, editMode: true },
            { field: fieldObjects.recordedBy, editMode: true },

            { field: fieldObjects.batch, editMode: false },
            { field: fieldObjects.dateGiven, editMode: false },
            { field: fieldObjects.injectionSite, editMode: false },
          ],
        },
        { key: 'country', fields: [{ field: fieldObjects.country, editMode: false }] },
        {
          key: 'recorded',
          fields: [
            { field: fieldObjects.facility, editMode: false },
            { field: fieldObjects.recordedBy, editMode: false },
          ],
        },
      ],
    },
    {
      name: 'other',
      condition: !routine && !notGiven && !givenElsewhere,
      fieldGroups: [
        {
          key: 'vaccine',
          fields: [
            { field: fieldObjects.vaccineName },
            { field: fieldObjects.facility, editMode: true },
            { field: fieldObjects.recordedBy, editMode: true },
            { field: fieldObjects.batch, editMode: false },
            { field: fieldObjects.vaccineBrand, editMode: false },
            { field: fieldObjects.disease, editMode: false },
            { field: fieldObjects.dateGiven, editMode: false },
            { field: fieldObjects.injectionSite, editMode: false },
            { field: fieldObjects.status },
          ],
        },
        {
          key: 'location',
          fields: [
            { field: fieldObjects.area, editMode: false },
            { field: fieldObjects.location, editMode: false },
            { field: fieldObjects.department, editMode: false },
            { field: fieldObjects.facility, editMode: false },
          ],
        },
        {
          key: 'recorded',
          fields: [
            { field: fieldObjects.givenBy, editMode: false },
            { field: fieldObjects.recordedBy, editMode: false },
          ],
        },
      ],
    },
    {
      name: 'otherOverseas',
      condition: !routine && !notGiven && givenElsewhere,
      fieldGroups: [
        {
          key: 'status',
          fields: [
            { field: fieldObjects.circumstance, editMode: false },
            { field: fieldObjects.status, editMode: false },
          ],
        },
        {
          key: 'vaccine',
          fields: [
            { field: fieldObjects.vaccineName },
            { field: fieldObjects.status, editMode: true },
            { field: fieldObjects.facility, editMode: true },
            { field: fieldObjects.recordedBy, editMode: true },
            { field: fieldObjects.batch, editMode: false },
            { field: fieldObjects.vaccineBrand, editMode: false },
            { field: fieldObjects.disease, editMode: false },
            { field: fieldObjects.dateGiven, editMode: false },
            { field: fieldObjects.injectionSite, editMode: false },
          ],
        },
        { key: 'country', fields: [{ field: fieldObjects.country, editMode: false }] },
        {
          key: 'recorded',
          fields: [
            { field: fieldObjects.facility, editMode: false },
            { field: fieldObjects.recordedBy, editMode: false },
          ],
        },
      ],
    },
    {
      name: 'notGiven',
      condition: notGiven && routine,
      fieldGroups: [
        {
          key: 'vaccine',
          fields: [
            { field: fieldObjects.vaccine },
            { field: fieldObjects.schedule },
            { field: fieldObjects.recordedBy, editMode: true },
            { field: fieldObjects.reason, editMode: false },
            { field: fieldObjects.dateRecorded, editMode: false },
            { field: fieldObjects.status },
          ],
        },
        {
          key: 'location',
          fields: [
            { field: fieldObjects.area, editMode: false },
            { field: fieldObjects.location, editMode: false },
            { field: fieldObjects.department, editMode: false },
            { field: fieldObjects.facility, editMode: false },
          ],
        },
        {
          key: 'recorded',
          fields: [
            { field: fieldObjects.supervisingClinician, editMode: false },
            { field: fieldObjects.recordedBy, editMode: false },
          ],
        },
      ],
    },
    {
      name: 'notGivenOther',
      condition: notGiven && !routine,
      fieldGroups: [
        {
          key: 'vaccine',
          fields: [
            { field: fieldObjects.vaccineName },
            { field: fieldObjects.recordedBy, editMode: true },
            { field: fieldObjects.disease, editMode: false },
            { field: fieldObjects.reason, editMode: false },
            { field: fieldObjects.dateRecorded, editMode: false },
            { field: fieldObjects.status },
          ],
        },
        {
          key: 'location',
          fields: [
            { field: fieldObjects.area, editMode: false },
            { field: fieldObjects.location, editMode: false },
            { field: fieldObjects.department, editMode: false },
            { field: fieldObjects.facility, editMode: false },
          ],
        },
        {
          key: 'recorded',
          fields: [
            { field: fieldObjects.supervisingClinician, editMode: false },
            { field: fieldObjects.recordedBy, editMode: false },
          ],
        },
      ],
    },
  ];

  const modalVersion = modalVersions.find(modalType => modalType.condition === true);
  if (!modalVersion) return <ErrorMessage />;
  const fieldGroups = modalVersion.fieldGroups
    .map(group => ({
      ...group,
      fields: group.fields
        .filter(field => {
          // filter out fields if they're conditional on the editMode, and the editMode doesn't match
          // this can be written more concisely but i want it explicit
          if (editMode && field.editMode === true) return true;
          if (!editMode && field.editMode === false) return true;
          if (!Object.prototype.hasOwnProperty.call(field, 'editMode')) return true;
          return false;
        })
        .map(({ field }) => field),
    }))
    .filter(group => {
      // eliminate empty groups
      return group.fields.length > 0;
    });

  return <FieldsViewer labelValueFieldGroups={fieldGroups} editMode={editMode} />;
};

export const ViewAdministeredVaccineModal = ({ open, onClose, vaccineRecord }) => {
  if (!vaccineRecord) return null;
  return (
    <Modal
      title={<TranslatedText stringId="vaccine.modal.view.title" fallback="View vaccine record" />}
      open={open}
      onClose={onClose}
<<<<<<< HEAD
      cornerExitButton={false}
=======
>>>>>>> 3d6fd94b
    >
      <ViewAdministeredVaccineContent vaccineRecord={vaccineRecord} />
      <ModalActionRow
        confirmText={<TranslatedText stringId="general.action.close" fallback="Close" />}
        onConfirm={onClose}
      />
    </Modal>
  );
};<|MERGE_RESOLUTION|>--- conflicted
+++ resolved
@@ -9,11 +9,7 @@
 import { useApi } from '../api';
 import { DateDisplay } from './DateDisplay';
 import { Modal } from './Modal';
-<<<<<<< HEAD
 import { TranslatedText, TranslatedEnum } from './Translation';
-=======
-import { TranslatedText } from './Translation/TranslatedText';
->>>>>>> 3d6fd94b
 import { LowerCase } from './Typography';
 
 const Container = styled.div`
@@ -85,11 +81,7 @@
         </AlertTitle>
         <TranslatedText
           stringId="vaccine.error.cantLoadVaccine.subTitle"
-<<<<<<< HEAD
-          fallback="Please contact Tamanu administrator"
-=======
           fallback="Please contact administrator"
->>>>>>> 3d6fd94b
         />
       </Alert>
     </Box>
@@ -214,7 +206,6 @@
     },
     status: {
       label: <TranslatedText stringId="vaccine.status.label" fallback="Status" />,
-<<<<<<< HEAD
       value: givenElsewhere ? (
         'Given elsewhere'
       ) : (
@@ -234,18 +225,6 @@
       label: <TranslatedText stringId="vaccine.reason.label" fallback="Reason" />,
       value: notGivenReason?.name || '-',
     },
-=======
-      value: givenElsewhere ? 'Given elsewhere' : VACCINE_STATUS_LABELS[status] || '-',
-    },
-    country: {
-      label: <TranslatedText stringId="vaccine.country.label" fallback="Country" />,
-      value: givenBy || '-',
-    },
-    reason: {
-      label: <TranslatedText stringId="vaccine.reason.label" fallback="Reason" />,
-      value: notGivenReason?.name || '-',
-    },
->>>>>>> 3d6fd94b
     circumstance: {
       label: <TranslatedText stringId="vaccine.circumstance.label" fallback="Circumstance" />,
       value:
@@ -496,10 +475,6 @@
       title={<TranslatedText stringId="vaccine.modal.view.title" fallback="View vaccine record" />}
       open={open}
       onClose={onClose}
-<<<<<<< HEAD
-      cornerExitButton={false}
-=======
->>>>>>> 3d6fd94b
     >
       <ViewAdministeredVaccineContent vaccineRecord={vaccineRecord} />
       <ModalActionRow
