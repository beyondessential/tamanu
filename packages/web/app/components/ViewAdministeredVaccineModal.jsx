import React from 'react';
import styled from 'styled-components';
import { Alert, AlertTitle } from '@material-ui/lab';
import { Box } from '@material-ui/core';
import { useQuery } from '@tanstack/react-query';
import { VACCINE_STATUS, VACCINE_STATUS_LABELS } from '@tamanu/constants';
import { ModalActionRow } from './ModalActionRow';
import { Colors } from '../constants';
import { useApi } from '../api';

import { DateDisplay } from './DateDisplay';
import { Modal } from './Modal';
import { TranslatedText } from './Translation/TranslatedText';
import { LowerCase } from './Typography';

const Container = styled.div`
  display: flex;
  flex-direction: column;
  align-items: center;
  background-color: ${Colors.white};
  ${props => (props.$editMode ? 'margin-bottom: 20px;' : '')}
  position: relative;
  border-radius: 5px;
  border: 1px solid ${Colors.outline};
`;

const DisplayField = styled.div`
  width: 50%;
  padding-right: 15px;
  padding-bottom: 20px;
  color: ${Colors.darkestText};
  font-weight: 500;
  &:nth-child(2n) {
    ${props => (props.$editMode ? `border-left: 1px solid ${Colors.outline};` : '')}
    ${props => (props.$editMode ? `padding-left: 15px;` : '')}
  }
`;

const Label = styled.div`
  font-weight: 400;
  color: ${Colors.midText};
`;

const FieldGroup = styled.div`
  display: flex;
  flex-wrap: wrap;
  width: 90%;
  border-bottom: 1px solid ${Colors.outline};
  &:last-of-type {
    border-bottom: none;
    padding-bottom: 20px;
  }
  padding-top: 20px;
`;

/* eslint-disable react/jsx-key */
const FieldsViewer = ({ labelValueFieldGroups, editMode }) => (
  <Container $editMode={editMode}>
    {labelValueFieldGroups.map(({ key, fields }) => (
      <FieldGroup key={key}>
        {fields.map(({ label, value }) => (
          <DisplayField key={label} $editMode={editMode}>
            <Label>{label}</Label>
            {value}
          </DisplayField>
        ))}
      </FieldGroup>
    ))}
  </Container>
);
/* eslint-enable react/jsx-key */

const ErrorMessage = () => {
  return (
    <Box p={5}>
      <Alert severity="error">
        <AlertTitle>
          <TranslatedText
            stringId="vaccine.error.cantLoadVaccine.title"
            fallback="Error: Cannot load view modal for this vaccine"
          />
        </AlertTitle>
        <TranslatedText
          stringId="vaccine.error.cantLoadVaccine.subTitle"
          fallback="Please contact Tamanu administrator"
        />
      </Alert>
    </Box>
  );
};

export const ViewAdministeredVaccineContent = ({ vaccineRecord, editMode }) => {
  const {
    id: vaccineRecordId,
    status,
    injectionSite,
    scheduledVaccine: { label: vaccineLabel, schedule },
    encounter: { patientId },
    recorder,
    givenBy,
    location,
    department,
    date,
    batch,
    vaccineName,
    vaccineBrand,
    disease,
    givenElsewhere,
    notGivenReason,
    encounter,
    circumstanceIds,
  } = vaccineRecord;

  const routine = !vaccineName;
  const notGiven = VACCINE_STATUS.NOT_GIVEN === status;

  const api = useApi();
  const { data: { data: vaccineCircumstances } = {} } = useQuery({
    queryKey: ['administeredVaccine', patientId, vaccineRecordId],
    queryFn: () =>
      api.get(`patient/${patientId}/administeredVaccine/${vaccineRecordId}/circumstances`),
    // to avoid unnecessary API calls, these are the conditions that will show circumstance
    enabled: Boolean(!editMode && givenElsewhere && circumstanceIds),
  });

  if (!vaccineRecord) return null;

  const fieldObjects = {
    vaccine: {
      label: <TranslatedText stringId="vaccine.vaccine.label" fallback="Vaccine" />,
      value: vaccineLabel || '-',
    },
    batch: {
      label: <TranslatedText stringId="vaccine.batch.label" fallback="Batch" />,
      value: batch || '-',
    },
    schedule: {
      label: <TranslatedText stringId="vaccine.schedule.label" fallback="Schedule" />,
      value: schedule || '-',
    },
    dateRecorded: {
      label: <TranslatedText stringId="vaccine.dateRecorded.label" fallback="Date recorded" />,
      value: <DateDisplay date={date} />,
    },
    dateGiven: {
      label: <TranslatedText stringId="vaccine.dateGiven.label" fallback="Date given" />,
      value: <DateDisplay date={date} />,
    },
    injectionSite: {
      label: (
        <TranslatedText stringId="vaccine.injectionSite.label" fallback="Injection site" />
      ),
      value: injectionSite || '-',
    },
    area: {
      label: <TranslatedText stringId="general.area.label" fallback="Area" />,
      value: location?.locationGroup?.name || '-',
    },
    location: {
      label: <TranslatedText stringId="general.location.label" fallback="Location" />,
      value: location?.name || '-',
    },
    department: {
      label: <TranslatedText stringId="general.department.label" fallback="Department" />,
      value: department?.name || '-',
    },
    facility: {
      label: <TranslatedText stringId="general.facility.label" fallback="Facility" />,
      value: location?.facility.name || encounter.location.facility.name || '-',
    },
    givenBy: {
      label: <TranslatedText stringId="vaccine.givenBy.label" fallback="Given by" />,
      value: givenBy || '-',
    },
    supervisingClinician: {
      label: (
        <TranslatedText
          stringId="general.supervisingClinician.label"
          fallback="Supervising :clinician"
          replacements={{
            clinician: (
              <LowerCase>
                <TranslatedText
                  stringId="general.localisedField.clinician.label.short"
                  fallback="Clinician"
                />
              </LowerCase>
            ),
          }}
        />
      ),
      value: givenBy || '-',
    },
    recordedBy: {
      label: <TranslatedText stringId="vaccine.recordedBy.label" fallback="Recorded by" />,
      value: recorder?.displayName || '-',
    },
    vaccineName: {
      label: <TranslatedText stringId="vaccine.vaccineName.label" fallback="Vaccine name" />,
      value: vaccineName || '-',
    },
    vaccineBrand: {
      label: <TranslatedText stringId="vaccine.vaccineBrand.label" fallback="Vaccine brand" />,
      value: vaccineBrand || '-',
    },
    disease: {
      label: <TranslatedText stringId="vaccine.disease.label" fallback="Disease" />,
      value: disease || '-',
    },
    status: {
      label: <TranslatedText stringId="vaccine.status.label" fallback="Status" />,
      value: givenElsewhere ? 'Given elsewhere' : VACCINE_STATUS_LABELS[status] || '-',
    },
    country: {
      label: <TranslatedText stringId="vaccine.country.label" fallback="Country" />,
      value: givenBy || '-',
    },
    reason: {
      label: <TranslatedText stringId="vaccine.reason.label" fallback="Reason" />,
      value: notGivenReason?.name || '-',
    },
    circumstance: {
      label: <TranslatedText stringId="vaccine.circumstance.label" fallback="Circumstance" />,
      value:
        vaccineCircumstances?.length > 0
          ? vaccineCircumstances?.map(circumstance => circumstance?.name)?.join(', ')
          : '-',
    },
  };

  const modalVersions = [
    {
      name: 'routine',
      condition: routine && !notGiven && !givenElsewhere,
      fieldGroups: [
        {
          key: 'vaccine',
          fields: [
            { field: fieldObjects.vaccine },
            { field: fieldObjects.batch, editMode: false },
            { field: fieldObjects.schedule },
            { field: fieldObjects.status },
            { field: fieldObjects.recordedBy, editMode: true },
            { field: fieldObjects.facility, editMode: true },
            { field: fieldObjects.dateGiven, editMode: false },
            { field: fieldObjects.injectionSite, editMode: false },
          ],
        },
        {
          key: 'location',
          fields: [
            { field: fieldObjects.area, editMode: false },
            { field: fieldObjects.location, editMode: false },
            { field: fieldObjects.department, editMode: false },
            { field: fieldObjects.facility, editMode: false },
          ],
        },
        {
          key: 'recorded',
          fields: [
            { field: fieldObjects.givenBy, editMode: false },
            { field: fieldObjects.recordedBy, editMode: false },
          ],
        },
      ],
    },
    {
      name: 'routineOverseas',
      condition: routine && !notGiven && givenElsewhere,
      fieldGroups: [
        {
          key: 'status',
          fields: [
            { field: fieldObjects.circumstance, editMode: false },
            { field: fieldObjects.status, editMode: false },
          ],
        },
        {
          key: 'vaccine',
          fields: [
            { field: fieldObjects.vaccine },

            { field: fieldObjects.schedule, editMode: true },
            { field: fieldObjects.status, editMode: true },
            { field: fieldObjects.recordedBy, editMode: true },

            { field: fieldObjects.batch, editMode: false },
            { field: fieldObjects.dateGiven, editMode: false },
            { field: fieldObjects.injectionSite, editMode: false },
          ],
        },
        { key: 'country', fields: [{ field: fieldObjects.country, editMode: false }] },
        {
          key: 'recorded',
          fields: [
            { field: fieldObjects.facility, editMode: false },
            { field: fieldObjects.recordedBy, editMode: false },
          ],
        },
      ],
    },
    {
      name: 'other',
      condition: !routine && !notGiven && !givenElsewhere,
      fieldGroups: [
        {
          key: 'vaccine',
          fields: [
            { field: fieldObjects.vaccineName },
            { field: fieldObjects.facility, editMode: true },
            { field: fieldObjects.recordedBy, editMode: true },
            { field: fieldObjects.batch, editMode: false },
            { field: fieldObjects.vaccineBrand, editMode: false },
            { field: fieldObjects.disease, editMode: false },
            { field: fieldObjects.dateGiven, editMode: false },
            { field: fieldObjects.injectionSite, editMode: false },
            { field: fieldObjects.status },
          ],
        },
        {
          key: 'location',
          fields: [
            { field: fieldObjects.area, editMode: false },
            { field: fieldObjects.location, editMode: false },
            { field: fieldObjects.department, editMode: false },
            { field: fieldObjects.facility, editMode: false },
          ],
        },
        {
          key: 'recorded',
          fields: [
            { field: fieldObjects.givenBy, editMode: false },
            { field: fieldObjects.recordedBy, editMode: false },
          ],
        },
      ],
    },
    {
      name: 'otherOverseas',
      condition: !routine && !notGiven && givenElsewhere,
      fieldGroups: [
        {
          key: 'status',
          fields: [
            { field: fieldObjects.circumstance, editMode: false },
            { field: fieldObjects.status, editMode: false },
          ],
        },
        {
          key: 'vaccine',
          fields: [
            { field: fieldObjects.vaccineName },
            { field: fieldObjects.status, editMode: true },
            { field: fieldObjects.facility, editMode: true },
            { field: fieldObjects.recordedBy, editMode: true },
            { field: fieldObjects.batch, editMode: false },
            { field: fieldObjects.vaccineBrand, editMode: false },
            { field: fieldObjects.disease, editMode: false },
            { field: fieldObjects.dateGiven, editMode: false },
            { field: fieldObjects.injectionSite, editMode: false },
          ],
        },
        { key: 'country', fields: [{ field: fieldObjects.country, editMode: false }] },
        {
          key: 'recorded',
          fields: [
            { field: fieldObjects.facility, editMode: false },
            { field: fieldObjects.recordedBy, editMode: false },
          ],
        },
      ],
    },
    {
      name: 'notGiven',
      condition: notGiven && routine,
      fieldGroups: [
        {
          key: 'vaccine',
          fields: [
            { field: fieldObjects.vaccine },
            { field: fieldObjects.schedule },
            { field: fieldObjects.recordedBy, editMode: true },
            { field: fieldObjects.reason, editMode: false },
            { field: fieldObjects.dateRecorded, editMode: false },
            { field: fieldObjects.status },
          ],
        },
        {
          key: 'location',
          fields: [
            { field: fieldObjects.area, editMode: false },
            { field: fieldObjects.location, editMode: false },
            { field: fieldObjects.department, editMode: false },
            { field: fieldObjects.facility, editMode: false },
          ],
        },
        {
          key: 'recorded',
          fields: [
            { field: fieldObjects.supervisingClinician, editMode: false },
            { field: fieldObjects.recordedBy, editMode: false },
          ],
        },
      ],
    },
    {
      name: 'notGivenOther',
      condition: notGiven && !routine,
      fieldGroups: [
        {
          key: 'vaccine',
          fields: [
            { field: fieldObjects.vaccineName },
            { field: fieldObjects.recordedBy, editMode: true },
            { field: fieldObjects.disease, editMode: false },
            { field: fieldObjects.reason, editMode: false },
            { field: fieldObjects.dateRecorded, editMode: false },
            { field: fieldObjects.status },
          ],
        },
        {
          key: 'location',
          fields: [
            { field: fieldObjects.area, editMode: false },
            { field: fieldObjects.location, editMode: false },
            { field: fieldObjects.department, editMode: false },
            { field: fieldObjects.facility, editMode: false },
          ],
        },
        {
          key: 'recorded',
          fields: [
            { field: fieldObjects.supervisingClinician, editMode: false },
            { field: fieldObjects.recordedBy, editMode: false },
          ],
        },
      ],
    },
  ];

  const modalVersion = modalVersions.find(modalType => modalType.condition === true);
  if (!modalVersion) return <ErrorMessage />;
  const fieldGroups = modalVersion.fieldGroups
    .map(group =>
      ({
        ...group,
        fields: group.fields
          .filter(field => {
            // filter out fields if they're conditional on the editMode, and the editMode doesn't match
            // this can be written more concisely but i want it explicit
            if (editMode && field.editMode === true) return true;
            if (!editMode && field.editMode === false) return true;
            if (!Object.prototype.hasOwnProperty.call(field, 'editMode')) return true;
            return false;
          })
          .map(({ field }) => field)
      })
    )
    .filter(group => {
      // eliminate empty groups
      return group.fields.length > 0;
    });

  return <FieldsViewer labelValueFieldGroups={fieldGroups} editMode={editMode} />;
};

export const ViewAdministeredVaccineModal = ({ open, onClose, vaccineRecord }) => {
  if (!vaccineRecord) return null;
  return (
<<<<<<< HEAD
    <Modal
      title={<TranslatedText stringId="vaccine.modal.view.title" fallback="View vaccine record" />}
      open={open}
      onClose={onClose}
      cornerExitButton={false}
    >
=======
    <Modal title="View vaccine record" open={open} onClose={onClose}>
>>>>>>> 458b1eaa
      <ViewAdministeredVaccineContent vaccineRecord={vaccineRecord} />
      <ModalActionRow
        confirmText={<TranslatedText stringId="general.action.close" fallback="Close" />}
        onConfirm={onClose}
      />
    </Modal>
  );
};<|MERGE_RESOLUTION|>--- conflicted
+++ resolved
@@ -147,9 +147,7 @@
       value: <DateDisplay date={date} />,
     },
     injectionSite: {
-      label: (
-        <TranslatedText stringId="vaccine.injectionSite.label" fallback="Injection site" />
-      ),
+      label: <TranslatedText stringId="vaccine.injectionSite.label" fallback="Injection site" />,
       value: injectionSite || '-',
     },
     area: {
@@ -441,21 +439,19 @@
   const modalVersion = modalVersions.find(modalType => modalType.condition === true);
   if (!modalVersion) return <ErrorMessage />;
   const fieldGroups = modalVersion.fieldGroups
-    .map(group =>
-      ({
-        ...group,
-        fields: group.fields
-          .filter(field => {
-            // filter out fields if they're conditional on the editMode, and the editMode doesn't match
-            // this can be written more concisely but i want it explicit
-            if (editMode && field.editMode === true) return true;
-            if (!editMode && field.editMode === false) return true;
-            if (!Object.prototype.hasOwnProperty.call(field, 'editMode')) return true;
-            return false;
-          })
-          .map(({ field }) => field)
-      })
-    )
+    .map(group => ({
+      ...group,
+      fields: group.fields
+        .filter(field => {
+          // filter out fields if they're conditional on the editMode, and the editMode doesn't match
+          // this can be written more concisely but i want it explicit
+          if (editMode && field.editMode === true) return true;
+          if (!editMode && field.editMode === false) return true;
+          if (!Object.prototype.hasOwnProperty.call(field, 'editMode')) return true;
+          return false;
+        })
+        .map(({ field }) => field),
+    }))
     .filter(group => {
       // eliminate empty groups
       return group.fields.length > 0;
@@ -467,16 +463,11 @@
 export const ViewAdministeredVaccineModal = ({ open, onClose, vaccineRecord }) => {
   if (!vaccineRecord) return null;
   return (
-<<<<<<< HEAD
     <Modal
       title={<TranslatedText stringId="vaccine.modal.view.title" fallback="View vaccine record" />}
       open={open}
       onClose={onClose}
-      cornerExitButton={false}
     >
-=======
-    <Modal title="View vaccine record" open={open} onClose={onClose}>
->>>>>>> 458b1eaa
       <ViewAdministeredVaccineContent vaccineRecord={vaccineRecord} />
       <ModalActionRow
         confirmText={<TranslatedText stringId="general.action.close" fallback="Close" />}
