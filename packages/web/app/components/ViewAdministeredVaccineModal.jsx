--- conflicted
+++ resolved
@@ -10,12 +10,8 @@
 
 import { DateDisplay } from './DateDisplay';
 import { Modal } from './Modal';
-<<<<<<< HEAD
-import { useLocalisedText } from './LocalisedText';
-=======
 import { TranslatedText } from './Translation/TranslatedText';
 import { LowerCase } from './Typography';
->>>>>>> 0755bccd
 
 const Container = styled.div`
   display: flex;
@@ -114,7 +110,6 @@
     encounter,
     circumstanceIds,
   } = vaccineRecord;
-  const notGivenReasonLabelText = useLocalisedText({ path: 'fields.notGivenReasonId.shortLabel' });
   const routine = !vaccineName;
   const notGiven = VACCINE_STATUS.NOT_GIVEN === status;
 
@@ -213,19 +208,19 @@
       label: <TranslatedText stringId="vaccine.status.label" fallback="Status" />,
       value: givenElsewhere ? 'Given elsewhere' : VACCINE_STATUS_LABELS[status] || '-',
     },
-<<<<<<< HEAD
-    country: { label: 'Country', value: givenBy || '-' },
-    reason: { label: notGivenReasonLabelText, value: notGivenReason?.name || '-' },
-=======
     country: {
       label: <TranslatedText stringId="vaccine.country.label" fallback="Country" />,
       value: givenBy || '-',
     },
     reason: {
-      label: <TranslatedText stringId="vaccine.reason.label" fallback="Reason" />,
+      label: (
+        <TranslatedText
+          stringId="general.localisedField.notGivenReasonId.label.short"
+          fallback="Clinician"
+        />
+      ),
       value: notGivenReason?.name || '-',
     },
->>>>>>> 0755bccd
     circumstance: {
       label: <TranslatedText stringId="vaccine.circumstance.label" fallback="Circumstance" />,
       value:
