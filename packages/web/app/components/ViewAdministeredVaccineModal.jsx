--- conflicted
+++ resolved
@@ -9,12 +9,7 @@
 import { useApi } from '../api';
 import { DateDisplay } from './DateDisplay';
 import { Modal } from './Modal';
-<<<<<<< HEAD
-import { TranslatedText, TranslatedReferenceData } from './Translation';
-import { LowerCase } from './Typography';
-=======
-import { TranslatedText, TranslatedEnum } from './Translation';
->>>>>>> 3135f83d
+import { TranslatedText, TranslatedReferenceData, TranslatedEnum } from './Translation';
 
 const Container = styled.div`
   display: flex;
