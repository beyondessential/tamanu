--- conflicted
+++ resolved
@@ -74,10 +74,6 @@
   return (
     <Box p={5}>
       <Alert severity="error">
-<<<<<<< HEAD
-        <AlertTitle>Error: Cannot load view modal for this vaccine</AlertTitle>
-        Please contact an administrator
-=======
         <AlertTitle>
           <TranslatedText
             stringId="vaccine.error.cantLoadVaccine.title"
@@ -88,7 +84,6 @@
           stringId="vaccine.error.cantLoadVaccine.subTitle"
           fallback="Please contact Tamanu administrator"
         />
->>>>>>> ffb65cc5
       </Alert>
     </Box>
   );
