--- conflicted
+++ resolved
@@ -323,11 +323,7 @@
                 <Launch style={{ marginLeft: '5px', fontSize: '12px' }} />
               </SupportDesktopLink>
               <Version>
-<<<<<<< HEAD
-                <TranslatedText stringId="general.meta.version" fallback="Version" /> {appVersion}
-=======
                 <TranslatedText stringId="general.meta.version" fallback="Version" /> {agentVersion}
->>>>>>> 5a62f896
               </Version>
             </StyledMetadataBox>
           </>
