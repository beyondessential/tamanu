import React, { useCallback, useState } from 'react';
import styled from 'styled-components';
import { Box, Button, Divider, IconButton, List, Typography } from '@material-ui/core';
import { Launch, NavigateBefore, NavigateNext } from '@material-ui/icons';
import { useDispatch, useSelector } from 'react-redux';
import { push } from 'connected-react-router';
import { TamanuLogoWhite, TamanuLogoWhiteNoText } from '../TamanuLogo';
import { getCurrentRoute } from '../../store/router';
import { Colors } from '../../constants';
import { HiddenSyncAvatar } from '../HiddenSyncAvatar';
import { TopLevelSidebarItem } from './TopLevelSidebarItem';
import { PrimarySidebarItem } from './PrimarySidebarItem';
import { SecondarySidebarItem } from './SecondarySidebarItem';
import { checkAbility } from '../../utils/ability';
import { useAuth } from '../../contexts/Auth';
import { useApi } from '../../api';
import { TranslatedText } from '../Translation/TranslatedText';
import { useLocalisation } from '../../contexts/Localisation';

const Container = styled.div`
  display: flex;
  flex-direction: column;
  background: ${Colors.primaryDark};
  min-width: ${props => (props.$retracted ? '60px' : '260px')};
  max-width: ${props => (props.$retracted ? '86px' : '280px')};
  padding: 0 15px;
  box-shadow: 1px 0 4px rgba(0, 0, 0, 0.15);
  color: ${Colors.white};
  overflow-y: auto;
  overflow-x: hidden;
  height: 100vh;
  transition: ${props => props.theme.transitions.create(['min-width', 'max-width'])};

  i {
    color: ${Colors.white};
  }
`;

const HeaderContainer = styled.div`
  display: flex;
  flex-direction: row;
  align-items: center;
  justify-content: ${props => (props.$retracted ? 'center' : 'space-between')};
  height: 72px;
  padding: 16px 0 14px ${props => (props.$retracted ? '0' : '13px')};
`;

const RetractExtendButton = styled(IconButton)`
  padding: 8px;
  background-color: ${Colors.primaryDark};

  &.MuiIconButton-root:hover {
    background-color: #4e5f71;
  }
`;

const RetractButton = styled(RetractExtendButton)``;

const ExtendButton = styled(RetractExtendButton)`
  position: fixed;
  z-index: 12;
  transform: translate(100%);
`;

const ExtendedLogo = styled(TamanuLogoWhite)``;

const RetractedLogo = styled(TamanuLogoWhiteNoText)``;

const Footer = styled.div`
  margin-top: auto;
  padding-bottom: 3px;
  padding-right: ${props => (props.$retracted ? '0' : '10px')};
`;

const UserInfo = styled.div`
  display: flex;
  color: white;
  min-height: 65px;
  align-items: center;
  justify-content: ${props => (props.$retracted ? 'center' : 'default')};
  transition: ${props => props.theme.transitions.create('justify-content')};
  margin-top: 5px;
  margin-bottom: 5px;
`;

const StyledUserInfoContent = styled(Box)`
  margin-top: 8px;
`;

const StyledDivider = styled(Divider)`
  background-color: ${props => (props.$invisible ? 'transparent' : 'rgba(255, 255, 255, 0.2)')};
  transition: ${props => props.theme.transitions.create('background-color')};
  margin-left: 5px;
`;

const UserName = styled(Typography)`
  font-weight: 500;
  font-size: 14px;
  line-height: 18px;
`;

const ConnectedTo = styled(Typography)`
  font-weight: 400;
  font-size: 11px;
  line-height: 15px;
`;

const StyledHiddenSyncAvatar = styled(HiddenSyncAvatar)`
  margin-right: ${props => (props.$retracted ? '0' : '12px')};
  cursor: ${props => (props.$retracted ? 'pointer' : 'default')};
`;

const Version = styled.div`
  font-size: 9px;
  line-height: 15px;
  font-weight: 400;
  margin-top: 6px;
  color: ${Colors.softText};
`;

const LogoutButton = styled(Button)`
  font-weight: 400;
  font-size: 11px;
  line-height: 15px;
  text-transform: none;
  text-decoration: underline;
  color: ${Colors.white};
  margin-top: 8px;
  margin-left: 10px;
  min-height: 0;
  min-width: 0;
  padding-left: 0;
  padding-right: 0;
`;

const SupportDesktopLink = styled.a`
  margin-top: 4px;
  font-weight: 400;
  font-size: 11px;
  line-height: 15px;
  text-decoration: underline;
  color: ${Colors.white};
  display: flex;
  align-items: center;
  justify-content: center;

  :hover {
    font-weight: bold;
  }
`;

const StyledMetadataBox = styled(Box)`
  margin-bottom: 5px;
`;

const getInitials = string =>
  string
    .match(/\b(\w)/g)
    .slice(0, 2)
    .join('');

const permissionCheck = (...items) => {
  const ability = { ...items.map(item => item.ability) };
  if (!ability.subject || !ability.action) {
    return true;
  }
  return checkAbility(ability);
};

// currentPath - the current route. eg. /programs/covid-19/patients
// menuItemPath - the configured routes that are displayed in the sidebar. eg /patients
const isHighlighted = (currentPath, menuItemPath, sectionIsOpen, isRetracted) => {
  // remove leading slashes to get a like for like comparison
  const sectionPath = currentPath.replace(/^\/|\/$/g, '').split('/')[0];
  const itemPath = menuItemPath.replace(/^\/|\/$/g, '');
  // If the section is open, the child menu item is highlighted and the top level menu item is not
  return sectionPath === itemPath && (!sectionIsOpen || isRetracted);
};

export const Sidebar = React.memo(({ items }) => {
  const [selectedParentItem, setSelectedParentItem] = useState('');
  const [isRetracted, setIsRetracted] = useState(false);
  const { appVersion } = useApi();
  const { facility, centralHost, currentUser, onLogout, currentRole } = useAuth();
  const currentPath = useSelector(getCurrentRoute);
  const dispatch = useDispatch();
  const { getLocalisation } = useLocalisation();
  const extendSidebar = () => setIsRetracted(false);

  const onPathChanged = newPath => dispatch(push(newPath));

  const clickedParentItem = ({ key }) => {
    if (isRetracted) {
      extendSidebar();
      setSelectedParentItem(key);
    } else if (selectedParentItem === key) {
      setSelectedParentItem('');
    } else {
      setSelectedParentItem(key);
    }
  };

  const handleRetractButtonClick = useCallback(() => setIsRetracted(true), []);

  const handleExtendButtonClick = useCallback(extendSidebar, []);

  const initials = getInitials(currentUser.displayName);
  const roleName = currentRole?.name ?? currentUser?.role;
  const supportUrl = getLocalisation('supportDeskUrl');

  return (
    <Container $retracted={isRetracted}>
      <HeaderContainer $retracted={isRetracted}>
        {isRetracted ? (
          <>
            <RetractedLogo height="31px" />
            <ExtendButton onClick={handleExtendButtonClick} color="secondary" size="medium">
              <NavigateNext />
            </ExtendButton>
          </>
        ) : (
          <>
            <ExtendedLogo height="31px" />
            <RetractButton onClick={handleRetractButtonClick} color="secondary" size="medium">
              <NavigateBefore />
            </RetractButton>
          </>
        )}
      </HeaderContainer>
      <List component="nav">
        {items.map(item => {
          const commonProps = {
            retracted: isRetracted,
            icon: item.icon,
            label: item.label,
            divider: item.divider,
            path: item.path,
            highlighted: isHighlighted(
              currentPath,
              item.path,
              selectedParentItem === item.key,
              isRetracted,
            ),
            selected: selectedParentItem === item.key,
            onClick: () => clickedParentItem(item),
          };

          if (item.Component) {
            const { Component } = item;
            return <Component {...commonProps} key={item.key} />;
          }

          if (!item.children) {
            return (
              <TopLevelSidebarItem
                key={item.path}
                {...commonProps}
                isCurrent={currentPath.includes(item.path)}
                disabled={!permissionCheck(item)}
                onClick={isRetracted ? extendSidebar : () => onPathChanged(item.path)}
              />
            );
          }

          if (isRetracted) {
            return <PrimarySidebarItem key={item.path} {...commonProps} />;
          }
          return (
            <PrimarySidebarItem key={item.path} {...commonProps}>
              {item.children.map(child => (
                <SecondarySidebarItem
                  key={child.path}
                  path={child.path}
                  isCurrent={currentPath.includes(child.path)}
                  color={child.color}
                  label={child.label}
                  disabled={!permissionCheck(child, item)}
                  onClick={() => onPathChanged(child.path)}
                />
              ))}
            </PrimarySidebarItem>
          );
        })}
      </List>
      <Footer $retracted={isRetracted}>
        <StyledDivider $invisible={isRetracted} />
        <UserInfo $retracted={isRetracted}>
          <StyledHiddenSyncAvatar
            $retracted={isRetracted}
            onClick={isRetracted ? extendSidebar : undefined}
          >
            {initials}
          </StyledHiddenSyncAvatar>
          {!isRetracted && (
            <StyledUserInfoContent flex={1}>
              <UserName>{currentUser?.displayName}</UserName>
              <Box display="flex" justifyContent="space-between">
                <ConnectedTo>
                  {roleName} <br /> {facility?.name ? facility.name : centralHost}
                </ConnectedTo>
                <LogoutButton
                  type="button"
                  onClick={onLogout}
                  id="logout"
                  data-test-id="siderbar-logout-item"
                >
<<<<<<< HEAD
                  <TranslatedText stringId="auth.action.logout" fallback="Log out" />
=======
                  Logout
>>>>>>> c6b0154a
                </LogoutButton>
              </Box>
            </StyledUserInfoContent>
          )}
        </UserInfo>
        {!isRetracted && (
          <>
            <StyledDivider $invisible={isRetracted} />
            <StyledMetadataBox display="flex" justifyContent="space-between">
              <SupportDesktopLink href={supportUrl} target="_blank" rel="noreferrer">
                <TranslatedText
                  stringId="sidebar.externalLink.supportCentre"
                  fallback="Support centre"
                />
                <Launch style={{ marginLeft: '5px', fontSize: '12px' }} />
              </SupportDesktopLink>
              <Version>
                <TranslatedText stringId="general.meta.version" fallback="Version" /> {appVersion}
              </Version>
            </StyledMetadataBox>
          </>
        )}
      </Footer>
    </Container>
  );
});<|MERGE_RESOLUTION|>--- conflicted
+++ resolved
@@ -304,11 +304,7 @@
                   id="logout"
                   data-test-id="siderbar-logout-item"
                 >
-<<<<<<< HEAD
                   <TranslatedText stringId="auth.action.logout" fallback="Log out" />
-=======
-                  Logout
->>>>>>> c6b0154a
                 </LogoutButton>
               </Box>
             </StyledUserInfoContent>
