--- conflicted
+++ resolved
@@ -2,15 +2,11 @@
 import styled from 'styled-components';
 import { Box, Button, Divider, IconButton, List, Typography } from '@material-ui/core';
 import { Launch, NavigateBefore, NavigateNext } from '@material-ui/icons';
-<<<<<<< HEAD
-
-import { LogoLight, LogoLightNoText } from '../Logo';
-=======
 import { useDispatch, useSelector } from 'react-redux';
 import { push } from 'connected-react-router';
-import { TamanuLogoWhite, TamanuLogoWhiteNoText } from '../TamanuLogo';
 import { getCurrentRoute } from '../../store/router';
->>>>>>> c6b0154a
+
+import { LogoLight, LogoLightNoText } from '../Logo';
 import { Colors } from '../../constants';
 import { HiddenSyncAvatar } from '../HiddenSyncAvatar';
 import { TopLevelSidebarItem } from './TopLevelSidebarItem';
