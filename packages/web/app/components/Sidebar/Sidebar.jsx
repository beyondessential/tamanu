--- conflicted
+++ resolved
@@ -322,13 +322,9 @@
                 />
                 <Launch style={{ marginLeft: '5px', fontSize: '12px' }} />
               </SupportDesktopLink>
-<<<<<<< HEAD
-              <Version>Version {agentVersion}</Version>
-=======
               <Version>
                 <TranslatedText stringId="general.meta.version" fallback="Version" /> {agentVersion}
               </Version>
->>>>>>> 09f200ba
             </StyledMetadataBox>
           </>
         )}
