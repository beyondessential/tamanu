import React, { useCallback, useState } from 'react';
import styled from 'styled-components';
import { Box, Button, Divider, IconButton, List, Typography } from '@material-ui/core';
import { Launch, NavigateBefore, NavigateNext } from '@material-ui/icons';
import { useDispatch, useSelector } from 'react-redux';
import { push } from 'connected-react-router';
import { TamanuLogoWhite, TamanuLogoWhiteNoText } from '../TamanuLogo';
import { getCurrentRoute } from '../../store/router';
import { Colors } from '../../constants';
import { HiddenSyncAvatar } from '../HiddenSyncAvatar';
import { TopLevelSidebarItem } from './TopLevelSidebarItem';
import { PrimarySidebarItem } from './PrimarySidebarItem';
import { SecondarySidebarItem } from './SecondarySidebarItem';
import { checkAbility } from '../../utils/ability';
import { useAuth } from '../../contexts/Auth';
import { useApi } from '../../api';
import { TranslatedText } from '../Translation/TranslatedText';
import { useLocalisation } from '../../contexts/Localisation';

const Container = styled.div`
  display: flex;
  flex-direction: column;
  background: ${Colors.primaryDark};
  min-width: ${props => (props.$retracted ? '60px' : '260px')};
  max-width: ${props => (props.$retracted ? '86px' : '280px')};
  padding: 0 15px;
  box-shadow: 1px 0 4px rgba(0, 0, 0, 0.15);
  color: ${Colors.white};
  overflow-y: auto;
  overflow-x: hidden;
  height: 100vh;
  transition: ${props => props.theme.transitions.create(['min-width', 'max-width'])};

  i {
    color: ${Colors.white};
  }
`;

const HeaderContainer = styled.div`
  display: flex;
  flex-direction: row;
  align-items: center;
  justify-content: ${props => (props.$retracted ? 'center' : 'space-between')};
  height: 72px;
  padding: 16px 0 14px ${props => (props.$retracted ? '0' : '13px')};
`;

const RetractExtendButton = styled(IconButton)`
  padding: 8px;
  background-color: ${Colors.primaryDark};

  &.MuiIconButton-root:hover {
    background-color: #4e5f71;
  }
`;

const RetractButton = styled(RetractExtendButton)``;

const ExtendButton = styled(RetractExtendButton)`
  position: fixed;
  z-index: 12;
  transform: translate(100%);
`;

const ExtendedLogo = styled(TamanuLogoWhite)``;

const RetractedLogo = styled(TamanuLogoWhiteNoText)``;

const Footer = styled.div`
  margin-top: auto;
  padding-bottom: 3px;
  padding-right: ${props => (props.$retracted ? '0' : '10px')};
`;

const UserInfo = styled.div`
  display: flex;
  color: white;
  min-height: 65px;
  align-items: center;
  justify-content: ${props => (props.$retracted ? 'center' : 'default')};
  transition: ${props => props.theme.transitions.create('justify-content')};
  margin-top: 5px;
  margin-bottom: 5px;
`;

const StyledUserInfoContent = styled(Box)`
  margin-top: 8px;
`;

const StyledDivider = styled(Divider)`
  background-color: ${props => (props.$invisible ? 'transparent' : 'rgba(255, 255, 255, 0.2)')};
  transition: ${props => props.theme.transitions.create('background-color')};
  margin-left: 5px;
`;

const UserName = styled(Typography)`
  font-weight: 500;
  font-size: 14px;
  line-height: 18px;
`;

const ConnectedTo = styled(Typography)`
  font-weight: 400;
  font-size: 11px;
  line-height: 15px;
`;

const StyledHiddenSyncAvatar = styled(HiddenSyncAvatar)`
  margin-right: ${props => (props.$retracted ? '0' : '12px')};
  cursor: ${props => (props.$retracted ? 'pointer' : 'default')};
`;

const Version = styled.div`
  font-size: 9px;
  line-height: 15px;
  font-weight: 400;
  margin-top: 6px;
  color: ${Colors.softText};
`;

const LogoutButton = styled(Button)`
  font-weight: 400;
  font-size: 11px;
  line-height: 15px;
  text-transform: none;
  text-decoration: underline;
  color: ${Colors.white};
  margin-top: 8px;
  margin-left: 10px;
  min-height: 0;
  min-width: 0;
  padding-left: 0;
  padding-right: 0;
`;

const SupportDesktopLink = styled.a`
  margin-top: 4px;
  font-weight: 400;
  font-size: 11px;
  line-height: 15px;
  text-decoration: underline;
  color: ${Colors.white};
  display: flex;
  align-items: center;
  justify-content: center;

  :hover {
    font-weight: bold;
  }
`;

const StyledMetadataBox = styled(Box)`
  margin-bottom: 5px;
`;

const getInitials = string =>
  string
    .match(/\b(\w)/g)
    .slice(0, 2)
    .join('');

const permissionCheck = (...items) => {
  const ability = { ...items.map(item => item.ability) };
  if (!ability.subject || !ability.action) {
    return true;
  }
  return checkAbility(ability);
};

// currentPath - the current route. eg. /programs/covid-19/patients
// menuItemPath - the configured routes that are displayed in the sidebar. eg /patients
const isHighlighted = (currentPath, menuItemPath, sectionIsOpen, isRetracted) => {
  // remove leading slashes to get a like for like comparison
  const sectionPath = currentPath.replace(/^\/|\/$/g, '').split('/')[0];
  const itemPath = menuItemPath.replace(/^\/|\/$/g, '');
  // If the section is open, the child menu item is highlighted and the top level menu item is not
  return sectionPath === itemPath && (!sectionIsOpen || isRetracted);
};

export const Sidebar = React.memo(({ items }) => {
  const [selectedParentItem, setSelectedParentItem] = useState('');
  const [isRetracted, setIsRetracted] = useState(false);
  const { agentVersion } = useApi();
  const { facility, centralHost, currentUser, onLogout, currentRole } = useAuth();
  const currentPath = useSelector(getCurrentRoute);
  const dispatch = useDispatch();
  const { getLocalisation } = useLocalisation();
  const extendSidebar = () => setIsRetracted(false);

  const onPathChanged = newPath => dispatch(push(newPath));

  const clickedParentItem = ({ key }) => {
    if (isRetracted) {
      extendSidebar();
      setSelectedParentItem(key);
    } else if (selectedParentItem === key) {
      setSelectedParentItem('');
    } else {
      setSelectedParentItem(key);
    }
  };

  const handleRetractButtonClick = useCallback(() => setIsRetracted(true), []);

  const handleExtendButtonClick = useCallback(extendSidebar, []);

  const initials = getInitials(currentUser.displayName);
  const roleName = currentRole?.name ?? currentUser?.role;
  const supportUrl = getLocalisation('supportDeskUrl');

  return (
    <Container $retracted={isRetracted}>
      <HeaderContainer $retracted={isRetracted}>
        {isRetracted ? (
          <>
            <RetractedLogo height="31px" />
            <ExtendButton onClick={handleExtendButtonClick} color="secondary" size="medium">
              <NavigateNext />
            </ExtendButton>
          </>
        ) : (
          <>
            <ExtendedLogo height="31px" />
            <RetractButton onClick={handleRetractButtonClick} color="secondary" size="medium">
              <NavigateBefore />
            </RetractButton>
          </>
        )}
      </HeaderContainer>
      <List component="nav">
        {items.map(item => {
          const commonProps = {
            retracted: isRetracted,
            icon: item.icon,
            label: item.label,
            divider: item.divider,
            path: item.path,
            highlighted: isHighlighted(
              currentPath,
              item.path,
              selectedParentItem === item.key,
              isRetracted,
            ),
            selected: selectedParentItem === item.key,
            onClick: () => clickedParentItem(item),
          };

          if (item.Component) {
            const { Component } = item;
            return <Component {...commonProps} key={item.key} />;
          }

          if (!item.children) {
            return (
              <TopLevelSidebarItem
                key={item.path}
                {...commonProps}
                isCurrent={currentPath.includes(item.path)}
                disabled={!permissionCheck(item)}
                onClick={isRetracted ? extendSidebar : () => onPathChanged(item.path)}
              />
            );
          }

          if (isRetracted) {
            return <PrimarySidebarItem key={item.path} {...commonProps} />;
          }
          return (
            <PrimarySidebarItem key={item.path} {...commonProps}>
              {item.children.map(child => (
                <SecondarySidebarItem
                  key={child.path}
                  path={child.path}
                  isCurrent={currentPath.includes(child.path)}
                  color={child.color}
                  label={child.label}
                  disabled={!permissionCheck(child, item)}
                  onClick={() => onPathChanged(child.path)}
                />
              ))}
            </PrimarySidebarItem>
          );
        })}
      </List>
      <Footer $retracted={isRetracted}>
        <StyledDivider $invisible={isRetracted} />
        <UserInfo $retracted={isRetracted}>
          <StyledHiddenSyncAvatar
            $retracted={isRetracted}
            onClick={isRetracted ? extendSidebar : undefined}
          >
            {initials}
          </StyledHiddenSyncAvatar>
          {!isRetracted && (
            <StyledUserInfoContent flex={1}>
              <UserName>{currentUser?.displayName}</UserName>
              <Box display="flex" justifyContent="space-between">
                <ConnectedTo>
                  {roleName} <br /> {facility?.name ? facility.name : centralHost}
                </ConnectedTo>
                <LogoutButton
                  type="button"
                  onClick={onLogout}
                  id="logout"
                  data-test-id="siderbar-logout-item"
                >
                  <TranslatedText stringId="auth.action.logout" fallback="Log out" />
                </LogoutButton>
              </Box>
            </StyledUserInfoContent>
          )}
        </UserInfo>
        {!isRetracted && (
          <>
            <StyledDivider $invisible={isRetracted} />
            <StyledMetadataBox display="flex" justifyContent="space-between">
              <SupportDesktopLink href={supportUrl} target="_blank" rel="noreferrer">
                <TranslatedText
                  stringId="sidebar.externalLink.supportCentre"
                  fallback="Support centre"
                />
                <Launch style={{ marginLeft: '5px', fontSize: '12px' }} />
              </SupportDesktopLink>
<<<<<<< HEAD
              <Version>
                <TranslatedText stringId="general.meta.version" fallback="Version" /> {appVersion}
              </Version>
=======
              <Version>Version {agentVersion}</Version>
>>>>>>> cd39d207
            </StyledMetadataBox>
          </>
        )}
      </Footer>
    </Container>
  );
});<|MERGE_RESOLUTION|>--- conflicted
+++ resolved
@@ -321,13 +321,9 @@
                 />
                 <Launch style={{ marginLeft: '5px', fontSize: '12px' }} />
               </SupportDesktopLink>
-<<<<<<< HEAD
               <Version>
-                <TranslatedText stringId="general.meta.version" fallback="Version" /> {appVersion}
+                <TranslatedText stringId="general.meta.version" fallback="Version" /> {agentVersion}
               </Version>
-=======
-              <Version>Version {agentVersion}</Version>
->>>>>>> cd39d207
             </StyledMetadataBox>
           </>
         )}
