import React, { useCallback, useMemo, useState } from 'react';
import { useQuery } from '@tanstack/react-query';
import styled from 'styled-components';
import { Box, Button, Divider, IconButton, List, Typography } from '@material-ui/core';
import { NavigateBefore, NavigateNext } from '@material-ui/icons';
import { useDispatch, useSelector } from 'react-redux';
import { push } from 'connected-react-router';
import { getCurrentRoute } from '../../store/router';

import { LogoLight, LogoLightNoText } from '../Logo';
import { Colors } from '../../constants';
import { HiddenSyncAvatar } from '../HiddenSyncAvatar';
import { TopLevelSidebarItem } from './TopLevelSidebarItem';
import { PrimarySidebarItem } from './PrimarySidebarItem';
import { SecondarySidebarItem } from './SecondarySidebarItem';
import { checkAbility } from '../../utils/ability';
import { FULL_VERSION } from '../../utils/env';
import { useAuth } from '../../contexts/Auth';
import { useApi } from '../../api';
import { TranslatedText, TranslatedReferenceData } from '../Translation';
import { KebabMenu } from './KebabMenu';
import { NoteBlock } from '../NoteBlock';

const Container = styled.div`
  display: flex;
  flex-direction: column;
  background: ${Colors.primaryDark};
  min-width: ${(props) => (props.$retracted ? '60px' : '260px')};
  max-width: ${(props) => (props.$retracted ? '86px' : '280px')};
  padding: 0 15px;
  box-shadow: 1px 0 4px rgba(0, 0, 0, 0.15);
  color: ${Colors.white};
  overflow-y: auto;
  overflow-x: hidden;
  height: 100vh;
  transition: ${(props) => props.theme.transitions.create(['min-width', 'max-width'])};

  i {
    color: ${Colors.white};
  }
`;

const HeaderContainer = styled.div`
  display: flex;
  flex-direction: row;
  align-items: center;
  justify-content: ${(props) => (props.$retracted ? 'center' : 'space-between')};
  height: 72px;
  padding: 16px 0 14px ${(props) => (props.$retracted ? '0' : '13px')};
`;

const RetractExtendButton = styled(IconButton)`
  padding: 8px;
  background-color: ${Colors.primaryDark};

  &.MuiIconButton-root:hover {
    background-color: #4e5f71;
  }
`;

const RetractButton = styled(RetractExtendButton)``;

const ExtendButton = styled(RetractExtendButton)`
  position: fixed;
  z-index: 12;
  transform: translate(100%);
`;

const ExtendedLogo = styled(LogoLight)``;

const RetractedLogo = styled(LogoLightNoText)``;

const Footer = styled.div`
  margin-top: auto;
  padding-bottom: 3px;
  padding-right: ${(props) => (props.$retracted ? '0' : '10px')};
`;

const UserInfo = styled.div`
  display: flex;
  color: white;
  min-height: 65px;
  align-items: center;
  justify-content: ${(props) => (props.$retracted ? 'center' : 'default')};
  transition: ${(props) => props.theme.transitions.create('justify-content')};
  margin-top: 5px;
  margin-bottom: 5px;
`;

const StyledUserInfoContent = styled(Box)`
  margin-top: 8px;
`;

const StyledDivider = styled(Divider)`
  background-color: ${(props) => (props.$invisible ? 'transparent' : 'rgba(255, 255, 255, 0.2)')};
  transition: ${(props) => props.theme.transitions.create('background-color')};
  margin-left: 5px;
`;

const UserName = styled(Typography)`
  font-weight: 500;
  font-size: 14px;
  line-height: 18px;
`;

const ConnectedTo = styled(Typography)`
  font-weight: 400;
  font-size: 11px;
  line-height: 15px;
`;

const StyledHiddenSyncAvatar = styled(HiddenSyncAvatar)`
  margin-right: ${(props) => (props.$retracted ? '0' : '12px')};
  cursor: ${(props) => (props.$retracted ? 'pointer' : 'default')};
`;

const Version = styled.div`
  font-size: 9px;
  line-height: 15px;
  font-weight: 400;
  margin-top: 6px;
  color: ${Colors.softText};
`;

const LogoutButton = styled(Button)`
  font-weight: 400;
  font-size: 11px;
  line-height: 15px;
  text-transform: none;
  text-decoration: underline;
  color: ${Colors.white};
  margin-left: 10px;
  min-height: 0;
  min-width: 0;
  padding-left: 0;
  padding-right: 0;
`;

const StyledMetadataBox = styled(Box)`
  margin-bottom: 5px;
`;

const getInitials = (string) =>
  string
    .match(/\b(\w)/g)
    .slice(0, 2)
    .join('');

const permissionCheck = (...items) => {
  const ability = { ...items.map((item) => item.ability) };
  if (!ability.subject || !ability.action) {
    return true;
  }
  return checkAbility(ability);
};

// currentPath - the current route. eg. /programs/covid-19/patients
// menuItemPath - the configured routes that are displayed in the sidebar. eg /patients
const isHighlighted = (currentPath, menuItemPath, sectionIsOpen, isRetracted) => {
  // remove leading slashes to get a like for like comparison
  const sectionPath = currentPath.replace(/^\/|\/$/g, '').split('/')[0];
  const itemPath = menuItemPath.replace(/^\/|\/$/g, '');
  // If the section is open, the child menu item is highlighted and the top level menu item is not
  return sectionPath === itemPath && (!sectionIsOpen || isRetracted);
};

export const Sidebar = React.memo(({ items }) => {
  const [selectedParentItem, setSelectedParentItem] = useState('');
  const [isRetracted, setIsRetracted] = useState(false);
  const api = useApi();
  const { facilityId, currentUser, onLogout, currentRole } = useAuth();
  const currentPath = useSelector(getCurrentRoute);
  const dispatch = useDispatch();
  const extendSidebar = () => setIsRetracted(false);

  const onPathChanged = (newPath) => dispatch(push(newPath));

  const clickedParentItem = ({ key }) => {
    if (isRetracted) {
      extendSidebar();
      setSelectedParentItem(key);
    } else if (selectedParentItem === key) {
      setSelectedParentItem('');
    } else {
      setSelectedParentItem(key);
    }
  };

  const handleRetractButtonClick = useCallback(() => setIsRetracted(true), []);

  const handleExtendButtonClick = useCallback(extendSidebar, []);

  const initials = getInitials(currentUser.displayName);
  const roleName = currentRole?.name ?? currentUser?.role;

  const { data: facility, isLoading: isFacilityLoading } = useQuery(
    ['facility', facilityId],
    async () => await api.get(`facility/${encodeURIComponent(facilityId)}`),
    {
      enabled: !!facilityId,
    },
  );

  const connectionName = useMemo(() => {
    if (isFacilityLoading) {
      return '';
    }
    if (!facility) {
      return (
        <TranslatedText
          stringId="general.meta.centralServer"
          fallback="Central admin server"
          data-testid="translatedtext-rv78"
        />
      );
    }
    return (
      <TranslatedReferenceData
        fallback={facility.name}
        value={facility.id}
        category="facility"
        data-testid="translatedreferencedata-4bgq"
      />
    );
  }, [facility, isFacilityLoading]);

  return (
    <Container $retracted={isRetracted} data-testid="container-wiqr">
      <HeaderContainer $retracted={isRetracted} data-testid="headercontainer-rg0x">
        {isRetracted ? (
          <>
            <RetractedLogo height="31px" data-testid="retractedlogo-h4sf" />
            <ExtendButton
              onClick={handleExtendButtonClick}
              color="secondary"
              size="medium"
              data-testid="extendbutton-c1vl"
            >
              <NavigateNext data-testid="navigatenext-q9ro" />
            </ExtendButton>
          </>
        ) : (
          <>
            <ExtendedLogo height="31px" data-testid="extendedlogo-cc0l" />
            <RetractButton
              onClick={handleRetractButtonClick}
              color="secondary"
              size="medium"
              data-testid="retractbutton-f6p7"
            >
              <NavigateBefore data-testid="navigatebefore-ffig" />
            </RetractButton>
          </>
        )}
      </HeaderContainer>
      <List component="nav" data-testid="list-zolh">
        {items.map((item, i) => {
          const commonProps = {
            retracted: isRetracted,
            icon: item.icon,
            label: item.label,
            divider: i === items.length - 1 && item.divider, // Only the bottom item can have a divider
            path: item.path,
            highlighted: isHighlighted(
              currentPath,
              item.path,
              selectedParentItem === item.key,
              isRetracted,
            ),
            selected: selectedParentItem === item.key,
            onClick: () => clickedParentItem(item),
          };

          const dataTestIdSuffix = item.path.replace(/\//g, '-');

          if (item.Component) {
            const { Component } = item;
            return (
              <Component
                {...commonProps}
                key={item.key}
                data-testid={`component-itt0${dataTestIdSuffix}`}
              />
            );
          }

          if (!item.children) {
            return (
<<<<<<< HEAD
              <NoteBlock key={item.path} isNavigationBlock>
                <TopLevelSidebarItem
                  key={item.path}
                  {...commonProps}
                  isCurrent={currentPath.includes(item.path)}
                  disabled={!permissionCheck(item)}
                  onClick={isRetracted ? extendSidebar : () => onPathChanged(item.path)}
                />
              </NoteBlock>
=======
              <TopLevelSidebarItem
                key={item.path}
                {...commonProps}
                isCurrent={currentPath.includes(item.path)}
                disabled={!permissionCheck(item)}
                onClick={isRetracted ? extendSidebar : () => onPathChanged(item.path)}
                data-testid={`toplevelsidebaritem-i3fu${dataTestIdSuffix}`}
              />
>>>>>>> cf9016b5
            );
          }

          if (isRetracted) {
            return (
              <PrimarySidebarItem
                key={item.path}
                {...commonProps}
                data-testid={`primarysidebaritem-3d3f${dataTestIdSuffix}`}
              />
            );
          }
          return (
<<<<<<< HEAD
            <PrimarySidebarItem key={item.path} {...commonProps}>
              {item.children.map(child => (
                <NoteBlock key={child.path} isNavigationBlock>
                  <SecondarySidebarItem
                    key={child.path}
                    path={child.path}
                    isCurrent={currentPath.includes(child.path)}
                    color={child.color}
                    label={child.label}
                    disabled={!permissionCheck(child, item)}
                    onClick={() => onPathChanged(child.path)}
                  />
                </NoteBlock>
=======
            <PrimarySidebarItem
              key={item.path}
              {...commonProps}
              data-testid={`primarysidebaritem-o312${dataTestIdSuffix}`}
            >
              {item.children.map((child) => (
                <SecondarySidebarItem
                  key={child.path}
                  path={child.path}
                  isCurrent={currentPath.includes(child.path)}
                  color={child.color}
                  label={child.label}
                  disabled={!permissionCheck(child, item)}
                  onClick={() => onPathChanged(child.path)}
                  data-testid={`secondarysidebaritem-3o07-${dataTestIdSuffix}`}
                />
>>>>>>> cf9016b5
              ))}
            </PrimarySidebarItem>
          );
        })}
      </List>
      <Footer $retracted={isRetracted} data-testid="footer-ymwe">
        <StyledDivider $invisible={isRetracted} data-testid="styleddivider-hx9s" />
        <UserInfo $retracted={isRetracted} data-testid="userinfo-covo">
          <StyledHiddenSyncAvatar
            $retracted={isRetracted}
            onClick={isRetracted ? extendSidebar : undefined}
            data-testid="styledhiddensyncavatar-0pir"
          >
            {initials}
          </StyledHiddenSyncAvatar>
          {!isRetracted && (
            <>
              <StyledUserInfoContent flex={1} data-testid="styleduserinfocontent-2x2p">
                <UserName data-testid="username-p59p">{currentUser?.displayName}</UserName>
                <Box display="flex" justifyContent="space-between" data-testid="box-idqw">
                  <ConnectedTo data-testid="connectedto-6awb">
                    {roleName} <br /> {connectionName}
                  </ConnectedTo>
                </Box>
              </StyledUserInfoContent>
              <KebabMenu data-testid="kebabmenu-65zk" />
            </>
          )}
        </UserInfo>
        {!isRetracted && (
          <>
            <StyledDivider $invisible={isRetracted} data-testid="styleddivider-seqb" />
            <StyledMetadataBox
              display="flex"
              justifyContent="space-between"
              data-testid="styledmetadatabox-u53t"
            >
              <Version title={FULL_VERSION} data-testid="version-oxic">
                <TranslatedText
                  stringId="general.meta.version"
                  fallback="Version"
                  data-testid="translatedtext-7m4p"
                />{' '}
                {api.agentVersion}
              </Version>
              <LogoutButton
                type="button"
                onClick={onLogout}
                id="logout"
                data-test-id="siderbar-logout-item"
                data-testid="logoutbutton-4zn4"
              >
                <TranslatedText
                  stringId="auth.action.logout"
                  fallback="Log out"
                  data-testid="translatedtext-sasg"
                />
              </LogoutButton>
            </StyledMetadataBox>
          </>
        )}
      </Footer>
    </Container>
  );
});<|MERGE_RESOLUTION|>--- conflicted
+++ resolved
@@ -25,15 +25,15 @@
   display: flex;
   flex-direction: column;
   background: ${Colors.primaryDark};
-  min-width: ${(props) => (props.$retracted ? '60px' : '260px')};
-  max-width: ${(props) => (props.$retracted ? '86px' : '280px')};
+  min-width: ${props => (props.$retracted ? '60px' : '260px')};
+  max-width: ${props => (props.$retracted ? '86px' : '280px')};
   padding: 0 15px;
   box-shadow: 1px 0 4px rgba(0, 0, 0, 0.15);
   color: ${Colors.white};
   overflow-y: auto;
   overflow-x: hidden;
   height: 100vh;
-  transition: ${(props) => props.theme.transitions.create(['min-width', 'max-width'])};
+  transition: ${props => props.theme.transitions.create(['min-width', 'max-width'])};
 
   i {
     color: ${Colors.white};
@@ -44,9 +44,9 @@
   display: flex;
   flex-direction: row;
   align-items: center;
-  justify-content: ${(props) => (props.$retracted ? 'center' : 'space-between')};
+  justify-content: ${props => (props.$retracted ? 'center' : 'space-between')};
   height: 72px;
-  padding: 16px 0 14px ${(props) => (props.$retracted ? '0' : '13px')};
+  padding: 16px 0 14px ${props => (props.$retracted ? '0' : '13px')};
 `;
 
 const RetractExtendButton = styled(IconButton)`
@@ -73,7 +73,7 @@
 const Footer = styled.div`
   margin-top: auto;
   padding-bottom: 3px;
-  padding-right: ${(props) => (props.$retracted ? '0' : '10px')};
+  padding-right: ${props => (props.$retracted ? '0' : '10px')};
 `;
 
 const UserInfo = styled.div`
@@ -81,8 +81,8 @@
   color: white;
   min-height: 65px;
   align-items: center;
-  justify-content: ${(props) => (props.$retracted ? 'center' : 'default')};
-  transition: ${(props) => props.theme.transitions.create('justify-content')};
+  justify-content: ${props => (props.$retracted ? 'center' : 'default')};
+  transition: ${props => props.theme.transitions.create('justify-content')};
   margin-top: 5px;
   margin-bottom: 5px;
 `;
@@ -92,8 +92,8 @@
 `;
 
 const StyledDivider = styled(Divider)`
-  background-color: ${(props) => (props.$invisible ? 'transparent' : 'rgba(255, 255, 255, 0.2)')};
-  transition: ${(props) => props.theme.transitions.create('background-color')};
+  background-color: ${props => (props.$invisible ? 'transparent' : 'rgba(255, 255, 255, 0.2)')};
+  transition: ${props => props.theme.transitions.create('background-color')};
   margin-left: 5px;
 `;
 
@@ -110,8 +110,8 @@
 `;
 
 const StyledHiddenSyncAvatar = styled(HiddenSyncAvatar)`
-  margin-right: ${(props) => (props.$retracted ? '0' : '12px')};
-  cursor: ${(props) => (props.$retracted ? 'pointer' : 'default')};
+  margin-right: ${props => (props.$retracted ? '0' : '12px')};
+  cursor: ${props => (props.$retracted ? 'pointer' : 'default')};
 `;
 
 const Version = styled.div`
@@ -140,14 +140,14 @@
   margin-bottom: 5px;
 `;
 
-const getInitials = (string) =>
+const getInitials = string =>
   string
     .match(/\b(\w)/g)
     .slice(0, 2)
     .join('');
 
 const permissionCheck = (...items) => {
-  const ability = { ...items.map((item) => item.ability) };
+  const ability = { ...items.map(item => item.ability) };
   if (!ability.subject || !ability.action) {
     return true;
   }
@@ -173,7 +173,7 @@
   const dispatch = useDispatch();
   const extendSidebar = () => setIsRetracted(false);
 
-  const onPathChanged = (newPath) => dispatch(push(newPath));
+  const onPathChanged = newPath => dispatch(push(newPath));
 
   const clickedParentItem = ({ key }) => {
     if (isRetracted) {
@@ -286,7 +286,6 @@
 
           if (!item.children) {
             return (
-<<<<<<< HEAD
               <NoteBlock key={item.path} isNavigationBlock>
                 <TopLevelSidebarItem
                   key={item.path}
@@ -294,18 +293,9 @@
                   isCurrent={currentPath.includes(item.path)}
                   disabled={!permissionCheck(item)}
                   onClick={isRetracted ? extendSidebar : () => onPathChanged(item.path)}
+                  data-testid={`toplevelsidebaritem-i3fu${dataTestIdSuffix}`}
                 />
               </NoteBlock>
-=======
-              <TopLevelSidebarItem
-                key={item.path}
-                {...commonProps}
-                isCurrent={currentPath.includes(item.path)}
-                disabled={!permissionCheck(item)}
-                onClick={isRetracted ? extendSidebar : () => onPathChanged(item.path)}
-                data-testid={`toplevelsidebaritem-i3fu${dataTestIdSuffix}`}
-              />
->>>>>>> cf9016b5
             );
           }
 
@@ -319,8 +309,11 @@
             );
           }
           return (
-<<<<<<< HEAD
-            <PrimarySidebarItem key={item.path} {...commonProps}>
+            <PrimarySidebarItem
+              key={item.path}
+              {...commonProps}
+              data-testid={`primarysidebaritem-o312${dataTestIdSuffix}`}
+            >
               {item.children.map(child => (
                 <NoteBlock key={child.path} isNavigationBlock>
                   <SecondarySidebarItem
@@ -331,26 +324,9 @@
                     label={child.label}
                     disabled={!permissionCheck(child, item)}
                     onClick={() => onPathChanged(child.path)}
+                    data-testid={`secondarysidebaritem-3o07-${dataTestIdSuffix}`}
                   />
                 </NoteBlock>
-=======
-            <PrimarySidebarItem
-              key={item.path}
-              {...commonProps}
-              data-testid={`primarysidebaritem-o312${dataTestIdSuffix}`}
-            >
-              {item.children.map((child) => (
-                <SecondarySidebarItem
-                  key={child.path}
-                  path={child.path}
-                  isCurrent={currentPath.includes(child.path)}
-                  color={child.color}
-                  label={child.label}
-                  disabled={!permissionCheck(child, item)}
-                  onClick={() => onPathChanged(child.path)}
-                  data-testid={`secondarysidebaritem-3o07-${dataTestIdSuffix}`}
-                />
->>>>>>> cf9016b5
               ))}
             </PrimarySidebarItem>
           );
