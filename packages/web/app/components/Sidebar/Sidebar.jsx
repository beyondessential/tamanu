import React, { useCallback, useState } from 'react';
import styled from 'styled-components';
import { Box, Button, Divider, IconButton, List, Typography } from '@material-ui/core';
import { NavigateBefore, NavigateNext } from '@material-ui/icons';
import { useDispatch, useSelector } from 'react-redux';
import { push } from 'connected-react-router';
import { getCurrentRoute } from '../../store/router';

import { LogoLight, LogoLightNoText } from '../Logo';
import { Colors } from '../../constants';
import { HiddenSyncAvatar } from '../HiddenSyncAvatar';
import { TopLevelSidebarItem } from './TopLevelSidebarItem';
import { PrimarySidebarItem } from './PrimarySidebarItem';
import { SecondarySidebarItem } from './SecondarySidebarItem';
import { checkAbility } from '../../utils/ability';
import { useAuth } from '../../contexts/Auth';
import { useApi } from '../../api';
import { TranslatedText, TranslatedReferenceData } from '../Translation';
import { KebabMenu } from './KebabMenu';

const Container = styled.div`
  display: flex;
  flex-direction: column;
  background: ${Colors.primaryDark};
  min-width: ${props => (props.$retracted ? '60px' : '260px')};
  max-width: ${props => (props.$retracted ? '86px' : '280px')};
  padding: 0 15px;
  box-shadow: 1px 0 4px rgba(0, 0, 0, 0.15);
  color: ${Colors.white};
  overflow-y: auto;
  overflow-x: hidden;
  height: 100vh;
  transition: ${props => props.theme.transitions.create(['min-width', 'max-width'])};

  i {
    color: ${Colors.white};
  }
`;

const HeaderContainer = styled.div`
  display: flex;
  flex-direction: row;
  align-items: center;
  justify-content: ${props => (props.$retracted ? 'center' : 'space-between')};
  height: 72px;
  padding: 16px 0 14px ${props => (props.$retracted ? '0' : '13px')};
`;

const RetractExtendButton = styled(IconButton)`
  padding: 8px;
  background-color: ${Colors.primaryDark};

  &.MuiIconButton-root:hover {
    background-color: #4e5f71;
  }
`;

const RetractButton = styled(RetractExtendButton)``;

const ExtendButton = styled(RetractExtendButton)`
  position: fixed;
  z-index: 12;
  transform: translate(100%);
`;

const ExtendedLogo = styled(LogoLight)``;

const RetractedLogo = styled(LogoLightNoText)``;

const Footer = styled.div`
  margin-top: auto;
  padding-bottom: 3px;
  padding-right: ${props => (props.$retracted ? '0' : '10px')};
`;

const UserInfo = styled.div`
  display: flex;
  color: white;
  min-height: 65px;
  align-items: center;
  justify-content: ${props => (props.$retracted ? 'center' : 'default')};
  transition: ${props => props.theme.transitions.create('justify-content')};
  margin-top: 5px;
  margin-bottom: 5px;
`;

const StyledUserInfoContent = styled(Box)`
  margin-top: 8px;
`;

const StyledDivider = styled(Divider)`
  background-color: ${props => (props.$invisible ? 'transparent' : 'rgba(255, 255, 255, 0.2)')};
  transition: ${props => props.theme.transitions.create('background-color')};
  margin-left: 5px;
`;

const UserName = styled(Typography)`
  font-weight: 500;
  font-size: 14px;
  line-height: 18px;
`;

const ConnectedTo = styled(Typography)`
  font-weight: 400;
  font-size: 11px;
  line-height: 15px;
`;

const StyledHiddenSyncAvatar = styled(HiddenSyncAvatar)`
  margin-right: ${props => (props.$retracted ? '0' : '12px')};
  cursor: ${props => (props.$retracted ? 'pointer' : 'default')};
`;

const Version = styled.div`
  font-size: 9px;
  line-height: 15px;
  font-weight: 400;
  margin-top: 6px;
  color: ${Colors.softText};
`;

const LogoutButton = styled(Button)`
  font-weight: 400;
  font-size: 11px;
  line-height: 15px;
  text-transform: none;
  text-decoration: underline;
  color: ${Colors.white};
  margin-left: 10px;
  min-height: 0;
  min-width: 0;
  padding-left: 0;
  padding-right: 0;
`;

const StyledMetadataBox = styled(Box)`
  margin-bottom: 5px;
`;

const getInitials = string =>
  string
    .match(/\b(\w)/g)
    .slice(0, 2)
    .join('');

const permissionCheck = (...items) => {
  const ability = { ...items.map(item => item.ability) };
  if (!ability.subject || !ability.action) {
    return true;
  }
  return checkAbility(ability);
};

// currentPath - the current route. eg. /programs/covid-19/patients
// menuItemPath - the configured routes that are displayed in the sidebar. eg /patients
const isHighlighted = (currentPath, menuItemPath, sectionIsOpen, isRetracted) => {
  // remove leading slashes to get a like for like comparison
  const sectionPath = currentPath.replace(/^\/|\/$/g, '').split('/')[0];
  const itemPath = menuItemPath.replace(/^\/|\/$/g, '');
  // If the section is open, the child menu item is highlighted and the top level menu item is not
  return sectionPath === itemPath && (!sectionIsOpen || isRetracted);
};

export const Sidebar = React.memo(({ items }) => {
  const [selectedParentItem, setSelectedParentItem] = useState('');
  const [isRetracted, setIsRetracted] = useState(false);
  const { agentVersion } = useApi();
  const { facility, centralHost, currentUser, onLogout, currentRole } = useAuth();
  const currentPath = useSelector(getCurrentRoute);
  const dispatch = useDispatch();
  const extendSidebar = () => setIsRetracted(false);

  const onPathChanged = newPath => dispatch(push(newPath));

  const clickedParentItem = ({ key }) => {
    if (isRetracted) {
      extendSidebar();
      setSelectedParentItem(key);
    } else if (selectedParentItem === key) {
      setSelectedParentItem('');
    } else {
      setSelectedParentItem(key);
    }
  };

  const handleRetractButtonClick = useCallback(() => setIsRetracted(true), []);

  const handleExtendButtonClick = useCallback(extendSidebar, []);

  const initials = getInitials(currentUser.displayName);
  const roleName = currentRole?.name ?? currentUser?.role;

  return (
    <Container $retracted={isRetracted}>
      <HeaderContainer $retracted={isRetracted}>
        {isRetracted ? (
          <>
            <RetractedLogo height="31px" />
            <ExtendButton onClick={handleExtendButtonClick} color="secondary" size="medium">
              <NavigateNext />
            </ExtendButton>
          </>
        ) : (
          <>
            <ExtendedLogo height="31px" />
            <RetractButton onClick={handleRetractButtonClick} color="secondary" size="medium">
              <NavigateBefore />
            </RetractButton>
          </>
        )}
      </HeaderContainer>
      <List component="nav">
        {items.map((item, i) => {
          const commonProps = {
            retracted: isRetracted,
            icon: item.icon,
            label: item.label,
            divider: i === items.length - 1 && item.divider, // Only the bottom item can have a divider
            path: item.path,
            highlighted: isHighlighted(
              currentPath,
              item.path,
              selectedParentItem === item.key,
              isRetracted,
            ),
            selected: selectedParentItem === item.key,
            onClick: () => clickedParentItem(item),
          };

          if (item.Component) {
            const { Component } = item;
            return <Component {...commonProps} key={item.key} />;
          }

          if (!item.children) {
            return (
              <TopLevelSidebarItem
                key={item.path}
                {...commonProps}
                isCurrent={currentPath.includes(item.path)}
                disabled={!permissionCheck(item)}
                onClick={isRetracted ? extendSidebar : () => onPathChanged(item.path)}
              />
            );
          }

          if (isRetracted) {
            return <PrimarySidebarItem key={item.path} {...commonProps} />;
          }
          return (
            <PrimarySidebarItem key={item.path} {...commonProps}>
              {item.children.map(child => (
                <SecondarySidebarItem
                  key={child.path}
                  path={child.path}
                  isCurrent={currentPath.includes(child.path)}
                  color={child.color}
                  label={child.label}
                  disabled={!permissionCheck(child, item)}
                  onClick={() => onPathChanged(child.path)}
                />
              ))}
            </PrimarySidebarItem>
          );
        })}
      </List>
      <Footer $retracted={isRetracted}>
        <StyledDivider $invisible={isRetracted} />
        <UserInfo $retracted={isRetracted}>
          <StyledHiddenSyncAvatar
            $retracted={isRetracted}
            onClick={isRetracted ? extendSidebar : undefined}
          >
            {initials}
          </StyledHiddenSyncAvatar>
          {!isRetracted && (
<<<<<<< HEAD
            <StyledUserInfoContent flex={1}>
              <UserName>{currentUser?.displayName}</UserName>
              <Box display="flex" justifyContent="space-between">
                <ConnectedTo>
                  {roleName} <br />
                  {facility?.name
                    ? <TranslatedReferenceData
                      fallback={facility.name}
                      value={facility.id}
                      category="facility"
                    />
                    : centralHost}
                </ConnectedTo>
              </Box>
            </StyledUserInfoContent>
=======
            <>
              <StyledUserInfoContent flex={1}>
                <UserName>{currentUser?.displayName}</UserName>
                <Box display="flex" justifyContent="space-between">
                  <ConnectedTo>
                    {roleName} <br /> {facility?.name ? facility.name : centralHost}
                  </ConnectedTo>
                </Box>
              </StyledUserInfoContent>
              <KebabMenu />
            </>
>>>>>>> 3135f83d
          )}
        </UserInfo>
        {!isRetracted && (
          <>
            <StyledDivider $invisible={isRetracted} />
            <StyledMetadataBox display="flex" justifyContent="space-between">
              <Version>
                <TranslatedText stringId="general.meta.version" fallback="Version" /> {agentVersion}
              </Version>
              <LogoutButton
                type="button"
                onClick={onLogout}
                id="logout"
                data-test-id="siderbar-logout-item"
              >
                <TranslatedText stringId="auth.action.logout" fallback="Log out" />
              </LogoutButton>
            </StyledMetadataBox>
          </>
        )}
      </Footer>
    </Container>
  );
});<|MERGE_RESOLUTION|>--- conflicted
+++ resolved
@@ -274,35 +274,26 @@
             {initials}
           </StyledHiddenSyncAvatar>
           {!isRetracted && (
-<<<<<<< HEAD
-            <StyledUserInfoContent flex={1}>
-              <UserName>{currentUser?.displayName}</UserName>
-              <Box display="flex" justifyContent="space-between">
-                <ConnectedTo>
-                  {roleName} <br />
-                  {facility?.name
-                    ? <TranslatedReferenceData
-                      fallback={facility.name}
-                      value={facility.id}
-                      category="facility"
-                    />
-                    : centralHost}
-                </ConnectedTo>
-              </Box>
-            </StyledUserInfoContent>
-=======
             <>
               <StyledUserInfoContent flex={1}>
                 <UserName>{currentUser?.displayName}</UserName>
                 <Box display="flex" justifyContent="space-between">
                   <ConnectedTo>
-                    {roleName} <br /> {facility?.name ? facility.name : centralHost}
+                    {roleName} <br />{' '}
+                    {facility?.name ? (
+                      <TranslatedReferenceData
+                        fallback={facility.name}
+                        value={facility.id}
+                        category="facility"
+                      />
+                    ) : (
+                      centralHost
+                    )}
                   </ConnectedTo>
                 </Box>
               </StyledUserInfoContent>
               <KebabMenu />
             </>
->>>>>>> 3135f83d
           )}
         </UserInfo>
         {!isRetracted && (
