--- conflicted
+++ resolved
@@ -15,13 +15,8 @@
 import { checkAbility } from '../../utils/ability';
 import { useAuth } from '../../contexts/Auth';
 import { useApi } from '../../api';
-<<<<<<< HEAD
 import { TranslatedText, TranslatedReferenceData } from '../Translation';
-import { useLocalisation } from '../../contexts/Localisation';
-=======
-import { TranslatedText } from '../Translation/TranslatedText';
 import { KebabMenu } from './KebabMenu';
->>>>>>> d07bf78f
 
 const Container = styled.div`
   display: flex;
