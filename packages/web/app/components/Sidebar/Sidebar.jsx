--- conflicted
+++ resolved
@@ -3,17 +3,10 @@
 import styled from 'styled-components';
 import { Box, Button, Divider, IconButton, List, Typography } from '@material-ui/core';
 import { NavigateBefore, NavigateNext } from '@material-ui/icons';
-<<<<<<< HEAD
 import { useNavigate, useLocation } from 'react-router';
-=======
-import { useDispatch, useSelector } from 'react-redux';
-import { push } from 'connected-react-router';
-import { getCurrentRoute } from '../../store/router';
 import { TranslatedText, TranslatedReferenceData } from '@tamanu/ui-components';
-import { Colors } from '../../constants/styles';
->>>>>>> 209d3ab4
-
 import { LogoLight, LogoLightNoText } from '../Logo';
+import { Colors } from '../../constants';
 import { HiddenSyncAvatar } from '../HiddenSyncAvatar';
 import { TopLevelSidebarItem } from './TopLevelSidebarItem';
 import { PrimarySidebarItem } from './PrimarySidebarItem';
