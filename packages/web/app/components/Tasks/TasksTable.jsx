--- conflicted
+++ resolved
@@ -75,12 +75,8 @@
     cursor: ${props => (props.onClickRow ? 'pointer' : '')};
     transition: all 250ms;
     &:hover {
-<<<<<<< HEAD
       box-shadow: ${props =>
-        props.disableHoverEffect ? '' : '10px 10px 15px 0px rgba(0, 0, 0, 0.1)'};
-=======
-      box-shadow: ${props => (props.disabledHoverEffect ? 'none' : '10px 10px 15px 0px rgba(0, 0, 0, 0.1)')};
->>>>>>> 5d7f0a64
+        props.disableHoverEffect ? 'none' : '10px 10px 15px 0px rgba(0, 0, 0, 0.1)'};
     }
     position: relative;
     max-height: 42px;
