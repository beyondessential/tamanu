import React, { useCallback, useEffect, useMemo, useState } from 'react';
import styled from 'styled-components';
import { Box, Divider } from '@material-ui/core';
import CheckCircleIcon from '@material-ui/icons/CheckCircle';
import CancelIcon from '@material-ui/icons/Cancel';
import DeleteOutlineIcon from '@material-ui/icons/DeleteOutline';
import { TASK_STATUSES, TASK_ACTIONS } from '@tamanu/constants';
import PriorityHighIcon from '@material-ui/icons/PriorityHigh';

import {
  BodyText,
  SmallBodyText,
  formatShortest,
  formatTime,
  TranslatedText,
  useSelectableColumn,
  DataFetchingTable,
} from '../.';
import { Colors } from '../../constants';
import useOverflow from '../../hooks/useOverflow';
import { ThemedTooltip } from '../Tooltip';
import { TaskActionModal } from './TaskActionModal';
import { useAuth } from '../../contexts/Auth';

const StyledPriorityHighIcon = styled(PriorityHighIcon)`
  color: ${Colors.alert};
  font-size: 16px;
  position: absolute;
  left: -8px;
`;

const StyledTable = styled(DataFetchingTable)`
  margin-top: 6px;
  box-shadow: none;
  border-left: none;
  border-right: none;
  border-bottom: none;
  border-radius: 0px;
  overflow: visible;
  .MuiTableCell-head {
    background-color: ${Colors.white};
    padding-top: 8px !important;
    padding-bottom: 8px !important;
    span {
      font-weight: 400;
      color: ${Colors.midText} !important;
    }
    padding-left: 7px;
    padding-right: 7px;
    &:last-child {
      padding-right: 20px;
    }
    &:first-child {
      padding-left: 0px;
      width: 15px;
    }
    &:nth-child(2) {
      padding-left: 0px;
    }
  }
  .MuiTableCell-body {
    padding-top: 6px !important;
    padding-bottom: 6px !important;
    padding-left: 7px;
    padding-right: 7px;
    &:last-child {
      padding-right: 0px;
    }
    &:first-child,
    &:nth-child(2) {
      padding-left: 0px;
    }
  }
  .MuiTableBody-root .MuiTableRow-root:not(.statusRow) {
    cursor: ${props => (props.onClickRow ? 'pointer' : '')};
    &:hover {
      box-shadow: 10px 10px 15px 0px rgba(0, 0, 0, 0.1);
    }
    max-height: 42px;
  }
  .MuiFormControlLabel-root {
    margin-right: 1px;
  }
  .MuiCheckbox-root {
    padding: 0 8px 0 0;
  }
  td {
    &:last-child {
      max-width: 200px;
      white-space: nowrap;
      width: 200px;
    }
    &:nth-child(3) {
      position: relative;
    }
  }
  .MuiTableFooter-root {
    background-color: ${Colors.white};
    .MuiPagination-root {
      padding-top: 6px;
      padding-bottom: 6px;
      margin-right: 0;
    }
    td > div:first-child {
      padding-top: 6px;
    }
  }
`;

const StatusTodo = styled.div`
  width: 15px;
  height: 15px;
  border: 1px dashed ${Colors.blue};
  border-radius: 50%;
`;

const StyledBulkActions = styled.div`
  display: flex;
  gap: 15px;
  padding-right: 10px;
  align-items: center;
`;

const NotesDisplay = styled.div`
  flex: 1 1 0;
  min-width: 0;
`;

const OverflowedBox = styled.div`
  overflow: hidden;
  text-overflow: ellipsis;
`;

const IconButton = styled.div`
  cursor: pointer;
`;

const TooltipContainer = styled.div`
  display: flex;
  flex-direction: column;
  align-items: center;
`;

const StyledDeleteOutlineIcon = styled(DeleteOutlineIcon)`
  font-size: 18px;
  color: ${Colors.primary};
  vertical-align: middle;
`;

const StyledCancelIcon = styled(CancelIcon)`
  font-size: 18px;
  color: ${Colors.alert};
  vertical-align: middle;
`;

const StyledCheckCircleIcon = styled(CheckCircleIcon)`
  font-size: 18px;
  color: ${Colors.green};
  vertical-align: middle;
`;

const NoDataContainer = styled.div`
  height: 354px;
  font-weight: 500;
  margin: 20px 0 20px 0;
  border-radius: 4px;
  display: flex;
  align-items: center;
  justify-content: center;
  padding: 0 17%;
  white-space: normal;
  background: ${Colors.hoverGrey};
  color: ${Colors.primary};
`;

const StyledDivider = styled(Divider)`
  margin-top: 5px;
  margin-bottom: 5px;
`;

const StatusTooltip = styled.div`
  text-align: center;
`;

const LowercaseText = styled.span`
  text-transform: lowercase;
`;

const StyledToolTip = styled(ThemedTooltip)`
  .MuiTooltip-tooltip {
    font-weight: 400;
  }
`;

const getTodoTooltipText = ({ todoBy, todoTime, todoNote }) => (
  <StatusTooltip>
    <TranslatedText stringId="tasks.table.tooltip.toDo" fallback="To-do" />
    <div>{todoBy?.displayName}</div>
    <div>
      <span color={Colors.midText}>{formatShortest(todoTime)} </span>
      <LowercaseText>{formatTime(todoTime)}</LowercaseText>
    </div>
    <div>{todoNote}</div>
  </StatusTooltip>
);

const getCompletedTooltipText = ({ completedBy, completedTime, completedNote }) => (
  <StatusTooltip>
    <TranslatedText stringId="tasks.table.tooltip.completed" fallback="Completed" />
    <div>{completedBy.displayName}</div>
    <div>
      <span color={Colors.midText}>{formatShortest(completedTime)} </span>
      <LowercaseText>{formatTime(completedTime)}</LowercaseText>
    </div>
    <div>{completedNote}</div>
  </StatusTooltip>
);

const getNotCompletedTooltipText = ({ notCompletedBy, notCompletedTime, notCompletedReason }) => (
  <StatusTooltip>
    <TranslatedText stringId="tasks.table.tooltip.notCompleted" fallback="Not completed" />
    <div>{notCompletedBy.displayName}</div>
    <div>
      <span color={Colors.midText}>{formatShortest(notCompletedTime)} </span>
      <LowercaseText>{formatTime(notCompletedTime)}</LowercaseText>
    </div>
    <div>{notCompletedReason?.name}</div>
  </StatusTooltip>
);

const getStatus = row => {
  const { status } = row;
  switch (status) {
    case TASK_STATUSES.TODO:
      return (
        <Box marginLeft="1.5px">
          {row?.todoByUserId ? (
            <StyledToolTip title={getTodoTooltipText(row)}>
              <StatusTodo />
            </StyledToolTip>
          ) : (
            <StatusTodo />
          )}
        </Box>
      );
    case TASK_STATUSES.COMPLETED:
      return (
        <StyledToolTip title={getCompletedTooltipText(row)}>
          <StyledCheckCircleIcon />
        </StyledToolTip>
      );
    case TASK_STATUSES.NON_COMPLETED:
      return (
        <StyledToolTip title={getNotCompletedTooltipText(row)}>
          <StyledCancelIcon />
        </StyledToolTip>
      );
    default:
      break;
  }
};

const getDueTime = ({ dueTime }) => {
  return (
    <div>
      <BodyText sx={{ textTransform: 'lowercase' }}>{formatTime(dueTime)}</BodyText>
      <SmallBodyText color={Colors.midText}>{formatShortest(dueTime)}</SmallBodyText>
    </div>
  );
};

const AssignedToCell = ({ designations }) => {
  const [ref, isOverflowing] = useOverflow();
  if (!designations?.length) return '-';

  const designationNames = designations.map(assigned => assigned.name);

  if (!isOverflowing) {
    return <OverflowedBox ref={ref}>{designationNames.join(', ')}</OverflowedBox>;
  }

  return (
    <StyledToolTip title={designationNames.join(', ')}>
      <OverflowedBox ref={ref}>{designationNames.join(', ')}</OverflowedBox>
    </StyledToolTip>
  );
};

const getFrequency = ({ frequencyValue, frequencyUnit }) =>
  frequencyValue && frequencyUnit ? (
    `${frequencyValue} ${frequencyUnit}${Number(frequencyValue) > 1 ? 's' : ''}`
  ) : (
    <TranslatedText stringId="encounter.tasks.table.once" fallback="Once" />
  );

<<<<<<< HEAD
const BulkActions = ({ row, status, handleActionModalOpen }) => (
  <StyledBulkActions>
    {status !== TASK_STATUSES.COMPLETED && (
      <StyledToolTip
        title={
          <TranslatedText
            stringId="encounter.tasks.action.tooltip.completed"
            fallback="Mark as complete"
          />
        }
      >
        <IconButton onClick={() => handleActionModalOpen(TASK_ACTIONS.COMPLETED, row)}>
          <StyledCheckCircleIcon />
        </IconButton>
      </StyledToolTip>
    )}
    {status !== TASK_STATUSES.NON_COMPLETED && (
      <StyledToolTip
        title={
          <TranslatedText
            stringId="encounter.tasks.action.tooltip.notCompleted"
            fallback="Mark as not complete"
          />
        }
      >
        <IconButton onClick={() => handleActionModalOpen(TASK_ACTIONS.NON_COMPLETED, row)}>
          <StyledCancelIcon />
        </IconButton>
      </StyledToolTip>
    )}
    {status !== TASK_STATUSES.TODO && (
      <StyledToolTip
        title={
          <TranslatedText stringId="encounter.tasks.action.tooltip.toDo" fallback="Mark as to-do" />
        }
      >
        <IconButton onClick={() => handleActionModalOpen(TASK_ACTIONS.TODO, row)}>
          <StatusTodo />
        </IconButton>
      </StyledToolTip>
    )}
    {status === TASK_STATUSES.TODO && (
      <StyledToolTip
        title={
          <TranslatedText stringId="encounter.tasks.action.tooltip.delete" fallback="Delete" />
        }
      >
        <IconButton onClick={() => handleActionModalOpen(TASK_ACTIONS.DELETED, row)}>
          <StyledDeleteOutlineIcon />
        </IconButton>
      </StyledToolTip>
    )}
  </StyledBulkActions>
);
=======
const BulkActions = ({ row, status, handleActionModalOpen }) => {
  const { ability } = useAuth();
  const canWrite = ability.can('write', 'Tasking');
  const canDelete = ability.can('delete', 'Tasking');

  return (
    <StyledBulkActions>
      {status !== TASK_STATUSES.NON_COMPLETED && canWrite && (
        <ThemedTooltip
          title={
            <TranslatedText
              stringId="encounter.tasks.action.tooltip.notCompleted"
              fallback="Mark as not complete"
            />
          }
        >
          <IconButton onClick={() => handleActionModalOpen(TASK_ACTIONS.NON_COMPLETED, row)}>
            <StyledCancelIcon />
          </IconButton>
        </ThemedTooltip>
      )}
      {status !== TASK_STATUSES.COMPLETED && canWrite && (
        <ThemedTooltip
          title={
            <TranslatedText
              stringId="encounter.tasks.action.tooltip.completed"
              fallback="Mark as complete"
            />
          }
        >
          <IconButton onClick={() => handleActionModalOpen(TASK_ACTIONS.COMPLETED, row)}>
            <StyledCheckCircleIcon />
          </IconButton>
        </ThemedTooltip>
      )}
      {status !== TASK_STATUSES.TODO && canWrite && (
        <ThemedTooltip
          title={
            <TranslatedText
              stringId="encounter.tasks.action.tooltip.toDo"
              fallback="Mark as to-do"
            />
          }
        >
          <IconButton onClick={() => handleActionModalOpen(TASK_ACTIONS.TODO, row)}>
            <StatusTodo />
          </IconButton>
        </ThemedTooltip>
      )}
      {status === TASK_STATUSES.TODO && canDelete && (
        <ThemedTooltip
          title={
            <TranslatedText stringId="encounter.tasks.action.tooltip.delete" fallback="Delete" />
          }
        >
          <IconButton onClick={() => handleActionModalOpen(TASK_ACTIONS.DELETED, row)}>
            <StyledDeleteOutlineIcon />
          </IconButton>
        </ThemedTooltip>
      )}
    </StyledBulkActions>
  );
};
>>>>>>> 2058f31d

const NotesCell = ({ row, hoveredRow, handleActionModalOpen }) => {
  const [ref, isOverflowing] = useOverflow();
  const { note, status } = row;

  return (
    <Box display="flex" alignItems="center">
      <NotesDisplay>
        {note ? (
          !isOverflowing ? (
            <OverflowedBox ref={ref}>{note}</OverflowedBox>
          ) : (
            <StyledToolTip title={note}>
              <OverflowedBox ref={ref}>{note}</OverflowedBox>
            </StyledToolTip>
          )
        ) : (
          '-'
        )}
      </NotesDisplay>
      {hoveredRow?.id === row?.id && (
        <BulkActions row={row} status={status} handleActionModalOpen={handleActionModalOpen} />
      )}
    </Box>
  );
};

const getTask = ({ name, requestedBy, requestTime, highPriority }) => (
  <StyledToolTip
    title={
      <TooltipContainer>
        <div>{name}</div>
        <div>{requestedBy.displayName}</div>
        <Box sx={{ textTransform: 'lowercase' }}>
          {`${formatShortest(requestTime)} ${formatTime(requestTime)}`}
        </Box>
      </TooltipContainer>
    }
  >
    <span>
      {highPriority && <StyledPriorityHighIcon />}
      {name}
    </span>
  </StyledToolTip>
);

const NoDataMessage = () => (
  <NoDataContainer>
    <TranslatedText
      stringId="encounter.tasks.table.noData"
      fallback="No patient tasks to display. Please try adjusting filters or click ‘+ New task’ to add a task to this patient."
    />
  </NoDataContainer>
);

export const TasksTable = ({ encounterId, searchParameters, refreshCount, refreshTaskTable }) => {
  const { ability } = useAuth();
  const canWrite = ability.can('write', 'Tasking');
  const canDelete = ability.can('delete', 'Tasking');

  const [hoveredRow, setHoveredRow] = useState();
  const [data, setData] = useState([]);
  const [actionModal, setActionModal] = useState('');
  const [selectedTask, setSelectedTask] = useState(null);

  const onDataFetched = useCallback(({ data }) => {
    setData(data);
  }, []);

  const handleActionModalOpen = (action, task) => {
    setActionModal(action);
    setSelectedTask(task);
  };

  const handleActionModalClose = () => {
    setActionModal('');
    setSelectedTask(null);
  };

  const { selectedRows, selectableColumn, resetSelection } = useSelectableColumn(data, {
    showIndeterminate: true,
    getIsRowDisabled: (selectedKeys, { status }) => {
      const selectedStatus = data.find(({ id }) => selectedKeys.has(id))?.status;
      return selectedStatus && status !== selectedStatus;
    },
    getIsTitleDisabled: selectedKeys => {
      const uniqueStatuses = new Set(data.map(item => item.status));
      return uniqueStatuses.size > 1 && !selectedKeys.size;
    },
    getRowsFilterer: selectedKeys => row => {
      const selectedStatus = data.find(({ id }) => selectedKeys.has(id))?.status;
      return !selectedStatus || row.status === selectedStatus;
    },
  });

  useEffect(() => {
    resetSelection();
  }, [searchParameters, resetSelection]);

  const selectedRowIds = useMemo(() => selectedRows.map(row => row.id), [selectedRows]);

  const COLUMNS = [
    {
      accessor: getStatus,
      maxWidth: 20,
      sortable: false,
    },
    {
      key: 'name',
      title: <TranslatedText stringId="encounter.tasks.table.column.task" fallback="Task" />,
      maxWidth: 160,
      accessor: getTask,
    },
    {
      key: 'dueTime',
      title: <TranslatedText stringId="encounter.tasks.table.column.task" fallback="Due at" />,
      accessor: getDueTime,
      maxWidth: 60,
    },
    {
      key: 'assignedTo',
      title: (
        <TranslatedText stringId="encounter.tasks.table.column.assignedTo" fallback="Assigned to" />
      ),
      maxWidth: 100,
      sortable: false,
      accessor: ({ designations }) => <AssignedToCell designations={designations} />,
    },
    {
      key: 'frequency',
      title: (
        <TranslatedText stringId="encounter.tasks.table.column.frequency" fallback="Frequency" />
      ),
      maxWidth: 90,
      accessor: getFrequency,
      sortable: false,
    },
    {
      key: 'note',
      title: <TranslatedText stringId="encounter.tasks.table.column.notes" fallback="Notes" />,
      accessor: row => (
        <NotesCell
          row={row}
          hoveredRow={hoveredRow}
          handleActionModalOpen={handleActionModalOpen}
        />
      ),
      sortable: false,
    },
  ];

  const isRepeatingTask = useMemo(
    () =>
      selectedTask?.id
        ? selectedTask?.frequencyValue && selectedTask?.frequencyUnit
        : selectedRows.some(row => row.frequencyValue && row.frequencyUnit),
    [selectedRows, selectedTask],
  );
  const handleMouseEnterRow = data => {
    setHoveredRow(data);
  };

  const handleMouseLeaveRow = () => {
    setHoveredRow(null);
  };

  return (
    <div>
      <TaskActionModal
        open={!!actionModal}
        onClose={handleActionModalClose}
        action={actionModal}
        refreshTaskTable={refreshTaskTable}
        taskIds={selectedTask?.id ? [selectedTask.id] : selectedRowIds}
        isRepeatingTask={isRepeatingTask}
      />
      {selectedRows.length > 0 && (canWrite || canDelete) && (
        <div>
          <StyledDivider />
          <BulkActions
            status={selectedRows[0].status}
            handleActionModalOpen={handleActionModalOpen}
          />
        </div>
      )}
      <StyledTable
        endpoint={`encounter/${encounterId}/tasks`}
        columns={[selectableColumn, ...COLUMNS]}
        noDataMessage={<NoDataMessage />}
        allowExport={false}
        onMouseEnterRow={handleMouseEnterRow}
        onMouseLeaveRow={handleMouseLeaveRow}
        hideHeader={data.length === 0}
        fetchOptions={searchParameters}
        onDataFetched={onDataFetched}
        refreshCount={refreshCount}
      />
    </div>
  );
};<|MERGE_RESOLUTION|>--- conflicted
+++ resolved
@@ -293,10 +293,13 @@
     <TranslatedText stringId="encounter.tasks.table.once" fallback="Once" />
   );
 
-<<<<<<< HEAD
-const BulkActions = ({ row, status, handleActionModalOpen }) => (
-  <StyledBulkActions>
-    {status !== TASK_STATUSES.COMPLETED && (
+const BulkActions = ({ row, status, handleActionModalOpen }) => {
+  const { ability } = useAuth();
+  const canWrite = ability.can('write', 'Tasking');
+  const canDelete = ability.can('delete', 'Tasking');
+
+  return <StyledBulkActions>
+    {status !== TASK_STATUSES.COMPLETED && canWrite && (
       <StyledToolTip
         title={
           <TranslatedText
@@ -310,7 +313,7 @@
         </IconButton>
       </StyledToolTip>
     )}
-    {status !== TASK_STATUSES.NON_COMPLETED && (
+    {status !== TASK_STATUSES.NON_COMPLETED && canWrite && (
       <StyledToolTip
         title={
           <TranslatedText
@@ -324,7 +327,7 @@
         </IconButton>
       </StyledToolTip>
     )}
-    {status !== TASK_STATUSES.TODO && (
+    {status !== TASK_STATUSES.TODO && canWrite && (
       <StyledToolTip
         title={
           <TranslatedText stringId="encounter.tasks.action.tooltip.toDo" fallback="Mark as to-do" />
@@ -335,7 +338,7 @@
         </IconButton>
       </StyledToolTip>
     )}
-    {status === TASK_STATUSES.TODO && (
+    {status === TASK_STATUSES.TODO && canDelete && (
       <StyledToolTip
         title={
           <TranslatedText stringId="encounter.tasks.action.tooltip.delete" fallback="Delete" />
@@ -347,72 +350,7 @@
       </StyledToolTip>
     )}
   </StyledBulkActions>
-);
-=======
-const BulkActions = ({ row, status, handleActionModalOpen }) => {
-  const { ability } = useAuth();
-  const canWrite = ability.can('write', 'Tasking');
-  const canDelete = ability.can('delete', 'Tasking');
-
-  return (
-    <StyledBulkActions>
-      {status !== TASK_STATUSES.NON_COMPLETED && canWrite && (
-        <ThemedTooltip
-          title={
-            <TranslatedText
-              stringId="encounter.tasks.action.tooltip.notCompleted"
-              fallback="Mark as not complete"
-            />
-          }
-        >
-          <IconButton onClick={() => handleActionModalOpen(TASK_ACTIONS.NON_COMPLETED, row)}>
-            <StyledCancelIcon />
-          </IconButton>
-        </ThemedTooltip>
-      )}
-      {status !== TASK_STATUSES.COMPLETED && canWrite && (
-        <ThemedTooltip
-          title={
-            <TranslatedText
-              stringId="encounter.tasks.action.tooltip.completed"
-              fallback="Mark as complete"
-            />
-          }
-        >
-          <IconButton onClick={() => handleActionModalOpen(TASK_ACTIONS.COMPLETED, row)}>
-            <StyledCheckCircleIcon />
-          </IconButton>
-        </ThemedTooltip>
-      )}
-      {status !== TASK_STATUSES.TODO && canWrite && (
-        <ThemedTooltip
-          title={
-            <TranslatedText
-              stringId="encounter.tasks.action.tooltip.toDo"
-              fallback="Mark as to-do"
-            />
-          }
-        >
-          <IconButton onClick={() => handleActionModalOpen(TASK_ACTIONS.TODO, row)}>
-            <StatusTodo />
-          </IconButton>
-        </ThemedTooltip>
-      )}
-      {status === TASK_STATUSES.TODO && canDelete && (
-        <ThemedTooltip
-          title={
-            <TranslatedText stringId="encounter.tasks.action.tooltip.delete" fallback="Delete" />
-          }
-        >
-          <IconButton onClick={() => handleActionModalOpen(TASK_ACTIONS.DELETED, row)}>
-            <StyledDeleteOutlineIcon />
-          </IconButton>
-        </ThemedTooltip>
-      )}
-    </StyledBulkActions>
-  );
 };
->>>>>>> 2058f31d
 
 const NotesCell = ({ row, hoveredRow, handleActionModalOpen }) => {
   const [ref, isOverflowing] = useOverflow();
