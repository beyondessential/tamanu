--- conflicted
+++ resolved
@@ -321,70 +321,7 @@
         )}
       </NotesDisplay>
       {hoveredRow?.id === row?.id && (
-<<<<<<< HEAD
         <BulkActions row={row} status={status} handleActionModalOpen={handleActionModalOpen} />
-=======
-        <BulkActions>
-          {status === TASK_STATUSES.TODO && (
-            <ThemedTooltip
-              title={
-                <TranslatedText
-                  stringId="encounter.tasks.action.tooltip.delete"
-                  fallback="Delete"
-                />
-              }
-            >
-              <IconButton onClick={() => handleActionModalOpen(TASK_ACTIONS.DELETED, row)}>
-                <StyledDeleteOutlineIcon />
-              </IconButton>
-            </ThemedTooltip>
-          )}
-          {status !== TASK_STATUSES.NON_COMPLETED && (
-            <ThemedTooltip
-              title={
-                <TranslatedText
-                  stringId="encounter.tasks.action.tooltip.notCompleted"
-                  fallback="Mark as not complete"
-                />
-              }
-            >
-              <IconButton
-                onClick={() => handleActionModalOpen(TASK_STATUSES.NON_COMPLETED, row.id)}
-              >
-                <StyledCancelIcon />
-              </IconButton>
-            </ThemedTooltip>
-          )}
-          {status !== TASK_STATUSES.COMPLETED && (
-            <ThemedTooltip
-              title={
-                <TranslatedText
-                  stringId="encounter.tasks.action.tooltip.completed"
-                  fallback="Mark as complete"
-                />
-              }
-            >
-              <IconButton onClick={() => handleActionModalOpen(TASK_STATUSES.COMPLETED, row.id)}>
-                <StyledCheckCircleIcon />
-              </IconButton>
-            </ThemedTooltip>
-          )}
-          {status !== TASK_STATUSES.TODO && (
-            <ThemedTooltip
-              title={
-                <TranslatedText
-                  stringId="encounter.tasks.action.tooltip.toDo"
-                  fallback="Mark as to-do"
-                />
-              }
-            >
-              <IconButton onClick={() => handleActionModalOpen(TASK_STATUSES.TODO, row.id)}>
-                <StatusTodo />
-              </IconButton>
-            </ThemedTooltip>
-          )}
-        </BulkActions>
->>>>>>> 348c00cf
       )}
     </Box>
   );
