--- conflicted
+++ resolved
@@ -219,41 +219,6 @@
       </NotesDisplay>
       {hoveredRow?.id === row?.id && (
         <BulkActions>
-<<<<<<< HEAD
-          <ThemedTooltip
-            title={
-              <TranslatedText stringId="encounter.tasks.action.tooltip.delete" fallback="Delete" />
-            }
-          >
-            <IconButton onClick={() => handleActionModalOpen(TASK_ACTIONS.DELETED, row)}>
-              <StyledDeleteOutlineIcon />
-            </IconButton>
-          </ThemedTooltip>
-          <ThemedTooltip
-            title={
-              <TranslatedText
-                stringId="encounter.tasks.action.tooltip.notCompleted"
-                fallback="Mark as not complete"
-              />
-            }
-          >
-            <IconButton>
-              <StyledCancelIcon />
-            </IconButton>
-          </ThemedTooltip>
-          <ThemedTooltip
-            title={
-              <TranslatedText
-                stringId="encounter.tasks.action.tooltip.completed"
-                fallback="Mark as complete"
-              />
-            }
-          >
-            <IconButton onClick={() => handleActionModalOpen(TASK_ACTIONS.COMPLETED, row)}>
-              <StyledCheckCircleIcon />
-            </IconButton>
-          </ThemedTooltip>
-=======
           {status === TASK_STATUSES.TODO && (
             <ThemedTooltip
               title={
@@ -263,7 +228,7 @@
                 />
               }
             >
-              <IconButton>
+              <IconButton onClick={() => handleActionModalOpen(TASK_ACTIONS.DELETED, row)}>
                 <StyledDeleteOutlineIcon />
               </IconButton>
             </ThemedTooltip>
@@ -310,7 +275,6 @@
               </IconButton>
             </ThemedTooltip>
           )}
->>>>>>> 859c3ef0
         </BulkActions>
       )}
     </Box>
@@ -417,7 +381,6 @@
     },
   ];
 
-<<<<<<< HEAD
   const isRepeatingTask = useMemo(
     () =>
       selectedTask?.id
@@ -425,7 +388,6 @@
         : selectedRows.some(row => row.frequencyValue && row.frequencyUnit),
     [selectedRows, selectedTask],
   );
-=======
   const handleMouseEnterRow = data => {
     setHoveredRow(data);
   };
@@ -433,7 +395,6 @@
   const handleMouseLeaveRow = () => {
     setHoveredRow(null);
   };
->>>>>>> 859c3ef0
 
   return (
     <div>
