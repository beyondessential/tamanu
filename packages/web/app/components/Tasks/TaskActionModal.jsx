import React, { useMemo } from 'react';
import styled from 'styled-components';
import { TASK_ACTIONS } from '@tamanu/constants';

import { FormModal } from '../FormModal';
import { TranslatedText } from '../Translation';
import { BodyText } from '../Typography';
import { MarkTaskCompletedForm } from '../../forms/MarkTaskCompletedForm';
<<<<<<< HEAD
import { DeleteTaskForm } from '../../forms/DeleteTaskForm.jsx';
=======
import { MarkTaskNotCompletedForm } from '../../forms/MarkTaskNotCompletedForm';
>>>>>>> d5116201

const ModalDescription = styled(BodyText)`
  margin-bottom: 34px;
  margin-top: 20px;
`;

<<<<<<< HEAD
const getModalTitle = (action, isRepeatingTask) => {
  switch (action) {
    case TASK_ACTIONS.COMPLETED:
      return (
        <TranslatedText stringId="task.modal.markAsCompleted.title" fallback="Mark as completed" />
      );
    case TASK_ACTIONS.DELETED:
      if (isRepeatingTask) {
        return <TranslatedText stringId="task.deleteTasks.modal.title" fallback="Delete tasks" />;
      }
      return <TranslatedText stringId="task.deleteTask.modal.title" fallback="Delete task" />;
=======
const getModalTitle = action => {
  switch (action) {
    case TASK_STATUSES.COMPLETED:
      return (
        <TranslatedText stringId="task.modal.markAsCompleted.title" fallback="Mark as completed" />
      );
    case TASK_STATUSES.NON_COMPLETED:
      return (
        <TranslatedText
          stringId="task.modal.markAsNotCompleted.title"
          fallback="Mark as not completed"
        />
      );
>>>>>>> d5116201
    default:
      return '';
  }
};

<<<<<<< HEAD
const getModalDescription = (action, isRepeatingTask) => {
  switch (action) {
    case TASK_ACTIONS.COMPLETED:
=======
const getModalDescription = action => {
  switch (action) {
    case TASK_STATUSES.COMPLETED:
>>>>>>> d5116201
      return (
        <TranslatedText
          stringId="task.modal.completed.description"
          fallback="Complete details below to mark the task/s as completed."
        />
      );
<<<<<<< HEAD
    case TASK_ACTIONS.DELETED:
      if (isRepeatingTask) {
        return (
          <TranslatedText
            stringId="task.modal.deleteRepeating.description"
            fallback="Complete details below to delete task. Please note that this is a repeating task and all future instances of the task will also be deleted. This action is irreversible."
          />
        );
      }
      return (
        <TranslatedText
          stringId="task.modal.delete.description"
          fallback="Complete details below to delete task. This action is irreversible."
=======
    case TASK_STATUSES.NON_COMPLETED:
      return (
        <TranslatedText
          stringId="task.modal.notCompleted.description"
          fallback="Complete details below to mark the task/s as not completed."
>>>>>>> d5116201
        />
      );
    default:
      return '';
  }
};

<<<<<<< HEAD
export const TaskActionModal = ({
  open,
  onClose,
  action,
  refreshTaskTable,
  taskIds,
  isRepeatingTask = false,
}) => {
=======
export const TaskActionModal = ({ open, onClose, action, refreshTaskTable, taskIds }) => {
>>>>>>> d5116201
  const taskActionForm = useMemo(() => {
    switch (action) {
      case TASK_ACTIONS.COMPLETED:
        return (
          <MarkTaskCompletedForm
            onClose={onClose}
            refreshTaskTable={refreshTaskTable}
            taskIds={taskIds}
          />
        );
<<<<<<< HEAD
      case TASK_ACTIONS.DELETED:
        return (
          <DeleteTaskForm
=======
      case TASK_STATUSES.NON_COMPLETED:
        return (
          <MarkTaskNotCompletedForm
>>>>>>> d5116201
            onClose={onClose}
            refreshTaskTable={refreshTaskTable}
            taskIds={taskIds}
          />
        );
      default:
        return null;
    }
  }, [action]);

  return (
<<<<<<< HEAD
    <FormModal
      width="md"
      title={getModalTitle(action, isRepeatingTask)}
      open={open}
      onClose={onClose}
    >
      <ModalDescription>{getModalDescription(action, isRepeatingTask)}</ModalDescription>
=======
    <FormModal width="md" title={getModalTitle(action)} open={open} onClose={onClose}>
      <ModalDescription>{getModalDescription(action)}</ModalDescription>
>>>>>>> d5116201
      {taskActionForm}
    </FormModal>
  );
};<|MERGE_RESOLUTION|>--- conflicted
+++ resolved
@@ -6,65 +6,53 @@
 import { TranslatedText } from '../Translation';
 import { BodyText } from '../Typography';
 import { MarkTaskCompletedForm } from '../../forms/MarkTaskCompletedForm';
-<<<<<<< HEAD
 import { DeleteTaskForm } from '../../forms/DeleteTaskForm.jsx';
-=======
 import { MarkTaskNotCompletedForm } from '../../forms/MarkTaskNotCompletedForm';
->>>>>>> d5116201
 
 const ModalDescription = styled(BodyText)`
   margin-bottom: 34px;
   margin-top: 20px;
 `;
 
-<<<<<<< HEAD
 const getModalTitle = (action, isRepeatingTask) => {
   switch (action) {
     case TASK_ACTIONS.COMPLETED:
       return (
         <TranslatedText stringId="task.modal.markAsCompleted.title" fallback="Mark as completed" />
       );
-    case TASK_ACTIONS.DELETED:
-      if (isRepeatingTask) {
-        return <TranslatedText stringId="task.deleteTasks.modal.title" fallback="Delete tasks" />;
-      }
-      return <TranslatedText stringId="task.deleteTask.modal.title" fallback="Delete task" />;
-=======
-const getModalTitle = action => {
-  switch (action) {
-    case TASK_STATUSES.COMPLETED:
-      return (
-        <TranslatedText stringId="task.modal.markAsCompleted.title" fallback="Mark as completed" />
-      );
-    case TASK_STATUSES.NON_COMPLETED:
+    case TASK_ACTIONS.NON_COMPLETED:
       return (
         <TranslatedText
           stringId="task.modal.markAsNotCompleted.title"
           fallback="Mark as not completed"
         />
       );
->>>>>>> d5116201
+    case TASK_ACTIONS.DELETED:
+      if (isRepeatingTask) {
+        return <TranslatedText stringId="task.deleteTasks.modal.title" fallback="Delete tasks" />;
+      }
+      return <TranslatedText stringId="task.deleteTask.modal.title" fallback="Delete task" />;
     default:
       return '';
   }
 };
 
-<<<<<<< HEAD
 const getModalDescription = (action, isRepeatingTask) => {
   switch (action) {
     case TASK_ACTIONS.COMPLETED:
-=======
-const getModalDescription = action => {
-  switch (action) {
-    case TASK_STATUSES.COMPLETED:
->>>>>>> d5116201
       return (
         <TranslatedText
           stringId="task.modal.completed.description"
           fallback="Complete details below to mark the task/s as completed."
         />
       );
-<<<<<<< HEAD
+    case TASK_ACTIONS.NON_COMPLETED:
+      return (
+        <TranslatedText
+          stringId="task.modal.notCompleted.description"
+          fallback="Complete details below to mark the task/s as not completed."
+        />
+      );
     case TASK_ACTIONS.DELETED:
       if (isRepeatingTask) {
         return (
@@ -78,13 +66,6 @@
         <TranslatedText
           stringId="task.modal.delete.description"
           fallback="Complete details below to delete task. This action is irreversible."
-=======
-    case TASK_STATUSES.NON_COMPLETED:
-      return (
-        <TranslatedText
-          stringId="task.modal.notCompleted.description"
-          fallback="Complete details below to mark the task/s as not completed."
->>>>>>> d5116201
         />
       );
     default:
@@ -92,7 +73,6 @@
   }
 };
 
-<<<<<<< HEAD
 export const TaskActionModal = ({
   open,
   onClose,
@@ -101,9 +81,6 @@
   taskIds,
   isRepeatingTask = false,
 }) => {
-=======
-export const TaskActionModal = ({ open, onClose, action, refreshTaskTable, taskIds }) => {
->>>>>>> d5116201
   const taskActionForm = useMemo(() => {
     switch (action) {
       case TASK_ACTIONS.COMPLETED:
@@ -114,19 +91,17 @@
             taskIds={taskIds}
           />
         );
-<<<<<<< HEAD
-      case TASK_ACTIONS.DELETED:
-        return (
-          <DeleteTaskForm
-=======
-      case TASK_STATUSES.NON_COMPLETED:
+      case TASK_ACTIONS.NON_COMPLETED:
         return (
           <MarkTaskNotCompletedForm
->>>>>>> d5116201
             onClose={onClose}
             refreshTaskTable={refreshTaskTable}
             taskIds={taskIds}
           />
+        );
+      case TASK_ACTIONS.DELETED:
+        return (
+          <DeleteTaskForm onClose={onClose} refreshTaskTable={refreshTaskTable} taskIds={taskIds} />
         );
       default:
         return null;
@@ -134,7 +109,6 @@
   }, [action]);
 
   return (
-<<<<<<< HEAD
     <FormModal
       width="md"
       title={getModalTitle(action, isRepeatingTask)}
@@ -142,10 +116,6 @@
       onClose={onClose}
     >
       <ModalDescription>{getModalDescription(action, isRepeatingTask)}</ModalDescription>
-=======
-    <FormModal width="md" title={getModalTitle(action)} open={open} onClose={onClose}>
-      <ModalDescription>{getModalDescription(action)}</ModalDescription>
->>>>>>> d5116201
       {taskActionForm}
     </FormModal>
   );
