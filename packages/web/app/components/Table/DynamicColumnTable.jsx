import React from 'react';
import styled from 'styled-components';
import { Box } from '@material-ui/core';
import { Table } from './Table';
import { Colors } from '../../constants';

const StyledTable = styled(Table)`
  overflow-x: auto;
  overflow-y: hidden;
  table {
    position: relative;
    thead tr th:first-child,
    tbody tr td:first-child {
      left: 0;
      position: sticky;
      border-right: 2px solid ${Colors.outline};
    }
    thead tr th:first-child {
      background: ${Colors.background};
      width: 160px;
      min-width: 160px;
    }
    thead tr th:not(:first-child):not(:last-child) {
      /* Each data column is fixed width except the last one, which takes the rest of the space */
      width: 115px;
    }
    tbody tr td:first-child {
      background: ${Colors.white};
    }
    tfoot tr td button {
      position: sticky;
      left: 16px;
    }
    ${props =>
      props.isBodyScrollable &&
      `
      thead  {
        position: sticky;
        top: 0;
        z-index: 2;
      }
    `}
  }
`;

// Used for vitals and charts
export const DynamicColumnTable = React.memo(({ showFooterLegend, ...props }) => {
  return (
    <>
<<<<<<< HEAD
      <StyledTable {...props} data-testid="styledtable-03tr" />
=======
      <StyledTable {...props} />
>>>>>>> ec2ef7d1
      {showFooterLegend && (
        <Box
          textAlign="end"
          marginTop="8px"
          fontSize="9px"
          color={Colors.softText}
          data-testid="box-q7pq"
        >
          *Changed record
        </Box>
      )}
    </>
  );
});<|MERGE_RESOLUTION|>--- conflicted
+++ resolved
@@ -47,11 +47,7 @@
 export const DynamicColumnTable = React.memo(({ showFooterLegend, ...props }) => {
   return (
     <>
-<<<<<<< HEAD
       <StyledTable {...props} data-testid="styledtable-03tr" />
-=======
-      <StyledTable {...props} />
->>>>>>> ec2ef7d1
       {showFooterLegend && (
         <Box
           textAlign="end"
