import React from 'react';
import styled from 'styled-components';
import { Box } from '@material-ui/core';
import { Table } from './Table';
import { Colors } from '../../constants';

const StyledTable = styled(Table)`
  overflow-x: auto;
  overflow-y: hidden;
  table {
    position: relative;
    thead tr th:first-child,
    tbody tr td:first-child {
      left: 0;
      position: sticky;
      border-right: 2px solid ${Colors.outline};
    }
    thead tr th:first-child {
      background: ${Colors.background};
      width: 160px;
      min-width: 160px;
    }
    thead tr th:not(:first-child):not(:last-child) {
      /* Each data column is fixed width except the last one, which takes the rest of the space */
      width: 115px;
    }
    tbody tr td:first-child {
      background: ${Colors.white};
    }
    tfoot tr td button {
      position: sticky;
      left: 16px;
    }
    ${props =>
      props.isBodyScrollable &&
      `
      thead  {
        position: sticky;
        top: 0;
        z-index: 2;
      }
    `}
  }
`;

// Used for vitals and charts
export const DynamicColumnTable = React.memo(({ showFooterLegend, ...props }) => {
  return (
    <>
<<<<<<< HEAD
      <StyledTable {...props} />
=======
      <StyledTable {...props} data-testid="styledtable-03tr" />
>>>>>>> 00ca5eee
      {showFooterLegend && (
        <Box
          textAlign="end"
          marginTop="8px"
          fontSize="9px"
          color={Colors.softText}
          data-testid="box-q7pq"
        >
          *Changed record
        </Box>
      )}
    </>
  );
});<|MERGE_RESOLUTION|>--- conflicted
+++ resolved
@@ -47,11 +47,7 @@
 export const DynamicColumnTable = React.memo(({ showFooterLegend, ...props }) => {
   return (
     <>
-<<<<<<< HEAD
-      <StyledTable {...props} />
-=======
       <StyledTable {...props} data-testid="styledtable-03tr" />
->>>>>>> 00ca5eee
       {showFooterLegend && (
         <Box
           textAlign="end"
