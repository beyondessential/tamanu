/**
 * Tamanu
 * Copyright (c) 2018-2022 Beyond Essential Systems Pty Ltd
 */

import React, { useCallback } from 'react';
import PropTypes from 'prop-types';
import styled from 'styled-components';
import {
  Table as MaterialTable,
  TableBody,
  TableCell,
  TableFooter,
  TableHead,
  TableRow,
  TableSortLabel,
} from '@material-ui/core';
import { ExpandMore } from '@material-ui/icons';
import { PaperStyles } from '../Paper';
import { LoadingIndicator } from '../LoadingIndicator';
import { DownloadDataButton } from './DownloadDataButton';
import { useLocalisation } from '../../contexts/Localisation';
import { Colors } from '../../constants';
import { ThemedTooltip } from '../Tooltip';
import { ErrorBoundary } from '../ErrorBoundary';
import { Paginator } from './Paginator';
import { TranslatedText } from '../Translation/TranslatedText';
import { get } from 'lodash';

const preventInputCallback = e => {
  e.stopPropagation();
  e.preventDefault();
};

const LAZY_LOADING_BOTTOM_SENSITIVITY = 0;

const CellErrorMessage = styled.div`
  display: block;
  background: red;
  width: 100%;
  height: 100%;
  color: white;
  cursor: pointer;
`;

const CellError = React.memo(({ error }) => {
  const showMessage = useCallback(() => {
    // eslint-disable-next-line no-console
    console.log(error);
  }, [error]);

  return <CellErrorMessage onClick={showMessage}>ERROR</CellErrorMessage>;
});

const DEFAULT_ROWS_PER_PAGE_OPTIONS = [10, 25, 50];

const CenteredLoadingIndicatorContainer = styled.div`
  width: fit-content;
  margin: 1rem auto 0.5rem;
`;

const StyledTableRow = styled(TableRow)`
  ${p =>
    p.onClick
      ? `
      cursor: pointer;
      &:hover {
        background: ${Colors.veryLightBlue};
      }
    `
      : ''}

  ${p => (p.$rowStyle ? p.$rowStyle : '')}

  ${p =>
    p.$lazyLoading
      ? `
      &.MuiTableRow-root {
        display: table;
        table-layout: fixed;
        width: 100%;
      }
    `
      : ''}


`;

const StyledTableContainer = styled.div`
  overflow: auto;
  border-radius: 5px;
  background: white;
  width: 100%;
  border: 1px solid ${props => (props.$borderColor ? props.$borderColor : Colors.outline)};
  ${props => (props.$elevated ? PaperStyles : null)};
  ${props => (props.containerStyle ? props.containerStyle : null)}
`;

const StyledTableBody = styled(TableBody)`
  &.MuiTableBody-root {
    ${props =>
      props.$lazyLoading
        ? `
        overflow: auto;
        height: 62vh;
        display: block;
      `
        : ''};
  }
`;

const StyledTableCellContent = styled.div`
  max-width: ${props => props.maxWidth}px;
  overflow: hidden;
  white-space: nowrap;
  text-overflow: ellipsis;
`;

const StyledTableCell = styled(TableCell)`
  padding: 15px;
  font-size: 14px;
  line-height: 18px;
  background: ${props => props.background};

  &.MuiTableCell-body {
    padding: 20px 15px;
  }

  &:first-child {
    padding-left: 20px;
  }

  &:last-child {
    padding-right: 20px;
  }
  ${props => (props.$cellStyle ? props.$cellStyle : '')}
`;

const StyledTable = styled(MaterialTable)`
  border-collapse: unset;
  background: ${props => props.$backgroundColor};

  &:last-child {
    border-bottom: none;
  }
`;

const StyledTableHead = styled(TableHead)`
  ${props =>
    props.$lazyLoading
      ? `
      display: table;
      table-layout: fixed;
      width: 100%;
      padding-right: 15px;
    `
      : ''}
  ${props =>
    props.$isBodyScrollable
      ? `
      position: sticky;
      top: 0;
  `
      : ``}
  background: ${props => (props.$headerColor ? props.$headerColor : Colors.background)};
  white-space: nowrap;
  .MuiTableCell-head {
    background: ${props => (props.$headerColor ? props.$headerColor : Colors.background)};
    ${props => (props.$fixedHeader ? 'top: 0; position: sticky;' : '')}
  }
  ${props => (props.$headStyle ? props.$headStyle : '')}
`;

const StyledTableFooter = styled(TableFooter)`
  background: ${Colors.background};

  tr:last-child td {
    border-bottom: none;
  }
`;

const ActiveSortIcon = styled(ExpandMore)`
  color: ${Colors.darkestText} !important;
`;

const InactiveSortIcon = styled(ActiveSortIcon)`
  color: ${Colors.midText} !important;
`;

const HeaderContainer = React.memo(({ children, numeric }) => (
  <StyledTableCell align={numeric ? 'right' : 'left'}>{children}</StyledTableCell>
));

const RowContainer = React.memo(({ children, lazyLoading, rowStyle, onClick, className }) => (
  <StyledTableRow
    className={className}
    onClick={onClick}
    $rowStyle={rowStyle}
    $lazyLoading={lazyLoading}
  >
    {children}
  </StyledTableRow>
));

const StatusTableCell = styled(StyledTableCell)`
  &.MuiTableCell-body {
    padding: 60px;
    ${props => (props.$color ? `color: ${props.$color};` : '')}
    border-bottom: none;
  }
  ${props => (props.$statusCellStyle ? props.$statusCellStyle : '')}
`;

const Row = React.memo(
  ({
    rowIndex,
    columns,
    data,
    onClick,
    cellOnChange,
    lazyLoading,
    rowStyle,
    refreshTable,
    cellStyle,
    onClickRow,
  }) => {
    const cells = columns.map(
      ({ key, accessor, CellComponent, numeric, maxWidth, cellColor, dontCallRowInput }) => {
        const onChange = cellOnChange ? event => cellOnChange(event, key, rowIndex, data) : null;
        const passingData = { refreshTable, onChange, ...data, rowIndex };
        const value = accessor ? React.createElement(accessor, passingData) : get(data, key);
        const displayValue = value === 0 ? '0' : value;
        const backgroundColor = typeof cellColor === 'function' ? cellColor(data) : cellColor;
        return (
          <StyledTableCell
            key={key}
            onClick={dontCallRowInput ? preventInputCallback : e => onClickRow(e, passingData)}
            background={backgroundColor}
            $cellStyle={cellStyle}
            align={numeric ? 'right' : 'left'}
            data-test-class={`table-column-${key}`}
          >
            <ErrorBoundary ErrorComponent={CellError}>
              {CellComponent ? (
                <CellComponent value={displayValue} data={data} />
              ) : (
                <DisplayValue maxWidth={maxWidth} displayValue={displayValue} />
              )}
            </ErrorBoundary>
          </StyledTableCell>
        );
      },
    );
    return (
      <RowContainer
        onClick={onClick && (() => onClick(data))}
        rowStyle={rowStyle ? rowStyle(data) : ''}
        lazyLoading={lazyLoading}
      >
        {cells}
      </RowContainer>
    );
  },
);

const ErrorSpan = styled.span`
  color: #ff0000;
`;

const DisplayValue = React.memo(({ maxWidth, displayValue }) => {
  const title = typeof displayValue === 'string' ? displayValue : null;
  return maxWidth ? (
    <StyledTableCellContent title={title} maxWidth={maxWidth}>
      {displayValue}
    </StyledTableCellContent>
  ) : (
    displayValue
  );
});

const StatusRow = React.memo(({ className, colSpan, children, textColor, statusCellStyle }) => (
  <RowContainer className={className}>
    <StatusTableCell
      $color={textColor}
      colSpan={colSpan}
      align="center"
      $statusCellStyle={statusCellStyle}
    >
      {children}
    </StatusTableCell>
  </RowContainer>
));

class TableComponent extends React.Component {
  getStatusMessage() {
    const { isLoading, errorMessage, data, noDataMessage, isEmpty } = this.props;
    if (isLoading) return <TranslatedText stringId="general.table.loading" fallback="Loading..." />;
    if (errorMessage) return errorMessage;
    if (isEmpty || !data.length) return noDataMessage;
    return null;
  }

  handleChangePage = (event, newPage) => {
    const { onChangePage } = this.props;
    if (onChangePage) onChangePage(newPage - 1);
  };

  handleScroll = event => {
    const { count, lazyLoading, isLoadingMore, onChangePage, page, rowsPerPage } = this.props;
    if (!lazyLoading || isLoadingMore || !onChangePage) return;
    const bottom =
      event.target.scrollHeight -
        Math.ceil(event.target.scrollTop) -
        LAZY_LOADING_BOTTOM_SENSITIVITY <=
      event.target.clientHeight;
    const isNotLastPage = page + 1 < Math.ceil(count / rowsPerPage);
    if (bottom && isNotLastPage) onChangePage(page + 1);
  };

  handleChangeRowsPerPage = event => {
    const { onChangeRowsPerPage, onChangePage } = this.props;
    const newRowsPerPage = parseInt(event.target.value, 10);
    if (onChangeRowsPerPage) onChangeRowsPerPage(newRowsPerPage);
    if (onChangePage) onChangePage(0);
  };

  renderHeaders() {
    const { columns, order, orderBy, onChangeOrderBy, titleData, headerOnChange } = this.props;
    const getContent = ({ key, sortable, title, titleAccessor, tooltip, TitleCellComponent }) => {
      const onChange = headerOnChange ? event => headerOnChange(event, key) : null;
      const displayTitle = titleAccessor
        ? React.createElement(titleAccessor, { onChange, ...titleData, title })
        : title;

      const titleCellComponent = TitleCellComponent ? (
        <TitleCellComponent value={displayTitle} />
      ) : null;

      const defaultHeaderElement = sortable ? (
        <TableSortLabel
          active
          direction={orderBy === key ? order : 'desc'}
          onClick={() => onChangeOrderBy(key)}
          IconComponent={orderBy === key ? ActiveSortIcon : InactiveSortIcon}
        >
          {title || key}
        </TableSortLabel>
      ) : (
        <span>{displayTitle || key}</span>
      );

      const headerElement = titleCellComponent || defaultHeaderElement;

      return tooltip ? (
        <ThemedTooltip title={tooltip}>{headerElement}</ThemedTooltip>
      ) : (
        headerElement
      );
    };

    return columns.map(
      ({ key, title, numeric, titleAccessor, sortable = true, tooltip, TitleCellComponent }) => (
        <HeaderContainer key={key} numeric={numeric}>
          {getContent({ key, sortable, title, titleAccessor, tooltip, TitleCellComponent })}
        </HeaderContainer>
      ),
    );
  }

  renderBodyContent() {
    const {
      data,
      customSort,
      columns,
      onRowClick,
      cellOnChange,
      errorMessage,
      lazyLoading,
      rowIdKey,
      rowStyle,
      refreshTable,
      isLoadingMore,
      cellStyle,
      statusCellStyle,
      onClickRow,
    } = this.props;

    const status = this.getStatusMessage();
    if (status) {
      return (
        <StatusRow className='statusRow' colSpan={columns.length} statusCellStyle={statusCellStyle}>
          {errorMessage ? <ErrorSpan>{status}</ErrorSpan> : status}
        </StatusRow>
      );
    }
    // Ignore frontend sorting if lazyLoading as it causes a terrible UX
    const sortedData = customSort && !lazyLoading ? customSort(data) : data;
    return (
      <>
        {sortedData.map((rowData, rowIndex) => {
          const key = rowData[rowIdKey] || rowData[columns[0].key];
          return (
            <Row
              rowIndex={rowIndex}
              data={rowData}
              key={key}
              columns={columns}
              onClick={onRowClick}
              cellOnChange={cellOnChange}
              refreshTable={refreshTable}
              rowStyle={rowStyle}
              lazyLoading={lazyLoading}
              cellStyle={cellStyle}
              onClickRow={onClickRow}
            />
          );
        })}
        {isLoadingMore && (
          <StyledTableRow $lazyLoading={lazyLoading}>
            <CenteredLoadingIndicatorContainer>
              <LoadingIndicator
                backgroundColor="transparent"
                opacity={1}
                height="24px"
                width="20px"
                size="20px"
              />
            </CenteredLoadingIndicatorContainer>
          </StyledTableRow>
        )}
      </>
    );
  }

  renderPaginator() {
    const { columns, page, count, rowsPerPage, rowsPerPageOptions } = this.props;
    return (
      <Paginator
        rowsPerPageOptions={rowsPerPageOptions}
        colSpan={columns.length}
        page={page}
        count={count}
        rowsPerPage={rowsPerPage}
        onPageChange={this.handleChangePage}
        onRowsPerPageChange={this.handleChangeRowsPerPage}
      />
    );
  }

  renderFooter() {
    const { page, lazyLoading, exportName, columns, data, allowExport, count } = this.props;

    // Footer is empty, don't render anything
    if (((page === null || lazyLoading) && !allowExport) || count === 0) {
      return null;
    }

    return (
      <StyledTableFooter>
        <StyledTableRow $lazyLoading={lazyLoading}>
          {allowExport ? (
            <TableCell colSpan={page !== null ? 2 : columns.length}>
              <DownloadDataButton exportName={exportName} columns={columns} data={data} />
            </TableCell>
          ) : null}
          {page !== null && !lazyLoading && this.renderPaginator()}
        </StyledTableRow>
      </StyledTableFooter>
    );
  }

  render() {
    const {
      className,
      elevated,
      headerColor,
      hideHeader,
      fixedHeader,
      lazyLoading,
      TableHeader,
      data,
      isLoading,
      noDataBackgroundColor,
      tableRef,
      containerStyle,
      isBodyScrollable,
      headStyle,
<<<<<<< HEAD
      inlineTitle,
=======
>>>>>>> 4914c8b6
    } = this.props;

    return (
      <StyledTableContainer
        className={className}
        $elevated={elevated}
        isBodyScrollable
        containerStyle={containerStyle}
        $borderColor={
          noDataBackgroundColor !== Colors.white && !(data?.length || isLoading)
            ? noDataBackgroundColor
            : Colors.outline
        }
      >
        {TableHeader && TableHeader}
        <StyledTable
          $backgroundColor={data?.length || isLoading ? Colors.white : noDataBackgroundColor}
        >
          {!hideHeader && (
            <StyledTableHead
              $headerColor={headerColor}
              $fixedHeader={fixedHeader}
              $lazyLoading={lazyLoading}
              $isBodyScrollable={isBodyScrollable}
              $headStyle={headStyle}
            >
              <StyledTableRow $lazyLoading={lazyLoading}>{this.renderHeaders()}</StyledTableRow>
            </StyledTableHead>
          )}
          <StyledTableBody
            onScroll={lazyLoading ? this.handleScroll : undefined}
            $lazyLoading={!this.getStatusMessage() && lazyLoading}
            ref={tableRef}
          >
            {this.renderBodyContent()}
          </StyledTableBody>
          {this.renderFooter()}
        </StyledTable>
      </StyledTableContainer>
    );
  }
}

TableComponent.propTypes = {
  columns: PropTypes.arrayOf(
    PropTypes.shape({
      key: PropTypes.string.isRequired,
      title: PropTypes.node,
      accessor: PropTypes.oneOfType([PropTypes.func, PropTypes.object]),
      sortable: PropTypes.bool,
    }),
  ).isRequired,
  data: PropTypes.arrayOf(PropTypes.shape({})).isRequired,
  errorMessage: PropTypes.string,
  hideHeader: PropTypes.bool,
  noDataMessage: PropTypes.oneOfType([PropTypes.node, PropTypes.string]),
  isLoading: PropTypes.bool,
  count: PropTypes.number,
  onChangePage: PropTypes.func,
  onChangeRowsPerPage: PropTypes.func,
  onChangeOrderBy: PropTypes.func,
  orderBy: PropTypes.string,
  order: PropTypes.string,
  page: PropTypes.number,
  rowsPerPage: PropTypes.number,
  onRowClick: PropTypes.func,
  cellOnChange: PropTypes.func,
  headerOnChange: PropTypes.func,
  rowsPerPageOptions: PropTypes.arrayOf(PropTypes.number),
  rowIdKey: PropTypes.string,
  className: PropTypes.string,
  exportName: PropTypes.string,
  refreshTable: PropTypes.func,
  rowStyle: PropTypes.func,
  containerStyle: PropTypes.string,
  allowExport: PropTypes.bool,
  elevated: PropTypes.bool,
  lazyLoading: PropTypes.bool,
  isLoadingMore: PropTypes.bool,
  noDataBackgroundColor: PropTypes.string,
  isBodyScrollable: PropTypes.bool,
};

TableComponent.defaultProps = {
  errorMessage: '',
  noDataMessage: <TranslatedText stringId="general.table.noDataMessage" fallback="No data found" />,
  count: 0,
  hideHeader: false,
  isLoading: false,
  onChangePage: null,
  onChangeRowsPerPage: null,
  onChangeOrderBy: null,
  orderBy: null,
  order: 'asc',
  page: null,
  elevated: true,
  onRowClick: null,
  cellOnChange: null,
  headerOnChange: null,
  rowsPerPage: DEFAULT_ROWS_PER_PAGE_OPTIONS[0],
  rowsPerPageOptions: DEFAULT_ROWS_PER_PAGE_OPTIONS,
  rowIdKey: 'id', // specific to data expected for tamanu REST api fetches
  className: null,
  exportName: 'Export',
  refreshTable: null,
  rowStyle: null,
  containerStyle: null,
  allowExport: true,
  lazyLoading: false,
  isLoadingMore: false,
  noDataBackgroundColor: Colors.white,
  isBodyScrollable: false,
};

export const Table = React.forwardRef(
  ({ columns: allColumns, data, exportName, ...props }, ref) => {
    const { getLocalisation } = useLocalisation();
    const columns = allColumns.filter(
      ({ key }) => getLocalisation(`fields.${key}.hidden`) !== true,
    );

    return (
      <TableComponent
        columns={columns}
        data={data}
        exportname={exportName}
        tableRef={ref}
        {...props}
      />
    );
  },
);<|MERGE_RESOLUTION|>--- conflicted
+++ resolved
@@ -485,10 +485,6 @@
       containerStyle,
       isBodyScrollable,
       headStyle,
-<<<<<<< HEAD
-      inlineTitle,
-=======
->>>>>>> 4914c8b6
     } = this.props;
 
     return (
