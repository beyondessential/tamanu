/**
 * Tamanu
 * Copyright (c) 2018-2022 Beyond Essential Systems Pty Ltd
 */

import React, { useCallback } from 'react';
import PropTypes from 'prop-types';
import styled from 'styled-components';
import {
  Table as MaterialTable,
  TableBody,
  TableCell,
  TableFooter,
  TableHead,
  TableRow,
  TableSortLabel,
} from '@material-ui/core';
import { ExpandMore } from '@material-ui/icons';
import { PaperStyles } from '../Paper';
import { LoadingIndicator } from '../LoadingIndicator';
import { DownloadDataButton } from './DownloadDataButton';
import { useSettings } from '../../contexts/Settings';
import { Colors } from '../../constants';
import { ThemedTooltip } from '../Tooltip';
import { ErrorBoundary } from '../ErrorBoundary';
import { Paginator } from './Paginator';
import { TranslatedText } from '../Translation/TranslatedText';
import { get } from 'lodash';
import { useTranslation } from '../../contexts/Translation.jsx';

const preventInputCallback = (e) => {
  e.stopPropagation();
  e.preventDefault();
};

const LAZY_LOADING_BOTTOM_SENSITIVITY = 0;

const CellErrorMessage = styled.div`
  display: block;
  background: red;
  width: 100%;
  height: 100%;
  color: white;
  cursor: pointer;
`;

const CellError = React.memo(({ error }) => {
  const showMessage = useCallback(() => {
    // eslint-disable-next-line no-console
    console.log(error);
  }, [error]);

  return (
    <CellErrorMessage onClick={showMessage} data-testid="cellerrormessage-6ffz">
      ERROR
    </CellErrorMessage>
  );
});

const DEFAULT_ROWS_PER_PAGE_OPTIONS = [10, 25, 50];

const CenteredLoadingIndicatorContainer = styled.div`
  width: fit-content;
  margin: 1rem auto 0.5rem;
`;

const StyledTableRow = styled(TableRow)`
  ${(p) =>
    p.onClick
      ? `
      cursor: pointer;
      &:hover {
        background: ${Colors.veryLightBlue};
      }
    `
      : ''}

  ${(p) => (p.$rowStyle ? p.$rowStyle : '')}

  ${(p) =>
    p.$lazyLoading
      ? `
      &.MuiTableRow-root {
        display: table;
        table-layout: fixed;
        width: 100%;
      }
    `
      : ''}
`;

const StyledTableContainer = styled.div`
  overflow: auto;
  border-radius: 5px;
  background: white;
  width: 100%;
  border: 1px solid ${(props) => (props.$borderColor ? props.$borderColor : Colors.outline)};
  ${(props) => (props.$elevated ? PaperStyles : null)};
  ${(props) => (props.containerStyle ? props.containerStyle : null)}
`;

const StyledTableBody = styled(TableBody)`
  &.MuiTableBody-root {
    ${(props) =>
      props.$lazyLoading
        ? `
        overflow: auto;
        height: 62vh;
        display: block;
      `
        : ''};
  }
`;

const StyledTableCellContent = styled.div`
  max-width: ${(props) => props.maxWidth}px;
  overflow: hidden;
  white-space: nowrap;
  text-overflow: ellipsis;
`;

const StyledTableCell = styled(TableCell)`
  padding: 15px;
  font-size: 14px;
  line-height: 18px;
  background: ${(props) => props.background};

  &.MuiTableCell-body {
    padding: 20px 15px;
  }

  &:first-child {
    padding-left: 20px;
  }

  &:last-child {
    padding-right: 20px;
  }
  ${(props) => (props.$cellStyle ? props.$cellStyle : '')}
`;

const StyledTable = styled(MaterialTable)`
  border-collapse: unset;
  background: ${(props) => props.$backgroundColor};

  &:last-child {
    border-bottom: none;
  }
`;

const StyledTableHead = styled(TableHead)`
  ${(props) =>
    props.$lazyLoading
      ? `
      display: table;
      table-layout: fixed;
      width: 100%;
      padding-right: 15px;
    `
      : ''}
  ${(props) =>
    props.$isBodyScrollable
      ? `
      position: sticky;
      top: 0;
  `
      : ``}
  background: ${(props) => (props.$headerColor ? props.$headerColor : Colors.background)};
  white-space: nowrap;
  .MuiTableCell-head {
    background: ${(props) => (props.$headerColor ? props.$headerColor : Colors.background)};
    ${(props) => (props.$fixedHeader ? 'top: 0; position: sticky;' : '')}
  }
  ${(props) => (props.$headStyle ? props.$headStyle : '')}
`;

const StyledTableFooter = styled(TableFooter)`
  background: ${Colors.background};

  tr:last-child td {
    border-bottom: none;
  }
`;

const ActiveSortIcon = styled(ExpandMore)`
  color: ${Colors.darkestText} !important;
`;

const InactiveSortIcon = styled(ActiveSortIcon)`
  color: ${Colors.midText} !important;
`;

const HeaderContainer = React.memo(({ children, numeric }) => (
  <StyledTableCell align={numeric ? 'right' : 'left'}>{children}</StyledTableCell>
));

const getTableRow = ({
  children,
  lazyLoading,
  rowStyle,
  onClick,
  className,
  onMouseEnter,
  onMouseLeave,
}) => (
  <StyledTableRow
    className={className}
    onClick={onClick}
    $rowStyle={rowStyle}
    $lazyLoading={lazyLoading}
    onMouseEnter={onMouseEnter}
    onMouseLeave={onMouseLeave}
  >
    {children}
  </StyledTableRow>
);

const RowTooltip = ({ title, children }) => (
  <ThemedTooltip
    title={title}
    PopperProps={{
      modifiers: {
        flip: {
          enabled: false,
        },
        offset: {
          enabled: true,
          offset: '0, -10',
        },
      },
    }}
  >
    {children}
  </ThemedTooltip>
);

const RowContainer = React.memo(({ rowTooltip, ...rowProps }) => {
  if (rowTooltip) {
    return (
      <RowTooltip title={rowTooltip} data-testid="rowtooltip-18ht">
        {getTableRow(rowProps)}
      </RowTooltip>
    );
  }
  return getTableRow(rowProps);
});

const StatusTableCell = styled(StyledTableCell)`
  &.MuiTableCell-body {
    padding: 60px;
    ${(props) => (props.$color ? `color: ${props.$color};` : '')}
    border-bottom: none;
  }
  ${(props) => (props.$statusCellStyle ? props.$statusCellStyle : '')}
`;

const Row = React.memo(
  ({
    rowIndex,
    columns,
    data,
    onClick,
    cellOnChange,
    lazyLoading,
    rowStyle,
    refreshTable,
    cellStyle,
    onClickRow,
    onMouseEnter,
    onMouseLeave,
    getRowTooltip,
  }) => {
    const cells = columns.map(
      ({ key, accessor, CellComponent, numeric, maxWidth, cellColor, dontCallRowInput }) => {
        const onChange = cellOnChange ? (event) => cellOnChange(event, key, rowIndex, data) : null;
        const passingData = { refreshTable, onChange, ...data, rowIndex };
        const value = accessor ? React.createElement(accessor, passingData) : get(data, key);
        const displayValue = value === 0 ? '0' : value;
        const backgroundColor = typeof cellColor === 'function' ? cellColor(data) : cellColor;
        return (
          <StyledTableCell
            key={key}
            onClick={dontCallRowInput ? preventInputCallback : (e) => onClickRow?.(e, passingData)}
            background={backgroundColor}
            $cellStyle={cellStyle}
            align={numeric ? 'right' : 'left'}
            data-test-class={`table-column-${rowIndex}-${key}`}
            data-testid={`styledtablecell-2gyy-${rowIndex}-${key}`}
          >
            <ErrorBoundary
              ErrorComponent={CellError}
              data-testid={`errorboundary-vajt-${rowIndex}-${key}`}
            >
              {CellComponent ? (
                <CellComponent
                  value={displayValue}
                  data={data}
                  data-testid={`cellcomponent-pz8j-${rowIndex}-${key}`}
                />
              ) : (
                <DisplayValue
                  maxWidth={maxWidth}
                  displayValue={displayValue}
                  data-testid={`displayvalue-ds9w-${rowIndex}-${key}`}
                />
              )}
            </ErrorBoundary>
          </StyledTableCell>
        );
      },
    );
    return (
      <RowContainer
        onClick={onClick && (() => onClick(data))}
        rowStyle={rowStyle ? rowStyle(data) : ''}
        lazyLoading={lazyLoading}
        onMouseEnter={onMouseEnter && (() => onMouseEnter(data))}
        onMouseLeave={onMouseLeave && (() => onMouseLeave(data))}
        rowTooltip={getRowTooltip && getRowTooltip(data)}
        data-testid="rowcontainer-42fq"
      >
        {cells}
      </RowContainer>
    );
  },
);

const ErrorSpan = styled.span`
  color: #ff0000;
`;

const DisplayValue = React.memo(({ maxWidth, displayValue }) => {
  const title = typeof displayValue === 'string' ? displayValue : null;
  return maxWidth ? (
    <StyledTableCellContent
      title={title}
      maxWidth={maxWidth}
      data-testid="styledtablecellcontent-t9n3"
    >
      {displayValue}
    </StyledTableCellContent>
  ) : (
    displayValue
  );
});

const StatusRow = React.memo(({ className, colSpan, children, textColor, statusCellStyle }) => (
  <RowContainer className={className} data-testid="rowcontainer-x9xp">
    <StatusTableCell
      $color={textColor}
      colSpan={colSpan}
      align="center"
      $statusCellStyle={statusCellStyle}
      data-testid="statustablecell-rwkq"
    >
      {children}
    </StatusTableCell>
  </RowContainer>
));

class TableComponent extends React.Component {
  getStatusMessage() {
    const { isLoading, errorMessage, data, noDataMessage, isEmpty } = this.props;
    if (isLoading)
      return (
        <TranslatedText
          stringId="general.table.loading"
          fallback="Loading..."
          data-testid="translatedtext-yvlt"
        />
      );
    if (errorMessage) return errorMessage;
    if (isEmpty || !data.length) return noDataMessage;
    return null;
  }

  handleChangePage = (event, newPage) => {
    const { onChangePage } = this.props;
    if (onChangePage) onChangePage(newPage - 1);
  };

  handleScroll = (event) => {
    const { count, lazyLoading, isLoadingMore, onChangePage, page, rowsPerPage } = this.props;
    if (!lazyLoading || isLoadingMore || !onChangePage) return;
    const bottom =
      event.target.scrollHeight -
        Math.ceil(event.target.scrollTop) -
        LAZY_LOADING_BOTTOM_SENSITIVITY <=
      event.target.clientHeight;
    const isNotLastPage = page + 1 < Math.ceil(count / rowsPerPage);
    if (bottom && isNotLastPage) onChangePage(page + 1);
  };

  handleChangeRowsPerPage = (event) => {
    const { onChangeRowsPerPage, onChangePage } = this.props;
    const newRowsPerPage = parseInt(event.target.value, 10);
    if (onChangeRowsPerPage) onChangeRowsPerPage(newRowsPerPage);
    if (onChangePage) onChangePage(0);
  };

  renderHeaders() {
    const { columns, order, orderBy, onChangeOrderBy, titleData, headerOnChange } = this.props;
    const getContent = ({ key, sortable, title, titleAccessor, tooltip, TitleCellComponent }) => {
      const onChange = headerOnChange ? (event) => headerOnChange(event, key) : null;
      const displayTitle = titleAccessor
        ? React.createElement(titleAccessor, { onChange, ...titleData, title })
        : title;

      const titleCellComponent = TitleCellComponent ? (
        <TitleCellComponent value={displayTitle} data-testid={`titlecellcomponent-si8a-${key}`} />
      ) : null;

      const defaultHeaderElement = sortable ? (
        <TableSortLabel
          active
          direction={orderBy === key ? order : 'desc'}
          onClick={() => onChangeOrderBy(key)}
          IconComponent={orderBy === key ? ActiveSortIcon : InactiveSortIcon}
          data-testid={`tablesortlabel-0qxx-${key}`}
        >
          {title || key}
        </TableSortLabel>
      ) : (
        <span data-testid={`tablelabel-0eff-${key}`}>{displayTitle ?? key}</span>
      );

      const headerElement = titleCellComponent || defaultHeaderElement;

      return tooltip ? (
        <ThemedTooltip title={tooltip} data-testid={`themedtooltip-fnr7-${key}`}>
          {headerElement}
        </ThemedTooltip>
      ) : (
        headerElement
      );
    };

    return columns.map(
      ({ key, title, numeric, titleAccessor, sortable = true, tooltip, TitleCellComponent }) => (
        <HeaderContainer key={key} numeric={numeric} data-testid={`headercontainer-6mxd-${key}`}>
          {getContent({ key, sortable, title, titleAccessor, tooltip, TitleCellComponent })}
        </HeaderContainer>
      ),
    );
  }

  renderBodyContent() {
    const {
      data,
      customSort,
      columns,
      onRowClick,
      cellOnChange,
      errorMessage,
      lazyLoading,
      rowIdKey,
      rowStyle,
      refreshTable,
      isLoadingMore,
      cellStyle,
      statusCellStyle,
      onClickRow,
      onMouseEnterRow,
      onMouseLeaveRow,
      getRowTooltip,
    } = this.props;

    const status = this.getStatusMessage();
    if (status) {
      return (
        <StatusRow
          className="statusRow"
          colSpan={columns.length}
          statusCellStyle={statusCellStyle}
          data-testid="statusrow-fsiy"
        >
          {errorMessage ? <ErrorSpan data-testid="errorspan-dbf1">{status}</ErrorSpan> : status}
        </StatusRow>
      );
    }
    // Ignore frontend sorting if lazyLoading as it causes a terrible UX
    const sortedData = customSort && !lazyLoading ? customSort(data) : data;
    return (
      <>
        {Array.isArray(sortedData) &&
          sortedData.map((rowData, rowIndex) => {
            const key = rowData[rowIdKey] || rowData[columns[0].key];
            return (
              <Row
                rowIndex={rowIndex}
                data={rowData}
                key={key}
                columns={columns}
                onClick={onRowClick}
                cellOnChange={cellOnChange}
                refreshTable={refreshTable}
                rowStyle={rowStyle}
                lazyLoading={lazyLoading}
                cellStyle={cellStyle}
                onClickRow={onClickRow}
                onMouseEnter={onMouseEnterRow}
                onMouseLeave={onMouseLeaveRow}
                getRowTooltip={getRowTooltip}
                data-testid="row-1kia"
              />
            );
          })}
        {isLoadingMore && (
          <StyledTableRow $lazyLoading={lazyLoading} data-testid="styledtablerow-b6kf">
            <CenteredLoadingIndicatorContainer data-testid="centeredloadingindicatorcontainer-38t4">
              <LoadingIndicator
                backgroundColor="transparent"
                opacity={1}
                height="24px"
                width="20px"
                size="20px"
                data-testid="loadingindicator-ur6w"
              />
            </CenteredLoadingIndicatorContainer>
          </StyledTableRow>
        )}
      </>
    );
  }

  renderPaginator() {
    const { columns, page, count, rowsPerPage, rowsPerPageOptions } = this.props;
    return (
      <Paginator
        rowsPerPageOptions={rowsPerPageOptions}
        colSpan={columns.length}
        page={page}
        count={count}
        rowsPerPage={rowsPerPage}
        onPageChange={this.handleChangePage}
        onRowsPerPageChange={this.handleChangeRowsPerPage}
        data-testid="paginator-vq9f"
      />
    );
  }

  renderFooter() {
    const {
      page,
      lazyLoading,
      exportName,
      columns,
      data,
      allowExport,
      count,
      ExportButton,
    } = this.props;

    // Footer is empty, don't render anything
    if (((page === null || lazyLoading) && !allowExport) || count === 0) {
      return null;
    }

    return (
      <StyledTableFooter data-testid="styledtablefooter-7pgn">
        <StyledTableRow $lazyLoading={lazyLoading} data-testid="styledtablerow-oomc">
          {allowExport ? (
<<<<<<< HEAD
            <TableCell colSpan={page !== null ? 2 : columns.length}>
=======
            <TableCell colSpan={page !== null ? 2 : columns.length} data-testid="tablecell-zqda">
>>>>>>> 00ca5eee
              <DownloadDataButton
                exportName={exportName}
                columns={columns}
                data={data}
                ExportButton={ExportButton}
<<<<<<< HEAD
=======
                data-testid="downloaddatabutton-w1c5"
>>>>>>> 00ca5eee
              />
            </TableCell>
          ) : null}
          {page !== null && !lazyLoading && this.renderPaginator()}
        </StyledTableRow>
      </StyledTableFooter>
    );
  }

  render() {
    const {
      className,
      elevated,
      headerColor,
      hideHeader,
      fixedHeader,
      lazyLoading,
      TableHeader,
      data,
      isLoading,
      noDataBackgroundColor,
      tableRef,
      containerStyle,
      isBodyScrollable,
      headStyle,
    } = this.props;

    return (
      <StyledTableContainer
        className={className}
        $elevated={elevated}
        isBodyScrollable
        containerStyle={containerStyle}
        $borderColor={
          noDataBackgroundColor !== Colors.white && !(data?.length || isLoading)
            ? noDataBackgroundColor
            : Colors.outline
        }
        data-testid="styledtablecontainer-3ttp"
      >
        {TableHeader && TableHeader}
        <StyledTable
          $backgroundColor={data?.length || isLoading ? Colors.white : noDataBackgroundColor}
          data-testid="styledtable-1dlu"
        >
          {!hideHeader && (
            <StyledTableHead
              $headerColor={headerColor}
              $fixedHeader={fixedHeader}
              $lazyLoading={lazyLoading}
              $isBodyScrollable={isBodyScrollable}
              $headStyle={headStyle}
              data-testid="styledtablehead-ays3"
            >
              <StyledTableRow $lazyLoading={lazyLoading}>{this.renderHeaders()}</StyledTableRow>
            </StyledTableHead>
          )}
          <StyledTableBody
            onScroll={lazyLoading ? this.handleScroll : undefined}
            $lazyLoading={!this.getStatusMessage() && lazyLoading}
            ref={tableRef}
            data-testid="styledtablebody-a0jz"
          >
            {this.renderBodyContent()}
          </StyledTableBody>
          {this.renderFooter()}
        </StyledTable>
      </StyledTableContainer>
    );
  }
}

TableComponent.propTypes = {
  columns: PropTypes.arrayOf(
    PropTypes.shape({
      key: PropTypes.string.isRequired,
      title: PropTypes.node,
      accessor: PropTypes.oneOfType([PropTypes.func, PropTypes.object]),
      sortable: PropTypes.bool,
    }),
  ).isRequired,
  data: PropTypes.arrayOf(PropTypes.shape({})).isRequired,
  errorMessage: PropTypes.string,
  hideHeader: PropTypes.bool,
  noDataMessage: PropTypes.oneOfType([PropTypes.node, PropTypes.string]),
  isLoading: PropTypes.bool,
  count: PropTypes.number,
  onChangePage: PropTypes.func,
  onChangeRowsPerPage: PropTypes.func,
  onChangeOrderBy: PropTypes.func,
  orderBy: PropTypes.string,
  order: PropTypes.string,
  page: PropTypes.number,
  rowsPerPage: PropTypes.number,
  onRowClick: PropTypes.func,
  onMouseEnterRow: PropTypes.func,
  onMouseLeaveRow: PropTypes.func,
  cellOnChange: PropTypes.func,
  headerOnChange: PropTypes.func,
  rowsPerPageOptions: PropTypes.arrayOf(PropTypes.number),
  rowIdKey: PropTypes.string,
  className: PropTypes.string,
  exportName: PropTypes.string,
  refreshTable: PropTypes.func,
  rowStyle: PropTypes.func,
  containerStyle: PropTypes.string,
  allowExport: PropTypes.bool,
  elevated: PropTypes.bool,
  lazyLoading: PropTypes.bool,
  isLoadingMore: PropTypes.bool,
  noDataBackgroundColor: PropTypes.string,
  isBodyScrollable: PropTypes.bool,
  getRowTooltip: PropTypes.func,
  ExportButton: PropTypes.func,
};

TableComponent.defaultProps = {
  errorMessage: '',
  noDataMessage: (
    <TranslatedText
      stringId="general.table.noDataMessage"
      fallback="No data found"
      data-testid="translatedtext-d4jv"
    />
  ),
  count: 0,
  hideHeader: false,
  isLoading: false,
  onChangePage: null,
  onChangeRowsPerPage: null,
  onChangeOrderBy: null,
  orderBy: null,
  order: 'asc',
  page: null,
  elevated: true,
  onRowClick: null,
  onMouseEnterRow: null,
  onMouseLeaveRow: null,
  cellOnChange: null,
  headerOnChange: null,
  rowsPerPage: DEFAULT_ROWS_PER_PAGE_OPTIONS[0],
  rowsPerPageOptions: DEFAULT_ROWS_PER_PAGE_OPTIONS,
  rowIdKey: 'id', // specific to data expected for tamanu REST api fetches
  className: null,
  exportName: 'Export',
  refreshTable: null,
  rowStyle: null,
  containerStyle: null,
  allowExport: true,
  lazyLoading: false,
  isLoadingMore: false,
  noDataBackgroundColor: Colors.white,
  isBodyScrollable: false,
  getRowTooltip: null,
};

export const Table = React.forwardRef(
  ({ columns: allColumns, data, exportName, ...props }, ref) => {
    const { getTranslation } = useTranslation();
    const { getSetting } = useSettings();
    const columns = allColumns.filter(({ key }) => getSetting(`fields.${key}.hidden`) !== true);

    return (
      <TableComponent
        columns={columns}
        data={data}
        exportName={getTranslation('general.table.action.export', exportName)}
        tableRef={ref}
        {...props}
        data-testid="tablecomponent-9jgd"
      />
    );
  },
);<|MERGE_RESOLUTION|>--- conflicted
+++ resolved
@@ -560,20 +560,13 @@
       <StyledTableFooter data-testid="styledtablefooter-7pgn">
         <StyledTableRow $lazyLoading={lazyLoading} data-testid="styledtablerow-oomc">
           {allowExport ? (
-<<<<<<< HEAD
-            <TableCell colSpan={page !== null ? 2 : columns.length}>
-=======
             <TableCell colSpan={page !== null ? 2 : columns.length} data-testid="tablecell-zqda">
->>>>>>> 00ca5eee
               <DownloadDataButton
                 exportName={exportName}
                 columns={columns}
                 data={data}
                 ExportButton={ExportButton}
-<<<<<<< HEAD
-=======
                 data-testid="downloaddatabutton-w1c5"
->>>>>>> 00ca5eee
               />
             </TableCell>
           ) : null}
