--- conflicted
+++ resolved
@@ -133,13 +133,9 @@
             MenuProps={{ classes: { paper: classes.selectMenu } }}
           >
             {rowsPerPageOptions.map(option => (
-<<<<<<< HEAD
-              <StyledMenuItem key={option} value={option}>{option}</StyledMenuItem>
-=======
               <StyledMenuItem key={option} value={option}>
                 {option}
               </StyledMenuItem>
->>>>>>> f4ce5928
             ))}
           </StyledSelectField>
           <StyledPagination
