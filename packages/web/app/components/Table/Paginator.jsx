import React, { useRef } from 'react';
import styled from 'styled-components';
import { Pagination, PaginationItem } from '@material-ui/lab';
import { MenuItem, Select } from '@material-ui/core';
import { makeStyles } from '@material-ui/core/styles';
import { Colors } from '../../constants';
import { ChevronIcon } from '../Icons/ChevronIcon';
import { TranslatedText } from '../Translation/TranslatedText';

const PaginatorWrapper = styled.td``;

const FooterContent = styled.div`
  display: flex;
  align-items: center;
  justify-content: flex-end;
`;

const StyledPagination = styled(Pagination)`
  margin-right: 20px;
  padding: 24px 0;
  ul {
    li {
      .MuiPaginationItem-page {
        border: 1px solid ${Colors.outline};
        font-size: 13px;
        margin: 0 3px;
      }
      .MuiPaginationItem-page.Mui-selected {
        background: ${Colors.primary};
        border: none;
        color: ${Colors.white};
      }
      &:first-child,
      &:last-child {
        .MuiPaginationItem-page {
          border: none;
        }
      }
    }
  }
`;

const PageRecordCount = styled.span`
  margin-right: 15px;
  font-size: 13px;
`;

const StyledSelectField = styled(Select)`
  border: 1px ${Colors.outline} solid;
  border-radius: 20px;
  width: 60px;
  height: 26px;
  text-align: center;
  overflow: hidden;
  font-size: 13px;
  .MuiSelect-select:focus {
    background: none;
  }
  &.MuiInput-underline:before,
  &.MuiInput-underline:after,
  &.MuiInput-underline:hover:before {
    border-bottom: none;
  }
  .MuiSelect-icon {
    top: initial;
    right: 12px;
  }
`;

const StyledMenuItem = styled(MenuItem)`
  font-size: 13px;
`;

const ChevronComponent = React.forwardRef(({ children, ...props }, ref) => (
  <div ref={ref} {...props}>
    {children}
  </div>
));

const PreviousButton = styled(ChevronComponent)`
  padding: 8px;
`;

const NextButton = styled(ChevronComponent)`
  padding: 8px;
`;

const useStyles = makeStyles({
  selectMenu: {
    borderRadius: 3,
    '& ul': {
      backgroundColor: Colors.white,
      padding: 0,
    },
    '& li': {
      borderRadius: 4,
      margin: 3,
    },
    '& li:hover': {
      backgroundColor: Colors.veryLightBlue,
    },
  },
});

export const Paginator = React.memo(
  ({
    page: pageIndex,
    colSpan,
    count,
    rowsPerPage,
    onPageChange,
    onRowsPerPageChange,
    rowsPerPageOptions,
  }) => {
    const wasLastItemEllipses = useRef(false);
    const classes = useStyles();

    const selectedPageNumber = pageIndex + 1;
    const numberOfPages = Math.ceil(count / rowsPerPage);
    const isDataInTable = count > 0;
    const isLastPage = selectedPageNumber === numberOfPages;
    // This is the index of the top row of the table (set to 0 if no rows are present)
    const lowerRange = isDataInTable ? pageIndex * rowsPerPage + 1 : 0;
    // This is the index of the bottom row of the table (set it to total count if less than a whole page is present or on last page)
    const upperRange = isLastPage || !isDataInTable ? count : selectedPageNumber * rowsPerPage;

    return (
<<<<<<< HEAD
      <PaginatorWrapper colSpan={colSpan}>
        <FooterContent>
=======
      <PaginatorWrapper colSpan={colSpan} data-testid="paginatorwrapper-l9c5">
        <FooterContent data-testid="footercontent-yb09">
>>>>>>> 00ca5eee
          <PageRecordCount data-testid="pagerecordcount-m8ne">
            {isDataInTable && (
              <TranslatedText
                stringId="general.table.pageRecordCount"
                fallback=":lowerRange–:upperRange of :count"
                replacements={{
                  lowerRange,
                  upperRange,
                  count,
                }}
                data-testid="translatedtext-yhs4"
              />
            )}
          </PageRecordCount>
          <StyledSelectField
            label={
              <TranslatedText
                stringId="general.table.rowsPerPage"
                fallback="Rows per page"
                data-testid="translatedtext-rylc"
              />
            }
            onChange={onRowsPerPageChange}
            value={rowsPerPage || rowsPerPageOptions[0]}
            IconComponent={ChevronIcon}
            MenuProps={{ classes: { paper: classes.selectMenu } }}
            disabled={!isDataInTable}
            data-testid="styledselectfield-lunn"
          >
            {rowsPerPageOptions.map((option) => (
              <StyledMenuItem
                key={option}
                value={option}
                data-testid={`styledmenuitem-fkrw-${option.value}`}
              >
                {option}
              </StyledMenuItem>
            ))}
          </StyledSelectField>
          <StyledPagination
            size="small"
            count={numberOfPages}
            variant="outlined"
            onChange={onPageChange}
            renderItem={(item) => {
              // Set custom icons for navigation buttons
              if (item.type === 'previous') {
                return (
                  <PaginationItem
                    {...item}
                    disabled={selectedPageNumber === 1 || !isDataInTable}
                    component={PreviousButton}
                    data-testid={`paginationitem-hcui`}
                  />
                );
              }
              if (item.type === 'next') {
                return (
                  <PaginationItem
                    {...item}
                    disabled={selectedPageNumber === numberOfPages || !isDataInTable}
                    component={NextButton}
                    data-testid={`paginationitem-d791`}
                  />
                );
              }

              // We needed some custom logic for what page numbers to show that couldnt be done through the built in boundaryCount and siblingcount props
              // so I needed to create a set of conditions to determine what page numbers to show and when to show ellipses.
              const pageNumber = item.page;

              // The standard range for showing page numbers except for the first and last page which
              // we override above is the current page +/- 1
              const standardRange =
                selectedPageNumber >= pageNumber - 1 && selectedPageNumber <= pageNumber + 1;
              // When we are on the first page, we want to show the first 3 pages and the last page however and when
              // we are on the last page we want to show the last 3 pages and the first page.
              const startRange = selectedPageNumber === 1 && pageNumber <= 3;
              const endRange =
                selectedPageNumber === numberOfPages && pageNumber >= numberOfPages - 2;

              const isInRange = standardRange || startRange || endRange;

              // We always want to show the first or last page
              const isEndPage = pageNumber === 1 || pageNumber === numberOfPages;

              // We dont want to include any ellipsis as we make our own in this custom logic
              const isEllipses = item.type === 'start-ellipsis' || item.type === 'end-ellipsis';

              // Conditionally show the page number button if it falls within the defined ranges above
              if ((isInRange || isEndPage) && !isEllipses) {
                wasLastItemEllipses.current = false;
                return (
                  <PaginationItem
                    {...item}
                    selected={item.page === selectedPageNumber}
                    data-testid={`paginationitem-c5vg`}
                  />
                );
              }
              // If the item falls out of the defined range and is not the first or last page, show an ellipses
              // however we only want to show one ellipses in a row so we need to keep track of the last item
              // and dont show if one was rendered before in the list
              if (!wasLastItemEllipses.current) {
                wasLastItemEllipses.current = true;
                return (
                  <PaginationItem
                    size="small"
                    type="start-ellipsis"
                    data-testid="paginationitem-2vck"
                  />
                );
              }
              return null;
            }}
            data-testid="styledpagination-fbr1"
          />
        </FooterContent>
      </PaginatorWrapper>
    );
  },
);<|MERGE_RESOLUTION|>--- conflicted
+++ resolved
@@ -125,13 +125,8 @@
     const upperRange = isLastPage || !isDataInTable ? count : selectedPageNumber * rowsPerPage;
 
     return (
-<<<<<<< HEAD
-      <PaginatorWrapper colSpan={colSpan}>
-        <FooterContent>
-=======
       <PaginatorWrapper colSpan={colSpan} data-testid="paginatorwrapper-l9c5">
         <FooterContent data-testid="footercontent-yb09">
->>>>>>> 00ca5eee
           <PageRecordCount data-testid="pagerecordcount-m8ne">
             {isDataInTable && (
               <TranslatedText
