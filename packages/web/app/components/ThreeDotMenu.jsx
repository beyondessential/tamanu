--- conflicted
+++ resolved
@@ -13,7 +13,7 @@
   margin-left: 4px;
   margin-right: 4px;
   white-space: normal;
-  ${(props) => (props.$color ? `color: ${props.$color};` : '')} :hover {
+  ${props => (props.$color ? `color: ${props.$color};` : '')} :hover {
     background: ${Colors.veryLightBlue};
   }
 `;
@@ -34,7 +34,7 @@
   const [anchorEl, setAnchorEl] = useState(null);
   const open = Boolean(anchorEl);
 
-  const onOpenKebabMenu = (event) => {
+  const onOpenKebabMenu = event => {
     setAnchorEl(event.currentTarget);
   };
 
@@ -42,20 +42,19 @@
     setAnchorEl(null);
   };
 
-  const handleAction = (item) => {
+  const handleAction = item => {
     item.onClick?.();
     handleCloseKebabMenu();
   };
 
   return (
     <>
-<<<<<<< HEAD
-      <StyledIconButton onClick={onOpenKebabMenu} disabled={disabled}>
-        <MoreVert />
-=======
-      <StyledIconButton onClick={onOpenKebabMenu} data-testid="stylediconbutton-szh8">
+      <StyledIconButton
+        onClick={onOpenKebabMenu}
+        disabled={disabled}
+        data-testid="stylediconbutton-szh8"
+      >
         <MoreVert data-testid="morevert-kusc" />
->>>>>>> cf9016b5
       </StyledIconButton>
       <StyledMenu
         anchorEl={anchorEl}
