import React, { useCallback, useState } from 'react';
import { push } from 'connected-react-router';
import { useDispatch } from 'react-redux';
import styled from 'styled-components';
import { format, parseISO, add } from 'date-fns';
import { Box } from '@material-ui/core';

import { DataFetchingTable } from './Table';
import { formatShortest } from './DateDisplay';
import { useEncounter } from '../contexts/Encounter';
import { useAuth } from '../contexts/Auth';
import { reloadPatient } from '../store';
import { ENCOUNTER_TAB_NAMES } from '../constants/encounterTabNames';
import { Colors } from '../constants';
import { getFullLocationName } from '../utils/location';
import { TranslatedText, TranslatedReferenceData } from './Translation';
import { DataFetchingTableWithPermissionCheck } from './Table/DataFetchingTable';
import { DRUG_ROUTE_LABELS } from '@tamanu/constants';
import { useTranslation } from '../contexts/Translation';
import { getTranslatedFrequency } from '../utils/medications';
import { LimitedLinesCell } from './FormattedTableCell';
<<<<<<< HEAD
import { MedicationDetails } from './MedicationDetails';
=======
import { ConditionalTooltip } from './Tooltip';
>>>>>>> cba44b1b

const StyledDataFetchingTable = styled(DataFetchingTable)`
  max-height: 51vh;
  border: none;
  border-top: 1px solid ${Colors.outline};
  margin-top: 8px;
  .MuiTableHead-root {
    position: sticky;
    top: 0;
  }
  .MuiTableCell-head {
    background-color: ${Colors.white};
    padding-top: 12px;
    padding-bottom: 12px;
    span {
      font-weight: 400;
      color: ${Colors.midText};
    }
    padding-left: 10px;
    padding-right: 10px;
    &:last-child {
      padding-right: 10px;
    }
    &:first-child {
      padding-left: 10px;
    }
  }
  .MuiTableCell-body {
    padding-top: 4px;
    padding-bottom: 4px;
    padding-left: 10px;
    padding-right: 10px;
    height: 44px;
    &:last-child {
      padding-right: 10px;
    }
    &:first-child {
      padding-left: 10px;
    }
  }
  .MuiTableBody-root .MuiTableRow-root:not(.statusRow) {
    cursor: ${props => (props.onClickRow ? 'pointer' : '')};
    &:hover {
      background-color: ${Colors.veryLightBlue};
    }
  }
  .MuiTableBody-root {
    .MuiTableRow-root {
      &:last-child {
        td {
          border-bottom: none;
        }
      }
    }
  }
`;

const NoWrapCell = styled.div`
  white-space: nowrap;
`;

const getMedicationName = ({ medication }) => (
  <TranslatedReferenceData
    fallback={medication.name}
    value={medication.id}
    category={medication.type}
  />
);

const getDose = ({ doseAmount, units, isVariableDose, isPrn }, getTranslation) => {
  if (!units) return '';
  if (isVariableDose) doseAmount = getTranslation('medication.table.variable', 'Variable');
  return `${doseAmount} ${units}${
    isPrn ? ` ${getTranslation('medication.table.prn', 'PRN')}` : ''
  }`;
};

const getFrequency = ({ frequency }, getTranslation) => {
  if (!frequency) return '';
  return getTranslatedFrequency(frequency, getTranslation);
};

const MEDICATION_COLUMNS = getTranslation => [
  {
    key: 'Medication.name',
    title: <TranslatedText stringId="medication.table.column.medication" fallback="Medication" />,
    accessor: getMedicationName,
    CellComponent: LimitedLinesCell,
  },
  {
    key: 'dose',
    title: <TranslatedText stringId="medication.table.column.dose" fallback="Dose" />,
    accessor: data => <NoWrapCell>{getDose(data, getTranslation)}</NoWrapCell>,
    sortable: false,
  },
  {
    key: 'frequency',
    title: <TranslatedText stringId="medication.table.column.frequency" fallback="Frequency" />,
    accessor: data => getFrequency(data, getTranslation),
    sortable: false,
    CellComponent: LimitedLinesCell,
  },
  {
    key: 'route',
    title: <TranslatedText stringId="medication.route.label" fallback="Route" />,
    accessor: ({ route }) => <NoWrapCell>{DRUG_ROUTE_LABELS[route]}</NoWrapCell>,
  },
  {
    key: 'date',
    title: <TranslatedText stringId="general.date.label" fallback="Date" />,
    accessor: ({ date, startDate, durationValue, durationUnit, isOngoing }) => {
      const parsedStartDate = parseISO(startDate);
      const duration = parseInt(durationValue, 10);
      const endDate = add(parsedStartDate, { [durationUnit]: duration });
      let tooltipTitle = '';
      if (durationValue && durationUnit) {
        tooltipTitle = (
          <>
            <TranslatedText stringId="medication.table.endsOn.label" fallback="Ends on" />
            <div>{format(endDate, 'dd/MM/yy h:mma').toLowerCase()}</div>
          </>
        );
      } else if (isOngoing) {
        tooltipTitle = (
          <TranslatedText
            stringId="medication.table.ongoingMedication.label"
            fallback="Ongoing medication"
          />
        );
      }
      return (
        <NoWrapCell>
          <ConditionalTooltip
            visible={isOngoing || (durationValue && durationUnit)}
            title={<Box fontWeight={400}>{tooltipTitle}</Box>}
          >
            {formatShortest(date)}
          </ConditionalTooltip>
        </NoWrapCell>
      );
    },
  },
  {
    key: 'prescriber.displayName',
    title: <TranslatedText stringId="medication.prescriber.label" fallback="Prescriber" />,
    accessor: data => data?.prescriber?.displayName ?? '',
    CellComponent: LimitedLinesCell,
  },
];

const FULL_LISTING_COLUMNS = getTranslation => [
  {
    key: 'name',
    title: <TranslatedText stringId="general.patient.label" fallback="Patient" />,
    accessor: ({ encounter }) => `${encounter.patient.firstName} ${encounter.patient.lastName}`,
    sortable: false,
  },
  {
    key: 'department',
    title: <TranslatedText stringId="general.department.label" fallback="Department" />,
    accessor: ({ encounter }) => (
      <TranslatedReferenceData
        fallback={encounter.department.name}
        value={encounter.department.id}
        category="department"
      />
    ),
    sortable: false,
  },
  {
    key: 'location',
    title: <TranslatedText stringId="general.location.label" fallback="Location" />,
    accessor: ({ encounter }) => getFullLocationName(encounter.location),
    sortable: false,
  },
  ...MEDICATION_COLUMNS(getTranslation),
];

export const EncounterMedicationTable = React.memo(({ encounterId }) => {
  const { getTranslation } = useTranslation();
  const [selectedMedication, setSelectedMedication] = useState(null);
  const [refreshCount, setRefreshCount] = useState(0);

  const rowStyle = ({ discontinued }) =>
    discontinued
      ? `
        color: ${Colors.alert};
        text-decoration: line-through;`
      : '';

  return (
    <div>
      {selectedMedication && (
        <MedicationDetails
          medication={selectedMedication}
          onReloadTable={() => setRefreshCount(refreshCount + 1)}
          onClose={() => setSelectedMedication(null)}
        />
      )}
      <StyledDataFetchingTable
        columns={MEDICATION_COLUMNS(getTranslation)}
        endpoint={`encounter/${encounterId}/medications`}
        rowStyle={rowStyle}
        elevated={false}
        allowExport={false}
        disablePagination
        onRowClick={row => setSelectedMedication(row)}
        refreshCount={refreshCount}
      />
    </div>
  );
});

export const DataFetchingMedicationTable = () => {
  const { getTranslation } = useTranslation();
  const { loadEncounter } = useEncounter();
  const { facilityId } = useAuth();
  const dispatch = useDispatch();
  const onMedicationSelect = useCallback(
    async medication => {
      await loadEncounter(medication.encounter.id);
      await dispatch(reloadPatient(medication.encounter.patientId));
      dispatch(
        push(
          `/patients/all/${medication.encounter.patientId}/encounter/${medication.encounter.id}?tab=${ENCOUNTER_TAB_NAMES.MEDICATION}`,
        ),
      );
    },
    [loadEncounter, dispatch],
  );

  return (
    <DataFetchingTableWithPermissionCheck
      verb="list"
      noun="Prescription"
      endpoint="medication"
      fetchOptions={{ facilityId }}
      columns={FULL_LISTING_COLUMNS(getTranslation)}
      noDataMessage={
        <TranslatedText
          stringId="medication.table.noData"
          fallback="No medication requests found"
        />
      }
      initialSort={{ order: 'desc', orderBy: 'date' }}
      onRowClick={onMedicationSelect}
    />
  );
};<|MERGE_RESOLUTION|>--- conflicted
+++ resolved
@@ -19,11 +19,8 @@
 import { useTranslation } from '../contexts/Translation';
 import { getTranslatedFrequency } from '../utils/medications';
 import { LimitedLinesCell } from './FormattedTableCell';
-<<<<<<< HEAD
+import { ConditionalTooltip } from './Tooltip';
 import { MedicationDetails } from './MedicationDetails';
-=======
-import { ConditionalTooltip } from './Tooltip';
->>>>>>> cba44b1b
 
 const StyledDataFetchingTable = styled(DataFetchingTable)`
   max-height: 51vh;
