--- conflicted
+++ resolved
@@ -15,18 +15,6 @@
 import { getFullLocationName } from '../utils/location';
 import { TranslatedText, TranslatedReferenceData } from './Translation';
 import { DataFetchingTableWithPermissionCheck } from './Table/DataFetchingTable';
-<<<<<<< HEAD
-import { ADMINISTRATION_FREQUENCY_SYNONYMS, DRUG_ROUTE_LABELS } from '@tamanu/constants';
-import { useTranslation } from '../contexts/Translation';
-import { getTranslatedFrequencySynonym } from '../utils/medications';
-import { LimitedLinesCell } from './FormattedTableCell';
-import { ConditionalTooltip } from './Tooltip';
-
-const StyledDataFetchingTable = styled(DataFetchingTable)`
-  border: none;
-  border-top: 1px solid ${Colors.outline};
-  margin-top: 8px;
-=======
 import { DRUG_ROUTE_LABELS } from '@tamanu/constants';
 import { useTranslation } from '../contexts/Translation';
 import { getTranslatedFrequency } from '../utils/medications';
@@ -43,7 +31,6 @@
     position: sticky;
     top: 0;
   }
->>>>>>> a488a4d4
   .MuiTableCell-head {
     background-color: ${Colors.white};
     padding-top: 12px;
@@ -90,13 +77,10 @@
     }
   }
 `;
-<<<<<<< HEAD
-=======
 
 const NoWrapCell = styled.div`
   white-space: nowrap;
 `;
->>>>>>> a488a4d4
 
 const getMedicationName = ({ medication }) => (
   <TranslatedReferenceData
@@ -107,11 +91,7 @@
 );
 
 const getDose = ({ doseAmount, units, isVariableDose, isPrn }, getTranslation) => {
-<<<<<<< HEAD
-  if (!doseAmount || !units) return '';
-=======
   if (!units) return '';
->>>>>>> a488a4d4
   if (isVariableDose) doseAmount = getTranslation('medication.table.variable', 'Variable');
   return `${doseAmount} ${units}${
     isPrn ? ` ${getTranslation('medication.table.prn', 'PRN')}` : ''
@@ -120,15 +100,7 @@
 
 const getFrequency = ({ frequency }, getTranslation) => {
   if (!frequency) return '';
-<<<<<<< HEAD
-  return getTranslatedFrequencySynonym(
-    ADMINISTRATION_FREQUENCY_SYNONYMS[frequency],
-    0,
-    getTranslation,
-  );
-=======
   return getTranslatedFrequency(frequency, getTranslation);
->>>>>>> a488a4d4
 };
 
 const MEDICATION_COLUMNS = getTranslation => [
@@ -141,13 +113,8 @@
   {
     key: 'dose',
     title: <TranslatedText stringId="medication.table.column.dose" fallback="Dose" />,
-<<<<<<< HEAD
-    accessor: data => getDose(data, getTranslation),
-=======
     accessor: data => <NoWrapCell>{getDose(data, getTranslation)}</NoWrapCell>,
->>>>>>> a488a4d4
-    sortable: false,
-    CellComponent: LimitedLinesCell,
+    sortable: false,
   },
   {
     key: 'frequency',
@@ -159,12 +126,7 @@
   {
     key: 'route',
     title: <TranslatedText stringId="medication.route.label" fallback="Route" />,
-<<<<<<< HEAD
-    accessor: ({ route }) => DRUG_ROUTE_LABELS[route],
-    CellComponent: LimitedLinesCell,
-=======
     accessor: ({ route }) => <NoWrapCell>{DRUG_ROUTE_LABELS[route]}</NoWrapCell>,
->>>>>>> a488a4d4
   },
   {
     key: 'date',
@@ -190,17 +152,6 @@
         );
       }
       return (
-<<<<<<< HEAD
-        <ConditionalTooltip
-          visible={isOngoing || (durationValue && durationUnit)}
-          title={<Box fontWeight={400}>{tooltipTitle}</Box>}
-        >
-          {formatShortest(date)}
-        </ConditionalTooltip>
-      );
-    },
-    CellComponent: LimitedLinesCell,
-=======
         <NoWrapCell>
           <ConditionalTooltip
             visible={isOngoing || (durationValue && durationUnit)}
@@ -211,7 +162,6 @@
         </NoWrapCell>
       );
     },
->>>>>>> a488a4d4
   },
   {
     key: 'prescriber.displayName',
@@ -251,12 +201,9 @@
 
 export const EncounterMedicationTable = React.memo(({ encounterId }) => {
   const { getTranslation } = useTranslation();
-<<<<<<< HEAD
-=======
   const [selectedMedication, setSelectedMedication] = useState(null);
   const [refreshCount, setRefreshCount] = useState(0);
 
->>>>>>> a488a4d4
   const rowStyle = ({ discontinued }) =>
     discontinued
       ? `
@@ -266,8 +213,6 @@
 
   return (
     <div>
-<<<<<<< HEAD
-=======
       {selectedMedication && (
         <MedicationDetails
           medication={selectedMedication}
@@ -275,7 +220,6 @@
           onClose={() => setSelectedMedication(null)}
         />
       )}
->>>>>>> a488a4d4
       <StyledDataFetchingTable
         columns={MEDICATION_COLUMNS(getTranslation)}
         endpoint={`encounter/${encounterId}/medications`}
@@ -283,11 +227,8 @@
         elevated={false}
         allowExport={false}
         disablePagination
-<<<<<<< HEAD
-=======
         onRowClick={row => setSelectedMedication(row)}
         refreshCount={refreshCount}
->>>>>>> a488a4d4
       />
     </div>
   );
