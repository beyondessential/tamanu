import React from 'react';
import styled from 'styled-components';
import { Box } from '@material-ui/core';

import { Colors, denseTableStyle } from '../constants';
import { DataFetchingTable } from './Table';
import { DateDisplay } from './DateDisplay';
<<<<<<< HEAD
import { TranslatedText } from './Translation';
import { getInvoiceLineCode } from '../utils/invoiceDetails';
=======
import { TranslatedText, TranslatedReferenceData, TranslatedEnum } from './Translation';
>>>>>>> d50f89e9

const getDisplayName = ({ orderedBy }) => orderedBy?.displayName ?? '';

const getInvoiceLineCategory = row => {
  const { name } = row.invoiceLineType;
  return (
    <span>{name}</span>
  );
};

const StyledTitleCell = ({ value }) => (
  <Box sx={{ color: Colors.midText, fontWeight: 400 }}>
    {value}
  </Box>
);

const PriceCell = styled.div`
  display: flex;
  gap: 10px;
`;

const PriceText = styled.span`
  text-decoration: ${props => props.isCrossedOut ? 'line-through' : 'none'};
`;

const getPrice = (row) => {
  const originalPrice = parseFloat(row?.invoiceLineType?.price).toFixed(2);
  const percentageChange = row.percentageChange ? parseFloat(row.percentageChange).toFixed(2) : 0;
  const priceChange = (originalPrice * percentageChange).toFixed(2);
  const finalPrice = (+originalPrice + (+priceChange)).toFixed(2);

  return (
    <PriceCell>
      <PriceText isCrossedOut={!!percentageChange}>{originalPrice}</PriceText>
      {!!percentageChange && <span>{finalPrice}</span>}
    </PriceCell>
  );
};
<<<<<<< HEAD
=======
const getInvoicePriceChangeCategory = row => {
  let name = null;
  let category = null;
  if (row.invoicePriceChangeType) {
    name = <TranslatedReferenceData
      fallback={row.invoicePriceChangeType.name}
      value={row.invoicePriceChangeType.id}
      category="invoicePriceChangeType"
    />;
    const { itemType } = row.invoicePriceChangeType;
    category = (
      <TranslatedEnum
        prefix="invoice.priceChange.property.type"
        value={itemType}
        enumValues={INVOICE_PRICE_CHANGE_TYPE_LABELS}
      />
    );
  } else {
    name = row.description;
    category = 'Additional';
  }
>>>>>>> d50f89e9

const INVOICE_LINE_COLUMNS = [
  {
    key: 'dateGenerated',
    title: <TranslatedText stringId="general.date.label" fallback="Date" />,
    sortable: false,
    accessor: ({ dateGenerated }) => <DateDisplay date={dateGenerated} />,
    TitleCellComponent: StyledTitleCell,
  },
  {
    key: 'category',
    title: <TranslatedText stringId="invoice.table.column.details" fallback="Details" />,
    sortable: false,
    accessor: getInvoiceLineCategory,
    TitleCellComponent: StyledTitleCell,
  },
  {
    key: 'code',
    title: <TranslatedText stringId="invoice.table.column.code" fallback="Code" />,
    sortable: false,
    accessor: getInvoiceLineCode,
    TitleCellComponent: StyledTitleCell,
  },
  {
    key: 'orderedBy',
    title: <TranslatedText stringId="invoice.table.column.orderedBy" fallback="Ordered by" />,
    sortable: false,
    accessor: getDisplayName,
    TitleCellComponent: StyledTitleCell,
  },
  {
    key: 'price',
    title: <TranslatedText stringId="invoice.table.column.price" fallback="Price" />,
    sortable: false,
    accessor: getPrice,
    TitleCellComponent: StyledTitleCell,
  },
];

export const InvoiceDetailTable = React.memo(({ invoice, updateLineItems }) => {
  return (
    <DataFetchingTable
      endpoint={`invoices/${invoice.id}/lineItems`}
      columns={INVOICE_LINE_COLUMNS}
      noDataMessage={
        <TranslatedText
          stringId="invoice.line.table.noData"
          fallback="No invoice line items found"
        />
      }
      allowExport={false}
      elevated={false}
      headerColor={Colors.white}
      page={null}
      onDataFetched={updateLineItems}
      rowStyle={() => 'height: 40px;'}
      headerTextColor={Colors.midText}
      containerStyle={denseTableStyle.container}
      cellStyle={denseTableStyle.cell}
      headStyle={denseTableStyle.head}
      statusCellStyle={denseTableStyle.statusCell}
      disablePagination
    />
  );
});<|MERGE_RESOLUTION|>--- conflicted
+++ resolved
@@ -5,26 +5,18 @@
 import { Colors, denseTableStyle } from '../constants';
 import { DataFetchingTable } from './Table';
 import { DateDisplay } from './DateDisplay';
-<<<<<<< HEAD
 import { TranslatedText } from './Translation';
 import { getInvoiceLineCode } from '../utils/invoiceDetails';
-=======
-import { TranslatedText, TranslatedReferenceData, TranslatedEnum } from './Translation';
->>>>>>> d50f89e9
 
 const getDisplayName = ({ orderedBy }) => orderedBy?.displayName ?? '';
 
 const getInvoiceLineCategory = row => {
   const { name } = row.invoiceLineType;
-  return (
-    <span>{name}</span>
-  );
+  return <span>{name}</span>;
 };
 
 const StyledTitleCell = ({ value }) => (
-  <Box sx={{ color: Colors.midText, fontWeight: 400 }}>
-    {value}
-  </Box>
+  <Box sx={{ color: Colors.midText, fontWeight: 400 }}>{value}</Box>
 );
 
 const PriceCell = styled.div`
@@ -33,14 +25,14 @@
 `;
 
 const PriceText = styled.span`
-  text-decoration: ${props => props.isCrossedOut ? 'line-through' : 'none'};
+  text-decoration: ${props => (props.isCrossedOut ? 'line-through' : 'none')};
 `;
 
-const getPrice = (row) => {
+const getPrice = row => {
   const originalPrice = parseFloat(row?.invoiceLineType?.price).toFixed(2);
   const percentageChange = row.percentageChange ? parseFloat(row.percentageChange).toFixed(2) : 0;
   const priceChange = (originalPrice * percentageChange).toFixed(2);
-  const finalPrice = (+originalPrice + (+priceChange)).toFixed(2);
+  const finalPrice = (+originalPrice + +priceChange).toFixed(2);
 
   return (
     <PriceCell>
@@ -49,30 +41,6 @@
     </PriceCell>
   );
 };
-<<<<<<< HEAD
-=======
-const getInvoicePriceChangeCategory = row => {
-  let name = null;
-  let category = null;
-  if (row.invoicePriceChangeType) {
-    name = <TranslatedReferenceData
-      fallback={row.invoicePriceChangeType.name}
-      value={row.invoicePriceChangeType.id}
-      category="invoicePriceChangeType"
-    />;
-    const { itemType } = row.invoicePriceChangeType;
-    category = (
-      <TranslatedEnum
-        prefix="invoice.priceChange.property.type"
-        value={itemType}
-        enumValues={INVOICE_PRICE_CHANGE_TYPE_LABELS}
-      />
-    );
-  } else {
-    name = row.description;
-    category = 'Additional';
-  }
->>>>>>> d50f89e9
 
 const INVOICE_LINE_COLUMNS = [
   {
