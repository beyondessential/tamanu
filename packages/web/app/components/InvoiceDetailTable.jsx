--- conflicted
+++ resolved
@@ -95,51 +95,10 @@
           stringId="invoice.line.table.noData"
           fallback="No invoice line items found"
         />
-<<<<<<< HEAD
-      </DiscountHeading>
-      <DataFetchingTable
-        endpoint={`invoices/${invoice.id}/priceChangeItems`}
-        columns={[
-          ...INVOICE_PRICE_CHANGE_COLUMNS,
-          {
-            key: 'price',
-            title: <TranslatedText stringId="invoice.table.column.price" fallback="Total" />,
-            sortable: false,
-            accessor: ({ percentageChange }) => {
-              const priceChange = (percentageChange || 0) * invoiceLinesTotal;
-              if (priceChange === 0) {
-                return '$0';
-              }
-              return priceChange > 0 ? `+$${priceChange}` : `-$${-priceChange}`;
-            },
-          },
-          ...(isInvoiceEditable(invoice) ? [INVOICE_PRICE_CHANGE_ACTION_COLUMN] : []),
-        ]}
-        noDataMessage={
-          <TranslatedText
-            stringId="invoice.discounts.table.noData"
-            fallback="No additional price change found"
-          />
-        }
-        allowExport={false}
-        onDataFetched={updatePriceChangeItems}
-      />
-      <InvoiceTotal>
-        <TranslatedText stringId="invoice.table.footer.total.label" fallback="Total" />: $
-        {invoiceTotal}
-      </InvoiceTotal>
-      <InvoiceSummaryPanel
-        invoiceId={invoice.id}
-        invoiceStatus={invoice.status}
-        invoiceDiscountableTotal={invoiceDiscountableTotal}
-        invoiceNonDiscountableTotal={invoiceNonDiscountableTotal}
-      />
-    </>
-=======
       }
       allowExport={false}
       elevated={false}
-      headerColor='white'
+      headerColor={Colors.white}
       page={null}
       onDataFetched={updateLineItems}
       rowStyle={() => 'height: 40px;'}
@@ -149,6 +108,5 @@
       headStyle={denseTableStyle.head}
       statusCellStyle={denseTableStyle.statusCell}
     />
->>>>>>> 771a36fd
   );
 });