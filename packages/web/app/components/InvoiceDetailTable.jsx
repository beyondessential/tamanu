--- conflicted
+++ resolved
@@ -106,10 +106,7 @@
       cellStyle={denseTableStyle.cell}
       headStyle={denseTableStyle.head}
       statusCellStyle={denseTableStyle.statusCell}
-<<<<<<< HEAD
-=======
       disablePagination
->>>>>>> 798af055
     />
   );
 });