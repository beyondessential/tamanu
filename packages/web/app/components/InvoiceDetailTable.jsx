import React from 'react';
import styled from 'styled-components';
import { Box } from '@material-ui/core';

import { Colors, denseTableStyle } from '../constants';
import { DataFetchingTable } from './Table';
import { DateDisplay } from './DateDisplay';
import { TranslatedText } from './Translation';
import { getInvoiceLineCode } from '../utils/invoiceDetails';

const getDisplayName = ({ orderedBy }) => orderedBy?.displayName ?? '';

const getInvoiceLineCategory = row => {
  const { name } = row.invoiceLineType;
  return (
    <span>{name}</span>
  );
};

const StyledTitleCell = ({ value }) => (
  <Box sx={{ color: Colors.midText, fontWeight: 400 }}>
    {value}
  </Box>
);

const PriceCell = styled.div`
  display: flex;
  gap: 10px;
`;

const PriceText = styled.span`
  text-decoration: ${props => props.isCrossedOut ? 'line-through' : 'none'};
`;

const getPrice = (row) => {
  const originalPrice = parseFloat(row?.invoiceLineType?.price).toFixed(2);
  const percentageChange = row.percentageChange ? parseFloat(row.percentageChange).toFixed(2) : 0;
  const priceChange = (originalPrice * percentageChange).toFixed(2);
  const finalPrice = (+originalPrice + (+priceChange)).toFixed(2);

  return (
    <PriceCell>
      <PriceText isCrossedOut={!!percentageChange}>{originalPrice}</PriceText>
      {!!percentageChange && <span>{finalPrice}</span>}
    </PriceCell>
  );
};

const INVOICE_LINE_COLUMNS = [
  {
    key: 'dateGenerated',
    title: <TranslatedText stringId="general.date.label" fallback="Date" />,
    sortable: false,
    accessor: ({ dateGenerated }) => <DateDisplay date={dateGenerated} />,
    TitleCellComponent: StyledTitleCell,
  },
  {
    key: 'category',
    title: <TranslatedText stringId="invoice.table.column.details" fallback="Details" />,
    sortable: false,
    accessor: getInvoiceLineCategory,
    TitleCellComponent: StyledTitleCell,
  },
  {
    key: 'code',
    title: <TranslatedText stringId="invoice.table.column.code" fallback="Code" />,
    sortable: false,
    accessor: getInvoiceLineCode,
    TitleCellComponent: StyledTitleCell,
  },
  {
    key: 'orderedBy',
    title: <TranslatedText stringId="invoice.table.column.orderedBy" fallback="Ordered by" />,
    sortable: false,
    accessor: getDisplayName,
    TitleCellComponent: StyledTitleCell,
  },
  {
    key: 'price',
    title: <TranslatedText stringId="invoice.table.column.price" fallback="Price" />,
    sortable: false,
    accessor: getPrice,
    TitleCellComponent: StyledTitleCell,
  },
];

export const InvoiceDetailTable = React.memo(({ invoice, updateLineItems }) => {
  return (
    <DataFetchingTable
      endpoint={`invoices/${invoice.id}/lineItems`}
      columns={INVOICE_LINE_COLUMNS}
      noDataMessage={
        <TranslatedText
          stringId="invoice.line.table.noData"
          fallback="No invoice line items found"
        />
      }
      allowExport={false}
      elevated={false}
<<<<<<< HEAD
      headerColor={Colors.white}
=======
      headerColor='white'
>>>>>>> 798af055
      page={null}
      onDataFetched={updateLineItems}
      rowStyle={() => 'height: 40px;'}
      headerTextColor={Colors.midText}
      containerStyle={denseTableStyle.container}
      cellStyle={denseTableStyle.cell}
      headStyle={denseTableStyle.head}
      statusCellStyle={denseTableStyle.statusCell}
<<<<<<< HEAD
=======
      disablePagination
>>>>>>> 798af055
    />
  );
});<|MERGE_RESOLUTION|>--- conflicted
+++ resolved
@@ -97,11 +97,7 @@
       }
       allowExport={false}
       elevated={false}
-<<<<<<< HEAD
       headerColor={Colors.white}
-=======
-      headerColor='white'
->>>>>>> 798af055
       page={null}
       onDataFetched={updateLineItems}
       rowStyle={() => 'height: 40px;'}
@@ -110,10 +106,7 @@
       cellStyle={denseTableStyle.cell}
       headStyle={denseTableStyle.head}
       statusCellStyle={denseTableStyle.statusCell}
-<<<<<<< HEAD
-=======
       disablePagination
->>>>>>> 798af055
     />
   );
 });