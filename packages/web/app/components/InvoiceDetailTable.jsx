--- conflicted
+++ resolved
@@ -88,13 +88,7 @@
   return (
     <DataFetchingTable
       endpoint={`invoices/${invoice.id}/lineItems`}
-<<<<<<< HEAD
       columns={INVOICE_LINE_COLUMNS}
-=======
-      columns={[
-        ...INVOICE_LINE_COLUMNS,
-      ]}
->>>>>>> ef8cfd99
       noDataMessage={
         <TranslatedText
           stringId="invoice.line.table.noData"
@@ -105,20 +99,14 @@
       elevated={false}
       headerColor='white'
       page={null}
-<<<<<<< HEAD
       onDataFetched={updateLineItems}
-=======
->>>>>>> ef8cfd99
       rowStyle={() => 'height: 40px;'}
       headerTextColor={Colors.midText}
       containerStyle={denseTableStyle.container}
       cellStyle={denseTableStyle.cell}
       headStyle={denseTableStyle.head}
       statusCellStyle={denseTableStyle.statusCell}
-<<<<<<< HEAD
-=======
       disablePagination
->>>>>>> ef8cfd99
     />
   );
 });