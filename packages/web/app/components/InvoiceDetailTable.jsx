<<<<<<< HEAD
import React, { useCallback, useEffect, useMemo, useState } from 'react';
import styled from 'styled-components';

import {
  INVOICE_LINE_TYPE_LABELS,
  INVOICE_PRICE_CHANGE_TYPE_LABELS,
  INVOICE_PRICE_CHANGE_TYPES,
} from '@tamanu/constants';

import { useApi } from '../api';
import { useEncounter } from '../contexts/Encounter';
import { Colors } from '../constants';
import { calculateInvoiceLinesDiscountableTotal, calculateInvoiceLinesNonDiscountableTotal, calculateInvoiceLinesTotal, calculateInvoiceTotal, isInvoiceEditable } from '../utils';
=======
import React from 'react';
>>>>>>> e2c8bc1f

import { DataFetchingTable } from './Table';
import { DateDisplay } from './DateDisplay';
import { TranslatedText } from './Translation';
import { getInvoiceLineCode } from '../utils/invoiceDetails';
<<<<<<< HEAD
import { InvoiceSummaryPanel } from './InvoiceSummaryPanel';
=======
import { Colors, denseTableStyle } from '../constants';
import { Box } from '@material-ui/core';
import styled from 'styled-components';
>>>>>>> e2c8bc1f

const getDisplayName = ({ orderedBy }) => orderedBy?.displayName ?? '';

const getInvoiceLineCategory = row => {
  const { name } = row.invoiceLineType;
  return (
    <span>{name}</span>
  );
};

const StyledTitleCell = ({ value }) => (
  <Box sx={{ color: Colors.midText, fontWeight: 400 }}>
    {value}
  </Box>
);

<<<<<<< HEAD
  return (
    <>
      <DropdownButton actions={actions} />
      <InvoicePriceChangeItemModal
        title="Edit additional price change item"
        actionText="Save"
        open={invoicePriceChangeModalOpen}
        invoiceId={row.invoiceId}
        invoicePriceChangeItemId={row.id}
        onClose={() => setInvoicePriceChangeModalOpen(false)}
        onSaved={async () => {
          setInvoicePriceChangeModalOpen(false);
          await loadEncounter(encounter.id);
        }}
      />
      <ConfirmModal
        title="Delete price change item"
        text="Are you sure you want to delete this price change item?"
        subText="You will not be able to revert this action."
        confirmButtonText="Delete"
        ConfirmButton={DeleteButton}
        open={deleteInvoicePriceChangeModalOpen}
        onCancel={() => setDeletePercentageChangeModalOpen(false)}
        onConfirm={async () => {
          await api.delete(`invoices/${row.invoiceId}/priceChangeItems/${row.id}`);
          setDeletePercentageChangeModalOpen(false);
          await loadEncounter(encounter.id);
        }}
      />
    </>
  );
});

const getDisplayName = ({ orderedBy }) => orderedBy?.displayName ?? '';
const getPercentageChange = ({ percentageChange }) => {
  const percentageChangeNumber =
    percentageChange !== undefined ? parseFloat(percentageChange) * 100 : null;
=======
const PriceCell = styled.div`
  display: flex;
  gap: 10px;
`;
>>>>>>> e2c8bc1f

const PriceText = styled.span`
  text-decoration: ${props => props.isCrossedOut ? 'line-through' : 'none'};
`;

const getPrice = (row) => {
  const originalPrice = parseFloat(row?.invoiceLineType?.price).toFixed(2);
  const percentageChange = row.percentageChange ? parseFloat(row.percentageChange).toFixed(2) : 0;
  const priceChange = (originalPrice * percentageChange).toFixed(2);

  return (
    <PriceCell>
      <PriceText isCrossedOut={!!percentageChange}>{originalPrice}</PriceText>
      {!!percentageChange && <span>{priceChange}</span>}
    </PriceCell>
  );
};

const INVOICE_LINE_COLUMNS = [
  {
    key: 'dateGenerated',
    title: <TranslatedText stringId="general.date.label" fallback="Date" />,
    sortable: false,
    accessor: ({ dateGenerated }) => <DateDisplay date={dateGenerated} />,
    TitleCellComponent: StyledTitleCell,
  },
  {
    key: 'category',
    title: <TranslatedText stringId="invoice.table.column.details" fallback="Details" />,
    sortable: false,
    accessor: getInvoiceLineCategory,
    TitleCellComponent: StyledTitleCell,
  },
  {
    key: 'code',
    title: <TranslatedText stringId="invoice.table.column.code" fallback="Code" />,
    sortable: false,
    accessor: getInvoiceLineCode,
    TitleCellComponent: StyledTitleCell,
  },
  {
    key: 'orderedBy',
    title: <TranslatedText stringId="invoice.table.column.orderedBy" fallback="Ordered by" />,
    sortable: false,
    accessor: getDisplayName,
    TitleCellComponent: StyledTitleCell,
  },
  {
    key: 'price',
    title: <TranslatedText stringId="invoice.table.column.price" fallback="Price" />,
    sortable: false,
    accessor: getPrice,
    TitleCellComponent: StyledTitleCell,
  },
];

export const InvoiceDetailTable = React.memo(({ invoice }) => {
<<<<<<< HEAD
  const [invoiceLineItems, setInvoiceLineItems] = useState([]);
  const [invoicePriceChangeItems, setInvoicePriceChangeItems] = useState([]);
  const [invoiceLinesTotal, setInvoiceLinesTotal] = useState(0);
  const [invoiceTotal, setInvoiceTotal] = useState(0);

  const updateLineItems = useCallback(({ data }) => setInvoiceLineItems(data), []);
  const updatePriceChangeItems = useCallback(({ data }) => setInvoicePriceChangeItems(data), []);
  useEffect(() => {
    if (invoice.total !== undefined && invoice.total !== null) {
      setInvoiceTotal(invoice.total);
    }
    setInvoiceTotal(calculateInvoiceTotal(invoiceLineItems, invoicePriceChangeItems));
  }, [invoice.total, invoiceLineItems, invoicePriceChangeItems]);

  useEffect(() => {
    setInvoiceLinesTotal(calculateInvoiceLinesTotal(invoiceLineItems));
  }, [invoiceLineItems]);

  const invoiceDiscountableTotal = useMemo(() => {
    return calculateInvoiceLinesDiscountableTotal(invoiceLineItems);
  }, [invoice.total, invoiceLineItems]);

  const invoiceNonDiscountableTotal = useMemo(() => {
    return calculateInvoiceLinesNonDiscountableTotal(invoiceLineItems);
  }, [invoice.total, invoiceLineItems]);

=======
>>>>>>> e2c8bc1f
  return (
    <>
      <DataFetchingTable
        endpoint={`invoices/${invoice.id}/lineItems`}
        columns={[
          ...INVOICE_LINE_COLUMNS,
        ]}
        noDataMessage={
          <TranslatedText
            stringId="invoice.line.table.noData"
            fallback="No invoice line items found"
          />
        }
        allowExport={false}
        elevated={false}
        headerColor='white'
        page={null}
        rowStyle={() => 'height: 40px;'}
        headerTextColor={Colors.midText}
        containerStyle={denseTableStyle.container}
        cellStyle={denseTableStyle.cell}
        headStyle={denseTableStyle.head}
        statusCellStyle={denseTableStyle.statusCell}
      />
<<<<<<< HEAD
      <InvoiceTotal>
        <TranslatedText stringId="invoice.table.footer.total.label" fallback="Total" />: $
        {invoiceTotal}
      </InvoiceTotal>
      <InvoiceSummaryPanel
        invoiceId={invoice.id}
        invoiceDiscountableTotal={invoiceDiscountableTotal}
        invoiceNonDiscountableTotal={invoiceNonDiscountableTotal}
      />
=======
>>>>>>> e2c8bc1f
    </>
  );
});<|MERGE_RESOLUTION|>--- conflicted
+++ resolved
@@ -1,4 +1,3 @@
-<<<<<<< HEAD
 import React, { useCallback, useEffect, useMemo, useState } from 'react';
 import styled from 'styled-components';
 
@@ -12,38 +11,108 @@
 import { useEncounter } from '../contexts/Encounter';
 import { Colors } from '../constants';
 import { calculateInvoiceLinesDiscountableTotal, calculateInvoiceLinesNonDiscountableTotal, calculateInvoiceLinesTotal, calculateInvoiceTotal, isInvoiceEditable } from '../utils';
-=======
-import React from 'react';
->>>>>>> e2c8bc1f
 
 import { DataFetchingTable } from './Table';
 import { DateDisplay } from './DateDisplay';
 import { TranslatedText } from './Translation';
 import { getInvoiceLineCode } from '../utils/invoiceDetails';
-<<<<<<< HEAD
 import { InvoiceSummaryPanel } from './InvoiceSummaryPanel';
-=======
-import { Colors, denseTableStyle } from '../constants';
+import { denseTableStyle } from '../constants';
 import { Box } from '@material-ui/core';
-import styled from 'styled-components';
->>>>>>> e2c8bc1f
-
-const getDisplayName = ({ orderedBy }) => orderedBy?.displayName ?? '';
-
-const getInvoiceLineCategory = row => {
-  const { name } = row.invoiceLineType;
-  return (
-    <span>{name}</span>
-  );
-};
-
-const StyledTitleCell = ({ value }) => (
-  <Box sx={{ color: Colors.midText, fontWeight: 400 }}>
-    {value}
-  </Box>
-);
-
-<<<<<<< HEAD
+
+const InvoiceLineDetail = styled.p`
+  font-size: 15px;
+  color: ${Colors.midText};
+`;
+
+const InvoiceTotal = styled.div`
+  font-weight: bold;
+  margin: 1.5rem;
+  text-align: right;
+`;
+
+const InvoiceLineActionDropdown = React.memo(({ row }) => {
+  const [invoiceLineModalOpen, setInvoiceLineModalOpen] = useState(false);
+  const [deleteInvoiceLineModalOpen, setDeleteInvoiceLineModalOpen] = useState(false);
+  const { loadEncounter, encounter } = useEncounter();
+  const api = useApi();
+
+  const actions = [
+    {
+      label: <TranslatedText stringId="general.action.edit" fallback="Edit" />,
+      onClick: () => setInvoiceLineModalOpen(true),
+    },
+    {
+      label: <TranslatedText stringId="general.action.delete" fallback="Delete" />,
+      onClick: () => setDeleteInvoiceLineModalOpen(true),
+    },
+  ];
+
+  return (
+    <>
+      <InvoiceLineItemModal
+        title={<TranslatedText stringId="invoice.line.modal.edit.title" fallback="Edit item" />}
+        actionText={<TranslatedText stringId="general.action.save" fallback="Save" />}
+        open={invoiceLineModalOpen}
+        invoiceId={row.invoiceId}
+        invoiceLineItem={row}
+        onClose={() => setInvoiceLineModalOpen(false)}
+        onSaved={async () => {
+          setInvoiceLineModalOpen(false);
+          await loadEncounter(encounter.id);
+        }}
+      />
+      <ConfirmModal
+        title={
+          <TranslatedText
+            stringId="invoice.line.modal.delete.title"
+            fallback="Delete invoice line item"
+          />
+        }
+        text={
+          <TranslatedText
+            stringId="invoice.line.modal.delete.text"
+            fallback="Are you sure you want to delete this invoice line item?"
+          />
+        }
+        subText={
+          <TranslatedText
+            stringId="invoice.line.modal.delete.subText"
+            fallback="You will not be able to revert this action."
+          />
+        }
+        confirmButtonText={<TranslatedText stringId="general.action.delete" fallback="Delete" />}
+        ConfirmButton={DeleteButton}
+        open={deleteInvoiceLineModalOpen}
+        onCancel={() => setDeleteInvoiceLineModalOpen(false)}
+        onConfirm={async () => {
+          await api.delete(`invoices/${row.invoiceId}/lineItems/${row.id}`);
+          setDeleteInvoiceLineModalOpen(false);
+          await loadEncounter(encounter.id);
+        }}
+      />
+      <DropdownButton actions={actions} />
+    </>
+  );
+});
+
+const InvoicePriceChangeActionDropdown = React.memo(({ row }) => {
+  const [invoicePriceChangeModalOpen, setInvoicePriceChangeModalOpen] = useState(false);
+  const [deleteInvoicePriceChangeModalOpen, setDeletePercentageChangeModalOpen] = useState(false);
+  const { loadEncounter, encounter } = useEncounter();
+  const api = useApi();
+
+  const actions = [
+    {
+      label: <TranslatedText stringId="general.action.edit" fallback="Edit" />,
+      onClick: () => setInvoicePriceChangeModalOpen(true),
+    },
+    {
+      label: <TranslatedText stringId="general.action.delete" fallback="Delete" />,
+      onClick: () => setDeletePercentageChangeModalOpen(true),
+    },
+  ];
+
   return (
     <>
       <DropdownButton actions={actions} />
@@ -78,15 +147,24 @@
 });
 
 const getDisplayName = ({ orderedBy }) => orderedBy?.displayName ?? '';
-const getPercentageChange = ({ percentageChange }) => {
-  const percentageChangeNumber =
-    percentageChange !== undefined ? parseFloat(percentageChange) * 100 : null;
-=======
+
+const getInvoiceLineCategory = row => {
+  const { name } = row.invoiceLineType;
+  return (
+    <span>{name}</span>
+  );
+};
+
+const StyledTitleCell = ({ value }) => (
+  <Box sx={{ color: Colors.midText, fontWeight: 400 }}>
+    {value}
+  </Box>
+);
+
 const PriceCell = styled.div`
   display: flex;
   gap: 10px;
 `;
->>>>>>> e2c8bc1f
 
 const PriceText = styled.span`
   text-decoration: ${props => props.isCrossedOut ? 'line-through' : 'none'};
@@ -144,7 +222,6 @@
 ];
 
 export const InvoiceDetailTable = React.memo(({ invoice }) => {
-<<<<<<< HEAD
   const [invoiceLineItems, setInvoiceLineItems] = useState([]);
   const [invoicePriceChangeItems, setInvoicePriceChangeItems] = useState([]);
   const [invoiceLinesTotal, setInvoiceLinesTotal] = useState(0);
@@ -171,8 +248,6 @@
     return calculateInvoiceLinesNonDiscountableTotal(invoiceLineItems);
   }, [invoice.total, invoiceLineItems]);
 
-=======
->>>>>>> e2c8bc1f
   return (
     <>
       <DataFetchingTable
@@ -197,18 +272,11 @@
         headStyle={denseTableStyle.head}
         statusCellStyle={denseTableStyle.statusCell}
       />
-<<<<<<< HEAD
-      <InvoiceTotal>
-        <TranslatedText stringId="invoice.table.footer.total.label" fallback="Total" />: $
-        {invoiceTotal}
-      </InvoiceTotal>
       <InvoiceSummaryPanel
         invoiceId={invoice.id}
         invoiceDiscountableTotal={invoiceDiscountableTotal}
         invoiceNonDiscountableTotal={invoiceNonDiscountableTotal}
       />
-=======
->>>>>>> e2c8bc1f
     </>
   );
 });