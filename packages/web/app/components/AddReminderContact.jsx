import React from 'react';
import { useSelector } from 'react-redux';
import styled from 'styled-components';
import * as yup from 'yup';

import { Box, Divider, Typography } from '@material-ui/core';

import { Colors } from '../constants';
import { FormConfirmCancelBackRow } from './ButtonRow';
import { Form, LocalisedField, SuggesterSelectField, TextField } from './Field';
import { TranslatedText } from './Translation/TranslatedText';
import { joinNames } from '../utils/user';
import { useTranslation } from '../contexts/Translation';
import { useApi } from '../api';
import { PATIENT_COMMUNICATION_CHANNELS } from '@tamanu/constants';

const FormHeading = styled(Typography)`
  margin: 7px 0 9px 0;
  font-size: 14px;
  line-height: 18px;
  font-weight: 500;
`;

const FormSubHeading = styled(Typography)`
  margin: 0;
  font-size: 14px;
  line-height: 18px;

  span {
    font-weight: 500;
  }
`;

const FormFooterText = styled(Typography)`
  font-size: 14px;
  line-height: 18px;
  margin-bottom: 31px;
  font-weight: 500;
`;

const StyledFormContainer = styled.div`
  display: flex;
  gap: 20px;
  margin-top: 20px;
  margin-bottom: 38px;

  > div {
    flex: 1;
  }
`;

const StyledFullWidthContainer = styled(Box)`
  margin: 0 -32px 21px;
  grid-column: 1 / -1;
`;

const StyledDivider = styled(Divider)`
  border-top: 1px solid ${Colors.outline};
`;

export const AddReminderContact = ({ onContinue, onClose, onBack }) => {
  const { getTranslation } = useTranslation();
  const api = useApi();

  const patient = useSelector(state => state.patient);

  const patientName = joinNames(patient);

  const onSubmit = async values => {
    const body = {
      name: values.reminderContactName,
      relationshipId: values.reminderContactRelationship,
<<<<<<< HEAD
      method: 'Telegram',
=======
      method: PATIENT_COMMUNICATION_CHANNELS.TELEGRAM,
>>>>>>> 3b637062
      patientId: patient.id,
    };

    const newContact = await api.post(`/patient/reminderContact`, body);
    onContinue(newContact);
  };

  return (
    <Form
      onSubmit={onSubmit}
      validationSchema={yup.object().shape({
        reminderContactName: yup.string().required(),
        reminderContactRelationship: yup.string().required(),
      })}
      render={({ submitForm }) => {
        return (
          <>
            <FormHeading>
              <TranslatedText
                stringId="patient.details.addReminderContact.heading"
                fallback="Please provide details below to add a new contact."
              />
            </FormHeading>
            <FormSubHeading
              dangerouslySetInnerHTML={{
                __html: getTranslation(
                  'patient.details.reminderContacts.description',
                  'By providing their details, the individual consents to receiving automated reminder messages for :patientName.',
                  { patientName: `<span>${patientName}</span>` },
                ),
              }}
            ></FormSubHeading>
            <StyledFormContainer>
              <LocalisedField
                name="reminderContactName"
                component={TextField}
                label={
                  <TranslatedText
                    stringId="patient.details.addReminderContact.label.contactName"
                    fallback="Contact name"
                  />
                }
                placeholder={getTranslation(
                  'patient.details.addReminderContact.placeholder.contactName',
                  'Contact Name',
                )}
                required
              />

              <LocalisedField
                name="reminderContactRelationship"
                component={SuggesterSelectField}
                endpoint="contactRelationship"
                label={
                  <TranslatedText
                    stringId="patient.details.addReminderContact.label.relationship"
                    fallback="Relationship"
                  />
                }
                placeholder={getTranslation(
                  'patient.details.addReminderContact.placeholder.select',
                  'Select',
                )}
                required
              />
            </StyledFormContainer>

            <FormFooterText>
              <TranslatedText
                stringId="patient.details.addReminderContact.qrCodeInstruction"
                fallback="Connect using the QR code on the following screen."
              />
            </FormFooterText>
            <StyledFullWidthContainer>
              <StyledDivider />
            </StyledFullWidthContainer>
            <FormConfirmCancelBackRow
              onBack={onBack}
              onConfirm={submitForm}
              onCancel={onClose}
              confirmText={
                <TranslatedText
                  stringId="patient.details.addReminderContact.action.confirm"
                  fallback="Confirm & connect"
                />
              }
            />
          </>
        );
      }}
    />
  );
};<|MERGE_RESOLUTION|>--- conflicted
+++ resolved
@@ -70,11 +70,7 @@
     const body = {
       name: values.reminderContactName,
       relationshipId: values.reminderContactRelationship,
-<<<<<<< HEAD
-      method: 'Telegram',
-=======
       method: PATIENT_COMMUNICATION_CHANNELS.TELEGRAM,
->>>>>>> 3b637062
       patientId: patient.id,
     };
 
