import React from 'react';
import { LargeBodyText } from './Typography';
import styled, { keyframes } from 'styled-components';
import { Colors } from '../constants';
import { TamanuLogoLeftIconBlue } from './TamanuLogo';
import { Typography } from '@material-ui/core';

import screen_4 from '../assets/images/splashscreens/screen_4.png';

const FlexContainer = styled.div`
  display: flex;
`;

const Container = styled.div`
  padding: 25px 35px;
  height: 100vh;
  background: ${Colors.white};
  flex: 1;
`;

const Content = styled.div`
  display: flex;
  flex-direction: column;
  align-items: ${props => (props.$heroImage ? 'flex-start' : 'center')};
  margin: ${props => (props.$heroImage ? '200px' : '50px')} auto;
  ${props => props.$heroImage && 'max-width: 467px;'}
`;

const ErrorMessage = styled(Typography).attrs({
  variant: 'h1',
})`
  font-weight: 500;
  font-size: 38px;
  line-height: 32px;
`;

const ErrorDescription = styled(LargeBodyText)`
  margin-top: 20px;
  max-width: 450px;
  text-align: ${props => (props.$heroImage ? 'left' : 'center')};
`;

const Logo = styled(TamanuLogoLeftIconBlue)`
  cursor: pointer;
`;

const ellipsis = keyframes`
  from {
    width: 0;
  }
  to {
    width: 1.22em;
  }
  `;

const AnimateEllipsis = styled.span`
  width: 352px;
  display: block;
  &:after {
    overflow: hidden;
    display: inline-block;
    vertical-align: bottom;
    animation: ${ellipsis} steps(4, end) 900ms infinite;
    content: '...'; /* ascii code for the ellipsis character */
  }
`;

const HeroImage = styled.div`
  background-image: url(${screen_4});
  background-size: cover;
  height: 100vh;
  width: 50vw;
`;

// Mobile
const MobileContainer = styled(Container)`
  display: flex;
  flex-direction: column;
  justify-content: center;
  align-items: center;
  img {
    display: block;
    margin: 0 auto;
    width: ${props => (props.$platformType === 'tablet' ? '371px' : '194px')}};
  }
  div {
    font-size: ${props => (props.$platformType === 'tablet' ? '18px' : '14px')}};
  }
`;

const handleRefreshPage = () => {
  window.location.reload();
};

export const StatusPage = ({ message, description }) => {
  return (
    <Container>
      <Logo onClick={handleRefreshPage} />
      <Content>
        <ErrorMessage>{message}</ErrorMessage>
        <ErrorDescription color="textTertiary">{description}</ErrorDescription>
      </Content>
    </Container>
  );
};

export const StatusPageWithHeroImage = ({ message, description }) => {
  return (
    <FlexContainer>
      <Container>
        <Logo onClick={handleRefreshPage} />
        <Content $heroImage>
          <ErrorMessage>{message}</ErrorMessage>
          <ErrorDescription $heroImage color="textTertiary">
            {description}
          </ErrorDescription>
        </Content>
      </Container>
<<<<<<< HEAD
      <HeroImage src={screen_4} />
=======
      {heroImage && <HeroImage />}
>>>>>>> 12d6e607
    </FlexContainer>
  );
};

export const MobileStatusPage = ({ description, platformType }) => (
  <MobileContainer $platformType={platformType}>
    <Logo onClick={handleRefreshPage} />
    <ErrorDescription color="textTertiary">{description}</ErrorDescription>
  </MobileContainer>
);

export const LoadingStatusPage = () => (
  <StatusPage
    message={<AnimateEllipsis>Tamanu is loading</AnimateEllipsis>}
    description="Tamanu is currently loading. Please do not navigate away from this page."
  />
);

export const UnavailableStatusPage = () => (
  <StatusPage
    message="Tamanu is currently unavailable"
    description="Tamanu is currently unavailable. Please try again later or contact your system administrator for further information."
  />
);

export const UnsupportedBrowserStatusPage = () => (
  <StatusPageWithHeroImage
    message="Tamanu is only available on Chrome"
    description="Please contact your system administrator for further information on how to access Tamanu using a Chrome browser."
  />
);

export const UnsupportedDeviceStatusPage = ({ platformType }) => (
  <MobileStatusPage
    platformType={platformType}
    description="Tamanu Desktop is not currently supported by mobile or tablet devices. Please access Tamanu via a desktop computer or laptop."
  />
);<|MERGE_RESOLUTION|>--- conflicted
+++ resolved
@@ -21,9 +21,14 @@
 const Content = styled.div`
   display: flex;
   flex-direction: column;
-  align-items: ${props => (props.$heroImage ? 'flex-start' : 'center')};
-  margin: ${props => (props.$heroImage ? '200px' : '50px')} auto;
-  ${props => props.$heroImage && 'max-width: 467px;'}
+  align-items: center;
+  margin: 50px auto;
+`;
+
+const HeroContent = styled(Content)`
+  align-items: flex-start;
+  margin: 200px auto;
+  max-width: 467px;
 `;
 
 const ErrorMessage = styled(Typography).attrs({
@@ -38,6 +43,10 @@
   margin-top: 20px;
   max-width: 450px;
   text-align: ${props => (props.$heroImage ? 'left' : 'center')};
+`;
+
+const HeroErrorDescription = styled(ErrorDescription)`
+  text-align: left;
 `;
 
 const Logo = styled(TamanuLogoLeftIconBlue)`
@@ -109,18 +118,14 @@
     <FlexContainer>
       <Container>
         <Logo onClick={handleRefreshPage} />
-        <Content $heroImage>
+        <HeroContent>
           <ErrorMessage>{message}</ErrorMessage>
-          <ErrorDescription $heroImage color="textTertiary">
+          <HeroErrorDescription color="textTertiary">
             {description}
-          </ErrorDescription>
-        </Content>
+          </HeroErrorDescription>
+        </HeroContent>
       </Container>
-<<<<<<< HEAD
-      <HeroImage src={screen_4} />
-=======
-      {heroImage && <HeroImage />}
->>>>>>> 12d6e607
+      <HeroImage />
     </FlexContainer>
   );
 };
