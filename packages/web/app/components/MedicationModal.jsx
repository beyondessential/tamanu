import React from 'react';

import { FormModal } from './FormModal';
import { MedicationForm } from '../forms/MedicationForm';
import { TranslatedText } from './Translation/TranslatedText';
import styled from 'styled-components';

<<<<<<< HEAD
=======
const StyledFormModal = styled(FormModal)`
  .MuiPaper-root {
    max-width: 670px;
  }
`;

>>>>>>> a488a4d4
export const MedicationModal = ({ open, onClose, onSaved, encounterId }) => {
  return (
    <StyledFormModal
      title={
        <TranslatedText
          stringId="medication.modal.newPrescription.title"
          fallback="New prescription"
        />
      }
      open={open}
      onClose={onClose}
    >
<<<<<<< HEAD
      <MedicationForm
        encounterId={encounterId}
        onCancel={onClose}
        onSaved={onSaved}
      />
    </FormModal>
=======
      <MedicationForm encounterId={encounterId} onCancel={onClose} onSaved={onSaved} />
    </StyledFormModal>
>>>>>>> a488a4d4
  );
};<|MERGE_RESOLUTION|>--- conflicted
+++ resolved
@@ -5,15 +5,12 @@
 import { TranslatedText } from './Translation/TranslatedText';
 import styled from 'styled-components';
 
-<<<<<<< HEAD
-=======
 const StyledFormModal = styled(FormModal)`
   .MuiPaper-root {
     max-width: 670px;
   }
 `;
 
->>>>>>> a488a4d4
 export const MedicationModal = ({ open, onClose, onSaved, encounterId }) => {
   return (
     <StyledFormModal
@@ -26,16 +23,7 @@
       open={open}
       onClose={onClose}
     >
-<<<<<<< HEAD
-      <MedicationForm
-        encounterId={encounterId}
-        onCancel={onClose}
-        onSaved={onSaved}
-      />
-    </FormModal>
-=======
       <MedicationForm encounterId={encounterId} onCancel={onClose} onSaved={onSaved} />
     </StyledFormModal>
->>>>>>> a488a4d4
   );
 };