import React from 'react';
import styled from 'styled-components';
import Divider from '@material-ui/core/Divider';
import Tooltip from '@material-ui/core/Tooltip';
import { NOTE_TYPES, NOTE_TYPE_LABELS } from '@tamanu/constants';

import { InfoCard, InfoCardItem } from './InfoCard';
<<<<<<< HEAD
import { AutocompleteField, DateTimeField, Field, TextField } from './Field';
=======
import { AutocompleteField, DateTimeField, Field, TextField, TranslatedSelectField } from './Field';
>>>>>>> 3b75c14b
import { useLocalisation } from '../contexts/Localisation';

import { useSuggester } from '../api';
import { DateDisplay } from './DateDisplay';
import { Colors } from '../constants';
import { FormGrid } from './FormGrid';
import { TranslatedText } from './Translation/TranslatedText';
import { TranslatedSelectField } from './Translation/TranslatedSelect';

export const StyledDivider = styled(Divider)`
  margin-top: 30px;
  margin-bottom: 30px;
`;

const StyledInfoCard = styled(InfoCard)`
  border-radius: 0;
  height: 30px;
  & div > span {
    font-size: 14px;
  }
`;

const StyledTooltip = styled(props => (
  <Tooltip classes={{ popper: props.className }} {...props}>
    {props.children}
  </Tooltip>
))`
  z-index: 1500;

  & .MuiTooltip-tooltip {
    background-color: ${Colors.primaryDark};
    color: ${Colors.white};
    font-weight: 400;
    font-size: 11px;
    line-height: 15px;
  }
`;

export const StyledFormGrid = styled(FormGrid)`
  margin-top: 20px;
  margin-bottom: 20px;
`;

const renderOptionLabel = ({ value, label }, noteTypeCountByType) => {
  return value === NOTE_TYPES.TREATMENT_PLAN && noteTypeCountByType[NOTE_TYPES.TREATMENT_PLAN] ? (
    <StyledTooltip
      arrow
      placement="top"
      followCursor
      title="This note type already exists for this encounter"
    >
      <div>{label}</div>
    </StyledTooltip>
  ) : (
    <div>{label}</div>
  );
};
export const WrittenByField = ({
  label = (
    <TranslatedText stringId="note.writtenBy.label" fallback="Written by (or on behalf of)" />
  ),
  required,
  disabled,
}) => {
  const practitionerSuggester = useSuggester('practitioner');

  return (
    <Field
      name="writtenById"
      label={label}
      required={required}
      component={AutocompleteField}
      suggester={practitionerSuggester}
      disabled={disabled}
    />
  );
};

export const NoteDateTimeField = ({ required, disabled }) => {
  const { getLocalisation } = useLocalisation();

  return (
    <Field
      name="date"
      label={<TranslatedText stringId="note.dateTime.label" fallback="Date & time" />}
      component={DateTimeField}
      required={required}
      disabled={!getLocalisation('features.enableNoteBackdating') || disabled}
      saveDateAsString
    />
  );
};

export const NoteContentField = ({
  label = <TranslatedText stringId="note.edit.label" fallback="Edit note" />,
  onChange,
}) => (
  <Field
    name="content"
    label={label}
    required
    component={TextField}
    multiline
    onChange={onChange}
    minRows={18}
  />
);

export const NoteInfoSection = ({
  noteType,
  date,
  numberOfColumns,
  writtenByLabel,
  writtenBy,
  dateLabel,
}) => (
  <StyledInfoCard
    gridRowGap={10}
    elevated={false}
    numberOfColumns={numberOfColumns}
    contentPadding={12}
  >
    <InfoCardItem
      numberOfColumns={numberOfColumns}
      fontSize={14}
      label={<TranslatedText stringId="note.noteType.label" fallback="Note type" />}
      value={noteType}
      borderHeight={50}
    />
    <InfoCardItem
      numberOfColumns={numberOfColumns}
      fontSize={14}
      label={writtenByLabel}
      value={writtenBy}
      borderHeight={50}
    />
    {date && (
      <InfoCardItem
        numberOfColumns={numberOfColumns}
        fontSize={14}
        label={dateLabel}
        value={<DateDisplay date={date} showTime />}
        borderHeight={50}
      />
    )}
  </StyledInfoCard>
);

export const NoteTypeField = ({ required, noteTypeCountByType, onChange }) => (
  <Field
    name="noteType"
    label={<TranslatedText stringId="note.type.label" fallback="Type" />}
    required={required}
    component={TranslatedSelectField}
    enumValues={NOTE_TYPE_LABELS}
    transformOptions={types =>
      types
        .filter(option => !option.hideFromDropdown)
        .map(option => ({
          ...option,
          isDisabled:
            noteTypeCountByType &&
            option.value === NOTE_TYPES.TREATMENT_PLAN &&
            !!noteTypeCountByType[option.value],
        }))
    }
    formatOptionLabel={option => renderOptionLabel(option, noteTypeCountByType)}
    onChange={onChange}
  />
);

export const NoteTemplateField = ({ noteType, onChangeTemplate }) => {
  const templateSuggester = useSuggester('template', {
    baseQueryParameters: { type: noteType },
  });

  return (
    <Field
      name="template"
      label={<TranslatedText stringId="note.template.label" fallback="Template" />}
      suggester={templateSuggester}
      component={AutocompleteField}
      onChange={e => onChangeTemplate(e.target.value)}
      disabled={!noteType}
    />
  );
};

export const WrittenByText = ({ noteAuthorName, noteOnBehalfOfName }) => (
  <>
    <span>{noteAuthorName || ''} </span>
    {noteOnBehalfOfName ? <span>on behalf of {noteOnBehalfOfName} </span> : null}
  </>
);<|MERGE_RESOLUTION|>--- conflicted
+++ resolved
@@ -5,11 +5,7 @@
 import { NOTE_TYPES, NOTE_TYPE_LABELS } from '@tamanu/constants';
 
 import { InfoCard, InfoCardItem } from './InfoCard';
-<<<<<<< HEAD
-import { AutocompleteField, DateTimeField, Field, TextField } from './Field';
-=======
 import { AutocompleteField, DateTimeField, Field, TextField, TranslatedSelectField } from './Field';
->>>>>>> 3b75c14b
 import { useLocalisation } from '../contexts/Localisation';
 
 import { useSuggester } from '../api';
@@ -17,7 +13,6 @@
 import { Colors } from '../constants';
 import { FormGrid } from './FormGrid';
 import { TranslatedText } from './Translation/TranslatedText';
-import { TranslatedSelectField } from './Translation/TranslatedSelect';
 
 export const StyledDivider = styled(Divider)`
   margin-top: 30px;
