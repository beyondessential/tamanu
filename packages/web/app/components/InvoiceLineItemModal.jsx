--- conflicted
+++ resolved
@@ -8,10 +8,7 @@
 import { AutocompleteField, DateField, Field, Form, NumberField } from './Field';
 import { FormGrid } from './FormGrid';
 import { FormSubmitCancelRow } from './ButtonRow';
-<<<<<<< HEAD
-=======
 import { FORM_TYPES } from '../constants';
->>>>>>> 0e1429e5
 import { TranslatedText } from './Translation/TranslatedText';
 
 export const InvoiceLineItemModal = ({
@@ -63,11 +60,7 @@
           <FormGrid>
             <Field
               name="dateGenerated"
-<<<<<<< HEAD
-              label={<TranslatedText stringId="general.form.date.label" fallback="Date" />}
-=======
               label={<TranslatedText stringId="general.date.label" fallback="Date" />}
->>>>>>> 0e1429e5
               required
               component={DateField}
               saveDateAsString
@@ -76,11 +69,7 @@
               name="invoiceLineTypeId"
               label={
                 <TranslatedText
-<<<<<<< HEAD
-                  stringId="invoice.modal.addInvoice.form.details.label"
-=======
                   stringId="invoice.modal.addInvoice.details.label"
->>>>>>> 0e1429e5
                   fallback="Details"
                 />
               }
@@ -92,11 +81,7 @@
               name="orderedById"
               label={
                 <TranslatedText
-<<<<<<< HEAD
-                  stringId="invoice.modal.addInvoice.form.orderedBy.label"
-=======
                   stringId="invoice.modal.addInvoice.orderedBy.label"
->>>>>>> 0e1429e5
                   fallback="Ordered by"
                 />
               }
@@ -108,11 +93,7 @@
               name="price"
               label={
                 <TranslatedText
-<<<<<<< HEAD
-                  stringId="invoice.modal.addInvoice.form.price.label"
-=======
                   stringId="invoice.modal.addInvoice.price.label"
->>>>>>> 0e1429e5
                   fallback="Price ($)"
                 />
               }
@@ -124,11 +105,7 @@
               name="percentageChange"
               label={
                 <TranslatedText
-<<<<<<< HEAD
-                  stringId="invoice.modal.addInvoice.form.percentageChange.label"
-=======
                   stringId="invoice.modal.addInvoice.percentageChange.label"
->>>>>>> 0e1429e5
                   fallback="Discount/markup % (-/+)"
                 />
               }
