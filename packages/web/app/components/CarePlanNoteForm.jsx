--- conflicted
+++ resolved
@@ -8,10 +8,7 @@
 import { AutocompleteField, DateTimeField, Field, Form, TextField } from './Field';
 import { FormGrid } from './FormGrid';
 import { TranslatedText } from './Translation/TranslatedText';
-<<<<<<< HEAD
-=======
 import { useTranslation } from '../contexts/Translation';
->>>>>>> 0e1429e5
 
 const SubmitError = styled.div`
   color: ${Colors.alert};
@@ -64,13 +61,8 @@
               name="onBehalfOfId"
               label={
                 <TranslatedText
-<<<<<<< HEAD
-                  stringId="carePlan.form.noteOnBehalfOf.label"
-                  fallback="On Behalf Of"
-=======
                   stringId="carePlan.noteOnBehalfOf.label"
                   fallback="On behalf of"
->>>>>>> 0e1429e5
                 />
               }
               component={AutocompleteField}
@@ -80,11 +72,7 @@
               name="date"
               label={
                 <TranslatedText
-<<<<<<< HEAD
-                  stringId="carePlan.form.noteDateRecorded.label"
-=======
                   stringId="carePlan.noteDateRecorded.label"
->>>>>>> 0e1429e5
                   fallback="Date Recorded"
                 />
               }
