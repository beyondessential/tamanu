--- conflicted
+++ resolved
@@ -5,14 +5,10 @@
 
 import { Button } from './Button';
 import { Colors } from '../constants';
-<<<<<<< HEAD
-import { syncPatient } from '../store/patient';
-import { TranslatedText } from './Translation/TranslatedText';
-=======
 import { reloadPatient } from '../store/patient';
 import { useApi } from '../api';
 import { useSyncState } from '../contexts/SyncState';
->>>>>>> 1f5125f7
+import { TranslatedText } from './Translation/TranslatedText';
 
 const MarkPatientForSyncButton = styled(Button)`
   background: ${Colors.white};
