import React, { useCallback } from 'react';
import { Loop } from '@material-ui/icons';
import styled from 'styled-components';
import { useDispatch } from 'react-redux';

import { Button } from './Button';
import { Colors } from '../constants';
<<<<<<< HEAD
import { syncPatient } from '../store/patient';
=======
import { reloadPatient } from '../store/patient';
import { useApi } from '../api';
import { useSyncState } from '../contexts/SyncState';
>>>>>>> 8e989394
import { TranslatedText } from './Translation/TranslatedText';

const MarkPatientForSyncButton = styled(Button)`
  background: ${Colors.white};
  height: 9rem;
  .MuiButton-label {
    display: flex;
    flex-direction: column;
    align-items: center;
  }
`;

const MarkPatientForSyncIcon = styled(Loop)`
  font-size: 5rem;
  padding-bottom: 1rem;
`;

export const MarkPatientForSync = ({ patient }) => {
  const dispatch = useDispatch();
  const api = useApi();
  const syncState = useSyncState();

  const patientId = patient.id;

  const onMarkPatientForSync = useCallback(async () => {
    const result = await api.post(`patientFacility`, { patientId });
    dispatch(reloadPatient(patientId));
    syncState.addSyncingPatient(patientId, result.updatedAtSyncTick);
  }, [patientId, dispatch, api, syncState]);
  return (
    <MarkPatientForSyncButton onClick={onMarkPatientForSync} variant="text" color="default">
      <MarkPatientForSyncIcon />
      <TranslatedText stringId="patient.action.markForSync" fallback="Sync patient records" />
    </MarkPatientForSyncButton>
  );
};<|MERGE_RESOLUTION|>--- conflicted
+++ resolved
@@ -5,13 +5,9 @@
 
 import { Button } from './Button';
 import { Colors } from '../constants';
-<<<<<<< HEAD
-import { syncPatient } from '../store/patient';
-=======
 import { reloadPatient } from '../store/patient';
 import { useApi } from '../api';
 import { useSyncState } from '../contexts/SyncState';
->>>>>>> 8e989394
 import { TranslatedText } from './Translation/TranslatedText';
 
 const MarkPatientForSyncButton = styled(Button)`
