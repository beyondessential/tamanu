import React from 'react';
import styled from 'styled-components';
import { PROGRAM_DATA_ELEMENT_TYPES } from '@tamanu/constants';
import {
  checkMandatory,
  getComponentForQuestionType,
  getConfigObject,
  mapOptionsToValues,
} from '../../utils';
import { Field } from '../Field';
import { useEncounter } from '../../contexts/Encounter';
import { Box, Typography } from '@material-ui/core';
import { Colors } from '../../constants';
import { TranslatedText } from '../Translation';

const Text = styled.div`
  margin-bottom: 10px;
`;

<<<<<<< HEAD
export const FullWidthCol = styled.div`
  grid-column: 1/-1;
`;

=======
const OuterLabelRequired = styled.span`
  color: ${Colors.alert};
  padding-left: 3px;
`;

const GeolocateQuestion = ({ text, component, required }) => {
  return (
    <Box>
      <Typography style={{ fontSize: '14px', color: Colors.darkestText, fontWeight: 500 }}>
        {text}
        {required && <OuterLabelRequired>*</OuterLabelRequired>}
      </Typography>
      <Typography style={{ fontSize: '14px', color: Colors.darkText }}>
        {component.detail}
      </Typography>
      <Typography
        style={{ fontSize: '14px', color: Colors.darkestText, fontStyle: 'italic', marginTop: 8 }}
      >
        <TranslatedText
          stringId="program.modal.surveyResponse.geolocateNotSupported"
          fallback="The Geolocate question type is not supported by Tamanu Desktop. Please complete the form on Tamanu Mobile if required."
        />
      </Typography>
    </Box>
  );
};

>>>>>>> bb46978b
export const SurveyQuestion = ({ component, patient, inputRef, disabled, encounterType }) => {
  const {
    dataElement,
    detail,
    config: componentConfig,
    options: componentOptions,
    text: componentText,
    validationCriteria,
  } = component;
  const { encounter } = useEncounter();
  const { defaultText, type, defaultOptions, id } = dataElement;
  const configObject = getConfigObject(id, componentConfig);
  const text = componentText || defaultText;
  const options = mapOptionsToValues(componentOptions || defaultOptions);
  const FieldComponent = getComponentForQuestionType(type, configObject);

  const validationCriteriaObject = getConfigObject(id, validationCriteria);
  const required = checkMandatory(validationCriteriaObject?.mandatory, {
    encounterType: encounterType || encounter?.encounterType,
  });

  if (component.dataElement.type === 'Result') return <Text>{`${text} ${component.detail}`}</Text>;
  if (component.dataElement.type === PROGRAM_DATA_ELEMENT_TYPES.GEOLOCATE) {
    return <GeolocateQuestion text={text} component={component} required={required} />;
  }
  if (!FieldComponent) return <Text>{text}</Text>;

  const fieldComponent = (
    <Field
      inputRef={inputRef}
      label={text}
      component={FieldComponent}
      patient={patient}
      name={id}
      options={options}
      config={configObject}
      helperText={detail}
      required={required}
      disabled={disabled}
    />
  );

  return configObject.fullWidth ? <FullWidthCol>{fieldComponent}</FullWidthCol> : fieldComponent;
};<|MERGE_RESOLUTION|>--- conflicted
+++ resolved
@@ -17,12 +17,10 @@
   margin-bottom: 10px;
 `;
 
-<<<<<<< HEAD
 export const FullWidthCol = styled.div`
   grid-column: 1/-1;
 `;
 
-=======
 const OuterLabelRequired = styled.span`
   color: ${Colors.alert};
   padding-left: 3px;
@@ -50,7 +48,6 @@
   );
 };
 
->>>>>>> bb46978b
 export const SurveyQuestion = ({ component, patient, inputRef, disabled, encounterType }) => {
   const {
     dataElement,
