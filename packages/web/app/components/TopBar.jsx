--- conflicted
+++ resolved
@@ -139,11 +139,7 @@
     <Container>
       <div>
         <Cell>
-<<<<<<< HEAD
-          <Label>Arrival Date:</Label>
-=======
           <Label><TranslatedText stringId="encounter.arrivalDate.label" fallback="Arrival Date" />:</Label>
->>>>>>> 0e96a02f
           <Value>
             <DateDisplay date={encounter.startDate} />
           </Value>
