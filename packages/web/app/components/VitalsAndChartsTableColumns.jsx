--- conflicted
+++ resolved
@@ -127,23 +127,6 @@
       data-testid="box-8p39"
     >
       {value}
-<<<<<<< HEAD
-      {isSuccess && allGraphedChartKeys.length > 0 && (
-        <IconButton
-          size="small"
-          onClick={() => {
-            setChartKeys(chartKeys);
-            setIsInMultiChartsView(true);
-            setModalTitle('Vitals');
-            setVitalChartModalOpen(true);
-          }}
-          data-testid="iconbutton-u6iz"
-        >
-          <VitalVectorIcon data-testid="vitalvectoricon-qhwu" />
-        </IconButton>
-      )}
-      {isLoading && <CircularProgress size={14} data-testid="circularprogress-wtcr" />}
-=======
       {isSuccess && allGraphedChartKeys.length > 1 && (
           <IconButton
             size="small"
@@ -153,12 +136,12 @@
               setModalTitle('Vitals');
               setVitalChartModalOpen(true);
             }}
+            data-testid="iconbutton-u6iz"
           >
-            <VitalVectorIcon />
+            <VitalVectorIcon data-testid="vitalvectoricon-qhwu"/>
           </IconButton>
         )}
-      {isLoading && <CircularProgress size={14} />}
->>>>>>> ec2ef7d1
+      {isLoading && <CircularProgress size={14} data-testid="circularprogress-wtcr" />}
     </Box>
   );
 });
