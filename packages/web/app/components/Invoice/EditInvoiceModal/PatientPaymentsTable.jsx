--- conflicted
+++ resolved
@@ -1,8 +1,4 @@
-<<<<<<< HEAD
-import React, { useCallback, useEffect, useState } from 'react';
-=======
-import React, { useState } from 'react';
->>>>>>> 4c644d7b
+import React, { useCallback, useState } from 'react';
 import styled from 'styled-components';
 import { Box, Divider } from '@material-ui/core';
 import { INVOICE_STATUSES } from '@tamanu/constants';
@@ -31,99 +27,24 @@
   border-bottom: 1px solid ${Colors.outline};
 `;
 
-<<<<<<< HEAD
 export const PatientPaymentsTable = ({ invoice }) => {
   const patientPayments = invoice.payments
     .filter(payment => !!payment?.patientPayment)
     .sort((a, b) => new Date(a.createdAt) - new Date(b.createdAt));
 
   const [refreshCount, setRefreshCount] = useState(0);
-  const [patientRemainingBalance, setPatientRemainingBalance] = useState(0);
-
+  const { patientPaymentRemainingBalance } = getInvoiceSummaryDisplay(invoice);
   const [editingPayment, setEditingPayment] = useState({});
-=======
-const COLUMNS = [
-  {
-    key: 'date',
-    title: <TranslatedText stringId="general.date.label" fallback="Date" />,
-    sortable: false,
-    accessor: ({ date }) => <DateDisplay date={date} />,
-  },
-  {
-    key: 'methodName',
-    title: <TranslatedText stringId="invoice.table.payment.column.method" fallback="Method" />,
-    sortable: false,
-    accessor: ({ patientPayment }) => patientPayment?.method?.name,
-  },
-  {
-    key: 'amount',
-    title: <TranslatedText stringId="invoice.table.payment.column.amount" fallback="Amount" />,
-    sortable: false,
-    accessor: ({ amount }) => formatDisplayPrice(amount),
-  },
-  {
-    key: 'receiptNumber',
-    title: (
-      <TranslatedText
-        stringId="invoice.table.payment.column.receiptNumber"
-        fallback="Receipt number"
-      />
-    ),
-    sortable: false,
-  },
-];
-
-export const PatientPaymentsTable = ({ invoice }) => {
-  const patientPayments = invoice.payments.filter(payment => !!payment?.patientPayment);
-  const { patientPaymentRemainingBalance } = getInvoiceSummaryDisplay(invoice);
-
-  const [refreshCount, setRefreshCount] = useState(0);
->>>>>>> 4c644d7b
 
   const { ability } = useAuth();
   const canCreatePayment = ability.can('create', 'InvoicePayment');
   const canEditPayment = ability.can('write', 'InvoicePayment');
 
-<<<<<<< HEAD
   const updateRefreshCount = useCallback(() => setRefreshCount(prev => prev + 1), []);
   const updateEditingPayment = useCallback(editingPayment => setEditingPayment(editingPayment), []);
 
-  useEffect(() => {
-    const patientRemainingBalance = getPatientPaymentRemainingBalance(invoice);
-    setPatientRemainingBalance(patientRemainingBalance);
-  }, [invoice]);
-
-=======
-  const { mutate: createPatientPayment, isLoading: isSaving } = useCreatePatientPayment(invoice);
-
-  const paymentMethodSuggester = useSuggester('paymentMethod');
-
-  const generateReceiptNumber = () => {
-    return customAlphabet('123456789', 8)() + customAlphabet('ABCDEFGHJKLMNPQRSTUVWXYZ', 2)();
-  };
-
-  const onRecord = async (data, { resetForm }) => {
-    const { date, methodId, receiptNumber, amount } = data;
-    createPatientPayment(
-      {
-        date,
-        methodId,
-        receiptNumber,
-        amount: amount.toFixed(2),
-      },
-      {
-        onSuccess: () => {
-          setRefreshCount(prev => prev + 1);
-          resetForm();
-        },
-      },
-    );
-  };
-
->>>>>>> 4c644d7b
   const hideRecordPaymentForm =
     Number(patientPaymentRemainingBalance) <= 0 || invoice.status === INVOICE_STATUSES.CANCELLED;
-
   const COLUMNS = [
     {
       key: 'date',
@@ -141,7 +62,7 @@
       key: 'amount',
       title: <TranslatedText stringId="invoice.table.payment.column.amount" fallback="Amount" />,
       sortable: false,
-      accessor: ({ amount }) => parseFloat(amount).toFixed(2),
+      accessor: ({ amount }) => formatDisplayPrice(amount),
     },
     {
       key: 'receiptNumber',
@@ -170,19 +91,19 @@
   const sliceIndex = patientPayments.findIndex(payment => payment.id === editingPayment.id);
 
   const cellsWidthString = `
-    &:nth-child(1) {
-      width 20%;
-    }
-    &:nth-child(2) {
-      width 20%;
-    }
-    &:nth-child(3) {
-      width 15%;
-    }
-    &:nth-child(4) {
-      width 20%;
-    }
-  `;
+      &:nth-child(1) {
+        width 20%;
+      }
+      &:nth-child(2) {
+        width 20%;
+      }
+      &:nth-child(3) {
+        width 15%;
+      }
+      &:nth-child(4) {
+        width 20%;
+      }
+    `;
 
   const tableProps = {
     columns: COLUMNS,
@@ -223,7 +144,7 @@
       {editingPayment?.id && (
         <>
           <PatientPaymentForm
-            patientRemainingBalance={patientRemainingBalance}
+            patientPaymentRemainingBalance={patientPaymentRemainingBalance}
             editingPayment={editingPayment}
             invoice={invoice}
             updateRefreshCount={updateRefreshCount}
@@ -242,108 +163,11 @@
         hideHeader
       />
       {!hideRecordPaymentForm && canCreatePayment && (
-<<<<<<< HEAD
         <PatientPaymentForm
           invoice={invoice}
-          patientRemainingBalance={patientRemainingBalance}
+          patientPaymentRemainingBalance={patientPaymentRemainingBalance}
           updateRefreshCount={updateRefreshCount}
           updateEditingPayment={updateEditingPayment}
-=======
-        <Form
-          onSubmit={onRecord}
-          render={({ submitForm, setFieldValue }) => (
-            <FormRow>
-              <Box sx={{ width: 'calc(20% - 5px)' }}>
-                <Field
-                  name="date"
-                  required
-                  component={DateField}
-                  saveDateAsString
-                  size="small"
-                  style={{ gridColumn: 'span 3' }}
-                />
-              </Box>
-              <Box sx={{ width: 'calc(20% - 5px)' }}>
-                <Field
-                  name="methodId"
-                  required
-                  component={AutocompleteField}
-                  suggester={paymentMethodSuggester}
-                  size="small"
-                />
-              </Box>
-              <Box sx={{ width: 'calc(15% - 5px)' }}>
-                <Field
-                  name="amount"
-                  required
-                  component={NumberField}
-                  size="small"
-                  min={0}
-                  style={{ gridColumn: 'span 2' }}
-                  onInput={validateDecimalPlaces}
-                />
-              </Box>
-              <Box sx={{ width: 'calc(20% - 5px)', position: 'relative' }}>
-                <Field
-                  name="receiptNumber"
-                  required
-                  component={TextField}
-                  size="small"
-                  onChange={e => setFieldValue('receiptNumber', e.target.value)}
-                />
-                <IconButton onClick={() => setFieldValue('receiptNumber', generateReceiptNumber())}>
-                  <CachedIcon />
-                </IconButton>
-              </Box>
-              <Box sx={{ gridColumn: 'span 3', marginLeft: 'auto' }}>
-                <Button size="small" onClick={submitForm} disabled={isSaving}>
-                  <TranslatedText
-                    stringId="invoice.modal.payment.action.record"
-                    fallback="Record"
-                  />
-                </Button>
-              </Box>
-            </FormRow>
-          )}
-          validationSchema={yup.object().shape({
-            date: yup
-              .string()
-              .required()
-              .translatedLabel(<TranslatedText stringId="general.date.label" fallback="date" />),
-            methodId: yup
-              .string()
-              .required()
-              .translatedLabel(
-                <TranslatedText stringId="invoice.table.payment.column.method" fallback="Method" />,
-              ),
-            amount: yup
-              .string()
-              .required()
-              .translatedLabel(
-                <TranslatedText stringId="invoice.table.payment.column.amount" fallback="Amount" />,
-              )
-              .test(
-                'is-valid-amount',
-                <TranslatedText
-                  stringId="invoice.payment.validation.exceedAmount"
-                  fallback="Cannot be more than outstanding balance"
-                />,
-                function(value) {
-                  console.log(value)
-                  return Number(value) <= Number(patientPaymentRemainingBalance);
-                },
-              ),
-            receiptNumber: yup
-              .string()
-              .required()
-              .translatedLabel(
-                <TranslatedText
-                  stringId="invoice.table.payment.column.receiptNumber"
-                  fallback="Receipt number"
-                />,
-              ),
-          })}
->>>>>>> 4c644d7b
         />
       )}
     </TableContainer>
