import React, { useCallback, useState } from 'react';
import styled from 'styled-components';
import { Box, Divider } from '@material-ui/core';
import { INVOICE_STATUSES } from '@tamanu/constants';
import { getInvoiceSummaryDisplay, formatDisplayPrice } from '@tamanu/shared/utils/invoice';

import { TranslatedText } from '../../Translation';
import { Table } from '../../Table';
import { Colors, denseTableStyle } from '../../../constants';
import { Heading4 } from '../../Typography';
import { DateDisplay } from '../../DateDisplay';
import { useAuth } from '../../../contexts/Auth';
import { PatientPaymentForm } from '../../../forms/PatientPaymentForm';
import { PencilIcon } from '../../../assets/icons/PencilIcon';

const TableContainer = styled.div`
  padding-left: 16px;
  padding-right: 16px;
  background-color: ${Colors.white};
  border-radius: 4px;
  border: 1px solid ${Colors.outline};
`;

const Title = styled.div`
  display: flex;
  justify-content: space-between;
  border-bottom: 1px solid ${Colors.outline};
`;

export const PatientPaymentsTable = ({ invoice }) => {
<<<<<<< HEAD
  const patientPayments = invoice.payments
    .filter(payment => !!payment?.patientPayment)
    .sort((a, b) => new Date(a.createdAt) - new Date(b.createdAt));
=======
  const patientPayments = invoice.payments.filter(payment => !!payment?.patientPayment);
  const { patientPaymentRemainingBalance } = getInvoiceSummaryDisplay(invoice);
  const [amount, setAmount] = useState('');
>>>>>>> 96b2f84e

  const [refreshCount, setRefreshCount] = useState(0);
  const { patientPaymentRemainingBalance } = getInvoiceSummaryDisplay(invoice);
  const [editingPayment, setEditingPayment] = useState({});

  const { ability } = useAuth();
  const canCreatePayment = ability.can('create', 'InvoicePayment');
  const canEditPayment = ability.can('write', 'InvoicePayment');

<<<<<<< HEAD
  const updateRefreshCount = useCallback(() => setRefreshCount(prev => prev + 1), []);
  const updateEditingPayment = useCallback(editingPayment => setEditingPayment(editingPayment), []);
=======
  const { mutate: createPatientPayment, isLoading: isSaving } = useCreatePatientPayment(invoice);

  const paymentMethodSuggester = useSuggester('paymentMethod');

  const generateReceiptNumber = () => {
    return customAlphabet('ABCDEFGHJKLMNPQRSTUVWXYZ123456789', 8)();
  };

  const onRecord = (data, { resetForm }) => {
    const { date, methodId, receiptNumber, amount } = data;
    createPatientPayment(
      {
        date,
        methodId,
        receiptNumber,
        amount: amount.toFixed(2),
      },
      {
        onSuccess: () => {
          setRefreshCount(prev => prev + 1);
          setAmount('');
          resetForm();
        },
      },
    );
  };
>>>>>>> 96b2f84e

  const hideRecordPaymentForm =
    Number(patientPaymentRemainingBalance) <= 0 || invoice.status === INVOICE_STATUSES.CANCELLED;
  const COLUMNS = [
    {
      key: 'date',
      title: <TranslatedText stringId="general.date.label" fallback="Date" />,
      sortable: false,
      accessor: ({ date }) => <DateDisplay date={date} />,
    },
    {
      key: 'methodName',
      title: <TranslatedText stringId="invoice.table.payment.column.method" fallback="Method" />,
      sortable: false,
      accessor: ({ patientPayment }) => patientPayment?.method?.name,
    },
    {
      key: 'amount',
      title: <TranslatedText stringId="invoice.table.payment.column.amount" fallback="Amount" />,
      sortable: false,
      accessor: ({ amount }) => formatDisplayPrice(amount),
    },
    {
      key: 'receiptNumber',
      title: (
        <TranslatedText
          stringId="invoice.table.payment.column.receiptNumber"
          fallback="Receipt number"
        />
      ),
      sortable: false,
    },
    {
      sortable: false,
      accessor: row =>
        !hideRecordPaymentForm &&
        canEditPayment && (
          <Box display="flex" justifyContent="flex-end">
            <Box sx={{ cursor: 'pointer' }} onClick={() => setEditingPayment(row)}>
              <PencilIcon />
            </Box>
          </Box>
        ),
    },
  ];

  const sliceIndex = patientPayments.findIndex(payment => payment.id === editingPayment.id);

  const cellsWidthString = `
      &:nth-child(1) {
        width 20%;
      }
      &:nth-child(2) {
        width 20%;
      }
      &:nth-child(3) {
        width 15%;
      }
      &:nth-child(4) {
        width 20%;
      }
    `;

  const tableProps = {
    columns: COLUMNS,
    allowExport: false,
    headerColor: Colors.white,
    fetchOptions: { page: undefined },
    elevated: false,
    containerStyle: denseTableStyle.container,
    cellStyle: denseTableStyle.cell + cellsWidthString,
    headStyle: denseTableStyle.head + `.MuiTableCell-head {${cellsWidthString}}`,
    statusCellStyle: denseTableStyle.statusCell,
    disablePagination: true,
    refreshCount: refreshCount,
    noDataMessage: patientPayments.length ? '' : <Box paddingBottom="12px" />,
  };

  const cellsWidthString = `
    &:nth-child(1) {
      width 20%;
    }
    &:nth-child(2) {
      width 20%;
    }
    &:nth-child(3) {
      width 15%;
    }
    &.MuiTableCell-body {
      padding: 12px 30px 12px 0px;
    }
  `;

  return (
    <TableContainer>
      <Title>
        <Heading4 sx={{ margin: '15px 0 15px 0' }}>
          <TranslatedText
            stringId="invoice.modal.payment.patientPayments"
            fallback="Patient payments"
          />
        </Heading4>
        <Heading4 sx={{ margin: '15px 0 15px 0' }}>
          <TranslatedText
            stringId="invoice.modal.payment.remainingBalance"
            fallback="Remaining balance: :remainingBalance"
            replacements={{ remainingBalance: patientPaymentRemainingBalance }}
          />
        </Heading4>
      </Title>
      <Table
<<<<<<< HEAD
        {...tableProps}
        data={editingPayment?.id ? patientPayments.slice(0, sliceIndex) : {}}
      />
      {editingPayment?.id && (
        <>
          <PatientPaymentForm
            patientPaymentRemainingBalance={patientPaymentRemainingBalance}
            editingPayment={editingPayment}
            invoice={invoice}
            updateRefreshCount={updateRefreshCount}
            updateEditingPayment={updateEditingPayment}
          />
          <Divider />
        </>
      )}
      <Table
        {...tableProps}
        data={
          editingPayment?.id
            ? patientPayments.slice(sliceIndex + 1, patientPayments.length)
            : patientPayments
        }
        hideHeader
      />
      {!hideRecordPaymentForm && canCreatePayment && (
        <PatientPaymentForm
          invoice={invoice}
          patientPaymentRemainingBalance={patientPaymentRemainingBalance}
          updateRefreshCount={updateRefreshCount}
          updateEditingPayment={updateEditingPayment}
=======
        data={patientPayments}
        columns={COLUMNS}
        allowExport={false}
        headerColor={Colors.white}
        fetchOptions={{ page: undefined }}
        elevated={false}
        containerStyle={denseTableStyle.container}
        cellStyle={denseTableStyle.cell + cellsWidthString}
        headStyle={denseTableStyle.head + `.MuiTableCell-head {${cellsWidthString}}`}
        statusCellStyle={denseTableStyle.statusCell}
        disablePagination
        refreshCount={refreshCount}
        noDataMessage=''
      />
      {!hideRecordPaymentForm && canCreatePayment && (
        <Form
          suppressErrorDialog
          onSubmit={onRecord}
          render={({ submitForm, setFieldValue }) => (
            <FormRow>
              <Box sx={{ width: 'calc(20% - 5px)' }}>
                <Field
                  name="date"
                  required
                  component={DateField}
                  saveDateAsString
                  size="small"
                  style={{ gridColumn: 'span 3' }}
                />
              </Box>
              <Box sx={{ width: 'calc(20% - 5px)' }}>
                <Field
                  name="methodId"
                  required
                  component={AutocompleteField}
                  suggester={paymentMethodSuggester}
                  size="small"
                />
              </Box>
              <Box sx={{ width: 'calc(15% - 5px)' }}>
                <Field
                  name="amount"
                  required
                  component={NumberField}
                  size="small"
                  min={0}
                  style={{ gridColumn: 'span 2' }}
                  onInput={validateDecimalPlaces}
                  value={amount}
                  onChange={e => setAmount(e.target.value)}
                />
              </Box>
              <Box sx={{ width: 'calc(20% - 5px)', position: 'relative' }}>
                <Field
                  name="receiptNumber"
                  required
                  component={TextField}
                  size="small"
                  onChange={e => setFieldValue('receiptNumber', e.target.value)}
                />
                <IconButton onClick={() => setFieldValue('receiptNumber', generateReceiptNumber())}>
                  <CachedIcon />
                </IconButton>
              </Box>
              <Box sx={{ gridColumn: 'span 3', marginLeft: 'auto' }}>
                <Button size="small" onClick={submitForm} disabled={isSaving}>
                  <TranslatedText
                    stringId="invoice.modal.payment.action.record"
                    fallback="Record"
                  />
                </Button>
              </Box>
            </FormRow>
          )}
          validationSchema={yup.object().shape({
            date: yup
              .string()
              .required()
              .translatedLabel(<TranslatedText stringId="general.date.label" fallback="date" />),
            methodId: yup
              .string()
              .required()
              .translatedLabel(
                <TranslatedText stringId="invoice.table.payment.column.method" fallback="Method" />,
              ),
            amount: yup
              .string()
              .required()
              .translatedLabel(
                <TranslatedText stringId="invoice.table.payment.column.amount" fallback="Amount" />,
              )
              .test(
                'is-valid-amount',
                <TranslatedText
                  stringId="invoice.payment.validation.exceedAmount"
                  fallback="Cannot be more than outstanding balance"
                />,
                function(value) {
                  return Number(value) <= Number(patientPaymentRemainingBalance);
                },
              ),
            receiptNumber: yup
              .string()
              .required()
              .translatedLabel(
                <TranslatedText
                  stringId="invoice.table.payment.column.receiptNumber"
                  fallback="Receipt number"
                />,
              )
              .matches(/^[A-Z0-9]+$/, {
                message: (
                  <TranslatedText
                    stringId="invoice.payment.validation.invalidReceiptNumber"
                    fallback="Invalid receipt number"
                  />
                ),
              }),
          })}
>>>>>>> 96b2f84e
        />
      )}
    </TableContainer>
  );
};<|MERGE_RESOLUTION|>--- conflicted
+++ resolved
@@ -28,15 +28,9 @@
 `;
 
 export const PatientPaymentsTable = ({ invoice }) => {
-<<<<<<< HEAD
   const patientPayments = invoice.payments
     .filter(payment => !!payment?.patientPayment)
     .sort((a, b) => new Date(a.createdAt) - new Date(b.createdAt));
-=======
-  const patientPayments = invoice.payments.filter(payment => !!payment?.patientPayment);
-  const { patientPaymentRemainingBalance } = getInvoiceSummaryDisplay(invoice);
-  const [amount, setAmount] = useState('');
->>>>>>> 96b2f84e
 
   const [refreshCount, setRefreshCount] = useState(0);
   const { patientPaymentRemainingBalance } = getInvoiceSummaryDisplay(invoice);
@@ -46,37 +40,8 @@
   const canCreatePayment = ability.can('create', 'InvoicePayment');
   const canEditPayment = ability.can('write', 'InvoicePayment');
 
-<<<<<<< HEAD
   const updateRefreshCount = useCallback(() => setRefreshCount(prev => prev + 1), []);
   const updateEditingPayment = useCallback(editingPayment => setEditingPayment(editingPayment), []);
-=======
-  const { mutate: createPatientPayment, isLoading: isSaving } = useCreatePatientPayment(invoice);
-
-  const paymentMethodSuggester = useSuggester('paymentMethod');
-
-  const generateReceiptNumber = () => {
-    return customAlphabet('ABCDEFGHJKLMNPQRSTUVWXYZ123456789', 8)();
-  };
-
-  const onRecord = (data, { resetForm }) => {
-    const { date, methodId, receiptNumber, amount } = data;
-    createPatientPayment(
-      {
-        date,
-        methodId,
-        receiptNumber,
-        amount: amount.toFixed(2),
-      },
-      {
-        onSuccess: () => {
-          setRefreshCount(prev => prev + 1);
-          setAmount('');
-          resetForm();
-        },
-      },
-    );
-  };
->>>>>>> 96b2f84e
 
   const hideRecordPaymentForm =
     Number(patientPaymentRemainingBalance) <= 0 || invoice.status === INVOICE_STATUSES.CANCELLED;
@@ -138,6 +103,9 @@
       &:nth-child(4) {
         width 20%;
       }
+      &.MuiTableCell-body {
+        padding: 12px 30px 12px 0px;
+      }
     `;
 
   const tableProps = {
@@ -152,23 +120,8 @@
     statusCellStyle: denseTableStyle.statusCell,
     disablePagination: true,
     refreshCount: refreshCount,
-    noDataMessage: patientPayments.length ? '' : <Box paddingBottom="12px" />,
+    noDataMessage: '',
   };
-
-  const cellsWidthString = `
-    &:nth-child(1) {
-      width 20%;
-    }
-    &:nth-child(2) {
-      width 20%;
-    }
-    &:nth-child(3) {
-      width 15%;
-    }
-    &.MuiTableCell-body {
-      padding: 12px 30px 12px 0px;
-    }
-  `;
 
   return (
     <TableContainer>
@@ -188,7 +141,6 @@
         </Heading4>
       </Title>
       <Table
-<<<<<<< HEAD
         {...tableProps}
         data={editingPayment?.id ? patientPayments.slice(0, sliceIndex) : {}}
       />
@@ -219,127 +171,6 @@
           patientPaymentRemainingBalance={patientPaymentRemainingBalance}
           updateRefreshCount={updateRefreshCount}
           updateEditingPayment={updateEditingPayment}
-=======
-        data={patientPayments}
-        columns={COLUMNS}
-        allowExport={false}
-        headerColor={Colors.white}
-        fetchOptions={{ page: undefined }}
-        elevated={false}
-        containerStyle={denseTableStyle.container}
-        cellStyle={denseTableStyle.cell + cellsWidthString}
-        headStyle={denseTableStyle.head + `.MuiTableCell-head {${cellsWidthString}}`}
-        statusCellStyle={denseTableStyle.statusCell}
-        disablePagination
-        refreshCount={refreshCount}
-        noDataMessage=''
-      />
-      {!hideRecordPaymentForm && canCreatePayment && (
-        <Form
-          suppressErrorDialog
-          onSubmit={onRecord}
-          render={({ submitForm, setFieldValue }) => (
-            <FormRow>
-              <Box sx={{ width: 'calc(20% - 5px)' }}>
-                <Field
-                  name="date"
-                  required
-                  component={DateField}
-                  saveDateAsString
-                  size="small"
-                  style={{ gridColumn: 'span 3' }}
-                />
-              </Box>
-              <Box sx={{ width: 'calc(20% - 5px)' }}>
-                <Field
-                  name="methodId"
-                  required
-                  component={AutocompleteField}
-                  suggester={paymentMethodSuggester}
-                  size="small"
-                />
-              </Box>
-              <Box sx={{ width: 'calc(15% - 5px)' }}>
-                <Field
-                  name="amount"
-                  required
-                  component={NumberField}
-                  size="small"
-                  min={0}
-                  style={{ gridColumn: 'span 2' }}
-                  onInput={validateDecimalPlaces}
-                  value={amount}
-                  onChange={e => setAmount(e.target.value)}
-                />
-              </Box>
-              <Box sx={{ width: 'calc(20% - 5px)', position: 'relative' }}>
-                <Field
-                  name="receiptNumber"
-                  required
-                  component={TextField}
-                  size="small"
-                  onChange={e => setFieldValue('receiptNumber', e.target.value)}
-                />
-                <IconButton onClick={() => setFieldValue('receiptNumber', generateReceiptNumber())}>
-                  <CachedIcon />
-                </IconButton>
-              </Box>
-              <Box sx={{ gridColumn: 'span 3', marginLeft: 'auto' }}>
-                <Button size="small" onClick={submitForm} disabled={isSaving}>
-                  <TranslatedText
-                    stringId="invoice.modal.payment.action.record"
-                    fallback="Record"
-                  />
-                </Button>
-              </Box>
-            </FormRow>
-          )}
-          validationSchema={yup.object().shape({
-            date: yup
-              .string()
-              .required()
-              .translatedLabel(<TranslatedText stringId="general.date.label" fallback="date" />),
-            methodId: yup
-              .string()
-              .required()
-              .translatedLabel(
-                <TranslatedText stringId="invoice.table.payment.column.method" fallback="Method" />,
-              ),
-            amount: yup
-              .string()
-              .required()
-              .translatedLabel(
-                <TranslatedText stringId="invoice.table.payment.column.amount" fallback="Amount" />,
-              )
-              .test(
-                'is-valid-amount',
-                <TranslatedText
-                  stringId="invoice.payment.validation.exceedAmount"
-                  fallback="Cannot be more than outstanding balance"
-                />,
-                function(value) {
-                  return Number(value) <= Number(patientPaymentRemainingBalance);
-                },
-              ),
-            receiptNumber: yup
-              .string()
-              .required()
-              .translatedLabel(
-                <TranslatedText
-                  stringId="invoice.table.payment.column.receiptNumber"
-                  fallback="Receipt number"
-                />,
-              )
-              .matches(/^[A-Z0-9]+$/, {
-                message: (
-                  <TranslatedText
-                    stringId="invoice.payment.validation.invalidReceiptNumber"
-                    fallback="Invalid receipt number"
-                  />
-                ),
-              }),
-          })}
->>>>>>> 96b2f84e
         />
       )}
     </TableContainer>
