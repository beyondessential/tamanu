import React, { useState } from 'react';
import styled from 'styled-components';
import { Box } from '@material-ui/core';
import { TranslatedText } from '../../Translation';
import { AutocompleteField, DateField, Field, NumberField } from '../../Field';
import { useSuggester } from '../../../api';
import { Colors, INVOICE_ITEM_ACTION_MODAL_TYPES } from '../../../constants';
import { ThemedTooltip } from '../../Tooltip';
import { ThreeDotMenu } from '../../ThreeDotMenu';
import { InvoiceItemActionModal } from './InvoiceItemActionModal';
import {
  getInvoiceItemDiscountPriceDisplay,
  getInvoiceItemPriceDisplay,
  getInvoiceItemName,
  getInvoiceItemCode,
} from '@tamanu/shared/utils/invoice';
import { getDateDisplay } from '../../DateDisplay';

const PriceText = styled.span`
  margin-right: 16px;
  text-decoration: ${(props) => (props.$isCrossedOut ? 'line-through' : 'none')};
`;

const StyledItemRow = styled(Box)`
  display: flex;
  gap: 10px;
  font-size: 11px;
  padding-left: 20px;
  padding-right: 13px;
  padding-top: 10px;
  padding-bottom: 10px;
  background: ${Colors.white};
  border-left: 1px solid ${Colors.outline};
  border-right: 1px solid ${Colors.outline};
  border-top: 1px solid ${Colors.outline};
  &:last-child {
    border-bottom: 1px solid ${Colors.outline};
  }
`;

const StyledItemHeader = styled(Box)`
  display: flex;
  gap: 10px;
  padding: 14px;
  padding-left: 20px;
  padding-right: 20px;
  font-weight: 500;
  border-radius: 4px 4px 0 0;
  border: 1px solid ${Colors.outline};
`;

const ViewOnlyCell = styled(Box)`
  font-size: ${(p) => (p.$hasLargeFont ? '14px' : '11px')};
  padding: 8px 0;
  padding-left: ${(p) => (p.$hasLeftPadding ? '16px' : '0px')};
`;

const PriceCell = styled(ViewOnlyCell)`
  margin-left: 10%;
  display: flex;
  align-items: center;
  padding: 0;
  min-height: 39px;
`;

export const InvoiceItemHeader = () => {
  return (
    <StyledItemHeader>
      <Box width="12%">
        <TranslatedText stringId="general.date.label" fallback="Date" />
<<<<<<< HEAD
      </Grid>
      <Grid item xs={4}>
        <TranslatedText stringId="invoice.modal.addInvoice.details.label" fallback="Details" />
      </Grid>
      <Grid item xs={1}>
        <Box marginLeft="5%">
          <TranslatedText stringId="invoice.table.column.code" fallback="Code" />
        </Box>
      </Grid>
      <Grid item xs={3}>
        <TranslatedText stringId="invoice.modal.addInvoice.orderedBy.label" fallback="Ordered by" />
      </Grid>
      <Grid item xs={2}>
        <Box marginLeft="10%">
          <TranslatedText stringId="invoice.modal.addInvoice.price.label" fallback="Price" />
        </Box>
      </Grid>
=======
      </Box>
      <Box width="32%">
        <TranslatedText stringId="invoice.modal.editInvoice.details.label" fallback="Details" />
      </Box>
      <Box width="7%">
        <CodeCell>
          <TranslatedText stringId="invoice.table.column.code" fallback="Code" />
        </CodeCell>
      </Box>
      <Box width="6%" marginLeft="5px">
        <TranslatedText stringId="invoice.table.column.quantity" fallback="Quantity" />
      </Box>
      <Box width="23%">
        <TranslatedText stringId="invoice.modal.editInvoice.orderedBy.label" fallback="Ordered by" />
      </Box>
      <Box width="10%" marginLeft="2px">
        <PriceCell>
          <TranslatedText stringId="invoice.modal.editInvoice.price.label" fallback="Price" />
        </PriceCell>
      </Box>
>>>>>>> 72fcca2f
    </StyledItemHeader>
  );
};

export const InvoiceItemRow = ({
  index,
  item,
  isDeleteDisabled,
  showActionMenu,
  formArrayMethods,
  editable,
}) => {
  const isItemEditable = !item.sourceId && editable;
  const invoiceProductsSuggester = useSuggester('invoiceProducts', {
    formatter: ({ name, id, ...others }) => ({ ...others, label: name, value: id }),
  });
  const practitionerSuggester = useSuggester('practitioner');

  const price = getInvoiceItemPriceDisplay(item);
  const discountPrice = getInvoiceItemDiscountPriceDisplay(item);

  const [actionModal, setActionModal] = useState();

  const onCloseActionModal = () => {
    setActionModal(undefined);
  };

  const handleAction = (data, type = actionModal) => {
    switch (type) {
      case INVOICE_ITEM_ACTION_MODAL_TYPES.DELETE: {
        formArrayMethods.remove(index);
        break;
      }
      case INVOICE_ITEM_ACTION_MODAL_TYPES.ADD_DISCOUNT: {
        formArrayMethods.replace(index, {
          ...item,
          discount: {
            ...item.discount,
            percentage: data.percentage / 100,
            reason: data.reason,
          },
        });
        break;
      }
      case INVOICE_ITEM_ACTION_MODAL_TYPES.ADD_MARKUP: {
        formArrayMethods.replace(index, {
          ...item,
          discount: {
            ...item.discount,
            percentage: -(data.percentage / 100),
            reason: data.reason,
          },
        });
        break;
      }
      case INVOICE_ITEM_ACTION_MODAL_TYPES.REMOVE_DISCOUNT_MARKUP: {
        formArrayMethods.replace(index, {
          ...item,
          discount: undefined,
        });
        break;
      }
    }
    onCloseActionModal();
  };

  const menuItems = [
    ...(item.discount?.percentage
      ? [
          {
            label:
              Number(item.discount?.percentage) < 0 ? (
                <TranslatedText
                  stringId="invoice.modal.editInvoice.removeMarkup"
                  fallback="Remove markup"
                />
              ) : (
                <TranslatedText
                  stringId="invoice.modal.editInvoice.removeDiscount"
                  fallback="Remove discount"
                />
              ),
            onClick: () => handleAction({}, INVOICE_ITEM_ACTION_MODAL_TYPES.REMOVE_DISCOUNT_MARKUP),
          },
        ]
      : [
          {
            label: (
              <TranslatedText
                stringId="invoice.modal.editInvoice.addDiscount"
                fallback="Add discount"
              />
            ),
            onClick: () => setActionModal(INVOICE_ITEM_ACTION_MODAL_TYPES.ADD_DISCOUNT),
          },
          {
            label: (
              <TranslatedText
                stringId="invoice.modal.editInvoice.addMarkup"
                fallback="Add markup"
              />
            ),
            onClick: () => setActionModal(INVOICE_ITEM_ACTION_MODAL_TYPES.ADD_MARKUP),
          },
        ]),
    {
      label: <TranslatedText stringId="invoice.modal.editInvoice.delete" fallback="Delete" />,
      onClick: () => setActionModal(INVOICE_ITEM_ACTION_MODAL_TYPES.DELETE),
      disabled: isDeleteDisabled,
    },
  ];

  const handleChangeOrderedBy = (e) => {
    formArrayMethods.replace(index, {
      ...item,
      orderedByUser: {
        displayName: e.target.label,
      },
    });
  };

  const handleChangeProduct = (e) => {
    const value = e.target;
    formArrayMethods.replace(index, {
      ...item,
      productName: value.label,
      productCode: value.code,
      productPrice: value.price,
    });
  };

  return (
    <>
<<<<<<< HEAD
      <StyledItemRow container alignItems="center" spacing={1}>
        <StyledItemCell item xs={2}>
          {isItemEditable ? (
=======
      <StyledItemRow container alignItems="center" spacing={1} wrap="nowrap">
        <Box width="12%">
          {editable ? (
>>>>>>> 72fcca2f
            <Field
              name={`invoiceItems.${index}.orderDate`}
              required
              component={DateField}
              size="small"
              saveDateAsString
            />
          ) : (
            <ViewOnlyCell $hasLargeFont={!editable} $hasLeftPadding={editable}>
              {getDateDisplay(item?.orderDate, 'dd/MM/yyyy')}
            </ViewOnlyCell>
          )}
<<<<<<< HEAD
        </StyledItemCell>
        <StyledItemCell item xs={4}>
          {isItemEditable ? (
=======
        </Box>
        <Box width="32%">
          {editable ? (
>>>>>>> 72fcca2f
            <Field
              name={`invoiceItems.${index}.productId`}
              required
              component={AutocompleteField}
              suggester={invoiceProductsSuggester}
              size="small"
              onChange={handleChangeProduct}
            />
          ) : (
            <ViewOnlyCell $hasLargeFont={!editable} $hasLeftPadding={editable}>
              {getInvoiceItemName(item)}
            </ViewOnlyCell>
          )}
<<<<<<< HEAD
        </StyledItemCell>
        <StyledItemCell item justifyContent="center" xs={1}>
          <ViewOnlyCell
            $hasLargeFont={!editable}
            marginLeft="5%"
            minHeight="39px"
            display="flex"
            alignItems="center"
          >
            {getInvoiceItemCode(item)}
          </ViewOnlyCell>
        </StyledItemCell>
        <StyledItemCell item xs={3}>
          {isItemEditable ? (
=======
        </Box>
        <Box width="7%">
          {editable ? (
            <CodeCell minHeight="39px" display="flex" alignItems="center">
              {getInvoiceItemCode(item)}
            </CodeCell>
          ) : (
            <ViewOnlyCell marginLeft="5%">{getInvoiceItemCode(item)}</ViewOnlyCell>
          )}
        </Box>
        <Box width="6%">
          {editable ? (
            <Field
              name={`invoiceItems.${index}.quantity`}
              component={NumberField}
              min={1}
              onInput={event => {
                if (!event.target.validity.valid) {
                  event.target.value = '';
                }
              }}
              size="small"
              required
            />
          ) : (
            <ViewOnlyCell marginLeft="5px">{item?.quantity}</ViewOnlyCell>
          )}
        </Box>
        <Box width="23%">
          {editable ? (
>>>>>>> 72fcca2f
            <Field
              name={`invoiceItems.${index}.orderedByUserId`}
              required
              component={AutocompleteField}
              suggester={practitionerSuggester}
              size="small"
              onChange={handleChangeOrderedBy}
            />
          ) : (
<<<<<<< HEAD
            <ViewOnlyCell $hasLargeFont={!editable} $hasLeftPadding={editable}>
              {item?.orderedByUser?.displayName}
            </ViewOnlyCell>
          )}
        </StyledItemCell>
        <StyledItemCell item xs={2}>
          <PriceCell $hasLargeFont={!editable}>
            <PriceText $isCrossedOut={!!discountPrice}>{price}</PriceText>
            {!!discountPrice && (
              <ThemedTooltip
                key={item.discount?.reason}
                title={item.discount?.reason}
                open={item.discount?.reason ? undefined : false}
              >
                <span>{discountPrice}</span>
              </ThemedTooltip>
            )}
            {showActionMenu && editable && <ThreeDotMenu items={menuItems} />}
          </PriceCell>
        </StyledItemCell>
=======
            <ViewOnlyCell marginLeft="4px">{item?.orderedByUser?.displayName}</ViewOnlyCell>
          )}
        </Box>
        <Box width="10%" sx={{ flexGrow: 1 }}>
          {editable ? (
            <PriceCell>
              <PriceText $isCrossedOut={!!discountPrice}>{price}</PriceText>
              {!!discountPrice && (
                <ThemedTooltip
                  key={item.discount?.reason}
                  title={item.discount?.reason}
                  open={item.discount?.reason ? undefined : false}
                >
                  <span>{discountPrice}</span>
                </ThemedTooltip>
              )}
              {showActionMenu && <ThreeDotMenu items={menuItems} />}
            </PriceCell>
          ) : (
            <ViewOnlyCell marginLeft="10%">
              <PriceText $isCrossedOut={!!discountPrice}>{price}</PriceText>
              {!!discountPrice && (
                <ThemedTooltip
                  title={item.discount?.reason}
                  open={item.discount?.reason ? undefined : false}
                >
                  <span>{discountPrice}</span>
                </ThemedTooltip>
              )}
            </ViewOnlyCell>
          )}
        </Box>
>>>>>>> 72fcca2f
      </StyledItemRow>
      {actionModal && (
        <InvoiceItemActionModal
          open
          action={actionModal}
          onClose={onCloseActionModal}
          onAction={(data) => handleAction(data)}
          item={item}
        />
      )}
    </>
  );
};<|MERGE_RESOLUTION|>--- conflicted
+++ resolved
@@ -68,33 +68,14 @@
     <StyledItemHeader>
       <Box width="12%">
         <TranslatedText stringId="general.date.label" fallback="Date" />
-<<<<<<< HEAD
-      </Grid>
-      <Grid item xs={4}>
-        <TranslatedText stringId="invoice.modal.addInvoice.details.label" fallback="Details" />
-      </Grid>
-      <Grid item xs={1}>
+      </Box>
+      <Box width="32%">
+        <TranslatedText stringId="invoice.modal.editInvoice.details.label" fallback="Details" />
+      </Box>
+      <Box width="7%">
         <Box marginLeft="5%">
           <TranslatedText stringId="invoice.table.column.code" fallback="Code" />
         </Box>
-      </Grid>
-      <Grid item xs={3}>
-        <TranslatedText stringId="invoice.modal.addInvoice.orderedBy.label" fallback="Ordered by" />
-      </Grid>
-      <Grid item xs={2}>
-        <Box marginLeft="10%">
-          <TranslatedText stringId="invoice.modal.addInvoice.price.label" fallback="Price" />
-        </Box>
-      </Grid>
-=======
-      </Box>
-      <Box width="32%">
-        <TranslatedText stringId="invoice.modal.editInvoice.details.label" fallback="Details" />
-      </Box>
-      <Box width="7%">
-        <CodeCell>
-          <TranslatedText stringId="invoice.table.column.code" fallback="Code" />
-        </CodeCell>
       </Box>
       <Box width="6%" marginLeft="5px">
         <TranslatedText stringId="invoice.table.column.quantity" fallback="Quantity" />
@@ -103,11 +84,10 @@
         <TranslatedText stringId="invoice.modal.editInvoice.orderedBy.label" fallback="Ordered by" />
       </Box>
       <Box width="10%" marginLeft="2px">
-        <PriceCell>
+        <Box marginLeft="10%">
           <TranslatedText stringId="invoice.modal.editInvoice.price.label" fallback="Price" />
-        </PriceCell>
-      </Box>
->>>>>>> 72fcca2f
+        </Box>
+      </Box>
     </StyledItemHeader>
   );
 };
@@ -241,15 +221,9 @@
 
   return (
     <>
-<<<<<<< HEAD
-      <StyledItemRow container alignItems="center" spacing={1}>
-        <StyledItemCell item xs={2}>
-          {isItemEditable ? (
-=======
       <StyledItemRow container alignItems="center" spacing={1} wrap="nowrap">
         <Box width="12%">
-          {editable ? (
->>>>>>> 72fcca2f
+          {isItemEditable ? (
             <Field
               name={`invoiceItems.${index}.orderDate`}
               required
@@ -262,15 +236,9 @@
               {getDateDisplay(item?.orderDate, 'dd/MM/yyyy')}
             </ViewOnlyCell>
           )}
-<<<<<<< HEAD
-        </StyledItemCell>
-        <StyledItemCell item xs={4}>
+        </Box>
+        <Box width="32%">
           {isItemEditable ? (
-=======
-        </Box>
-        <Box width="32%">
-          {editable ? (
->>>>>>> 72fcca2f
             <Field
               name={`invoiceItems.${index}.productId`}
               required
@@ -284,9 +252,8 @@
               {getInvoiceItemName(item)}
             </ViewOnlyCell>
           )}
-<<<<<<< HEAD
-        </StyledItemCell>
-        <StyledItemCell item justifyContent="center" xs={1}>
+        </Box>
+        <Box width="7%">
           <ViewOnlyCell
             $hasLargeFont={!editable}
             marginLeft="5%"
@@ -296,22 +263,9 @@
           >
             {getInvoiceItemCode(item)}
           </ViewOnlyCell>
-        </StyledItemCell>
-        <StyledItemCell item xs={3}>
+        </Box>
+        <Box width="6%">
           {isItemEditable ? (
-=======
-        </Box>
-        <Box width="7%">
-          {editable ? (
-            <CodeCell minHeight="39px" display="flex" alignItems="center">
-              {getInvoiceItemCode(item)}
-            </CodeCell>
-          ) : (
-            <ViewOnlyCell marginLeft="5%">{getInvoiceItemCode(item)}</ViewOnlyCell>
-          )}
-        </Box>
-        <Box width="6%">
-          {editable ? (
             <Field
               name={`invoiceItems.${index}.quantity`}
               component={NumberField}
@@ -329,8 +283,7 @@
           )}
         </Box>
         <Box width="23%">
-          {editable ? (
->>>>>>> 72fcca2f
+          {isItemEditable ? (
             <Field
               name={`invoiceItems.${index}.orderedByUserId`}
               required
@@ -340,13 +293,12 @@
               onChange={handleChangeOrderedBy}
             />
           ) : (
-<<<<<<< HEAD
-            <ViewOnlyCell $hasLargeFont={!editable} $hasLeftPadding={editable}>
+            <ViewOnlyCell $hasLargeFont={!editable} $hasLeftPadding={editable} marginLeft="4px">
               {item?.orderedByUser?.displayName}
             </ViewOnlyCell>
           )}
-        </StyledItemCell>
-        <StyledItemCell item xs={2}>
+        </Box>
+        <Box width="10%" sx={{ flexGrow: 1 }}>
           <PriceCell $hasLargeFont={!editable}>
             <PriceText $isCrossedOut={!!discountPrice}>{price}</PriceText>
             {!!discountPrice && (
@@ -360,41 +312,7 @@
             )}
             {showActionMenu && editable && <ThreeDotMenu items={menuItems} />}
           </PriceCell>
-        </StyledItemCell>
-=======
-            <ViewOnlyCell marginLeft="4px">{item?.orderedByUser?.displayName}</ViewOnlyCell>
-          )}
-        </Box>
-        <Box width="10%" sx={{ flexGrow: 1 }}>
-          {editable ? (
-            <PriceCell>
-              <PriceText $isCrossedOut={!!discountPrice}>{price}</PriceText>
-              {!!discountPrice && (
-                <ThemedTooltip
-                  key={item.discount?.reason}
-                  title={item.discount?.reason}
-                  open={item.discount?.reason ? undefined : false}
-                >
-                  <span>{discountPrice}</span>
-                </ThemedTooltip>
-              )}
-              {showActionMenu && <ThreeDotMenu items={menuItems} />}
-            </PriceCell>
-          ) : (
-            <ViewOnlyCell marginLeft="10%">
-              <PriceText $isCrossedOut={!!discountPrice}>{price}</PriceText>
-              {!!discountPrice && (
-                <ThemedTooltip
-                  title={item.discount?.reason}
-                  open={item.discount?.reason ? undefined : false}
-                >
-                  <span>{discountPrice}</span>
-                </ThemedTooltip>
-              )}
-            </ViewOnlyCell>
-          )}
-        </Box>
->>>>>>> 72fcca2f
+        </Box>
       </StyledItemRow>
       {actionModal && (
         <InvoiceItemActionModal
