import React, { useState } from 'react';
import styled from 'styled-components';
import { Box } from '@material-ui/core';
import { TranslatedText } from '../../Translation';
import { AutocompleteField, DateField, Field, NumberField } from '../../Field';
import { useSuggester } from '../../../api';
import { Colors, INVOICE_ITEM_ACTION_MODAL_TYPES } from '../../../constants';
import { ThemedTooltip } from '../../Tooltip';
import { ThreeDotMenu } from '../../ThreeDotMenu';
import { InvoiceItemActionModal } from './InvoiceItemActionModal';
import {
  getInvoiceItemDiscountPriceDisplay,
  getInvoiceItemPriceDisplay,
} from '@tamanu/shared/utils/invoice';
import { getDateDisplay } from '../../DateDisplay';
import { useTranslation } from '../../../contexts/Translation';
import { INVOICE_ITEMS_DISCOUNT_TYPES, REFERENCE_TYPES } from '@tamanu/constants';
import { PriceField } from '../../Field/PriceField';
import { NoteBlock } from '../../NoteBlock';

const PriceText = styled.span`
  margin-right: 16px;
  padding-left: 15px;
  text-decoration: ${(props) => (props.$isCrossedOut ? 'line-through' : 'none')};
`;

const StyledItemRow = styled(Box)`
  display: flex;
  gap: 10px;
  font-size: 14px;
  padding: 7.5px 20px;
  background: ${Colors.white};
  border-left: 1px solid ${Colors.outline};
  border-right: 1px solid ${Colors.outline};
  border-top: 1px solid ${Colors.outline};
  &:last-child {
    border-bottom: 1px solid ${Colors.outline};
  }
`;

const StyledItemHeader = styled(Box)`
  display: flex;
  gap: 10px;
  padding: 14px;
  padding-left: 20px;
  padding-right: 20px;
  font-weight: 500;
  border-radius: 4px 4px 0 0;
  border: 1px solid ${Colors.outline};
  border-bottom: 0;
`;

const ItemHeadCell = styled(Box)`
  padding-left: 15px;
`;

const StyledItemCell = styled(Box)`
  align-self: flex-start;
  .MuiFormHelperText-root {
    font-size: 14px;
  }
`;

const ViewOnlyCell = styled(ItemHeadCell)`
  font-size: 14px;
  display: flex;
  align-items: center;
  min-height: 39px;
`;

const PriceCell = styled(ViewOnlyCell)`
  display: flex;
  align-items: center;
  padding: 0;
  min-height: 39px;
`;

export const InvoiceItemHeader = () => {
  return (
    <StyledItemHeader  data-testid="styleditemheader-8x5j">
      <ItemHeadCell width="14%">
        <TranslatedText stringId="general.date.label" fallback="Date" />
      </ItemHeadCell>
      <ItemHeadCell width="28%">
        <TranslatedText stringId="invoice.modal.editInvoice.details.label" fallback="Details" />
      </ItemHeadCell>
      <ItemHeadCell width="10%">
        <TranslatedText stringId="invoice.table.column.code" fallback="Code" />
      </ItemHeadCell>
      <ItemHeadCell width="10%">
        <TranslatedText stringId="invoice.table.column.quantity" fallback="Quantity" />
      </ItemHeadCell>
      <ItemHeadCell width="19%">
        <TranslatedText
          stringId="invoice.modal.editInvoice.orderedBy.label"
          fallback="Ordered by"
          data-testid="translatedtext-b5me"
        />
      </ItemHeadCell>
      <ItemHeadCell width="11%" sx={{ flexGrow: 1 }}>
        <TranslatedText stringId="invoice.modal.editInvoice.price.label" fallback="Price" />
      </ItemHeadCell>
    </StyledItemHeader>
  );
};

export const InvoiceItemRow = ({
  index,
  item,
  isDeleteDisabled,
  showActionMenu,
  formArrayMethods,
  editable,
}) => {
  const isItemEditable = !item.sourceId && editable;
  const { getTranslation } = useTranslation();
  const nonDiscountableTranslation = getTranslation(
    'invoice.table.details.nonDiscountable',
    'Non-discountable',
    {
      casing: 'lower',
    },
  );
  const hidePriceInput =
    item?.product?.price ||
    item?.product?.price === 0 ||
    !item?.productId?.startsWith(REFERENCE_TYPES.ADDITIONAL_INVOICE_PRODUCT) ||
    !editable;

  const invoiceProductsSuggester = useSuggester('invoiceProducts', {
    formatter: ({ name, id, ...others }) => ({
      ...others,
      productName: name,
      label: others.discountable ? name : `${name} (${nonDiscountableTranslation})`,
      value: id,
    }),
  });
  const practitionerSuggester = useSuggester('practitioner');

  const price = getInvoiceItemPriceDisplay(item);
  const discountPrice = isNaN(item.productPrice)
    ? undefined
    : getInvoiceItemDiscountPriceDisplay(item);
  const [actionModal, setActionModal] = useState();

  const onCloseActionModal = () => {
    setActionModal(undefined);
  };

  const handleAction = (data, type = actionModal) => {
    switch (type) {
      case INVOICE_ITEM_ACTION_MODAL_TYPES.DELETE: {
        formArrayMethods.remove(index);
        break;
      }
      case INVOICE_ITEM_ACTION_MODAL_TYPES.ADD_DISCOUNT: {
        formArrayMethods.replace(index, {
          ...item,
          discount: {
            ...item.discount,
            amount:
              data.type === INVOICE_ITEMS_DISCOUNT_TYPES.PERCENTAGE
                ? data.amount / 100
                : data.amount,
            type: data.type,
            reason: data.reason,
          },
        });
        break;
      }
      case INVOICE_ITEM_ACTION_MODAL_TYPES.ADD_MARKUP: {
        formArrayMethods.replace(index, {
          ...item,
          discount: {
            ...item.discount,
            amount:
              data.type === INVOICE_ITEMS_DISCOUNT_TYPES.PERCENTAGE
                ? -(data.amount / 100)
                : -data.amount,
            type: data.type,
            reason: data.reason,
          },
        });
        break;
      }
      case INVOICE_ITEM_ACTION_MODAL_TYPES.REMOVE_DISCOUNT_MARKUP: {
        formArrayMethods.replace(index, {
          ...item,
          discount: undefined,
        });
        break;
      }
      case INVOICE_ITEM_ACTION_MODAL_TYPES.ADD_NOTE: {
        formArrayMethods.replace(index, {
          ...item,
          note: data.note,
        });
        break;
      }
    }
    onCloseActionModal();
  };

  const menuItems = [
    {
      label:
        Number(item.discount?.amount) < 0 ? (
          <TranslatedText
            stringId="invoice.modal.editInvoice.removeMarkup"
            fallback="Remove markup"
            data-testid="translatedtext-hhna"
          />
        ) : (
          <TranslatedText
            stringId="invoice.modal.editInvoice.removeDiscount"
            fallback="Remove discount"
            data-testid="translatedtext-n4xe"
          />
        ),
      onClick: () => handleAction({}, INVOICE_ITEM_ACTION_MODAL_TYPES.REMOVE_DISCOUNT_MARKUP),
      hidden: !item.discount?.amount,
    },
    {
      label: (
        <TranslatedText
          stringId="invoice.modal.editInvoice.addDiscount"
          fallback="Add discount"
          data-testid="translatedtext-huq9"
        />
      ),
      onClick: () => setActionModal(INVOICE_ITEM_ACTION_MODAL_TYPES.ADD_DISCOUNT),
      disabled: !item.productId,
      hidden: !!item.discount?.amount || !hidePriceInput,
    },
    {
      label: (
        <TranslatedText
          stringId="invoice.modal.editInvoice.addMarkup"
          fallback="Add markup"
          data-testid="translatedtext-5y9x"
        />
      ),
      onClick: () => setActionModal(INVOICE_ITEM_ACTION_MODAL_TYPES.ADD_MARKUP),
      disabled: !item.productId,
      hidden: !!item.discount?.amount || !hidePriceInput,
    },
    {
      label: item.note ? (
        <TranslatedText
          stringId="invoice.modal.editInvoice.editNote"
          fallback="Edit note"
          data-testid="translatedtext-bqqi"
        />
      ) : (
        <TranslatedText
          stringId="invoice.modal.editInvoice.addNote"
          fallback="Add note"
          data-testid="translatedtext-swkc"
        />
      ),
      onClick: () => setActionModal(INVOICE_ITEM_ACTION_MODAL_TYPES.ADD_NOTE),
      disabled: !item.productId,
      hidden: !!item.sourceId,
    },
    {
      label: (
        <TranslatedText
          stringId="invoice.modal.editInvoice.delete"
          fallback="Delete"
          data-testid="translatedtext-wwxo"
        />
      ),
      onClick: () => setActionModal(INVOICE_ITEM_ACTION_MODAL_TYPES.DELETE),
      disabled: isDeleteDisabled,
    },
  ];

  const handleChangeOrderedBy = (e) => {
    formArrayMethods.replace(index, {
      ...item,
      orderedByUser: {
        displayName: e.target.label,
      },
    });
  };

  const handleChangeProduct = (e) => {
    const value = e.target;
    formArrayMethods.replace(index, {
      ...item,
      productName: value.productName,
      productCode: value.code,
      productDiscountable: value.discountable,
      product: { ...item.product, price: value.price },
      ...(value.price !== null && { productPrice: value.price }),
    });
  };

  return (
    <>
      <StyledItemRow alignItems="center" spacing={1} wrap="nowrap">
        <StyledItemCell width="14%">
          {isItemEditable ? (
<<<<<<< HEAD
            <NoteBlock>
              <Field
                name={`invoiceItems.${index}.orderDate`}
                required
                component={DateField}
                size="small"
                saveDateAsString
              />
            </NoteBlock>
=======
            <Field
              name={`invoiceItems.${index}.orderDate`}
              required
              component={DateField}
              saveDateAsString
              data-testid="field-e3dv"
            />
>>>>>>> cf9016b5
          ) : (
            <ViewOnlyCell>
              {item?.orderDate ? getDateDisplay(item?.orderDate, 'dd/MM/yyyy') : ''}
            </ViewOnlyCell>
          )}
        </StyledItemCell>
        <StyledItemCell width="28%">
          {isItemEditable ? (
<<<<<<< HEAD
            <NoteBlock>
              <Field
                name={`invoiceItems.${index}.productId`}
                required
                component={AutocompleteField}
                suggester={invoiceProductsSuggester}
                size="small"
                onChange={handleChangeProduct}
              />
            </NoteBlock>
=======
            <Field
              name={`invoiceItems.${index}.productId`}
              required
              component={AutocompleteField}
              suggester={invoiceProductsSuggester}
              onChange={handleChangeProduct}
              data-testid="field-f5fm"
            />
>>>>>>> cf9016b5
          ) : (
            <ViewOnlyCell>
              {item.productName}
              {item.productId &&
                (item.productDiscountable ? '' : ` (${nonDiscountableTranslation})`)}
            </ViewOnlyCell>
          )}
          {item.note && (
            <Box
              paddingLeft={editable ? '15px' : 0}
              marginTop={editable ? '4px' : '-8px'}
              color={Colors.darkText}
              data-testid="box-dedu"
            >
              <TranslatedText
                stringId="invoice.modal.editInvoice.note.label"
                fallback="Note"
                data-testid="translatedtext-k4c8"
              />
              {`: ${item.note}`}
            </Box>
          )}
        </StyledItemCell>
        <StyledItemCell width="10%">
          <ViewOnlyCell>{item.productCode}</ViewOnlyCell>
        </StyledItemCell>
        <StyledItemCell width="10%" paddingLeft="24px">
          {isItemEditable ? (
<<<<<<< HEAD
            <NoteBlock>
              <Field
                name={`invoiceItems.${index}.quantity`}
                component={NumberField}
                min={1}
                max={99}
                onInput={event => {
                  if (!event.target.validity.valid) {
                    event.target.value = '';
                  }
                }}
                size="small"
                required
              />
            </NoteBlock>
=======
            <Field
              name={`invoiceItems.${index}.quantity`}
              component={NumberField}
              min={1}
              max={99}
              onInput={(event) => {
                if (!event.target.validity.valid) {
                  event.target.value = '';
                }
              }}
              required
              data-testid="field-6aku"
            />
>>>>>>> cf9016b5
          ) : (
            <ViewOnlyCell>{item?.quantity}</ViewOnlyCell>
          )}
        </StyledItemCell>
        <StyledItemCell width="19%" data-testid="styleditemcell-tfvb">
          {isItemEditable ? (
<<<<<<< HEAD
            <NoteBlock>
              <Field
                name={`invoiceItems.${index}.orderedByUserId`}
                required
                component={AutocompleteField}
                suggester={practitionerSuggester}
                size="small"
                onChange={handleChangeOrderedBy}
              />
            </NoteBlock>
=======
            <Field
              name={`invoiceItems.${index}.orderedByUserId`}
              required
              component={AutocompleteField}
              suggester={practitionerSuggester}
              onChange={handleChangeOrderedBy}
              data-testid="field-xin4"
            />
>>>>>>> cf9016b5
          ) : (
            <ViewOnlyCell>{item?.orderedByUser?.displayName}</ViewOnlyCell>
          )}
        </StyledItemCell>
        <StyledItemCell width="11%" sx={{ flexGrow: 1 }}>
          <PriceCell>
            {hidePriceInput ? (
              <>
                <PriceText $isCrossedOut={!!discountPrice} data-testid="pricetext-is33">
                  {price}
                </PriceText>
                {!!discountPrice && (
                  <ThemedTooltip
                    key={item.discount?.reason}
                    title={item.discount?.reason}
                    open={item.discount?.reason ? undefined : false}
                    data-testid="themedtooltip-jrhk"
                  >
                    <span>{discountPrice}</span>
                  </ThemedTooltip>
                )}
              </>
            ) : (
              item.productId && (
<<<<<<< HEAD
                <NoteBlock>
                  <Field
                    name={`invoiceItems.${index}.productPrice`}
                    component={PriceField}
                    required
                    style={{ width: '100%' }}
                  />
                </NoteBlock>
              )
            )}
            {showActionMenu && editable && (
              <NoteBlock>
                <ThreeDotMenu items={menuItems} />
              </NoteBlock>
=======
                <Field
                  name={`invoiceItems.${index}.productPrice`}
                  component={PriceField}
                  required
                  style={{ width: '100%' }}
                  data-testid="field-05x9"
                />
              )
            )}
            {showActionMenu && editable && (
              <ThreeDotMenu items={menuItems} data-testid="threedotmenu-zw6l" />
>>>>>>> cf9016b5
            )}
          </PriceCell>
        </StyledItemCell>
      </StyledItemRow>
      {actionModal && (
        <InvoiceItemActionModal
          open
          action={actionModal}
          onClose={onCloseActionModal}
          onAction={(data) => handleAction(data)}
          item={item}
          data-testid="invoiceitemactionmodal-lar4"
        />
      )}
    </>
  );
};<|MERGE_RESOLUTION|>--- conflicted
+++ resolved
@@ -21,7 +21,7 @@
 const PriceText = styled.span`
   margin-right: 16px;
   padding-left: 15px;
-  text-decoration: ${(props) => (props.$isCrossedOut ? 'line-through' : 'none')};
+  text-decoration: ${props => (props.$isCrossedOut ? 'line-through' : 'none')};
 `;
 
 const StyledItemRow = styled(Box)`
@@ -77,7 +77,7 @@
 
 export const InvoiceItemHeader = () => {
   return (
-    <StyledItemHeader  data-testid="styleditemheader-8x5j">
+    <StyledItemHeader data-testid="styleditemheader-8x5j">
       <ItemHeadCell width="14%">
         <TranslatedText stringId="general.date.label" fallback="Date" />
       </ItemHeadCell>
@@ -275,7 +275,7 @@
     },
   ];
 
-  const handleChangeOrderedBy = (e) => {
+  const handleChangeOrderedBy = e => {
     formArrayMethods.replace(index, {
       ...item,
       orderedByUser: {
@@ -284,7 +284,7 @@
     });
   };
 
-  const handleChangeProduct = (e) => {
+  const handleChangeProduct = e => {
     const value = e.target;
     formArrayMethods.replace(index, {
       ...item,
@@ -301,25 +301,15 @@
       <StyledItemRow alignItems="center" spacing={1} wrap="nowrap">
         <StyledItemCell width="14%">
           {isItemEditable ? (
-<<<<<<< HEAD
             <NoteBlock>
               <Field
                 name={`invoiceItems.${index}.orderDate`}
                 required
                 component={DateField}
-                size="small"
                 saveDateAsString
+                data-testid="field-e3dv"
               />
             </NoteBlock>
-=======
-            <Field
-              name={`invoiceItems.${index}.orderDate`}
-              required
-              component={DateField}
-              saveDateAsString
-              data-testid="field-e3dv"
-            />
->>>>>>> cf9016b5
           ) : (
             <ViewOnlyCell>
               {item?.orderDate ? getDateDisplay(item?.orderDate, 'dd/MM/yyyy') : ''}
@@ -328,27 +318,16 @@
         </StyledItemCell>
         <StyledItemCell width="28%">
           {isItemEditable ? (
-<<<<<<< HEAD
             <NoteBlock>
               <Field
                 name={`invoiceItems.${index}.productId`}
                 required
                 component={AutocompleteField}
                 suggester={invoiceProductsSuggester}
-                size="small"
                 onChange={handleChangeProduct}
+                data-testid="field-f5fm"
               />
             </NoteBlock>
-=======
-            <Field
-              name={`invoiceItems.${index}.productId`}
-              required
-              component={AutocompleteField}
-              suggester={invoiceProductsSuggester}
-              onChange={handleChangeProduct}
-              data-testid="field-f5fm"
-            />
->>>>>>> cf9016b5
           ) : (
             <ViewOnlyCell>
               {item.productName}
@@ -377,7 +356,6 @@
         </StyledItemCell>
         <StyledItemCell width="10%" paddingLeft="24px">
           {isItemEditable ? (
-<<<<<<< HEAD
             <NoteBlock>
               <Field
                 name={`invoiceItems.${index}.quantity`}
@@ -391,30 +369,15 @@
                 }}
                 size="small"
                 required
+                data-testid="field-6aku"
               />
             </NoteBlock>
-=======
-            <Field
-              name={`invoiceItems.${index}.quantity`}
-              component={NumberField}
-              min={1}
-              max={99}
-              onInput={(event) => {
-                if (!event.target.validity.valid) {
-                  event.target.value = '';
-                }
-              }}
-              required
-              data-testid="field-6aku"
-            />
->>>>>>> cf9016b5
           ) : (
             <ViewOnlyCell>{item?.quantity}</ViewOnlyCell>
           )}
         </StyledItemCell>
         <StyledItemCell width="19%" data-testid="styleditemcell-tfvb">
           {isItemEditable ? (
-<<<<<<< HEAD
             <NoteBlock>
               <Field
                 name={`invoiceItems.${index}.orderedByUserId`}
@@ -423,18 +386,9 @@
                 suggester={practitionerSuggester}
                 size="small"
                 onChange={handleChangeOrderedBy}
+                data-testid="field-xin4"
               />
             </NoteBlock>
-=======
-            <Field
-              name={`invoiceItems.${index}.orderedByUserId`}
-              required
-              component={AutocompleteField}
-              suggester={practitionerSuggester}
-              onChange={handleChangeOrderedBy}
-              data-testid="field-xin4"
-            />
->>>>>>> cf9016b5
           ) : (
             <ViewOnlyCell>{item?.orderedByUser?.displayName}</ViewOnlyCell>
           )}
@@ -459,34 +413,21 @@
               </>
             ) : (
               item.productId && (
-<<<<<<< HEAD
                 <NoteBlock>
                   <Field
                     name={`invoiceItems.${index}.productPrice`}
                     component={PriceField}
                     required
                     style={{ width: '100%' }}
+                    data-testid="field-05x9"
                   />
                 </NoteBlock>
               )
             )}
             {showActionMenu && editable && (
               <NoteBlock>
-                <ThreeDotMenu items={menuItems} />
+                <ThreeDotMenu items={menuItems} data-testid="threedotmenu-zw6l" />
               </NoteBlock>
-=======
-                <Field
-                  name={`invoiceItems.${index}.productPrice`}
-                  component={PriceField}
-                  required
-                  style={{ width: '100%' }}
-                  data-testid="field-05x9"
-                />
-              )
-            )}
-            {showActionMenu && editable && (
-              <ThreeDotMenu items={menuItems} data-testid="threedotmenu-zw6l" />
->>>>>>> cf9016b5
             )}
           </PriceCell>
         </StyledItemCell>
@@ -496,7 +437,7 @@
           open
           action={actionModal}
           onClose={onCloseActionModal}
-          onAction={(data) => handleAction(data)}
+          onAction={data => handleAction(data)}
           item={item}
           data-testid="invoiceitemactionmodal-lar4"
         />
