import React, { useState } from 'react';
import styled from 'styled-components';
import { Box } from '@material-ui/core';
import { TranslatedText } from '../../Translation';
import { AutocompleteField, DateField, Field, NumberField } from '../../Field';
import { useSuggester } from '../../../api';
import { Colors, INVOICE_ITEM_ACTION_MODAL_TYPES } from '../../../constants';
import { ThemedTooltip } from '../../Tooltip';
import { ThreeDotMenu } from '../../ThreeDotMenu';
import { InvoiceItemActionModal } from './InvoiceItemActionModal';
import {
  getInvoiceItemDiscountPriceDisplay,
  getInvoiceItemPriceDisplay,
} from '@tamanu/shared/utils/invoice';
import { getDateDisplay } from '../../DateDisplay';
import { useTranslation } from '../../../contexts/Translation';
import { INVOICE_ITEMS_DISCOUNT_TYPES, REFERENCE_TYPES } from '@tamanu/constants';
import { PriceField } from '../../Field/PriceField';

const PriceText = styled.span`
  margin-right: 16px;
  padding-left: 15px;
  text-decoration: ${(props) => (props.$isCrossedOut ? 'line-through' : 'none')};
`;

const StyledItemRow = styled(Box)`
  display: flex;
  gap: 10px;
  font-size: 14px;
  padding: 7.5px 20px;
  background: ${Colors.white};
  border-left: 1px solid ${Colors.outline};
  border-right: 1px solid ${Colors.outline};
  border-top: 1px solid ${Colors.outline};
  &:last-child {
    border-bottom: 1px solid ${Colors.outline};
  }
`;

const StyledItemHeader = styled(Box)`
  display: flex;
  gap: 10px;
  padding: 14px;
  padding-left: 20px;
  padding-right: 20px;
  font-weight: 500;
  border-radius: 4px 4px 0 0;
  border: 1px solid ${Colors.outline};
  border-bottom: 0;
`;

const ItemHeadCell = styled(Box)`
  padding-left: 15px;
`;

const StyledItemCell = styled(Box)`
  align-self: flex-start;
  .MuiFormHelperText-root {
    font-size: 14px;
  }
`;

<<<<<<< HEAD
const ViewOnlyCell = styled(Box)`
  font-size: ${(p) => (p.$hasLargeFont ? '14px' : '11px')};
  padding-left: ${(p) => (p.$hasLeftPadding ? '16px' : '0px')};
=======
const ViewOnlyCell = styled(ItemHeadCell)`
  font-size: 14px;
>>>>>>> a4d20abb
  display: flex;
  align-items: center;
  min-height: 39px;
`;

const PriceCell = styled(ViewOnlyCell)`
  display: flex;
  align-items: center;
  padding: 0;
  min-height: 39px;
`;

export const InvoiceItemHeader = () => {
  return (
<<<<<<< HEAD
    <StyledItemHeader data-testid="styleditemheader-8x5j">
      <Box width="12%" data-testid="box-vcir">
        <TranslatedText
          stringId="general.date.label"
          fallback="Date"
          data-testid="translatedtext-x59z"
        />
      </Box>
      <Box width="30%" data-testid="box-3an7">
        <TranslatedText
          stringId="invoice.modal.editInvoice.details.label"
          fallback="Details"
          data-testid="translatedtext-cleq"
        />
      </Box>
      <Box width="10%" paddingLeft="10px" data-testid="box-3fnz">
        <TranslatedText
          stringId="invoice.table.column.code"
          fallback="Code"
          data-testid="translatedtext-s61b"
        />
      </Box>
      <Box width="10%" paddingLeft="10px" data-testid="box-ijd2">
        <TranslatedText
          stringId="invoice.table.column.quantity"
          fallback="Quantity"
          data-testid="translatedtext-2kqf"
        />
      </Box>
      <Box width="19%" data-testid="box-rs14">
=======
    <StyledItemHeader  data-testid="styleditemheader-8x5j">
      <ItemHeadCell width="14%">
        <TranslatedText stringId="general.date.label" fallback="Date" />
      </ItemHeadCell>
      <ItemHeadCell width="28%">
        <TranslatedText stringId="invoice.modal.editInvoice.details.label" fallback="Details" />
      </ItemHeadCell>
      <ItemHeadCell width="10%">
        <TranslatedText stringId="invoice.table.column.code" fallback="Code" />
      </ItemHeadCell>
      <ItemHeadCell width="10%">
        <TranslatedText stringId="invoice.table.column.quantity" fallback="Quantity" />
      </ItemHeadCell>
      <ItemHeadCell width="19%">
>>>>>>> a4d20abb
        <TranslatedText
          stringId="invoice.modal.editInvoice.orderedBy.label"
          fallback="Ordered by"
          data-testid="translatedtext-b5me"
        />
<<<<<<< HEAD
      </Box>
      <Box width="11%" flexGrow={1} paddingLeft="10px" data-testid="box-7rfu">
        <TranslatedText
          stringId="invoice.modal.editInvoice.price.label"
          fallback="Price"
          data-testid="translatedtext-lqmu"
        />
      </Box>
=======
      </ItemHeadCell>
      <ItemHeadCell width="11%" sx={{ flexGrow: 1 }}>
        <TranslatedText stringId="invoice.modal.editInvoice.price.label" fallback="Price" />
      </ItemHeadCell>
>>>>>>> a4d20abb
    </StyledItemHeader>
  );
};

export const InvoiceItemRow = ({
  index,
  item,
  isDeleteDisabled,
  showActionMenu,
  formArrayMethods,
  editable,
}) => {
  const isItemEditable = !item.sourceId && editable;
  const { getTranslation } = useTranslation();
  const nonDiscountableTranslation = getTranslation(
    'invoice.table.details.nonDiscountable',
    'Non-discountable',
    {
      casing: 'lower',
    },
  );
  const hidePriceInput =
    item?.product?.price ||
    item?.product?.price === 0 ||
    !item?.productId?.startsWith(REFERENCE_TYPES.ADDITIONAL_INVOICE_PRODUCT) ||
    !editable;

  const invoiceProductsSuggester = useSuggester('invoiceProducts', {
    formatter: ({ name, id, ...others }) => ({
      ...others,
      productName: name,
      label: others.discountable ? name : `${name} (${nonDiscountableTranslation})`,
      value: id,
    }),
  });
  const practitionerSuggester = useSuggester('practitioner');

  const price = getInvoiceItemPriceDisplay(item);
  const discountPrice = isNaN(item.productPrice)
    ? undefined
    : getInvoiceItemDiscountPriceDisplay(item);
  const [actionModal, setActionModal] = useState();

  const onCloseActionModal = () => {
    setActionModal(undefined);
  };

  const handleAction = (data, type = actionModal) => {
    switch (type) {
      case INVOICE_ITEM_ACTION_MODAL_TYPES.DELETE: {
        formArrayMethods.remove(index);
        break;
      }
      case INVOICE_ITEM_ACTION_MODAL_TYPES.ADD_DISCOUNT: {
        formArrayMethods.replace(index, {
          ...item,
          discount: {
            ...item.discount,
            amount:
              data.type === INVOICE_ITEMS_DISCOUNT_TYPES.PERCENTAGE
                ? data.amount / 100
                : data.amount,
            type: data.type,
            reason: data.reason,
          },
        });
        break;
      }
      case INVOICE_ITEM_ACTION_MODAL_TYPES.ADD_MARKUP: {
        formArrayMethods.replace(index, {
          ...item,
          discount: {
            ...item.discount,
            amount:
              data.type === INVOICE_ITEMS_DISCOUNT_TYPES.PERCENTAGE
                ? -(data.amount / 100)
                : -data.amount,
            type: data.type,
            reason: data.reason,
          },
        });
        break;
      }
      case INVOICE_ITEM_ACTION_MODAL_TYPES.REMOVE_DISCOUNT_MARKUP: {
        formArrayMethods.replace(index, {
          ...item,
          discount: undefined,
        });
        break;
      }
      case INVOICE_ITEM_ACTION_MODAL_TYPES.ADD_NOTE: {
        formArrayMethods.replace(index, {
          ...item,
          note: data.note,
        });
        break;
      }
    }
    onCloseActionModal();
  };

  const menuItems = [
    {
      label:
        Number(item.discount?.amount) < 0 ? (
          <TranslatedText
            stringId="invoice.modal.editInvoice.removeMarkup"
            fallback="Remove markup"
            data-testid="translatedtext-hhna"
          />
        ) : (
          <TranslatedText
            stringId="invoice.modal.editInvoice.removeDiscount"
            fallback="Remove discount"
            data-testid="translatedtext-n4xe"
          />
        ),
      onClick: () => handleAction({}, INVOICE_ITEM_ACTION_MODAL_TYPES.REMOVE_DISCOUNT_MARKUP),
      hidden: !item.discount?.amount,
    },
    {
      label: (
        <TranslatedText
          stringId="invoice.modal.editInvoice.addDiscount"
          fallback="Add discount"
          data-testid="translatedtext-huq9"
        />
      ),
      onClick: () => setActionModal(INVOICE_ITEM_ACTION_MODAL_TYPES.ADD_DISCOUNT),
      disabled: !item.productId,
      hidden: !!item.discount?.amount || !hidePriceInput,
    },
    {
      label: (
        <TranslatedText
          stringId="invoice.modal.editInvoice.addMarkup"
          fallback="Add markup"
          data-testid="translatedtext-5y9x"
        />
      ),
      onClick: () => setActionModal(INVOICE_ITEM_ACTION_MODAL_TYPES.ADD_MARKUP),
      disabled: !item.productId,
      hidden: !!item.discount?.amount || !hidePriceInput,
    },
    {
      label: item.note ? (
        <TranslatedText
          stringId="invoice.modal.editInvoice.editNote"
          fallback="Edit note"
          data-testid="translatedtext-bqqi"
        />
      ) : (
        <TranslatedText
          stringId="invoice.modal.editInvoice.addNote"
          fallback="Add note"
          data-testid="translatedtext-swkc"
        />
      ),
      onClick: () => setActionModal(INVOICE_ITEM_ACTION_MODAL_TYPES.ADD_NOTE),
      disabled: !item.productId,
      hidden: !!item.sourceId,
    },
    {
      label: (
        <TranslatedText
          stringId="invoice.modal.editInvoice.delete"
          fallback="Delete"
          data-testid="translatedtext-wwxo"
        />
      ),
      onClick: () => setActionModal(INVOICE_ITEM_ACTION_MODAL_TYPES.DELETE),
      disabled: isDeleteDisabled,
    },
  ];

  const handleChangeOrderedBy = (e) => {
    formArrayMethods.replace(index, {
      ...item,
      orderedByUser: {
        displayName: e.target.label,
      },
    });
  };

  const handleChangeProduct = (e) => {
    const value = e.target;
    formArrayMethods.replace(index, {
      ...item,
      productName: value.productName,
      productCode: value.code,
      productDiscountable: value.discountable,
      product: { ...item.product, price: value.price },
      ...(value.price !== null && { productPrice: value.price }),
    });
  };

  return (
    <>
<<<<<<< HEAD
      <StyledItemRow alignItems="center" spacing={1} wrap="nowrap" data-testid="styleditemrow-z6bt">
        <StyledItemCell width="12%" data-testid="styleditemcell-p001">
=======
      <StyledItemRow alignItems="center" spacing={1} wrap="nowrap">
        <StyledItemCell width="14%">
>>>>>>> a4d20abb
          {isItemEditable ? (
            <Field
              name={`invoiceItems.${index}.orderDate`}
              required
              component={DateField}
              saveDateAsString
              data-testid="field-e3dv"
            />
          ) : (
<<<<<<< HEAD
            <ViewOnlyCell
              $hasLargeFont={!editable}
              $hasLeftPadding={editable}
              data-testid="viewonlycell-4xt0"
            >
=======
            <ViewOnlyCell>
>>>>>>> a4d20abb
              {item?.orderDate ? getDateDisplay(item?.orderDate, 'dd/MM/yyyy') : ''}
            </ViewOnlyCell>
          )}
        </StyledItemCell>
<<<<<<< HEAD
        <StyledItemCell width="30%" data-testid="styleditemcell-jup2">
=======
        <StyledItemCell width="28%">
>>>>>>> a4d20abb
          {isItemEditable ? (
            <Field
              name={`invoiceItems.${index}.productId`}
              required
              component={AutocompleteField}
              suggester={invoiceProductsSuggester}
              onChange={handleChangeProduct}
              data-testid="field-f5fm"
            />
          ) : (
<<<<<<< HEAD
            <ViewOnlyCell
              $hasLargeFont={!editable}
              $hasLeftPadding={editable}
              data-testid="viewonlycell-52zo"
            >
=======
            <ViewOnlyCell>
>>>>>>> a4d20abb
              {item.productName}
              {item.productId &&
                (item.productDiscountable ? '' : ` (${nonDiscountableTranslation})`)}
            </ViewOnlyCell>
          )}
          {item.note && (
            <Box
              paddingLeft={editable ? '15px' : 0}
              marginTop={editable ? '4px' : '-8px'}
              color={Colors.darkText}
              data-testid="box-dedu"
            >
              <TranslatedText
                stringId="invoice.modal.editInvoice.note.label"
                fallback="Note"
                data-testid="translatedtext-k4c8"
              />
              {`: ${item.note}`}
            </Box>
          )}
        </StyledItemCell>
<<<<<<< HEAD
        <StyledItemCell width="10%" paddingLeft="10px" data-testid="styleditemcell-68ru">
          <ViewOnlyCell $hasLargeFont={!editable} data-testid="viewonlycell-y6v5">
            {item.productCode}
          </ViewOnlyCell>
        </StyledItemCell>
        <StyledItemCell width="10%" paddingLeft="10px" data-testid="styleditemcell-ju1h">
=======
        <StyledItemCell width="10%">
          <ViewOnlyCell>{item.productCode}</ViewOnlyCell>
        </StyledItemCell>
        <StyledItemCell width="10%" paddingLeft="24px">
>>>>>>> a4d20abb
          {isItemEditable ? (
            <Field
              name={`invoiceItems.${index}.quantity`}
              component={NumberField}
              min={1}
              max={99}
              onInput={(event) => {
                if (!event.target.validity.valid) {
                  event.target.value = '';
                }
              }}
              required
              data-testid="field-6aku"
            />
          ) : (
<<<<<<< HEAD
            <ViewOnlyCell
              $hasLargeFont={!editable}
              $hasLeftPadding={editable}
              data-testid="viewonlycell-t7a3"
            >
              {item?.quantity}
            </ViewOnlyCell>
=======
            <ViewOnlyCell>{item?.quantity}</ViewOnlyCell>
>>>>>>> a4d20abb
          )}
        </StyledItemCell>
        <StyledItemCell width="19%" data-testid="styleditemcell-tfvb">
          {isItemEditable ? (
            <Field
              name={`invoiceItems.${index}.orderedByUserId`}
              required
              component={AutocompleteField}
              suggester={practitionerSuggester}
              onChange={handleChangeOrderedBy}
              data-testid="field-xin4"
            />
          ) : (
<<<<<<< HEAD
            <ViewOnlyCell
              $hasLargeFont={!editable}
              $hasLeftPadding={editable}
              data-testid="viewonlycell-6ad4"
            >
              {item?.orderedByUser?.displayName}
            </ViewOnlyCell>
          )}
        </StyledItemCell>
        <StyledItemCell
          width="11%"
          sx={{ flexGrow: 1 }}
          paddingLeft="10px"
          data-testid="styleditemcell-itsf"
        >
          <PriceCell $hasLargeFont={!editable} data-testid="pricecell-eo8i">
=======
            <ViewOnlyCell>{item?.orderedByUser?.displayName}</ViewOnlyCell>
          )}
        </StyledItemCell>
        <StyledItemCell width="11%" sx={{ flexGrow: 1 }}>
          <PriceCell>
>>>>>>> a4d20abb
            {hidePriceInput ? (
              <>
                <PriceText $isCrossedOut={!!discountPrice} data-testid="pricetext-is33">
                  {price}
                </PriceText>
                {!!discountPrice && (
                  <ThemedTooltip
                    key={item.discount?.reason}
                    title={item.discount?.reason}
                    open={item.discount?.reason ? undefined : false}
                    data-testid="themedtooltip-jrhk"
                  >
                    <span>{discountPrice}</span>
                  </ThemedTooltip>
                )}
              </>
            ) : (
              item.productId && (
                <Field
                  name={`invoiceItems.${index}.productPrice`}
                  component={PriceField}
                  required
                  style={{ width: '100%' }}
                  data-testid="field-05x9"
                />
              )
            )}
            {showActionMenu && editable && (
              <ThreeDotMenu items={menuItems} data-testid="threedotmenu-zw6l" />
            )}
          </PriceCell>
        </StyledItemCell>
      </StyledItemRow>
      {actionModal && (
        <InvoiceItemActionModal
          open
          action={actionModal}
          onClose={onCloseActionModal}
          onAction={(data) => handleAction(data)}
          item={item}
          data-testid="invoiceitemactionmodal-lar4"
        />
      )}
    </>
  );
};<|MERGE_RESOLUTION|>--- conflicted
+++ resolved
@@ -60,14 +60,8 @@
   }
 `;
 
-<<<<<<< HEAD
-const ViewOnlyCell = styled(Box)`
-  font-size: ${(p) => (p.$hasLargeFont ? '14px' : '11px')};
-  padding-left: ${(p) => (p.$hasLeftPadding ? '16px' : '0px')};
-=======
 const ViewOnlyCell = styled(ItemHeadCell)`
   font-size: 14px;
->>>>>>> a4d20abb
   display: flex;
   align-items: center;
   min-height: 39px;
@@ -82,38 +76,6 @@
 
 export const InvoiceItemHeader = () => {
   return (
-<<<<<<< HEAD
-    <StyledItemHeader data-testid="styleditemheader-8x5j">
-      <Box width="12%" data-testid="box-vcir">
-        <TranslatedText
-          stringId="general.date.label"
-          fallback="Date"
-          data-testid="translatedtext-x59z"
-        />
-      </Box>
-      <Box width="30%" data-testid="box-3an7">
-        <TranslatedText
-          stringId="invoice.modal.editInvoice.details.label"
-          fallback="Details"
-          data-testid="translatedtext-cleq"
-        />
-      </Box>
-      <Box width="10%" paddingLeft="10px" data-testid="box-3fnz">
-        <TranslatedText
-          stringId="invoice.table.column.code"
-          fallback="Code"
-          data-testid="translatedtext-s61b"
-        />
-      </Box>
-      <Box width="10%" paddingLeft="10px" data-testid="box-ijd2">
-        <TranslatedText
-          stringId="invoice.table.column.quantity"
-          fallback="Quantity"
-          data-testid="translatedtext-2kqf"
-        />
-      </Box>
-      <Box width="19%" data-testid="box-rs14">
-=======
     <StyledItemHeader  data-testid="styleditemheader-8x5j">
       <ItemHeadCell width="14%">
         <TranslatedText stringId="general.date.label" fallback="Date" />
@@ -128,27 +90,15 @@
         <TranslatedText stringId="invoice.table.column.quantity" fallback="Quantity" />
       </ItemHeadCell>
       <ItemHeadCell width="19%">
->>>>>>> a4d20abb
         <TranslatedText
           stringId="invoice.modal.editInvoice.orderedBy.label"
           fallback="Ordered by"
           data-testid="translatedtext-b5me"
         />
-<<<<<<< HEAD
-      </Box>
-      <Box width="11%" flexGrow={1} paddingLeft="10px" data-testid="box-7rfu">
-        <TranslatedText
-          stringId="invoice.modal.editInvoice.price.label"
-          fallback="Price"
-          data-testid="translatedtext-lqmu"
-        />
-      </Box>
-=======
       </ItemHeadCell>
       <ItemHeadCell width="11%" sx={{ flexGrow: 1 }}>
         <TranslatedText stringId="invoice.modal.editInvoice.price.label" fallback="Price" />
       </ItemHeadCell>
->>>>>>> a4d20abb
     </StyledItemHeader>
   );
 };
@@ -347,13 +297,8 @@
 
   return (
     <>
-<<<<<<< HEAD
-      <StyledItemRow alignItems="center" spacing={1} wrap="nowrap" data-testid="styleditemrow-z6bt">
-        <StyledItemCell width="12%" data-testid="styleditemcell-p001">
-=======
       <StyledItemRow alignItems="center" spacing={1} wrap="nowrap">
         <StyledItemCell width="14%">
->>>>>>> a4d20abb
           {isItemEditable ? (
             <Field
               name={`invoiceItems.${index}.orderDate`}
@@ -363,24 +308,12 @@
               data-testid="field-e3dv"
             />
           ) : (
-<<<<<<< HEAD
-            <ViewOnlyCell
-              $hasLargeFont={!editable}
-              $hasLeftPadding={editable}
-              data-testid="viewonlycell-4xt0"
-            >
-=======
             <ViewOnlyCell>
->>>>>>> a4d20abb
               {item?.orderDate ? getDateDisplay(item?.orderDate, 'dd/MM/yyyy') : ''}
             </ViewOnlyCell>
           )}
         </StyledItemCell>
-<<<<<<< HEAD
-        <StyledItemCell width="30%" data-testid="styleditemcell-jup2">
-=======
         <StyledItemCell width="28%">
->>>>>>> a4d20abb
           {isItemEditable ? (
             <Field
               name={`invoiceItems.${index}.productId`}
@@ -391,15 +324,7 @@
               data-testid="field-f5fm"
             />
           ) : (
-<<<<<<< HEAD
-            <ViewOnlyCell
-              $hasLargeFont={!editable}
-              $hasLeftPadding={editable}
-              data-testid="viewonlycell-52zo"
-            >
-=======
             <ViewOnlyCell>
->>>>>>> a4d20abb
               {item.productName}
               {item.productId &&
                 (item.productDiscountable ? '' : ` (${nonDiscountableTranslation})`)}
@@ -421,19 +346,10 @@
             </Box>
           )}
         </StyledItemCell>
-<<<<<<< HEAD
-        <StyledItemCell width="10%" paddingLeft="10px" data-testid="styleditemcell-68ru">
-          <ViewOnlyCell $hasLargeFont={!editable} data-testid="viewonlycell-y6v5">
-            {item.productCode}
-          </ViewOnlyCell>
-        </StyledItemCell>
-        <StyledItemCell width="10%" paddingLeft="10px" data-testid="styleditemcell-ju1h">
-=======
         <StyledItemCell width="10%">
           <ViewOnlyCell>{item.productCode}</ViewOnlyCell>
         </StyledItemCell>
         <StyledItemCell width="10%" paddingLeft="24px">
->>>>>>> a4d20abb
           {isItemEditable ? (
             <Field
               name={`invoiceItems.${index}.quantity`}
@@ -449,17 +365,7 @@
               data-testid="field-6aku"
             />
           ) : (
-<<<<<<< HEAD
-            <ViewOnlyCell
-              $hasLargeFont={!editable}
-              $hasLeftPadding={editable}
-              data-testid="viewonlycell-t7a3"
-            >
-              {item?.quantity}
-            </ViewOnlyCell>
-=======
             <ViewOnlyCell>{item?.quantity}</ViewOnlyCell>
->>>>>>> a4d20abb
           )}
         </StyledItemCell>
         <StyledItemCell width="19%" data-testid="styleditemcell-tfvb">
@@ -473,30 +379,11 @@
               data-testid="field-xin4"
             />
           ) : (
-<<<<<<< HEAD
-            <ViewOnlyCell
-              $hasLargeFont={!editable}
-              $hasLeftPadding={editable}
-              data-testid="viewonlycell-6ad4"
-            >
-              {item?.orderedByUser?.displayName}
-            </ViewOnlyCell>
-          )}
-        </StyledItemCell>
-        <StyledItemCell
-          width="11%"
-          sx={{ flexGrow: 1 }}
-          paddingLeft="10px"
-          data-testid="styleditemcell-itsf"
-        >
-          <PriceCell $hasLargeFont={!editable} data-testid="pricecell-eo8i">
-=======
             <ViewOnlyCell>{item?.orderedByUser?.displayName}</ViewOnlyCell>
           )}
         </StyledItemCell>
         <StyledItemCell width="11%" sx={{ flexGrow: 1 }}>
           <PriceCell>
->>>>>>> a4d20abb
             {hidePriceInput ? (
               <>
                 <PriceText $isCrossedOut={!!discountPrice} data-testid="pricetext-is33">
