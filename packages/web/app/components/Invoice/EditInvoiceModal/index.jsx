--- conflicted
+++ resolved
@@ -88,13 +88,13 @@
 
   const { mutate: updateInvoice, isLoading: isUpdatingInvoice } = useUpdateInvoice(invoice);
 
-  const handleSubmit = async (data) => {
-    const invoiceItems = data.invoiceItems.filter((item) => !!item.productId);
+  const handleSubmit = async data => {
+    const invoiceItems = data.invoiceItems.filter(item => !!item.productId);
     updateInvoice(
       {
         ...invoice,
         items: invoiceItems,
-        insurers: data.insurers.map((insurer) => ({
+        insurers: data.insurers.map(insurer => ({
           ...insurer,
           percentage: insurer.percentage / 100,
         })),
@@ -105,7 +105,7 @@
     );
   };
 
-  const handleShowErrorDialog = (errors) => {
+  const handleShowErrorDialog = errors => {
     return Object.keys(errors).length === 1 && errors['totalInsurerPercentage'];
   };
 
@@ -162,7 +162,7 @@
               />,
             ),
           productPrice: yup.number().when(['productId'], {
-            is: (productId) => !!productId,
+            is: productId => !!productId,
             then: yup
               .number()
               .required(
@@ -214,7 +214,7 @@
           fallback="Total insurer percentage must be less than or equal to 100%"
           data-testid="translatedtext-ddnm"
         />,
-        function (_, context) {
+        function(_, context) {
           return (
             context.parent.insurers.reduce((acc, curr) => acc + curr.percentage || 0, 0) <= 100
           );
@@ -303,24 +303,15 @@
               data-testid="box-bf9z"
             >
               {finalisable && (
-<<<<<<< HEAD
                 <NoteBlock>
-                  <Button onClick={handleFinaliseInvoice}>
+                  <Button onClick={handleFinaliseInvoice} data-testid="button-yicz">
                     <TranslatedText
                       stringId="invoice.modal.finaliseButton.label"
                       fallback="Finalise invoice"
+                      data-testid="translatedtext-upzu"
                     />
                   </Button>
                 </NoteBlock>
-=======
-                <Button onClick={handleFinaliseInvoice} data-testid="button-yicz">
-                  <TranslatedText
-                    stringId="invoice.modal.finaliseButton.label"
-                    fallback="Finalise invoice"
-                    data-testid="translatedtext-upzu"
-                  />
-                </Button>
->>>>>>> cf9016b5
               )}
               {(cancelable || deletable) && (
                 <ThreeDotMenu
@@ -368,7 +359,7 @@
           initialValues={{
             invoiceItems: invoice.items?.length ? invoice.items : [editable ? getDefaultRow() : {}],
             insurers: invoice.insurers?.length
-              ? invoice.insurers.map((insurer) => ({
+              ? invoice.insurers.map(insurer => ({
                   ...insurer,
                   percentage: insurer.percentage * 100,
                 }))
@@ -377,7 +368,7 @@
           validationSchema={schema}
           render={({ submitForm, values }) => (
             <FieldArray name="invoiceItems" data-testid="fieldarray-3xyn">
-              {(formArrayMethods) => {
+              {formArrayMethods => {
                 return (
                   <FormContainer data-testid="formcontainer-fssp">
                     <InvoiceItemHeader data-testid="invoiceitemheader-dhmx" />
