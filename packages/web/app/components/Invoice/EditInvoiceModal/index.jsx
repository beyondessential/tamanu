import React, { useState } from 'react';
import styled from 'styled-components';
import { v4 as uuidv4 } from 'uuid';
import * as yup from 'yup';
import { Box, CircularProgress, Divider } from '@material-ui/core';
import PrintIcon from '@material-ui/icons/Print';
import { FieldArray } from 'formik';
import { isInvoiceEditable } from '@tamanu/shared/utils/invoice';
import { INVOICE_STATUSES } from '@tamanu/constants';
import { Modal } from '../../Modal';
import { TranslatedText } from '../../Translation';
import { Form } from '../../Field';
import { Colors } from '../../../constants';
import { FormSubmitCancelRow } from '../../ButtonRow';
import { InvoiceItemHeader, InvoiceItemRow } from './InvoiceItem';
import { InvoiceStatus } from '../InvoiceStatus';
import { InvoiceSummaryPanel } from '../InvoiceSummaryPanel';
import { useUpdateInvoice } from '../../../api/mutations/useInvoiceMutation';
import { ThreeDotMenu } from '../../ThreeDotMenu';
import { PotentialInvoiceItemsTable } from './PotentialInvoiceItemsTable';
import { Button } from '../../Button';
import { InvoiceRecordModal } from '../../PatientPrinting/modals/InvoiceRecordModal';
import { PaymentTablesGroup } from './PaymentTablesGroup';
import { useAuth } from '../../../contexts/Auth';

const LinkText = styled.div`
  font-weight: 500;
  font-size: 14px;
  line-height: 18px;
  color: ${Colors.primary};
  cursor: pointer;
  width: fit-content;
`;

const FormContainer = styled.div`
  padding: 34px 40px;
`;

const StyledDivider = styled(Divider)`
  margin: 26px -40px 32px -40px;
`;

const ModalSection = styled.div`
  display: flex;
  gap: 10px;
  align-items: flex-start;
  padding-top: 10px;
`;

const StatusContainer = styled.span`
  margin-left: 20px;
  font-weight: 400;
`;

const PrintButton = styled(Button)`
  position: absolute;
  right: 70px;
`;

const getDefaultRow = () => ({ id: uuidv4(), quantity: 1 });

export const EditInvoiceModal = ({
  open,
  onClose,
  invoice,
  handleEditDiscount,
  handleCancelInvoice,
  handleFinaliseInvoice,
  handleDeleteInvoice,
  isPatientView,
}) => {
  const { ability } = useAuth();
  const [printModalOpen, setPrintModalOpen] = useState(false);

  const canWriteInvoice = ability.can('write', 'Invoice');
<<<<<<< HEAD
  const canDeleteInvoice = ability.can('delete', 'Invoice');
  const editable = isInvoiceEditable(invoice) && canWriteInvoice;
=======
  const editable = isInvoiceEditable(invoice);
>>>>>>> d1171c46
  const cancelable =
    invoice.status === INVOICE_STATUSES.IN_PROGRESS && isPatientView && canWriteInvoice;
  const finalisable =
    invoice.status === INVOICE_STATUSES.IN_PROGRESS &&
    !!invoice.encounter?.endDate &&
    isPatientView &&
    canWriteInvoice;
  const deletable =
    invoice.status !== INVOICE_STATUSES.FINALISED && isPatientView && canDeleteInvoice;

  const { mutate: updateInvoice, isLoading: isUpdatingInvoice } = useUpdateInvoice(invoice);

  const handleSubmit = async data => {
    const invoiceItems = data.invoiceItems.filter(item => !!item.productId);
    updateInvoice(
      {
        ...invoice,
        items: invoiceItems,
        insurers: data.insurers.map(insurer => ({
          ...insurer,
          percentage: insurer.percentage / 100,
        })),
      },
      {
        onSuccess: onClose,
      },
    );
  };

  const handleShowErrorDialog = errors => {
    return Object.keys(errors).length === 1 && errors['totalInsurerPercentage'];
  };

  const schema = yup.object({
    invoiceItems: yup.array(
      yup.object().shape(
        {
          orderDate: yup.string().when(['productId', 'orderedByUserId'], {
            is: (productId, orderedByUserId) => productId || orderedByUserId,
            then: yup
              .string()
              .required()
              .translatedLabel(<TranslatedText stringId="general.date.label" fallback="Date" />),
            otherwise: yup.string(),
          }),
          productId: yup.string().when(['orderDate', 'orderedByUserId'], {
            is: (orderDate, orderedByUserId) => orderDate || orderedByUserId,
            then: yup
              .string()
              .required()
              .translatedLabel(
                <TranslatedText
                  stringId="invoice.modal.editInvoice.details.label"
                  fallback="Details"
                />,
              ),
            otherwise: yup.string(),
          }),
          orderedByUserId: yup.string().when(['orderDate', 'productId'], {
            is: (orderDate, productId) => orderDate || productId,
            then: yup
              .string()
              .required()
              .translatedLabel(
                <TranslatedText
                  stringId="invoice.modal.editInvoice.orderedBy.label"
                  fallback="Ordered by"
                />,
              ),
            otherwise: yup.string(),
          }),
        },
        [
          ['orderDate', 'productId'],
          ['productId', 'orderedByUserId'],
          ['orderDate', 'orderedByUserId'],
        ],
      ),
    ),
    insurers: yup.array(
      yup.object({
        insurerId: yup
          .string()
          .required()
          .translatedLabel(
            <TranslatedText
              stringId="invoice.modal.editInvoice.insurer.label"
              fallback="Insurer"
            />,
          ),
        percentage: yup
          .number()
          .required(<TranslatedText stringId="general.required" fallback="Required" />),
      }),
    ),
    totalInsurerPercentage: yup
      .mixed()
      .test(
        'totalInsurerPercentage',
        <TranslatedText
          stringId="invoice.modal.editInvoice.insurer.totalPercentageError"
          fallback="Total insurer percentage must be less than or equal to 100%"
        />,
        function(_, context) {
          return (
            context.parent.insurers.reduce((acc, curr) => acc + curr.percentage || 0, 0) <= 100
          );
        },
      ),
  });

  const renderDataTables = (values, formArrayMethods) => {
    if (editable) {
      return (
        canWriteInvoice && (
          <PotentialInvoiceItemsTable
            invoice={invoice}
            invoiceItems={values.invoiceItems}
            formArrayMethods={formArrayMethods}
          />
        )
      );
    }
    return <PaymentTablesGroup invoice={invoice} />;
  };

  return (
    <Modal
      width="lg"
      title={
        <Box display="flex" justifyContent="space-between" alignItems="center" width="100%">
          <Box display="flex" alignItems="center" flex={1}>
            <TranslatedText
              stringId="invoice.modal.view.title"
              fallback="Invoice number: :invoiceNumber"
              replacements={{ invoiceNumber: invoice.displayId }}
            />
            <StatusContainer>
              <InvoiceStatus status={invoice.status} />
            </StatusContainer>
          </Box>
          {isPatientView && !editable && (
            <PrintButton
              onClick={() => setPrintModalOpen(true)}
              color="primary"
              variant="outlined"
              startIcon={<PrintIcon />}
              size="small"
            >
              <TranslatedText stringId="general.action.print" fallback="Print" />
            </PrintButton>
          )}
          {printModalOpen && (
            <InvoiceRecordModal open onClose={() => setPrintModalOpen(false)} invoice={invoice} />
          )}
        </Box>
      }
      open={open}
      onClose={onClose}
      overrideContentPadding
    >
      <>
        {(finalisable || cancelable || deletable) && (
          <>
            <Box
              display="flex"
              justifyContent="space-between"
              alignItems="center"
              paddingX="36px"
              marginBottom="-16px"
            >
              {finalisable && (
                <Button onClick={handleFinaliseInvoice}>
                  <TranslatedText
                    stringId="invoice.modal.finaliseButton.label"
                    fallback="Finalise invoice"
                  />
                </Button>
              )}
              {(cancelable || deletable) && (
                <ThreeDotMenu
                  items={[
                    {
                      label: (
                        <TranslatedText
                          stringId="invoice.modal.editInvoice.cancelInvoice"
                          fallback="Cancel invoice"
                        />
                      ),
                      onClick: handleCancelInvoice,
                      hidden: !cancelable,
                    },
                    {
                      label: (
                        <TranslatedText
                          stringId="invoice.modal.editInvoice.deleteInvoice"
                          fallback="Delete invoice"
                        />
                      ),
                      onClick: handleDeleteInvoice,
                      hidden: !deletable,
                    },
                  ]}
                />
              )}
            </Box>
            {finalisable && (
              <Divider
                style={{
                  margin: '30px 36px -15px 36px',
                }}
              />
            )}
          </>
        )}
        <Form
          suppressErrorDialogCondition={handleShowErrorDialog}
          enableReinitialize
          onSubmit={handleSubmit}
          initialValues={{
            invoiceItems: invoice.items?.length ? invoice.items : [editable ? getDefaultRow() : {}],
            insurers: invoice.insurers?.length
              ? invoice.insurers.map(insurer => ({
                  ...insurer,
                  percentage: insurer.percentage * 100,
                }))
              : [],
          }}
          validationSchema={schema}
          render={({ submitForm, values }) => (
            <FieldArray name="invoiceItems">
              {formArrayMethods => {
                return (
                  <FormContainer>
                    <InvoiceItemHeader />
                    <Box paddingBottom="10px">
                      {values.invoiceItems?.map((item, index) => (
                        <InvoiceItemRow
                          key={item.id}
                          index={index}
                          item={item}
                          isDeleteDisabled={values.invoiceItems?.length === 1}
                          showActionMenu={item.productId || values.invoiceItems.length > 1}
                          formArrayMethods={formArrayMethods}
                          editable={editable && canWriteInvoice}
                        />
                      ))}
                    </Box>
                    {editable && canWriteInvoice && (
                      <LinkText onClick={() => formArrayMethods.push(getDefaultRow())}>
                        {'+ '}
                        <TranslatedText
                          stringId="invoice.modal.editInvoice.action.newRow"
                          fallback="Add new row"
                        />
                      </LinkText>
                    )}
                    <ModalSection>
                      {renderDataTables(values, formArrayMethods)}
                      <InvoiceSummaryPanel
                        invoice={{ ...invoice, items: values.invoiceItems }}
                        editable={editable && canWriteInvoice}
                        handleEditDiscount={handleEditDiscount}
                      />
                    </ModalSection>
                    <StyledDivider />
                    <FormSubmitCancelRow
                      confirmText={
                        !isUpdatingInvoice ? (
                          editable && canWriteInvoice ? (
                            <TranslatedText stringId="general.action.save" fallback="Save" />
                          ) : (
                            <TranslatedText stringId="general.action.close" fallback="Close" />
                          )
                        ) : (
                          <CircularProgress size={14} color={Colors.white} />
                        )
                      }
                      onConfirm={editable && canWriteInvoice ? submitForm : onClose}
                      onCancel={editable && canWriteInvoice ? onClose : undefined}
                      confirmDisabled={isUpdatingInvoice}
                      confirmStyle={`
                      &.Mui-disabled {
                        color: ${Colors.white};
                        background-color: ${Colors.primary};
                        opacity: 0.3;
                      }
                    `}
                    />
                  </FormContainer>
                );
              }}
            </FieldArray>
          )}
        />
      </>
    </Modal>
  );
};<|MERGE_RESOLUTION|>--- conflicted
+++ resolved
@@ -73,12 +73,8 @@
   const [printModalOpen, setPrintModalOpen] = useState(false);
 
   const canWriteInvoice = ability.can('write', 'Invoice');
-<<<<<<< HEAD
   const canDeleteInvoice = ability.can('delete', 'Invoice');
   const editable = isInvoiceEditable(invoice) && canWriteInvoice;
-=======
-  const editable = isInvoiceEditable(invoice);
->>>>>>> d1171c46
   const cancelable =
     invoice.status === INVOICE_STATUSES.IN_PROGRESS && isPatientView && canWriteInvoice;
   const finalisable =
