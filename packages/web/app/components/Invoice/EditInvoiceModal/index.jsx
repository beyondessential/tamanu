--- conflicted
+++ resolved
@@ -20,11 +20,8 @@
 import { PotentialInvoiceItemsTable } from './PotentialInvoiceItemsTable';
 import { Button } from '../../Button';
 import { InvoiceRecordModal } from '../../PatientPrinting/modals/InvoiceRecordModal';
-<<<<<<< HEAD
 import { PaymentTablesGroup } from './PaymentTablesGroup';
-=======
 import { useAuth } from '../../../contexts/Auth';
->>>>>>> 383b6737
 
 const LinkText = styled.div`
   font-weight: 500;
@@ -196,16 +193,6 @@
       );
     }
     return <PaymentTablesGroup invoice={invoice} />;
-  };
-
-  const getConfirmText = () => {
-    if (!editable) {
-      return <TranslatedText stringId="general.action.close" fallback="Close" />;
-    }
-    if (isUpdatingInvoice) {
-      return <CircularProgress size={14} color={Colors.white} />;
-    }
-    return <TranslatedText stringId="general.action.save" fallback="Save" />;
   };
 
   return (
@@ -338,11 +325,6 @@
                     </ModalSection>
                     <StyledDivider />
                     <FormSubmitCancelRow
-<<<<<<< HEAD
-                      confirmText={getConfirmText()}
-                      onConfirm={editable ? submitForm : onClose}
-                      onCancel={editable && onClose}
-=======
                       confirmText={
                         !isUpdatingInvoice ? (
                           editable ? (
@@ -356,7 +338,6 @@
                       }
                       onConfirm={editable ? submitForm : onClose}
                       onCancel={editable ? onClose : undefined}
->>>>>>> 383b6737
                       confirmDisabled={isUpdatingInvoice}
                       confirmStyle={`
                       &.Mui-disabled {
