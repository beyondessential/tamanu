import React, { useCallback, useState } from 'react';
import styled from 'styled-components';
import { differenceBy } from 'lodash';
import { v4 as uuidv4 } from 'uuid';
import { INVOICE_ITEMS_CATEGORY_LABELS } from '@tamanu/constants';
import { toDateString } from '@tamanu/shared/utils/dateTime';
import { DataFetchingTable } from '../../Table';
import { TranslatedEnum, TranslatedText } from '../../Translation';
import { DateDisplay } from '../../DateDisplay';
import { Button } from '../../Button';
import { Colors, denseTableStyle } from '../../../constants';
import { useTableSorting } from '../../Table/useTableSorting';

const StyledDataFetchingTable = styled(DataFetchingTable)`
  max-height: 400px;
`;

const SingleAddButton = styled(Button)`
  min-width: 56px;
`;

const PaneHeader = styled.div`
  display: flex;
  justify-content: space-between;
  align-items: center;
  font-size: 16px;
  font-weight: 500;
  padding-right: 5px;
  padding-top: 8px;
  padding-bottom: 8px;
  background: white;
  border-bottom: 1px solid ${Colors.outline};
`;

const BulkAddButton = styled(Button)`
  min-width: 74px;
`;

const Container = styled.div`
  width: 70%;
  display: grid;
  margin-left: -4px;
  overflow: auto;
  padding-left: 15px;
  padding-right: 15px;
  background: white;
  border-radius: 4px;
  border: 1px solid ${Colors.outline};

  ::-webkit-scrollbar {
    width: 5px;
    height: 5px;
  }

  /* Track */
  ::-webkit-scrollbar-track {
    background: white;
  }

  /* Handle */
  ::-webkit-scrollbar-thumb {
    background: ${Colors.softText};
    border-radius: 5px;
  }

  /* Handle on hover */
  ::-webkit-scrollbar-thumb:hover {
    background: ${Colors.softText};
  }
`;

export const PotentialInvoiceItemsTable = ({ invoice, invoiceItems, formArrayMethods }) => {
  const [potentialInvoiceItems, setPotentialInvoiceItems] = useState([]);
<<<<<<< HEAD
  const { orderBy, order, onChangeOrderBy, customSort } = useTableSorting({
    initialSortKey: '',
    initialSortDirection: 'asc',
  });

  const customSortWrapper = customSort => data => {
    const potentialInvoiceItems = data.map(item => ({
      ...item,
      productPrice: Number(item.productPrice),
    }));
    return customSort(potentialInvoiceItems);
  };

  const wrappedCustomSort = customSortWrapper(customSort);
=======
  const isInvoiceItemsEmpty =
    invoiceItems.length === 1 &&
    !invoiceItems[0].orderDate &&
    !invoiceItems[0].productId &&
    !invoiceItems[0].orderedByUserId;
>>>>>>> c2a3b8ca

  const onPotentialInvoiceItemsFetched = useCallback(data => {
    setPotentialInvoiceItems(data?.data || []);
  }, []);

  const potentialInvoiceItemRowStyle = ({ sourceId }) => {
    const idList = invoiceItems.map(row => row?.sourceId).filter(Boolean);
    if (idList.includes(sourceId)) return 'display: none;';
    return '';
  };

  const handleAddPotentialInvoiceItems = items => {
<<<<<<< HEAD
=======
    if (isInvoiceItemsEmpty) formArrayMethods.remove(0);
>>>>>>> c2a3b8ca
    items.forEach(
      item =>
        !potentialInvoiceItemRowStyle(item) &&
        formArrayMethods.push({
          ...item,
          id: uuidv4(),
          orderDate: toDateString(item.orderDate),
          quantity: 1,
        }),
    );
  };

  const isEmptyPotentialInvoiceItems = !differenceBy(
    potentialInvoiceItems,
    invoiceItems,
    it => it.sourceId || it.id,
  ).length;

  const POTENTIAL_INVOICE_ITEMS_TABLE_COLUMNS = [
    {
      key: 'orderDate',
      title: <TranslatedText stringId="general.date.label" fallback="Date" />,
      accessor: ({ orderDate }) => <DateDisplay date={orderDate} />,
    },
    {
      key: 'productCode',
      title: <TranslatedText stringId="invoice.table.column.code" fallback="Code" />,
      accessor: ({ productCode }) => productCode,
    },
    {
      key: 'productType',
      title: <TranslatedText stringId="invoice.table.column.category" fallback="Category" />,
      accessor: ({ productType }) => (
        <TranslatedEnum
          prefix="invoice.table.column.type"
          value={productType}
          enumValues={INVOICE_ITEMS_CATEGORY_LABELS}
        />
      ),
    },
    {
      key: 'productPrice',
      title: <TranslatedText stringId="invoice.table.column.price" fallback="Price" />,
      accessor: ({ productPrice }) => (
        <TranslatedText
          stringId="invoice.table.cell.price"
          fallback="$:price"
          replacements={{ price: parseFloat(productPrice)?.toFixed(2) }}
        />
      ),
    },
    {
      sortable: false,
      accessor: row => (
        <SingleAddButton variant="outlined" onClick={() => handleAddPotentialInvoiceItems([row])}>
          <TranslatedText stringId="general.action.add" fallback="Add" />
        </SingleAddButton>
      ),
    },
  ];

  return (
    <Container>
      <PaneHeader>
        <TranslatedText
          stringId="invoice.modal.potentialItems.title"
          fallback="Patient items to be added"
        />
        {!isEmptyPotentialInvoiceItems && (
          <BulkAddButton onClick={() => handleAddPotentialInvoiceItems(potentialInvoiceItems)}>
            <TranslatedText stringId="general.action.addAll" fallback="Add all" />
          </BulkAddButton>
        )}
      </PaneHeader>
      <StyledDataFetchingTable
        endpoint={`invoices/${invoice.id}/potentialInvoiceItems`}
        columns={POTENTIAL_INVOICE_ITEMS_TABLE_COLUMNS}
        noDataMessage={
          <TranslatedText
            stringId="invoice.modal.potentialInvoices.table.noData"
            fallback="No patient items to be added"
          />
        }
        allowExport={false}
        rowStyle={potentialInvoiceItemRowStyle}
        onDataFetched={onPotentialInvoiceItemsFetched}
        headerColor={Colors.white}
        fetchOptions={{ page: undefined }}
        elevated={false}
        isEmpty={isEmptyPotentialInvoiceItems}
        containerStyle={denseTableStyle.container}
        cellStyle={denseTableStyle.cell}
        headStyle={denseTableStyle.head}
        statusCellStyle={denseTableStyle.statusCell}
        disablePagination
        orderBy={orderBy}
        order={order}
        onChangeOrderBy={onChangeOrderBy}
        customSort={wrappedCustomSort}
        rowIdKey="sourceId"
      />
    </Container>
  );
};<|MERGE_RESOLUTION|>--- conflicted
+++ resolved
@@ -71,7 +71,6 @@
 
 export const PotentialInvoiceItemsTable = ({ invoice, invoiceItems, formArrayMethods }) => {
   const [potentialInvoiceItems, setPotentialInvoiceItems] = useState([]);
-<<<<<<< HEAD
   const { orderBy, order, onChangeOrderBy, customSort } = useTableSorting({
     initialSortKey: '',
     initialSortDirection: 'asc',
@@ -86,13 +85,12 @@
   };
 
   const wrappedCustomSort = customSortWrapper(customSort);
-=======
+
   const isInvoiceItemsEmpty =
     invoiceItems.length === 1 &&
     !invoiceItems[0].orderDate &&
     !invoiceItems[0].productId &&
     !invoiceItems[0].orderedByUserId;
->>>>>>> c2a3b8ca
 
   const onPotentialInvoiceItemsFetched = useCallback(data => {
     setPotentialInvoiceItems(data?.data || []);
@@ -105,10 +103,7 @@
   };
 
   const handleAddPotentialInvoiceItems = items => {
-<<<<<<< HEAD
-=======
     if (isInvoiceItemsEmpty) formArrayMethods.remove(0);
->>>>>>> c2a3b8ca
     items.forEach(
       item =>
         !potentialInvoiceItemRowStyle(item) &&
