--- conflicted
+++ resolved
@@ -89,7 +89,7 @@
 
   const insurerSuggester = useSuggester('insurer');
 
-  const preventInvalid = (event) => {
+  const preventInvalid = event => {
     if (!event.target.validity.valid) {
       event.target.value = '';
     }
@@ -97,7 +97,7 @@
 
   return (
     <FieldArray name="insurers" data-testid="fieldarray-f3fl">
-      {(formArrayMethods) => {
+      {formArrayMethods => {
         return (
           <CardItem flexDirection="column" data-testid="carditem-p9rg">
             {!!insurers.length && (
@@ -116,52 +116,34 @@
                 position="relative"
                 data-testid="box-70z7"
               >
-<<<<<<< HEAD
-                <Box display="flex" style={{ gap: '8px' }}>
-                  <NoteBlock>
-=======
                 <Box display="flex" style={{ gap: '8px', flex: 1 }}>
                   <Box style={{ flex: 1 }}>
->>>>>>> cf9016b5
-                    <Field
-                      name={`insurers.${index}.insurerId`}
-                      required
-                      component={AutocompleteField}
-                      suggester={insurerSuggester}
-<<<<<<< HEAD
-                      size="small"
-                    />
-                  </NoteBlock>
+                    <NoteBlock>
+                      <Field
+                        name={`insurers.${index}.insurerId`}
+                        required
+                        component={AutocompleteField}
+                        suggester={insurerSuggester}
+                        style={{ width: '100%' }}
+                        data-testid={`field-6jf7-${index}`}
+                      />
+                    </NoteBlock>
+                  </Box>
                   <NoteBlock>
                     <Field
                       name={`insurers.${index}.percentage`}
-                      component={StyledNumberField}
+                      component={NumberField}
                       min={1}
                       max={100}
                       onInput={preventInvalid}
                       required
+                      style={{ width: '70px' }}
+                      data-testid={`field-v5p9-${index}`}
                     />
                   </NoteBlock>
-                  <Box marginTop="11px">%</Box>
-=======
-                      style={{ width: '100%' }}
-                      data-testid={`field-6jf7-${index}`}
-                    />
-                  </Box>
-                  <Field
-                    name={`insurers.${index}.percentage`}
-                    component={NumberField}
-                    min={1}
-                    max={100}
-                    onInput={preventInvalid}
-                    required
-                    style={{ width: '70px' }}
-                    data-testid={`field-v5p9-${index}`}
-                  />
                   <Box marginTop="11px" data-testid={`box-mtns-${index}`}>
                     %
                   </Box>
->>>>>>> cf9016b5
                 </Box>
                 <Box
                   marginTop="11px"
@@ -175,7 +157,6 @@
                   {insurerDiscountAmountDisplayList[index]
                     ? `-${insurerDiscountAmountDisplayList[index]}`
                     : ''}
-<<<<<<< HEAD
                   <NoteBlock>
                     <RemoveInsurerButton onClick={() => formArrayMethods.remove(index)}>
                       <CloseIcon />
@@ -212,46 +193,6 @@
                 )}
               </AddInsurerButton>
             </NoteBlock>
-=======
-                  <RemoveInsurerButton
-                    onClick={() => formArrayMethods.remove(index)}
-                    data-testid={`removeinsurerbutton-7h8t-${index}`}
-                  >
-                    <CloseIcon />
-                  </RemoveInsurerButton>
-                </Box>
-              </Box>
-            ))}
-            <AddInsurerButton
-              variant="text"
-              disableRipple
-              onClick={() => {
-                formArrayMethods.push({
-                  id: uuidv4(),
-                  percentage:
-                    !insurers?.length && defaultContributionInsurer
-                      ? defaultContributionInsurer * 100
-                      : undefined,
-                });
-              }}
-              data-testid="addinsurerbutton-zsf0"
-            >
-              {'+ '}
-              {insurers.length ? (
-                <TranslatedText
-                  stringId="invoice.summary.action.addAnotherInsurer"
-                  fallback="Add another insurer"
-                  data-testid="translatedtext-j0rc"
-                />
-              ) : (
-                <TranslatedText
-                  stringId="invoice.summary.action.addInsurer"
-                  fallback="Add insurer"
-                  data-testid="translatedtext-79ap"
-                />
-              )}
-            </AddInsurerButton>
->>>>>>> cf9016b5
           </CardItem>
         );
       }}
@@ -295,7 +236,7 @@
 export const InvoiceSummaryPanel = ({ invoice, editable, handleEditDiscount }) => {
   const formikContext = useFormikContext();
   const insurers =
-    formikContext?.values?.insurers?.map((insurer) => ({
+    formikContext?.values?.insurers?.map(insurer => ({
       ...insurer,
       percentage: isNaN(parseFloat(insurer.percentage)) ? undefined : insurer.percentage / 100,
     })) ||
@@ -384,7 +325,6 @@
           data-testid="translatedtext-5iru"
         />
         {editable && !invoice.discount && (
-<<<<<<< HEAD
           <NoteBlock>
             <Button onClick={handleEditDiscount}>
               <TranslatedText
@@ -393,15 +333,6 @@
               />
             </Button>
           </NoteBlock>
-=======
-          <Button onClick={handleEditDiscount} data-testid="button-lxbh">
-            <TranslatedText
-              stringId="invoice.summary.action.addDiscount"
-              fallback="Add discount"
-              data-testid="translatedtext-hng4"
-            />
-          </Button>
->>>>>>> cf9016b5
         )}
         {!!invoice.discount && (
           <DiscountedPrice data-testid="discountedprice-nuxm">
@@ -458,17 +389,11 @@
             </ThemedTooltip>
           </DescriptionText>
           {editable && (
-<<<<<<< HEAD
             <NoteBlock>
               <IconButton onClick={handleEditDiscount}>
                 <PencilIcon />
               </IconButton>
             </NoteBlock>
-=======
-            <IconButton onClick={handleEditDiscount} data-testid="iconbutton-w66q">
-              <PencilIcon data-testid="pencilicon-12fm" />
-            </IconButton>
->>>>>>> cf9016b5
           )}
         </CardItem>
       )}
