--- conflicted
+++ resolved
@@ -177,24 +177,15 @@
         }
         refreshCount={refreshTable}
       />
-<<<<<<< HEAD
-      <InvoiceModalGroup
-        initialModalType={openInvoiceModal}
-        initialInvoice={invoice}
-        onClose={() => setOpenInvoiceModal()}
-        isPatientView
-        afterDeleteInvoice={afterDeleteInvoice}
-      />
-=======
       {openInvoiceModal && (
         <InvoiceModalGroup
           initialModalType={openInvoiceModal}
           initialInvoice={invoice}
           onClose={() => setOpenInvoiceModal()}
           isPatientView
+          afterDeleteInvoice={afterDeleteInvoice}
         />
       )}
->>>>>>> 6419cfd4
     </>
   );
 };