import React, { useMemo, useState } from 'react';
import styled from 'styled-components';

import { VACCINE_STATUS } from '@tamanu/constants/vaccines';
import { OutlinedButton } from './Button';
import { MenuButton } from './MenuButton';
import { DataFetchingTable } from './Table';
import { DateDisplay } from './DateDisplay';
import { StatusTag } from './Tag';
import { CheckInput } from './Field';
import { Colors } from '../constants';
import { TranslatedText } from './Translation/TranslatedText';

const getSchedule = record =>
  record.scheduledVaccine?.schedule || (
    <TranslatedText stringId="general.fallback.notApplicable" fallback="N/A" />
  );
const getVaccineName = record =>
  record.vaccineName ||
  record.scheduledVaccine?.label || (
    <TranslatedText stringId="general.fallback.unknown" fallback="Unknown" />
  );
const getDate = ({ date }) =>
  date ? (
    <DateDisplay date={date} />
  ) : (
    <TranslatedText stringId="general.fallback.unknown" fallback="Unknown" />
  );
const getGiver = record => {
  if (record.status === VACCINE_STATUS.NOT_GIVEN) {
    return (
      <StatusTag $background="#4444441a" $color={Colors.darkestText}>
<<<<<<< HEAD
        <TranslatedText stringId="vaccine.table.status.notGiven" fallback="Not given" />
=======
        <TranslatedText stringId="vaccine.property.status.notGiven" fallback="Not given" />
>>>>>>> 8bd7ef20
      </StatusTag>
    );
  }
  if (record.givenElsewhere) {
    return (
<<<<<<< HEAD
      <TranslatedText stringId="vaccine.table.status.givenElsewhere" fallback="Given elsewhere" />
=======
      <TranslatedText
        stringId="vaccine.property.status.givenElsewhere"
        fallback="Given elsewhere"
      />
>>>>>>> 8bd7ef20
    );
  }
  return (
    record.givenBy || <TranslatedText stringId="general.fallback.unknown" fallback="Unknown" />
  );
};
const getFacility = record => {
  const facility = record.givenElsewhere ? record.givenBy : record.location?.facility?.name;
  return facility || '';
};

const ActionButtonsContainer = styled.div`
  display: flex;
  flex-direction: row;
  align-items: center;
`;

const MarginedMenuButton = styled(MenuButton)`
  margin-left: 15px;
`;

const getActionButtons = ({ onItemClick, onItemEditClick, onItemDeleteClick }) => record => {
  return (
    <ActionButtonsContainer>
      <OutlinedButton onClick={() => onItemClick(record)}>
        <TranslatedText stringId="general.action.view" fallback="View" />
      </OutlinedButton>
      <MarginedMenuButton
        iconColor={Colors.primary}
        actions={[
          {
            label: <TranslatedText stringId="general.action.edit" fallback="Edit" />,
            action: () => onItemEditClick(record),
          },
          {
            label: <TranslatedText stringId="general.action.delete" fallback="Delete" />,
            action: () => onItemDeleteClick(record),
          },
        ]}
      />
    </ActionButtonsContainer>
  );
};

const TableHeaderCheckbox = styled(CheckInput)`
  color: ${Colors.darkText};
  label {
    display: flex;
    align-items: center;
  }
  .MuiTypography-root {
    font-size: 11px;
    line-height: 15px;
  }
  .MuiButtonBase-root {
    padding: 0 6px;
  }
`;

export const ImmunisationsTable = React.memo(
  ({ patient, onItemClick, onItemEditClick, onItemDeleteClick, viewOnly, disablePagination }) => {
    const [includeNotGiven, setIncludeNotGiven] = useState(false);

    const notGivenCheckBox = (
      <TableHeaderCheckbox
        label={
          <TranslatedText
            stringId="vaccine.table.notGivenCheckbox.label"
            fallback="Include vaccines not given"
          />
        }
        value={includeNotGiven}
        onClick={() => setIncludeNotGiven(!includeNotGiven)}
      />
    );

    const COLUMNS = useMemo(
      () => [
        {
          key: 'vaccineDisplayName',
          title: <TranslatedText stringId="vaccine.table.column.vaccine" fallback="Vaccine" />,
          accessor: getVaccineName,
        },
        {
          key: 'schedule',
          title: <TranslatedText stringId="vaccine.table.column.schedule" fallback="Schedule" />,
          accessor: getSchedule,
          sortable: false,
        },
        {
          key: 'date',
          title: <TranslatedText stringId="vaccine.table.column.date" fallback="Date" />,
          accessor: getDate,
        },
        {
          key: 'givenBy',
          title: <TranslatedText stringId="vaccine.table.column.givenBy" fallback="Given by" />,
          accessor: getGiver,
          sortable: false,
        },
        {
          key: 'displayLocation',
          title: (
            <TranslatedText
              stringId="vaccine.table.column.facilityCountry"
              fallback="Facility/Country"
            />
          ),
          accessor: getFacility,
        },
        ...(!viewOnly
          ? [
              {
                key: 'action',
                title: <TranslatedText stringId="vaccine.table.column.action" fallback="Action" />,
                accessor: getActionButtons({ onItemClick, onItemEditClick, onItemDeleteClick }),
                sortable: false,
                isExportable: false,
              },
            ]
          : []),
      ],
      [onItemClick, onItemEditClick, onItemDeleteClick, viewOnly],
    );

    return (
      <DataFetchingTable
        endpoint={`patient/${patient.id}/administeredVaccines`}
        initialSort={{ orderBy: 'date', order: 'desc' }}
        fetchOptions={{ includeNotGiven }}
        columns={COLUMNS}
        noDataMessage={
          <TranslatedText stringId="vaccine.table.noDataMessage" fallback="No vaccinations found" />
        }
        allowExport={!viewOnly}
        optionRow={!viewOnly && notGivenCheckBox}
        disablePagination={disablePagination}
      />
    );
  },
);<|MERGE_RESOLUTION|>--- conflicted
+++ resolved
@@ -30,24 +30,16 @@
   if (record.status === VACCINE_STATUS.NOT_GIVEN) {
     return (
       <StatusTag $background="#4444441a" $color={Colors.darkestText}>
-<<<<<<< HEAD
-        <TranslatedText stringId="vaccine.table.status.notGiven" fallback="Not given" />
-=======
         <TranslatedText stringId="vaccine.property.status.notGiven" fallback="Not given" />
->>>>>>> 8bd7ef20
       </StatusTag>
     );
   }
   if (record.givenElsewhere) {
     return (
-<<<<<<< HEAD
-      <TranslatedText stringId="vaccine.table.status.givenElsewhere" fallback="Given elsewhere" />
-=======
       <TranslatedText
         stringId="vaccine.property.status.givenElsewhere"
         fallback="Given elsewhere"
       />
->>>>>>> 8bd7ef20
     );
   }
   return (
