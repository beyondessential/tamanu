--- conflicted
+++ resolved
@@ -89,15 +89,6 @@
 
 export const ViewPhotoLink = ({ answerId, surveyId, imageId, chartTitle = null }) => {
   const { isExporting } = useExport();
-<<<<<<< HEAD
-
-  // Return nothing when exporting
-  if (isExporting) {
-    return null;
-  }
-
-=======
->>>>>>> 61a55b68
   const [isPhotoModalOpen, setIsPhotoModalOpen] = useState(false);
   const [isDeleteModalOpen, setIsDeleteModalOpen] = useState(false);
   const [imageData, setImageData] = useState(null);
@@ -105,6 +96,8 @@
   const api = useApi();
   const { getTranslation } = useTranslation();
   const { ability } = useAuth();
+
+
 
   const openModalCallback = useCallback(async () => {
     setIsPhotoModalOpen(true);
