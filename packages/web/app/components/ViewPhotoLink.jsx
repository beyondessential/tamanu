import React, { useCallback, useState } from 'react';
import styled from 'styled-components';
import { subject } from '@casl/ability';
import { useApi } from '../api';
import { getImageSourceFromData } from '../utils';
import { Modal } from './Modal';
import { Button, OutlinedButton, TextButton } from './Button';
import { TranslatedText } from './Translation/TranslatedText';
import { ButtonRow } from './ButtonRow';
import { Divider } from '@material-ui/core';
import { LoadingIndicator } from './LoadingIndicator';
<<<<<<< HEAD
import { useTranslation } from '../contexts/Translation';
=======
import { DeletePhotoLinkModal } from '../views/patients/components/DeletePhotoLinkModal';
import { useAuth } from '../contexts/Auth';
>>>>>>> 8595c06d

const Image = styled.img`
  display: block;
  margin: 0 auto;
  width: 400px;
`;

const ChartViewText = styled.span`
  text-decoration: underline;
  font-size: 14px;
`;

const SpaceBetweenButtonRow = styled(ButtonRow)`
  justify-content: space-between;
`;

const TextDisplay = ({ isChartView }) => {
  if (isChartView) {
    return (
      <ChartViewText>
        <TranslatedText
          stringId="program.modal.view.action.viewImage.label.short"
          fallback="View"
          data-testid="translatedtext-ta3g"
        />
      </ChartViewText>
    );
  }

  return (
    <TranslatedText
      stringId="program.modal.view.action.viewImage"
      fallback="View Image"
      data-testid="translatedtext-wagq"
    />
  );
};

const Footer = ({ hasError, onDelete, onClose }) => {
  const showDeleteButton = onDelete && !hasError;
  const RowComponent = showDeleteButton ? SpaceBetweenButtonRow : ButtonRow;
  return (
    <>
      <Divider style={{ margin: '32px -32px 30px -32px' }} data-testid="divider-ib6q" />
      <RowComponent>
        {showDeleteButton && (
          <OutlinedButton onClick={onDelete} data-testid="outlinedbutton-y5xo">
            <TranslatedText
              stringId="general.action.delete"
              fallback="Delete"
              data-testid="translatedtext-ka8c"
            />
          </OutlinedButton>
        )}
        <Button onClick={onClose} data-testid="button-lsea">
          <TranslatedText
            stringId="general.action.close"
            fallback="Close"
            data-testid="translatedtext-9fgw"
          />
        </Button>
      </RowComponent>
    </>
  );
};

const ImageModalContent = ({ imageData, errorMessage }) => {
  const isLoading = !imageData && !errorMessage;
  if (isLoading) {
    return <LoadingIndicator height="400px" data-testid="loadingindicator-5htv" />;
  }
  if (errorMessage) {
    return <p>{errorMessage}</p>;
  }
  return <Image src={getImageSourceFromData(imageData)} data-testid="image-7oxc" />;
};

export const ViewPhotoLink = ({ answerId, surveyId, imageId, chartTitle = null }) => {
  const [isPhotoModalOpen, setIsPhotoModalOpen] = useState(false);
  const [isDeleteModalOpen, setIsDeleteModalOpen] = useState(false);
  const [imageData, setImageData] = useState(null);
  const [errorMessage, setErrorMessage] = useState(null);
  const api = useApi();
<<<<<<< HEAD
  const { getTranslation } = useTranslation();
=======
  const { ability } = useAuth();
>>>>>>> 8595c06d
  const openModalCallback = useCallback(async () => {
    setIsPhotoModalOpen(true);
    if (!navigator.onLine) {
      setImageData(null);
      const noInternetMessage = getTranslation(
        'program.modal.view.action.viewImage.noInternet',
        'You do not currently have an internet connection. Images require live internet for viewing.',
      );
      setErrorMessage(noInternetMessage);
      return;
    }

    try {
      const { data } = await api.get(`attachment/${imageId}`, { base64: true });
      setImageData(data);
      setErrorMessage(null);
    } catch (error) {
      setImageData(null);
      const genericErrorMessage = getTranslation(
        'program.modal.view.action.viewImage.error',
        'Image cannot be viewed at this time. Please try again in a few minutes or contact your system administrator.',
      );
      setErrorMessage(genericErrorMessage);
    }
  }, [api, imageId, getTranslation]);
  const isChartView = !!chartTitle;
  const title = isChartView ? `${chartTitle} | View image` : 'Image';
  const canDelete = ability.can('delete', subject('Charting', { id: surveyId }));

  return (
    <>
      <TextButton color="blue" onClick={openModalCallback} data-testid="textbutton-p17p">
        <TextDisplay isChartView={isChartView} />
      </TextButton>
      <Modal
        title={title}
        open={isPhotoModalOpen}
        onClose={() => setIsPhotoModalOpen(false)}
        data-testid="modal-zpy7"
      >
        <ImageModalContent imageData={imageData} errorMessage={errorMessage} />
        {isChartView && (
          <Footer
            hasError={!!errorMessage}
            onDelete={canDelete ? () => setIsDeleteModalOpen(true) : null}
            onClose={() => setIsPhotoModalOpen(false)}
          />
        )}
      </Modal>
      {canDelete && (
        <DeletePhotoLinkModal
          open={isDeleteModalOpen}
          onClose={() => setIsDeleteModalOpen(false)}
          answerId={answerId}
        />
      )}
    </>
  );
};<|MERGE_RESOLUTION|>--- conflicted
+++ resolved
@@ -9,12 +9,9 @@
 import { ButtonRow } from './ButtonRow';
 import { Divider } from '@material-ui/core';
 import { LoadingIndicator } from './LoadingIndicator';
-<<<<<<< HEAD
 import { useTranslation } from '../contexts/Translation';
-=======
 import { DeletePhotoLinkModal } from '../views/patients/components/DeletePhotoLinkModal';
 import { useAuth } from '../contexts/Auth';
->>>>>>> 8595c06d
 
 const Image = styled.img`
   display: block;
@@ -98,11 +95,8 @@
   const [imageData, setImageData] = useState(null);
   const [errorMessage, setErrorMessage] = useState(null);
   const api = useApi();
-<<<<<<< HEAD
   const { getTranslation } = useTranslation();
-=======
   const { ability } = useAuth();
->>>>>>> 8595c06d
   const openModalCallback = useCallback(async () => {
     setIsPhotoModalOpen(true);
     if (!navigator.onLine) {
