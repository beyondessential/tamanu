--- conflicted
+++ resolved
@@ -5,10 +5,7 @@
 import { FormSubmitCancelRow } from './ButtonRow';
 import { Field, Form, SelectField } from './Field';
 import { BodyText } from './Typography';
-<<<<<<< HEAD
-=======
 import { FORM_TYPES } from '../constants';
->>>>>>> 8bd7ef20
 import { TranslatedText } from './Translation/TranslatedText';
 
 const ModalBody = styled.div`
@@ -44,11 +41,7 @@
                 component={SelectField}
                 label={
                   <TranslatedText
-<<<<<<< HEAD
-                    stringId="imaging.modal.cancel.form.reason.label"
-=======
                     stringId="imaging.modal.cancel.reason.label"
->>>>>>> 8bd7ef20
                     fallback="Reason for cancellation"
                   />
                 }
