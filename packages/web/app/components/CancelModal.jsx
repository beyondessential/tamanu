import React from 'react';
import * as yup from 'yup';
import styled from 'styled-components';
import { FormModal } from './FormModal';
import { FormSubmitCancelRow } from './ButtonRow';
import { Field, Form, SelectField } from './Field';
import { BodyText } from './Typography';
<<<<<<< HEAD
import { FORM_TYPES } from '../constants';
=======
import { TranslatedText } from './Translation/TranslatedText';
>>>>>>> 0755bccd

const ModalBody = styled.div`
  margin-top: 30px;

  .MuiTypography-root {
    top: -10px;
    margin-bottom: 30px;
  }
`;

const Wrapper = styled.div`
  margin: 30px auto 50px;
  max-width: 350px;
`;
const isReasonForDelete = reason => reason === 'duplicate' || reason === 'entered-in-error';

export const CancelModal = React.memo(
  ({ title, bodyText, onConfirm, options, helperText, open, onClose }) => (
    <FormModal width="sm" title={title} onClose={onClose} open={open}>
      <Form
        onSubmit={onConfirm}
        formType={FORM_TYPES.EDIT_FORM}
        validationSchema={yup.object().shape({
          reasonForCancellation: yup.string().required(),
        })}
        render={({ values, submitForm }) => (
          <ModalBody>
            <BodyText>{bodyText}</BodyText>
            <Wrapper>
              <Field
                required
                component={SelectField}
                label={
                  <TranslatedText
                    stringId="imaging.modal.cancel.reason.label"
                    fallback="Reason for cancellation"
                  />
                }
                name="reasonForCancellation"
                options={options}
                helperText={isReasonForDelete(values.reasonForCancellation) ? helperText : null}
                prefix="imaging.cancel.property.reason"
              />
            </Wrapper>
            <FormSubmitCancelRow
              onCancel={onClose}
              onConfirm={submitForm}
              cancelText={<TranslatedText stringId="general.action.close" fallback="Close" />}
            />
          </ModalBody>
        )}
      />
    </FormModal>
  ),
);<|MERGE_RESOLUTION|>--- conflicted
+++ resolved
@@ -5,11 +5,8 @@
 import { FormSubmitCancelRow } from './ButtonRow';
 import { Field, Form, SelectField } from './Field';
 import { BodyText } from './Typography';
-<<<<<<< HEAD
 import { FORM_TYPES } from '../constants';
-=======
 import { TranslatedText } from './Translation/TranslatedText';
->>>>>>> 0755bccd
 
 const ModalBody = styled.div`
   margin-top: 30px;
