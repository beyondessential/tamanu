import React, { useEffect } from 'react';

import * as yup from 'yup';
import { Field } from './Field';
import { useLocalisation } from '../../contexts/Localisation';
import { useFormikContext } from 'formik';
import { FORM_TYPES } from '../../constants';

/**
 * Field localisation default values should only be applied on create forms
 * and where an initial value has not been explicitly defined for the field
 */
const shouldPrefillDefaultValue = ({ initialValue, formType, hidden, defaultValue }) => {
  return !hidden && formType === FORM_TYPES.CREATE_FORM && !initialValue && defaultValue;
};

export const LocalisedField = ({ name, path = `fields.${name}`, label, ...props }) => {
  const { getLocalisation } = useLocalisation();
<<<<<<< HEAD

  const { hidden, defaultValue, shortLabel, longLabel, required = false } =
    getLocalisation(path) || {};
  const { initialValues, status = {}, setFieldValue } = useFormikContext();

  const label = (useShortLabel ? shortLabel : longLabel) || defaultLabel || path;

  const { formType } = status;
  const initialValue = initialValues[name];

  useEffect(() => {
    if (!shouldPrefillDefaultValue({ initialValue, formType, hidden, defaultValue })) return;
    if (Array.isArray(defaultValue)) {
      setFieldValue(name, JSON.stringify(defaultValue));
    } else {
      setFieldValue(name, defaultValue);
    }
    // only check to prefill default value when initialValue or formType changes
    // eslint-disable-next-line react-hooks/exhaustive-deps
  }, [initialValue, formType]);

=======
  const hidden = getLocalisation(`${path}.hidden`);
  const required = getLocalisation(`${path}.required`) || false;
>>>>>>> 0755bccd
  if (hidden) {
    return null;
  }

  return <Field label={label} name={name} required={required} {...props} />;
};

export const useLocalisedSchema = () => {
  const { getLocalisation } = useLocalisation();
  return {
    getLocalisedSchema: ({ name, path = `fields.${name}` }) => {
<<<<<<< HEAD
      const { hidden, longLabel = path, required = false } = getLocalisation(`${path}`) || {};
      if (hidden) return yup.string().nullable();
      if (required) return yup.string().required(`${longLabel} is a required field`);
=======
      const hidden = getLocalisation(`${path}.hidden`);
      const required = getLocalisation(`${path}.required`) || false;

      if (hidden) {
        return yup.string().nullable();
      }
      if (required) {
        return yup.string().required('Required');
      }
>>>>>>> 0755bccd
      return yup.string();
    },
  };
};<|MERGE_RESOLUTION|>--- conflicted
+++ resolved
@@ -16,13 +16,10 @@
 
 export const LocalisedField = ({ name, path = `fields.${name}`, label, ...props }) => {
   const { getLocalisation } = useLocalisation();
-<<<<<<< HEAD
 
-  const { hidden, defaultValue, shortLabel, longLabel, required = false } =
+  const { hidden, defaultValue, required = false } =
     getLocalisation(path) || {};
   const { initialValues, status = {}, setFieldValue } = useFormikContext();
-
-  const label = (useShortLabel ? shortLabel : longLabel) || defaultLabel || path;
 
   const { formType } = status;
   const initialValue = initialValues[name];
@@ -38,10 +35,6 @@
     // eslint-disable-next-line react-hooks/exhaustive-deps
   }, [initialValue, formType]);
 
-=======
-  const hidden = getLocalisation(`${path}.hidden`);
-  const required = getLocalisation(`${path}.required`) || false;
->>>>>>> 0755bccd
   if (hidden) {
     return null;
   }
@@ -53,21 +46,9 @@
   const { getLocalisation } = useLocalisation();
   return {
     getLocalisedSchema: ({ name, path = `fields.${name}` }) => {
-<<<<<<< HEAD
-      const { hidden, longLabel = path, required = false } = getLocalisation(`${path}`) || {};
+      const { hidden, required = false } = getLocalisation(`${path}`) || {};
       if (hidden) return yup.string().nullable();
-      if (required) return yup.string().required(`${longLabel} is a required field`);
-=======
-      const hidden = getLocalisation(`${path}.hidden`);
-      const required = getLocalisation(`${path}.required`) || false;
-
-      if (hidden) {
-        return yup.string().nullable();
-      }
-      if (required) {
-        return yup.string().required('Required');
-      }
->>>>>>> 0755bccd
+      if (required) return yup.string().required('Required');
       return yup.string();
     },
   };
