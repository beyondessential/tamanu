--- conflicted
+++ resolved
@@ -16,13 +16,12 @@
 
 export const LocalisedField = ({ name, path = `fields.${name}`, label, ...props }) => {
   const { getLocalisation } = useLocalisation();
-<<<<<<< HEAD
-  const { hidden, defaultValue, longLabel, shortLabel, required } = getLocalisation(path) || {};
-  const { initialValues, status = {}, setFieldValue } = useFormikContext();
-  const { formType } = status;
 
-  const label = (useShortLabel ? shortLabel : longLabel) || defaultLabel || path;
-  const initialValue = initialValues[name];
+const { hidden, defaultValue, required=false } = getLocalisation(path) || {};
+const { initialValues, status = {}, setFieldValue } = useFormikContext();
+
+const { formType } = status;
+const initialValue = initialValues[name];
 
   useEffect(() => {
     if (!shouldPrefillDefaultValue({ initialValue, formType, hidden, defaultValue })) return;
@@ -31,10 +30,6 @@
     // eslint-disable-next-line react-hooks/exhaustive-deps
   }, [initialValue, formType]);
 
-=======
-  const hidden = getLocalisation(`${path}.hidden`);
-  const required = getLocalisation(`${path}.required`) || false;
->>>>>>> 76314c84
   if (hidden) {
     return null;
   }
@@ -46,21 +41,9 @@
   const { getLocalisation } = useLocalisation();
   return {
     getLocalisedSchema: ({ name, path = `fields.${name}` }) => {
-<<<<<<< HEAD
       const { hidden, longLabel = path, required = false } = getLocalisation(`${path}`) || {};
       if (hidden) return yup.string().nullable();
       if (required) return yup.string().required(`${longLabel} is a required field`);
-=======
-      const hidden = getLocalisation(`${path}.hidden`);
-      const required = getLocalisation(`${path}.required`) || false;
-
-      if (hidden) {
-        return yup.string().nullable();
-      }
-      if (required) {
-        return yup.string().required('Required');
-      }
->>>>>>> 76314c84
       return yup.string();
     },
   };
