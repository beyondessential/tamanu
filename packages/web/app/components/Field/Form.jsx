import React, { useEffect } from 'react';
import { Formik, useFormikContext } from 'formik';
import PropTypes from 'prop-types';
import { ValidationError } from 'yup';
import { Typography } from '@material-ui/core';
import { Alert, AlertTitle } from '@material-ui/lab';
import styled from 'styled-components';

import { flattenObject } from '../../utils';
import { Dialog } from '../Dialog';
import { FORM_STATUSES, FORM_TYPES } from '../../constants';
import { useFormSubmission } from '../../contexts/FormSubmission';
import { IS_DEVELOPMENT } from '../../utils/env';

const ErrorMessage = ({ error }) => `${JSON.stringify(error)}`;

const FormErrors = ({ errors }) => {
  const allErrors = flattenObject(errors);

  return Object.entries(allErrors).map(([name, error]) => (
    <Typography key={name} variant="subtitle2">
      <ErrorMessage error={error} />
    </Typography>
  ));
};

const ScrollToError = () => {
  const formik = useFormikContext();
  const submitting = formik?.isSubmitting;

  useEffect(() => {
    const el = document.querySelector('.Mui-error, [data-error]');
    const element = el?.parentElement ?? el;

    if (element) {
      element.scrollIntoView({ block: 'center', behavior: 'smooth' });
    }
  }, [submitting]);
  return null;
};

const StyledForm = styled.form`
  ${props =>
    !props.$clickable
      ? `
      .MuiFormControl-root {
        pointer-events: none;
      }
    `
      : ''}
`;

const FormSubmissionFlag = () => {
  const { isSubmitting } = useFormikContext();
  const { setIsClosable, setHasFormSubmission } = useFormSubmission();

  useEffect(() => {
    setHasFormSubmission(true);
    // we only want to flag this once
    // eslint-disable-next-line react-hooks/exhaustive-deps
  }, []);

  useEffect(() => {
    setIsClosable(!isSubmitting);
    // we only want to set isClosable when isSubmitting is changed
    // eslint-disable-next-line react-hooks/exhaustive-deps
  }, [isSubmitting]);

  return null;
};

export class Form extends React.PureComponent {
  constructor(props) {
    super(props);

    const { onSubmit, formType = FORM_TYPES.DATA_FORM } = props;
    const hasNonAsyncSubmitHandler =
      IS_DEVELOPMENT &&
      formType === FORM_TYPES.DATA_FORM &&
      onSubmit.constructor.name !== 'AsyncFunction';

    this.state = {
      validationErrors: {},
      showWarningForNonAsyncSubmitHandler: hasNonAsyncSubmitHandler,
    };
  }

  setErrors = validationErrors => {
    const { onError, showInlineErrorsOnly } = this.props;
    if (onError) {
      onError(validationErrors);
    }

    if (showInlineErrorsOnly) {
      // If validationErrors, only show form level errors in the Error Dialog
      if (validationErrors?.form) {
        this.setState({
          validationErrors: {
            form: validationErrors.form,
          },
        });
      }
    } else {
      this.setState({ validationErrors });
    }
  };

  hideErrorDialog = () => {
    this.setState({ validationErrors: {} });
  };

  createSubmissionHandler = ({
    validateForm,
    isSubmitting,
    setSubmitting,
    getValues,
    setStatus,
    status,
    ...rest
  }) => async (event, submissionParameters, componentsToValidate) => {
    delete rest.handleSubmit;

    event.preventDefault();
    event.persist();

    // Use formik status prop to track if the user has attempted to submit the form. This is used in
    // Field.js to only show error messages once the user has attempted to submit the form
    setStatus({ ...status, submitStatus: FORM_STATUSES.SUBMIT_ATTEMPTED });

    // avoid multiple submissions
    if (isSubmitting) {
      return null;
    }
    setSubmitting(true);
    const values = { ...getValues(), ...submissionParameters };

    // validation phase

    // There is a bug in formik when you have validateOnChange set to true and validate manually as
    // well where it adds { isCanceled: true } to the errors so a work around is to manually remove it.
    // @see https://github.com/jaredpalmer/formik/issues/1209
    const formErrors = await validateForm(values);
    delete formErrors.isCanceled;

    const validFormErrors = componentsToValidate
      ? Object.keys(formErrors || {}).filter(problematicComponent =>
          componentsToValidate.has(problematicComponent),
        )
      : formErrors;

    if (Object.keys(validFormErrors).length > 0) {
      this.setErrors(validFormErrors);
      // Set submitting false before throwing the error so that the form is reset
      // for future form submissions
      setSubmitting(false);
      throw new ValidationError('Form was not filled out correctly');
    }

    // submission phase
    const { onSubmit, onSuccess, formType = FORM_TYPES.DATA_FORM } = this.props;
    const { touched } = rest;
    const newValues = { ...values };

    // If it is a data form, before submission, convert all the touched undefined values
    // to null because
    // 1. If it is an edit submit form, we need to be able to save the cleared values as null in the database if we are
    // trying to remove a value when editing a record
    // 2. If it is a new submit form, it does not matter if the empty value is undefined or null
    if (formType === FORM_TYPES.DATA_FORM) {
      for (const key of Object.keys(touched)) {
        if (newValues[key] === undefined) {
          newValues[key] = null;
        }
      }
    }

    try {
      const result = await onSubmit(newValues, {
        ...rest,
        setErrors: this.setErrors,
      });
      if (onSuccess) {
        onSuccess(result);
      }
      return result;
    } catch (e) {
      // eslint-disable-next-line no-console
      console.error('Error during form submission: ', e);
      this.setErrors({ form: e.message });
      throw e;
    } finally {
      setSubmitting(false);
    }
  };

  renderFormContents = ({
    isValid,
    isSubmitting,
    setValues: originalSetValues,
    ...formProps
  }) => {
    delete formProps.submitForm;
    let { values } = formProps;

    // we need this func for nested forms
    // as the original submitForm() will trigger validation automatically
    const submitForm = this.createSubmissionHandler({
      isSubmitting,
      getValues: () => values,
      ...formProps,
    });

    // if setValues is called, we need to update the values that the submission handler uses so that
    // it can be called immediately afterwards (i.e. setValues has a synchronous effect)
    const setValues = newValues => {
      values = newValues;
      originalSetValues(newValues);
    };

    const { render, style } = this.props;
    const { showWarningForNonAsyncSubmitHandler } = this.state;

    return (
      <>
        {/* do not allow editing fields when form is being submitted */}
        <StyledForm style={style} onSubmit={submitForm} noValidate $clickable={!isSubmitting}>
          {showWarningForNonAsyncSubmitHandler && (
            <Alert
              severity="warning"
              onClose={() => this.setState({ showWarningForNonAsyncSubmitHandler: false })}
            >
              <AlertTitle>
                DEV Warning: this form does not have async onSubmit (ignore if intentional)
              </AlertTitle>
            </Alert>
          )}
          {render({
            ...formProps,
            setValues,
            isValid,
            isSubmitting,
            submitForm,
            clearForm: () => formProps.resetForm({}),
          })}
        </StyledForm>
        <ScrollToError />
        <FormSubmissionFlag />
      </>
    );
  };

  render() {
    const {
      onSubmit,
      validateOnChange,
      validateOnBlur,
      initialValues,
<<<<<<< HEAD
=======
      suppressErrorDialog = false,
      render, // unused, but extracted from props so we don't pass it to formik
>>>>>>> f4ce5928
      ...props
    } = this.props;
    delete props.showInlineErrorsOnly;
    delete props.render; // we don't want to pass that to formik

    const { validationErrors } = this.state;

    // read children from additional props rather than destructuring so
    // eslint ignores it (there's not good support for "forbidden" props)
    if (props.children) {
      throw new Error('Form must not have any children -- use the `render` prop instead please!');
    }

    const hasErrors = Object.keys(validationErrors).length > 0;

    return (
      <>
        <Formik
          onSubmit={onSubmit}
          validateOnChange={validateOnChange}
          validateOnBlur={validateOnBlur}
          initialValues={initialValues}
          initialStatus={{
            page: 1,
          }}
          {...props}
        >
          {this.renderFormContents}
        </Formik>
        {!suppressErrorDialog && (
          <Dialog
            isVisible={hasErrors}
            onClose={this.hideErrorDialog}
            headerTitle="Please fix below errors to continue"
            disableDevWarning
            contentText={<FormErrors errors={validationErrors} />}
          />
        )}
      </>
    );
  }
}

Form.propTypes = {
  onError: PropTypes.func,
  onSuccess: PropTypes.func,
  onSubmit: PropTypes.func.isRequired,
  render: PropTypes.func.isRequired,
  showInlineErrorsOnly: PropTypes.bool,
  initialValues: PropTypes.shape({}),
  validateOnChange: PropTypes.bool,
  validateOnBlur: PropTypes.bool,
};

Form.defaultProps = {
  showInlineErrorsOnly: false,
  onError: null,
  onSuccess: null,
  initialValues: {},
  validateOnChange: false,
  validateOnBlur: false,
};<|MERGE_RESOLUTION|>--- conflicted
+++ resolved
@@ -255,11 +255,7 @@
       validateOnChange,
       validateOnBlur,
       initialValues,
-<<<<<<< HEAD
-=======
       suppressErrorDialog = false,
-      render, // unused, but extracted from props so we don't pass it to formik
->>>>>>> f4ce5928
       ...props
     } = this.props;
     delete props.showInlineErrorsOnly;
