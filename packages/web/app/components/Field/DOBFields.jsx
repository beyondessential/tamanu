--- conflicted
+++ resolved
@@ -35,22 +35,14 @@
       name="dateOfBirthFrom"
       component={DateField}
       saveDateAsString
-<<<<<<< HEAD
-      label={<TranslatedText stringId="general.form.dateOfBirthFrom.label" fallback="DOB from" />}
-=======
       label={<TranslatedText stringId="general.dateOfBirthFrom.label" fallback="DOB from" />}
->>>>>>> 51eddf9c
       max={getCurrentDateString()}
     />
     <Field
       name="dateOfBirthTo"
       component={DateField}
       saveDateAsString
-<<<<<<< HEAD
-      label={<TranslatedText stringId="general.form.dateOfBirthTo.label" fallback="DOB to" />}
-=======
       label={<TranslatedText stringId="general.dateOfBirthTo.label" fallback="DOB to" />}
->>>>>>> 51eddf9c
       max={getCurrentDateString()}
     />
   </>
