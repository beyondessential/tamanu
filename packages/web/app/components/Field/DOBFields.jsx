--- conflicted
+++ resolved
@@ -35,22 +35,14 @@
       name="dateOfBirthFrom"
       component={DateField}
       saveDateAsString
-<<<<<<< HEAD
-      label={<TranslatedText stringId="general.form.dateOfBirthFrom.label" fallback="DOB from" />}
-=======
       label={<TranslatedText stringId="general.dateOfBirthFrom.label" fallback="DOB from" />}
->>>>>>> 8bd7ef20
       max={getCurrentDateString()}
     />
     <Field
       name="dateOfBirthTo"
       component={DateField}
       saveDateAsString
-<<<<<<< HEAD
-      label={<TranslatedText stringId="general.form.dateOfBirthTo.label" fallback="DOB to" />}
-=======
       label={<TranslatedText stringId="general.dateOfBirthTo.label" fallback="DOB to" />}
->>>>>>> 8bd7ef20
       max={getCurrentDateString()}
     />
   </>
