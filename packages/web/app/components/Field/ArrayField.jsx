import React, { useState } from 'react';
import styled from 'styled-components';
import { FieldArray } from 'formik';
import { IconButton } from '@material-ui/core';
import { Add, Remove } from '@material-ui/icons';
import { generate } from 'shortid';
import { Button } from '../Button';

const AddButton = styled(Button)`
  justify-self: start;
  padding-left: 10px;
  margin-top: -10px;
  margin-bottom: -20px;

  .MuiButton-startIcon {
    margin-right: 0;
  }
  .MuiSvgIcon-root {
    margin-right: 0;
  }
`;

const RemoveButton = styled(IconButton)`
  position: relative;
  align-self: flex-end;
  margin-right: -8px;
  top: -1px;
  padding: 8px;

  .MuiSvgIcon-root {
    font-size: 20px;
  }
`;

export const ArrayField = ({
  form,
  field,
  renderField,
  initialFieldNumber = null,
  maxFields = 4,
}) => {
  const data = initialFieldNumber
    ? Array.from({ length: initialFieldNumber })
    : form.values[field.name];
  // If there are initial values, generate the same number of fields in the ui,
  // otherwise just display one field
  const initialState =
    data?.length > 0 ? data.map(() => ({ id: generate() })) : [{ id: generate() }];

  const [fields, setFields] = useState(initialState);

  return (
    <FieldArray name={field.name} validateOnChange={false} data-testid="fieldarray-a1xx">
      {({ remove }) => (
        <>
          {fields.map(({ id }, index) => {
            // Create the button for removing fields from the array but leave it to the
            // implementor to place the button on the page
            const DeleteButton = (
              <RemoveButton
                color="primary"
                onClick={() => {
                  setFields((currentFields) => currentFields.filter((x) => x.id !== id));
                  remove(index);
                }}
                data-testid={`removebutton-qmfs-${index}`}
              >
<<<<<<< HEAD
                <Remove />
=======
                <RemoveCircleOutline data-testid={`removecircleoutline-65ov-${index}`} />
>>>>>>> 00ca5eee
              </RemoveButton>
            );

            return (
              <React.Fragment key={id} data-testid={`fragment-ie51-${index}`}>
                {renderField(index, DeleteButton)}
              </React.Fragment>
            );
          })}

          {/* Render the button to add another field below the array of fields */}
          {fields.length < maxFields && (
            <AddButton
<<<<<<< HEAD
              startIcon={<Add />}
=======
              startIcon={<AddCircleOutline data-testid="addcircleoutline-b8do" />}
>>>>>>> 00ca5eee
              type="button"
              variant="text"
              onClick={() => {
                setFields((currentFields) => [...currentFields, { id: generate() }]);
              }}
              data-testid="addbutton-4ojv"
            >
              Add additional
            </AddButton>
          )}
        </>
      )}
    </FieldArray>
  );
};<|MERGE_RESOLUTION|>--- conflicted
+++ resolved
@@ -65,29 +65,17 @@
                 }}
                 data-testid={`removebutton-qmfs-${index}`}
               >
-<<<<<<< HEAD
                 <Remove />
-=======
-                <RemoveCircleOutline data-testid={`removecircleoutline-65ov-${index}`} />
->>>>>>> 00ca5eee
               </RemoveButton>
             );
 
-            return (
-              <React.Fragment key={id} data-testid={`fragment-ie51-${index}`}>
-                {renderField(index, DeleteButton)}
-              </React.Fragment>
-            );
+            return <React.Fragment key={id}>{renderField(index, DeleteButton)}</React.Fragment>;
           })}
 
           {/* Render the button to add another field below the array of fields */}
           {fields.length < maxFields && (
             <AddButton
-<<<<<<< HEAD
               startIcon={<Add />}
-=======
-              startIcon={<AddCircleOutline data-testid="addcircleoutline-b8do" />}
->>>>>>> 00ca5eee
               type="button"
               variant="text"
               onClick={() => {
