--- conflicted
+++ resolved
@@ -119,12 +119,9 @@
           value={groupId}
           disabled={locationGroupSelectIsDisabled || disabled}
           autofill={!value} // do not autofill if there is a pre-filled value
-<<<<<<< HEAD
           size={size}
-=======
           helperText={helperText}
           error={error}
->>>>>>> 4682ca5f
         />
         <AutocompleteInput
           label={label}
