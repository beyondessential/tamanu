import React, { useEffect, useState } from 'react';
import PropTypes from 'prop-types';
import styled from 'styled-components';
import { useQuery } from '@tanstack/react-query';
import { LOCATION_AVAILABILITY_STATUS, LOCATION_AVAILABILITY_TAG_CONFIG } from '@tamanu/constants';

import { AutocompleteInput } from './AutocompleteField';
import { useApi, useSuggester } from '../../api';
import { BodyText } from '../Typography';
import { useAuth } from '../../contexts/Auth';
import { TranslatedText } from '../Translation/TranslatedText';

const useLocationSuggestion = locationId => {
  const api = useApi();
  return useQuery(
    ['locationSuggestion', locationId],
    () => api.get(`suggestions/location/${locationId}`),
    {
      enabled: !!locationId,
    },
  );
};

export const LocationInput = React.memo(
  ({
    locationGroupLabel,
    label,
    name,
    disabled,
    error,
    helperText,
    required,
    className,
    value,
    onChange,
    form = {},
    enableLocationStatus = true,
  }) => {
    const { facilityId } = useAuth();
    const [groupId, setGroupId] = useState('');
    const [locationId, setLocationId] = useState(value);
<<<<<<< HEAD
    const suggester = locationSuggester(api, groupId, enableLocationStatus);
=======
    const suggester = useSuggester('location', {
      formatter: ({ name, id, locationGroup, availability }) => {
        return {
          value: id,
          label: name,
          locationGroup,
          availability: enableLocationStatus ? availability : null,
          tag: enableLocationStatus ? LOCATION_AVAILABILITY_TAG_CONFIG[availability] : null,
        };
      },
      baseQueryParameters: { filterByFacility: true, locationGroupId: groupId },
    });
>>>>>>> cc78eb43
    const locationGroupSuggester = useSuggester('bookableLocationGroup');
    const { data: location } = useLocationSuggestion(locationId);
    const { initialValues } = form;

    useEffect(() => {
      if (!initialValues) return;
      // Form is reinitialised, reset the state handled group and location values
      setGroupId('');
      setLocationId(initialValues[name] ?? '');
    }, [initialValues, name]);

    // when the location is selected, set the group value automatically if it's not set yet
    useEffect(() => {
      const isNotSameGroup =
        location?.locationGroup?.id && groupId && location.locationGroup.id !== groupId;
      if (isNotSameGroup) {
        // clear the location if the location group is changed
        setLocationId('');
        onChange({ target: { value: '', name } });
      }

      // Initialise the location group state
      // if the form is being opened in edit mode (i.e. there are existing values)
      if (value && !groupId && location?.locationGroup?.id) {
        setGroupId(location.locationGroup.id);
      }
    }, [onChange, value, name, groupId, location?.id, location?.locationGroup]);

    const handleChangeCategory = event => {
      setGroupId(event.target.value);
      setLocationId('');
      onChange({ target: { value: '', name } });
    };

    const handleChange = async event => {
      setLocationId(event.target.value);
      onChange({ target: { value: event.target.value, name } });
    };

    // Disable the location and location group fields if:
    // 1. In edit mode (form already is initialised with pre-filled values); and
    // 2. The existing location has a different facility than the current facility
    // Disable just the location field if location group has not been chosen or pre-filled
    const existingLocationHasSameFacility =
      value && location?.facilityId ? facilityId === location.facilityId : true;
    const locationSelectIsDisabled = !groupId || !existingLocationHasSameFacility;
    const locationGroupSelectIsDisabled = !existingLocationHasSameFacility;

    return (
      <>
        {/* Show required asterisk but the field is not actually required */}
        <AutocompleteInput
          label={locationGroupLabel}
          required={required}
          name="locationGroup"
          onChange={handleChangeCategory}
          suggester={locationGroupSuggester}
          value={groupId}
          disabled={locationGroupSelectIsDisabled || disabled}
          autofill={!value} // do not autofill if there is a pre-filled value
        />
        <AutocompleteInput
          label={label}
          disabled={locationSelectIsDisabled || disabled}
          name={name}
          suggester={suggester}
          helperText={helperText}
          required={required}
          error={error}
          value={locationId}
          onChange={handleChange}
          className={className}
          autofill={!value} // do not autofill if there is a pre-filled value
        />
      </>
    );
  },
);

LocationInput.propTypes = {
  label: PropTypes.string,
  locationGroupLabel: PropTypes.string,
  required: PropTypes.bool,
  disabled: PropTypes.bool,
  error: PropTypes.bool,
  helperText: PropTypes.string,
  name: PropTypes.string,
  className: PropTypes.string,
};

LocationInput.defaultProps = {
  label: '',
  locationGroupLabel: '',
  required: false,
  error: false,
  disabled: false,
  name: undefined,
  helperText: '',
  className: '',
};

export const LocationField = React.memo(({ field, ...props }) => {
  delete props.error;
  return (
    <LocationInput
      name={field.name}
      value={field.value || ''}
      onChange={field.onChange}
      {...props}
    />
  );
});

export const LocalisedLocationField = React.memo(props => {
  return (
    <LocationField
      label={
        <TranslatedText stringId="general.localisedField.locationId.label" fallback="Location" />
      }
      locationGroupLabel={
        <TranslatedText stringId="general.localisedField.locationGroupId.label" fallback="Area" />
      }
      {...props}
    />
  );
});

const Text = styled(BodyText)`
  margin-top: -5px;
`;

export const LocationAvailabilityWarningMessage = ({ locationId, ...props }) => {
  const { data, isSuccess } = useLocationSuggestion(locationId);

  if (!isSuccess) {
    return null;
  }

  const status = data?.availability;

  if (status === LOCATION_AVAILABILITY_STATUS.RESERVED) {
    return (
      <Text {...props}>
        This location is reserved by another patient. Please ensure the bed is available before
        confirming.
      </Text>
    );
  }

  if (status === LOCATION_AVAILABILITY_STATUS.OCCUPIED) {
    return (
      <Text {...props}>
        This location is occupied by another patient. Please ensure the bed is available before
        confirming.
      </Text>
    );
  }

  return null;
};<|MERGE_RESOLUTION|>--- conflicted
+++ resolved
@@ -39,9 +39,6 @@
     const { facilityId } = useAuth();
     const [groupId, setGroupId] = useState('');
     const [locationId, setLocationId] = useState(value);
-<<<<<<< HEAD
-    const suggester = locationSuggester(api, groupId, enableLocationStatus);
-=======
     const suggester = useSuggester('location', {
       formatter: ({ name, id, locationGroup, availability }) => {
         return {
@@ -54,7 +51,6 @@
       },
       baseQueryParameters: { filterByFacility: true, locationGroupId: groupId },
     });
->>>>>>> cc78eb43
     const locationGroupSuggester = useSuggester('bookableLocationGroup');
     const { data: location } = useLocationSuggestion(locationId);
     const { initialValues } = form;
