import React, { useEffect, useState } from 'react';
import PropTypes from 'prop-types';
import styled from 'styled-components';
import { useQuery } from '@tanstack/react-query';
import { LOCATION_AVAILABILITY_STATUS, LOCATION_AVAILABILITY_TAG_CONFIG } from '@tamanu/constants';

import { AutocompleteInput } from './AutocompleteField';
import { useApi, useSuggester } from '../../api';
import { BodyText } from '../Typography';
import { useAuth } from '../../contexts/Auth';
import { TranslatedText } from '../Translation/TranslatedText';

const useLocationSuggestion = locationId => {
  const api = useApi();
  return useQuery(
    ['locationSuggestion', locationId],
    () => api.get(`suggestions/location/${locationId}`),
    {
      enabled: !!locationId,
    },
  );
};

export const LocationInput = React.memo(
  ({
    locationGroupLabel,
    label,
    name,
    disabled,
    error,
    helperText,
    required,
    className,
    value,
    onChange,
<<<<<<< HEAD
    size = 'medium',
=======
    form = {},
>>>>>>> 56ef194f
    enableLocationStatus = true,
  }) => {
    const { facilityId } = useAuth();
    const [groupId, setGroupId] = useState('');
    const [locationId, setLocationId] = useState(value);
    const suggester = useSuggester('location', {
      formatter: ({ name, id, locationGroup, availability }) => {
        return {
          value: id,
          label: name,
          locationGroup,
          availability: enableLocationStatus ? availability : null,
          tag: enableLocationStatus ? LOCATION_AVAILABILITY_TAG_CONFIG[availability] : null,
        };
      },
      baseQueryParameters: { filterByFacility: true, locationGroupId: groupId },
    });
    const locationGroupSuggester = useSuggester('bookableLocationGroup');
    const { data: location } = useLocationSuggestion(locationId);
    const { initialValues } = form;


    useEffect(() => {
      if (!initialValues) return;
      // Form is reinitialised, reset the state handled group and location values
      setGroupId('');
      setLocationId(initialValues[name] ?? '');
    }, [initialValues, name]);

    useEffect(() => {
      if (value) {
        setLocationId(value);
      }
    }, [value]);

    // when the location is selected, set the group value automatically if it's not set yet
    useEffect(() => {
      const isNotSameGroup =
        location?.locationGroup?.id && groupId && location.locationGroup.id !== groupId;
      if (isNotSameGroup) {
        // clear the location if the location group is changed
        setLocationId('');
        onChange({ target: { value: '', name } });
      }

      // Initialise the location group state
      // if the form is being opened in edit mode (i.e. there are existing values)
      if (value && !groupId && location?.locationGroup?.id) {
        setGroupId(location.locationGroup.id);
      }
    }, [onChange, value, name, groupId, location?.id, location?.locationGroup]);

    const handleChangeCategory = event => {
      setGroupId(event.target.value);
      setLocationId('');
      onChange({ target: { value: '', name } });
    };

    const handleChange = async event => {
      setLocationId(event.target.value);
      onChange({ target: { value: event.target.value, name } });
    };

    // Disable the location and location group fields if:
    // 1. In edit mode (form already is initialised with pre-filled values); and
    // 2. The existing location has a different facility than the current facility
    // Disable just the location field if location group has not been chosen or pre-filled
    const existingLocationHasSameFacility =
      value && location?.facilityId ? facilityId === location.facilityId : true;
    const locationSelectIsDisabled = !groupId || !existingLocationHasSameFacility;
    const locationGroupSelectIsDisabled = !existingLocationHasSameFacility;

    return (
      <>
        {/* Show required asterisk but the field is not actually required */}
        <AutocompleteInput
          label={locationGroupLabel}
          required={required}
          name="locationGroup"
          onChange={handleChangeCategory}
          suggester={locationGroupSuggester}
          value={groupId}
          disabled={locationGroupSelectIsDisabled || disabled}
          autofill={!value} // do not autofill if there is a pre-filled value
          size={size}
        />
        <AutocompleteInput
          label={label}
          disabled={locationSelectIsDisabled || disabled}
          name={name}
          suggester={suggester}
          helperText={helperText}
          required={required}
          error={error}
          value={locationId}
          onChange={handleChange}
          className={className}
          autofill={!value} // do not autofill if there is a pre-filled value
          size={size}
        />
      </>
    );
  },
);

LocationInput.propTypes = {
  label: PropTypes.string,
  locationGroupLabel: PropTypes.string,
  required: PropTypes.bool,
  disabled: PropTypes.bool,
  error: PropTypes.bool,
  helperText: PropTypes.string,
  name: PropTypes.string,
  className: PropTypes.string,
};

LocationInput.defaultProps = {
  label: '',
  locationGroupLabel: '',
  required: false,
  error: false,
  disabled: false,
  name: undefined,
  helperText: '',
  className: '',
};

export const LocationField = React.memo(({ field, ...props }) => {
  delete props.error;
  return (
    <LocationInput
      name={field.name}
      value={field.value || ''}
      onChange={field.onChange}
      {...props}
    />
  );
});

export const LocalisedLocationField = React.memo(props => {
  return (
    <LocationField
      label={
        <TranslatedText stringId="general.localisedField.locationId.label" fallback="Location" />
      }
      locationGroupLabel={
        <TranslatedText stringId="general.localisedField.locationGroupId.label" fallback="Area" />
      }
      {...props}
    />
  );
});

const Text = styled(BodyText)`
  margin-top: -5px;
`;

export const LocationAvailabilityWarningMessage = ({ locationId, ...props }) => {
  const { data, isSuccess } = useLocationSuggestion(locationId);

  if (!isSuccess) {
    return null;
  }

  const status = data?.availability;

  if (status === LOCATION_AVAILABILITY_STATUS.RESERVED) {
    return (
      <Text {...props}>
        This location is reserved by another patient. Please ensure the bed is available before
        confirming.
      </Text>
    );
  }

  if (status === LOCATION_AVAILABILITY_STATUS.OCCUPIED) {
    return (
      <Text {...props}>
        This location is occupied by another patient. Please ensure the bed is available before
        confirming.
      </Text>
    );
  }

  return null;
};<|MERGE_RESOLUTION|>--- conflicted
+++ resolved
@@ -33,11 +33,8 @@
     className,
     value,
     onChange,
-<<<<<<< HEAD
     size = 'medium',
-=======
     form = {},
->>>>>>> 56ef194f
     enableLocationStatus = true,
   }) => {
     const { facilityId } = useAuth();
