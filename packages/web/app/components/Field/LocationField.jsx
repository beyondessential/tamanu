--- conflicted
+++ resolved
@@ -52,12 +52,7 @@
       },
       baseQueryParameters: { filterByFacility: true, locationGroupId: groupId },
     });
-<<<<<<< HEAD
-    // TODO: this needs fixing!!
-    const locationGroupSuggester = useSuggester('bookableLocationGroup');
-=======
     const locationGroupSuggester = useSuggester(locationGroupSuggesterType);
->>>>>>> d996df19
     const { data: location } = useLocationSuggestion(locationId);
     const { initialValues } = form;
 
