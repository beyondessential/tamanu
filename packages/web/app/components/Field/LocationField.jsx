--- conflicted
+++ resolved
@@ -55,20 +55,12 @@
         };
       },
       baseQueryParameters: { 
-<<<<<<< HEAD
-        ...(facilityId && facilityId.trim() !== '' && { filterByFacility: true, facilityId }), 
-=======
         ...(facilityId && facilityId.trim() && { filterByFacility: true, facilityId }), 
->>>>>>> df43da00
         ...(groupId && { locationGroupId: groupId })
       },
     });
     const locationGroupSuggester = useSuggester(locationGroupSuggesterType, {
-<<<<<<< HEAD
-      baseQueryParameters: (facilityId && facilityId.trim() !== '') ? { facilityId } : {},
-=======
       baseQueryParameters: (facilityId && facilityId.trim()) ? { facilityId } : {},
->>>>>>> df43da00
     });
     const { data: location } = useLocationSuggestion(locationId);
     const { initialValues } = form;
