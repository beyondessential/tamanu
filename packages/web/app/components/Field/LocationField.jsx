--- conflicted
+++ resolved
@@ -45,15 +45,10 @@
     locationGroupBaseQueryParameters = {},
     facilityId: facilityIdOverride,
   }) => {
-<<<<<<< HEAD
-    const { facilityId } = useAuth();
     const [groupId, setGroupId] = useState(groupValue);
-=======
     const { facilityId: currentFacilityId } = useAuth();
     const facilityId = (facilityIdOverride ?? currentFacilityId) || '';
 
-    const [groupId, setGroupId] = useState('');
->>>>>>> 6177bed7
     const [locationId, setLocationId] = useState(value);
     const suggester = useSuggester('location', {
       formatter: ({ name, id, locationGroup, availability }) => {
