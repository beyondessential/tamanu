import React, { useEffect, useState } from 'react';
import PropTypes from 'prop-types';
import styled from 'styled-components';
import { useQuery } from '@tanstack/react-query';
import { LOCATION_AVAILABILITY_STATUS, LOCATION_AVAILABILITY_TAG_CONFIG } from '@tamanu/constants';

import { AutocompleteInput } from './AutocompleteField';
import { useApi, useSuggester } from '../../api';
import { BodyText } from '../Typography';
import { useAuth } from '../../contexts/Auth';
import { TranslatedText } from '../Translation/TranslatedText';
import { MultiAutocompleteInput } from './MultiAutocompleteField';

const useLocationSuggestion = locationId => {
  const api = useApi();
  // Get the last selected location id to determine its location group
  const id = Array.isArray(locationId) ? locationId[locationId.length - 1] : locationId;
  return useQuery(['locationSuggestion', id], () => api.get(`suggestions/location/${id}`), {
    enabled: !!id,
  });
};

export const LocationInput = React.memo(
  ({
    locationGroupLabel,
    label,
    name,
    disabled,
    error,
    helperText,
    required,
    className,
    value,
    onChange,
    size = 'medium',
    form = {},
    enableLocationStatus = true,
    locationGroupSuggesterType = 'facilityLocationGroup',
    autofill = true,
    isMulti = false,
    'data-testid': dataTestId,
    showAllLocations = false,
  }) => {
    const { facilityId } = useAuth();
    const [groupId, setGroupId] = useState('');
    const [locationId, setLocationId] = useState(value);
    const suggester = useSuggester('location', {
      formatter: ({ name, id, locationGroup, availability }) => {
        return {
          value: id,
          label: name,
          locationGroup,
          availability: enableLocationStatus ? availability : null,
          tag: enableLocationStatus ? LOCATION_AVAILABILITY_TAG_CONFIG[availability] : null,
        };
      },
      baseQueryParameters: { 
<<<<<<< HEAD
        ...(facilityId && facilityId.trim() !== '' && { filterByFacility: true, facilityId }), 
=======
        ...(facilityId && facilityId.trim() && { filterByFacility: true, facilityId }), 
>>>>>>> 6afd9815
        ...(groupId && { locationGroupId: groupId })
      },
    });
    const locationGroupSuggester = useSuggester(locationGroupSuggesterType, {
<<<<<<< HEAD
      baseQueryParameters: (facilityId && facilityId.trim() !== '') ? { facilityId } : {},
=======
      baseQueryParameters: (facilityId && facilityId.trim()) ? { facilityId } : {},
>>>>>>> 6afd9815
    });
    const { data: location } = useLocationSuggestion(locationId);
    const { initialValues } = form;

    useEffect(() => {
      if (!initialValues) return;
      // Form is reinitialised, reset the state handled group and location values
      setGroupId('');
      setLocationId(initialValues[name] ?? '');
    }, [initialValues, name]);

    useEffect(() => {
      if (value) {
        setLocationId(value);
      }
    }, [value]);

    // when the location is selected, set the group value automatically if it's not set yet
    useEffect(() => {
      const isNotSameGroup =
        location?.locationGroup?.id && groupId && location.locationGroup.id !== groupId;
      if (isNotSameGroup) {
        // clear the location if the location group is changed
        setLocationId('');
        onChange({ target: { value: '', name } });
      }

      // Initialise the location group state
      // if the form is being opened in edit mode (i.e. there are existing values)
      if (value && !groupId && location?.locationGroup?.id) {
        setGroupId(location.locationGroup.id);
      }
    }, [onChange, value, name, groupId, location?.id, location?.locationGroup]);

    const handleChangeCategory = event => {
      setGroupId(event.target.value);
      setLocationId('');
      onChange({ target: { value: '', name } });
    };

    const handleChange = async event => {
      setLocationId(event.target.value);
      onChange({ target: { value: event.target.value, name } });
    };

    // Disable the location and location group fields if:
    // 1. In edit mode (form already is initialised with pre-filled values); and
    // 2. The existing location has a different facility than the current facility
    // Disable just the location field if location group has not been chosen or pre-filled
    const existingLocationHasSameFacility =
      (value && location?.facilityId ? facilityId === location.facilityId : true) || showAllLocations;
    const locationSelectIsDisabled = !groupId || !existingLocationHasSameFacility;
    const locationGroupSelectIsDisabled = !existingLocationHasSameFacility;

    const LocationAutocompleteInput = isMulti ? MultiAutocompleteInput : AutocompleteInput;

    return (
      <>
        {/* Show required asterisk but the field is not actually required */}
        <AutocompleteInput
          label={locationGroupLabel}
          required={required}
          name="locationGroup"
          onChange={handleChangeCategory}
          suggester={locationGroupSuggester}
          value={groupId}
          disabled={locationGroupSelectIsDisabled || disabled}
          // do not autofill if there is a pre-filled value
          autofill={!value && autofill}
          size={size}
          helperText={helperText}
          error={error}
          data-testid={`${dataTestId}-group`}
        />
        <LocationAutocompleteInput
          label={label}
          disabled={locationSelectIsDisabled || disabled}
          name={name}
          suggester={suggester}
          helperText={helperText}
          required={required}
          error={error}
          value={locationId}
          onChange={handleChange}
          className={className}
          // do not autofill if there is a pre-filled value
          autofill={!value && autofill}
          size={size}
          data-testid={`${dataTestId}-location`}
        />
      </>
    );
  },
);

LocationInput.propTypes = {
  label: PropTypes.node,
  locationGroupLabel: PropTypes.node,
  required: PropTypes.bool,
  disabled: PropTypes.bool,
  error: PropTypes.bool,
  helperText: PropTypes.string,
  name: PropTypes.string,
  className: PropTypes.string,
  'data-testid': PropTypes.string,
};

LocationInput.defaultProps = {
  label: '',
  locationGroupLabel: '',
  required: false,
  error: false,
  disabled: false,
  name: undefined,
  helperText: '',
  className: '',
  'data-testid': undefined,
};

export const LocationField = React.memo(({ field, ...props }) => {
  return (
    <LocationInput
      name={field.name}
      value={field.value || ''}
      onChange={field.onChange}
      {...props}
    />
  );
});

export const LocalisedLocationField = React.memo(props => {
  return (
    <LocationField
      label={
        <TranslatedText
          stringId="general.localisedField.locationId.label"
          fallback="Location"
          data-testid="translatedtext-2nxr"
        />
      }
      locationGroupLabel={
        <TranslatedText
          stringId="general.localisedField.locationGroupId.label"
          fallback="Area"
          data-testid="translatedtext-lqc7"
        />
      }
      {...props}
    />
  );
});

const Text = styled(BodyText)`
  margin-top: -5px;
`;

export const LocationAvailabilityWarningMessage = ({ locationId, ...props }) => {
  const { data, isSuccess } = useLocationSuggestion(locationId);

  if (!isSuccess) {
    return null;
  }

  const status = data?.availability;

  if (status === LOCATION_AVAILABILITY_STATUS.RESERVED) {
    return (
      <Text {...props} data-testid="text-voq8">
        <TranslatedText
          stringId="location.availability.reserved.message"
          fallback="This location is reserved by another patient. Please ensure the bed is available before confirming."
          data-testid="translatedtext-location-reserved"
        />
      </Text>
    );
  }

  if (status === LOCATION_AVAILABILITY_STATUS.OCCUPIED) {
    return (
      <Text {...props} data-testid="text-heyi">
        <TranslatedText
          stringId="location.availability.occupied.message"
          fallback="This location is occupied by another patient. Please ensure the bed is available before confirming."
          data-testid="translatedtext-location-occupied"
        />
      </Text>
    );
  }

  return null;
};<|MERGE_RESOLUTION|>--- conflicted
+++ resolved
@@ -55,20 +55,12 @@
         };
       },
       baseQueryParameters: { 
-<<<<<<< HEAD
-        ...(facilityId && facilityId.trim() !== '' && { filterByFacility: true, facilityId }), 
-=======
         ...(facilityId && facilityId.trim() && { filterByFacility: true, facilityId }), 
->>>>>>> 6afd9815
         ...(groupId && { locationGroupId: groupId })
       },
     });
     const locationGroupSuggester = useSuggester(locationGroupSuggesterType, {
-<<<<<<< HEAD
-      baseQueryParameters: (facilityId && facilityId.trim() !== '') ? { facilityId } : {},
-=======
       baseQueryParameters: (facilityId && facilityId.trim()) ? { facilityId } : {},
->>>>>>> 6afd9815
     });
     const { data: location } = useLocationSuggestion(locationId);
     const { initialValues } = form;
