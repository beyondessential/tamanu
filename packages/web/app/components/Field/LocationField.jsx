import React, { useEffect, useState } from 'react';
import PropTypes from 'prop-types';
import styled from 'styled-components';
import { useQuery } from '@tanstack/react-query';
import { LOCATION_AVAILABILITY_STATUS, LOCATION_AVAILABILITY_TAG_CONFIG } from '@tamanu/constants';

import { AutocompleteInput } from './AutocompleteField';
import { useApi, useSuggester } from '../../api';
import { BodyText } from '../Typography';
import { useAuth } from '../../contexts/Auth';
import { TranslatedText } from '../Translation/TranslatedText';

const useLocationSuggestion = locationId => {
  const api = useApi();
  return useQuery(
    ['locationSuggestion', locationId],
    () => api.get(`suggestions/location/${locationId}`),
    {
      enabled: !!locationId,
    },
  );
};

export const LocationInput = React.memo(
  ({
    locationGroupLabel,
    label,
    name,
    disabled,
    error,
    helperText,
    required,
    className,
    value,
    onChange,
    form = {},
    enableLocationStatus = true,
  }) => {
    const { facilityId } = useAuth();
    const [groupId, setGroupId] = useState('');
    const [locationId, setLocationId] = useState(value);
<<<<<<< HEAD
    const suggester = locationSuggester(api, groupId, enableLocationStatus);
    const locationGroupSuggester = useSuggester('bookableLocationGroup');
=======
    const suggester = useSuggester('location', {
      formatter: ({ name, id, locationGroup, availability }) => {
        return {
          value: id,
          label: name,
          locationGroup,
          availability: enableLocationStatus ? availability : null,
          tag: enableLocationStatus ? LOCATION_AVAILABILITY_TAG_CONFIG[availability] : null,
        };
      },
      baseQueryParameters: { filterByFacility: true, locationGroupId: groupId },
    });
    const locationGroupSuggester = useSuggester('facilityLocationGroup');
>>>>>>> bb44684f
    const { data: location } = useLocationSuggestion(locationId);
    const { initialValues } = form;

    useEffect(() => {
      if (!initialValues) return;
      // Form is reinitialised, reset the state handled group and location values
      setGroupId('');
      setLocationId(initialValues[name] ?? '');
    }, [initialValues, name]);

    // when the location is selected, set the group value automatically if it's not set yet
    useEffect(() => {
      const isNotSameGroup =
        location?.locationGroup?.id && groupId && location.locationGroup.id !== groupId;
      if (isNotSameGroup) {
        // clear the location if the location group is changed
        setLocationId('');
        onChange({ target: { value: '', name } });
      }

      // Initialise the location group state
      // if the form is being opened in edit mode (i.e. there are existing values)
      if (value && !groupId && location?.locationGroup?.id) {
        setGroupId(location.locationGroup.id);
      }
    }, [onChange, value, name, groupId, location?.id, location?.locationGroup]);

    const handleChangeCategory = event => {
      setGroupId(event.target.value);
      setLocationId('');
      onChange({ target: { value: '', name } });
    };

    const handleChange = async event => {
      setLocationId(event.target.value);
      onChange({ target: { value: event.target.value, name } });
    };

    // Disable the location and location group fields if:
    // 1. In edit mode (form already is initialised with pre-filled values); and
    // 2. The existing location has a different facility than the current facility
    // Disable just the location field if location group has not been chosen or pre-filled
    const existingLocationHasSameFacility =
      value && location?.facilityId ? facilityId === location.facilityId : true;
    const locationSelectIsDisabled = !groupId || !existingLocationHasSameFacility;
    const locationGroupSelectIsDisabled = !existingLocationHasSameFacility;

    return (
      <>
        {/* Show required asterisk but the field is not actually required */}
        <AutocompleteInput
          label={locationGroupLabel}
          required={required}
          name="locationGroup"
          onChange={handleChangeCategory}
          suggester={locationGroupSuggester}
          value={groupId}
          disabled={locationGroupSelectIsDisabled || disabled}
          autofill={!value} // do not autofill if there is a pre-filled value
        />
        <AutocompleteInput
          label={label}
          disabled={locationSelectIsDisabled || disabled}
          name={name}
          suggester={suggester}
          helperText={helperText}
          required={required}
          error={error}
          value={locationId}
          onChange={handleChange}
          className={className}
          autofill={!value} // do not autofill if there is a pre-filled value
        />
      </>
    );
  },
);

LocationInput.propTypes = {
  label: PropTypes.string,
  locationGroupLabel: PropTypes.string,
  required: PropTypes.bool,
  disabled: PropTypes.bool,
  error: PropTypes.bool,
  helperText: PropTypes.string,
  name: PropTypes.string,
  className: PropTypes.string,
};

LocationInput.defaultProps = {
  label: '',
  locationGroupLabel: '',
  required: false,
  error: false,
  disabled: false,
  name: undefined,
  helperText: '',
  className: '',
};

export const LocationField = React.memo(({ field, ...props }) => {
  delete props.error;
  return (
    <LocationInput
      name={field.name}
      value={field.value || ''}
      onChange={field.onChange}
      {...props}
    />
  );
});

export const LocalisedLocationField = React.memo(props => {
  return (
    <LocationField
      label={
        <TranslatedText stringId="general.localisedField.locationId.label" fallback="Location" />
      }
      locationGroupLabel={
        <TranslatedText stringId="general.localisedField.locationGroupId.label" fallback="Area" />
      }
      {...props}
    />
  );
});

const Text = styled(BodyText)`
  margin-top: -5px;
`;

export const LocationAvailabilityWarningMessage = ({ locationId, ...props }) => {
  const { data, isSuccess } = useLocationSuggestion(locationId);

  if (!isSuccess) {
    return null;
  }

  const status = data?.availability;

  if (status === LOCATION_AVAILABILITY_STATUS.RESERVED) {
    return (
      <Text {...props}>
        This location is reserved by another patient. Please ensure the bed is available before
        confirming.
      </Text>
    );
  }

  if (status === LOCATION_AVAILABILITY_STATUS.OCCUPIED) {
    return (
      <Text {...props}>
        This location is occupied by another patient. Please ensure the bed is available before
        confirming.
      </Text>
    );
  }

  return null;
};<|MERGE_RESOLUTION|>--- conflicted
+++ resolved
@@ -39,10 +39,6 @@
     const { facilityId } = useAuth();
     const [groupId, setGroupId] = useState('');
     const [locationId, setLocationId] = useState(value);
-<<<<<<< HEAD
-    const suggester = locationSuggester(api, groupId, enableLocationStatus);
-    const locationGroupSuggester = useSuggester('bookableLocationGroup');
-=======
     const suggester = useSuggester('location', {
       formatter: ({ name, id, locationGroup, availability }) => {
         return {
@@ -55,8 +51,7 @@
       },
       baseQueryParameters: { filterByFacility: true, locationGroupId: groupId },
     });
-    const locationGroupSuggester = useSuggester('facilityLocationGroup');
->>>>>>> bb44684f
+    const locationGroupSuggester = useSuggester('bookableLocationGroup');
     const { data: location } = useLocationSuggestion(locationId);
     const { initialValues } = form;
 
