import React, { useCallback, isValidElement } from 'react';
import PropTypes from 'prop-types';
import styled from 'styled-components';
import Select, { components } from 'react-select';
import FormControl from '@material-ui/core/FormControl';
import FormHelperText from '@material-ui/core/FormHelperText';
import { IconButton } from '@material-ui/core';
import { ClearIcon } from '../Icons/ClearIcon';
import { Colors } from '../../constants';
import { OuterLabelFieldWrapper } from './OuterLabelFieldWrapper';
import { StyledTextField } from './TextField';
import { FormFieldTag } from '../Tag';
import { useTranslation } from '../../contexts/Translation';
import { TranslatedEnumField } from '../Translation/TranslatedEnumIInput';
import { ExpandMoreIcon } from './FieldCommonComponents';

const StyledFormControl = styled(FormControl)`
  display: flex;
  flex-direction: column;

  // helper text
  .MuiFormHelperText-root {
    font-weight: 500;
    font-size: 11px;
    line-height: 15px;
    margin: 4px 2px 2px;
  }
`;

const SelectTag = styled(FormFieldTag)`
  right: 5px;
`;

const OptionTag = styled(FormFieldTag)`
  right: 20px;
`;

const StyledIconButton = styled(IconButton)`
  padding: 5px;
  position: absolute;
  right: 23px;
`;

const StyledClearIcon = styled(ClearIcon)`
  cursor: pointer;
  color: ${Colors.darkText};
`;

<<<<<<< HEAD
const Option = ({ children, ['data-testid']: dataTestId, ...props }) => {
=======
const ExpandIcon = styled(ExpandMoreIcon)`
  position: absolute;
  right: 12px;
`;

const Option = ({ children, ...props }) => {
>>>>>>> 27d59da8
  const tag = props.data?.tag;
  return (
    <components.Option {...props}>
      <div data-testid={`${dataTestId}-option`}>
        {children}
        {tag && (
          <OptionTag $background={tag.background} $color={tag.color} data-testid="optiontag-dcl5">
            {tag.label}
          </OptionTag>
        )}
      </div>
    </components.Option>
  );
};

const SingleValue = ({ children, ...props }) => {
  const tag = props.data?.tag;
  return (
    <components.SingleValue {...props} data-testid="singlevalue-tsqx">
      {children}
      {tag && (
        <SelectTag $background={tag.background} $color={tag.color} data-testid="selecttag-aq4z">
          {tag.label}
        </SelectTag>
      )}
    </components.SingleValue>
  );
};

const ClearIndicator = ({ innerProps, tabIndex = 0 }) => {
  return (
    <StyledIconButton {...innerProps} tabIndex={tabIndex} data-testid="stylediconbutton-6vh3">
      <StyledClearIcon data-testid="styledclearicon-aao1" />
    </StyledIconButton>
  );
};

export const SelectInput = ({
  options,
  value,
  label,
  classes,
  disabled,
  readonly,
  onChange,
  name,
  helperText,
  inputRef,
  inputProps = {},
  isClearable = true,
  customStyleObject,
  ['data-testid']: dataTestId,
  ...props
}) => {
  delete props.form;
  delete props.tabIndex;

  const { getTranslation } = useTranslation();

  const handleChange = useCallback(
    changedOption => {
      const userClickedClear = !changedOption;
      if (userClickedClear) {
        onChange({ target: { value: undefined, name } });
        return;
      }
      onChange({ target: { value: changedOption.value, name } });
    },
    [onChange, name],
  );

  const defaultStyles = {
    control: (provided, state) => {
      const mainBorderColor = state.isFocused ? Colors.primary : Colors.outline;
      const borderColor = props.error ? Colors.alert : mainBorderColor;
      const fontSize = props.size === 'small' ? '11px' : '15px';
      return {
        ...provided,
        borderColor,
        boxShadow: 'none',
        borderRadius: '3px',
        paddingTop: '11px',
        paddingBottom: '9px',
        paddingLeft: '5px',
        paddingRight: '42px',
        fontSize,
      };
    },
    dropdownIndicator: provided => ({
      ...provided,
      padding: '4px 16px 6px 6px',
    }),
    placeholder: provided => ({ ...provided, color: Colors.softText }),
    indicatorSeparator: () => ({ display: 'none' }),
    menu: provided => ({
      ...provided,
      marginTop: 0,
      marginBottom: 0,
      boxShadow: 'none',
      border: `1px solid ${Colors.outline}`,
    }),
    option: (provided, state) => {
      const fontSize = props.size === 'small' ? '11px' : '14px';
      return {
        ...provided,
        display: 'flex',
        alignItems: 'center',
        justifyContent: 'space-between',
        backgroundColor: state.isFocused || state.isSelected ? Colors.hoverGrey : Colors.white,
        ...(state.isDisabled ? {} : { color: Colors.darkestText }),
        cursor: 'pointer',
        fontSize,
      };
    },
    singleValue: base => ({
      ...base,
      display: 'flex',
      alignItems: 'center',
      justifyContent: 'space-between',
      width: '100%',
      overflow: 'visible',
      cursor: 'text',
      color: Colors.darkestText,
    }),
  };

  const isReadonly = (readonly && !disabled) || (value && !onChange);
  if (disabled || isReadonly || !options || options.length === 0) {
    const selectedOptionLabel = ((options || []).find(o => o.value === value) || {}).label || '';
    const valueText =
      isValidElement(selectedOptionLabel) && selectedOptionLabel.type.name === 'TranslatedText'
        ? selectedOptionLabel.props.fallback // temporary workaround to stop [object Object] from being displayed
        : selectedOptionLabel;
    return (
      <OuterLabelFieldWrapper label={label} {...props}>
        <StyledTextField
          value={valueText}
          styles={defaultStyles}
          variant="outlined"
          classes={classes}
          disabled={disabled}
          readOnly={isReadonly}
          components={{ Option, SingleValue }}
          {...props}
          data-testid={`${dataTestId}-input`}
        />
      </OuterLabelFieldWrapper>
    );
  }

  const selectedOption = options.find(option => value === option.value) ?? '';

  return (
    <OuterLabelFieldWrapper label={label} ref={inputRef} {...props}>
      <StyledFormControl {...props}>
<<<<<<< HEAD
        <div data-testid={`${dataTestId}-select`}>
          <Select
            value={selectedOption}
            onChange={handleChange}
            options={options.filter(option => option.value !== '')}
            menuPlacement="auto"
            menuPosition="fixed"
            styles={customStyleObject || defaultStyles}
            menuShouldBlockScroll="true"
            placeholder={getTranslation('general.placeholder.select', 'Select')}
            isClearable={value !== '' && isClearable && !disabled}
            isSearchable={false}
            tabIndex={inputProps.tabIndex}
            components={{
              Option: optionProps => <Option {...optionProps} data-testid={dataTestId} />,
              SingleValue,
              ClearIndicator: innerProps => (
                <ClearIndicator
                  {...innerProps}
                  tabIndex={inputProps.tabIndex}
                  data-testid={`${dataTestId}-clearindicator`}
                />
              ),
              DropdownIndicator: () => (
                <ExpandMoreIcon data-testid={`${dataTestId}-expandmoreicon-h115`} />
              ),
            }}
            {...props}
          />
        </div>
=======
        <Select
          value={selectedOption}
          onChange={handleChange}
          options={options.filter((option) => option.value !== '')}
          menuPlacement="auto"
          menuPosition="fixed"
          styles={customStyleObject || defaultStyles}
          menuShouldBlockScroll="true"
          placeholder={getTranslation('general.placeholder.select', 'Select')}
          isClearable={value !== '' && isClearable && !disabled}
          isSearchable={false}
          tabIndex={inputProps.tabIndex}
          components={{
            Option,
            SingleValue,
            ClearIndicator: (innerProps) => (
              <ClearIndicator
                {...innerProps}
                tabIndex={inputProps.tabIndex}
                data-testid={`${dataTestId}-clearindicator`}
              />
            ),
            DropdownIndicator: () => <ExpandIcon />,
          }}
          {...props}
        />
>>>>>>> 27d59da8
        {helperText && (
          <FormHelperText data-testid={`${dataTestId}-formhelptertext`}>
            {helperText}
          </FormHelperText>
        )}
      </StyledFormControl>
    </OuterLabelFieldWrapper>
  );
};

export const BaseSelectField = ({ field, ...props }) => (
  <SelectInput name={field.name} onChange={field.onChange} value={field.value} {...props} />
);

// NOTE: not compatible with disabled SelectFields
export const SelectField = ({ field, value, name, ...props }) => (
  <SelectInput value={field ? field.value : value} name={field ? field.name : name} {...props} />
);

export const TranslatedSelectField = props => {
  return <TranslatedEnumField {...props} component={SelectInput} />;
};

SelectField.propTypes = {
  options: PropTypes.oneOfType([PropTypes.object, PropTypes.arrayOf(PropTypes.object)]).isRequired,
  prefix: PropTypes.string,
  // Should be required in SelectInput
  name: PropTypes.string,
  value: PropTypes.string,
};

/*
  To be able to actually apply the styles, the component
  that uses StyledSelectField needs to add the following
  attributes:

  className="styled-select-container"
  classNamePrefix="styled-select"

  The reason is because it's inheriting from the Select
  component from react-select.
*/
const StyledField = styled(BaseSelectField)`
  .styled-select-container {
    padding: 8px 8px 2px 8px;
    border: 1px solid #dedede;
    border-right: none;
  }

  .styled-select__control,
  .styled-select__control--is-focused,
  .styled-select__control--menu-is-open {
    border: none;
    box-shadow: none;
  }
`;

export const StyledSelectField = props => (
  <StyledField {...props} className="styled-select-container" classNamePrefix="styled-select" />
);

SelectInput.propTypes = {
  name: PropTypes.string.isRequired,
  value: PropTypes.oneOfType([PropTypes.string, PropTypes.array]).isRequired,
  onChange: PropTypes.func,
  options: PropTypes.arrayOf(PropTypes.instanceOf(Object)),
  fullWidth: PropTypes.bool,
};

SelectInput.defaultProps = {
  value: '',
  options: [],
  fullWidth: true,
  name: null,
  onChange: null,
};<|MERGE_RESOLUTION|>--- conflicted
+++ resolved
@@ -46,16 +46,17 @@
   color: ${Colors.darkText};
 `;
 
-<<<<<<< HEAD
-const Option = ({ children, ['data-testid']: dataTestId, ...props }) => {
-=======
 const ExpandIcon = styled(ExpandMoreIcon)`
   position: absolute;
   right: 12px;
 `;
 
-const Option = ({ children, ...props }) => {
->>>>>>> 27d59da8
+const ExpandIcon = styled(ExpandMoreIcon)`
+  position: absolute;
+  right: 12px;
+`;
+
+const Option = ({ children, ['data-testid']: dataTestId, ...props }) => {
   const tag = props.data?.tag;
   return (
     <components.Option {...props}>
@@ -211,7 +212,6 @@
   return (
     <OuterLabelFieldWrapper label={label} ref={inputRef} {...props}>
       <StyledFormControl {...props}>
-<<<<<<< HEAD
         <div data-testid={`${dataTestId}-select`}>
           <Select
             value={selectedOption}
@@ -236,40 +236,12 @@
                 />
               ),
               DropdownIndicator: () => (
-                <ExpandMoreIcon data-testid={`${dataTestId}-expandmoreicon-h115`} />
+                <ExpandIcon data-testid={`${dataTestId}-expandmoreicon-h115`} />
               ),
             }}
             {...props}
           />
         </div>
-=======
-        <Select
-          value={selectedOption}
-          onChange={handleChange}
-          options={options.filter((option) => option.value !== '')}
-          menuPlacement="auto"
-          menuPosition="fixed"
-          styles={customStyleObject || defaultStyles}
-          menuShouldBlockScroll="true"
-          placeholder={getTranslation('general.placeholder.select', 'Select')}
-          isClearable={value !== '' && isClearable && !disabled}
-          isSearchable={false}
-          tabIndex={inputProps.tabIndex}
-          components={{
-            Option,
-            SingleValue,
-            ClearIndicator: (innerProps) => (
-              <ClearIndicator
-                {...innerProps}
-                tabIndex={inputProps.tabIndex}
-                data-testid={`${dataTestId}-clearindicator`}
-              />
-            ),
-            DropdownIndicator: () => <ExpandIcon />,
-          }}
-          {...props}
-        />
->>>>>>> 27d59da8
         {helperText && (
           <FormHelperText data-testid={`${dataTestId}-formhelptertext`}>
             {helperText}
