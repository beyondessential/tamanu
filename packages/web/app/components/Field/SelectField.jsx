--- conflicted
+++ resolved
@@ -227,16 +227,9 @@
                 data-testid={`${dataTestId}-clearindicator`}
               />
             ),
-            DropdownIndicator: () => (
-              <ExpandMoreIcon data-testid={`${dataTestId}-expandmoreicon-h115`} />
-            ),
-<<<<<<< HEAD
             DropdownIndicator: () => <ExpandIcon />,
-=======
->>>>>>> 00ca5eee
           }}
           {...props}
-          data-testid={`${dataTestId}-select`}
         />
         {helperText && (
           <FormHelperText data-testid={`${dataTestId}-formhelptertext`}>
