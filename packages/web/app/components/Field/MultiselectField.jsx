import React, { useCallback, useEffect, useState } from 'react';
import PropTypes from 'prop-types';
<<<<<<< HEAD
=======
import Select, { components, createFilter } from 'react-select';
>>>>>>> 0a54074f
import styled from 'styled-components';
import FormControl from '@material-ui/core/FormControl';
import FormHelperText from '@material-ui/core/FormHelperText';
import { OuterLabelFieldWrapper } from './OuterLabelFieldWrapper';
import { StyledTextField } from './TextField';
import { Colors } from '../../constants';
import { Icon, StyledExpandMore } from './FieldCommonComponents';
import { TranslatedEnumField } from '../Translation/TranslatedEnumIInput';
import { SelectDropdownIndicator, SelectMultiValueRemove, Select } from '../Select';

const StyledFormControl = styled(FormControl)`
  display: flex;
  flex-direction: column;

  // helper text
  .MuiFormHelperText-root {
    font-weight: 500;
    font-size: 11px;
    line-height: 15px;
    margin: 4px 2px 2px;
  }
`;

const StyledSelect = styled(props => <Select classNamePrefix="react-select" {...props} />)`
  .react-select__control {
    padding-right: 8px;
    min-height: 44px;
    ${props => (props.$borderColor ? `border: 1px solid ${props.$borderColor};` : '')}
    &:hover {
      border: 1px solid ${Colors.primary};
    }
  }
  .react-select__control--is-focused {
    border: 1px solid ${Colors.primary};
    box-shadow: none;
  }
  .react-select__clear-indicator {
    display: none;
  }
  .react-select__indicator-separator {
    display: none;
  }
  .react-select__menu {
    border: 1px solid ${Colors.primary};
    overflow: overlay;
  }
  .react-select__option {
    color: ${Colors.darkestText};
    cursor: pointer;
    &:active {
      background-color: ${Colors.background};
    }
  }
  .react-select__option--is-selected {
    background-color: ${Colors.background};
    color: ${Colors.darkestText};
    &:active {
      background-color: transparent;
    }
  }
  .react-select__option--is-focused {
    background-color: ${Colors.background};
    color: ${Colors.darkestText};
  }
  .react-select__multi-value {
    padding: 3px;
    background-color: transparent;
    border-radius: 50px;
    border: 1px solid ${Colors.primary};
    max-width: 150px;
  }
  .react-select__multi-value-label {
    color: ${Colors.darkestText};
  }
  .react-select__multi-value__remove {
    color: ${Colors.darkText};
    &:hover {
      background-color: transparent;
      color: ${Colors.darkText};
      cursor: pointer;
    }
  }
`;

const getValues = value => {
  if (!value?.length) {
    return null;
  }

  return Array.isArray(value) ? value : JSON.parse(value);
};

// Match only by label unless that label is not readable
const searchByLabel = option => {
  if (typeof option.label === 'string') return option.label;
  return option.value;
};

export const MultiselectInput = ({
  options,
  value,
  label,
  classes,
  disabled,
  readonly,
  onChange,
  name,
  helperText,
  inputRef,
  form: { initialValues },
  ...props
}) => {
  // If value is already set, keep that value, otherwise attempt to load any initial values
  const values = getValues(value) || getValues(initialValues[name]) || [];

  const initialSelectedOptions = options.filter(option => values.includes(option.value));

  const [selected, setSelected] = useState(initialSelectedOptions);
  const handleChange = useCallback(
    selectedOptions => {
      setSelected(selectedOptions);
      const newValue = JSON.stringify(selectedOptions.map(x => x.value));
      onChange({ target: { value: newValue, name } });
    },
    [onChange, name],
  );

  useEffect(() => {
    const newValues = getValues(value) || [];
    const newOptions = options.filter(option => newValues.includes(option.value));
    setSelected(newOptions);
  }, [value, options]);

  const isReadonly = (readonly && !disabled) || (value && !onChange);
  if (disabled || isReadonly || !options || options.length === 0) {
    const valueText = ((options || []).find(o => o.value === value) || {}).label || '';
    return (
      <OuterLabelFieldWrapper label={label} {...props}>
        <StyledTextField
          value={valueText}
          variant="outlined"
          classes={classes}
          disabled={disabled}
          readOnly={isReadonly}
          InputProps={{
            endAdornment: (
              <>
                <Icon position="end">
                  <StyledExpandMore />
                </Icon>
              </>
            ),
          }}
          {...props}
        />
      </OuterLabelFieldWrapper>
    );
  }

  return (
    <OuterLabelFieldWrapper label={label} {...props} ref={inputRef}>
      <StyledFormControl {...props}>
        <StyledSelect
          value={selected}
          isMulti
          disabled
          $borderColor={props.error ? Colors.alert : null}
          $minHeight="43px"
          $borderRadius="3px"
          onChange={handleChange}
          options={options}
          menuPlacement="auto"
          menuPosition="fixed"
          menuShouldBlockScroll="true"
          closeMenuOnSelect={false}
          hideSelectedOptions={false}
<<<<<<< HEAD
          components={{
            DropdownIndicator: SelectDropdownIndicator,
            MultiValueRemove: SelectMultiValueRemove,
          }}
=======
          filterOption={createFilter({
            matchFrom: 'any',
            stringify: searchByLabel,
          })}
          components={{ DropdownIndicator, MultiValueRemove }}
>>>>>>> 0a54074f
          {...props}
        />
        {helperText && <FormHelperText>{helperText}</FormHelperText>}
      </StyledFormControl>
    </OuterLabelFieldWrapper>
  );
};

export const BaseMultiselectField = ({ field, ...props }) => (
  <MultiselectInput name={field.name} onChange={field.onChange} value={field.value} {...props} />
);

export const TranslatedMultiSelectField = props => {
  return <TranslatedEnumField {...props} component={MultiselectInput} />;
};

MultiselectInput.propTypes = {
  name: PropTypes.string.isRequired,
  value: PropTypes.string,
  onChange: PropTypes.func.isRequired,
  options: PropTypes.arrayOf(PropTypes.instanceOf(Object)),
  fullWidth: PropTypes.bool,
  form: PropTypes.shape({
    initialValues: PropTypes.shape({}),
  }),
};

MultiselectInput.defaultProps = {
  value: '',
  options: [],
  fullWidth: true,
  form: {
    initialValues: {},
  },
};

export const MultiselectField = ({ field, value, name, ...props }) => (
  <MultiselectInput
    value={field ? field.value : value}
    name={field ? field.name : name}
    {...props}
  />
);

MultiselectField.propTypes = {
  options: PropTypes.array.isRequired,
  name: PropTypes.string.isRequired,
  value: PropTypes.any.isRequired,
  prefix: PropTypes.string,
};<|MERGE_RESOLUTION|>--- conflicted
+++ resolved
@@ -1,9 +1,6 @@
 import React, { useCallback, useEffect, useState } from 'react';
 import PropTypes from 'prop-types';
-<<<<<<< HEAD
-=======
-import Select, { components, createFilter } from 'react-select';
->>>>>>> 0a54074f
+import { createFilter } from 'react-select';
 import styled from 'styled-components';
 import FormControl from '@material-ui/core/FormControl';
 import FormHelperText from '@material-ui/core/FormHelperText';
@@ -180,18 +177,14 @@
           menuShouldBlockScroll="true"
           closeMenuOnSelect={false}
           hideSelectedOptions={false}
-<<<<<<< HEAD
+          filterOption={createFilter({
+            matchFrom: 'any',
+            stringify: searchByLabel,
+          })}
           components={{
             DropdownIndicator: SelectDropdownIndicator,
             MultiValueRemove: SelectMultiValueRemove,
           }}
-=======
-          filterOption={createFilter({
-            matchFrom: 'any',
-            stringify: searchByLabel,
-          })}
-          components={{ DropdownIndicator, MultiValueRemove }}
->>>>>>> 0a54074f
           {...props}
         />
         {helperText && <FormHelperText>{helperText}</FormHelperText>}
