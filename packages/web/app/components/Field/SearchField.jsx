import React, { useEffect, useState } from 'react';
import Search from '@material-ui/icons/Search';
import { IconButton, InputAdornment } from '@material-ui/core';
import styled from 'styled-components';
import { ClearIcon } from '../Icons/ClearIcon';
import { TextField } from './TextField';
import { Colors } from '../../constants';
import { useTranslation } from '../../contexts/Translation';

const Icon = styled(InputAdornment)`
  .MuiSvgIcon-root {
    color: ${Colors.softText};
    font-size: 18px;
  }
`;

const StyledTextField = styled(TextField)`
  .MuiInputBase-root {
    padding-left: 10px;
  }
  .MuiInputBase-input {
    padding-left: 5px;
  }
`;

const StyledIconButton = styled(IconButton)`
  padding: 5px;
`;

const StyledClearIcon = styled(ClearIcon)`
  cursor: pointer;
  color: ${Colors.darkText};
`;

export const SearchField = props => {
  const { getTranslation } = useTranslation();

  const {
    field: { value, name },
    form: { setFieldValue } = {},
    label,
    placeholder,
    onChange,
  } = props;
  const [searchValue, setSearchValue] = useState(value);

  useEffect(() => {
    setSearchValue(value);
  }, [value]);

  const clearSearch = () => {
    setSearchValue('');
<<<<<<< HEAD
    if (setFieldValue) {
      setFieldValue(name, '');
    }
=======
    setFieldValue?.(name, '');

    // For some reason, using `clearSearch` doesn’t fire the `SearchField`’s change event
    onChange?.({
      target: {
        value: '',
        type: 'change',
      },
    });
>>>>>>> c6472c0a
  };

  return (
    <StyledTextField
      InputProps={{
        startAdornment: (
          <Icon position="start">
            <Search />
          </Icon>
        ),
        endAdornment: searchValue && (
          <StyledIconButton onClick={clearSearch}>
            <StyledClearIcon />
          </StyledIconButton>
        ),
      }}
      {...props}
      placeholder={
<<<<<<< HEAD
        label
          ? getTranslation('general.placeholder.searchWithLabel', 'Search :label', {
              replacements: {
                label: getTranslation(label.props.stringId, label.props.fallback, {
                  casing: 'lower',
                }),
              },
            })
          : ''
=======
        placeholder ?? (label ? getTranslation(label.props.stringId, label.props.fallback) : '')
>>>>>>> c6472c0a
      }
      value={searchValue}
    />
  );
};<|MERGE_RESOLUTION|>--- conflicted
+++ resolved
@@ -50,11 +50,6 @@
 
   const clearSearch = () => {
     setSearchValue('');
-<<<<<<< HEAD
-    if (setFieldValue) {
-      setFieldValue(name, '');
-    }
-=======
     setFieldValue?.(name, '');
 
     // For some reason, using `clearSearch` doesn’t fire the `SearchField`’s change event
@@ -64,7 +59,6 @@
         type: 'change',
       },
     });
->>>>>>> c6472c0a
   };
 
   return (
@@ -83,19 +77,7 @@
       }}
       {...props}
       placeholder={
-<<<<<<< HEAD
-        label
-          ? getTranslation('general.placeholder.searchWithLabel', 'Search :label', {
-              replacements: {
-                label: getTranslation(label.props.stringId, label.props.fallback, {
-                  casing: 'lower',
-                }),
-              },
-            })
-          : ''
-=======
         placeholder ?? (label ? getTranslation(label.props.stringId, label.props.fallback) : '')
->>>>>>> c6472c0a
       }
       value={searchValue}
     />
