--- conflicted
+++ resolved
@@ -1,4 +1,3 @@
-<<<<<<< HEAD
 import {
   DateInput,
   TimeInput,
@@ -8,7 +7,6 @@
   DateTimeField,
 } from '@tamanu/ui-components';
 export { DateField, TimeField, DateTimeField, DateTimeInput, DateInput, TimeInput };
-=======
 import React, { useCallback, useEffect, useState } from 'react';
 import styled from 'styled-components';
 import KeyboardArrowLeftIcon from '@material-ui/icons/KeyboardArrowLeft';
@@ -277,5 +275,4 @@
   value: '',
   fullWidth: true,
   format: 'yyyy-MM-dd',
-};
->>>>>>> 8698911e
+};