--- conflicted
+++ resolved
@@ -66,16 +66,6 @@
 };
 const getReferralType = ({ surveyResponse: { survey } }) => survey.name;
 const getReferralBy = ({ surveyResponse }) => <ReferralBy surveyResponse={surveyResponse} />;
-<<<<<<< HEAD
-const getStatus = ({ status }) => REFERRAL_STATUS_LABELS[status] || 'Unknown';
-
-const MODAL_IDS = {
-  ADMIT: 'admit',
-  COMPLETE: 'complete',
-  CANCEL: 'cancel',
-  DELETE: 'delete',
-};
-=======
 const getStatus = ({ status }) => (
   <TranslatedEnum
     prefix="referral.property.status"
@@ -83,48 +73,13 @@
     enumValues={REFERRAL_STATUS_LABELS}
   />
 );
-const getActions = ({ refreshTable, ...row }) => (
-  <ActionDropdown refreshTable={refreshTable} row={row} />
-);
-
-const columns = [
-  {
-    key: 'date',
-    title: (
-      <TranslatedText stringId="referral.table.column.referralDate" fallback="Referral date" />
-    ),
-    accessor: getDate,
-  },
-  {
-    key: 'referralType',
-    title: (
-      <TranslatedText stringId="referral.table.column.referralType" fallback="Referral type" />
-    ),
-    accessor: getReferralType,
-  },
-  {
-    key: 'referredBy',
-    title: (
-      <TranslatedText
-        stringId="referral.table.column.referralCompletedBy"
-        fallback="Referral completed by"
-      />
-    ),
-    accessor: getReferralBy,
-  },
-  {
-    key: 'status',
-    title: <TranslatedText stringId="referral.table.column.status" fallback="Status" />,
-    accessor: getStatus,
-  },
-  {
-    key: 'actions',
-    title: <TranslatedText stringId="referral.table.column.actions" fallback="Actions" />,
-    accessor: getActions,
-    dontCallRowInput: true,
-  },
-];
->>>>>>> 51975bc0
+
+const MODAL_IDS = {
+  ADMIT: 'admit',
+  COMPLETE: 'complete',
+  CANCEL: 'cancel',
+  DELETE: 'delete',
+};
 
 export const ReferralTable = React.memo(({ patientId }) => {
   const api = useApi();
