import React, { useState } from 'react';
import styled from 'styled-components';

import { Box } from '@material-ui/core';

import { AddReminderContact } from './AddReminderContact';
import { BaseModal } from './BaseModal';
import { ReminderContactList } from './ReminderContactList';
import { ReminderContactQR } from './ReminderContactQR';
import { RemoveReminderContact } from './RemoveReminderContact';
import { useTranslation } from '../contexts/Translation';

const ReminderModalContainer = styled(Box)`
  padding: 0px 8px;
`;

const StyledBaseModal = styled(BaseModal)`
  .MuiPaper-root {
    max-width: 750px;
  }
  .MuiDialogTitle-root {
    padding-left: 40px;
    padding-top: 8px;
    padding-bottom: 8px;
  }
`;

const REMINDER_CONTACT_VIEWS = {
  REMINDER_CONTACT_LIST: 'ReminderContactList',
  ADD_REMINDER_FORM: 'AddReminderForm',
  ADD_REMINDER_QR_CODE: 'AddReminderQrCode',
  REMOVE_REMINDER: 'RemoveReminder',
};

export const ReminderContactModal = ({ onClose, open }) => {
  const { getTranslation } = useTranslation();
  const [activeView, setActiveView] = useState(REMINDER_CONTACT_VIEWS.REMINDER_CONTACT_LIST);
<<<<<<< HEAD
  const [newContact, setNewContact] = useState();
=======
  const [selectedContact, setSelectedContact] = useState();
>>>>>>> 11497e48

  const handleActiveView = value => {
    setActiveView(value);
  };

  const getModalTitle = () => {
    switch (activeView) {
      case REMINDER_CONTACT_VIEWS.REMINDER_CONTACT_LIST:
        return getTranslation('patient.details.reminderContacts.title', 'Reminder contacts');
      case REMINDER_CONTACT_VIEWS.ADD_REMINDER_FORM:
        return getTranslation('patient.details.addReminderContacts.title', 'Add reminder contact');
      case REMINDER_CONTACT_VIEWS.ADD_REMINDER_QR_CODE:
        return getTranslation('patient.details.addReminderContacts.title', 'Add reminder contact');
      case REMINDER_CONTACT_VIEWS.REMOVE_REMINDER:
        return getTranslation(
          'patient.details.removeReminderContacts.title',
          'Remove reminder contact',
        );
    }
  };

  const onContinue = newContact => {
    setNewContact(newContact);
    handleActiveView(REMINDER_CONTACT_VIEWS.ADD_REMINDER_QR_CODE);
  };

  const onBack = () => {
    handleActiveView(REMINDER_CONTACT_VIEWS.REMINDER_CONTACT_LIST);
  };

  const handleRemoveContact = contact => {
    setSelectedContact(contact);
    handleActiveView(REMINDER_CONTACT_VIEWS.REMOVE_REMINDER);
  };

  return (
    <StyledBaseModal
      width={activeView === REMINDER_CONTACT_VIEWS.REMOVE_REMINDER ? 'sm' : 'md'}
      title={getModalTitle()}
      open={open}
      onClose={onClose}
    >
      <ReminderModalContainer>
        {activeView === REMINDER_CONTACT_VIEWS.REMINDER_CONTACT_LIST && (
          <ReminderContactList
            onAddContact={() => handleActiveView(REMINDER_CONTACT_VIEWS.ADD_REMINDER_FORM)}
            onRemoveContact={handleRemoveContact}
            onClose={onClose}
          />
        )}
        {activeView === REMINDER_CONTACT_VIEWS.ADD_REMINDER_FORM && (
          <AddReminderContact onContinue={onContinue} onBack={onBack} onClose={onClose} />
        )}
        {activeView === REMINDER_CONTACT_VIEWS.ADD_REMINDER_QR_CODE && (
          <ReminderContactQR
            contact={newContact}
            onClose={onBack}
          />
        )}
        {activeView === REMINDER_CONTACT_VIEWS.REMOVE_REMINDER && (
          <RemoveReminderContact
            selectedContact={selectedContact}
            onClose={onClose}
            onBack={onBack}
          />
        )}
      </ReminderModalContainer>
    </StyledBaseModal>
  );
};<|MERGE_RESOLUTION|>--- conflicted
+++ resolved
@@ -35,11 +35,8 @@
 export const ReminderContactModal = ({ onClose, open }) => {
   const { getTranslation } = useTranslation();
   const [activeView, setActiveView] = useState(REMINDER_CONTACT_VIEWS.REMINDER_CONTACT_LIST);
-<<<<<<< HEAD
   const [newContact, setNewContact] = useState();
-=======
   const [selectedContact, setSelectedContact] = useState();
->>>>>>> 11497e48
 
   const handleActiveView = value => {
     setActiveView(value);
