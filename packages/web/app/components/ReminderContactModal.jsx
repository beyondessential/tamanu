import React, { useEffect, useState } from 'react';
import styled from 'styled-components';

import { Box } from '@material-ui/core';

import { AddReminderContact } from './AddReminderContact';
import { BaseModal } from './BaseModal';
import { ReminderContactList } from './ReminderContactList';
import { ReminderContactQR } from './ReminderContactQR';
import { RemoveReminderContact } from './RemoveReminderContact';
import { useTranslation } from '../contexts/Translation';
import { socket } from '../utils/socket';

const ReminderModalContainer = styled(Box)`
  padding: 0px 8px;
`;

const StyledBaseModal = styled(BaseModal)`
  .MuiPaper-root {
    max-width: 750px;
  }
  .MuiDialogTitle-root {
    padding-left: 40px;
    padding-top: 8px;
    padding-bottom: 8px;
  }
`;

const REMINDER_CONTACT_VIEWS = {
  REMINDER_CONTACT_LIST: 'ReminderContactList',
  ADD_REMINDER_FORM: 'AddReminderForm',
  ADD_REMINDER_QR_CODE: 'AddReminderQrCode',
  REMOVE_REMINDER: 'RemoveReminder',
};

export const ReminderContactModal = ({ onClose, open }) => {
  const { getTranslation } = useTranslation();
  const [activeView, setActiveView] = useState(REMINDER_CONTACT_VIEWS.REMINDER_CONTACT_LIST);
<<<<<<< HEAD
  const [newContact, setNewContact] = useState({});
  const [pendingContacts, setPendingContacts] = useState({});
  const [successContactIds, setSuccessContactIds] = useState([]);

  useEffect(() => {
    socket.connect();
    socket.on('telegram:subscribe:success', data => {
      setSuccessContactIds(prev => [...prev, data?.contactId]);
    });

    return () => socket.disconnect();
  }, []);

  useEffect(() => {
    if (newContact.id) {
      const timer = setTimeout(() => {
        setPendingContacts(previousPendingContacts => ({
          ...previousPendingContacts,
          [newContact.id]: {
            ...previousPendingContacts[newContact.id],
            isTimerStarted: false
          }
        }));
      }, 2*60*1000); //2 minutes
      setPendingContacts(previousPendingContacts => ({
        ...previousPendingContacts,
        [newContact.id]: {
          ...previousPendingContacts[newContact.id],
          isTimerStarted: true,
          timer: timer
        }
      }));
    }

  }, [newContact.id]);
=======
  const [newContact, setNewContact] = useState();
  const [selectedContact, setSelectedContact] = useState();
>>>>>>> b39decf8

  const handleActiveView = value => {
    setActiveView(value);
  };

  const getModalTitle = () => {
    switch (activeView) {
      case REMINDER_CONTACT_VIEWS.REMINDER_CONTACT_LIST:
        return getTranslation('patient.details.reminderContacts.title', 'Reminder contacts');
      case REMINDER_CONTACT_VIEWS.ADD_REMINDER_FORM:
        return getTranslation('patient.details.addReminderContact.title', 'Add reminder contact');
      case REMINDER_CONTACT_VIEWS.ADD_REMINDER_QR_CODE:
        return getTranslation('patient.details.addReminderContact.title', 'Add reminder contact');
      case REMINDER_CONTACT_VIEWS.REMOVE_REMINDER:
        return getTranslation(
          'patient.details.removeReminderContact.title',
          'Remove reminder contact',
        );
    }
  };

  const onContinue = newContact => {
    setNewContact(newContact);
    handleActiveView(REMINDER_CONTACT_VIEWS.ADD_REMINDER_QR_CODE);
  };

  const onBack = () => {
    handleActiveView(REMINDER_CONTACT_VIEWS.REMINDER_CONTACT_LIST);
  };

  const handleRemoveContact = contact => {
    setSelectedContact(contact);
    handleActiveView(REMINDER_CONTACT_VIEWS.REMOVE_REMINDER);
  };

  return (
    <StyledBaseModal
      width={activeView === REMINDER_CONTACT_VIEWS.REMOVE_REMINDER ? 'sm' : 'md'}
      title={getModalTitle()}
      open={open}
      onClose={onClose}
    >
      <ReminderModalContainer>
        {activeView === REMINDER_CONTACT_VIEWS.REMINDER_CONTACT_LIST && (
          <ReminderContactList
            onAddContact={() => handleActiveView(REMINDER_CONTACT_VIEWS.ADD_REMINDER_FORM)}
<<<<<<< HEAD
            onRetry={onContinue}
=======
            onRemoveContact={handleRemoveContact}
>>>>>>> b39decf8
            onClose={onClose}
            pendingContacts={pendingContacts}
            successContactIds={successContactIds}
          />
        )}
        {activeView === REMINDER_CONTACT_VIEWS.ADD_REMINDER_FORM && (
          <AddReminderContact onContinue={onContinue} onBack={onBack} onClose={onClose} />
        )}
        {activeView === REMINDER_CONTACT_VIEWS.ADD_REMINDER_QR_CODE && (
          <ReminderContactQR
            contact={newContact}
            onClose={onBack}
          />
        )}
        {activeView === REMINDER_CONTACT_VIEWS.REMOVE_REMINDER && (
          <RemoveReminderContact
            selectedContact={selectedContact}
            onClose={onClose}
            onBack={onBack}
          />
        )}
      </ReminderModalContainer>
    </StyledBaseModal>
  );
};<|MERGE_RESOLUTION|>--- conflicted
+++ resolved
@@ -36,10 +36,10 @@
 export const ReminderContactModal = ({ onClose, open }) => {
   const { getTranslation } = useTranslation();
   const [activeView, setActiveView] = useState(REMINDER_CONTACT_VIEWS.REMINDER_CONTACT_LIST);
-<<<<<<< HEAD
   const [newContact, setNewContact] = useState({});
   const [pendingContacts, setPendingContacts] = useState({});
   const [successContactIds, setSuccessContactIds] = useState([]);
+  const [selectedContact, setSelectedContact] = useState();
 
   useEffect(() => {
     socket.connect();
@@ -72,10 +72,6 @@
     }
 
   }, [newContact.id]);
-=======
-  const [newContact, setNewContact] = useState();
-  const [selectedContact, setSelectedContact] = useState();
->>>>>>> b39decf8
 
   const handleActiveView = value => {
     setActiveView(value);
@@ -122,11 +118,8 @@
         {activeView === REMINDER_CONTACT_VIEWS.REMINDER_CONTACT_LIST && (
           <ReminderContactList
             onAddContact={() => handleActiveView(REMINDER_CONTACT_VIEWS.ADD_REMINDER_FORM)}
-<<<<<<< HEAD
             onRetry={onContinue}
-=======
             onRemoveContact={handleRemoveContact}
->>>>>>> b39decf8
             onClose={onClose}
             pendingContacts={pendingContacts}
             successContactIds={successContactIds}
