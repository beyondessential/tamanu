import React, { useState } from 'react';
import styled from 'styled-components';
import { extension } from 'mime-types';

import GetAppIcon from '@material-ui/icons/GetApp';
import { IconButton } from '@material-ui/core';

import { DataFetchingTable } from './Table';
import { DateDisplay } from './DateDisplay';
import { LimitedLinesCell } from './FormattedTableCell';
import { TranslatedText, TranslatedReferenceData } from './Translation';
import { DeleteDocumentModal } from '../views/patients/components/DeleteDocumentModal';
import { MenuButton } from './MenuButton';
import { useAuth } from '../contexts/Auth';
import { NoteBlock } from './NoteBlock';

const ActionWrapper = styled.div`
  width: 0; // This is needed to move content to the right side of the table
  display: flex;
  flex-direction: row;
  align-items: center;
`;

const StyledIconButton = styled(IconButton)`
  border: 1px solid;
  border-color: transparent;
  color: ${(props) => props.theme.palette.primary.main};
  border-radius: 3px;
  padding-left: 10px;
  padding-right: 10px;
`;

const getAttachmentType = ({ type }) => {
  // Note that this may not be the actual extension of the file uploaded.
  // Instead, its the default extension for the mime-type of the file uploaded.
  // i.e. a file which originally had '.jpg' extension may be listed as a JPEG
  const fileExtension = extension(type);
  if (typeof fileExtension === 'string') return fileExtension.toUpperCase();
  return 'Unknown';
};

const getUploadedDate = ({ documentUploadedAt }) =>
<<<<<<< HEAD
  documentUploadedAt ? <DateDisplay date={documentUploadedAt} /> : '';
=======
  documentUploadedAt ? (
    <DateDisplay date={documentUploadedAt} data-testid="datedisplay-gwjf" />
  ) : (
    ''
  );
>>>>>>> cf9016b5
const getDepartmentName = ({ department }) =>
  department ? (
    <TranslatedReferenceData
      fallback={department.name}
      value={department.id}
      category="department"
<<<<<<< HEAD
=======
      data-testid="translatedreferencedata-vi1d"
>>>>>>> cf9016b5
    />
  ) : (
    ''
  );

export const DocumentsTable = React.memo(
  ({ endpoint, searchParameters, refreshCount, refreshTable, onDownload, openDocumentPreview }) => {
    const { ability } = useAuth();
    const [modalOpen, setModalOpen] = useState(false);
    const [selectedDocument, setSelectedDocument] = useState(null);

    const actions = [
      {
        label: (
          <TranslatedText
            stringId="general.action.delete"
            fallback="Delete"
            data-testid="translatedtext-cgro"
          />
        ),
        action: () => setModalOpen(true),
        permissionCheck: () => {
          return ability?.can('delete', 'DocumentMetadata');
        },
        wrapper: menuItem => {
          return <NoteBlock>{menuItem}</NoteBlock>;
        },
      },
    ].filter(({ permissionCheck }) => {
      return permissionCheck ? permissionCheck() : true;
    });

    // Define columns inside component to pass callbacks to getActions
    const COLUMNS = [
      {
        key: 'name',
        title: (
          <TranslatedText
            stringId="general.table.column.name"
            fallback="Name"
            data-testid="translatedtext-57ad"
          />
        ),
        CellComponent: LimitedLinesCell,
      },
      {
        key: 'type',
        title: (
          <TranslatedText
            stringId="document.table.column.type"
            fallback="Type"
            data-testid="translatedtext-tl4g"
          />
        ),
        accessor: getAttachmentType,
      },
      {
        key: 'documentUploadedAt',
        title: (
          <TranslatedText
            stringId="document.table.column.uploadedDate"
            fallback="Upload"
            data-testid="translatedtext-pwph"
          />
        ),
        accessor: getUploadedDate,
      },
      {
        key: 'documentOwner',
        title: (
          <TranslatedText
            stringId="document.table.column.owner"
            fallback="Owner"
            data-testid="translatedtext-5luo"
          />
        ),
        CellComponent: LimitedLinesCell,
      },
      {
        key: 'department.name',
        title: (
          <TranslatedText
            stringId="general.department.label"
            fallback="Department"
            data-testid="translatedtext-l1p0"
          />
        ),
        accessor: getDepartmentName,
        CellComponent: LimitedLinesCell,
        sortable: false,
      },
      {
        key: 'note',
        title: (
          <TranslatedText
            stringId="document.table.column.comments"
            fallback="Comments"
            data-testid="translatedtext-87f5"
          />
        ),
        sortable: false,
        CellComponent: LimitedLinesCell,
      },
      {
        key: 'actions',
        title: (
          <TranslatedText
            stringId="document.table.column.actions"
            fallback="Actions"
            data-testid="translatedtext-dpbk"
          />
        ),
        dontCallRowInput: true,
        sortable: false,
        CellComponent: ({ data }) => (
          <ActionWrapper
            onMouseEnter={() => setSelectedDocument(data)}
            data-testid="actionwrapper-lisn"
          >
            <StyledIconButton
              color="primary"
              onClick={() => onDownload(data)}
              key="download"
              data-testid="stylediconbutton-o907"
            >
              <GetAppIcon fontSize="small" data-testid="getappicon-dpgk" />
            </StyledIconButton>
            {actions.length > 0 && <MenuButton actions={actions} data-testid="menubutton-5s3g" />}
          </ActionWrapper>
        ),
      },
    ];

    return (
      <>
        <DataFetchingTable
          endpoint={endpoint}
          columns={COLUMNS}
          noDataMessage={
            <TranslatedText
              stringId="documents.table.noData"
              fallback="No documents found"
              data-testid="translatedtext-15z7"
            />
          }
          fetchOptions={searchParameters}
          refreshCount={refreshCount}
          allowExport={false}
          elevated={false}
          onRowClick={(row) => openDocumentPreview(row)}
          rowIdKey="id"
          data-testid="datafetchingtable-s6m9"
        />
        <DeleteDocumentModal
          open={modalOpen}
          documentToDelete={selectedDocument}
          endpoint={endpoint}
          onClose={() => {
            setModalOpen(false);
            refreshTable();
          }}
          data-testid="deletedocumentmodal-nu94"
        />
      </>
    );
  },
);<|MERGE_RESOLUTION|>--- conflicted
+++ resolved
@@ -24,7 +24,7 @@
 const StyledIconButton = styled(IconButton)`
   border: 1px solid;
   border-color: transparent;
-  color: ${(props) => props.theme.palette.primary.main};
+  color: ${props => props.theme.palette.primary.main};
   border-radius: 3px;
   padding-left: 10px;
   padding-right: 10px;
@@ -40,25 +40,18 @@
 };
 
 const getUploadedDate = ({ documentUploadedAt }) =>
-<<<<<<< HEAD
-  documentUploadedAt ? <DateDisplay date={documentUploadedAt} /> : '';
-=======
   documentUploadedAt ? (
     <DateDisplay date={documentUploadedAt} data-testid="datedisplay-gwjf" />
   ) : (
     ''
   );
->>>>>>> cf9016b5
 const getDepartmentName = ({ department }) =>
   department ? (
     <TranslatedReferenceData
       fallback={department.name}
       value={department.id}
       category="department"
-<<<<<<< HEAD
-=======
       data-testid="translatedreferencedata-vi1d"
->>>>>>> cf9016b5
     />
   ) : (
     ''
@@ -208,7 +201,7 @@
           refreshCount={refreshCount}
           allowExport={false}
           elevated={false}
-          onRowClick={(row) => openDocumentPreview(row)}
+          onRowClick={row => openDocumentPreview(row)}
           rowIdKey="id"
           data-testid="datafetchingtable-s6m9"
         />
