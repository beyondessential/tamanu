import React, { useState } from 'react';
import { useSelector } from 'react-redux';
import styled from 'styled-components';

import { Typography } from '@material-ui/core';

import { PlusIcon } from '../assets/icons/PlusIcon';
import { Colors } from '../constants';
import { useAuth } from '../contexts/Auth';
import { Button, TextButton } from './Button';
import { ModalCancelRow } from './ModalActionRow';
import { DataFetchingTable } from './Table';
import { joinNames } from '../utils/user';
import { useTranslation } from '../contexts/Translation';
import { TranslatedText } from './Translation/TranslatedText';
import { capitalize } from 'lodash';

const StyledText = styled(Typography)`
  margin: 14px 0px 30px 0;
  font-size: 14px;
  line-height: 18px;

  span {
    font-weight: 500;
  }
`;

const StyledTextButton = styled(TextButton)`
  font-size: 14px;
  line-height: 18px;
  text-decoration: underline;
  color: ${Colors.darkestText};
  .MuiButton-label {
    font-weight: 400;
  }
`;

const StyledContactListTable = styled(DataFetchingTable)`
  display: ${props => (props.isEmpty ? 'none' : 'block')};
  margin-bottom: 28px;
  border-radius: 5px;
  border: 1px solid ${Colors.outline};
  background: ${Colors.white};
  box-shadow: none;

  table {
    padding-left: 21px;
    padding-right: 25px;
    padding-bottom: 16px;
  }

  table thead th {
    background-color: ${Colors.white} !important;
    border-bottom: 1px solid ${Colors.outline};
    padding: 13px 0 12px 2px;
    padding-left: 2px !important;
    width: 30%;
    &: 4th-child {
      width: 10%;
    }
  }

  table thead th tr {
    font-size: 14px;
    font-style: normal;
    line-height: 18px;
  }

  table tbody td {
    padding-left: 2px !important;
    padding-top: 14px !important;
    padding-bottom: 0 !important;
    border-bottom: none;
  }
`;

const StyledAddContactButton = styled(Button)`
  padding: 11px 15px !important;
  height: 33px;
  border-radius: 3px;
  border: 1px solid ${Colors.primary};
  line-height: 18px;
  margin-bottom: 20px;

  svg {
    margin-right: 5px !important;
  }
`;

<<<<<<< HEAD
const RowActionLink = styled.a`
  text-decoration: underline;
  cursor: pointer;
`;

const ColoredText = styled.span`
  color: ${props => props.color};
`;

const ColoredCellText = ({ children, status }) => {
  switch (status) {
    case 'failed':
      return <ColoredText color={Colors.alert}>{children}</ColoredText>
    case 'pending':
      return <ColoredText color={Colors.softText}>{children}</ColoredText>
    default:
      return <span>{children}</span>
  }
}

const ContactDetails = ({ pendingContacts, onRetry, successContactIds }) => {
=======
const ContactDetails = ({ onRemoveContact }) => {
>>>>>>> b39decf8
  const { getTranslation } = useTranslation();
  const patient = useSelector(state => state.patient);
  const patientName = joinNames(patient);
  const [isEmpty, setIsEmpty] = useState(false);

  const { ability } = useAuth();
  const canRemoveReminderContacts = ability.can('write', 'Patient');

  const onDataFetched = ({ count }) => {
    setIsEmpty(!count);
  };

  const getStatus = (isTimerStarted = false, contactId) => {
    if (successContactIds.includes(contactId)) {
      return 'success';
    }
    if (isTimerStarted) {
      return 'pending';
    }
    return 'failed';
  };

  const getMethod = (status, method) => {
    let methodText;
    switch (status) {
      case 'failed':
        methodText = <TranslatedText
          stringId='patient.details.reminderContacts.method.failed'
          fallback='Failed'
        />;
        break;
      case 'pending':
        methodText = <TranslatedText
          stringId={`patient.details.reminderContacts.method.${method}Pending`}
          fallback={capitalize(method) + ' pending'}
        />;
        break;
      case 'success':
        methodText = <TranslatedText
          stringId={`patient.details.reminderContacts.method.${method}`}
          fallback={capitalize(method)}
        />;
        break;
    }
    return <ColoredCellText status={status}>{methodText}</ColoredCellText>
  };

  const columns = [
    {
      key: 'name',
      title: <TranslatedText stringId='patient.details.reminderContacts.field.contact' fallback='Contact' />,
      sortable: false,
      accessor: row => (
        <ColoredCellText status={getStatus(pendingContacts[row.id]?.isTimerStarted, row.id)}>
          {row.name}
        </ColoredCellText>
      ),
    },
    {
      key: 'relationship.name',
      title: <TranslatedText stringId='patient.details.reminderContacts.field.relationship' fallback='Relationship' />,
      sortable: false,
      accessor: row => (
        <ColoredCellText status={getStatus(pendingContacts[row.id]?.isTimerStarted, row.id)}>
          {row.relationship.name}
        </ColoredCellText>
      ),
    },
    {
      key: 'method',
      title: <TranslatedText stringId='patient.details.reminderContacts.field.contactMethod' fallback='Contact method' />,
      sortable: false,
      accessor: row => getMethod(
        getStatus(pendingContacts[row.id]?.isTimerStarted, row.id),
        row.method,
      ),
    },
    { 
      key: '', 
      title: '', 
      sortable: false,
      accessor: row => getStatus(pendingContacts[row.id]?.isTimerStarted, row.id) === 'failed'
      ? (
        <RowActionLink onClick={() => onRetry(row)}>
          <TranslatedText stringId="general.action.retry" fallback="Retry" />
        </RowActionLink>
      )
      : ''
    },
<<<<<<< HEAD
=======
    ...(canRemoveReminderContacts
      ? [
          {
            key: '',
            title: '',
            sortable: false,
            accessor: (data) => {
              return (
                <StyledTextButton onClick={() => onRemoveContact(data)}>
                  <TranslatedText
                    stringId={'patient.details.reminderContacts.label.remove'}
                    fallback={'Remove'}
                  />
                </StyledTextButton>
              );
            },
          },
        ]
      : []),
>>>>>>> b39decf8
  ];

  return (
    <>
      {isEmpty ? (
        <StyledText
          dangerouslySetInnerHTML={{
            __html: getTranslation(
              'patient.details.reminderContacts.emptyDescription',
              "There are no contacts registered to receive reminders for :patientName. Please select 'Add contact' to register a contact.",
              { patientName: `<span>${patientName}</span>` },
            ),
          }}
        ></StyledText>
      ) : (
        <StyledText
          dangerouslySetInnerHTML={{
            __html: getTranslation(
              'patient.details.reminderContacts.description',
              'The below contact list is registered to receive reminders for :patientName.',
              { patientName: `<span>${patientName}</span>` },
            ),
          }}
        ></StyledText>
      )}
      <StyledContactListTable
        columns={columns}
        endpoint={`/patient/${patient.id}/reminderContacts`}
        disablePagination
        initialSort={{ orderBy: 'name', order: 'asc' }}
        allowExport={false}
        onDataFetched={onDataFetched}
        isEmpty={isEmpty}
      />
    </>
  );
};

<<<<<<< HEAD
export const ReminderContactList = ({ onClose, onAddContact, pendingContacts, onRetry, successContactIds }) => {
=======
export const ReminderContactList = ({ onClose, onAddContact, onRemoveContact }) => {
>>>>>>> b39decf8
  const { ability } = useAuth();
  const canAddReminderContacts = ability.can('write', 'Patient');

  return (
    <>
<<<<<<< HEAD
      <ContactDetails 
        pendingContacts={pendingContacts}
        onRetry={onRetry}
        successContactIds={successContactIds}
      />
=======
      <ContactDetails onRemoveContact={onRemoveContact} />
>>>>>>> b39decf8

      {canAddReminderContacts && (
        <StyledAddContactButton
          variant="outlined"
          color="primary"
          size="small"
          onClick={onAddContact}
        >
          <PlusIcon fill={Colors.primary} />
          <TranslatedText
            stringId="patient.details.reminderContacts.action.add"
            fallback="Add contact"
          />
        </StyledAddContactButton>
      )}
      <ModalCancelRow
        confirmText={<TranslatedText stringId="general.action.close" fallback="Close" />}
        confirmColor="primary"
        onConfirm={onClose}
      />
    </>
  );
};<|MERGE_RESOLUTION|>--- conflicted
+++ resolved
@@ -87,7 +87,6 @@
   }
 `;
 
-<<<<<<< HEAD
 const RowActionLink = styled.a`
   text-decoration: underline;
   cursor: pointer;
@@ -108,10 +107,7 @@
   }
 }
 
-const ContactDetails = ({ pendingContacts, onRetry, successContactIds }) => {
-=======
-const ContactDetails = ({ onRemoveContact }) => {
->>>>>>> b39decf8
+const ContactDetails = ({ pendingContacts, onRetry, successContactIds, onRemoveContact }) => {
   const { getTranslation } = useTranslation();
   const patient = useSelector(state => state.patient);
   const patientName = joinNames(patient);
@@ -189,20 +185,6 @@
         row.method,
       ),
     },
-    { 
-      key: '', 
-      title: '', 
-      sortable: false,
-      accessor: row => getStatus(pendingContacts[row.id]?.isTimerStarted, row.id) === 'failed'
-      ? (
-        <RowActionLink onClick={() => onRetry(row)}>
-          <TranslatedText stringId="general.action.retry" fallback="Retry" />
-        </RowActionLink>
-      )
-      : ''
-    },
-<<<<<<< HEAD
-=======
     ...(canRemoveReminderContacts
       ? [
           {
@@ -222,7 +204,18 @@
           },
         ]
       : []),
->>>>>>> b39decf8
+    { 
+      key: '', 
+      title: '', 
+      sortable: false,
+      accessor: row => getStatus(pendingContacts[row.id]?.isTimerStarted, row.id) === 'failed'
+      ? (
+        <RowActionLink onClick={() => onRetry(row)}>
+          <TranslatedText stringId="general.action.retry" fallback="Retry" />
+        </RowActionLink>
+      )
+      : ''
+    },
   ];
 
   return (
@@ -261,25 +254,18 @@
   );
 };
 
-<<<<<<< HEAD
-export const ReminderContactList = ({ onClose, onAddContact, pendingContacts, onRetry, successContactIds }) => {
-=======
-export const ReminderContactList = ({ onClose, onAddContact, onRemoveContact }) => {
->>>>>>> b39decf8
+export const ReminderContactList = ({ onClose, onAddContact, pendingContacts, onRetry, successContactIds, onRemoveContact }) => {
   const { ability } = useAuth();
   const canAddReminderContacts = ability.can('write', 'Patient');
 
   return (
     <>
-<<<<<<< HEAD
       <ContactDetails 
         pendingContacts={pendingContacts}
         onRetry={onRetry}
         successContactIds={successContactIds}
+        onRemoveContact={onRemoveContact}
       />
-=======
-      <ContactDetails onRemoveContact={onRemoveContact} />
->>>>>>> b39decf8
 
       {canAddReminderContacts && (
         <StyledAddContactButton
