import React, { useState } from 'react';
import { TranslationContext, useTranslation } from '@tamanu/ui-components';
import { LOCAL_STORAGE_KEYS } from '../constants';
import { useTranslationsQuery } from '../api/queries/useTranslationsQuery';
import { translationFactory } from '@tamanu/shared/utils/translation/translationFactory';
import { getCurrentLanguageCode } from '../utils/translation';
import { getEnumPrefix } from '@tamanu/shared/utils/enumRegistry';
import { getReferenceDataStringId } from '@tamanu/shared/utils/translation';

export { useTranslation };

export const TranslationProvider = ({ children, value }) => {
  
  const [storedLanguage, setStoredLanguage] = useState(getCurrentLanguageCode());
  
  const { data: translations } = useTranslationsQuery(storedLanguage);
 
  // In the case of mocking the translation context, we can pass in the value directly
  if (value) {
    return <TranslationContext.Provider value={value}>{children}</TranslationContext.Provider>;
  }

  const translationFunc = translationFactory(translations);

  /**
   * @param {string} stringId
   * @param {string} fallback
   * @param {TranslationOptions} translationOptions
   * @returns {string}
   */
  const getTranslation = (stringId, fallback, translationOptions = {}) => {
    const { value } = translationFunc(stringId, fallback, translationOptions);
    return value;
  };

  const getEnumTranslation = (enumValues, currentValue) => {
    const fallback = enumValues[currentValue];
    const stringId = `${getEnumPrefix(enumValues)}.${currentValue}`;
    const { value } = translationFunc(stringId, fallback);
    return value;
  };

<<<<<<< HEAD
=======
  const getReferenceDataTranslation = ({ value, category, fallback, placeholder }) => {
    return value
      ? getTranslation(getReferenceDataStringId(value, category), fallback)
      : placeholder;
  };

>>>>>>> 55769e92
  const updateStoredLanguage = newLanguage => {
    // Save the language in local state so that it updates the react component tree on change
    setStoredLanguage(newLanguage);
    // Save the language in local storage so that it persists between sessions
    localStorage.setItem(LOCAL_STORAGE_KEYS.LANGUAGE, newLanguage);
  };

  return (
    <TranslationContext.Provider
      value={{
        getTranslation,
        getEnumTranslation,
        getReferenceDataTranslation,
        updateStoredLanguage,
        storedLanguage,
        translations,
      }}
    >
      {children}
    </TranslationContext.Provider>
  );
};<|MERGE_RESOLUTION|>--- conflicted
+++ resolved
@@ -10,11 +10,11 @@
 export { useTranslation };
 
 export const TranslationProvider = ({ children, value }) => {
-  
+
   const [storedLanguage, setStoredLanguage] = useState(getCurrentLanguageCode());
-  
+
   const { data: translations } = useTranslationsQuery(storedLanguage);
- 
+
   // In the case of mocking the translation context, we can pass in the value directly
   if (value) {
     return <TranslationContext.Provider value={value}>{children}</TranslationContext.Provider>;
@@ -40,15 +40,13 @@
     return value;
   };
 
-<<<<<<< HEAD
-=======
+  const updateStoredLanguage = newLanguage => {
   const getReferenceDataTranslation = ({ value, category, fallback, placeholder }) => {
     return value
       ? getTranslation(getReferenceDataStringId(value, category), fallback)
       : placeholder;
   };
 
->>>>>>> 55769e92
   const updateStoredLanguage = newLanguage => {
     // Save the language in local state so that it updates the react component tree on change
     setStoredLanguage(newLanguage);
