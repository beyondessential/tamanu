--- conflicted
+++ resolved
@@ -2,11 +2,8 @@
 import { useApi } from '../api/useApi';
 import { LOCAL_STORAGE_KEYS } from '../constants';
 import { useTranslations } from '../api/queries/useTranslations';
-<<<<<<< HEAD
 import { translationFactory } from '@tamanu/shared/utils/translation/translationFactory';
-=======
 import { ENGLISH_LANGUAGE_CODE } from '@tamanu/constants';
->>>>>>> 745e0d1b
 
 export const TranslationContext = React.createContext();
 
@@ -14,37 +11,12 @@
 
 const isDev = process.env.NODE_ENV === 'development';
 
-<<<<<<< HEAD
-=======
-/**
- * @param {string} templateString
- * @param {object} replacements
- * @returns {string}
- *
- * @example replaceStringVariables("there are :count users", { count: 2 }) => "there are 2 users"
- */
-export const replaceStringVariables = (templateString, replacements) => {
-  if (!replacements) return templateString;
-  const result = templateString
-    .split(/(:[a-zA-Z]+)/g)
-    .map((part, index) => {
-      // Even indexes are the unchanged parts of the string
-      if (index % 2 === 0) return part;
-      // Return the replacement if exists
-      return replacements[part.slice(1)] || part;
-    })
-    .join('');
-
-  return result;
-};
-
->>>>>>> 745e0d1b
 export const TranslationProvider = ({ children }) => {
   const api = useApi();
   const initialValue = localStorage.getItem(LOCAL_STORAGE_KEYS.LANGUAGE) || ENGLISH_LANGUAGE_CODE;
   const [storedLanguage, setStoredLanguage] = useState(initialValue);
 
-  const { data: translations } = useTranslations(storedLanguage); 
+  const { data: translations } = useTranslations(storedLanguage);
 
   const translationFunc = translationFactory(translations);
 
@@ -52,11 +24,7 @@
     const { value, notExisting } = translationFunc(stringId, fallback, replacements);
     // This section here is a dev tool to help populate the db with the translation ids we have defined
     // in components. It will only populate the db with English strings, so that we can then translate them.
-<<<<<<< HEAD
-    if (isDev && storedLanguage === 'en' && notExisting) {
-=======
-    if (isDev && storedLanguage === ENGLISH_LANGUAGE_CODE) {
->>>>>>> 745e0d1b
+    if (isDev && storedLanguage === ENGLISH_LANGUAGE_CODE && notExisting) {
       api.post('translation', { stringId, fallback, text: fallback });
     }
     return value;
