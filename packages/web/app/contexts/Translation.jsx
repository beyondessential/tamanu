import React, { useContext, useState } from 'react';
import { useApi } from '../api/useApi';
import { LOCAL_STORAGE_KEYS } from '../constants';
import { useTranslations } from '../api/queries/useTranslations';
<<<<<<< HEAD
import { getCurrentLanguageCode } from '../utils/translation';
=======
import { ENGLISH_LANGUAGE_CODE } from '@tamanu/constants';
>>>>>>> 1f125978

export const TranslationContext = React.createContext();

export const useTranslation = () => useContext(TranslationContext);

const isDev = process.env.NODE_ENV === 'development';

/**
 * @param {string} templateString
 * @param {object} replacements
 * @returns {string}
 *
 * @example replaceStringVariables("there are :count users", { count: 2 }) => "there are 2 users"
 */
const replaceStringVariables = (templateString, replacements) => {
  if (!replacements) return templateString;
  const result = templateString
    .split(/(:[a-zA-Z]+)/g)
    .map((part, index) => {
      // Even indexes are the unchanged parts of the string
      if (index % 2 === 0) return part;
      // Return the replacement if exists
      return replacements[part.slice(1)] || part;
    })
    .join('');

  return result;
};

export const TranslationProvider = ({ children }) => {
  const api = useApi();
<<<<<<< HEAD
  const [storedLanguage, setStoredLanguage] = useState(getCurrentLanguageCode());
=======
  const initialValue = localStorage.getItem(LOCAL_STORAGE_KEYS.LANGUAGE) || ENGLISH_LANGUAGE_CODE;
  const [storedLanguage, setStoredLanguage] = useState(initialValue);
>>>>>>> 1f125978

  const { data: translations } = useTranslations(storedLanguage);

  const getTranslation = (stringId, fallback, replacements) => {
    if (!translations) return replaceStringVariables(fallback, replacements);
    if (translations[stringId]) return replaceStringVariables(translations[stringId], replacements);
    // This section here is a dev tool to help populate the db with the translation ids we have defined
    // in components. It will only populate the db with English strings, so that we can then translate them.
    if (isDev && storedLanguage === ENGLISH_LANGUAGE_CODE) {
      api.post('translation', { stringId, fallback, text: fallback });
    }
    return replaceStringVariables(fallback, replacements);
  };

  const updateStoredLanguage = newLanguage => {
    // Save the language in local state so that it updates the react component tree on change
    setStoredLanguage(newLanguage);
    // Save the language in local storage so that it persists between sessions
    localStorage.setItem(LOCAL_STORAGE_KEYS.LANGUAGE, newLanguage);
  };

  return (
    <TranslationContext.Provider
      value={{
        getTranslation,
        updateStoredLanguage,
        storedLanguage,
      }}
    >
      {children}
    </TranslationContext.Provider>
  );
};<|MERGE_RESOLUTION|>--- conflicted
+++ resolved
@@ -2,11 +2,8 @@
 import { useApi } from '../api/useApi';
 import { LOCAL_STORAGE_KEYS } from '../constants';
 import { useTranslations } from '../api/queries/useTranslations';
-<<<<<<< HEAD
 import { getCurrentLanguageCode } from '../utils/translation';
-=======
 import { ENGLISH_LANGUAGE_CODE } from '@tamanu/constants';
->>>>>>> 1f125978
 
 export const TranslationContext = React.createContext();
 
@@ -38,12 +35,7 @@
 
 export const TranslationProvider = ({ children }) => {
   const api = useApi();
-<<<<<<< HEAD
   const [storedLanguage, setStoredLanguage] = useState(getCurrentLanguageCode());
-=======
-  const initialValue = localStorage.getItem(LOCAL_STORAGE_KEYS.LANGUAGE) || ENGLISH_LANGUAGE_CODE;
-  const [storedLanguage, setStoredLanguage] = useState(initialValue);
->>>>>>> 1f125978
 
   const { data: translations } = useTranslations(storedLanguage);
 
