--- conflicted
+++ resolved
@@ -49,11 +49,7 @@
         getTranslation,
         updateStoredLanguage,
         storedLanguage,
-<<<<<<< HEAD
         translations
-=======
-        translations,
->>>>>>> 7366ea9e
       }}
     >
       {children}
