import React, { useContext, useState } from 'react';
import { useApi } from '../api/useApi';
import { LOCAL_STORAGE_KEYS } from '../constants';
import { useTranslations } from '../api/queries/useTranslations';
import { ENGLISH_LANGUAGE_CODE } from '@tamanu/constants';

export const TranslationContext = React.createContext();

export const useTranslation = () => useContext(TranslationContext);

const isDev = process.env.NODE_ENV === 'development';

const applyCasing = (text, lowercase, uppercase) => {
  if (lowercase) return text.toLowerCase();
  if (uppercase) return text.toUpperCase();
  return text;
};

/**
 * @param {string} templateString
 * @param {object} replacements
 * @returns {string}
 *
 * @example replaceStringVariables("there are :count users", { count: 2 }) => "there are 2 users"
 */
<<<<<<< HEAD
export const replaceStringVariables = (
  templateString,
  { replacements, uppercase, lowercase },
  translations,
) => {
  if (!replacements) return applyCasing(templateString, uppercase, lowercase);
=======
export const replaceStringVariables = (templateString, replacements) => {
  if (!replacements) return templateString;
>>>>>>> 03efb9a1
  const result = templateString
    .split(/(:[a-zA-Z]+)/g)
    .map((part, index) => {
      // Even indexes are the unchanged parts of the string
      if (index % 2 === 0) return part;
      // Return the replacement if exists
      let replacement = replacements[part.slice(1)] || part;
      if (typeof replacement !== 'object') return replacement;

      const translation = translations?.[replacement.props.stringId] || replacement.props.fallback;
      return applyCasing(translation, replacement.props.lowercase, replacement.props.uppercase);
    })
    .join('');

  return applyCasing(result, uppercase, lowercase);
};

export const TranslationProvider = ({ children }) => {
  const api = useApi();
  const initialValue = localStorage.getItem(LOCAL_STORAGE_KEYS.LANGUAGE) || ENGLISH_LANGUAGE_CODE;
  const [storedLanguage, setStoredLanguage] = useState(initialValue);

  const { data: translations } = useTranslations(storedLanguage);

  const getTranslation = (stringId, fallback, replacements, uppercase, lowercase) => {
    const replacementConfig = {
      replacements,
      uppercase,
      lowercase,
    };
    if (!translations) return replaceStringVariables(fallback, replacementConfig, translations);
    if (translations[stringId])
      return replaceStringVariables(
        translations[stringId],
replacementConfig,
        translations,
      );
    // This section here is a dev tool to help populate the db with the translation ids we have defined
    // in components. It will only populate the db with English strings, so that we can then translate them.
    if (isDev && storedLanguage === ENGLISH_LANGUAGE_CODE) {
      api.post('translation', { stringId, fallback, text: fallback });
    }
    return replaceStringVariables(
      fallback,
      {
        replacements,
        uppercase,
        lowercase,
      },
      translations,
    );
  };

  const updateStoredLanguage = newLanguage => {
    // Save the language in local state so that it updates the react component tree on change
    setStoredLanguage(newLanguage);
    // Save the language in local storage so that it persists between sessions
    localStorage.setItem(LOCAL_STORAGE_KEYS.LANGUAGE, newLanguage);
  };

  return (
    <TranslationContext.Provider
      value={{
        getTranslation,
        updateStoredLanguage,
        storedLanguage,
      }}
    >
      {children}
    </TranslationContext.Provider>
  );
};<|MERGE_RESOLUTION|>--- conflicted
+++ resolved
@@ -23,17 +23,12 @@
  *
  * @example replaceStringVariables("there are :count users", { count: 2 }) => "there are 2 users"
  */
-<<<<<<< HEAD
 export const replaceStringVariables = (
   templateString,
   { replacements, uppercase, lowercase },
   translations,
 ) => {
   if (!replacements) return applyCasing(templateString, uppercase, lowercase);
-=======
-export const replaceStringVariables = (templateString, replacements) => {
-  if (!replacements) return templateString;
->>>>>>> 03efb9a1
   const result = templateString
     .split(/(:[a-zA-Z]+)/g)
     .map((part, index) => {
@@ -66,11 +61,7 @@
     };
     if (!translations) return replaceStringVariables(fallback, replacementConfig, translations);
     if (translations[stringId])
-      return replaceStringVariables(
-        translations[stringId],
-replacementConfig,
-        translations,
-      );
+      return replaceStringVariables(translations[stringId], replacementConfig, translations);
     // This section here is a dev tool to help populate the db with the translation ids we have defined
     // in components. It will only populate the db with English strings, so that we can then translate them.
     if (isDev && storedLanguage === ENGLISH_LANGUAGE_CODE) {
