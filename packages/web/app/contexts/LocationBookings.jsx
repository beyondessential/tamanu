import { isThisMonth, startOfToday } from 'date-fns';
import React, { createContext, useContext, useEffect, useState } from 'react';

<<<<<<< HEAD
import { generateIdFromCell } from '../views/scheduling/locationBookings/utils';
=======
import {
  firstDisplayedDayId,
  thisWeekId,
} from '../views/scheduling/locationBookings/LocationBookingsCalendarHeader';
import { scrollToCell } from '../views/scheduling/locationBookings/utils';
>>>>>>> 10cb666e
import {
  firstDisplayedDayId,
  thisWeekId,
} from '../views/scheduling/locationBookings/LocationBookingsCalendarHeader';

const LocationBookingsContext = createContext(null);

const scrollToThisWeek = () =>
  document.getElementById(thisWeekId)?.scrollIntoView({ inline: 'start' });
const scrollToBeginning = () =>
  document.getElementById(firstDisplayedDayId)?.scrollIntoView({ inline: 'start' });
 const scrollToCell = cell => {
  document.getElementById(generateIdFromCell(cell))?.scrollIntoView({ inline: 'start' });
};

export const LocationBookingsContextProvider = ({ children }) => {
  const [filters, setFilters] = useState({
    patientNameOrId: '',
    locationGroupIds: [],
    clinicianId: [],
    bookingTypeId: [],
  });

  const [selectedCell, setSelectedCell] = useState({
    locationId: null,
    date: null,
  });

  const [monthOf, setMonthOf] = useState(startOfToday());

  const updateSelectedCell = newCellData => {
    setSelectedCell(prevCell => {
      const updatedCell = { ...prevCell, ...newCellData };
      if (updatedCell.locationId && updatedCell.date) {
        setMonthOf(updatedCell.date);
      }
      return updatedCell;
    });
  };

  const updateMonth = date => {
    setMonthOf(date);
    (isThisMonth(date) ? scrollToThisWeek : scrollToBeginning)();
  };

  useEffect(() => scrollToCell(selectedCell), [monthOf, selectedCell]);

  return (
    <LocationBookingsContext.Provider
      value={{
        filters,
        setFilters,
        selectedCell,
        updateSelectedCell,
        monthOf,
        updateMonth,
      }}
    >
      {children}
    </LocationBookingsContext.Provider>
  );
};

export const useLocationBookingsContext = () => {
  const context = useContext(LocationBookingsContext);
  if (!context)
    throw new Error(
      'useLocationBookingsContext has been called outside a LocationBookingsContextProvider',
    );
  return context;
};<|MERGE_RESOLUTION|>--- conflicted
+++ resolved
@@ -1,15 +1,7 @@
 import { isThisMonth, startOfToday } from 'date-fns';
 import React, { createContext, useContext, useEffect, useState } from 'react';
 
-<<<<<<< HEAD
 import { generateIdFromCell } from '../views/scheduling/locationBookings/utils';
-=======
-import {
-  firstDisplayedDayId,
-  thisWeekId,
-} from '../views/scheduling/locationBookings/LocationBookingsCalendarHeader';
-import { scrollToCell } from '../views/scheduling/locationBookings/utils';
->>>>>>> 10cb666e
 import {
   firstDisplayedDayId,
   thisWeekId,
