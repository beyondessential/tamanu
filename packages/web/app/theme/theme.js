--- conflicted
+++ resolved
@@ -4,17 +4,18 @@
  */
 
 import { createTheme } from '@material-ui/core/styles';
+import { Colors, MUI_SPACING_UNIT } from '../constants';
 import { createGlobalStyle } from 'styled-components';
-import { themeConfig, globalStyles } from '@tamanu/shared/ui/theme';
+
+const themeName = 'Tamanu';
 
 // Global styles component
 export const GlobalStyles = createGlobalStyle`
-  ${globalStyles}
+  .pointer-events-none {
+    pointer-events: none;
+  }
 `;
 
-<<<<<<< HEAD
-export const theme = createTheme(themeConfig);
-=======
 const palette = {
   primary: {
     main: Colors.primary,
@@ -77,5 +78,4 @@
   },
 };
 
-export const theme = createTheme({ palette, themeName, typography, shape, overrides, components });
->>>>>>> fa4032c5
+export const theme = createTheme({ palette, themeName, typography, shape, overrides, components });