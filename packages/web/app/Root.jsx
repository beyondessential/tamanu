--- conflicted
+++ resolved
@@ -8,7 +8,8 @@
 import MuiLatestThemeProvider from '@mui/material/styles/ThemeProvider';
 import { LocalizationProvider as MuiLocalisationProvider } from '@mui/x-date-pickers/LocalizationProvider';
 import { AdapterDateFns } from '@mui/x-date-pickers/AdapterDateFns';
-import { ApiContext, CustomToastContainer } from '@tamanu/ui-components';
+import { Slide } from 'react-toastify';
+import { ApiContext } from './api';
 import { RoutingApp } from './RoutingApp';
 import { theme } from './theme';
 import { GlobalStyles } from './constants';
@@ -23,6 +24,8 @@
 import { TranslationProvider } from './contexts/Translation';
 import { LocalisationProvider } from './contexts/Localisation';
 import { SettingsProvider } from './contexts/Settings';
+import { CustomToastContainer } from './customToastContainer';
+import { ClearIcon } from './components/Icons/ClearIcon';
 import { NoteModalProvider } from './contexts/NoteModal';
 
 const StateContextProviders = ({ children, store }) => (
@@ -98,29 +101,7 @@
     <QueryClientProvider client={queryClient}>
       <Provider store={store}>
         <ApiContext.Provider value={api}>
-<<<<<<< HEAD
           <RootContent store={store} />
-=======
-          <ConnectedRouter history={history}>
-            <StylesProvider injectFirst>
-              <MuiLatestThemeProvider theme={theme}>
-                <MuiThemeProvider theme={theme}>
-                  <ThemeProvider theme={theme}>
-                    <MuiLocalisationProvider dateAdapter={AdapterDateFns}>
-                      <StateContextProviders store={store}>
-                        <ReactQueryDevtools initialIsOpen={false} />
-                        <GlobalStyles />
-                        <CustomToastContainer />
-                        <CssBaseline />
-                        <RoutingApp />
-                      </StateContextProviders>
-                    </MuiLocalisationProvider>
-                  </ThemeProvider>
-                </MuiThemeProvider>
-              </MuiLatestThemeProvider>
-            </StylesProvider>
-          </ConnectedRouter>
->>>>>>> 209d3ab4
         </ApiContext.Provider>
       </Provider>
     </QueryClientProvider>
