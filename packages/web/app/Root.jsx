--- conflicted
+++ resolved
@@ -17,11 +17,9 @@
 import { ImagingRequestsProvider } from './contexts/ImagingRequests';
 import { PatientSearchProvider } from './contexts/PatientSearch';
 import { EncounterNotesProvider } from './contexts/EncounterNotes';
-<<<<<<< HEAD
-=======
 import { SyncStateProvider } from './contexts/SyncState';
->>>>>>> 6d8a6ce9
 import { TranslationProvider } from './contexts/Translation';
+import { LocalisationProvider } from './contexts/Localisation';
 
 const StateContextProviders = ({ children, store }) => (
   <EncounterProvider store={store}>
@@ -30,15 +28,11 @@
         <EncounterNotesProvider>
           <LabRequestProvider store={store}>
             <PatientSearchProvider>
-<<<<<<< HEAD
-              <TranslationProvider>
-                <LocalisationProvider store={store}>{children}</LocalisationProvider>
-              </TranslationProvider>
-=======
               <SyncStateProvider>
-                <TranslationProvider>{children}</TranslationProvider>
+                <TranslationProvider>
+                  <LocalisationProvider store={store}>{children}</LocalisationProvider>
+                </TranslationProvider>
               </SyncStateProvider>
->>>>>>> 6d8a6ce9
             </PatientSearchProvider>
           </LabRequestProvider>
         </EncounterNotesProvider>
