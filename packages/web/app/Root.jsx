import React from 'react';
import { Provider } from 'react-redux';
import { QueryClient, QueryClientProvider } from '@tanstack/react-query';
import { ReactQueryDevtools } from '@tanstack/react-query-devtools';
import { ConnectedRouter } from 'connected-react-router';
import PropTypes from 'prop-types';
import { CssBaseline } from '@material-ui/core';
import { ThemeProvider } from 'styled-components';
import { MuiThemeProvider, StylesProvider } from '@material-ui/core/styles';
import { Slide, ToastContainer } from 'react-toastify';
import { ApiContext } from './api';
import { RoutingApp } from './RoutingApp';
import { theme } from './theme';
import { EncounterProvider } from './contexts/Encounter';
import { LabRequestProvider } from './contexts/LabRequest';
import { ReferralProvider } from './contexts/Referral';
import { ImagingRequestsProvider } from './contexts/ImagingRequests';
import { PatientSearchProvider } from './contexts/PatientSearch';
import { EncounterNotesProvider } from './contexts/EncounterNotes';
import { SyncStateProvider } from './contexts/SyncState';
import { TranslationProvider } from './contexts/Translation';
import { LocalisationProvider } from './contexts/Localisation';

const StateContextProviders = ({ children, store }) => (
<<<<<<< HEAD
  <LocalisationProvider>
    <EncounterProvider store={store}>
      <ReferralProvider>
        <ImagingRequestsProvider>
          <EncounterNotesProvider>
            <LabRequestProvider store={store}>
              <PatientSearchProvider>
                <SyncStateProvider>
                  <TranslationProvider>{children}</TranslationProvider>
                </SyncStateProvider>
              </PatientSearchProvider>
            </LabRequestProvider>
          </EncounterNotesProvider>
        </ImagingRequestsProvider>
      </ReferralProvider>
    </EncounterProvider>
  </LocalisationProvider>
=======
  <EncounterProvider store={store}>
    <ReferralProvider>
      <ImagingRequestsProvider>
        <EncounterNotesProvider>
          <LabRequestProvider store={store}>
            <PatientSearchProvider>
              <SyncStateProvider>
                <TranslationProvider>
                  <LocalisationProvider store={store}>{children}</LocalisationProvider>
                </TranslationProvider>
              </SyncStateProvider>
            </PatientSearchProvider>
          </LabRequestProvider>
        </EncounterNotesProvider>
      </ImagingRequestsProvider>
    </ReferralProvider>
  </EncounterProvider>
>>>>>>> 76314c84
);

const queryClient = new QueryClient({
  defaultOptions: {
    queries: {
      retry: false,
      refetchOnWindowFocus: false,
    },
  },
});

function Root({ api, store, history }) {
  return (
    <QueryClientProvider client={queryClient}>
      <Provider store={store}>
        <ApiContext.Provider value={api}>
          <ConnectedRouter history={history}>
            <StylesProvider injectFirst>
              <MuiThemeProvider theme={theme}>
                <ThemeProvider theme={theme}>
                  <StateContextProviders store={store}>
                    <ReactQueryDevtools initialIsOpen={false} />
                    <ToastContainer
                      hideProgressBar
                      transition={Slide}
                      closeOnClick
                      pauseOnFocusLoss
                      draggable
                      pauseOnHover
                      theme="colored"
                      icon={false}
                      limit={5}
                    />
                    <CssBaseline />
                    <RoutingApp />
                  </StateContextProviders>
                </ThemeProvider>
              </MuiThemeProvider>
            </StylesProvider>
          </ConnectedRouter>
        </ApiContext.Provider>
      </Provider>
    </QueryClientProvider>
  );
}

Root.propTypes = {
  store: PropTypes.instanceOf(Object).isRequired,
  history: PropTypes.instanceOf(Object).isRequired,
};

export function renderRootInto(root, props) {
  root.render(<Root {...props} />);
}<|MERGE_RESOLUTION|>--- conflicted
+++ resolved
@@ -22,25 +22,6 @@
 import { LocalisationProvider } from './contexts/Localisation';
 
 const StateContextProviders = ({ children, store }) => (
-<<<<<<< HEAD
-  <LocalisationProvider>
-    <EncounterProvider store={store}>
-      <ReferralProvider>
-        <ImagingRequestsProvider>
-          <EncounterNotesProvider>
-            <LabRequestProvider store={store}>
-              <PatientSearchProvider>
-                <SyncStateProvider>
-                  <TranslationProvider>{children}</TranslationProvider>
-                </SyncStateProvider>
-              </PatientSearchProvider>
-            </LabRequestProvider>
-          </EncounterNotesProvider>
-        </ImagingRequestsProvider>
-      </ReferralProvider>
-    </EncounterProvider>
-  </LocalisationProvider>
-=======
   <EncounterProvider store={store}>
     <ReferralProvider>
       <ImagingRequestsProvider>
@@ -58,7 +39,6 @@
       </ImagingRequestsProvider>
     </ReferralProvider>
   </EncounterProvider>
->>>>>>> 76314c84
 );
 
 const queryClient = new QueryClient({
