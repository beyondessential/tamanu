--- conflicted
+++ resolved
@@ -13,16 +13,12 @@
 import { theme } from './theme';
 import { EncounterProvider } from './contexts/Encounter';
 import { LabRequestProvider } from './contexts/LabRequest';
-import { LocalisationProvider } from './contexts/Localisation';
 import { ReferralProvider } from './contexts/Referral';
 import { ImagingRequestsProvider } from './contexts/ImagingRequests';
 import { PatientSearchProvider } from './contexts/PatientSearch';
 import { EncounterNotesProvider } from './contexts/EncounterNotes';
-<<<<<<< HEAD
 import { SyncStateProvider } from './contexts/SyncState';
-=======
 import { TranslationProvider } from './contexts/Translation';
->>>>>>> 3d21c592
 
 const StateContextProviders = ({ children, store }) => (
   <EncounterProvider store={store}>
@@ -31,15 +27,9 @@
         <EncounterNotesProvider>
           <LabRequestProvider store={store}>
             <PatientSearchProvider>
-<<<<<<< HEAD
               <SyncStateProvider>
-                <LocalisationProvider store={store}>{children}</LocalisationProvider>
+                <TranslationProvider>{children}</TranslationProvider>
               </SyncStateProvider>
-=======
-              <TranslationProvider>
-                <LocalisationProvider store={store}>{children}</LocalisationProvider>
-              </TranslationProvider>
->>>>>>> 3d21c592
             </PatientSearchProvider>
           </LabRequestProvider>
         </EncounterNotesProvider>
@@ -68,19 +58,19 @@
                 <ThemeProvider theme={theme}>
                   <StateContextProviders store={store}>
                     <ReactQueryDevtools initialIsOpen={false} />
-                      <ToastContainer
-                        hideProgressBar
-                        transition={Slide}
-                        closeOnClick
-                        pauseOnFocusLoss
-                        draggable
-                        pauseOnHover
-                        theme="colored"
-                        icon={false}
-                        limit={5}
-                      />
-                      <CssBaseline />
-                      <RoutingApp />
+                    <ToastContainer
+                      hideProgressBar
+                      transition={Slide}
+                      closeOnClick
+                      pauseOnFocusLoss
+                      draggable
+                      pauseOnHover
+                      theme="colored"
+                      icon={false}
+                      limit={5}
+                    />
+                    <CssBaseline />
+                    <RoutingApp />
                   </StateContextProviders>
                 </ThemeProvider>
               </MuiThemeProvider>
