import React from 'react';
import { Provider } from 'react-redux';
import { QueryClient, QueryClientProvider } from '@tanstack/react-query';
import { ReactQueryDevtools } from '@tanstack/react-query-devtools';
import { ConnectedRouter } from 'connected-react-router';
import PropTypes from 'prop-types';
import { CssBaseline } from '@material-ui/core';
import { ThemeProvider } from 'styled-components';
import { MuiThemeProvider, StylesProvider } from '@material-ui/core/styles';
import MuiLatestThemeProvider from '@mui/material/styles/ThemeProvider';
import { LocalizationProvider as MuiLocalisationProvider } from '@mui/x-date-pickers/LocalizationProvider';
import { AdapterDateFns } from '@mui/x-date-pickers/AdapterDateFns';
import { Slide } from 'react-toastify';
import { ApiContext } from './api';
import { RoutingApp } from './RoutingApp';
import { theme, GlobalStyles } from './theme';
import { EncounterProvider } from './contexts/Encounter';
import { LabRequestProvider } from './contexts/LabRequest';
import { ImagingRequestsProvider } from './contexts/ImagingRequests';
import { PatientSearchProvider } from './contexts/PatientSearch';
import { EncounterNotesProvider } from './contexts/EncounterNotes';
import { SyncStateProvider } from './contexts/SyncState';
import { ProgramRegistryProvider } from './contexts/ProgramRegistry';
import { TranslationProvider } from './contexts/Translation';
import { LocalisationProvider } from './contexts/Localisation';
import { SettingsProvider } from './contexts/Settings';
import { CustomToastContainer } from './customToastContainer';
import { ClearIcon } from './components/Icons/ClearIcon';
import { NoteModalProvider } from './contexts/NoteModal';

const StateContextProviders = ({ children, store }) => (
  <EncounterProvider store={store}>
<<<<<<< HEAD
    <ReferralProvider>
      <ImagingRequestsProvider>
        <EncounterNotesProvider>
          <ProgramRegistryProvider>
            <LabRequestProvider store={store}>
              <PatientSearchProvider>
                <SettingsProvider>
                  <SyncStateProvider>
                    <TranslationProvider>
                      <LocalisationProvider store={store}>
                        <NoteModalProvider>{children}</NoteModalProvider>
                      </LocalisationProvider>
                    </TranslationProvider>
                  </SyncStateProvider>
                </SettingsProvider>
              </PatientSearchProvider>
            </LabRequestProvider>
          </ProgramRegistryProvider>
        </EncounterNotesProvider>
      </ImagingRequestsProvider>
    </ReferralProvider>
=======
    <ImagingRequestsProvider>
      <EncounterNotesProvider>
        <ProgramRegistryProvider>
          <LabRequestProvider store={store}>
            <PatientSearchProvider>
              <SettingsProvider>
                <SyncStateProvider>
                  <TranslationProvider>
                    <LocalisationProvider store={store}>{children}</LocalisationProvider>
                  </TranslationProvider>
                </SyncStateProvider>
              </SettingsProvider>
            </PatientSearchProvider>
          </LabRequestProvider>
        </ProgramRegistryProvider>
      </EncounterNotesProvider>
    </ImagingRequestsProvider>
>>>>>>> cf9016b5
  </EncounterProvider>
);

const queryClient = new QueryClient({
  defaultOptions: {
    queries: {
      retry: false,
      refetchOnWindowFocus: false,
    },
  },
});

function Root({ api, store, history }) {
  return (
    <QueryClientProvider client={queryClient}>
      <Provider store={store}>
        <ApiContext.Provider value={api}>
          <ConnectedRouter history={history}>
            <StylesProvider injectFirst>
              <MuiLatestThemeProvider theme={theme}>
                <MuiThemeProvider theme={theme}>
                  <ThemeProvider theme={theme}>
                    <MuiLocalisationProvider dateAdapter={AdapterDateFns}>
                      <StateContextProviders store={store}>
                        <ReactQueryDevtools initialIsOpen={false} />
                        <GlobalStyles />
                        <CustomToastContainer
                          hideProgressBar
                          transition={Slide}
                          closeOnClick
                          pauseOnFocusLoss
                          draggable
                          pauseOnHover
                          theme="colored"
                          icon={false}
                          limit={5}
                          closeButton={<ClearIcon />}
                        />
                        <CssBaseline />
                        <RoutingApp />
                      </StateContextProviders>
                    </MuiLocalisationProvider>
                  </ThemeProvider>
                </MuiThemeProvider>
              </MuiLatestThemeProvider>
            </StylesProvider>
          </ConnectedRouter>
        </ApiContext.Provider>
      </Provider>
    </QueryClientProvider>
  );
}

Root.propTypes = {
  store: PropTypes.instanceOf(Object).isRequired,
  history: PropTypes.instanceOf(Object).isRequired,
};

export function renderRootInto(root, props) {
  root.render(<Root {...props} />);
}<|MERGE_RESOLUTION|>--- conflicted
+++ resolved
@@ -30,29 +30,6 @@
 
 const StateContextProviders = ({ children, store }) => (
   <EncounterProvider store={store}>
-<<<<<<< HEAD
-    <ReferralProvider>
-      <ImagingRequestsProvider>
-        <EncounterNotesProvider>
-          <ProgramRegistryProvider>
-            <LabRequestProvider store={store}>
-              <PatientSearchProvider>
-                <SettingsProvider>
-                  <SyncStateProvider>
-                    <TranslationProvider>
-                      <LocalisationProvider store={store}>
-                        <NoteModalProvider>{children}</NoteModalProvider>
-                      </LocalisationProvider>
-                    </TranslationProvider>
-                  </SyncStateProvider>
-                </SettingsProvider>
-              </PatientSearchProvider>
-            </LabRequestProvider>
-          </ProgramRegistryProvider>
-        </EncounterNotesProvider>
-      </ImagingRequestsProvider>
-    </ReferralProvider>
-=======
     <ImagingRequestsProvider>
       <EncounterNotesProvider>
         <ProgramRegistryProvider>
@@ -61,7 +38,9 @@
               <SettingsProvider>
                 <SyncStateProvider>
                   <TranslationProvider>
-                    <LocalisationProvider store={store}>{children}</LocalisationProvider>
+                    <LocalisationProvider store={store}>
+                      <NoteModalProvider>{children}</NoteModalProvider>
+                    </LocalisationProvider>
                   </TranslationProvider>
                 </SyncStateProvider>
               </SettingsProvider>
@@ -70,7 +49,6 @@
         </ProgramRegistryProvider>
       </EncounterNotesProvider>
     </ImagingRequestsProvider>
->>>>>>> cf9016b5
   </EncounterProvider>
 );
 
