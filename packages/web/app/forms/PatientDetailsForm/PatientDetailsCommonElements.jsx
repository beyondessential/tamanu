import styled from 'styled-components';
import { Colors } from '../../constants';
import { FormGrid } from '../../components';

export const PatientDetailsHeading = styled.div`
  font-weight: 500;
  font-size: 16px;
  color: ${Colors.darkText};
  margin-bottom: 30px;
  display: flex;
  justify-content: space-between;
<<<<<<< HEAD
=======
  align-items: center;
>>>>>>> c3b99575
`;

export const SecondaryDetailsGroup = styled.div`
  margin-top: 20px;
`;

export const SecondaryDetailsFormGrid = styled(FormGrid)`
  margin-bottom: 70px;
`;<|MERGE_RESOLUTION|>--- conflicted
+++ resolved
@@ -9,10 +9,7 @@
   margin-bottom: 30px;
   display: flex;
   justify-content: space-between;
-<<<<<<< HEAD
-=======
   align-items: center;
->>>>>>> c3b99575
 `;
 
 export const SecondaryDetailsGroup = styled.div`
