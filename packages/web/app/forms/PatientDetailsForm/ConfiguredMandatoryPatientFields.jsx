--- conflicted
+++ resolved
@@ -1,12 +1,9 @@
-import React from 'react';
+import React, { useMemo } from 'react';
 
+import { isBoolean } from 'lodash';
+import { useLocalisation } from '../../contexts/Localisation';
 import { LocalisedField } from '../../components';
-import { useFilterPatientFields } from './useFilterPatientFields';
 
-<<<<<<< HEAD
-export const ConfiguredMandatoryPatientFields = (props) => {
-  const { fieldsToShow } = useFilterPatientFields(props);
-=======
 export const ConfiguredMandatoryPatientFields = ({ fields, filterByMandatory }) => {
   const { getLocalisation } = useLocalisation();
 
@@ -27,7 +24,6 @@
     // We only need to work out which fields to show if either fields or filterByMandatory are changed
     // eslint-disable-next-line react-hooks/exhaustive-deps
   }, [fields, filterByMandatory]);
->>>>>>> 2615f5d0
 
   return fieldsToShow.length ? (
     <>
