--- conflicted
+++ resolved
@@ -8,20 +8,15 @@
 
   return fieldsToShow.length ? (
     <>
-<<<<<<< HEAD
       {fieldsToShow.map(field => (
         <NoteBlock key={field.name}>
-          <LocalisedField key={field.name} enablePasting {...field} />
+          <LocalisedField
+            key={field.name}
+            enablePasting
+            {...field}
+            data-testid={`localisedfield-0jtf-${field.name}`}
+          />
         </NoteBlock>
-=======
-      {fieldsToShow.map((field) => (
-        <LocalisedField
-          key={field.name}
-          enablePasting
-          {...field}
-          data-testid={`localisedfield-0jtf-${field.name}`}
-        />
->>>>>>> cf9016b5
       ))}
     </>
   ) : null;
