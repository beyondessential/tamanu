import React from 'react';
import styled from 'styled-components';
import { isEmpty } from 'lodash';
import { useQuery } from '@tanstack/react-query';

import { PATIENT_REGISTRY_TYPES, PLACE_OF_BIRTH_TYPES } from '@tamanu/constants';

import { useApi } from '../../api';
import { getPatientDetailsValidation } from '../../validations';
import { ButtonRow, Form, FormSubmitButton, NoteBlock } from '../../components';
import { LoadingIndicator } from '../../components/LoadingIndicator';
import { useLayoutComponents } from './useLayoutComponents';
import { usePatientFieldDefinitionQuery } from '../../api/queries/usePatientFieldDefinitionQuery';
import { useTranslation } from '../../contexts/Translation';
import { useSettings } from '../../contexts/Settings';

const StyledPatientDetailSecondaryDetailsGroupWrapper = styled.div`
  margin-top: 70px;
`;

function sanitiseRecordForValues(data) {
  const values = { ...data };

  // unwanted ids
  delete values.id;
  delete values.patientId;

  // backend fields
  delete values.markedForSync;
  delete values.createdAt;
  delete values.updatedAt;
  delete values.updatedAtSyncTick;

  // state fields
  delete values.loading;
  delete values.error;

  return Object.entries(values)
    .filter(([, v]) => {
      if (Array.isArray(v)) return false;
      if (typeof v === 'object') return false;
      return true;
    })
    .reduce((state, [k, v]) => ({ ...state, [k]: v }), {});
}

function addMissingFieldValues(definitions, knownValues) {
  const exhaustiveValues = {};
  for (const { definitionId } of definitions) {
    const value = knownValues ? knownValues[definitionId] : '';
    exhaustiveValues[definitionId] = value || '';
  }
  return exhaustiveValues;
}

function stripPatientData(patient, additionalData, birthData) {
  // The patient object includes the entirety of patient state, not just the
  // fields on the db record, and whatever we pass to initialValues will get
  // sent on to the server if it isn't modified by a field on the form.
  // So, we strip that out here.

  return {
    ...sanitiseRecordForValues(patient),
    ...sanitiseRecordForValues(additionalData),
    ...sanitiseRecordForValues(birthData),
  };
}

export const PatientDetailsForm = ({ patient, additionalData, birthData, onSubmit }) => {
  const { getTranslation } = useTranslation();
  const { getSetting } = useSettings();
  const patientRegistryType = !isEmpty(birthData)
    ? PATIENT_REGISTRY_TYPES.BIRTH_REGISTRY
    : PATIENT_REGISTRY_TYPES.NEW_PATIENT;

  const handleSubmit = async (data) => {
    const newData = { ...data };

    if (newData.registeredBirthPlace !== PLACE_OF_BIRTH_TYPES.HEALTH_FACILITY) {
      newData.birthFacilityId = null;
    }

    await onSubmit(newData);
  };

  const { PrimaryDetails, SecondaryDetails, PatientFields } = useLayoutComponents();

  const isRequiredPatientData = (fieldName) =>
    getSetting(`fields.${fieldName}.requiredPatientData`);

  const api = useApi();
  const {
    data: fieldDefinitionsResponse,
    error: fieldDefError,
    isLoading: isLoadingFieldDefinitions,
  } = usePatientFieldDefinitionQuery();

  const {
    data: fieldValuesResponse,
    error: fieldValError,
    isLoading: isLoadingFieldValues,
  } = useQuery(['patientFields', patient.id], () => api.get(`patient/${patient.id}/fields`), {
    enabled: Boolean(patient.id),
  });

  const errors = [fieldDefError, fieldValError].filter((e) => Boolean(e));
  if (errors.length > 0) {
    return <pre>{errors.map((e) => e.stack).join('\n')}</pre>;
  }
  const isLoading = isLoadingFieldDefinitions || isLoadingFieldValues;

  if (isLoading) {
    return <LoadingIndicator data-testid="loadingindicator-6mh5" />;
  }

  return (
    <Form
      render={({ values = {} }) => (
        <>
          <PrimaryDetails
            registeredBirthPlace={values.registeredBirthPlace}
            patientRegistryType={patientRegistryType}
            isRequiredPatientData={isRequiredPatientData}
            isDetailsForm
            data-testid="primarydetails-gyok"
          />
          <StyledPatientDetailSecondaryDetailsGroupWrapper data-testid="styledpatientdetailsecondarydetailsgroupwrapper-ox05">
            <SecondaryDetails
              registeredBirthPlace={values.registeredBirthPlace}
              patientRegistryType={patientRegistryType}
              isEdit
              data-testid="secondarydetails-2fpb"
            />
          </StyledPatientDetailSecondaryDetailsGroupWrapper>
          <PatientFields
            fieldDefinitions={fieldDefinitionsResponse.data}
            fieldValues={fieldValuesResponse?.data}
            data-testid="patientfields-csd1"
          />
<<<<<<< HEAD
          <ButtonRow>
            <NoteBlock>
              <FormSubmitButton variant="contained" color="primary" text="Save" />
            </NoteBlock>
=======
          <ButtonRow data-testid="buttonrow-92zi">
            <FormSubmitButton
              variant="contained"
              color="primary"
              text="Save"
              data-testid="formsubmitbutton-dzgy"
            />
>>>>>>> cf9016b5
          </ButtonRow>
        </>
      )}
      initialValues={{
        ...stripPatientData(patient, additionalData, birthData),
        patientFields: addMissingFieldValues(
          fieldDefinitionsResponse.data,
          fieldValuesResponse?.data,
        ),
      }}
      onSubmit={handleSubmit}
      validationSchema={getPatientDetailsValidation(
        patientRegistryType,
        getSetting,
        getTranslation,
        getSetting,
      )}
      data-testid="form-9v1j"
    />
  );
};<|MERGE_RESOLUTION|>--- conflicted
+++ resolved
@@ -73,7 +73,7 @@
     ? PATIENT_REGISTRY_TYPES.BIRTH_REGISTRY
     : PATIENT_REGISTRY_TYPES.NEW_PATIENT;
 
-  const handleSubmit = async (data) => {
+  const handleSubmit = async data => {
     const newData = { ...data };
 
     if (newData.registeredBirthPlace !== PLACE_OF_BIRTH_TYPES.HEALTH_FACILITY) {
@@ -85,8 +85,7 @@
 
   const { PrimaryDetails, SecondaryDetails, PatientFields } = useLayoutComponents();
 
-  const isRequiredPatientData = (fieldName) =>
-    getSetting(`fields.${fieldName}.requiredPatientData`);
+  const isRequiredPatientData = fieldName => getSetting(`fields.${fieldName}.requiredPatientData`);
 
   const api = useApi();
   const {
@@ -103,9 +102,9 @@
     enabled: Boolean(patient.id),
   });
 
-  const errors = [fieldDefError, fieldValError].filter((e) => Boolean(e));
+  const errors = [fieldDefError, fieldValError].filter(e => Boolean(e));
   if (errors.length > 0) {
-    return <pre>{errors.map((e) => e.stack).join('\n')}</pre>;
+    return <pre>{errors.map(e => e.stack).join('\n')}</pre>;
   }
   const isLoading = isLoadingFieldDefinitions || isLoadingFieldValues;
 
@@ -137,20 +136,15 @@
             fieldValues={fieldValuesResponse?.data}
             data-testid="patientfields-csd1"
           />
-<<<<<<< HEAD
-          <ButtonRow>
+          <ButtonRow data-testid="buttonrow-92zi">
             <NoteBlock>
-              <FormSubmitButton variant="contained" color="primary" text="Save" />
+              <FormSubmitButton
+                variant="contained"
+                color="primary"
+                text="Save"
+                data-testid="formsubmitbutton-dzgy"
+              />
             </NoteBlock>
-=======
-          <ButtonRow data-testid="buttonrow-92zi">
-            <FormSubmitButton
-              variant="contained"
-              color="primary"
-              text="Save"
-              data-testid="formsubmitbutton-dzgy"
-            />
->>>>>>> cf9016b5
           </ButtonRow>
         </>
       )}
