--- conflicted
+++ resolved
@@ -2,13 +2,8 @@
 
 import {
   ATTENDANT_OF_BIRTH_OPTIONS,
-<<<<<<< HEAD
-  BIRTH_TYPE_LABELS,
-  BIRTH_TYPE_OPTIONS,
-=======
   BIRTH_DELIVERY_TYPE_LABELS,
   BIRTH_TYPE_LABELS,
->>>>>>> 3b75c14b
   PLACE_OF_BIRTH_OPTIONS,
   PLACE_OF_BIRTH_TYPES,
 } from '@tamanu/constants';
@@ -22,7 +17,6 @@
 import { ConfiguredMandatoryPatientFields } from '../../../ConfiguredMandatoryPatientFields';
 import { useSuggester } from '../../../../../api';
 import { TranslatedText } from '../../../../../components/Translation/TranslatedText';
-import { TranslatedSelectField } from '../../../../../components/Translation/TranslatedSelect';
 
 export const GenericBirthFields = ({ filterByMandatory, registeredBirthPlace }) => {
   const facilitySuggester = useSuggester('facility');
@@ -93,11 +87,7 @@
     },
     birthDeliveryType: {
       component: TranslatedSelectField,
-<<<<<<< HEAD
-      enumValues: BIRTH_TYPE_LABELS,
-=======
       enumValues: BIRTH_DELIVERY_TYPE_LABELS,
->>>>>>> 3b75c14b
       label: (
         <TranslatedText
           stringId="general.localisedField.birthDeliveryType.label"
