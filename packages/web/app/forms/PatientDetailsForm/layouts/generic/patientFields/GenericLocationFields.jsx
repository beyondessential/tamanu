--- conflicted
+++ resolved
@@ -11,11 +11,7 @@
 export const GenericLocationFields = ({ filterByMandatory }) => {
   const { getSetting } = useSettings();
 
-<<<<<<< HEAD
-  const isUsingHierarchyLogic = getSetting('features.useLocationHierarchy');
-=======
   const isUsingLocationHierarchy = getSetting('features.patientDetailsLocationHierarchy');
->>>>>>> 88fe141c
 
   const subdivisionSuggester = useSuggester('subdivision');
   const divisionSuggester = useSuggester('division');
@@ -31,32 +27,6 @@
         <TranslatedText stringId="general.localisedField.cityTown.label" fallback="City/town" />
       ),
     },
-<<<<<<< HEAD
-    ...(isUsingHierarchyLogic
-      ? {}
-      : {
-          subdivisionId: {
-            component: AutocompleteField,
-            suggester: subdivisionSuggester,
-            label: (
-              <TranslatedText
-                stringId="general.localisedField.subdivisionId.label"
-                fallback="Sub division"
-              />
-            ),
-          },
-          divisionId: {
-            component: AutocompleteField,
-            suggester: divisionSuggester,
-            label: (
-              <TranslatedText
-                stringId="general.localisedField.divisionId.label"
-                fallback="Division"
-              />
-            ),
-          },
-        }),
-=======
     ...(!isUsingLocationHierarchy && {
       subdivisionId: {
         component: AutocompleteField,
@@ -76,7 +46,6 @@
         ),
       },
     }),
->>>>>>> 88fe141c
     countryId: {
       component: AutocompleteField,
       suggester: countrySuggester,
@@ -84,22 +53,6 @@
         <TranslatedText stringId="general.localisedField.countryId.label" fallback="Country" />
       ),
     },
-<<<<<<< HEAD
-    ...(isUsingHierarchyLogic
-      ? {}
-      : {
-          settlementId: {
-            component: AutocompleteField,
-            suggester: settlementSuggester,
-            label: (
-              <TranslatedText
-                stringId="general.localisedField.settlementId.label"
-                fallback="Settlement"
-              />
-            ),
-          },
-        }),
-=======
     ...(!isUsingLocationHierarchy && {
       settlementId: {
         component: AutocompleteField,
@@ -112,7 +65,6 @@
         ),
       },
     }),
->>>>>>> 88fe141c
     medicalAreaId: {
       component: AutocompleteField,
       suggester: medicalAreaSuggester,
@@ -184,11 +136,7 @@
 
   return (
     <>
-<<<<<<< HEAD
-      {isUsingHierarchyLogic && (
-=======
       {isUsingLocationHierarchy && (
->>>>>>> 88fe141c
         <HierarchyFields
           relationType={REFERENCE_DATA_RELATION_TYPES.ADDRESS_HIERARCHY}
           leafNodeType={REFERENCE_TYPES.VILLAGE}
