import React from 'react';

import { PATIENT_REGISTRY_TYPES } from '@tamanu/constants';
import { getCurrentDateString } from '@tamanu/shared/utils/dateTime';

import {
  LocalisedField,
  TextField,
  DateField,
  AutocompleteField,
  RadioField,
  FormGrid,
} from '../../../../components';
import {
  PatientDetailsHeading,
  SecondaryDetailsFormGrid,
  SecondaryDetailsGroup,
} from '../../PatientDetailsCommonElements';
import { GenericLocationFields } from './patientFields/GenericLocationFields';
import { GenericContactFields } from './patientFields/GenericContactFields';
import { GenericIdentificationFields } from './patientFields/GenericIdentifiationFields';
import { GenericPersonalFields } from './patientFields/GenericPersonalFields';
import { GenericBirthFields } from './patientFields/GenericBirthFields';
import { useSuggester } from '../../../../api';
import { PatientFieldsGroup } from '../../PatientFields';
import { TranslatedText } from '../../../../components/Translation/TranslatedText';
<<<<<<< HEAD
import { ReminderContactSection } from '../../../../components/ReminderContact/ReminderContactSection';
import { useLocalisation } from '../../../../contexts/Localisation';
=======
import { ReminderContactSection } from '../../../../components/ReminderContactSection';
import { useSettingsQuery } from '../../../../api/queries/useSettingsQuery';
import { useAuth } from '../../../../contexts/Auth';
>>>>>>> 70ad530a

export const GenericPrimaryDetailsLayout = ({
  patientRegistryType,
  registeredBirthPlace,
  sexOptions,
  isRequiredPatientData,
}) => {
  const villageSuggester = useSuggester('village');
  const { facility } = useAuth();
  const { data: isReminderContactEnabled } = useSettingsQuery('features.reminderContactModule.enabled', { facilityId: facility?.id});
  return (
    <>
      <PatientDetailsHeading>
        <TranslatedText
          stringId="patient.detail.subheading.general"
          fallback="General information"
        />
        {isReminderContactEnabled ? <ReminderContactSection /> : null}
      </PatientDetailsHeading>
      <FormGrid>
        <LocalisedField
          name="firstName"
          label={
            <TranslatedText
              stringId="general.localisedField.firstName.label"
              fallback="First name"
            />
          }
          component={TextField}
          required
        />
        <LocalisedField
          name="middleName"
          label={
            <TranslatedText
              stringId="general.localisedField.middleName.label"
              fallback="Middle name"
            />
          }
          component={TextField}
          required={isRequiredPatientData('middleName')}
        />
        <LocalisedField
          name="lastName"
          label={
            <TranslatedText stringId="general.localisedField.lastName.label" fallback="Last name" />
          }
          component={TextField}
          required
        />
        <LocalisedField
          name="culturalName"
          label={
            <TranslatedText
              stringId="general.localisedField.culturalName.label"
              fallback="Cultural/traditional name"
            />
          }
          component={TextField}
          required={isRequiredPatientData('culturalName')}
        />
        <LocalisedField
          name="dateOfBirth"
          label={
            <TranslatedText
              stringId="general.localisedField.dateOfBirth.label"
              fallback="Date of birth"
            />
          }
          max={getCurrentDateString()}
          component={DateField}
          required
          saveDateAsString
        />
        <LocalisedField
          name="villageId"
          label={
            <TranslatedText stringId="general.localisedField.villageId.label" fallback="Village" />
          }
          component={AutocompleteField}
          suggester={villageSuggester}
          required={isRequiredPatientData('villageId')}
        />
        <LocalisedField
          name="sex"
          label={<TranslatedText stringId="general.localisedField.sex.label" fallback="Sex" />}
          component={RadioField}
          options={sexOptions}
          required
        />
        <LocalisedField
          name="email"
          label={
            <TranslatedText
              stringId="general.localisedField.email.label"
              fallback="Email address"
            />
          }
          component={TextField}
          type="email"
          required={isRequiredPatientData('email')}
        />
        <RequiredSecondaryDetails
          patientRegistryType={patientRegistryType}
          registeredBirthPlace={registeredBirthPlace}
        />
      </FormGrid>
    </>
  );
};

export const RequiredSecondaryDetails = ({ patientRegistryType, registeredBirthPlace }) => (
  <>
    {patientRegistryType === PATIENT_REGISTRY_TYPES.BIRTH_REGISTRY && (
      <GenericBirthFields registeredBirthPlace={registeredBirthPlace} filterByMandatory />
    )}
    <GenericIdentificationFields patientRegistryType={patientRegistryType} filterByMandatory />
    <GenericContactFields filterByMandatory />
    <GenericPersonalFields patientRegistryType={patientRegistryType} filterByMandatory />
    <GenericLocationFields filterByMandatory />
  </>
);

export const GenericSecondaryDetailsLayout = ({
  registeredBirthPlace,
  patientRegistryType,
  isEdit = false,
}) => (
  <SecondaryDetailsGroup>
    {patientRegistryType === PATIENT_REGISTRY_TYPES.BIRTH_REGISTRY && (
      <>
        <PatientDetailsHeading>
          <TranslatedText
            stringId="patient.detail.subheading.birthDetails"
            fallback="Birth details"
          />
        </PatientDetailsHeading>
        <SecondaryDetailsFormGrid>
          <GenericBirthFields
            registeredBirthPlace={registeredBirthPlace}
            filterByMandatory={false}
          />
        </SecondaryDetailsFormGrid>
      </>
    )}

    <PatientDetailsHeading>
      <TranslatedText
        stringId="patient.detail.subheading.identificationInformation"
        fallback="Identification information"
      />
    </PatientDetailsHeading>
    <SecondaryDetailsFormGrid>
      <GenericIdentificationFields
        isEdit={isEdit}
        patientRegistryType={patientRegistryType}
        filterByMandatory={false}
      />
    </SecondaryDetailsFormGrid>

    <PatientDetailsHeading>
      <TranslatedText
        stringId="patient.detail.subheading.contactInformation"
        fallback="Contact information"
      />
    </PatientDetailsHeading>
    <SecondaryDetailsFormGrid>
      <GenericContactFields filterByMandatory={false} />
    </SecondaryDetailsFormGrid>

    <PatientDetailsHeading>
      <TranslatedText
        stringId="patient.detail.subheading.personalInformation"
        fallback="Personal information"
      />
    </PatientDetailsHeading>
    <SecondaryDetailsFormGrid>
      <GenericPersonalFields 
        patientRegistryType={patientRegistryType} 
        filterByMandatory={false} 
        isEdit={isEdit} 
      />
    </SecondaryDetailsFormGrid>

    <PatientDetailsHeading>
      <TranslatedText
        stringId="patient.detail.subheading.locationInformation"
        fallback="Location information"
      />
    </PatientDetailsHeading>
    <SecondaryDetailsFormGrid>
      <GenericLocationFields filterByMandatory={false} />
    </SecondaryDetailsFormGrid>
  </SecondaryDetailsGroup>
);

export const GenericPatientFieldLayout = ({ fieldDefinitions, fieldValues }) => (
  <PatientFieldsGroup fieldDefinitions={fieldDefinitions} fieldValues={fieldValues} />
);<|MERGE_RESOLUTION|>--- conflicted
+++ resolved
@@ -24,14 +24,9 @@
 import { useSuggester } from '../../../../api';
 import { PatientFieldsGroup } from '../../PatientFields';
 import { TranslatedText } from '../../../../components/Translation/TranslatedText';
-<<<<<<< HEAD
 import { ReminderContactSection } from '../../../../components/ReminderContact/ReminderContactSection';
-import { useLocalisation } from '../../../../contexts/Localisation';
-=======
-import { ReminderContactSection } from '../../../../components/ReminderContactSection';
 import { useSettingsQuery } from '../../../../api/queries/useSettingsQuery';
 import { useAuth } from '../../../../contexts/Auth';
->>>>>>> 70ad530a
 
 export const GenericPrimaryDetailsLayout = ({
   patientRegistryType,
@@ -209,10 +204,10 @@
       />
     </PatientDetailsHeading>
     <SecondaryDetailsFormGrid>
-      <GenericPersonalFields 
-        patientRegistryType={patientRegistryType} 
-        filterByMandatory={false} 
-        isEdit={isEdit} 
+      <GenericPersonalFields
+        patientRegistryType={patientRegistryType}
+        filterByMandatory={false}
+        isEdit={isEdit}
       />
     </SecondaryDetailsFormGrid>
 
