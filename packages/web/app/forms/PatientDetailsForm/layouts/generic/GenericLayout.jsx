--- conflicted
+++ resolved
@@ -123,22 +123,6 @@
           saveDateAsString
           data-testid="localisedfield-oafl"
         />
-<<<<<<< HEAD
-        <LocalisedField
-          name="villageId"
-          label={
-            <TranslatedText
-              stringId="general.localisedField.villageId.label"
-              fallback="Village"
-              data-testid="translatedtext-xl2k"
-            />
-          }
-          component={AutocompleteField}
-          suggester={villageSuggester}
-          required={isRequiredPatientData('villageId')}
-          data-testid="localisedfield-rpma"
-        />
-=======
 
         {!isUsingLocationHierarchy && (
           <LocalisedField
@@ -152,9 +136,9 @@
             component={AutocompleteField}
             suggester={villageSuggester}
             required={isRequiredPatientData('villageId')}
+            data-testid="localisedfield-rpma"
           />
         )}
->>>>>>> 77c56b9a
         <LocalisedField
           name="sex"
           label={
