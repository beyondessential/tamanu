--- conflicted
+++ resolved
@@ -37,11 +37,7 @@
   const isReminderContactEnabled = getSetting(SETTING_KEYS.FEATURES_REMINDER_CONTACT_ENABLED);
   const villageSuggester = useSuggester('village');
   const hideOtherSex = getSetting('features.hideOtherSex') === true;
-<<<<<<< HEAD
-  const isUsingHierarchyLogic = getSetting('features.useLocationHierarchy');
-=======
   const isUsingLocationHierarchy = getSetting('features.patientDetailsLocationHierarchy');
->>>>>>> 88fe141c
 
   return (
     <>
@@ -112,11 +108,7 @@
           saveDateAsString
         />
 
-<<<<<<< HEAD
-        {!isUsingHierarchyLogic && (
-=======
         {!isUsingLocationHierarchy && (
->>>>>>> 88fe141c
           <LocalisedField
             name="villageId"
             label={
