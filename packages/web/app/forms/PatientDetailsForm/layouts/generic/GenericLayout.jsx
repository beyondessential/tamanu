import React from 'react';

import { PATIENT_REGISTRY_TYPES, SETTING_KEYS, SEX_LABELS, SEX_VALUES } from '@tamanu/constants';
import { getCurrentDateString } from '@tamanu/utils/dateTime';

import {
  LocalisedField,
  TextField,
  DateField,
  AutocompleteField,
  FormGrid,
  TranslatedRadioField,
  NoteBlock,
} from '../../../../components';
import {
  PatientDetailsHeading,
  SecondaryDetailsFormGrid,
  SecondaryDetailsGroup,
} from '../../PatientDetailsCommonElements';
import { GenericLocationFields } from './patientFields/GenericLocationFields';
import { GenericContactFields } from './patientFields/GenericContactFields';
import { GenericIdentificationFields } from './patientFields/GenericIdentifiationFields';
import { GenericPersonalFields } from './patientFields/GenericPersonalFields';
import { GenericBirthFields } from './patientFields/GenericBirthFields';
import { useSuggester } from '../../../../api';
import { PatientFieldsGroup } from '../../PatientFields';
import { TranslatedText } from '../../../../components/Translation/TranslatedText';
import { ReminderContactSection } from '../../../../components/ReminderContact/ReminderContactSection';
import { useSettings } from '../../../../contexts/Settings';

export const GenericPrimaryDetailsLayout = ({
  patientRegistryType,
  registeredBirthPlace,
  isRequiredPatientData,
  isDetailsForm = false,
}) => {
  const { getSetting } = useSettings();
  const isReminderContactEnabled = getSetting(SETTING_KEYS.FEATURES_REMINDER_CONTACT_ENABLED);
  const villageSuggester = useSuggester('village');
  const hideOtherSex = getSetting('features.hideOtherSex') === true;
  const isUsingLocationHierarchy = getSetting('features.patientDetailsLocationHierarchy');

  return (
    <>
      <PatientDetailsHeading data-testid="patientdetailsheading-3ftw">
        <TranslatedText
          stringId="patient.detail.subheading.general"
          fallback="General information"
          data-testid="translatedtext-rfsz"
        />
        {isReminderContactEnabled && isDetailsForm && (
          <ReminderContactSection data-testid="remindercontactsection-q5m4" />
        )}
      </PatientDetailsHeading>
<<<<<<< HEAD
      <FormGrid>
        <NoteBlock>
=======
      <FormGrid data-testid="formgrid-y53s">
        <LocalisedField
          name="firstName"
          label={
            <TranslatedText
              stringId="general.localisedField.firstName.label"
              fallback="First name"
              data-testid="translatedtext-cfge"
            />
          }
          component={TextField}
          required
          enablePasting
          data-testid="localisedfield-cqua"
        />
        <LocalisedField
          name="middleName"
          label={
            <TranslatedText
              stringId="general.localisedField.middleName.label"
              fallback="Middle name"
              data-testid="translatedtext-cwye"
            />
          }
          component={TextField}
          required={isRequiredPatientData('middleName')}
          enablePasting
          data-testid="localisedfield-l6hc"
        />
        <LocalisedField
          name="lastName"
          label={
            <TranslatedText
              stringId="general.localisedField.lastName.label"
              fallback="Last name"
              data-testid="translatedtext-xgre"
            />
          }
          component={TextField}
          required
          enablePasting
          data-testid="localisedfield-41un"
        />
        <LocalisedField
          name="culturalName"
          label={
            <TranslatedText
              stringId="general.localisedField.culturalName.label"
              fallback="Cultural/traditional name"
              data-testid="translatedtext-reeu"
            />
          }
          component={TextField}
          required={isRequiredPatientData('culturalName')}
          enablePasting
          data-testid="localisedfield-ew4s"
        />
        <LocalisedField
          name="dateOfBirth"
          label={
            <TranslatedText
              stringId="general.localisedField.dateOfBirth.label"
              fallback="Date of birth"
              data-testid="translatedtext-o7gm"
            />
          }
          max={getCurrentDateString()}
          component={DateField}
          required
          saveDateAsString
          data-testid="localisedfield-oafl"
        />

        {!isUsingLocationHierarchy && (
>>>>>>> cf9016b5
          <LocalisedField
            name="firstName"
            label={
              <TranslatedText
                stringId="general.localisedField.firstName.label"
                fallback="First name"
              />
            }
<<<<<<< HEAD
            component={TextField}
            required
            enablePasting
          />
          <LocalisedField
            name="middleName"
            label={
              <TranslatedText
                stringId="general.localisedField.middleName.label"
                fallback="Middle name"
              />
            }
            component={TextField}
            required={isRequiredPatientData('middleName')}
            enablePasting
          />
          <LocalisedField
            name="lastName"
            label={
              <TranslatedText
                stringId="general.localisedField.lastName.label"
                fallback="Last name"
              />
            }
            component={TextField}
            required
            enablePasting
          />
          <LocalisedField
            name="culturalName"
            label={
              <TranslatedText
                stringId="general.localisedField.culturalName.label"
                fallback="Cultural/traditional name"
              />
            }
            component={TextField}
            required={isRequiredPatientData('culturalName')}
            enablePasting
          />
          <LocalisedField
            name="dateOfBirth"
            label={
              <TranslatedText
                stringId="general.localisedField.dateOfBirth.label"
                fallback="Date of birth"
              />
            }
            max={getCurrentDateString()}
            component={DateField}
            required
            saveDateAsString
          />

          {!isUsingLocationHierarchy && (
            <LocalisedField
              name="villageId"
              label={
                <TranslatedText
                  stringId="general.localisedField.villageId.label"
                  fallback="Village"
                />
              }
              component={AutocompleteField}
              suggester={villageSuggester}
              required={isRequiredPatientData('villageId')}
            />
          )}
          <LocalisedField
            name="sex"
            label={<TranslatedText stringId="general.localisedField.sex.label" fallback="Sex" />}
            component={TranslatedRadioField}
            enumValues={SEX_LABELS}
            transformOptions={options =>
              hideOtherSex ? options.filter(o => o.value !== SEX_VALUES.OTHER) : options
            }
            required
          />
          <LocalisedField
            name="email"
            label={
              <TranslatedText
                stringId="general.localisedField.email.label"
                fallback="Email address"
              />
            }
            component={TextField}
            type="email"
            required={isRequiredPatientData('email')}
            enablePasting
          />
          <RequiredSecondaryDetails
            patientRegistryType={patientRegistryType}
            registeredBirthPlace={registeredBirthPlace}
          />
        </NoteBlock>
=======
            component={AutocompleteField}
            suggester={villageSuggester}
            required={isRequiredPatientData('villageId')}
            data-testid="localisedfield-rpma"
          />
        )}
        <LocalisedField
          name="sex"
          label={
            <TranslatedText
              stringId="general.localisedField.sex.label"
              fallback="Sex"
              data-testid="translatedtext-sjf3"
            />
          }
          component={TranslatedRadioField}
          enumValues={SEX_LABELS}
          transformOptions={(options) =>
            hideOtherSex ? options.filter((o) => o.value !== SEX_VALUES.OTHER) : options
          }
          required
          data-testid="localisedfield-aial"
        />
        <LocalisedField
          name="email"
          label={
            <TranslatedText
              stringId="general.localisedField.email.label"
              fallback="Email address"
              data-testid="translatedtext-vxqk"
            />
          }
          component={TextField}
          type="email"
          required={isRequiredPatientData('email')}
          enablePasting
          data-testid="localisedfield-j8v5"
        />
        <RequiredSecondaryDetails
          patientRegistryType={patientRegistryType}
          registeredBirthPlace={registeredBirthPlace}
          data-testid="requiredsecondarydetails-xpxc"
        />
>>>>>>> cf9016b5
      </FormGrid>
    </>
  );
};

export const RequiredSecondaryDetails = ({ patientRegistryType, registeredBirthPlace }) => (
  <>
    {patientRegistryType === PATIENT_REGISTRY_TYPES.BIRTH_REGISTRY && (
      <GenericBirthFields
        registeredBirthPlace={registeredBirthPlace}
        filterByMandatory
        data-testid="genericbirthfields-3uda"
      />
    )}
    <GenericIdentificationFields
      patientRegistryType={patientRegistryType}
      filterByMandatory
      data-testid="genericidentificationfields-k0vj"
    />
    <GenericContactFields filterByMandatory data-testid="genericcontactfields-3c7t" />
    <GenericPersonalFields
      patientRegistryType={patientRegistryType}
      filterByMandatory
      data-testid="genericpersonalfields-m1dc"
    />
    <GenericLocationFields filterByMandatory data-testid="genericlocationfields-8w9p" />
  </>
);

export const GenericSecondaryDetailsLayout = ({
  registeredBirthPlace,
  patientRegistryType,
  isEdit = false,
}) => (
  <SecondaryDetailsGroup data-testid="secondarydetailsgroup-s246">
    {patientRegistryType === PATIENT_REGISTRY_TYPES.BIRTH_REGISTRY && (
      <>
        <PatientDetailsHeading data-testid="patientdetailsheading-u9ma">
          <TranslatedText
            stringId="patient.detail.subheading.birthDetails"
            fallback="Birth details"
            data-testid="translatedtext-w4iq"
          />
        </PatientDetailsHeading>
        <SecondaryDetailsFormGrid data-testid="secondarydetailsformgrid-zpjh">
          <GenericBirthFields
            registeredBirthPlace={registeredBirthPlace}
            filterByMandatory={false}
            data-testid="genericbirthfields-3wv2"
          />
        </SecondaryDetailsFormGrid>
      </>
    )}

    <PatientDetailsHeading data-testid="patientdetailsheading-hkyy">
      <TranslatedText
        stringId="patient.detail.subheading.identificationInformation"
        fallback="Identification information"
        data-testid="translatedtext-nskp"
      />
    </PatientDetailsHeading>
    <SecondaryDetailsFormGrid data-testid="secondarydetailsformgrid-8o1s">
      <GenericIdentificationFields
        isEdit={isEdit}
        patientRegistryType={patientRegistryType}
        filterByMandatory={false}
        data-testid="genericidentificationfields-uh67"
      />
    </SecondaryDetailsFormGrid>

    <PatientDetailsHeading data-testid="patientdetailsheading-pipb">
      <TranslatedText
        stringId="patient.detail.subheading.contactInformation"
        fallback="Contact information"
        data-testid="translatedtext-tq75"
      />
    </PatientDetailsHeading>
    <SecondaryDetailsFormGrid data-testid="secondarydetailsformgrid-g8w7">
      <GenericContactFields filterByMandatory={false} data-testid="genericcontactfields-dfh4" />
    </SecondaryDetailsFormGrid>

    <PatientDetailsHeading data-testid="patientdetailsheading-vd0y">
      <TranslatedText
        stringId="patient.detail.subheading.personalInformation"
        fallback="Personal information"
        data-testid="translatedtext-bc5w"
      />
    </PatientDetailsHeading>
    <SecondaryDetailsFormGrid data-testid="secondarydetailsformgrid-qrkb">
      <GenericPersonalFields
        patientRegistryType={patientRegistryType}
        filterByMandatory={false}
        isEdit={isEdit}
        data-testid="genericpersonalfields-hmrm"
      />
    </SecondaryDetailsFormGrid>

    <PatientDetailsHeading data-testid="patientdetailsheading-ccov">
      <TranslatedText
        stringId="patient.detail.subheading.locationInformation"
        fallback="Location information"
        data-testid="translatedtext-wy6z"
      />
    </PatientDetailsHeading>
    <SecondaryDetailsFormGrid data-testid="secondarydetailsformgrid-x46r">
      <GenericLocationFields filterByMandatory={false} data-testid="genericlocationfields-z71v" />
    </SecondaryDetailsFormGrid>
  </SecondaryDetailsGroup>
);

export const GenericPatientFieldLayout = ({ fieldDefinitions, fieldValues }) => (
  <PatientFieldsGroup
    fieldDefinitions={fieldDefinitions}
    fieldValues={fieldValues}
    data-testid="patientfieldsgroup-rspx"
  />
);<|MERGE_RESOLUTION|>--- conflicted
+++ resolved
@@ -52,97 +52,21 @@
           <ReminderContactSection data-testid="remindercontactsection-q5m4" />
         )}
       </PatientDetailsHeading>
-<<<<<<< HEAD
-      <FormGrid>
+      <FormGrid data-testid="formgrid-y53s">
         <NoteBlock>
-=======
-      <FormGrid data-testid="formgrid-y53s">
-        <LocalisedField
-          name="firstName"
-          label={
-            <TranslatedText
-              stringId="general.localisedField.firstName.label"
-              fallback="First name"
-              data-testid="translatedtext-cfge"
-            />
-          }
-          component={TextField}
-          required
-          enablePasting
-          data-testid="localisedfield-cqua"
-        />
-        <LocalisedField
-          name="middleName"
-          label={
-            <TranslatedText
-              stringId="general.localisedField.middleName.label"
-              fallback="Middle name"
-              data-testid="translatedtext-cwye"
-            />
-          }
-          component={TextField}
-          required={isRequiredPatientData('middleName')}
-          enablePasting
-          data-testid="localisedfield-l6hc"
-        />
-        <LocalisedField
-          name="lastName"
-          label={
-            <TranslatedText
-              stringId="general.localisedField.lastName.label"
-              fallback="Last name"
-              data-testid="translatedtext-xgre"
-            />
-          }
-          component={TextField}
-          required
-          enablePasting
-          data-testid="localisedfield-41un"
-        />
-        <LocalisedField
-          name="culturalName"
-          label={
-            <TranslatedText
-              stringId="general.localisedField.culturalName.label"
-              fallback="Cultural/traditional name"
-              data-testid="translatedtext-reeu"
-            />
-          }
-          component={TextField}
-          required={isRequiredPatientData('culturalName')}
-          enablePasting
-          data-testid="localisedfield-ew4s"
-        />
-        <LocalisedField
-          name="dateOfBirth"
-          label={
-            <TranslatedText
-              stringId="general.localisedField.dateOfBirth.label"
-              fallback="Date of birth"
-              data-testid="translatedtext-o7gm"
-            />
-          }
-          max={getCurrentDateString()}
-          component={DateField}
-          required
-          saveDateAsString
-          data-testid="localisedfield-oafl"
-        />
-
-        {!isUsingLocationHierarchy && (
->>>>>>> cf9016b5
           <LocalisedField
             name="firstName"
             label={
               <TranslatedText
                 stringId="general.localisedField.firstName.label"
                 fallback="First name"
-              />
-            }
-<<<<<<< HEAD
-            component={TextField}
-            required
-            enablePasting
+                data-testid="translatedtext-cfge"
+              />
+            }
+            component={TextField}
+            required
+            enablePasting
+            data-testid="localisedfield-cqua"
           />
           <LocalisedField
             name="middleName"
@@ -150,11 +74,13 @@
               <TranslatedText
                 stringId="general.localisedField.middleName.label"
                 fallback="Middle name"
+                data-testid="translatedtext-cwye"
               />
             }
             component={TextField}
             required={isRequiredPatientData('middleName')}
             enablePasting
+            data-testid="localisedfield-l6hc"
           />
           <LocalisedField
             name="lastName"
@@ -162,11 +88,13 @@
               <TranslatedText
                 stringId="general.localisedField.lastName.label"
                 fallback="Last name"
-              />
-            }
-            component={TextField}
-            required
-            enablePasting
+                data-testid="translatedtext-xgre"
+              />
+            }
+            component={TextField}
+            required
+            enablePasting
+            data-testid="localisedfield-41un"
           />
           <LocalisedField
             name="culturalName"
@@ -174,11 +102,13 @@
               <TranslatedText
                 stringId="general.localisedField.culturalName.label"
                 fallback="Cultural/traditional name"
+                data-testid="translatedtext-reeu"
               />
             }
             component={TextField}
             required={isRequiredPatientData('culturalName')}
             enablePasting
+            data-testid="localisedfield-ew4s"
           />
           <LocalisedField
             name="dateOfBirth"
@@ -186,12 +116,14 @@
               <TranslatedText
                 stringId="general.localisedField.dateOfBirth.label"
                 fallback="Date of birth"
+                data-testid="translatedtext-o7gm"
               />
             }
             max={getCurrentDateString()}
             component={DateField}
             required
             saveDateAsString
+            data-testid="localisedfield-oafl"
           />
 
           {!isUsingLocationHierarchy && (
@@ -206,17 +138,25 @@
               component={AutocompleteField}
               suggester={villageSuggester}
               required={isRequiredPatientData('villageId')}
+              data-testid="localisedfield-rpma"
             />
           )}
           <LocalisedField
             name="sex"
-            label={<TranslatedText stringId="general.localisedField.sex.label" fallback="Sex" />}
+            label={
+              <TranslatedText
+                stringId="general.localisedField.sex.label"
+                fallback="Sex"
+                data-testid="translatedtext-sjf3"
+              />
+            }
             component={TranslatedRadioField}
             enumValues={SEX_LABELS}
             transformOptions={options =>
               hideOtherSex ? options.filter(o => o.value !== SEX_VALUES.OTHER) : options
             }
             required
+            data-testid="localisedfield-aial"
           />
           <LocalisedField
             name="email"
@@ -224,63 +164,21 @@
               <TranslatedText
                 stringId="general.localisedField.email.label"
                 fallback="Email address"
+                data-testid="translatedtext-vxqk"
               />
             }
             component={TextField}
             type="email"
             required={isRequiredPatientData('email')}
             enablePasting
+            data-testid="localisedfield-j8v5"
           />
           <RequiredSecondaryDetails
             patientRegistryType={patientRegistryType}
             registeredBirthPlace={registeredBirthPlace}
+            data-testid="requiredsecondarydetails-xpxc"
           />
         </NoteBlock>
-=======
-            component={AutocompleteField}
-            suggester={villageSuggester}
-            required={isRequiredPatientData('villageId')}
-            data-testid="localisedfield-rpma"
-          />
-        )}
-        <LocalisedField
-          name="sex"
-          label={
-            <TranslatedText
-              stringId="general.localisedField.sex.label"
-              fallback="Sex"
-              data-testid="translatedtext-sjf3"
-            />
-          }
-          component={TranslatedRadioField}
-          enumValues={SEX_LABELS}
-          transformOptions={(options) =>
-            hideOtherSex ? options.filter((o) => o.value !== SEX_VALUES.OTHER) : options
-          }
-          required
-          data-testid="localisedfield-aial"
-        />
-        <LocalisedField
-          name="email"
-          label={
-            <TranslatedText
-              stringId="general.localisedField.email.label"
-              fallback="Email address"
-              data-testid="translatedtext-vxqk"
-            />
-          }
-          component={TextField}
-          type="email"
-          required={isRequiredPatientData('email')}
-          enablePasting
-          data-testid="localisedfield-j8v5"
-        />
-        <RequiredSecondaryDetails
-          patientRegistryType={patientRegistryType}
-          registeredBirthPlace={registeredBirthPlace}
-          data-testid="requiredsecondarydetails-xpxc"
-        />
->>>>>>> cf9016b5
       </FormGrid>
     </>
   );
