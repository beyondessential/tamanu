--- conflicted
+++ resolved
@@ -24,64 +24,6 @@
 
 const CAMBODIA_CORE_FIELD_CATEGORY_ID = 'fieldCategory-cambodiaCorePatientFields';
 
-<<<<<<< HEAD
-export const CambodiaPrimaryDetailsLayout = ({ sexOptions, isRequiredPatientData }) => (
-  <>
-    <PatientDetailsHeading>
-      <TranslatedText stringId="patient.detail.subheading.general" fallback="General information" />
-    </PatientDetailsHeading>
-    <FormGrid>
-      <LocalisedField
-        name="lastName"
-        label={
-          <TranslatedText stringId="general.localisedField.lastName.label" fallback="Last name" />
-        }
-        component={TextField}
-        required
-      />
-      <LocalisedField
-        name="firstName"
-        label={
-          <TranslatedText stringId="general.localisedField.firstName.label" fallback="First name" />
-        }
-        component={TextField}
-        required
-      />
-      <LocalisedField
-        name="dateOfBirth"
-        label={
-          <TranslatedText
-            stringId="general.localisedField.dateOfBirth.label"
-            fallback="Date of birth"
-          />
-        }
-        max={getCurrentDateString()}
-        component={DateField}
-        required
-        saveDateAsString
-      />
-      <LocalisedField
-        name="sex"
-        label={<TranslatedText stringId="general.localisedField.sex.label" fallback="Sex" />}
-        component={RadioField}
-        options={sexOptions}
-        required
-      />
-      <LocalisedField
-        name="culturalName"
-        label={
-          <TranslatedText
-            stringId="cambodiaPatientDetails.mothersFirstName.label"
-            fallback="Mother's first name"
-          />
-        }
-        component={TextField}
-        required={isRequiredPatientData('culturalName')}
-      />
-      <PatientField
-        definition={{
-          name: (
-=======
 export const CambodiaPrimaryDetailsLayout = ({ sexOptions, isRequiredPatientData }) => {
   const { facility } = useAuth();
   const { data: isReminderContactEnabled } = useSettingsQuery('features.reminderContactModule.enabled', { facilityId: facility?.id});
@@ -111,13 +53,12 @@
         <LocalisedField
           name="dateOfBirth"
           label={
->>>>>>> 02e24ac4
             <TranslatedText
               stringId="general.localisedField.dateOfBirth.label"
               fallback="Date of birth"
             />
           }
-          max={getCurrentDateTimeString()}
+          max={getCurrentDateString()}
           component={DateField}
           required
           saveDateAsString
