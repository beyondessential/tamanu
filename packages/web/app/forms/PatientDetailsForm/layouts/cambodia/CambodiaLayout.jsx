import React from 'react';
import styled from 'styled-components';
import {
  PATIENT_FIELD_DEFINITION_TYPES,
  PATIENT_REGISTRY_TYPES,
  SETTING_KEYS,
} from '@tamanu/constants';
import { Colors } from '../../../../constants';
import { getCurrentDateString } from '@tamanu/shared/utils/dateTime';
import { LocalisedField, TextField, DateField, RadioField, FormGrid } from '../../../../components';
import {
  PatientDetailsHeading,
  SecondaryDetailsFormGrid,
  SecondaryDetailsGroup,
} from '../../PatientDetailsCommonElements';
import { CambodiaLocationFields } from './patientFields/CambodiaLocationFields';
import { CambodiaContactFields } from './patientFields/CambodiaContactFields';
import { CambodiaIdentificationFields } from './patientFields/CambodiaIdentificationFields';
import { CambodiaPersonalFields } from './patientFields/CambodiaPersonalFields';
import { GenericBirthFields } from '../generic/patientFields/GenericBirthFields';
import { PatientField, PatientFieldsGroup } from '../../PatientFields';
import { TranslatedText } from '../../../../components/Translation/TranslatedText';
import { ReminderContactSection } from '../../../../components/ReminderContact/ReminderContactSection';
import { useSettings } from '../../../../contexts/Settings';

const FATHERS_FIRST_NAME_DEFINITION_ID = 'fieldDefinition-fathersFirstName';
const CAMBODIA_CORE_FIELD_CATEGORY_ID = 'fieldCategory-cambodiaCorePatientFields';

<<<<<<< HEAD
export const CambodiaPrimaryDetailsLayout = ({ sexOptions, isRequiredPatientData }) => {
  const { facilityId } = useAuth();
  const {
    data: isReminderContactEnabled,
  } = useSettingsQuery('features.reminderContactModule.enabled', { facilityId });
=======
export const CambodiaPrimaryDetailsLayout = ({
  sexOptions,
  isRequiredPatientData,
  isDetailsForm = false,
}) => {
  const { getSetting } = useSettings();
  const isReminderContactEnabled = getSetting(SETTING_KEYS.FEATURES_REMINDER_CONTACT_ENABLED);

>>>>>>> 241cf0b4
  return (
    <>
      <PatientDetailsHeading>
        <TranslatedText
          stringId="patient.detail.subheading.general"
          fallback="General information"
        />
<<<<<<< HEAD
        {isReminderContactEnabled ? <ReminderContactSection /> : null}
=======
        {isReminderContactEnabled && isDetailsForm && <ReminderContactSection />}
>>>>>>> 241cf0b4
      </PatientDetailsHeading>
      <FormGrid>
        <LocalisedField
          name="lastName"
          label={
            <TranslatedText stringId="general.localisedField.lastName.label" fallback="Last name" />
          }
          component={TextField}
          required
        />
        <LocalisedField
          name="firstName"
          label={
            <TranslatedText
              stringId="general.localisedField.firstName.label"
              fallback="First name"
            />
          }
          component={TextField}
          required
        />
        <LocalisedField
          name="dateOfBirth"
          label={
            <TranslatedText
              stringId="general.localisedField.dateOfBirth.label"
              fallback="Date of birth"
            />
          }
          max={getCurrentDateString()}
          component={DateField}
          required
          saveDateAsString
        />
        <LocalisedField
          name="sex"
          label={<TranslatedText stringId="general.localisedField.sex.label" fallback="Sex" />}
          component={RadioField}
          options={sexOptions}
          required
        />
        <LocalisedField
          name="culturalName"
          label={
            <TranslatedText
              stringId="general.localisedField.culturalName.label"
              fallback="Mother's first name"
            />
          }
          component={TextField}
          required={isRequiredPatientData('culturalName')}
        />
        <PatientField
          definition={{
            name: (
              <TranslatedText
                stringId="cambodiaPatientDetails.fathersFirstName.label"
                fallback="Father's first name"
              />
            ),
            definitionId: FATHERS_FIRST_NAME_DEFINITION_ID,
            fieldType: PATIENT_FIELD_DEFINITION_TYPES.STRING,
          }}
        />
      </FormGrid>
    </>
  );
};

const BorderFormGrid = styled(SecondaryDetailsFormGrid)`
  border: 1px solid ${Colors.outline};
  border-radius: 3px;
  padding: 1rem 1.5rem 2rem;
  margin-top: -1rem;
`;

export const CambodiaSecondaryDetailsLayout = ({ values = {}, patientRegistryType, className }) => {
  return (
    <div className={className}>
      <SecondaryDetailsGroup>
        {patientRegistryType === PATIENT_REGISTRY_TYPES.BIRTH_REGISTRY && (
          <>
            <PatientDetailsHeading>
              <TranslatedText
                stringId="patient.detail.subheading.birthDetails"
                fallback="Birth details"
              />
            </PatientDetailsHeading>
            <SecondaryDetailsFormGrid>
              <GenericBirthFields registeredBirthPlace={values.registeredBirthPlace} />
            </SecondaryDetailsFormGrid>
          </>
        )}
        <PatientDetailsHeading>
          <TranslatedText
            stringId="patient.detail.subheading.currentAddress"
            fallback="Current address"
          />
        </PatientDetailsHeading>
        <BorderFormGrid>
          <CambodiaLocationFields />
        </BorderFormGrid>
        <PatientDetailsHeading>
          <TranslatedText
            stringId="patient.detail.subheading.permanentAddress"
            fallback="Permanent address"
          />
        </PatientDetailsHeading>
        <BorderFormGrid>
          <CambodiaLocationFields secondary />
        </BorderFormGrid>
        <PatientDetailsHeading>
          <TranslatedText
            stringId="patient.detail.subheading.contactInformation"
            fallback="Contact information"
          />
        </PatientDetailsHeading>
        <SecondaryDetailsFormGrid>
          <CambodiaContactFields />
        </SecondaryDetailsFormGrid>

        <PatientDetailsHeading>
          <TranslatedText
            stringId="patient.detail.subheading.identificationInformation"
            fallback="Identification information"
          />
        </PatientDetailsHeading>
        <SecondaryDetailsFormGrid>
          <CambodiaIdentificationFields patientRegistryType={patientRegistryType} />
        </SecondaryDetailsFormGrid>

        <PatientDetailsHeading>
          <TranslatedText
            stringId="patient.detail.subheading.personalInformation"
            fallback="Personal information"
          />
        </PatientDetailsHeading>
        <SecondaryDetailsFormGrid>
          <CambodiaPersonalFields patientRegistryType={patientRegistryType} />
        </SecondaryDetailsFormGrid>
      </SecondaryDetailsGroup>
    </div>
  );
};

export const CambodiaPatientFieldLayout = ({ fieldDefinitions, fieldValues }) => {
  const filteredDefinitions = fieldDefinitions.filter(
    field => field.categoryId !== CAMBODIA_CORE_FIELD_CATEGORY_ID,
  );
  return <PatientFieldsGroup fieldDefinitions={filteredDefinitions} fieldValues={fieldValues} />;
};<|MERGE_RESOLUTION|>--- conflicted
+++ resolved
@@ -26,22 +26,16 @@
 const FATHERS_FIRST_NAME_DEFINITION_ID = 'fieldDefinition-fathersFirstName';
 const CAMBODIA_CORE_FIELD_CATEGORY_ID = 'fieldCategory-cambodiaCorePatientFields';
 
-<<<<<<< HEAD
-export const CambodiaPrimaryDetailsLayout = ({ sexOptions, isRequiredPatientData }) => {
-  const { facilityId } = useAuth();
-  const {
-    data: isReminderContactEnabled,
-  } = useSettingsQuery('features.reminderContactModule.enabled', { facilityId });
-=======
 export const CambodiaPrimaryDetailsLayout = ({
   sexOptions,
   isRequiredPatientData,
   isDetailsForm = false,
 }) => {
+  // TODO: Omniserver resolve getSetting usage with facilityId
+  // const { facilityId } = useAuth();
   const { getSetting } = useSettings();
   const isReminderContactEnabled = getSetting(SETTING_KEYS.FEATURES_REMINDER_CONTACT_ENABLED);
 
->>>>>>> 241cf0b4
   return (
     <>
       <PatientDetailsHeading>
@@ -49,11 +43,7 @@
           stringId="patient.detail.subheading.general"
           fallback="General information"
         />
-<<<<<<< HEAD
-        {isReminderContactEnabled ? <ReminderContactSection /> : null}
-=======
         {isReminderContactEnabled && isDetailsForm && <ReminderContactSection />}
->>>>>>> 241cf0b4
       </PatientDetailsHeading>
       <FormGrid>
         <LocalisedField
