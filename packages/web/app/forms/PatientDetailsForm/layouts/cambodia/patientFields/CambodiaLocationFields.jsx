import React from 'react';
import { TextField } from '../../../../../components';
import { ConfiguredMandatoryPatientFields } from '../../../ConfiguredMandatoryPatientFields';
import { TranslatedText } from '../../../../../components/Translation/TranslatedText';
<<<<<<< HEAD
=======
import { LinkedField } from '../../../../../components/Field/LinkedField';
>>>>>>> 34c7140d
import { HierarchyFields } from '../../../../../components/Field/HierarchyFields';
import { REFERENCE_DATA_RELATION_TYPES, REFERENCE_TYPES } from '@tamanu/constants';
import { useFilterPatientFields } from '../../../useFilterPatientFields';

<<<<<<< HEAD
=======
const HealthCenterLinkedVillageField = props => (
  <LinkedField
    {...props}
    linkedFieldName="healthCenterId"
    endpoint="referenceData/facilityCatchment/:id/facility"
    name="villageId"
    component={AutocompleteField}
  />
);

>>>>>>> 34c7140d
export const CambodiaLocationFields = ({ filterByMandatory }) => {
  const LOCATION_FIELDS = {
    streetVillage: {
      component: TextField,
      label: (
        <TranslatedText
          stringId="cambodiaPatientDetails.streetNoAndName.label"
          fallback="Street No. & Name"
        />
      ),
    },
  };

  const LOCATION_HIERARCHY_FIELDS = {
    divisionId: {
      referenceType: REFERENCE_TYPES.DIVISION,
      label: (
        <TranslatedText stringId="cambodiaPatientDetails.province.label" fallback="Province" />
      ),
    },
    subdivisionId: {
      referenceType: REFERENCE_TYPES.SUBDIVISION,
      label: (
        <TranslatedText stringId="cambodiaPatientDetails.district.label" fallback="District" />
      ),
    },
    settlementId: {
      referenceType: REFERENCE_TYPES.SETTLEMENT,
      label: <TranslatedText stringId="cambodiaPatientDetails.commune.label" fallback="Commune" />,
    },
    villageId: {
<<<<<<< HEAD
=======
      component: HealthCenterLinkedVillageField,
>>>>>>> 34c7140d
      referenceType: REFERENCE_TYPES.VILLAGE,
      label: (
        <TranslatedText stringId="general.localisedField.villageId.label" fallback="Village" />
      ),
    },
  };

  const { fieldsToShow: locationHierarchyFieldsToShow } = useFilterPatientFields({
    fields: LOCATION_HIERARCHY_FIELDS,
    filterByMandatory,
  });

  return (
    <>
<<<<<<< HEAD
      <ConfiguredMandatoryPatientFields
        fields={LOCATION_FIELDS}
        filterByMandatory={filterByMandatory}
      />
=======
>>>>>>> 34c7140d
      <HierarchyFields
        relationType={REFERENCE_DATA_RELATION_TYPES.ADDRESS_HIERARCHY}
        baseLevel={REFERENCE_TYPES.VILLAGE}
        fields={locationHierarchyFieldsToShow}
      />
<<<<<<< HEAD
=======
      <ConfiguredMandatoryPatientFields
        fields={LOCATION_FIELDS}
        filterByMandatory={filterByMandatory}
      />
>>>>>>> 34c7140d
    </>
  );
};<|MERGE_RESOLUTION|>--- conflicted
+++ resolved
@@ -2,16 +2,11 @@
 import { TextField } from '../../../../../components';
 import { ConfiguredMandatoryPatientFields } from '../../../ConfiguredMandatoryPatientFields';
 import { TranslatedText } from '../../../../../components/Translation/TranslatedText';
-<<<<<<< HEAD
-=======
 import { LinkedField } from '../../../../../components/Field/LinkedField';
->>>>>>> 34c7140d
 import { HierarchyFields } from '../../../../../components/Field/HierarchyFields';
 import { REFERENCE_DATA_RELATION_TYPES, REFERENCE_TYPES } from '@tamanu/constants';
 import { useFilterPatientFields } from '../../../useFilterPatientFields';
 
-<<<<<<< HEAD
-=======
 const HealthCenterLinkedVillageField = props => (
   <LinkedField
     {...props}
@@ -22,7 +17,6 @@
   />
 );
 
->>>>>>> 34c7140d
 export const CambodiaLocationFields = ({ filterByMandatory }) => {
   const LOCATION_FIELDS = {
     streetVillage: {
@@ -54,10 +48,7 @@
       label: <TranslatedText stringId="cambodiaPatientDetails.commune.label" fallback="Commune" />,
     },
     villageId: {
-<<<<<<< HEAD
-=======
       component: HealthCenterLinkedVillageField,
->>>>>>> 34c7140d
       referenceType: REFERENCE_TYPES.VILLAGE,
       label: (
         <TranslatedText stringId="general.localisedField.villageId.label" fallback="Village" />
@@ -72,25 +63,15 @@
 
   return (
     <>
-<<<<<<< HEAD
-      <ConfiguredMandatoryPatientFields
-        fields={LOCATION_FIELDS}
-        filterByMandatory={filterByMandatory}
-      />
-=======
->>>>>>> 34c7140d
       <HierarchyFields
         relationType={REFERENCE_DATA_RELATION_TYPES.ADDRESS_HIERARCHY}
         baseLevel={REFERENCE_TYPES.VILLAGE}
         fields={locationHierarchyFieldsToShow}
       />
-<<<<<<< HEAD
-=======
       <ConfiguredMandatoryPatientFields
         fields={LOCATION_FIELDS}
         filterByMandatory={filterByMandatory}
       />
->>>>>>> 34c7140d
     </>
   );
 };