import React, { useEffect, useState } from 'react';
import { customAlphabet } from 'nanoid';
import * as yup from 'yup';
import styled from 'styled-components';
import Decimal from 'decimal.js';
import { Box } from '@material-ui/core';
import CachedIcon from '@material-ui/icons/Cached';
import { round } from '@tamanu/shared/utils/invoice';
import {
  AutocompleteField,
  Button,
  DateField,
  Field,
  Form,
  NoteBlock,
  NumberField,
  TextField,
  TranslatedText,
} from '../components';
import { useSuggester } from '../api';
import { Colors, FORM_TYPES, CHEQUE_PAYMENT_METHOD_ID } from '../constants';
import { useCreatePatientPayment, useUpdatePatientPayment } from '../api/mutations';
import { ConfirmPaidModal } from '../components/Invoice/EditInvoiceModal/ConfirmPaidModal';
import { ThemedTooltip } from '../components/Tooltip';
import { DefaultIconButton } from '../components/Button';

const IconButton = styled(DefaultIconButton)`
  cursor: pointer;
  color: ${Colors.primary};
  position: absolute;
  top: 6px;
  right: -23px;
`;

const FormRow = styled.div`
  display: flex;
  margin-top: 6px;
  margin-bottom: 6px;
`;

const FieldContainer = styled(Box)`
  padding-right: 5px;
`;

export const PatientPaymentForm = ({
  patientPaymentRemainingBalance,
  editingPayment = {},
  updateRefreshCount,
  updateEditingPayment,
  onDataChange = () => {},
  invoice,
  showChequeNumberColumn,
  selectedPayment,
}) => {
  const selectedPaymentMethodId = selectedPayment?.paymentMethod?.value;
  const [openConfirmPaidModal, setOpenConfirmPaidModal] = useState(false);
  const paymentMethodSuggester = useSuggester('paymentMethod');
  const [amount, setAmount] = useState(editingPayment?.amount ?? '');

  const { mutate: createPatientPayment, isLoading: isCreatingPayment } =
    useCreatePatientPayment(invoice);
  const { mutate: updatePatientPayment, isLoading: isUpdatingPayment } = useUpdatePatientPayment(
    invoice,
    editingPayment?.id,
  );

  useEffect(() => {
    if (editingPayment?.patientPayment?.methodId) {
      onDataChange({ paymentMethod: { value: editingPayment.patientPayment.methodId } });
    }
  }, [editingPayment]);

  const generateReceiptNumber = () => {
    return customAlphabet('ABCDEFGHJKLMNPQRSTUVWXYZ123456789', 8)();
  };

  const validateDecimalPlaces = (e) => {
    const value = e.target.value;
    if (value.includes('.')) {
      const decimalPlaces = value.split('.')[1].length;
      if (decimalPlaces > 2) {
        e.target.value = parseFloat(value).toFixed(2);
      }
    }
  };

  const onRecord = (data, { resetForm }) => {
    const { amount, ...others } = data;
    const chequeNumber =
      selectedPaymentMethodId === CHEQUE_PAYMENT_METHOD_ID ? data.chequeNumber : '';
    if (!editingPayment?.id) {
      createPatientPayment(
        {
          ...others,
          chequeNumber,
          amount: amount.toFixed(2),
        },
        {
          onSuccess: () => {
            updateRefreshCount();
            setAmount('');
            resetForm();
            onDataChange({ paymentMethod: { value: '' } });
          },
        },
      );
    } else {
      updatePatientPayment(
        {
          ...others,
          chequeNumber,
          amount,
        },
        {
          onSuccess: () => {
            updateRefreshCount();
            updateEditingPayment({});
            onDataChange({ paymentMethod: { value: '' } });
          },
        },
      );
    }
  };

  const handleSubmit = (data, { resetForm }) => {
    const editingAmount = Number(editingPayment?.amount) ? Number(editingPayment.amount) : 0;
    const showConfirmModal =
      Number(data?.amount) >=
        round(new Decimal(patientPaymentRemainingBalance).add(editingAmount).toNumber(), 2) &&
      !openConfirmPaidModal;
    if (showConfirmModal) {
      setOpenConfirmPaidModal(true);
      return;
    }
    setOpenConfirmPaidModal(false);
    onRecord(data, { resetForm });
  };

  const renderChequeNumberField = () => {
    if (selectedPaymentMethodId === CHEQUE_PAYMENT_METHOD_ID) {
      return (
        <FieldContainer width="15%" data-testid="fieldcontainer-ffnv">
          <Field name="chequeNumber" component={TextField} size="small" data-testid="field-xhya" />
        </FieldContainer>
      );
    }
    return showChequeNumberColumn ? <Box width="15%" data-testid="box-5e2q" /> : null;
  };

  return (
    <Form
      enableReinitialize
      suppressErrorDialog
      onSubmit={handleSubmit}
      render={({ submitForm, setFieldValue }) => (
<<<<<<< HEAD
        <FormRow>
          <FieldContainer width="19%">
            <NoteBlock>
              <Field name="date" required component={DateField} saveDateAsString size="small" />
            </NoteBlock>
          </FieldContainer>
          <FieldContainer width="19%">
            <NoteBlock>
              <Field
                name="methodId"
                required
                component={AutocompleteField}
                suggester={paymentMethodSuggester}
                size="small"
                onChange={e => onDataChange({ paymentMethod: e.target })}
              />
            </NoteBlock>
          </FieldContainer>
          {renderChequeNumberField()}
          <FieldContainer width="13%">
            <NoteBlock>
              <Field
                name="amount"
                required
                component={NumberField}
                size="small"
                min={0}
                onInput={validateDecimalPlaces}
                value={amount}
                onChange={e => setAmount(e.target.value)}
              />
            </NoteBlock>
          </FieldContainer>
          <FieldContainer sx={{ width: '18%', position: 'relative', marginRight: '23px' }}>
            <NoteBlock>
              <Field
                name="receiptNumber"
                required
                component={TextField}
                size="small"
                onChange={e => setFieldValue('receiptNumber', e.target.value)}
              />
            </NoteBlock>
=======
        <FormRow data-testid="formrow-su8c">
          <FieldContainer width="19%" data-testid="fieldcontainer-1p4t">
            <Field
              name="date"
              required
              component={DateField}
              saveDateAsString
              size="small"
              data-testid="field-cx1w"
            />
          </FieldContainer>
          <FieldContainer width="19%" data-testid="fieldcontainer-mgnx">
            <Field
              name="methodId"
              required
              component={AutocompleteField}
              suggester={paymentMethodSuggester}
              size="small"
              onChange={(e) => onDataChange({ paymentMethod: e.target })}
              data-testid="field-c2nv"
            />
          </FieldContainer>
          {renderChequeNumberField()}
          <FieldContainer width="13%" data-testid="fieldcontainer-8d8a">
            <Field
              name="amount"
              required
              component={NumberField}
              size="small"
              min={0}
              onInput={validateDecimalPlaces}
              value={amount}
              onChange={(e) => setAmount(e.target.value)}
              data-testid="field-773f"
            />
          </FieldContainer>
          <FieldContainer
            sx={{ width: '18%', position: 'relative', marginRight: '23px' }}
            data-testid="fieldcontainer-4dkq"
          >
            <Field
              name="receiptNumber"
              required
              component={TextField}
              size="small"
              onChange={(e) => setFieldValue('receiptNumber', e.target.value)}
              data-testid="field-9boo"
            />
>>>>>>> cf9016b5
            <ThemedTooltip
              title={
                <TranslatedText
                  stringId="invoice.payment.tooltip.generateReceiptNumber"
                  fallback="Generate receipt number"
                  data-testid="translatedtext-8ggk"
                />
              }
              data-testid="themedtooltip-i9dx"
            >
<<<<<<< HEAD
              <NoteBlock>
                <IconButton onClick={() => setFieldValue('receiptNumber', generateReceiptNumber())}>
                  <CachedIcon />
                </IconButton>
              </NoteBlock>
            </ThemedTooltip>
          </FieldContainer>
          <Box sx={{ marginLeft: 'auto' }}>
            <NoteBlock>
              <Button
                size="small"
                onClick={submitForm}
                disabled={isCreatingPayment || isUpdatingPayment}
              >
                <TranslatedText stringId="invoice.modal.payment.action.record" fallback="Record" />
              </Button>
            </NoteBlock>
=======
              <IconButton
                onClick={() => setFieldValue('receiptNumber', generateReceiptNumber())}
                data-testid="iconbutton-9yvq"
              >
                <CachedIcon data-testid="cachedicon-vghh" />
              </IconButton>
            </ThemedTooltip>
          </FieldContainer>
          <Box sx={{ marginLeft: 'auto' }} data-testid="box-t4yy">
            <Button
              size="small"
              onClick={submitForm}
              disabled={isCreatingPayment || isUpdatingPayment}
              data-testid="button-dre1"
            >
              <TranslatedText
                stringId="invoice.modal.payment.action.record"
                fallback="Record"
                data-testid="translatedtext-dpmj"
              />
            </Button>
>>>>>>> cf9016b5
          </Box>
          {openConfirmPaidModal && (
            <ConfirmPaidModal
              open
              onClose={() => setOpenConfirmPaidModal(false)}
              onConfirm={submitForm}
              data-testid="confirmpaidmodal-b7z6"
            />
          )}
        </FormRow>
      )}
      validationSchema={yup.object().shape({
        date: yup
          .string()
          .required(
            <TranslatedText
              stringId="general.required"
              fallback="Required"
              data-testid="translatedtext-l7v1"
            />,
          ),
        methodId: yup
          .string()
          .required(
            <TranslatedText
              stringId="general.required"
              fallback="Required"
              data-testid="translatedtext-zkrq"
            />,
          ),
        chequeNumber: yup.string().matches(/^[A-Za-z0-9]+$/, {
          message: (
            <TranslatedText
              stringId="invoice.payment.validation.invalidChequeNumber"
              fallback="Invalid cheque number - alphanumeric characters only"
              data-testid="translatedtext-1as6"
            />
          ),
        }),
        amount: yup
          .string()
          .required(
            <TranslatedText
              stringId="general.required"
              fallback="Required"
              data-testid="translatedtext-pern"
            />,
          )
          .test(
            'is-valid-amount',
            <TranslatedText
              stringId="invoice.payment.validation.exceedAmount"
              fallback="Cannot be more than outstanding balance"
              data-testid="translatedtext-dzh7"
            />,
            function (value) {
              const editingAmount = Number(editingPayment?.amount)
                ? Number(editingPayment.amount)
                : 0;
              return (
                Number(value) <=
                round(new Decimal(patientPaymentRemainingBalance).add(editingAmount).toNumber(), 2)
              );
            },
          ),
        receiptNumber: yup
          .string()
          .required(
            <TranslatedText
              stringId="general.required"
              fallback="Required"
              data-testid="translatedtext-svvn"
            />,
          )
          .matches(/^[A-Za-z0-9]+$/, {
            message: (
              <TranslatedText
                stringId="invoice.payment.validation.invalidReceiptNumber"
                fallback="Invalid receipt number - alphanumeric characters only"
                data-testid="translatedtext-wplr"
              />
            ),
          }),
      })}
      initialValues={{
        date: editingPayment.date,
        methodId: editingPayment.patientPayment?.methodId,
        chequeNumber: editingPayment.patientPayment?.chequeNumber,
        amount: editingPayment.amount,
        receiptNumber: editingPayment.receiptNumber,
      }}
      formType={editingPayment?.DateField ? FORM_TYPES.EDIT_FORM : FORM_TYPES.CREATE_FORM}
      data-testid="form-gsr7"
    />
  );
};<|MERGE_RESOLUTION|>--- conflicted
+++ resolved
@@ -57,8 +57,9 @@
   const paymentMethodSuggester = useSuggester('paymentMethod');
   const [amount, setAmount] = useState(editingPayment?.amount ?? '');
 
-  const { mutate: createPatientPayment, isLoading: isCreatingPayment } =
-    useCreatePatientPayment(invoice);
+  const { mutate: createPatientPayment, isLoading: isCreatingPayment } = useCreatePatientPayment(
+    invoice,
+  );
   const { mutate: updatePatientPayment, isLoading: isUpdatingPayment } = useUpdatePatientPayment(
     invoice,
     editingPayment?.id,
@@ -74,7 +75,7 @@
     return customAlphabet('ABCDEFGHJKLMNPQRSTUVWXYZ123456789', 8)();
   };
 
-  const validateDecimalPlaces = (e) => {
+  const validateDecimalPlaces = e => {
     const value = e.target.value;
     if (value.includes('.')) {
       const decimalPlaces = value.split('.')[1].length;
@@ -153,14 +154,20 @@
       suppressErrorDialog
       onSubmit={handleSubmit}
       render={({ submitForm, setFieldValue }) => (
-<<<<<<< HEAD
-        <FormRow>
-          <FieldContainer width="19%">
-            <NoteBlock>
-              <Field name="date" required component={DateField} saveDateAsString size="small" />
+        <FormRow data-testid="formrow-su8c">
+          <FieldContainer width="19%" data-testid="fieldcontainer-1p4t">
+            <NoteBlock>
+              <Field
+                name="date"
+                required
+                component={DateField}
+                saveDateAsString
+                size="small"
+                data-testid="field-cx1w"
+              />
             </NoteBlock>
           </FieldContainer>
-          <FieldContainer width="19%">
+          <FieldContainer width="19%" data-testid="fieldcontainer-mgnx">
             <NoteBlock>
               <Field
                 name="methodId"
@@ -169,11 +176,12 @@
                 suggester={paymentMethodSuggester}
                 size="small"
                 onChange={e => onDataChange({ paymentMethod: e.target })}
+                data-testid="field-c2nv"
               />
             </NoteBlock>
           </FieldContainer>
           {renderChequeNumberField()}
-          <FieldContainer width="13%">
+          <FieldContainer width="13%" data-testid="fieldcontainer-8d8a">
             <NoteBlock>
               <Field
                 name="amount"
@@ -184,69 +192,24 @@
                 onInput={validateDecimalPlaces}
                 value={amount}
                 onChange={e => setAmount(e.target.value)}
-              />
-            </NoteBlock>
-          </FieldContainer>
-          <FieldContainer sx={{ width: '18%', position: 'relative', marginRight: '23px' }}>
-            <NoteBlock>
-              <Field
-                name="receiptNumber"
-                required
-                component={TextField}
-                size="small"
-                onChange={e => setFieldValue('receiptNumber', e.target.value)}
-              />
-            </NoteBlock>
-=======
-        <FormRow data-testid="formrow-su8c">
-          <FieldContainer width="19%" data-testid="fieldcontainer-1p4t">
-            <Field
-              name="date"
-              required
-              component={DateField}
-              saveDateAsString
-              size="small"
-              data-testid="field-cx1w"
-            />
-          </FieldContainer>
-          <FieldContainer width="19%" data-testid="fieldcontainer-mgnx">
-            <Field
-              name="methodId"
-              required
-              component={AutocompleteField}
-              suggester={paymentMethodSuggester}
-              size="small"
-              onChange={(e) => onDataChange({ paymentMethod: e.target })}
-              data-testid="field-c2nv"
-            />
-          </FieldContainer>
-          {renderChequeNumberField()}
-          <FieldContainer width="13%" data-testid="fieldcontainer-8d8a">
-            <Field
-              name="amount"
-              required
-              component={NumberField}
-              size="small"
-              min={0}
-              onInput={validateDecimalPlaces}
-              value={amount}
-              onChange={(e) => setAmount(e.target.value)}
-              data-testid="field-773f"
-            />
+                data-testid="field-773f"
+              />
+            </NoteBlock>
           </FieldContainer>
           <FieldContainer
             sx={{ width: '18%', position: 'relative', marginRight: '23px' }}
             data-testid="fieldcontainer-4dkq"
           >
-            <Field
-              name="receiptNumber"
-              required
-              component={TextField}
-              size="small"
-              onChange={(e) => setFieldValue('receiptNumber', e.target.value)}
-              data-testid="field-9boo"
-            />
->>>>>>> cf9016b5
+            <NoteBlock>
+              <Field
+                name="receiptNumber"
+                required
+                component={TextField}
+                size="small"
+                onChange={e => setFieldValue('receiptNumber', e.target.value)}
+                data-testid="field-9boo"
+              />
+            </NoteBlock>
             <ThemedTooltip
               title={
                 <TranslatedText
@@ -257,47 +220,31 @@
               }
               data-testid="themedtooltip-i9dx"
             >
-<<<<<<< HEAD
               <NoteBlock>
-                <IconButton onClick={() => setFieldValue('receiptNumber', generateReceiptNumber())}>
-                  <CachedIcon />
+                <IconButton
+                  onClick={() => setFieldValue('receiptNumber', generateReceiptNumber())}
+                  data-testid="iconbutton-9yvq"
+                >
+                  <CachedIcon data-testid="cachedicon-vghh" />
                 </IconButton>
               </NoteBlock>
             </ThemedTooltip>
           </FieldContainer>
-          <Box sx={{ marginLeft: 'auto' }}>
+          <Box sx={{ marginLeft: 'auto' }} data-testid="box-t4yy">
             <NoteBlock>
               <Button
                 size="small"
                 onClick={submitForm}
                 disabled={isCreatingPayment || isUpdatingPayment}
+                data-testid="button-dre1"
               >
-                <TranslatedText stringId="invoice.modal.payment.action.record" fallback="Record" />
+                <TranslatedText
+                  stringId="invoice.modal.payment.action.record"
+                  fallback="Record"
+                  data-testid="translatedtext-dpmj"
+                />
               </Button>
             </NoteBlock>
-=======
-              <IconButton
-                onClick={() => setFieldValue('receiptNumber', generateReceiptNumber())}
-                data-testid="iconbutton-9yvq"
-              >
-                <CachedIcon data-testid="cachedicon-vghh" />
-              </IconButton>
-            </ThemedTooltip>
-          </FieldContainer>
-          <Box sx={{ marginLeft: 'auto' }} data-testid="box-t4yy">
-            <Button
-              size="small"
-              onClick={submitForm}
-              disabled={isCreatingPayment || isUpdatingPayment}
-              data-testid="button-dre1"
-            >
-              <TranslatedText
-                stringId="invoice.modal.payment.action.record"
-                fallback="Record"
-                data-testid="translatedtext-dpmj"
-              />
-            </Button>
->>>>>>> cf9016b5
           </Box>
           {openConfirmPaidModal && (
             <ConfirmPaidModal
@@ -353,7 +300,7 @@
               fallback="Cannot be more than outstanding balance"
               data-testid="translatedtext-dzh7"
             />,
-            function (value) {
+            function(value) {
               const editingAmount = Number(editingPayment?.amount)
                 ? Number(editingPayment.amount)
                 : 0;
