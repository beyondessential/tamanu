--- conflicted
+++ resolved
@@ -17,11 +17,7 @@
   SuggesterSelectField,
   TextField,
 } from '../components';
-<<<<<<< HEAD
-import { FORM_TYPES, encounterOptions } from '../constants';
-=======
-import { ENCOUNTER_OPTIONS } from '../constants';
->>>>>>> 0755bccd
+import { ENCOUNTER_OPTIONS, FORM_TYPES } from '../constants';
 import { useSuggester } from '../api';
 import { TranslatedText } from '../components/Translation/TranslatedText';
 
