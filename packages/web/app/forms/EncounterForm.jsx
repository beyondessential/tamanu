--- conflicted
+++ resolved
@@ -45,11 +45,7 @@
             name="encounterType"
             label={
               <TranslatedText
-<<<<<<< HEAD
-                stringId="patient.modal.checkIn.form.encounterType.label"
-=======
                 stringId="patient.modal.checkIn.encounterType.label"
->>>>>>> 8bd7ef20
                 fallback="Encounter type"
               />
             }
@@ -61,11 +57,7 @@
             name="startDate"
             label={
               <TranslatedText
-<<<<<<< HEAD
-                stringId="patient.modal.checkIn.form.checkInDate.label"
-=======
                 stringId="patient.modal.checkIn.checkInDate.label"
->>>>>>> 8bd7ef20
                 fallback="Check-in date"
               />
             }
@@ -77,11 +69,7 @@
           <Field
             name="departmentId"
             label={
-<<<<<<< HEAD
-              <TranslatedText stringId="general.form.department.label" fallback="Department" />
-=======
               <TranslatedText stringId="general.department.label" fallback="Department" />
->>>>>>> 8bd7ef20
             }
             required
             component={AutocompleteField}
@@ -129,11 +117,7 @@
             name="reasonForEncounter"
             label={
               <TranslatedText
-<<<<<<< HEAD
-                stringId="modal.checkIn.form.reasonForEncounter.label"
-=======
                 stringId="modal.checkIn.reasonForEncounter.label"
->>>>>>> 8bd7ef20
                 fallback="Reason for encounter"
               />
             }
