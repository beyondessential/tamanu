--- conflicted
+++ resolved
@@ -50,11 +50,7 @@
               />
             }
             disabled
-<<<<<<< HEAD
-            component={SelectField}
-=======
             component={BaseSelectField}
->>>>>>> 3d6fd94b
             options={ENCOUNTER_OPTIONS}
           />
           <Field
