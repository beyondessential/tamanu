--- conflicted
+++ resolved
@@ -18,14 +18,9 @@
   VaccineLabelField,
   VaccineNameField,
 } from '../components/VaccineCommonFields';
-<<<<<<< HEAD
-import { Field, SuggesterSelectField } from '../components/Field';
-import { TranslatedText } from '../components/Translation/TranslatedText';
-=======
 import { LocalisedField, SuggesterSelectField } from '../components/Field';
 import { TranslatedText } from '../components/Translation/TranslatedText';
 import { LowerCase } from '../components';
->>>>>>> 1b2e3d27
 
 export const VaccineNotGivenForm = ({
   vaccineLabel,
@@ -73,21 +68,13 @@
 
     <LocalisedField
       name="notGivenReasonId"
-<<<<<<< HEAD
-      label={<TranslatedText stringId="vaccine.form.notGivenReason.label" fallback="Reason" />}
-=======
       label={<TranslatedText stringId="vaccine.notGivenReason.label" fallback="Reason" />}
->>>>>>> 1b2e3d27
       component={SuggesterSelectField}
       endpoint="vaccineNotGivenReason"
     />
 
     <VaccineDateField
-<<<<<<< HEAD
-      label={<TranslatedText stringId="vaccine.form.dateRecorded.label" fallback="Date recorded" />}
-=======
       label={<TranslatedText stringId="vaccine.dateRecorded.label" fallback="Date recorded" />}
->>>>>>> 1b2e3d27
     />
 
     <StyledDivider />
@@ -100,10 +87,6 @@
     <GivenByField
       label={
         <TranslatedText
-<<<<<<< HEAD
-          stringId="vaccine.form.supervisingClinician.label"
-          fallback="Supervising clinician"
-=======
           stringId="general.supervisingClinician.label"
           fallback="Supervising :clinician"
           replacements={{
@@ -116,7 +99,6 @@
               </LowerCase>
             ),
           }}
->>>>>>> 1b2e3d27
         />
       }
     />
