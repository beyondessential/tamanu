--- conflicted
+++ resolved
@@ -108,14 +108,7 @@
             <Field
               name="circumstanceIds"
               label={
-<<<<<<< HEAD
-                <TranslatedText
-                  stringId="vaccine.circumstances.label"
-                  fallback="Circumstances"
-                />
-=======
                 <TranslatedText stringId="vaccine.circumstances.label" fallback="Circumstances" />
->>>>>>> 0e96a02f
               }
               component={SuggesterSelectField}
               endpoint="vaccineCircumstance"
@@ -181,20 +174,12 @@
           values.givenElsewhere ? (
             <TranslatedText
               stringId="vaccine.consentGivenElsewhere.label"
-<<<<<<< HEAD
-              fallback="Do you have consent to record in Tamanu?"
-=======
               fallback="Do you have consent to record this vaccine?"
->>>>>>> 0e96a02f
             />
           ) : (
             <TranslatedText
               stringId="vaccine.consent.label"
-<<<<<<< HEAD
-              fallback="Do you have consent from the recipient/parent/guardian to give this vaccine and record in Tamanu?"
-=======
               fallback="Do you have consent from the recipient/parent/guardian to give and record this vaccine?"
->>>>>>> 0e96a02f
             />
           )
         }
