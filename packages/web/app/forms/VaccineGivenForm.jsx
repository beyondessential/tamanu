import React from 'react';
import { PropTypes } from 'prop-types';
import * as yup from 'yup';

import { VACCINE_CATEGORIES } from '@tamanu/constants';
import { getCurrentDateTimeString } from '@tamanu/shared/utils/dateTime';

import { REQUIRED_INLINE_ERROR_MESSAGE } from '../constants';
import { TwoTwoGrid } from '../components/TwoTwoGrid';
import {
  AdministeredVaccineScheduleField,
  BatchField,
  CategoryField,
  ConfirmCancelRowField,
  ConsentField,
  ConsentGivenByField,
  DepartmentField,
  DiseaseField,
  FullWidthCol,
  GivenByCountryField,
  GivenByField,
  InjectionSiteField,
  LocationField,
  RecordedByField,
  StyledDivider,
  VaccineBrandField,
  VaccineDateField,
  VaccineLabelField,
  VaccineNameField,
} from '../components/VaccineCommonFields';
<<<<<<< HEAD
import { CheckField, Field, SuggesterSelectField } from '../components/Field';
=======
import { CheckField, Field, LocalisedField, SuggesterSelectField } from '../components/Field';
>>>>>>> 8e989394
import { TranslatedText } from '../components/Translation/TranslatedText';

export const VACCINE_GIVEN_INITIAL_VALUES = {
  givenElsewhere: false,
  consent: false,
};

export const VACCINE_GIVEN_VALIDATION_SCHEMA = vaccineConsentEnabled => ({
  consent: vaccineConsentEnabled
    ? yup.bool().oneOf([true], REQUIRED_INLINE_ERROR_MESSAGE)
    : yup.bool(),
  givenBy: yup.string().when('givenElsewhere', {
    is: true,
    then: yup.string().required(REQUIRED_INLINE_ERROR_MESSAGE),
    otherwise: yup.string().nullable(),
  }),
  // will be converted into array of string pre submitting
  circumstanceIds: yup.string().when('givenElsewhere', {
    is: true,
    then: yup.string().required(REQUIRED_INLINE_ERROR_MESSAGE),
    otherwise: yup.string().nullable(),
  }),
});

export const VaccineGivenForm = ({
  vaccineLabel,
  vaccineOptions,
  editMode = false,
  resetForm,
  submitForm,
  setErrors,
  category,
  schedules,
  onCancel,
  setCategory,
  setVaccineLabel,
  values,
  setValues,
  vaccineConsentEnabled,
}) => {
  return (
    <TwoTwoGrid>
      {!editMode && (
        <>
          <CategoryField
            category={category}
            setCategory={setCategory}
            setVaccineLabel={setVaccineLabel}
            resetForm={resetForm}
          />
          <FullWidthCol>
            <Field
              name="givenElsewhere"
              label={
                <TranslatedText
<<<<<<< HEAD
                  stringId="vaccine.form.givenElsewhereCheckbox.label"
=======
                  stringId="vaccine.givenElsewhereCheckbox.label"
>>>>>>> 8e989394
                  fallback="Given elsewhere (e.g overseas)"
                />
              }
              component={CheckField}
              onChange={(_e, value) => {
                setErrors({});
                const newValues = { ...values };
                delete newValues.givenBy;
                if (!value) {
                  delete newValues.circumstanceIds;
                  newValues.date = getCurrentDateTimeString();
                } else {
                  delete newValues.date;
                }
                setValues(newValues);
              }}
            />
          </FullWidthCol>
        </>
      )}
      {values.givenElsewhere && (
        <>
          <FullWidthCol>
            <LocalisedField
              name="circumstanceIds"
              label={
<<<<<<< HEAD
                <TranslatedText
                  stringId="vaccine.form.circumstances.label"
                  fallback="Circumstances"
                />
=======
                <TranslatedText stringId="vaccine.circumstances.label" fallback="Circumstances" />
>>>>>>> 8e989394
              }
              component={SuggesterSelectField}
              endpoint="vaccineCircumstance"
              isMulti
              required
            />
          </FullWidthCol>
          <StyledDivider />
        </>
      )}
      {category === VACCINE_CATEGORIES.OTHER ? (
        <>
          {!editMode && <VaccineNameField />}
          <BatchField />
          <VaccineBrandField />
          <DiseaseField />
        </>
      ) : (
        <>
          {!editMode && (
            <VaccineLabelField
              vaccineLabel={vaccineLabel}
              vaccineOptions={vaccineOptions}
              setVaccineLabel={setVaccineLabel}
            />
          )}
          <BatchField />
        </>
      )}

      {!editMode && schedules?.length ? (
        <AdministeredVaccineScheduleField schedules={schedules} />
      ) : null}

      <VaccineDateField
<<<<<<< HEAD
        label={<TranslatedText stringId="vaccine.form.dateGiven.label" fallback="Date given" />}
        required={!values.givenElsewhere}
=======
        label={<TranslatedText stringId="vaccine.dateGiven.label" fallback="Date given" />}
        required={!values.givenElsewhere}
        min={values?.patientData?.dateOfBirth}
        skipMinChecking
>>>>>>> 8e989394
      />

      <InjectionSiteField />

      {!values.givenElsewhere ? (
        <>
          <StyledDivider />

          <LocationField />
          <DepartmentField />
        </>
      ) : null}

      <StyledDivider />

      {values.givenElsewhere ? <GivenByCountryField /> : <GivenByField />}

      {values.givenElsewhere && !editMode && <StyledDivider />}

      {!editMode && <RecordedByField />}

      {vaccineConsentEnabled && (
        <>
          <StyledDivider />
          <ConsentField
            label={
              values.givenElsewhere
                ? 'Do you have consent to record this vaccine?'
                : 'Do you have consent from the recipient/parent/guardian to give and record this vaccine?'
            }
          />
          <ConsentGivenByField />
        </>
      )}
      <StyledDivider />
<<<<<<< HEAD

      <ConsentField
        label={
          values.givenElsewhere ? (
            <TranslatedText
              stringId="vaccine.form.consentGivenElsewhere.text"
              fallback="Do you have consent to record in Tamanu?"
            />
          ) : (
            <TranslatedText
              stringId="vaccine.form.consent.text"
              fallback="Do you have consent from the recipient/parent/guardian to give this vaccine and record in Tamanu?"
            />
          )
        }
      />

      <ConsentGivenByField />

      <StyledDivider />

=======
>>>>>>> 8e989394
      <ConfirmCancelRowField onConfirm={submitForm} editMode={editMode} onCancel={onCancel} />
    </TwoTwoGrid>
  );
};

VaccineGivenForm.propTypes = {
  vaccineLabel: PropTypes.string.isRequired,
  vaccineOptions: PropTypes.array.isRequired,
  submitForm: PropTypes.func.isRequired,
  category: PropTypes.string.isRequired,
  schedules: PropTypes.array.isRequired,
  onCancel: PropTypes.func.isRequired,
  setCategory: PropTypes.func.isRequired,
  setVaccineLabel: PropTypes.func.isRequired,
  values: PropTypes.object.isRequired,
};<|MERGE_RESOLUTION|>--- conflicted
+++ resolved
@@ -28,11 +28,7 @@
   VaccineLabelField,
   VaccineNameField,
 } from '../components/VaccineCommonFields';
-<<<<<<< HEAD
-import { CheckField, Field, SuggesterSelectField } from '../components/Field';
-=======
 import { CheckField, Field, LocalisedField, SuggesterSelectField } from '../components/Field';
->>>>>>> 8e989394
 import { TranslatedText } from '../components/Translation/TranslatedText';
 
 export const VACCINE_GIVEN_INITIAL_VALUES = {
@@ -88,11 +84,7 @@
               name="givenElsewhere"
               label={
                 <TranslatedText
-<<<<<<< HEAD
-                  stringId="vaccine.form.givenElsewhereCheckbox.label"
-=======
                   stringId="vaccine.givenElsewhereCheckbox.label"
->>>>>>> 8e989394
                   fallback="Given elsewhere (e.g overseas)"
                 />
               }
@@ -119,14 +111,7 @@
             <LocalisedField
               name="circumstanceIds"
               label={
-<<<<<<< HEAD
-                <TranslatedText
-                  stringId="vaccine.form.circumstances.label"
-                  fallback="Circumstances"
-                />
-=======
                 <TranslatedText stringId="vaccine.circumstances.label" fallback="Circumstances" />
->>>>>>> 8e989394
               }
               component={SuggesterSelectField}
               endpoint="vaccineCircumstance"
@@ -162,15 +147,10 @@
       ) : null}
 
       <VaccineDateField
-<<<<<<< HEAD
-        label={<TranslatedText stringId="vaccine.form.dateGiven.label" fallback="Date given" />}
-        required={!values.givenElsewhere}
-=======
         label={<TranslatedText stringId="vaccine.dateGiven.label" fallback="Date given" />}
         required={!values.givenElsewhere}
         min={values?.patientData?.dateOfBirth}
         skipMinChecking
->>>>>>> 8e989394
       />
 
       <InjectionSiteField />
@@ -206,30 +186,6 @@
         </>
       )}
       <StyledDivider />
-<<<<<<< HEAD
-
-      <ConsentField
-        label={
-          values.givenElsewhere ? (
-            <TranslatedText
-              stringId="vaccine.form.consentGivenElsewhere.text"
-              fallback="Do you have consent to record in Tamanu?"
-            />
-          ) : (
-            <TranslatedText
-              stringId="vaccine.form.consent.text"
-              fallback="Do you have consent from the recipient/parent/guardian to give this vaccine and record in Tamanu?"
-            />
-          )
-        }
-      />
-
-      <ConsentGivenByField />
-
-      <StyledDivider />
-
-=======
->>>>>>> 8e989394
       <ConfirmCancelRowField onConfirm={submitForm} editMode={editMode} onCancel={onCancel} />
     </TwoTwoGrid>
   );
