import React, { memo, useState } from 'react';
import styled from 'styled-components';
import Collapse from '@material-ui/core/Collapse';
import Button from '@material-ui/core/Button';

import { PATIENT_REGISTRY_TYPES, PLACE_OF_BIRTH_TYPES } from '@tamanu/constants';

import { useLocalisation } from '../contexts/Localisation';

import { Field, Form } from '../components/Field';
import { IdField } from '../components/Field/IdField';
import { ModalFormActionRow } from '../components/ModalActionRow';
import { RadioField } from '../components';
import { IdBanner } from '../components/IdBanner';
import { Colors } from '../constants';
import { getPatientDetailsValidation } from '../validations';

import { useSexOptions, useSexValues } from '../hooks';
import { LoadingIndicator } from '../components/LoadingIndicator';

import plusCircle from '../assets/images/plus_circle.svg';
import minusCircle from '../assets/images/minus_circle.svg';
import { RandomPatientButton } from '../views/patients/components/RandomPatientButton';
<<<<<<< HEAD
import { useLayoutComponents } from './PatientDetailsForm';
import { usePatientFieldDefinitionQuery } from '../api/queries/usePatientFieldDefinitionQuery';
=======
import { TranslatedText } from '../components/Translation/TranslatedText';
>>>>>>> 0755bccd

const StyledImageButton = styled(Button)`
  min-width: 30px;
  margin-right: 5px;
  background: ${Colors.background};
`;

const IdBannerContainer = styled.div`
  margin: -20px -32px 0 -32px;
  grid-column: 1 / -1;
`;

const AdditionalInformationRow = styled.div`
  grid-column: 1 / -1;
  border-top: 1px solid ${Colors.outline};
  margin-top: 30px;
  margin-bottom: 20px;
  padding: 10px 0;
  display: flex;
  flex-direction: row;
  justify-content: space-between;

  div {
    font-weight: 500;
    font-size: 17px;
    color: ${Colors.darkestText};
  }

  button {
    padding: 0;
    color: ${Colors.primary};
  }

  div span {
    font-weight: 200;
    font-size: 14px;
    color: #999999;
  }
`;

const StyledRadioField = styled(RadioField)`
  margin-top: 10px;
  margin-bottom: 10px;
`;

export const NewPatientForm = memo(
  ({ editedObject, collapseAdditionalFields, onSubmit, onCancel, generateId }) => {
    const [isExpanded, setExpanded] = useState(false);
    const [patientRegistryType, setPatientRegistryType] = useState(
      PATIENT_REGISTRY_TYPES.NEW_PATIENT,
    );
    const { data: fieldDefinitions, error, isLoading } = usePatientFieldDefinitionQuery();

    const { getLocalisation } = useLocalisation();
    const { PrimaryDetails, SecondaryDetails, PatientFields } = useLayoutComponents();

    const sexValues = useSexValues();
    const sexOptions = useSexOptions();

    const isRequiredPatientData = fieldName =>
      getLocalisation(`fields.${fieldName}.requiredPatientData`);

    if (error) {
      return <pre>{error.stack}</pre>;
    }

    const handleSubmit = async data => {
      const newData = { ...data };
      newData.patientRegistryType = patientRegistryType;

      if (newData.registeredBirthPlace !== PLACE_OF_BIRTH_TYPES.HEALTH_FACILITY) {
        newData.birthFacilityId = null;
      }

      await onSubmit(newData);
    };

    const renderForm = ({ submitForm, values, setValues }) => (
      <>
        <IdBannerContainer>
          <RandomPatientButton setValues={setValues} generateId={generateId} />
          <IdBanner>
            <Field name="displayId" component={IdField} regenerateId={generateId} />
          </IdBanner>
        </IdBannerContainer>
        <StyledRadioField
          field={{
            name: 'newPatient',
            label: 'New patient action',
            value: patientRegistryType,
            onChange: event => setPatientRegistryType(event.target?.value),
          }}
          options={[
            {
              value: PATIENT_REGISTRY_TYPES.NEW_PATIENT,
              label: (
                <TranslatedText
                  stringId="patient.newPatientAction.option.newPatient"
                  fallback="Create new patient"
                />
              ),
            },
            {
              value: PATIENT_REGISTRY_TYPES.BIRTH_REGISTRY,
              label: (
                <TranslatedText
                  stringId="patient.newPatientAction.option.birthRegistry"
                  fallback="Register birth"
                />
              ),
            },
          ]}
          style={{ gridColumn: '1 / -1' }}
        />
        <PrimaryDetails
          registeredBirthPlace={values.registeredBirthPlace}
          isRequiredPatientData={isRequiredPatientData}
          sexOptions={sexOptions}
          values={values}
          patientRegistryType={patientRegistryType}
        />
        <AdditionalInformationRow>
<<<<<<< HEAD
          {collapseAdditionalFields && (
            <div>
              {isExpanded ? (
                <StyledImageButton onClick={() => setExpanded(false)}>
                  <img alt="Minus button" src={minusCircle} />
                </StyledImageButton>
              ) : (
                <StyledImageButton onClick={() => setExpanded(true)}>
                  <img alt="Plus button" src={plusCircle} />
                </StyledImageButton>
              )}
              Add additional information
              <span> (religion, occupation, blood type...)</span>
            </div>
          )}
=======
          <div>
            {isExpanded ? (
              <StyledImageButton onClick={() => setExpanded(false)}>
                <img alt="Minus button" src={minusCircle} />
              </StyledImageButton>
            ) : (
              <StyledImageButton onClick={() => setExpanded(true)}>
                <img alt="Plus button" src={plusCircle} />
              </StyledImageButton>
            )}
            <TranslatedText
              stringId="patient.additionalInformation.label"
              fallback="Add additional information"
            />
            <span>
              {' '}
              <TranslatedText
                stringId="patient.additionalInformation.exampleText"
                fallback="(religion, occupation, blood type...)"
              />
            </span>
          </div>
>>>>>>> 0755bccd
        </AdditionalInformationRow>
        <Collapse in={!collapseAdditionalFields || isExpanded} style={{ gridColumn: 'span 2' }}>
          <SecondaryDetails
            patientRegistryType={patientRegistryType}
            registeredBirthPlace={values.registeredBirthPlace}
          />
          {isLoading ? (
            <LoadingIndicator />
          ) : (
            <PatientFields fieldDefinitions={fieldDefinitions?.data} />
          )}
        </Collapse>
        <ModalFormActionRow
          confirmText={<TranslatedText stringId="general.action.confirm" fallback="Confirm" />}
          onConfirm={submitForm}
          onCancel={onCancel}
        />
      </>
    );

    return (
      <Form
        onSubmit={handleSubmit}
        render={renderForm}
        initialValues={{
          displayId: generateId(),
          ...editedObject,
        }}
        validationSchema={getPatientDetailsValidation(
          patientRegistryType,
          sexValues,
          getLocalisation,
        )}
      />
    );
  },
);<|MERGE_RESOLUTION|>--- conflicted
+++ resolved
@@ -21,12 +21,9 @@
 import plusCircle from '../assets/images/plus_circle.svg';
 import minusCircle from '../assets/images/minus_circle.svg';
 import { RandomPatientButton } from '../views/patients/components/RandomPatientButton';
-<<<<<<< HEAD
 import { useLayoutComponents } from './PatientDetailsForm';
 import { usePatientFieldDefinitionQuery } from '../api/queries/usePatientFieldDefinitionQuery';
-=======
 import { TranslatedText } from '../components/Translation/TranslatedText';
->>>>>>> 0755bccd
 
 const StyledImageButton = styled(Button)`
   min-width: 30px;
@@ -149,7 +146,6 @@
           patientRegistryType={patientRegistryType}
         />
         <AdditionalInformationRow>
-<<<<<<< HEAD
           {collapseAdditionalFields && (
             <div>
               {isExpanded ? (
@@ -161,34 +157,19 @@
                   <img alt="Plus button" src={plusCircle} />
                 </StyledImageButton>
               )}
-              Add additional information
-              <span> (religion, occupation, blood type...)</span>
+              <TranslatedText
+                stringId="patient.additionalInformation.label"
+                fallback="Add additional information"
+              />
+              <span>
+              {' '}
+                <TranslatedText
+                  stringId="patient.additionalInformation.exampleText"
+                  fallback="(religion, occupation, blood type...)"
+                />
+            </span>
             </div>
           )}
-=======
-          <div>
-            {isExpanded ? (
-              <StyledImageButton onClick={() => setExpanded(false)}>
-                <img alt="Minus button" src={minusCircle} />
-              </StyledImageButton>
-            ) : (
-              <StyledImageButton onClick={() => setExpanded(true)}>
-                <img alt="Plus button" src={plusCircle} />
-              </StyledImageButton>
-            )}
-            <TranslatedText
-              stringId="patient.additionalInformation.label"
-              fallback="Add additional information"
-            />
-            <span>
-              {' '}
-              <TranslatedText
-                stringId="patient.additionalInformation.exampleText"
-                fallback="(religion, occupation, blood type...)"
-              />
-            </span>
-          </div>
->>>>>>> 0755bccd
         </AdditionalInformationRow>
         <Collapse in={!collapseAdditionalFields || isExpanded} style={{ gridColumn: 'span 2' }}>
           <SecondaryDetails
@@ -201,11 +182,7 @@
             <PatientFields fieldDefinitions={fieldDefinitions?.data} />
           )}
         </Collapse>
-        <ModalFormActionRow
-          confirmText={<TranslatedText stringId="general.action.confirm" fallback="Confirm" />}
-          onConfirm={submitForm}
-          onCancel={onCancel}
-        />
+        <ModalFormActionRow confirmText="Confirm" onConfirm={submitForm} onCancel={onCancel} />
       </>
     );
 
