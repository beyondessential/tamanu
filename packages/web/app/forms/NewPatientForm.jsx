import React, { memo, useState } from 'react';
import styled from 'styled-components';
import Collapse from '@material-ui/core/Collapse';
import Button from '@material-ui/core/Button';

import { PATIENT_REGISTRY_TYPES, PLACE_OF_BIRTH_TYPES } from '@tamanu/constants';

import { useLocalisation } from '../contexts/Localisation';

import { Field, Form } from '../components/Field';
import { IdField } from '../components/Field/IdField';
import { ModalFormActionRow } from '../components/ModalActionRow';
import { RadioField } from '../components';
import { IdBanner } from '../components/IdBanner';
<<<<<<< HEAD
import { Colors } from '../constants';
=======
import { Colors, FORM_TYPES } from '../constants';
>>>>>>> 8bd7ef20
import { getPatientDetailsValidation } from '../validations';

import { useSexOptions, useSexValues } from '../hooks';
import { LoadingIndicator } from '../components/LoadingIndicator';

import plusCircle from '../assets/images/plus_circle.svg';
import minusCircle from '../assets/images/minus_circle.svg';
import { RandomPatientButton } from '../views/patients/components/RandomPatientButton';
<<<<<<< HEAD
=======
import { useLayoutComponents } from './PatientDetailsForm';
import { usePatientFieldDefinitionQuery } from '../api/queries/usePatientFieldDefinitionQuery';
>>>>>>> 8bd7ef20
import { TranslatedText } from '../components/Translation/TranslatedText';

const StyledImageButton = styled(Button)`
  min-width: 30px;
  margin-right: 5px;
  background: ${Colors.background};
`;

const IdBannerContainer = styled.div`
  margin: -20px -32px 0 -32px;
  grid-column: 1 / -1;
`;

const AdditionalInformationRow = styled.div`
  grid-column: 1 / -1;
  border-top: 1px solid ${Colors.outline};
  margin-top: 30px;
  margin-bottom: 20px;
  padding: 10px 0;
  display: flex;
  flex-direction: row;
  justify-content: space-between;

  div {
    font-weight: 500;
    font-size: 17px;
    color: ${Colors.darkestText};
  }

  button {
    padding: 0;
    color: ${Colors.primary};
  }

  div span {
    font-weight: 200;
    font-size: 14px;
    color: #999999;
  }
`;

const StyledRadioField = styled(RadioField)`
  margin-top: 10px;
  margin-bottom: 10px;
`;

export const NewPatientForm = memo(
  ({ collapseAdditionalFields, onSubmit, onCancel, generateId }) => {
    const [isExpanded, setExpanded] = useState(false);
    const [patientRegistryType, setPatientRegistryType] = useState(
      PATIENT_REGISTRY_TYPES.NEW_PATIENT,
    );
    const { data: fieldDefinitions, error, isLoading } = usePatientFieldDefinitionQuery();

    const { getLocalisation } = useLocalisation();
    const { PrimaryDetails, SecondaryDetails, PatientFields } = useLayoutComponents();

    const sexValues = useSexValues();
    const sexOptions = useSexOptions();

    const isRequiredPatientData = fieldName =>
      getLocalisation(`fields.${fieldName}.requiredPatientData`);

    if (error) {
      return <pre>{error.stack}</pre>;
    }

    const handleSubmit = async data => {
      const newData = { ...data };
      newData.patientRegistryType = patientRegistryType;

      if (newData.registeredBirthPlace !== PLACE_OF_BIRTH_TYPES.HEALTH_FACILITY) {
        newData.birthFacilityId = null;
      }

      await onSubmit(newData);
    };

    const renderForm = ({ submitForm, values, setValues }) => (
      <>
        <IdBannerContainer>
          <RandomPatientButton setValues={setValues} generateId={generateId} />
          <IdBanner>
            <Field name="displayId" component={IdField} regenerateId={generateId} />
          </IdBanner>
        </IdBannerContainer>
        <StyledRadioField
          field={{
            name: 'newPatient',
            label: 'New patient action',
            value: patientRegistryType,
            onChange: event => setPatientRegistryType(event.target?.value),
          }}
          options={[
            {
              value: PATIENT_REGISTRY_TYPES.NEW_PATIENT,
              label: (
                <TranslatedText
<<<<<<< HEAD
                  stringId="patient.form.newPatientAction.option.newPatient"
=======
                  stringId="patient.newPatientAction.option.newPatient"
>>>>>>> 8bd7ef20
                  fallback="Create new patient"
                />
              ),
            },
            {
              value: PATIENT_REGISTRY_TYPES.BIRTH_REGISTRY,
              label: (
                <TranslatedText
<<<<<<< HEAD
                  stringId="patient.form.newPatientAction.option.birthRegistry"
=======
                  stringId="patient.newPatientAction.option.birthRegistry"
>>>>>>> 8bd7ef20
                  fallback="Register birth"
                />
              ),
            },
          ]}
          style={{ gridColumn: '1 / -1' }}
        />
        <PrimaryDetails
          registeredBirthPlace={values.registeredBirthPlace}
          isRequiredPatientData={isRequiredPatientData}
          sexOptions={sexOptions}
          values={values}
          patientRegistryType={patientRegistryType}
        />
        <AdditionalInformationRow>
<<<<<<< HEAD
          <div>
            {isExpanded ? (
              <StyledImageButton onClick={() => setExpanded(false)}>
                <img alt="Minus button" src={minusCircle} />
              </StyledImageButton>
            ) : (
              <StyledImageButton onClick={() => setExpanded(true)}>
                <img alt="Plus button" src={plusCircle} />
              </StyledImageButton>
            )}
            <TranslatedText
              stringId="patient.form.additionalInformation.label"
              fallback="Add additional information"
            />
            <span>
              {' '}
              <TranslatedText
                stringId="patient.form.additionalInformation.exampleText"
                fallback="(religion, occupation, blood type...)"
              />
            </span>
          </div>
=======
          {collapseAdditionalFields && (
            <div>
              {isExpanded ? (
                <StyledImageButton onClick={() => setExpanded(false)}>
                  <img alt="Minus button" src={minusCircle} />
                </StyledImageButton>
              ) : (
                <StyledImageButton onClick={() => setExpanded(true)}>
                  <img alt="Plus button" src={plusCircle} />
                </StyledImageButton>
              )}
              <TranslatedText
                stringId="patient.additionalInformation.label"
                fallback="Add additional information"
              />
              <span>
                {' '}
                <TranslatedText
                  stringId="patient.additionalInformation.exampleText"
                  fallback="(religion, occupation, blood type...)"
                />
              </span>
            </div>
          )}
>>>>>>> 8bd7ef20
        </AdditionalInformationRow>
        <Collapse in={!collapseAdditionalFields || isExpanded} style={{ gridColumn: 'span 2' }}>
          <SecondaryDetails
            patientRegistryType={patientRegistryType}
            registeredBirthPlace={values.registeredBirthPlace}
          />
          {isLoading ? (
            <LoadingIndicator />
          ) : (
            <PatientFields fieldDefinitions={fieldDefinitions?.data} />
          )}
        </Collapse>
        <ModalFormActionRow
          confirmText={<TranslatedText stringId="general.action.confirm" fallback="Confirm" />}
          onConfirm={submitForm}
          onCancel={onCancel}
        />
      </>
    );

    return (
      <Form
        onSubmit={handleSubmit}
        render={renderForm}
        formType={FORM_TYPES.CREATE_FORM}
        initialValues={{
          displayId: generateId(),
        }}
        validationSchema={getPatientDetailsValidation(
          patientRegistryType,
          sexValues,
          getLocalisation,
        )}
      />
    );
  },
);<|MERGE_RESOLUTION|>--- conflicted
+++ resolved
@@ -12,11 +12,7 @@
 import { ModalFormActionRow } from '../components/ModalActionRow';
 import { RadioField } from '../components';
 import { IdBanner } from '../components/IdBanner';
-<<<<<<< HEAD
-import { Colors } from '../constants';
-=======
 import { Colors, FORM_TYPES } from '../constants';
->>>>>>> 8bd7ef20
 import { getPatientDetailsValidation } from '../validations';
 
 import { useSexOptions, useSexValues } from '../hooks';
@@ -25,11 +21,8 @@
 import plusCircle from '../assets/images/plus_circle.svg';
 import minusCircle from '../assets/images/minus_circle.svg';
 import { RandomPatientButton } from '../views/patients/components/RandomPatientButton';
-<<<<<<< HEAD
-=======
 import { useLayoutComponents } from './PatientDetailsForm';
 import { usePatientFieldDefinitionQuery } from '../api/queries/usePatientFieldDefinitionQuery';
->>>>>>> 8bd7ef20
 import { TranslatedText } from '../components/Translation/TranslatedText';
 
 const StyledImageButton = styled(Button)`
@@ -128,11 +121,7 @@
               value: PATIENT_REGISTRY_TYPES.NEW_PATIENT,
               label: (
                 <TranslatedText
-<<<<<<< HEAD
-                  stringId="patient.form.newPatientAction.option.newPatient"
-=======
                   stringId="patient.newPatientAction.option.newPatient"
->>>>>>> 8bd7ef20
                   fallback="Create new patient"
                 />
               ),
@@ -141,11 +130,7 @@
               value: PATIENT_REGISTRY_TYPES.BIRTH_REGISTRY,
               label: (
                 <TranslatedText
-<<<<<<< HEAD
-                  stringId="patient.form.newPatientAction.option.birthRegistry"
-=======
                   stringId="patient.newPatientAction.option.birthRegistry"
->>>>>>> 8bd7ef20
                   fallback="Register birth"
                 />
               ),
@@ -161,30 +146,6 @@
           patientRegistryType={patientRegistryType}
         />
         <AdditionalInformationRow>
-<<<<<<< HEAD
-          <div>
-            {isExpanded ? (
-              <StyledImageButton onClick={() => setExpanded(false)}>
-                <img alt="Minus button" src={minusCircle} />
-              </StyledImageButton>
-            ) : (
-              <StyledImageButton onClick={() => setExpanded(true)}>
-                <img alt="Plus button" src={plusCircle} />
-              </StyledImageButton>
-            )}
-            <TranslatedText
-              stringId="patient.form.additionalInformation.label"
-              fallback="Add additional information"
-            />
-            <span>
-              {' '}
-              <TranslatedText
-                stringId="patient.form.additionalInformation.exampleText"
-                fallback="(religion, occupation, blood type...)"
-              />
-            </span>
-          </div>
-=======
           {collapseAdditionalFields && (
             <div>
               {isExpanded ? (
@@ -209,7 +170,6 @@
               </span>
             </div>
           )}
->>>>>>> 8bd7ef20
         </AdditionalInformationRow>
         <Collapse in={!collapseAdditionalFields || isExpanded} style={{ gridColumn: 'span 2' }}>
           <SecondaryDetails
@@ -222,11 +182,7 @@
             <PatientFields fieldDefinitions={fieldDefinitions?.data} />
           )}
         </Collapse>
-        <ModalFormActionRow
-          confirmText={<TranslatedText stringId="general.action.confirm" fallback="Confirm" />}
-          onConfirm={submitForm}
-          onCancel={onCancel}
-        />
+        <ModalFormActionRow confirmText="Confirm" onConfirm={submitForm} onCancel={onCancel} />
       </>
     );
 
