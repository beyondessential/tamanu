--- conflicted
+++ resolved
@@ -77,10 +77,6 @@
     const { data: fieldDefinitions, error, isLoading } = usePatientFieldDefinitionQuery();
 
     const { getSetting } = useSettings();
-<<<<<<< HEAD
-    const { getLocalisation } = useLocalisation();
-=======
->>>>>>> 5d5bdcc3
     const { getTranslation } = useTranslation();
     const { PrimaryDetails, SecondaryDetails, PatientFields } = useLayoutComponents();
 
