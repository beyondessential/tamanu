--- conflicted
+++ resolved
@@ -7,13 +7,9 @@
 import { AutocompleteField, Field, Form } from '../components/Field';
 import { FormGrid } from '../components/FormGrid';
 import { FormSubmitCancelRow } from '../components/ButtonRow';
-<<<<<<< HEAD
-import { useLocalisedText } from '../components';
 import { FORM_TYPES } from '../constants';
-=======
 import { LowerCase } from '../components';
 import { TranslatedText } from '../components/Translation/TranslatedText';
->>>>>>> 0755bccd
 
 export const ChangeClinicianForm = ({ clinicianSuggester, onCancel, onSubmit }) => {
   const renderForm = ({ submitForm }) => (
