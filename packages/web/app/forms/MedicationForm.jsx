import React, { useEffect, useState } from 'react';
import styled from 'styled-components';
import * as yup from 'yup';
import { Box } from '@material-ui/core';
import { getCurrentDateTimeString } from '@tamanu/shared/utils/dateTime';
import { foreignKey } from '../utils/validation';
import { PrintPrescriptionModal } from '../components/PatientPrinting';
import { FormSubmitDropdownButton } from '../components/DropdownButton';
import {
  AutocompleteField,
  Button,
  ButtonRow,
  DateDisplay,
  DateField,
  Field,
  Form,
  FormCancelButton,
  FormGrid,
  FormSubmitButton,
  NumberField,
  SelectField,
  TextField,
} from '../components';
<<<<<<< HEAD
=======
import { FORM_TYPES } from '../constants';
>>>>>>> 8e989394
import { TranslatedText } from '../components/Translation/TranslatedText';

const drugRouteOptions = [
  { label: 'Dermal', value: 'dermal' },
  { label: 'Ear', value: 'ear' },
  { label: 'Eye', value: 'eye' },
  { label: 'IM', value: 'intramuscular' },
  { label: 'IV', value: 'intravenous' },
  { label: 'Inhaled', value: 'inhaled' },
  { label: 'Nasal', value: 'nasal' },
  { label: 'Oral', value: 'oral' },
  { label: 'Rectal', value: 'rectal' },
  { label: 'S/C', value: 'subcutaneous' },
  { label: 'Sublingual', value: 'sublingual' },
  { label: 'Topical', value: 'topical' },
  { label: 'Vaginal', value: 'vaginal' },
];

const validationSchema = readOnly =>
  !readOnly
    ? yup.object().shape({
        medicationId: foreignKey('Medication must be selected'),
        prescriberId: foreignKey('Prescriber must be selected'),
        prescription: yup.string().required('Instructions are required'),
        route: yup
          .string()
          .oneOf(drugRouteOptions.map(x => x.value))
          .required(),
        date: yup.date().required(),
        endDate: yup.date(),
        note: yup.string(),
        quantity: yup.number().integer(),
      })
    : yup.object().shape({
        discontinuingReason: yup.string(),
        discontinuingClinicianId: foreignKey('Clinician must be selected'),
      });

const DiscontinuePrintButtonRow = styled.div`
  display: grid;
  grid-auto-flow: column;
  grid-column-gap: 0.7rem;
  grid-template-columns: 8rem auto 8rem 8rem;
  grid-column: -1 / 1;
`;

const DiscontinuedLabel = ({ medication }) => {
  const { discontinuedDate, discontinuingClinician, discontinuingReason } = medication;
  return (
    <Box color="error.main" ml={2}>
      <strong>
        <TranslatedText stringId="medication.detail.discontinued.title" fallback="Discontinued" />
      </strong>
      <br />
      <TranslatedText
        stringId="medication.detail.discontinued.discontinuedAt"
        fallback="Discontinued at: :date"
        replacements={{ date: <DateDisplay date={discontinuedDate} /> }}
      />
      <br />
      <TranslatedText
        stringId="medication.detail.discontinued.discontinuedBy"
        fallback="by: :clinician"
        replacements={{ clinician: discontinuingClinician?.displayName }}
      />
      <br />
      <TranslatedText
        stringId="medication.detail.discontinued.reason"
        fallback="Reason: :reason"
        replacements={{ reason: discontinuingReason }}
      />
      <br />
    </Box>
  );
};

export const MedicationForm = React.memo(
  ({
    onCancel,
    onSaved,
    onSubmit,
    drugSuggester,
    practitionerSuggester,
    medication,
    submittedMedication,
    shouldDiscontinue,
    onDiscontinue,
    readOnly,
  }) => {
    const shouldShowDiscontinuationButton = readOnly && !medication?.discontinued;
    const shouldShowSubmitButton = !readOnly || shouldDiscontinue;

    const [printModalOpen, setPrintModalOpen] = useState();
    const [awaitingPrint, setAwaitingPrint] = useState(false);

    // Transition to print page as soon as we have the generated id
    useEffect(() => {
      (async () => {
        if (awaitingPrint && submittedMedication) {
          setPrintModalOpen(true);
        }
      })();
    }, [awaitingPrint, submittedMedication]);

    const preventNegative = value => {
      if (!value.target.validity.valid) {
        value.target.value = 0;
      }
    };

    return (
      <>
        <Form
          onSubmit={onSubmit}
          onSuccess={() => {
            if (!awaitingPrint) {
              onSaved();
            }
          }}
          initialValues={{
            medicationId: medication?.medication?.id,
            prescriberId: medication?.prescriberId,
            note: medication?.note ?? '',
            route: medication?.route ?? '',
            prescription: medication?.prescription ?? '',
            date: medication?.date ?? getCurrentDateTimeString(),
            qtyMorning: medication?.qtyMorning ?? 0,
            qtyLunch: medication?.qtyLunch ?? 0,
            qtyEvening: medication?.qtyEvening ?? 0,
            qtyNight: medication?.qtyNight ?? 0,
            quantity: medication?.quantity ?? 0,
            indication: medication?.indication ?? '',
          }}
          formType={!readOnly && (medication ? FORM_TYPES.EDIT_FORM : FORM_TYPES.CREATE_FORM)}
          validationSchema={validationSchema(readOnly)}
          render={({ submitForm }) => (
            <FormGrid>
              <div style={{ gridColumn: '1 / -1' }}>
                <Field
                  name="medicationId"
                  label={
<<<<<<< HEAD
                    <TranslatedText
                      stringId="medication.form.medication.label"
                      fallback="Medication"
                    />
=======
                    <TranslatedText stringId="medication.medication.label" fallback="Medication" />
>>>>>>> 8e989394
                  }
                  component={AutocompleteField}
                  suggester={drugSuggester}
                  disabled={readOnly}
                  required={!readOnly}
                />
              </div>
              <Field
                name="prescription"
                label={
                  <TranslatedText
<<<<<<< HEAD
                    stringId="medication.form.instructions.label"
=======
                    stringId="medication.instructions.label"
>>>>>>> 8e989394
                    fallback="Instructions"
                  />
                }
                component={TextField}
                required={!readOnly}
                disabled={readOnly}
              />
              <Field
                name="route"
                label={
<<<<<<< HEAD
                  <TranslatedText
                    stringId="medication.form.route.label"
                    fallback="Route of admission"
                  />
=======
                  <TranslatedText stringId="medication.route.label" fallback="Route of admission" />
>>>>>>> 8e989394
                }
                component={SelectField}
                options={drugRouteOptions}
                disabled={readOnly}
                required={!readOnly}
                prefix="medication.property.route"
              />
              <Field
                name="date"
                label={
<<<<<<< HEAD
                  <TranslatedText
                    stringId="medication.form.date.label"
                    fallback="Prescription date"
                  />
=======
                  <TranslatedText stringId="medication.date.label" fallback="Prescription date" />
>>>>>>> 8e989394
                }
                saveDateAsString
                component={DateField}
                required={!readOnly}
                disabled={readOnly}
              />
              <Field
                name="endDate"
<<<<<<< HEAD
                label={
                  <TranslatedText stringId="medication.form.endDate.label" fallback="End date" />
                }
=======
                label={<TranslatedText stringId="medication.endDate.label" fallback="End date" />}
>>>>>>> 8e989394
                saveDateAsString
                component={DateField}
                disabled={readOnly}
                value={medication?.endDate}
              />
              <Field
                name="prescriberId"
                label={
<<<<<<< HEAD
                  <TranslatedText
                    stringId="medication.form.prescriber.label"
                    fallback="Prescriber"
                  />
=======
                  <TranslatedText stringId="medication.prescriber.label" fallback="Prescriber" />
>>>>>>> 8e989394
                }
                component={AutocompleteField}
                suggester={practitionerSuggester}
                required={!readOnly}
                disabled={readOnly}
              />
              <Field
                name="note"
<<<<<<< HEAD
                label={<TranslatedText stringId="general.form.notes.label" fallback="Notes" />}
=======
                label={<TranslatedText stringId="general.notes.label" fallback="Notes" />}
>>>>>>> 8e989394
                component={TextField}
                style={{ gridColumn: '1/-1' }}
                disabled={readOnly}
              />
              <FormGrid nested>
                <h3 style={{ gridColumn: '1/-1' }}>Quantity</h3>
                <Field
                  name="qtyMorning"
                  label={
                    <TranslatedText
<<<<<<< HEAD
                      stringId="medication.form.quantityMorning.label"
                      fallback="morning"
                    />
                  }
                  component={NumberField}
=======
                      stringId="medication.quantityMorning.label"
                      fallback="morning"
                    />
                  }
                  min={0}
                  component={NumberField}
                  onInput={preventNegative}
>>>>>>> 8e989394
                  disabled={readOnly}
                />
                <Field
                  name="qtyLunch"
<<<<<<< HEAD
                  label={
                    <TranslatedText
                      stringId="medication.form.quantityLunch.label"
                      fallback="Lunch"
                    />
=======
                  min={0}
                  label={
                    <TranslatedText stringId="medication.quantityLunch.label" fallback="Lunch" />
>>>>>>> 8e989394
                  }
                  component={NumberField}
                  disabled={readOnly}
                  onInput={preventNegative}
                />
                <Field
                  name="qtyEvening"
                  label={
                    <TranslatedText
<<<<<<< HEAD
                      stringId="medication.form.quantityEvening.label"
                      fallback="Evening"
                    />
                  }
                  component={NumberField}
                  disabled={readOnly}
=======
                      stringId="medication.quantityEvening.label"
                      fallback="Evening"
                    />
                  }
                  min={0}
                  component={NumberField}
                  disabled={readOnly}
                  onInput={preventNegative}
>>>>>>> 8e989394
                />
                <Field
                  name="qtyNight"
                  label={
<<<<<<< HEAD
                    <TranslatedText
                      stringId="medication.form.quantityNight.label"
                      fallback="Night"
                    />
                  }
=======
                    <TranslatedText stringId="medication.quantityNight.label" fallback="Night" />
                  }
                  min={0}
>>>>>>> 8e989394
                  component={NumberField}
                  disabled={readOnly}
                  onInput={preventNegative}
                />
              </FormGrid>
              <Field
                name="indication"
                label={
<<<<<<< HEAD
                  <TranslatedText
                    stringId="medication.form.indication.label"
                    fallback="Indication"
                  />
=======
                  <TranslatedText stringId="medication.indication.label" fallback="Indication" />
>>>>>>> 8e989394
                }
                component={TextField}
                disabled={readOnly}
              />
              <Field
                name="quantity"
                label={
                  <TranslatedText
<<<<<<< HEAD
                    stringId="medication.form.dischargeQuantity.label"
                    fallback="Discharge quantity"
                  />
                }
=======
                    stringId="medication.dischargeQuantity.label"
                    fallback="Discharge quantity"
                  />
                }
                min={0}
>>>>>>> 8e989394
                component={NumberField}
                disabled={readOnly}
                onInput={preventNegative}
              />
              {shouldShowDiscontinuationButton && (
                <>
                  <DiscontinuePrintButtonRow>
                    <Button variant="outlined" color="primary" onClick={onDiscontinue}>
                      <TranslatedText
                        stringId="medication.action.discontinue"
                        fallback="Discontinue"
                      />
                    </Button>
                    <div />
                    {!shouldDiscontinue && (
                      <>
                        <Button variant="outlined" color="primary" onClick={onCancel}>
                          <TranslatedText stringId="general.action.close" fallback="Close" />
                        </Button>
                        <Button
                          variant="contained"
                          color="primary"
                          onClick={() => setPrintModalOpen(true)}
                        >
                          <TranslatedText stringId="general.action.print" fallback="Print" />
                        </Button>
                      </>
                    )}
                  </DiscontinuePrintButtonRow>
                </>
              )}
              <div>
                {shouldDiscontinue && (
                  <>
                    <Field
                      name="discontinuingClinicianId"
                      label={
                        <TranslatedText
<<<<<<< HEAD
                          stringId="medication.form.discontinuedBy.label"
=======
                          stringId="medication.discontinuedBy.label"
>>>>>>> 8e989394
                          fallback="Discontinued by"
                        />
                      }
                      component={AutocompleteField}
                      suggester={practitionerSuggester}
                      value={medication?.discontinuingClinicianId}
                    />
                    <Field
                      name="discontinuingReason"
                      label={
                        <TranslatedText
<<<<<<< HEAD
                          stringId="medication.form.discontinuedReason.label"
=======
                          stringId="medication.discontinuedReason.label"
>>>>>>> 8e989394
                          fallback="Discontinued reason"
                        />
                      }
                      component={TextField}
                    />
                  </>
                )}
                {medication?.discontinuedDate && <DiscontinuedLabel medication={medication} />}
              </div>
              {shouldShowSubmitButton && (
                <ButtonRow>
                  <FormCancelButton onClick={onCancel}>
                    <TranslatedText stringId="general.action.cancel" fallback="Cancel" />
                  </FormCancelButton>
                  {shouldDiscontinue ? (
                    <FormSubmitButton
                      color="primary"
                      onClick={data => {
                        setAwaitingPrint(false);
                        submitForm(data);
                      }}
                    >
                      <TranslatedText stringId="general.action.finalise" fallback="Finalise" />
                    </FormSubmitButton>
                  ) : (
                    <FormSubmitDropdownButton
                      actions={[
                        {
                          label: (
                            <TranslatedText
                              stringId="general.action.finalise"
                              fallback="Finalise"
                            />
                          ),
                          onClick: data => {
                            setAwaitingPrint(false);
                            submitForm(data);
                          },
                        },
                        {
                          label: (
                            <TranslatedText
                              stringId="general.action.finaliseAndPrint"
                              fallback="Finalise & print"
                            />
                          ),
                          onClick: data => {
                            setAwaitingPrint(true);
                            submitForm(data, true);
                          },
                        },
                      ]}
                    />
                  )}
                </ButtonRow>
              )}
            </FormGrid>
          )}
        />
        {(submittedMedication || medication) && (
          <PrintPrescriptionModal
            medication={submittedMedication || medication}
            open={printModalOpen}
            onClose={() => {
              if (awaitingPrint) {
                onSaved();
              }
              setAwaitingPrint(false);
              setPrintModalOpen(false);
            }}
          />
        )}
      </>
    );
  },
);<|MERGE_RESOLUTION|>--- conflicted
+++ resolved
@@ -21,10 +21,7 @@
   SelectField,
   TextField,
 } from '../components';
-<<<<<<< HEAD
-=======
 import { FORM_TYPES } from '../constants';
->>>>>>> 8e989394
 import { TranslatedText } from '../components/Translation/TranslatedText';
 
 const drugRouteOptions = [
@@ -166,14 +163,7 @@
                 <Field
                   name="medicationId"
                   label={
-<<<<<<< HEAD
-                    <TranslatedText
-                      stringId="medication.form.medication.label"
-                      fallback="Medication"
-                    />
-=======
                     <TranslatedText stringId="medication.medication.label" fallback="Medication" />
->>>>>>> 8e989394
                   }
                   component={AutocompleteField}
                   suggester={drugSuggester}
@@ -185,11 +175,7 @@
                 name="prescription"
                 label={
                   <TranslatedText
-<<<<<<< HEAD
-                    stringId="medication.form.instructions.label"
-=======
                     stringId="medication.instructions.label"
->>>>>>> 8e989394
                     fallback="Instructions"
                   />
                 }
@@ -200,14 +186,7 @@
               <Field
                 name="route"
                 label={
-<<<<<<< HEAD
-                  <TranslatedText
-                    stringId="medication.form.route.label"
-                    fallback="Route of admission"
-                  />
-=======
                   <TranslatedText stringId="medication.route.label" fallback="Route of admission" />
->>>>>>> 8e989394
                 }
                 component={SelectField}
                 options={drugRouteOptions}
@@ -218,14 +197,7 @@
               <Field
                 name="date"
                 label={
-<<<<<<< HEAD
-                  <TranslatedText
-                    stringId="medication.form.date.label"
-                    fallback="Prescription date"
-                  />
-=======
                   <TranslatedText stringId="medication.date.label" fallback="Prescription date" />
->>>>>>> 8e989394
                 }
                 saveDateAsString
                 component={DateField}
@@ -234,13 +206,7 @@
               />
               <Field
                 name="endDate"
-<<<<<<< HEAD
-                label={
-                  <TranslatedText stringId="medication.form.endDate.label" fallback="End date" />
-                }
-=======
                 label={<TranslatedText stringId="medication.endDate.label" fallback="End date" />}
->>>>>>> 8e989394
                 saveDateAsString
                 component={DateField}
                 disabled={readOnly}
@@ -249,14 +215,7 @@
               <Field
                 name="prescriberId"
                 label={
-<<<<<<< HEAD
-                  <TranslatedText
-                    stringId="medication.form.prescriber.label"
-                    fallback="Prescriber"
-                  />
-=======
                   <TranslatedText stringId="medication.prescriber.label" fallback="Prescriber" />
->>>>>>> 8e989394
                 }
                 component={AutocompleteField}
                 suggester={practitionerSuggester}
@@ -265,11 +224,7 @@
               />
               <Field
                 name="note"
-<<<<<<< HEAD
-                label={<TranslatedText stringId="general.form.notes.label" fallback="Notes" />}
-=======
                 label={<TranslatedText stringId="general.notes.label" fallback="Notes" />}
->>>>>>> 8e989394
                 component={TextField}
                 style={{ gridColumn: '1/-1' }}
                 disabled={readOnly}
@@ -280,13 +235,6 @@
                   name="qtyMorning"
                   label={
                     <TranslatedText
-<<<<<<< HEAD
-                      stringId="medication.form.quantityMorning.label"
-                      fallback="morning"
-                    />
-                  }
-                  component={NumberField}
-=======
                       stringId="medication.quantityMorning.label"
                       fallback="morning"
                     />
@@ -294,22 +242,13 @@
                   min={0}
                   component={NumberField}
                   onInput={preventNegative}
->>>>>>> 8e989394
                   disabled={readOnly}
                 />
                 <Field
                   name="qtyLunch"
-<<<<<<< HEAD
-                  label={
-                    <TranslatedText
-                      stringId="medication.form.quantityLunch.label"
-                      fallback="Lunch"
-                    />
-=======
                   min={0}
                   label={
                     <TranslatedText stringId="medication.quantityLunch.label" fallback="Lunch" />
->>>>>>> 8e989394
                   }
                   component={NumberField}
                   disabled={readOnly}
@@ -319,14 +258,6 @@
                   name="qtyEvening"
                   label={
                     <TranslatedText
-<<<<<<< HEAD
-                      stringId="medication.form.quantityEvening.label"
-                      fallback="Evening"
-                    />
-                  }
-                  component={NumberField}
-                  disabled={readOnly}
-=======
                       stringId="medication.quantityEvening.label"
                       fallback="Evening"
                     />
@@ -335,22 +266,13 @@
                   component={NumberField}
                   disabled={readOnly}
                   onInput={preventNegative}
->>>>>>> 8e989394
                 />
                 <Field
                   name="qtyNight"
                   label={
-<<<<<<< HEAD
-                    <TranslatedText
-                      stringId="medication.form.quantityNight.label"
-                      fallback="Night"
-                    />
-                  }
-=======
                     <TranslatedText stringId="medication.quantityNight.label" fallback="Night" />
                   }
                   min={0}
->>>>>>> 8e989394
                   component={NumberField}
                   disabled={readOnly}
                   onInput={preventNegative}
@@ -359,34 +281,20 @@
               <Field
                 name="indication"
                 label={
-<<<<<<< HEAD
+                  <TranslatedText stringId="medication.indication.label" fallback="Indication" />
+                }
+                component={TextField}
+                disabled={readOnly}
+              />
+              <Field
+                name="quantity"
+                label={
                   <TranslatedText
-                    stringId="medication.form.indication.label"
-                    fallback="Indication"
-                  />
-=======
-                  <TranslatedText stringId="medication.indication.label" fallback="Indication" />
->>>>>>> 8e989394
-                }
-                component={TextField}
-                disabled={readOnly}
-              />
-              <Field
-                name="quantity"
-                label={
-                  <TranslatedText
-<<<<<<< HEAD
-                    stringId="medication.form.dischargeQuantity.label"
-                    fallback="Discharge quantity"
-                  />
-                }
-=======
                     stringId="medication.dischargeQuantity.label"
                     fallback="Discharge quantity"
                   />
                 }
                 min={0}
->>>>>>> 8e989394
                 component={NumberField}
                 disabled={readOnly}
                 onInput={preventNegative}
@@ -425,11 +333,7 @@
                       name="discontinuingClinicianId"
                       label={
                         <TranslatedText
-<<<<<<< HEAD
-                          stringId="medication.form.discontinuedBy.label"
-=======
                           stringId="medication.discontinuedBy.label"
->>>>>>> 8e989394
                           fallback="Discontinued by"
                         />
                       }
@@ -441,11 +345,7 @@
                       name="discontinuingReason"
                       label={
                         <TranslatedText
-<<<<<<< HEAD
-                          stringId="medication.form.discontinuedReason.label"
-=======
                           stringId="medication.discontinuedReason.label"
->>>>>>> 8e989394
                           fallback="Discontinued reason"
                         />
                       }
