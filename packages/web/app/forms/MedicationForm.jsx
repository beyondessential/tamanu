--- conflicted
+++ resolved
@@ -787,10 +787,7 @@
                   }
                 }}
                 checkedIcon={<StyledIcon className="far fa-check-square" $color={Colors.midText} />}
-<<<<<<< HEAD
-=======
                 data-testid="medication-field-isOngoing-7j2p"
->>>>>>> c9aa1752
               />
               <Field
                 name="isPrn"
