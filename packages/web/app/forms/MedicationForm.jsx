--- conflicted
+++ resolved
@@ -957,11 +957,7 @@
               <Divider />
             </div>
             <ButtonRow>
-<<<<<<< HEAD
-              {isOngoingPrescription || isEditing ? (
-=======
-              {isOngoingPrescription || onConfirmEdit || !canPrintPrescription ? (
->>>>>>> 95412ddf
+              {isOngoingPrescription || isEditing || !canPrintPrescription ? (
                 <div />
               ) : (
                 <FormSubmitButton
