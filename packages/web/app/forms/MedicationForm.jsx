import React, { useEffect, useMemo, useState } from 'react';
import styled from 'styled-components';
import * as yup from 'yup';
import { Box, Divider, Accordion, AccordionDetails, AccordionSummary } from '@material-ui/core';
import PrintIcon from '@material-ui/icons/Print';
import {
  DRUG_UNIT_VALUES,
  DRUG_UNIT_LABELS,
  DRUG_ROUTE_LABELS,
  DRUG_ROUTE_VALUES,
  MEDICATION_DURATION_UNITS_LABELS,
  MEDICATION_ADMINISTRATION_TIME_SLOTS,
  ADMINISTRATION_FREQUENCIES,
} from '@tamanu/constants';
import {
  findAdministrationTimeSlotFromIdealTime,
  getDateFromTimeString,
  getFirstAdministrationDate,
} from '@tamanu/shared/utils/medication';
import {
  formatShort,
  getCurrentDateString,
  getCurrentDateTimeString,
} from '@tamanu/utils/dateTime';
import { format, subSeconds } from 'date-fns';
import { useFormikContext } from 'formik';
import { toast } from 'react-toastify';
import { foreignKey } from '../utils/validation';
import { PrintPrescriptionModal } from '../components/PatientPrinting';
import {
  AutocompleteField,
  BodyText,
  CheckField,
  CheckInput,
  DateField,
  DateTimeField,
  Dialog,
  Field,
  Form,
  FormCancelButton,
  FormGrid,
  FormSubmitButton,
  getReferenceDataStringId,
  NumberField,
  SelectField,
  TextField,
  TranslatedSelectField,
} from '../components';
import { Colors, FORM_TYPES, MAX_AGE_TO_RECORD_WEIGHT } from '../constants';
import { TranslatedText } from '../components/Translation/TranslatedText';
import { useTranslation } from '../contexts/Translation';
import { getAgeDurationFromDate } from '@tamanu/utils/date';
import { useQuery, useQueryClient } from '@tanstack/react-query';
import { useApi, useSuggester } from '../api';
import { useSelector } from 'react-redux';
import { FrequencySearchField } from '../components/Medication/FrequencySearchInput';
import { useAuth } from '../contexts/Auth';
import { useSettings } from '../contexts/Settings';
import { ChevronIcon } from '../components/Icons/ChevronIcon';
import { ConditionalTooltip, ThemedTooltip } from '../components/Tooltip';
import { capitalize } from 'lodash';
import { preventInvalidNumber, validateDecimalPlaces } from '../utils/utils';
import { TimePicker } from '@mui/x-date-pickers/TimePicker';
import { formatTimeSlot } from '../utils/medications';
import { useEncounter } from '../contexts/Encounter';

const validationSchema = yup.object().shape({
  medicationId: foreignKey(
    <TranslatedText stringId="validation.required.inline" fallback="*Required" />,
  ),
  isOngoing: yup.boolean().optional(),
  isPrn: yup.boolean().optional(),
  doseAmount: yup
    .number()
    .positive()
    .when('isVariableDose', {
      is: true,
      then: schema => schema.optional(),
      otherwise: schema =>
        schema.required(
          <TranslatedText stringId="validation.required.inline" fallback="*Required" />,
        ),
    }),
  units: foreignKey(
    <TranslatedText stringId="validation.required.inline" fallback="*Required" />,
  ).oneOf(DRUG_UNIT_VALUES),
  frequency: foreignKey(
    <TranslatedText stringId="validation.required.inline" fallback="*Required" />,
  ),
  route: foreignKey(
    <TranslatedText stringId="validation.required.inline" fallback="*Required" />,
  ).oneOf(DRUG_ROUTE_VALUES),
  date: yup
    .date()
    .required(<TranslatedText stringId="validation.required.inline" fallback="*Required" />),
  startDate: yup
    .date()
    .required(<TranslatedText stringId="validation.required.inline" fallback="*Required" />),
  durationValue: yup
    .number()
    .positive()
    .translatedLabel(<TranslatedText stringId="medication.duration.label" fallback="Duration" />),
  durationUnit: yup
    .string()
    .when('durationValue', (durationValue, schema) =>
      durationValue
        ? schema.required(
            <TranslatedText stringId="validation.required.inline" fallback="*Required" />,
          )
        : schema.optional(),
    ),
  prescriberId: foreignKey(
    <TranslatedText stringId="validation.required.inline" fallback="*Required" />,
  ),
  quantity: yup.number().integer(),
  patientWeight: yup.number().positive(),
});

const CheckboxGroup = styled.div`
  position: relative;
  .MuiTypography-body1 {
    font-size: 14px;
  }
  grid-column: 1 / -1;
  display: flex;
  flex-direction: column;
  gap: 20px;
  padding-bottom: 1.2rem;
  border-bottom: 1px solid ${Colors.outline};
  > div {
    max-width: fit-content;
  }
`;

const ButtonRow = styled.div`
  display: flex;
  grid-column: 1 / -1;
  justify-content: space-between;
  height: 40px;
`;

const FieldLabel = styled(Box)`
  color: ${Colors.darkText};
  font-weight: 500;
  font-size: 14px;
`;

const FieldContent = styled(Box)`
  color: ${Colors.darkText};
  font-weight: 400;
  font-size: 14px;
`;

const StyledAccordion = styled(Accordion)`
  background-color: unset;
  grid-column: 1 / -1;
  margin: 0 !important;
  box-shadow: none;
  &::before {
    content: none;
  }
`;

const StyledAccordionSummary = styled(AccordionSummary)`
  padding: 0;
  min-height: unset !important;
  .expanded-icon {
    transition: transform 0.15s;
  }
  .MuiAccordionSummary-content {
    margin: 0;
    justify-content: space-between;
    align-items: center;
  }
  .MuiAccordionSummary-content.Mui-expanded .expanded-icon {
    transform: rotate(180deg);
  }
`;

const StyledAccordionDetails = styled(AccordionDetails)`
  padding: 0;
  margin-top: 8px;
  flex-direction: column;
`;

const ResetToDefaultButton = styled(Box)`
  font-size: 14px;
  font-weight: 400;
  text-decoration: underline;
  cursor: pointer;
`;

const StyledIcon = styled.i`
  border-radius: 0.1875rem;
  font-size: 1rem;
  line-height: 0.875rem;
  margin: 0.0625rem 0;
`;

const StyledFormGrid = styled(FormGrid)`
  .MuiFormHelperText-root.Mui-error {
    font-size: 12px;
  }
`;

const StyledConditionalTooltip = styled(ConditionalTooltip)`
  max-width: 200px;
  .MuiTooltip-tooltip {
    font-weight: 400;
  }
`;

const StyledOngoingTooltip = styled(ThemedTooltip)`
  .MuiTooltip-tooltip {
    font-weight: 400;
    width: 180px;
    padding: 8px 16px;
  }
`;

const StyledTimePicker = styled(TimePicker)`
  .MuiInputBase-root {
    font-size: 14px;
    color: ${Colors.darkestText};
    background-color: ${Colors.white};
    &.Mui-disabled {
      background-color: inherit;
    }
    &.Mui-disabled .MuiOutlinedInput-notchedOutline {
      border-color: ${Colors.outline};
    }
    .MuiSvgIcon-root {
      font-size: 22px;
    }
    .MuiInputBase-input {
      padding-top: 11.85px;
      padding-bottom: 11.85px;
      text-transform: lowercase;
    }
    .MuiOutlinedInput-notchedOutline {
      border-width: 1px !important;
    }
    &.Mui-focused .MuiOutlinedInput-notchedOutline {
      border-color: ${Colors.primary} !important;
    }
    :not(.Mui-disabled):hover .MuiOutlinedInput-notchedOutline {
      border-color: ${Colors.softText};
    }
  }
`;

const isOneTimeFrequency = frequency =>
  [ADMINISTRATION_FREQUENCIES.AS_DIRECTED, ADMINISTRATION_FREQUENCIES.IMMEDIATELY].includes(
    frequency,
  );

const MedicationAdministrationForm = () => {
  const { getSetting } = useSettings();
  const frequenciesAdministrationIdealTimes = getSetting('medications.defaultAdministrationTimes');

  const { values, setValues } = useFormikContext();
  const selectedTimeSlots = values.timeSlots;

  const firstAdministrationTime = useMemo(() => {
    if (!values.startDate) return '';
    if (!values.frequency) return '';
    if (!selectedTimeSlots.length) return '';

    const startDate = new Date(values.startDate);

    const firstStartTime = getFirstAdministrationDate(
      startDate,
      selectedTimeSlots.map(s => s.value),
    ).getTime();

    const firstSlot = findAdministrationTimeSlotFromIdealTime(firstStartTime).timeSlot;

    return `${formatTimeSlot(getDateFromTimeString(firstSlot.startTime))} - ${formatTimeSlot(
      getDateFromTimeString(firstSlot.endTime),
    )} ${formatShort(new Date(firstStartTime))}`;
  }, [values.startDate, selectedTimeSlots]);

  useEffect(() => {
    if (values.frequency) {
      handleResetToDefault();
    }
  }, [values.frequency]);

  const handleResetToDefault = () => {
    if (isOneTimeFrequency(values.frequency)) return setValues({ ...values, timeSlots: [] });

    const defaultIdealTimes = frequenciesAdministrationIdealTimes?.[values.frequency];
    setValues({
      ...values,
      timeSlots: defaultIdealTimes?.map(findAdministrationTimeSlotFromIdealTime),
    });
  };

  const handleSelectTimeSlot = (checked, slot, index) => {
    setValues({
      ...values,
      timeSlots: checked
        ? [
            ...selectedTimeSlots,
            {
              index,
              value: getDefaultIdealTimeFromTimeSlot(slot, index),
              timeSlot: slot,
            },
          ]
        : selectedTimeSlots.filter(s => s.index !== index),
    });
  };

  const handleChangeTime = (value, index, context) => {
    if (context.validationError) return;
    setValues({
      ...values,
      timeSlots: selectedTimeSlots.map(s =>
        s.index === index ? { ...s, value: format(value, 'HH:mm') } : s,
      ),
    });
  };

  const getDefaultIdealTimeFromTimeSlot = (slot, index) => {
    const defaultIdealTimes = frequenciesAdministrationIdealTimes?.[values.frequency];
    const correspondingSlot = defaultIdealTimes
      ?.map(findAdministrationTimeSlotFromIdealTime)
      .find(it => it.index === index);
    return correspondingSlot?.value || slot.startTime;
  };

  return (
    <StyledAccordion defaultExpanded={!isOneTimeFrequency(values.frequency)}>
      <StyledAccordionSummary>
        <FieldLabel>
          <TranslatedText
            stringId="medication.medicationAdministrationSchedule.label"
            fallback="Medication administration schedule"
          />
        </FieldLabel>
        <ChevronIcon width={12} height={12} className="expanded-icon" />
      </StyledAccordionSummary>
      <StyledAccordionDetails>
        <FieldContent lineHeight={'18px'}>
          <TranslatedText
            stringId="medication.medicationAdministrationSchedule.description"
            fallback="Administration times have been preset based on the frequency selected above. These times can be adjusted by deselecting and selecting the desired administration times. You can also set an ideal administration time within each administration window. The first administration time is displayed below, and can be adjusted by changing the start date & time above."
          />
        </FieldContent>
        <Box display="flex" justifyContent="space-between" alignItems="center" mt={2}>
          <Box display="inline-flex">
            <FieldLabel>
              <TranslatedText
                stringId="medication.medicationAdministrationSchedule.firstAdministrationTime"
                fallback="First administration time"
              />
              {':'}
            </FieldLabel>
            <FieldContent>&nbsp;{firstAdministrationTime}</FieldContent>
          </Box>
          <ResetToDefaultButton onClick={handleResetToDefault}>
            <TranslatedText stringId="general.action.resetToDefault" fallback="Reset to default" />
          </ResetToDefaultButton>
        </Box>
        <Box display="flex" flexDirection="column" mt={2} style={{ gap: 12 }}>
          {MEDICATION_ADMINISTRATION_TIME_SLOTS.map((slot, index) => {
            const startTime = getDateFromTimeString(slot.startTime);
            const endTime = getDateFromTimeString(slot.endTime);

            const selectedTimeSlot = selectedTimeSlots.find(s => s.index === index);
            const checked = !!selectedTimeSlot;
            const isDisabled =
              (!checked &&
                frequenciesAdministrationIdealTimes?.[values.frequency]?.length ===
                  selectedTimeSlots?.length) ||
              isOneTimeFrequency(values.frequency);
            const selectedTime = selectedTimeSlot
              ? getDateFromTimeString(selectedTimeSlot.value)
              : null;

            return (
              <Box
                key={index}
                {...(slot.periodLabel && {
                  p: 1,
                  border: `1px solid ${Colors.outline}`,
                  borderRadius: '3px',
                  width: 'fit-content',
                })}
              >
                {slot.periodLabel && (
                  <FieldLabel mb={'3px'}>
                    <TranslatedText
                      stringId={`medication.medicationAdministrationSchedule.periodLabel.${slot.periodLabel}`}
                      fallback={capitalize(slot.periodLabel)}
                    />
                  </FieldLabel>
                )}
                <Box display="flex" ml={slot.periodLabel ? 0 : 1}>
                  <StyledConditionalTooltip
                    visible={isDisabled}
                    title={
                      values.frequency === ADMINISTRATION_FREQUENCIES.AS_DIRECTED ? (
                        <TranslatedText
                          stringId="medication.medicationAdministrationSchedule.disabledTooltipAsDirected"
                          fallback="Medication administration schedule not applicable for selected frequency."
                        />
                      ) : values.frequency === ADMINISTRATION_FREQUENCIES.IMMEDIATELY ? (
                        <TranslatedText
                          stringId="medication.medicationAdministrationSchedule.disabledTooltipImmediately"
                          fallback="Medication administration schedule is not applicable for selected frequency. Dose will be due immediately."
                        />
                      ) : (
                        <TranslatedText
                          stringId="medication.medicationAdministrationSchedule.disabledTooltip"
                          fallback="Only :slots administration times can be selected based on the frequency. Please deselect a time in order to select another."
                          replacements={{
                            slots: frequenciesAdministrationIdealTimes?.[values.frequency]?.length,
                          }}
                        />
                      )
                    }
                  >
                    <Box
                      px={1.5}
                      py={1.25}
                      bgcolor={isDisabled ? undefined : Colors.white}
                      borderRadius="3px"
                      width="187px"
                      height="fit-content"
                      border={`1px solid ${checked ? Colors.primary : Colors.outline}`}
                    >
                      <CheckInput
                        label={
                          <FieldContent>{`${formatTimeSlot(startTime)} - ${formatTimeSlot(
                            endTime,
                          )}`}</FieldContent>
                        }
                        value={checked}
                        onChange={(_, value) => handleSelectTimeSlot(value, slot, index)}
                        disabled={isDisabled}
                        {...(isDisabled && { icon: <StyledIcon className="far fa-square" /> })}
                      />
                    </Box>
                  </StyledConditionalTooltip>
                  <Box ml={1} width="187px">
                    <StyledTimePicker
                      disabled={isDisabled || !checked}
                      value={selectedTime}
                      onChange={(value, context) => handleChangeTime(value, index, context)}
                      format="hh:mmaa"
                      slotProps={{
                        textField: {
                          readOnly: true,
                          InputProps: {
                            placeholder: '--:-- --',
                          },
                        },
                        layout: {
                          sx: {
                            '.MuiList-root:nth-child(3) :not(.Mui-selected)': {
                              pointerEvents: 'none',
                              opacity: 0.38,
                            },
                          },
                        },
                        digitalClockSectionItem: {
                          sx: { fontSize: '14px' },
                        },
                      }}
                      placeholder="--:-- --"
                      timeSteps={{ minutes: 1 }}
                      minTime={startTime}
                      maxTime={subSeconds(endTime, 1)}
                    />
                  </Box>
                </Box>
              </Box>
            );
          })}
        </Box>
      </StyledAccordionDetails>
    </StyledAccordion>
  );
};

export const MedicationForm = ({ encounterId, onCancel, onSaved, isOngoingPrescription }) => {
  const api = useApi();
  const { currentUser } = useAuth();
  const { getTranslation } = useTranslation();
  const { getSetting } = useSettings();
  const frequenciesAdministrationIdealTimes = getSetting('medications.defaultAdministrationTimes');
  const queryClient = useQueryClient();
  const { loadEncounter } = useEncounter();

  const weightUnit = getTranslation('general.localisedField.weightUnit.label', 'kg');

  const patient = useSelector(state => state.patient);
  const age = getAgeDurationFromDate(patient.dateOfBirth).years;
  const showPatientWeight = age < MAX_AGE_TO_RECORD_WEIGHT && !isOngoingPrescription;

  const [submittedMedication, setSubmittedMedication] = useState(null);
  const [printModalOpen, setPrintModalOpen] = useState();
  const [awaitingPrint, setAwaitingPrint] = useState(false);
  const [patientWeight, setPatientWeight] = useState('');
  const [idealTimesErrorOpen, setIdealTimesErrorOpen] = useState(false);

  const practitionerSuggester = useSuggester('practitioner');
  const drugSuggester = useSuggester('drug', {
    formatter: ({ name, id, ...rest }) => ({ ...rest, label: name, value: id }),
  });

  const { data: allergies, isLoading: isLoadingAllergies } = useQuery(
    [`allergies`, patient?.id],
    () => api.get(`patient/${patient?.id}/allergies`),
    { enabled: !!patient?.id },
  );
  const allergiesList = allergies?.data
    ?.map(allergyDetail =>
      getTranslation(
        getReferenceDataStringId(allergyDetail?.allergy.id, allergyDetail?.allergy.type),
        allergyDetail?.allergy.name,
      ),
    )
    .join(', ');

  // Transition to print page as soon as we have the generated id
  useEffect(() => {
    (async () => {
      if (awaitingPrint && submittedMedication) {
        setPrintModalOpen(true);
      }
    })();
  }, [awaitingPrint, submittedMedication]);

  const onSubmit = async data => {
    const defaultIdealTimes = frequenciesAdministrationIdealTimes?.[data.frequency];
    if (!isOneTimeFrequency(data.frequency) && data.timeSlots.length < defaultIdealTimes?.length) {
      setIdealTimesErrorOpen(true);
      return Promise.reject({ message: 'Administration times discrepancy error' });
    }

    const idealTimes = data.timeSlots.map(slot => slot.value);
<<<<<<< HEAD
    const payload = {
      ...data,
      doseAmount: data.doseAmount || undefined,
      durationValue: data.durationValue || undefined,
      idealTimes,
    };
    const medicationSubmission = await (isOngoingPrescription
      ? api.post(`medication/patientOngoingPrescription/${patient.id}`, payload)
      : api.post(`medication/encounterPrescription/${encounterId}`, payload));
=======
    let medicationSubmission;
    try {
      medicationSubmission = await api.post('medication', {
        ...data,
        doseAmount: data.doseAmount || undefined,
        durationValue: data.durationValue || undefined,
        idealTimes,
        encounterId,
      });
    } catch (error) {
      toast.error(error.message);
      return Promise.reject(error);
    }
>>>>>>> 78a6c615
    // The return from the post doesn't include the joined tables like medication and prescriber
    const newMedication = await api.get(`medication/${medicationSubmission.id}`);

    setSubmittedMedication(newMedication);

    if (loadEncounter && encounterId) {
      loadEncounter(encounterId, false);
    }
  };

  const onFinalise = async ({ data, isPrinting, submitForm }) => {
    setAwaitingPrint(isPrinting);
    await submitForm(data);
  };

  return (
    <>
      <Form
        suppressErrorDialog
        onSubmit={onSubmit}
        onSuccess={() => {
          if (encounterId) {
            queryClient.invalidateQueries(['encounterMedication', encounterId]);
          }
          if (!awaitingPrint) {
            onSaved();
          }
        }}
        initialValues={{
          date: getCurrentDateString(),
          prescriberId: currentUser.id,
          timeSlots: [],
          isVariableDose: false,
          startDate: getCurrentDateTimeString(),
          isOngoing: isOngoingPrescription,
        }}
        formType={FORM_TYPES.CREATE_FORM}
        validationSchema={validationSchema}
        render={({ submitForm, setValues, values }) => (
          <StyledFormGrid>
            <div style={{ gridColumn: '1 / -1' }}>
              <TranslatedText stringId="medication.allergies.title" fallback="Allergies" />:{' '}
              <span style={{ fontWeight: 500 }}>
                {!isLoadingAllergies &&
                  (allergiesList || (
                    <TranslatedText
                      stringId="medication.allergies.noRecord"
                      fallback="None recorded"
                    />
                  ))}
              </span>
            </div>
            <div style={{ gridColumn: '1 / -1' }}>
              <Field
                name="medicationId"
                label={
                  <TranslatedText stringId="medication.medication.label" fallback="Medication" />
                }
                component={AutocompleteField}
                suggester={drugSuggester}
                required
                onChange={e => {
                  const referenceDrug = e.target.referenceDrug;
                  setValues({
                    ...values,
                    route: referenceDrug?.route?.toLowerCase() || '',
                    units: referenceDrug?.units || '',
                    notes: referenceDrug?.notes || '',
                  });
                }}
              />
            </div>
            <CheckboxGroup>
              {isOngoingPrescription && (
                <StyledOngoingTooltip
                  title={
                    <TranslatedText
                      stringId="medication.isOngoing.tooltip"
                      fallback="Medications recorded outside of an encounter must be recorded as ongoing"
                    />
                  }
                >
                  <Box
                    component={'span'}
                    width={32}
                    height={16}
                    position={'absolute'}
                    zIndex={1}
                    top={2.5}
                    left={-9}
                  />
                </StyledOngoingTooltip>
              )}

              <Field
                name="isOngoing"
                label={
                  <TranslatedText
                    stringId="medication.isOngoing.label"
                    fallback="Ongoing Medication"
                  />
                }
                component={CheckField}
                style={{ ...(isOngoingPrescription && { pointerEvents: 'none' }) }}
                {...(isOngoingPrescription && { value: true })}
              />
              <Field
                name="isPrn"
                label={
                  <TranslatedText stringId="medication.isPrn.label" fallback="PRN Medication" />
                }
                component={CheckField}
              />
            </CheckboxGroup>
            <div style={{ gridColumn: '1/-1', marginBottom: '-12px' }}>
              <Field
                name="isVariableDose"
                label={
                  <BodyText>
                    <TranslatedText
                      stringId="medication.variableDose.label"
                      fallback="Variable dose"
                    />
                  </BodyText>
                }
                component={CheckField}
                onChange={(_, value) => {
                  if (value) {
                    setValues({ ...values, doseAmount: '' });
                  }
                }}
              />
            </div>
            <Field
              name="doseAmount"
              label={
                <TranslatedText stringId="medication.doseAmount.label" fallback="Dose amount" />
              }
              component={NumberField}
              min={0}
              onInput={validateDecimalPlaces}
              required={!values.isVariableDose}
              disabled={values.isVariableDose}
            />
            <Field
              name="units"
              label={<TranslatedText stringId="medication.units.label" fallback="Units" />}
              component={TranslatedSelectField}
              enumValues={DRUG_UNIT_LABELS}
              required
            />
            <Field
              name="frequency"
              component={FrequencySearchField}
              required
              onChange={e => {
                if (e.target.value === ADMINISTRATION_FREQUENCIES.IMMEDIATELY) {
                  setValues({ ...values, durationValue: '', durationUnit: '' });
                }
              }}
            />
            <Field
              name="route"
              label={<TranslatedText stringId="medication.route.label" fallback="Route" />}
              component={TranslatedSelectField}
              enumValues={DRUG_ROUTE_LABELS}
              required
            />
            <Field
              name="date"
              label={
                <TranslatedText stringId="medication.date.label" fallback="Prescription date" />
              }
              saveDateAsString
              component={DateField}
              required
            />
            <Field
              name="startDate"
              label={
                <TranslatedText
                  stringId="medication.startDatetime.label"
                  fallback="Start date & time"
                />
              }
              saveDateAsString
              component={DateTimeField}
              required
            />
            <FormGrid nested>
              <StyledConditionalTooltip
                visible={values.frequency === ADMINISTRATION_FREQUENCIES.IMMEDIATELY}
                title={
                  <TranslatedText
                    stringId="medication.duration.tooltip"
                    fallback="Duration is not supported by the selected frequency"
                  />
                }
              >
                <Field
                  name="durationValue"
                  label={
                    <TranslatedText stringId="medication.duration.label" fallback="Duration" />
                  }
                  component={NumberField}
                  min={0}
                  onInput={preventInvalidNumber}
                  disabled={values.frequency === ADMINISTRATION_FREQUENCIES.IMMEDIATELY}
                />
              </StyledConditionalTooltip>
              <Field
                name="durationUnit"
                label={<Box sx={{ opacity: 0 }}>.</Box>}
                component={SelectField}
                options={Object.entries(MEDICATION_DURATION_UNITS_LABELS).map(([value, label]) => ({
                  value,
                  label,
                }))}
                disabled={values.frequency === ADMINISTRATION_FREQUENCIES.IMMEDIATELY}
              />
            </FormGrid>
            <div />
            <Field
              name="prescriberId"
              label={
                <TranslatedText stringId="medication.prescriber.label" fallback="Prescriber" />
              }
              component={AutocompleteField}
              suggester={practitionerSuggester}
              required
            />
            <Field
              name="indication"
              label={
                <TranslatedText stringId="medication.indication.label" fallback="Indication" />
              }
              component={TextField}
            />
            <div style={{ gridColumn: '1/-1' }}>
              <Field
                name="isPhoneOrder"
                label={
                  <BodyText>
                    <TranslatedText stringId="medication.phoneOrder.label" fallback="Phone Order" />
                  </BodyText>
                }
                component={CheckField}
              />
            </div>
            <Field
              name="notes"
              label={<TranslatedText stringId="general.notes.label" fallback="Notes" />}
              component={TextField}
              style={{ gridColumn: '1/-1' }}
            />
            <div style={{ gridColumn: '1 / -1' }}>
              <Divider />
            </div>
            {values.frequency ? (
              <MedicationAdministrationForm />
            ) : (
              <div style={{ gridColumn: '1 / -1' }}>
                <FieldLabel>
                  <TranslatedText
                    stringId="medication.medicationAdministrationSchedule.label"
                    fallback="Medication administration schedule"
                  />
                </FieldLabel>
                <FieldContent>
                  <TranslatedText
                    stringId="medication.medicationAdministrationSchedule.noFrequencySelected"
                    fallback="Select a frequency above to complete the medication administration schedule"
                  />
                </FieldContent>
              </div>
            )}
            {!isOngoingPrescription && (
              <>
                <div style={{ gridColumn: '1 / -1' }}>
                  <Divider />
                </div>
                <Field
                  name="quantity"
                  label={
                    <TranslatedText
                      stringId="medication.dischargeQuantity.label"
                      fallback="Discharge quantity"
                    />
                  }
                  min={0}
                  component={NumberField}
                  onInput={preventInvalidNumber}
                />
              </>
            )}
            {showPatientWeight && (
              <>
                <div style={{ gridColumn: '1 / -1' }}>
                  <Divider />
                </div>
                <Field
                  name="patientWeight"
                  label={
                    <TranslatedText
                      stringId="medication.patientWeight.label"
                      fallback="Patient weight if printing (:unit)"
                      replacements={{ unit: weightUnit }}
                    />
                  }
                  onChange={e => setPatientWeight(e.target.value)}
                  component={TextField}
                  placeholder={getTranslation('medication.patientWeight.placeholder', 'e.g 2.4')}
                  type="number"
                  data-testid="field-2hh7"
                />
              </>
            )}
            <div style={{ gridColumn: '1 / -1', margin: '0 -32px' }}>
              <Divider />
            </div>
            <ButtonRow>
              {isOngoingPrescription ? (
                <div />
              ) : (
                <FormSubmitButton
                  color="primary"
                  onClick={async data => onFinalise({ data, isPrinting: true, submitForm })}
                  variant="outlined"
                  startIcon={<PrintIcon />}
                >
                  <TranslatedText
                    stringId="medication.action.finaliseAndPrint"
                    fallback="Finalise & Print"
                  />
                </FormSubmitButton>
              )}
              <Box display="flex" sx={{ gap: '16px' }}>
                <FormCancelButton onClick={onCancel}>
                  <TranslatedText stringId="general.action.cancel" fallback="Cancel" />
                </FormCancelButton>
                <FormSubmitButton
                  color="primary"
                  onClick={async data => onFinalise({ data, isPrinting: false, submitForm })}
                >
                  <TranslatedText stringId="general.action.finalise" fallback="Finalise" />
                </FormSubmitButton>
              </Box>
            </ButtonRow>
          </StyledFormGrid>
        )}
      />
      {submittedMedication && (
        <PrintPrescriptionModal
          medication={submittedMedication}
          patientWeight={showPatientWeight ? patientWeight : undefined}
          open={printModalOpen}
          onClose={() => {
            if (awaitingPrint) {
              onSaved();
            }
            setAwaitingPrint(false);
            setPrintModalOpen(false);
          }}
        />
      )}
      {idealTimesErrorOpen && (
        <Dialog
          isVisible
          onClose={() => setIdealTimesErrorOpen(false)}
          headerTitle={
            <TranslatedText
              stringId="medication.medicationAdministrationSchedule.discrepancyError.title"
              fallback="Administration times discrepancy"
            />
          }
          disableDevWarning
          contentText={
            <>
              <FieldContent pt={3} pb={4}>
                <TranslatedText
                  stringId="medication.medicationAdministrationSchedule.discrepancyError.content"
                  fallback="There are less administration times than expected for the selected frequency. Please resolve this issue before finalising the prescription."
                />
              </FieldContent>
              <Box pb={2.5} mx={-4} borderTop={`1px solid ${Colors.outline}`} />
            </>
          }
          okText={
            <TranslatedText
              stringId="medication.medicationAdministrationSchedule.discrepancyError.backToPrescription"
              fallback="Back to prescription"
            />
          }
        />
      )}
    </>
  );
};<|MERGE_RESOLUTION|>--- conflicted
+++ resolved
@@ -542,31 +542,21 @@
     }
 
     const idealTimes = data.timeSlots.map(slot => slot.value);
-<<<<<<< HEAD
     const payload = {
       ...data,
       doseAmount: data.doseAmount || undefined,
       durationValue: data.durationValue || undefined,
       idealTimes,
     };
-    const medicationSubmission = await (isOngoingPrescription
-      ? api.post(`medication/patientOngoingPrescription/${patient.id}`, payload)
-      : api.post(`medication/encounterPrescription/${encounterId}`, payload));
-=======
     let medicationSubmission;
     try {
-      medicationSubmission = await api.post('medication', {
-        ...data,
-        doseAmount: data.doseAmount || undefined,
-        durationValue: data.durationValue || undefined,
-        idealTimes,
-        encounterId,
-      });
+      medicationSubmission = await (isOngoingPrescription
+        ? api.post(`medication/patientOngoingPrescription/${patient.id}`, payload)
+        : api.post(`medication/encounterPrescription/${encounterId}`, payload));
     } catch (error) {
       toast.error(error.message);
       return Promise.reject(error);
     }
->>>>>>> 78a6c615
     // The return from the post doesn't include the joined tables like medication and prescriber
     const newMedication = await api.get(`medication/${medicationSubmission.id}`);
 
