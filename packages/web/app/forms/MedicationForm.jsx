--- conflicted
+++ resolved
@@ -63,7 +63,6 @@
 import { TimePicker } from '@mui/x-date-pickers/TimePicker';
 import { formatTimeSlot } from '../utils/medications';
 
-<<<<<<< HEAD
 const validationSchema = yup.object().shape({
   medicationId: foreignKey(
     <TranslatedText stringId="validation.required.inline" fallback="*Required" />,
@@ -197,77 +196,6 @@
   .MuiFormHelperText-root.Mui-error {
     font-size: 12px;
   }
-=======
-const validationSchema = (readOnly) =>
-  !readOnly
-    ? yup.object().shape({
-        medicationId: foreignKey().translatedLabel(
-          <TranslatedText
-            stringId="medication.medication.label"
-            fallback="Medication"
-            data-testid="translatedtext-c8oy"
-          />,
-        ),
-        prescriberId: foreignKey().translatedLabel(
-          <TranslatedText
-            stringId="medication.prescriber.label"
-            fallback="Prescriber"
-            data-testid="translatedtext-7u09"
-          />,
-        ),
-        prescription: yup
-          .string()
-          .required()
-          .translatedLabel(
-            <TranslatedText
-              stringId="medication.instructions.label"
-              fallback="Instructions"
-              data-testid="translatedtext-nr1l"
-            />,
-          ),
-        route: yup
-          .string()
-          .oneOf(DRUG_ROUTE_VALUES)
-          .required()
-          .translatedLabel(
-            <TranslatedText
-              stringId="medication.route.label"
-              fallback="Route"
-              data-testid="translatedtext-luwu"
-            />,
-          ),
-        date: yup
-          .date()
-          .required()
-          .translatedLabel(
-            <TranslatedText
-              stringId="general.date.label"
-              fallback="Date"
-              data-testid="translatedtext-1qvy"
-            />,
-          ),
-        endDate: yup.date(),
-        note: yup.string(),
-        quantity: yup.number().integer(),
-      })
-    : yup.object().shape({
-        discontinuingReason: yup.string(),
-        discontinuingClinicianId: foreignKey().translatedLabel(
-          <TranslatedText
-            stringId="general.clinician.label"
-            fallback="Clinician"
-            data-testid="translatedtext-dlnz"
-          />,
-        ),
-      });
-
-const DiscontinuePrintButtonRow = styled.div`
-  display: grid;
-  grid-auto-flow: column;
-  grid-column-gap: 0.7rem;
-  grid-template-columns: 8rem auto 8rem 8rem;
-  grid-column: -1 / 1;
->>>>>>> 4d10801b
 `;
 
 const StyledConditionalTooltip = styled(ConditionalTooltip)`
@@ -390,7 +318,6 @@
   };
 
   return (
-<<<<<<< HEAD
     <StyledAccordion defaultExpanded={!isOneTimeFrequency(values.frequency)}>
       <StyledAccordionSummary>
         <FieldLabel>
@@ -654,162 +581,6 @@
               </span>
             </div>
             <div style={{ gridColumn: '1 / -1' }}>
-=======
-    <Box color="error.main" ml={2} data-testid="box-jj8h">
-      <strong>
-        <TranslatedText
-          stringId="medication.detail.discontinued.title"
-          fallback="Discontinued"
-          data-testid="translatedtext-xct7"
-        />
-      </strong>
-      <br />
-      <TranslatedText
-        stringId="medication.detail.discontinued.discontinuedAt"
-        fallback="Discontinued at: :date"
-        replacements={{ date: getDateDisplay(discontinuedDate) }}
-        data-testid="translatedtext-aznb"
-      />
-      <br />
-      <TranslatedText
-        stringId="medication.detail.discontinued.discontinuedBy"
-        fallback="by: :clinician"
-        replacements={{ clinician: discontinuingClinician?.displayName }}
-        data-testid="translatedtext-zr6k"
-      />
-      <br />
-      <TranslatedText
-        stringId="medication.detail.discontinued.reason"
-        fallback="Reason: :reason"
-        replacements={{ reason: discontinuingReason }}
-        data-testid="translatedtext-zdh3"
-      />
-      <br />
-    </Box>
-  );
-};
-
-export const MedicationForm = React.memo(
-  ({
-    onCancel,
-    onSaved,
-    onSubmit,
-    drugSuggester,
-    practitionerSuggester,
-    medication,
-    submittedMedication,
-    shouldDiscontinue,
-    onDiscontinue,
-    readOnly,
-  }) => {
-    const api = useApi();
-
-    const { getTranslation } = useTranslation();
-    const weightUnit = getTranslation('general.localisedField.weightUnit.label', 'kg');
-
-    const patient = useSelector((state) => state.patient);
-    const age = getAgeDurationFromDate(patient.dateOfBirth).years;
-    const showPatientWeight = age < MAX_AGE_TO_RECORD_WEIGHT;
-
-    const shouldShowDiscontinuationButton = readOnly && !medication?.discontinued;
-    const shouldShowSubmitButton = !readOnly || shouldDiscontinue;
-
-    const [printModalOpen, setPrintModalOpen] = useState();
-    const [awaitingPrint, setAwaitingPrint] = useState(false);
-    const [patientWeight, setPatientWeight] = useState('');
-
-    const { data: allergies, isLoading: isLoadingAllergies } = useQuery(
-      [`allergies`, patient?.id],
-      () => api.get(`patient/${patient?.id}/allergies`),
-      { enabled: !!patient?.id },
-    );
-    const allergiesList = allergies?.data
-      ?.map((allergyDetail) =>
-        getTranslation(
-          getReferenceDataStringId(allergyDetail?.allergy.id, allergyDetail?.allergy.type),
-          allergyDetail?.allergy.name,
-        ),
-      )
-      .join(', ');
-
-    // Transition to print page as soon as we have the generated id
-    useEffect(() => {
-      (async () => {
-        if (awaitingPrint && submittedMedication) {
-          setPrintModalOpen(true);
-        }
-      })();
-    }, [awaitingPrint, submittedMedication]);
-
-    const preventNegative = (value) => {
-      if (!value.target.validity.valid) {
-        value.target.value = 0;
-      }
-    };
-
-    return (
-      <>
-        <Form
-          onSubmit={onSubmit}
-          onSuccess={() => {
-            if (!awaitingPrint) {
-              onSaved();
-            }
-          }}
-          initialValues={{
-            medicationId: medication?.medication?.id,
-            prescriberId: medication?.prescriberId,
-            note: medication?.note ?? '',
-            route: medication?.route ?? '',
-            prescription: medication?.prescription ?? '',
-            date: medication?.date ?? getCurrentDateTimeString(),
-            qtyMorning: medication?.qtyMorning ?? 0,
-            qtyLunch: medication?.qtyLunch ?? 0,
-            qtyEvening: medication?.qtyEvening ?? 0,
-            qtyNight: medication?.qtyNight ?? 0,
-            quantity: medication?.quantity ?? 0,
-            indication: medication?.indication ?? '',
-          }}
-          formType={!readOnly ? (medication ? FORM_TYPES.EDIT_FORM : FORM_TYPES.CREATE_FORM) : null}
-          validationSchema={validationSchema(readOnly)}
-          render={({ submitForm }) => (
-            <FormGrid data-testid="formgrid-pela">
-              <div style={{ gridColumn: '1 / -1' }}>
-                <TranslatedText
-                  stringId="medication.allergies.title"
-                  fallback="Allergies"
-                  data-testid="translatedtext-8uvx"
-                />
-                :{' '}
-                <span style={{ fontWeight: 500 }}>
-                  {!isLoadingAllergies &&
-                    (allergiesList || (
-                      <TranslatedText
-                        stringId="medication.allergies.noRecord"
-                        fallback="None recorded"
-                        data-testid="translatedtext-1kvf"
-                      />
-                    ))}
-                </span>
-              </div>
-              <div style={{ gridColumn: '1 / -1' }}>
-                <Field
-                  name="medicationId"
-                  label={
-                    <TranslatedText
-                      stringId="medication.medication.label"
-                      fallback="Medication"
-                      data-testid="translatedtext-aplb"
-                    />
-                  }
-                  component={AutocompleteField}
-                  suggester={drugSuggester}
-                  disabled={readOnly}
-                  required={!readOnly}
-                  data-testid="field-f5s3"
-                />
-              </div>
->>>>>>> 4d10801b
               <Field
                 name="medicationId"
                 label={
@@ -834,51 +605,24 @@
                 name="isOngoing"
                 label={
                   <TranslatedText
-<<<<<<< HEAD
                     stringId="medication.isOngoing.label"
                     fallback="Ongoing Medication"
                   />
                 }
                 component={CheckField}
-=======
-                    stringId="medication.instructions.label"
-                    fallback="Instructions"
-                    data-testid="translatedtext-x0vq"
-                  />
-                }
-                component={TextField}
-                required={!readOnly}
-                disabled={readOnly}
-                data-testid="field-qdf3"
->>>>>>> 4d10801b
               />
               <Field
                 name="isPrn"
                 label={
-<<<<<<< HEAD
                   <TranslatedText stringId="medication.isPrn.label" fallback="PRN Medication" />
                 }
                 component={CheckField}
-=======
-                  <TranslatedText
-                    stringId="medication.route.label"
-                    fallback="Route of admission"
-                    data-testid="translatedtext-g77v"
-                  />
-                }
-                component={TranslatedSelectField}
-                enumValues={DRUG_ROUTE_LABELS}
-                disabled={readOnly}
-                required={!readOnly}
-                data-testid="field-2gbg"
->>>>>>> 4d10801b
               />
             </CheckboxGroup>
             <div style={{ gridColumn: '1/-1', marginBottom: '-12px' }}>
               <Field
                 name="isVariableDose"
                 label={
-<<<<<<< HEAD
                   <BodyText>
                     <TranslatedText
                       stringId="medication.variableDose.label"
@@ -892,19 +636,6 @@
                     setValues({ ...values, doseAmount: '' });
                   }
                 }}
-=======
-                  <TranslatedText
-                    stringId="medication.date.label"
-                    fallback="Prescription date"
-                    data-testid="translatedtext-c8ij"
-                  />
-                }
-                saveDateAsString
-                component={DateField}
-                required={!readOnly}
-                disabled={readOnly}
-                data-testid="field-elvq"
->>>>>>> 4d10801b
               />
             </div>
             <Field
@@ -985,7 +716,6 @@
                 />
               </StyledConditionalTooltip>
               <Field
-<<<<<<< HEAD
                 name="durationUnit"
                 label={<Box sx={{ opacity: 0 }}>.</Box>}
                 component={SelectField}
@@ -994,21 +724,6 @@
                   label,
                 }))}
                 disabled={values.frequency === ADMINISTRATION_FREQUENCIES.IMMEDIATELY}
-=======
-                name="endDate"
-                label={
-                  <TranslatedText
-                    stringId="medication.endDate.label"
-                    fallback="End date"
-                    data-testid="translatedtext-900v"
-                  />
-                }
-                saveDateAsString
-                component={DateField}
-                disabled={readOnly}
-                value={medication?.endDate}
-                data-testid="field-h4xs"
->>>>>>> 4d10801b
               />
             </FormGrid>
             <div />
@@ -1032,25 +747,11 @@
               <Field
                 name="isPhoneOrder"
                 label={
-<<<<<<< HEAD
                   <BodyText>
                     <TranslatedText stringId="medication.phoneOrder.label" fallback="Phone Order" />
                   </BodyText>
                 }
                 component={CheckField}
-=======
-                  <TranslatedText
-                    stringId="medication.prescriber.label"
-                    fallback="Prescriber"
-                    data-testid="translatedtext-017g"
-                  />
-                }
-                component={AutocompleteField}
-                suggester={practitionerSuggester}
-                required={!readOnly}
-                disabled={readOnly}
-                data-testid="field-bsn1"
->>>>>>> 4d10801b
               />
             </div>
             <Field
@@ -1105,14 +806,8 @@
                   label={
                     <TranslatedText
                       stringId="medication.patientWeight.label"
-<<<<<<< HEAD
                       fallback="Patient weight if printing (:unit)"
                       replacements={{ unit: weightUnit }}
-=======
-                      fallback="Patient weight :unit"
-                      replacements={{ unit: `(${weightUnit})` }}
-                      data-testid="translatedtext-h78x"
->>>>>>> 4d10801b
                     />
                   }
                   onChange={(e) => setPatientWeight(e.target.value)}
@@ -1121,7 +816,6 @@
                   type="number"
                   data-testid="field-2hh7"
                 />
-<<<<<<< HEAD
               </>
             )}
             <div style={{ gridColumn: '1 / -1', margin: '0 -32px' }}>
@@ -1200,276 +894,4 @@
       )}
     </>
   );
-};
-=======
-              )}
-              <Field
-                name="note"
-                label={
-                  <TranslatedText
-                    stringId="general.notes.label"
-                    fallback="Notes"
-                    data-testid="translatedtext-9x80"
-                  />
-                }
-                component={TextField}
-                style={{ gridColumn: '1/-1' }}
-                disabled={readOnly}
-                data-testid="field-h0cv"
-              />
-              <FormGrid nested data-testid="formgrid-8yrs">
-                <h3 style={{ gridColumn: '1/-1' }}>Quantity</h3>
-                <Field
-                  name="qtyMorning"
-                  label={
-                    <TranslatedText
-                      stringId="medication.quantityMorning.label"
-                      fallback="Morning"
-                      data-testid="translatedtext-ovll"
-                    />
-                  }
-                  min={0}
-                  component={NumberField}
-                  onInput={preventNegative}
-                  disabled={readOnly}
-                  data-testid="field-1j7n"
-                />
-                <Field
-                  name="qtyLunch"
-                  min={0}
-                  label={
-                    <TranslatedText
-                      stringId="medication.quantityLunch.label"
-                      fallback="Lunch"
-                      data-testid="translatedtext-3o81"
-                    />
-                  }
-                  component={NumberField}
-                  disabled={readOnly}
-                  onInput={preventNegative}
-                  data-testid="field-lmp4"
-                />
-                <Field
-                  name="qtyEvening"
-                  label={
-                    <TranslatedText
-                      stringId="medication.quantityEvening.label"
-                      fallback="Evening"
-                      data-testid="translatedtext-08n7"
-                    />
-                  }
-                  min={0}
-                  component={NumberField}
-                  disabled={readOnly}
-                  onInput={preventNegative}
-                  data-testid="field-2zog"
-                />
-                <Field
-                  name="qtyNight"
-                  label={
-                    <TranslatedText
-                      stringId="medication.quantityNight.label"
-                      fallback="Night"
-                      data-testid="translatedtext-x2hw"
-                    />
-                  }
-                  min={0}
-                  component={NumberField}
-                  disabled={readOnly}
-                  onInput={preventNegative}
-                  data-testid="field-omhb"
-                />
-              </FormGrid>
-              <Field
-                name="indication"
-                label={
-                  <TranslatedText
-                    stringId="medication.indication.label"
-                    fallback="Indication"
-                    data-testid="translatedtext-lbii"
-                  />
-                }
-                component={TextField}
-                disabled={readOnly}
-                data-testid="field-x2c0"
-              />
-              <Field
-                name="quantity"
-                label={
-                  <TranslatedText
-                    stringId="medication.dischargeQuantity.label"
-                    fallback="Discharge quantity"
-                    data-testid="translatedtext-zejj"
-                  />
-                }
-                min={0}
-                component={NumberField}
-                disabled={readOnly}
-                onInput={preventNegative}
-                data-testid="field-09n9"
-              />
-              {shouldShowDiscontinuationButton && (
-                <>
-                  <DiscontinuePrintButtonRow data-testid="discontinueprintbuttonrow-kduu">
-                    <Button
-                      variant="outlined"
-                      color="primary"
-                      onClick={onDiscontinue}
-                      data-testid="button-wlpi"
-                    >
-                      <TranslatedText
-                        stringId="medication.action.discontinue"
-                        fallback="Discontinue"
-                        data-testid="translatedtext-lwzq"
-                      />
-                    </Button>
-                    <div />
-                    {!shouldDiscontinue && (
-                      <>
-                        <Button
-                          variant="outlined"
-                          color="primary"
-                          onClick={onCancel}
-                          data-testid="button-97tw"
-                        >
-                          <TranslatedText
-                            stringId="general.action.close"
-                            fallback="Close"
-                            data-testid="translatedtext-3b17"
-                          />
-                        </Button>
-                        <Button
-                          variant="contained"
-                          color="primary"
-                          onClick={() => setPrintModalOpen(true)}
-                          data-testid="button-p5az"
-                        >
-                          <TranslatedText
-                            stringId="general.action.print"
-                            fallback="Print"
-                            data-testid="translatedtext-31yc"
-                          />
-                        </Button>
-                      </>
-                    )}
-                  </DiscontinuePrintButtonRow>
-                </>
-              )}
-              <div>
-                {shouldDiscontinue && (
-                  <>
-                    <Field
-                      name="discontinuingClinicianId"
-                      label={
-                        <TranslatedText
-                          stringId="medication.discontinuedBy.label"
-                          fallback="Discontinued by"
-                          data-testid="translatedtext-0zdy"
-                        />
-                      }
-                      component={AutocompleteField}
-                      suggester={practitionerSuggester}
-                      value={medication?.discontinuingClinicianId}
-                      data-testid="field-ecms"
-                    />
-                    <Field
-                      name="discontinuingReason"
-                      label={
-                        <TranslatedText
-                          stringId="medication.discontinuedReason.label"
-                          fallback="Discontinued reason"
-                          data-testid="translatedtext-rr66"
-                        />
-                      }
-                      component={TextField}
-                      data-testid="field-fgi9"
-                    />
-                  </>
-                )}
-                {medication?.discontinuedDate && (
-                  <DiscontinuedLabel medication={medication} data-testid="discontinuedlabel-g4fk" />
-                )}
-              </div>
-              {shouldShowSubmitButton && (
-                <ButtonRow data-testid="buttonrow-iqds">
-                  <FormCancelButton onClick={onCancel} data-testid="formcancelbutton-8vc4">
-                    <TranslatedText
-                      stringId="general.action.cancel"
-                      fallback="Cancel"
-                      data-testid="translatedtext-8bv7"
-                    />
-                  </FormCancelButton>
-                  {shouldDiscontinue ? (
-                    <FormSubmitButton
-                      color="primary"
-                      onClick={(data) => {
-                        setAwaitingPrint(false);
-                        submitForm(data);
-                      }}
-                      data-testid="formsubmitbutton-gugw"
-                    >
-                      <TranslatedText
-                        stringId="general.action.finalise"
-                        fallback="Finalise"
-                        data-testid="translatedtext-0zlp"
-                      />
-                    </FormSubmitButton>
-                  ) : (
-                    <FormSubmitDropdownButton
-                      actions={[
-                        {
-                          label: (
-                            <TranslatedText
-                              stringId="general.action.finalise"
-                              fallback="Finalise"
-                              data-testid="translatedtext-su4g"
-                            />
-                          ),
-                          onClick: (data) => {
-                            setAwaitingPrint(false);
-                            submitForm(data);
-                          },
-                        },
-                        {
-                          label: (
-                            <TranslatedText
-                              stringId="general.action.finaliseAndPrint"
-                              fallback="Finalise & print"
-                              data-testid="translatedtext-2yks"
-                            />
-                          ),
-                          onClick: (data) => {
-                            setAwaitingPrint(true);
-                            submitForm(data, true);
-                          },
-                        },
-                      ]}
-                      data-testid="formsubmitdropdownbutton-wmse"
-                    />
-                  )}
-                </ButtonRow>
-              )}
-            </FormGrid>
-          )}
-          data-testid="form-6l29"
-        />
-        {(submittedMedication || medication) && (
-          <PrintPrescriptionModal
-            medication={submittedMedication || medication}
-            patientWeight={showPatientWeight ? patientWeight : undefined}
-            open={printModalOpen}
-            onClose={() => {
-              if (awaitingPrint) {
-                onSaved();
-              }
-              setAwaitingPrint(false);
-              setPrintModalOpen(false);
-            }}
-            data-testid="printprescriptionmodal-2m30"
-          />
-        )}
-      </>
-    );
-  },
-);
->>>>>>> 4d10801b
+};