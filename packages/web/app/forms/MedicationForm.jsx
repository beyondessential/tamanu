import React, { useEffect, useMemo, useState } from 'react';
import styled from 'styled-components';
import * as yup from 'yup';
import { Box, Divider, Accordion, AccordionDetails, AccordionSummary } from '@material-ui/core';
import PrintIcon from '@material-ui/icons/Print';
import {
  DRUG_UNIT_VALUES,
  DRUG_UNIT_LABELS,
  DRUG_ROUTE_LABELS,
  DRUG_ROUTE_VALUES,
  MEDICATION_DURATION_UNITS_LABELS,
  MEDICATION_ADMINISTRATION_TIME_SLOTS,
  ADMINISTRATION_FREQUENCIES,
} from '@tamanu/constants';
import {
  findAdministrationTimeSlotFromIdealTime,
  getDateFromTimeString,
<<<<<<< HEAD
  formatTimeSlot,
  getEndDate
=======
>>>>>>> 2b4c27ff
} from '@tamanu/shared/utils/medication';
import { formatShort } from '@tamanu/utils/dateTime';
import { addDays, format, subSeconds } from 'date-fns';
import { useFormikContext } from 'formik';

import { foreignKey } from '../utils/validation';
import { PrintPrescriptionModal } from '../components/PatientPrinting';
import {
  AutocompleteField,
  BodyText,
  CheckField,
  CheckInput,
  DateField,
  DateTimeField,
  Dialog,
  Field,
  Form,
  FormCancelButton,
  FormGrid,
  FormSubmitButton,
  getReferenceDataStringId,
  NumberField,
  SelectField,
  TextField,
  TranslatedSelectField,
} from '../components';
import { Colors, FORM_TYPES, MAX_AGE_TO_RECORD_WEIGHT } from '../constants';
import { TranslatedText } from '../components/Translation/TranslatedText';
import { useTranslation } from '../contexts/Translation';
import { getAgeDurationFromDate } from '@tamanu/utils/date';
import { useQuery, useQueryClient } from '@tanstack/react-query';
import { useApi, useSuggester } from '../api';
import { useSelector } from 'react-redux';
import { FrequencySearchField } from '../components/Medication/FrequencySearchInput';
import { useAuth } from '../contexts/Auth';
import { useSettings } from '../contexts/Settings';
import { ChevronIcon } from '../components/Icons/ChevronIcon';
import { ConditionalTooltip } from '../components/Tooltip';
import { capitalize } from 'lodash';
import { preventInvalidNumber, validateDecimalPlaces } from '../utils/utils';
import { TimePicker } from '@mui/x-date-pickers/TimePicker';
import { formatTimeSlot } from '../utils/medications';

const validationSchema = yup.object().shape({
  medicationId: foreignKey(
    <TranslatedText stringId="validation.required.inline" fallback="*Required" />,
  ),
  isOngoing: yup.boolean().optional(),
  isPrn: yup.boolean().optional(),
  doseAmount: yup
    .number()
    .positive()
    .when('isVariableDose', {
      is: true,
      then: schema => schema.optional(),
      otherwise: schema =>
        schema.required(
          <TranslatedText stringId="validation.required.inline" fallback="*Required" />,
        ),
    }),
  units: foreignKey(
    <TranslatedText stringId="validation.required.inline" fallback="*Required" />,
  ).oneOf(DRUG_UNIT_VALUES),
  frequency: foreignKey(
    <TranslatedText stringId="validation.required.inline" fallback="*Required" />,
  ),
  route: foreignKey(
    <TranslatedText stringId="validation.required.inline" fallback="*Required" />,
  ).oneOf(DRUG_ROUTE_VALUES),
  date: yup
    .date()
    .required(<TranslatedText stringId="validation.required.inline" fallback="*Required" />),
  startDate: yup
    .date()
    .required(<TranslatedText stringId="validation.required.inline" fallback="*Required" />),
  durationValue: yup
    .number()
    .positive()
    .translatedLabel(<TranslatedText stringId="medication.duration.label" fallback="Duration" />),
  durationUnit: yup
    .string()
    .when('durationValue', (durationValue, schema) =>
      durationValue
        ? schema.required(
            <TranslatedText stringId="validation.required.inline" fallback="*Required" />,
          )
        : schema.optional(),
    ),
  prescriberId: foreignKey(
    <TranslatedText stringId="validation.required.inline" fallback="*Required" />,
  ),
  quantity: yup.number().integer(),
  patientWeight: yup.number().positive(),
});

const CheckboxGroup = styled.div`
  .MuiTypography-body1 {
    font-size: 14px;
  }
  grid-column: 1 / -1;
  display: flex;
  flex-direction: column;
  gap: 20px;
  padding-bottom: 1.2rem;
  border-bottom: 1px solid ${Colors.outline};
`;

const ButtonRow = styled.div`
  display: flex;
  grid-column: 1 / -1;
  justify-content: space-between;
  height: 40px;
`;

const FieldLabel = styled(Box)`
  color: ${Colors.darkText};
  font-weight: 500;
  font-size: 14px;
`;

const FieldContent = styled(Box)`
  color: ${Colors.darkText};
  font-weight: 400;
  font-size: 14px;
`;

const StyledAccordion = styled(Accordion)`
  background-color: unset;
  grid-column: 1 / -1;
  margin: 0 !important;
  box-shadow: none;
  &::before {
    content: none;
  }
`;

const StyledAccordionSummary = styled(AccordionSummary)`
  padding: 0;
  min-height: unset !important;
  .expanded-icon {
    transition: transform 0.15s;
  }
  .MuiAccordionSummary-content {
    margin: 0;
    justify-content: space-between;
    align-items: center;
  }
  .MuiAccordionSummary-content.Mui-expanded .expanded-icon {
    transform: rotate(180deg);
  }
`;

const StyledAccordionDetails = styled(AccordionDetails)`
  padding: 0;
  margin-top: 8px;
  flex-direction: column;
`;

const ResetToDefaultButton = styled(Box)`
  font-size: 14px;
  font-weight: 400;
  text-decoration: underline;
  cursor: pointer;
`;

const StyledIcon = styled.i`
  border-radius: 0.1875rem;
  font-size: 1rem;
  line-height: 0.875rem;
  margin: 0.0625rem 0;
`;

const StyledFormGrid = styled(FormGrid)`
  .MuiFormHelperText-root.Mui-error {
    font-size: 12px;
  }
`;

const StyledConditionalTooltip = styled(ConditionalTooltip)`
  max-width: 200px;
  .MuiTooltip-tooltip {
    font-weight: 400;
  }
`;

const StyledTimePicker = styled(TimePicker)`
  .MuiInputBase-root {
    font-size: 14px;
    color: ${Colors.darkestText};
    background-color: ${Colors.white};
    &.Mui-disabled {
      background-color: inherit;
    }
    &.Mui-disabled .MuiOutlinedInput-notchedOutline {
      border-color: ${Colors.outline};
    }
    .MuiSvgIcon-root {
      font-size: 22px;
    }
    .MuiInputBase-input {
      padding-top: 11.85px;
      padding-bottom: 11.85px;
      text-transform: lowercase;
    }
    .MuiOutlinedInput-notchedOutline {
      border-width: 1px !important;
    }
    &.Mui-focused .MuiOutlinedInput-notchedOutline {
      border-color: ${Colors.primary} !important;
    }
    :not(.Mui-disabled):hover .MuiOutlinedInput-notchedOutline {
      border-color: ${Colors.softText};
    }
  }
`;

const MedicationAdministrationForm = () => {
  const { getSetting } = useSettings();
  const frequenciesAdministrationIdealTimes = getSetting('medications.defaultAdministrationTimes');

  const { values, setValues } = useFormikContext();
  const selectedTimeSlots = values.timeSlots;

  const firstAdministrationTime = useMemo(() => {
    if (!values.startDate) return '';
    if (!values.frequency) return '';
    if (!selectedTimeSlots.length) return '';

    const startDate = new Date(values.startDate);

    const firstStartTime = selectedTimeSlots
      .map(s => getDateFromTimeString(s.value, startDate).getTime())
      .concat(
        selectedTimeSlots.map(s => getDateFromTimeString(s.value, addDays(startDate, 1)).getTime()),
      )
      .filter(s => s > startDate.getTime())
      .sort((a, b) => a - b)[0];

    const firstSlot = findAdministrationTimeSlotFromIdealTime(
      format(new Date(firstStartTime), 'HH:mm'),
    ).timeSlot;

    return `${formatTimeSlot(getDateFromTimeString(firstSlot.startTime))} - ${formatTimeSlot(
      getDateFromTimeString(firstSlot.endTime),
    )} ${formatShort(new Date(firstStartTime))}`;
  }, [values.startDate, selectedTimeSlots]);

  useEffect(() => {
    if (values.frequency) {
      handleResetToDefault();
    }
  }, [values.frequency]);

  const handleResetToDefault = () => {
    if (
      values.frequency === ADMINISTRATION_FREQUENCIES.AS_DIRECTED ||
      values.frequency === ADMINISTRATION_FREQUENCIES.IMMEDIATELY
    )
      return setValues({ ...values, timeSlots: [] });

    const defaultIdealTimes = frequenciesAdministrationIdealTimes?.[values.frequency];
    setValues({
      ...values,
      timeSlots: defaultIdealTimes?.map(findAdministrationTimeSlotFromIdealTime),
    });
  };

  const handleSelectTimeSlot = (checked, slot, index) => {
    setValues({
      ...values,
      timeSlots: checked
        ? [
            ...selectedTimeSlots,
            {
              index,
              value: getDefaultIdealTimeFromTimeSlot(slot, index),
              timeSlot: slot,
            },
          ]
        : selectedTimeSlots.filter(s => s.index !== index),
    });
  };

  const handleChangeTime = (value, index, context) => {
    if (context.validationError) return;
    setValues({
      ...values,
      timeSlots: selectedTimeSlots.map(s =>
        s.index === index ? { ...s, value: format(value, 'HH:mm') } : s,
      ),
    });
  };

  const getDefaultIdealTimeFromTimeSlot = (slot, index) => {
    if (values.frequency === ADMINISTRATION_FREQUENCIES.IMMEDIATELY) {
      return slot.startTime;
    }
    const defaultIdealTimes = frequenciesAdministrationIdealTimes?.[values.frequency];
    const correspondingSlot = defaultIdealTimes
      ?.map(findAdministrationTimeSlotFromIdealTime)
      .find(it => it.index === index);
    return correspondingSlot?.value || slot.startTime;
  };

  return (
    <StyledAccordion defaultExpanded={values.frequency !== ADMINISTRATION_FREQUENCIES.AS_DIRECTED}>
      <StyledAccordionSummary>
        <FieldLabel>
          <TranslatedText
            stringId="medication.medicationAdministrationSchedule.label"
            fallback="Medication administration schedule"
          />
        </FieldLabel>
        <ChevronIcon width={12} height={12} className="expanded-icon" />
      </StyledAccordionSummary>
      <StyledAccordionDetails>
        <FieldContent lineHeight={'18px'}>
          <TranslatedText
            stringId="medication.medicationAdministrationSchedule.description"
            fallback="Administration times have been preset based on the frequency selected above. These times can be adjusted by deselecting and selecting the desired administration times. You can also set an ideal administration time within each administration window. The first administration time is displayed below, and can be adjusted by changing the start date & time above."
          />
        </FieldContent>
        <Box display="flex" justifyContent="space-between" alignItems="center" mt={2}>
          <Box display="inline-flex">
            <FieldLabel>
              <TranslatedText
                stringId="medication.medicationAdministrationSchedule.firstAdministrationTime"
                fallback="First administration time"
              />
              {':'}
            </FieldLabel>
            <FieldContent>&nbsp;{firstAdministrationTime}</FieldContent>
          </Box>
          <ResetToDefaultButton onClick={handleResetToDefault}>
            <TranslatedText stringId="general.action.resetToDefault" fallback="Reset to default" />
          </ResetToDefaultButton>
        </Box>
        <Box display="flex" flexDirection="column" mt={2} style={{ gap: 12 }}>
          {MEDICATION_ADMINISTRATION_TIME_SLOTS.map((slot, index) => {
            const startTime = getDateFromTimeString(slot.startTime);
            const endTime = getDateFromTimeString(slot.endTime);

            const selectedTimeSlot = selectedTimeSlots.find(s => s.index === index);
            const checked = !!selectedTimeSlot;
            const isDisabled =
              (!checked &&
                (frequenciesAdministrationIdealTimes?.[values.frequency]?.length ===
                  selectedTimeSlots?.length ||
                  (values.frequency === ADMINISTRATION_FREQUENCIES.IMMEDIATELY &&
                    selectedTimeSlots.length === 1))) ||
              values.frequency === ADMINISTRATION_FREQUENCIES.AS_DIRECTED;
            const selectedTime = selectedTimeSlot
              ? getDateFromTimeString(selectedTimeSlot.value)
              : null;

            return (
              <Box
                key={index}
                {...(slot.periodLabel && {
                  p: 1,
                  border: `1px solid ${Colors.outline}`,
                  borderRadius: '3px',
                  width: 'fit-content',
                })}
              >
                {slot.periodLabel && (
                  <FieldLabel mb={'3px'}>
                    <TranslatedText
                      stringId={`medication.medicationAdministrationSchedule.periodLabel.${slot.periodLabel}`}
                      fallback={capitalize(slot.periodLabel)}
                    />
                  </FieldLabel>
                )}
                <Box display="flex" ml={slot.periodLabel ? 0 : 1}>
                  <StyledConditionalTooltip
                    visible={isDisabled}
                    title={
                      values.frequency === ADMINISTRATION_FREQUENCIES.AS_DIRECTED ? (
                        <TranslatedText
                          stringId="medication.medicationAdministrationSchedule.disabledTooltipAsDirected"
                          fallback="Medication administration schedule not applicable for selected frequency."
                        />
                      ) : (
                        <TranslatedText
                          stringId="medication.medicationAdministrationSchedule.disabledTooltip"
                          fallback="Only :slots administration times can be selected based on the frequency. Please deselect a time in order to select another."
                          replacements={{
                            slots:
                              values.frequency === ADMINISTRATION_FREQUENCIES.IMMEDIATELY
                                ? 1
                                : frequenciesAdministrationIdealTimes?.[values.frequency]?.length ||
                                  '0',
                          }}
                        />
                      )
                    }
                  >
                    <Box
                      px={1.5}
                      py={1.25}
                      bgcolor={isDisabled ? undefined : Colors.white}
                      borderRadius="3px"
                      width="187px"
                      height="fit-content"
                      border={`1px solid ${checked ? Colors.primary : Colors.outline}`}
                    >
                      <CheckInput
                        label={
                          <FieldContent>{`${formatTimeSlot(startTime)} - ${formatTimeSlot(
                            endTime,
                          )}`}</FieldContent>
                        }
                        value={checked}
                        onChange={(_, value) => handleSelectTimeSlot(value, slot, index)}
                        disabled={isDisabled}
                        {...(isDisabled && { icon: <StyledIcon className="far fa-square" /> })}
                      />
                    </Box>
                  </StyledConditionalTooltip>
                  <Box ml={1} width="187px">
                    <StyledTimePicker
                      disabled={isDisabled || !checked}
                      value={selectedTime}
                      onChange={(value, context) => handleChangeTime(value, index, context)}
                      format="hh:mmaa"
                      slotProps={{
                        textField: {
                          readOnly: true,
                          InputProps: {
                            placeholder: '--:-- --',
                          },
                        },
                        layout: {
                          sx: {
                            '.MuiList-root:nth-child(3) :not(.Mui-selected)': {
                              pointerEvents: 'none',
                              opacity: 0.38,
                            },
                          },
                        },
                        digitalClockSectionItem: {
                          sx: { fontSize: '14px' },
                        },
                      }}
                      placeholder="--:-- --"
                      timeSteps={{ minutes: 1 }}
                      minTime={startTime}
                      maxTime={subSeconds(endTime, 1)}
                    />
                  </Box>
                </Box>
              </Box>
            );
          })}
        </Box>
      </StyledAccordionDetails>
    </StyledAccordion>
  );
};

export const MedicationForm = ({ encounterId, onCancel, onSaved }) => {
  const api = useApi();
  const { currentUser } = useAuth();
  const { getTranslation } = useTranslation();
  const { getSetting } = useSettings();
  const frequenciesAdministrationIdealTimes = getSetting('medications.defaultAdministrationTimes');
  const queryClient = useQueryClient();

  const weightUnit = getTranslation('general.localisedField.weightUnit.label', 'kg');

  const patient = useSelector(state => state.patient);
  const age = getAgeDurationFromDate(patient.dateOfBirth).years;
  const showPatientWeight = age < MAX_AGE_TO_RECORD_WEIGHT;

  const [submittedMedication, setSubmittedMedication] = useState(null);
  const [printModalOpen, setPrintModalOpen] = useState();
  const [awaitingPrint, setAwaitingPrint] = useState(false);
  const [patientWeight, setPatientWeight] = useState('');
  const [idealTimesErrorOpen, setIdealTimesErrorOpen] = useState(false);

  const practitionerSuggester = useSuggester('practitioner');
  const drugSuggester = useSuggester('drug', {
    formatter: ({ name, id, ...rest }) => ({ ...rest, label: name, value: id }),
  });

  const { data: allergies, isLoading: isLoadingAllergies } = useQuery(
    [`allergies`, patient?.id],
    () => api.get(`patient/${patient?.id}/allergies`),
    { enabled: !!patient?.id },
  );
  const allergiesList = allergies?.data
    ?.map(allergyDetail =>
      getTranslation(
        getReferenceDataStringId(allergyDetail?.allergy.id, allergyDetail?.allergy.type),
        allergyDetail?.allergy.name,
      ),
    )
    .join(', ');

  // Transition to print page as soon as we have the generated id
  useEffect(() => {
    (async () => {
      if (awaitingPrint && submittedMedication) {
        setPrintModalOpen(true);
      }
    })();
  }, [awaitingPrint, submittedMedication]);

  const onSubmit = async data => {
    const { startDate, durationValue, durationUnit } = data;
    if (durationValue && durationUnit && startDate) {
      data.endDate = getEndDate(startDate, durationValue, durationUnit);
    }
    const defaultIdealTimes = frequenciesAdministrationIdealTimes?.[data.frequency];
    if (
      data.frequency !== ADMINISTRATION_FREQUENCIES.AS_DIRECTED &&
      (data.timeSlots.length < defaultIdealTimes?.length ||
        (data.frequency === ADMINISTRATION_FREQUENCIES.IMMEDIATELY && data.timeSlots.length < 1))
    ) {
      setIdealTimesErrorOpen(true);
      return Promise.reject({ message: 'Administration times discrepancy error' });
    }

    const idealTimes = data.timeSlots.map(slot => slot.value);
    const medicationSubmission = await api.post('medication', {
      ...data,
      doseAmount: data.doseAmount || null,
      durationValue: data.durationValue || null,
      idealTimes,
      encounterId,
    });
    // The return from the post doesn't include the joined tables like medication and prescriber
    const newMedication = await api.get(`medication/${medicationSubmission.id}`);

    setSubmittedMedication(newMedication);
  };

  const onFinalise = async ({ data, isPrinting, submitForm }) => {
    setAwaitingPrint(isPrinting);
    await submitForm(data);
  };

  return (
    <>
      <Form
        suppressErrorDialog
        onSubmit={onSubmit}
        onSuccess={async () => {
          await queryClient.invalidateQueries(['encounterMedication', encounterId]);
          if (!awaitingPrint) {
            onSaved();
          }
        }}
        initialValues={{
          date: new Date(),
          prescriberId: currentUser.id,
          timeSlots: [],
          isVariableDose: false,
        }}
        formType={FORM_TYPES.CREATE_FORM}
        validationSchema={validationSchema}
        render={({ submitForm, setValues, values }) => (
          <StyledFormGrid>
            <div style={{ gridColumn: '1 / -1' }}>
              <TranslatedText stringId="medication.allergies.title" fallback="Allergies" />:{' '}
              <span style={{ fontWeight: 500 }}>
                {!isLoadingAllergies &&
                  (allergiesList || (
                    <TranslatedText
                      stringId="medication.allergies.noRecord"
                      fallback="None recorded"
                    />
                  ))}
              </span>
            </div>
            <div style={{ gridColumn: '1 / -1' }}>
              <Field
                name="medicationId"
                label={
                  <TranslatedText stringId="medication.medication.label" fallback="Medication" />
                }
                component={AutocompleteField}
                suggester={drugSuggester}
                required
                onChange={e => {
                  const referenceDrug = e.target.referenceDrug;
                  setValues({
                    ...values,
                    route: referenceDrug?.route?.toLowerCase() || '',
                    units: referenceDrug?.units || '',
                    notes: referenceDrug?.notes || '',
                  });
                }}
              />
            </div>
            <CheckboxGroup>
              <Field
                name="isOngoing"
                label={
                  <TranslatedText
                    stringId="medication.isOngoing.label"
                    fallback="Ongoing Medication"
                  />
                }
                component={CheckField}
              />
              <Field
                name="isPrn"
                label={
                  <TranslatedText stringId="medication.isPrn.label" fallback="PRN Medication" />
                }
                component={CheckField}
              />
            </CheckboxGroup>
            <div style={{ gridColumn: '1/-1', marginBottom: '-12px' }}>
              <Field
                name="isVariableDose"
                label={
                  <BodyText>
                    <TranslatedText
                      stringId="medication.variableDose.label"
                      fallback="Variable dose"
                    />
                  </BodyText>
                }
                component={CheckField}
                onChange={(_, value) => {
                  if (value) {
                    setValues({ ...values, doseAmount: '' });
                  }
                }}
              />
            </div>
            <Field
              name="doseAmount"
              label={
                <TranslatedText stringId="medication.doseAmount.label" fallback="Dose amount" />
              }
              component={NumberField}
              min={0}
              onInput={validateDecimalPlaces}
              required={!values.isVariableDose}
              disabled={values.isVariableDose}
            />
            <Field
              name="units"
              label={<TranslatedText stringId="medication.units.label" fallback="Units" />}
              component={TranslatedSelectField}
              enumValues={DRUG_UNIT_LABELS}
              required
            />
            <Field name="frequency" component={FrequencySearchField} required />
            <Field
              name="route"
              label={<TranslatedText stringId="medication.route.label" fallback="Route" />}
              component={TranslatedSelectField}
              enumValues={DRUG_ROUTE_LABELS}
              required
            />
            <Field
              name="date"
              label={
                <TranslatedText stringId="medication.date.label" fallback="Prescription date" />
              }
              saveDateAsString
              component={DateField}
              required
            />
            <Field
              name="startDate"
              label={
                <TranslatedText
                  stringId="medication.startDatetime.label"
                  fallback="Start date & time"
                />
              }
              saveDateAsString
              component={DateTimeField}
              required
            />
            <FormGrid nested>
              <Field
                name="durationValue"
                label={<TranslatedText stringId="medication.duration.label" fallback="Duration" />}
                component={NumberField}
                min={0}
                onInput={preventInvalidNumber}
              />
              <Field
                name="durationUnit"
                label={<Box sx={{ opacity: 0 }}>.</Box>}
                component={SelectField}
                options={Object.entries(MEDICATION_DURATION_UNITS_LABELS).map(([value, label]) => ({
                  value,
                  label,
                }))}
              />
            </FormGrid>
            <div />
            <Field
              name="prescriberId"
              label={
                <TranslatedText stringId="medication.prescriber.label" fallback="Prescriber" />
              }
              component={AutocompleteField}
              suggester={practitionerSuggester}
              required
            />
            <Field
              name="indication"
              label={
                <TranslatedText stringId="medication.indication.label" fallback="Indication" />
              }
              component={TextField}
            />
            <div style={{ gridColumn: '1/-1' }}>
              <Field
                name="isPhoneOrder"
                label={
                  <BodyText>
                    <TranslatedText stringId="medication.phoneOrder.label" fallback="Phone Order" />
                  </BodyText>
                }
                component={CheckField}
              />
            </div>
            <Field
              name="notes"
              label={<TranslatedText stringId="general.notes.label" fallback="Notes" />}
              component={TextField}
              style={{ gridColumn: '1/-1' }}
            />
            <div style={{ gridColumn: '1 / -1' }}>
              <Divider />
            </div>
            {values.frequency ? (
              <MedicationAdministrationForm />
            ) : (
              <div style={{ gridColumn: '1 / -1' }}>
                <FieldLabel>
                  <TranslatedText
                    stringId="medication.medicationAdministrationSchedule.label"
                    fallback="Medication administration schedule"
                  />
                </FieldLabel>
                <FieldContent>
                  <TranslatedText
                    stringId="medication.medicationAdministrationSchedule.noFrequencySelected"
                    fallback="Select a frequency above to complete the medication administration schedule"
                  />
                </FieldContent>
              </div>
            )}
            <div style={{ gridColumn: '1 / -1' }}>
              <Divider />
            </div>
            <Field
              name="quantity"
              label={
                <TranslatedText
                  stringId="medication.dischargeQuantity.label"
                  fallback="Discharge quantity"
                />
              }
              min={0}
              component={NumberField}
              onInput={preventInvalidNumber}
            />
            {showPatientWeight && (
              <>
                <div style={{ gridColumn: '1 / -1' }}>
                  <Divider />
                </div>
                <Field
                  name="patientWeight"
                  label={
                    <TranslatedText
                      stringId="medication.patientWeight.label"
                      fallback="Patient weight if printing (:unit)"
                      replacements={{ unit: weightUnit }}
                    />
                  }
                  onChange={e => setPatientWeight(e.target.value)}
                  component={TextField}
                  placeholder={getTranslation('medication.patientWeight.placeholder', 'e.g 2.4')}
                  type="number"
                />
              </>
            )}
            <div style={{ gridColumn: '1 / -1', margin: '0 -32px' }}>
              <Divider />
            </div>
            <ButtonRow>
              <FormSubmitButton
                color="primary"
                onClick={async data => onFinalise({ data, isPrinting: true, submitForm })}
                variant="outlined"
                startIcon={<PrintIcon />}
              >
                <TranslatedText
                  stringId="medication.action.finaliseAndPrint"
                  fallback="Finalise & Print"
                />
              </FormSubmitButton>
              <Box display="flex" sx={{ gap: '16px' }}>
                <FormCancelButton onClick={onCancel}>
                  <TranslatedText stringId="general.action.cancel" fallback="Cancel" />
                </FormCancelButton>
                <FormSubmitButton
                  color="primary"
                  onClick={async data => onFinalise({ data, isPrinting: false, submitForm })}
                >
                  <TranslatedText stringId="general.action.finalise" fallback="Finalise" />
                </FormSubmitButton>
              </Box>
            </ButtonRow>
          </StyledFormGrid>
        )}
      />
      {submittedMedication && (
        <PrintPrescriptionModal
          medication={submittedMedication}
          patientWeight={showPatientWeight ? patientWeight : undefined}
          open={printModalOpen}
          onClose={() => {
            if (awaitingPrint) {
              onSaved();
            }
            setAwaitingPrint(false);
            setPrintModalOpen(false);
          }}
        />
      )}
      {idealTimesErrorOpen && (
        <Dialog
          isVisible
          onClose={() => setIdealTimesErrorOpen(false)}
          headerTitle={
            <TranslatedText
              stringId="medication.medicationAdministrationSchedule.discrepancyError.title"
              fallback="Administration times discrepancy"
            />
          }
          disableDevWarning
          contentText={
            <>
              <FieldContent pt={3} pb={4}>
                <TranslatedText
                  stringId="medication.medicationAdministrationSchedule.discrepancyError.content"
                  fallback="There are less administration times than expected for the selected frequency. Please resolve this issue before finalising the prescription."
                />
              </FieldContent>
              <Box pb={2.5} mx={-4} borderTop={`1px solid ${Colors.outline}`} />
            </>
          }
          okText={
            <TranslatedText
              stringId="medication.medicationAdministrationSchedule.discrepancyError.backToPrescription"
              fallback="Back to prescription"
            />
          }
        />
      )}
    </>
  );
};<|MERGE_RESOLUTION|>--- conflicted
+++ resolved
@@ -15,11 +15,7 @@
 import {
   findAdministrationTimeSlotFromIdealTime,
   getDateFromTimeString,
-<<<<<<< HEAD
-  formatTimeSlot,
   getEndDate
-=======
->>>>>>> 2b4c27ff
 } from '@tamanu/shared/utils/medication';
 import { formatShort } from '@tamanu/utils/dateTime';
 import { addDays, format, subSeconds } from 'date-fns';
