--- conflicted
+++ resolved
@@ -25,14 +25,10 @@
 import { TranslatedText } from '../components/Translation/TranslatedText';
 import { useLocalisation } from '../contexts/Localisation';
 import { useTranslation } from '../contexts/Translation';
-<<<<<<< HEAD
-import { useSelector } from 'react-redux';
-=======
->>>>>>> 5fa5eb6a
 import { getAgeDurationFromDate } from '../../../shared/src/utils/date';
 import { useQuery } from '@tanstack/react-query';
 import { useApi } from '../api';
-
+import { useSelector } from 'react-redux';
 
 const drugRouteOptions = [
   { label: 'Dermal', value: 'dermal' },
@@ -154,11 +150,6 @@
     const [printModalOpen, setPrintModalOpen] = useState();
     const [awaitingPrint, setAwaitingPrint] = useState(false);
     const [patientWeight, setPatientWeight] = useState('');
-<<<<<<< HEAD
-=======
-
-    const patient = useSelector(state => state.patient);
->>>>>>> 5fa5eb6a
 
     const { data: allergies, isLoading: isLoadingAllergies } = useQuery(
       [`allergies`, patient?.id],
