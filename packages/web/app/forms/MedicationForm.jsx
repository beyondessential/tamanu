import React, { useEffect, useMemo, useState } from 'react';
import styled from 'styled-components';
import * as yup from 'yup';
import { Box, Divider, Accordion, AccordionDetails, AccordionSummary } from '@material-ui/core';
import PrintIcon from '@material-ui/icons/Print';
import {
  DRUG_UNIT_VALUES,
  DRUG_UNIT_LABELS,
  DRUG_ROUTE_LABELS,
  DRUG_ROUTE_VALUES,
  MEDICATION_DURATION_UNITS_LABELS,
  MEDICATION_ADMINISTRATION_TIME_SLOTS,
  ADMINISTRATION_FREQUENCIES,
  FORM_TYPES,
} from '@tamanu/constants';
import { getReferenceDataStringId } from '@tamanu/shared/utils/translation';
import {
  findAdministrationTimeSlotFromIdealTime,
  getDateFromTimeString,
  getFirstAdministrationDate,
} from '@tamanu/shared/utils/medication';
import {
  formatShort,
  getCurrentDateString,
  getCurrentDateTimeString,
} from '@tamanu/utils/dateTime';
import { format, subSeconds } from 'date-fns';
import { useFormikContext } from 'formik';
import { toast } from 'react-toastify';
import { foreignKey } from '../utils/validation';
import { PrintPrescriptionModal } from '../components/PatientPrinting';
import {
  AutocompleteField,
  BodyText,
  CheckField,
  CheckInput,
  DateField,
  DateTimeField,
  Field,
  NumberField,
  SmallBodyText,
} from '../components';
import {
  TextField,
  SelectField,
  TranslatedSelectField,
  Form,
  FormCancelButton,
  FormGrid,
  FormSubmitButton,
  Dialog,
} from '@tamanu/ui-components';
import { Colors, MAX_AGE_TO_RECORD_WEIGHT } from '../constants';
import { TranslatedText } from '../components/Translation/TranslatedText';
import { useTranslation } from '../contexts/Translation';
import { getAgeDurationFromDate } from '@tamanu/utils/date';
import { useQueryClient } from '@tanstack/react-query';
import { useApi, useSuggester } from '../api';
import { useSelector } from 'react-redux';
import { FrequencySearchField } from '../components/Medication/FrequencySearchInput';
import { useAuth } from '../contexts/Auth';
import { useSettings } from '../contexts/Settings';
import { ChevronIcon } from '../components/Icons/ChevronIcon';
import { ConditionalTooltip, ThemedTooltip } from '../components/Tooltip';
import { capitalize } from 'lodash';
import { preventInvalidNumber, validateDecimalPlaces } from '../utils/utils';
import { TimePicker } from '@mui/x-date-pickers/TimePicker';
import { formatTimeSlot } from '../utils/medications';
import { useEncounter } from '../contexts/Encounter';
import { usePatientAllergiesQuery } from '../api/queries/usePatientAllergiesQuery';
import { useMedicationIdealTimes } from '../hooks/useMedicationIdealTimes';
import { useEncounterMedicationQuery } from '../api/queries/useEncounterMedicationQuery';

const validationSchema = yup.object().shape({
  medicationId: foreignKey(
    <TranslatedText stringId="validation.required.inline" fallback="*Required" />,
  ),
  isOngoing: yup.boolean().optional(),
  isPrn: yup.boolean().optional(),
  doseAmount: yup
    .number()
    .positive()
    .translatedLabel(
      <TranslatedText stringId="medication.doseAmount.label" fallback="Dose amount" />,
    )
    .when('isVariableDose', {
      is: true,
      then: schema => schema.optional(),
      otherwise: schema =>
        schema.required(
          <TranslatedText stringId="validation.required.inline" fallback="*Required" />,
        ),
    }),
  units: foreignKey(
    <TranslatedText stringId="validation.required.inline" fallback="*Required" />,
  ).oneOf(DRUG_UNIT_VALUES),
  frequency: foreignKey(
    <TranslatedText stringId="validation.required.inline" fallback="*Required" />,
  ),
  route: foreignKey(
    <TranslatedText stringId="validation.required.inline" fallback="*Required" />,
  ).oneOf(DRUG_ROUTE_VALUES),
  date: yup
    .date()
    .required(<TranslatedText stringId="validation.required.inline" fallback="*Required" />),
  startDate: yup
    .date()
    .required(<TranslatedText stringId="validation.required.inline" fallback="*Required" />),
  durationValue: yup
    .number()
    .positive()
    .translatedLabel(<TranslatedText stringId="medication.duration.label" fallback="Duration" />),
  durationUnit: yup
    .string()
    .when('durationValue', (durationValue, schema) =>
      durationValue
        ? schema.required(
            <TranslatedText stringId="validation.required.inline" fallback="*Required" />,
          )
        : schema.optional(),
    ),
  prescriberId: foreignKey(
    <TranslatedText stringId="validation.required.inline" fallback="*Required" />,
  ),
  quantity: yup.number().integer(),
  patientWeight: yup.number().positive(),
});

const CheckboxGroup = styled.div`
  position: relative;
  .MuiTypography-body1 {
    font-size: 14px;
  }
  grid-column: 1 / -1;
  display: flex;
  flex-direction: column;
  gap: 20px;
  padding-bottom: 1.2rem;
  border-bottom: 1px solid ${Colors.outline};
  > div {
    max-width: fit-content;
  }
`;

const ButtonRow = styled.div`
  display: flex;
  grid-column: 1 / -1;
  justify-content: space-between;
  height: 40px;
`;

const FieldLabel = styled(Box)`
  color: ${Colors.darkText};
  font-weight: 500;
  font-size: 14px;
`;

const FieldContent = styled(Box)`
  color: ${Colors.darkText};
  font-weight: 400;
  font-size: 14px;
`;

const StyledAccordion = styled(Accordion)`
  background-color: unset;
  grid-column: 1 / -1;
  margin: 0 !important;
  box-shadow: none;
  &::before {
    content: none;
  }
`;

const StyledAccordionSummary = styled(AccordionSummary)`
  padding: 0;
  min-height: unset !important;
  .expanded-icon {
    transition: transform 0.15s;
  }
  .MuiAccordionSummary-content {
    margin: 0;
    justify-content: space-between;
    align-items: center;
  }
  .MuiAccordionSummary-content.Mui-expanded .expanded-icon {
    transform: rotate(180deg);
  }
`;

const StyledAccordionDetails = styled(AccordionDetails)`
  padding: 0;
  margin-top: 8px;
  flex-direction: column;
`;

const ResetToDefaultButton = styled(Box)`
  font-size: 14px;
  font-weight: 400;
  text-decoration: underline;
  cursor: pointer;
`;

const StyledIcon = styled.i`
  border-radius: 0.1875rem;
  font-size: 1rem;
  line-height: 0.875rem;
  margin: 0.0625rem 0;
  ${props => props.$color && `color: ${props.$color};`}
`;

const StyledFormGrid = styled(FormGrid)`
  .MuiFormHelperText-root.Mui-error {
    font-size: 12px;
  }
`;

const StyledConditionalTooltip = styled(ConditionalTooltip)`
  max-width: 200px;
  .MuiTooltip-tooltip {
    font-weight: 400;
  }
`;

const StyledOngoingTooltip = styled(ThemedTooltip)`
  .MuiTooltip-tooltip {
    font-weight: 400;
    width: 180px;
    padding: 8px 16px;
  }
`;

const StyledTimePicker = styled(TimePicker)`
  .MuiInputBase-root {
    font-size: 14px;
    color: ${Colors.darkestText};
    background-color: ${Colors.white};
    &.Mui-disabled {
      background-color: inherit;
    }
    &.Mui-disabled .MuiOutlinedInput-notchedOutline {
      border-color: ${Colors.outline};
    }
    .MuiSvgIcon-root {
      font-size: 22px;
    }
    .MuiInputBase-input {
      padding-top: 11.85px;
      padding-bottom: 11.85px;
      text-transform: lowercase;
    }
    .MuiOutlinedInput-notchedOutline {
      border-width: 1px !important;
    }
    &.Mui-focused .MuiOutlinedInput-notchedOutline {
      border-color: ${Colors.primary} !important;
    }
    :not(.Mui-disabled):hover .MuiOutlinedInput-notchedOutline {
      border-color: ${Colors.softText};
    }
  }
`;

const isOneTimeFrequency = frequency =>
  [ADMINISTRATION_FREQUENCIES.AS_DIRECTED, ADMINISTRATION_FREQUENCIES.IMMEDIATELY].includes(
    frequency,
  );

const MedicationAdministrationForm = ({ frequencyChanged }) => {
  const { getSetting } = useSettings();
  const frequenciesAdministrationIdealTimes = getSetting('medications.defaultAdministrationTimes');

  const { values, setValues } = useFormikContext();
  const selectedTimeSlots = values.timeSlots;

  const { defaultTimeSlots } = useMedicationIdealTimes({
    frequency: values.frequency,
  });

  const firstAdministrationTime = useMemo(() => {
    if (!values.startDate) return '';
    if (!values.frequency) return '';
    if (!selectedTimeSlots?.length) return '';

    const startDate = new Date(values.startDate);

    const firstStartTime = getFirstAdministrationDate(
      startDate,
      selectedTimeSlots.map(s => s.value),
    ).getTime();

    const firstSlot = findAdministrationTimeSlotFromIdealTime(firstStartTime).timeSlot;

    return `${formatTimeSlot(getDateFromTimeString(firstSlot.startTime))} - ${formatTimeSlot(
      getDateFromTimeString(firstSlot.endTime),
    )} ${formatShort(new Date(firstStartTime))}`;
  }, [values.startDate, selectedTimeSlots]);

  useEffect(() => {
    if (frequencyChanged) {
      handleResetToDefault();
    }
  }, [frequencyChanged]);

  const handleResetToDefault = () => {
    if (isOneTimeFrequency(values.frequency)) return setValues({ ...values, timeSlots: [] });

    setValues({
      ...values,
      timeSlots: defaultTimeSlots,
    });
  };

  const handleSelectTimeSlot = (checked, slot, index) => {
    setValues({
      ...values,
      timeSlots: checked
        ? [
            ...selectedTimeSlots,
            {
              index,
              value: getDefaultIdealTimeFromTimeSlot(slot, index),
              timeSlot: slot,
            },
          ]
        : selectedTimeSlots.filter(s => s.index !== index),
    });
  };

  const handleChangeTime = (value, index, context) => {
    if (context.validationError) return;
    setValues({
      ...values,
      timeSlots: selectedTimeSlots.map(s =>
        s.index === index ? { ...s, value: format(value, 'HH:mm') } : s,
      ),
    });
  };

  const getDefaultIdealTimeFromTimeSlot = (slot, index) => {
    const defaultIdealTimes = frequenciesAdministrationIdealTimes?.[values.frequency];
    const correspondingSlot = defaultIdealTimes
      ?.map(findAdministrationTimeSlotFromIdealTime)
      .find(it => it.index === index);
    return correspondingSlot?.value || slot.startTime;
  };

  return (
    <StyledAccordion
      defaultExpanded={!isOneTimeFrequency(values.frequency)}
      data-testid="medication-accordion-medicationAdministration-5m2w"
    >
      <StyledAccordionSummary>
        <FieldLabel>
          <TranslatedText
            stringId="medication.medicationAdministrationSchedule.label"
            fallback="Medication administration schedule"
          />
        </FieldLabel>
        <ChevronIcon width={12} height={12} className="expanded-icon" />
      </StyledAccordionSummary>
      <StyledAccordionDetails>
        <FieldContent lineHeight={'18px'}>
          <TranslatedText
            stringId="medication.medicationAdministrationSchedule.description"
            fallback="Administration times have been preset based on the frequency selected above. These times can be adjusted by deselecting and selecting the desired administration times. You can also set an ideal administration time within each administration window. The first administration time is displayed below, and can be adjusted by changing the start date & time above."
          />
        </FieldContent>
        <Box display="flex" justifyContent="space-between" alignItems="center" mt={2}>
          <Box display="inline-flex">
            <FieldLabel>
              <TranslatedText
                stringId="medication.medicationAdministrationSchedule.firstAdministrationTime"
                fallback="First administration time"
              />
              {':'}
            </FieldLabel>
            <FieldContent>&nbsp;{firstAdministrationTime}</FieldContent>
          </Box>
          <ResetToDefaultButton
            onClick={handleResetToDefault}
            data-testid="medication-button-resetToDefault-9h6k"
          >
            <TranslatedText stringId="general.action.resetToDefault" fallback="Reset to default" />
          </ResetToDefaultButton>
        </Box>
        <Box display="flex" flexDirection="column" mt={2} style={{ gap: 12 }}>
          {MEDICATION_ADMINISTRATION_TIME_SLOTS.map((slot, index) => {
            const startTime = getDateFromTimeString(slot.startTime);
            const endTime = getDateFromTimeString(slot.endTime);

            const selectedTimeSlot = selectedTimeSlots?.find(s => s.index === index);
            const checked = !!selectedTimeSlot;
            const isDisabled =
              (!checked &&
                frequenciesAdministrationIdealTimes?.[values.frequency]?.length ===
                  selectedTimeSlots?.length) ||
              isOneTimeFrequency(values.frequency);
            const selectedTime = selectedTimeSlot
              ? getDateFromTimeString(selectedTimeSlot.value)
              : null;

            return (
              <Box
                key={index}
                {...(slot.periodLabel && {
                  p: 1,
                  border: `1px solid ${Colors.outline}`,
                  borderRadius: '3px',
                  width: 'fit-content',
                })}
              >
                {slot.periodLabel && (
                  <FieldLabel mb={'3px'}>
                    <TranslatedText
                      stringId={`medication.medicationAdministrationSchedule.periodLabel.${slot.periodLabel}`}
                      fallback={capitalize(slot.periodLabel)}
                    />
                  </FieldLabel>
                )}
                <Box display="flex" ml={slot.periodLabel ? 0 : 1}>
                  <StyledConditionalTooltip
                    visible={isDisabled}
                    title={
                      values.frequency === ADMINISTRATION_FREQUENCIES.AS_DIRECTED ? (
                        <TranslatedText
                          stringId="medication.medicationAdministrationSchedule.disabledTooltipAsDirected"
                          fallback="Medication administration schedule not applicable for selected frequency."
                        />
                      ) : values.frequency === ADMINISTRATION_FREQUENCIES.IMMEDIATELY ? (
                        <TranslatedText
                          stringId="medication.medicationAdministrationSchedule.disabledTooltipImmediately"
                          fallback="Medication administration schedule is not applicable for selected frequency. Dose will be due immediately."
                        />
                      ) : (
                        <TranslatedText
                          stringId="medication.medicationAdministrationSchedule.disabledTooltip"
                          fallback="Only :slots administration times can be selected based on the frequency. Please deselect a time in order to select another."
                          replacements={{
                            slots: frequenciesAdministrationIdealTimes?.[values.frequency]?.length,
                          }}
                        />
                      )
                    }
                  >
                    <Box
                      px={1.5}
                      py={1.25}
                      bgcolor={isDisabled ? undefined : Colors.white}
                      borderRadius="3px"
                      width="187px"
                      height="fit-content"
                      border={`1px solid ${checked ? Colors.primary : Colors.outline}`}
                    >
                      <CheckInput
                        label={
                          <FieldContent>{`${formatTimeSlot(startTime)} - ${formatTimeSlot(
                            endTime,
                          )}`}</FieldContent>
                        }
                        value={checked}
                        onChange={(_, value) => handleSelectTimeSlot(value, slot, index)}
                        disabled={isDisabled}
<<<<<<< HEAD
                        data-testid="medication-checkbox-asfd"
=======
                        data-testid={`medication-checkbox-asfd${index}`}
>>>>>>> c9aa1752
                        {...(isDisabled && { icon: <StyledIcon className="far fa-square" /> })}
                      />
                    </Box>
                  </StyledConditionalTooltip>
                  <Box ml={1} width="187px">
                    <StyledTimePicker
                      disabled={isDisabled || !checked}
                      value={selectedTime}
                      onChange={(value, context) => handleChangeTime(value, index, context)}
                      format="hh:mmaa"
                      slotProps={{
                        textField: {
                          readOnly: true,
                          InputProps: {
                            placeholder: '--:-- --',
                          },
                        },
                        layout: {
                          sx: {
                            '.MuiList-root:nth-child(3) :not(.Mui-selected)': {
                              pointerEvents: 'none',
                              opacity: 0.38,
                            },
                          },
                        },
                        digitalClockSectionItem: {
                          sx: { fontSize: '14px' },
                        },
                      }}
                      placeholder="--:-- --"
                      timeSteps={{ minutes: 1 }}
                      minTime={startTime}
                      maxTime={subSeconds(endTime, 1)}
<<<<<<< HEAD
                      data-testid="medication-time-picker-asfd"
=======
                      data-testid={`medication-time-picker-asfd${index}`}
>>>>>>> c9aa1752
                    />
                  </Box>
                </Box>
              </Box>
            );
          })}
        </Box>
      </StyledAccordionDetails>
    </StyledAccordion>
  );
};

const MedicationBox = styled.div`
  display: flex;
  flex-direction: column;
  gap: 3px;
  border: 1px solid ${Colors.outline};
  border-radius: 3px;
  padding: 12px 20px;
  background-color: ${Colors.white};
  grid-column: 1 / -1;
`;

export const MedicationForm = ({
  encounterId,
  onCancel,
  onSaved,
  onConfirmEdit,
  onCancelEdit,
  editingMedication,
  isOngoingPrescription,
  onDirtyChange,
}) => {
  const isEditing = !!onConfirmEdit;
  const api = useApi();
  const { ability, currentUser } = useAuth();
  const { getTranslation } = useTranslation();
  const { getSetting } = useSettings();
  const frequenciesAdministrationIdealTimes = getSetting('medications.defaultAdministrationTimes');
  const queryClient = useQueryClient();
  const { loadEncounter } = useEncounter();
  const { data: { data: medications = [] } = {} } = useEncounterMedicationQuery(encounterId);
  const existingDrugIds = medications
    .filter(({ discontinued }) => !discontinued)
    .map(({ medication }) => medication?.id);

  const weightUnit = getTranslation('general.localisedField.weightUnit.label', 'kg');

  const patient = useSelector(state => state.patient);
  const age = getAgeDurationFromDate(patient.dateOfBirth)?.years ?? 0;
  const showPatientWeight = age < MAX_AGE_TO_RECORD_WEIGHT && !isOngoingPrescription;
  const canPrintPrescription = ability.can('read', 'Medication');

  const [submittedMedication, setSubmittedMedication] = useState(null);
  const [printModalOpen, setPrintModalOpen] = useState();
  const [awaitingPrint, setAwaitingPrint] = useState(false);
  const [patientWeight, setPatientWeight] = useState('');
  const [idealTimesErrorOpen, setIdealTimesErrorOpen] = useState(false);
  const [showExistingDrugWarning, setShowExistingDrugWarning] = useState(false);
  const [isFinalizingMedication, setIsFinalizingMedication] = useState(false);
  const [frequencyChanged, setFrequencyChanged] = useState(0);

  const { defaultTimeSlots } = useMedicationIdealTimes({
    frequency: editingMedication?.frequency,
  });

  const practitionerSuggester = useSuggester('practitioner');
  const drugSuggester = useSuggester('drug', {
    formatter: ({ name, id, ...rest }) => ({ ...rest, label: name, value: id }),
  });

  const { data: allergies, isLoading: isLoadingAllergies } = usePatientAllergiesQuery(patient?.id);
  const allergiesList = allergies?.data
    ?.map(allergyDetail =>
      getTranslation(
        getReferenceDataStringId(allergyDetail?.allergy.id, allergyDetail?.allergy.type),
        allergyDetail?.allergy.name,
      ),
    )
    .join(', ');

  // Transition to print page as soon as we have the generated id
  useEffect(() => {
    (async () => {
      if (awaitingPrint && submittedMedication) {
        setPrintModalOpen(true);
      }
    })();
  }, [awaitingPrint, submittedMedication]);

  const onSubmit = async data => {
    const defaultIdealTimes = frequenciesAdministrationIdealTimes?.[data.frequency];
    if (!isOneTimeFrequency(data.frequency) && data.timeSlots.length < defaultIdealTimes?.length) {
      setIdealTimesErrorOpen(true);
      return Promise.reject();
    }

    const idealTimes = data.timeSlots.map(slot => slot.value);
    const payload = {
      ...data,
      doseAmount: data.doseAmount || undefined,
      durationValue: data.durationValue || undefined,
      durationUnit: data.durationUnit || undefined,
      idealTimes,
    };
    if (onConfirmEdit) {
      onConfirmEdit(payload);
      return;
    }
    let medicationSubmission;
    try {
      medicationSubmission = await (isOngoingPrescription
        ? api.post(`medication/patientOngoingPrescription/${patient.id}`, payload)
        : api.post(`medication/encounterPrescription/${encounterId}`, payload));
      // The return from the post doesn't include the joined tables like medication and prescriber
      const newMedication = await api.get(`medication/${medicationSubmission.id}`);
      setSubmittedMedication(newMedication);
    } catch (error) {
      toast.error(error.message);
      return Promise.reject(error);
    }
    if (loadEncounter && encounterId) {
      loadEncounter(encounterId, false);
    }
    if (encounterId) {
      queryClient.invalidateQueries(['encounterMedication', encounterId]);
    }
    if (patient) {
      queryClient.invalidateQueries(['patient-ongoing-prescriptions', patient.id]);
    }
  };

  const onFinalise = async ({ data, isPrinting, submitForm, dirty }) => {
    if (isFinalizingMedication) {
      return;
    }

    setIsFinalizingMedication(true);

    try {
      setAwaitingPrint(isPrinting);
      if (onDirtyChange) {
        onDirtyChange(dirty);
      }
      await submitForm(data);
    } finally {
      setIsFinalizingMedication(false);
    }
  };

  const getInitialValues = () => {
    return {
      date: getCurrentDateString(),
      prescriberId: currentUser.id,
      isVariableDose: false,
      startDate: getCurrentDateTimeString(),
      isOngoing: isOngoingPrescription,
      timeSlots: defaultTimeSlots,
      ...editingMedication,
    };
  };

  const handleChangeMedication = drugId => {
    const isExistingDrug = existingDrugIds.includes(drugId);
    setShowExistingDrugWarning(isExistingDrug);
  };

  return (
    <>
      <Form
        suppressErrorDialog
        onSubmit={onSubmit}
        onSuccess={() => {
          if (isEditing) return;
          if (encounterId) {
            queryClient.invalidateQueries(['encounterMedication', encounterId]);
          }
          if (!awaitingPrint) {
            onSaved();
          }
        }}
        initialValues={getInitialValues()}
        formType={FORM_TYPES.CREATE_FORM}
        validationSchema={validationSchema}
        render={({ submitForm, setValues, values, dirty, setFieldError }) => (
          <StyledFormGrid>
            {!isEditing ? (
              <>
                <div style={{ gridColumn: '1 / -1' }}>
                  <TranslatedText stringId="medication.allergies.title" fallback="Allergies" />:{' '}
                  <span style={{ fontWeight: 500 }}>
                    {!isLoadingAllergies &&
                      (allergiesList || (
                        <TranslatedText
                          stringId="medication.allergies.noRecord"
                          fallback="None recorded"
                        />
                      ))}
                  </span>
                </div>
                <div style={{ gridColumn: '1 / -1' }}>
                  <Field
                    name="medicationId"
                    label={
                      <TranslatedText
                        stringId="medication.medication.label"
                        fallback="Medication"
                      />
                    }
                    component={AutocompleteField}
                    suggester={drugSuggester}
                    required
                    onChange={e => {
                      const referenceDrug = e.target.referenceDrug;
                      setValues({
                        ...values,
                        route: referenceDrug?.route?.toLowerCase() || '',
                        units: referenceDrug?.units || '',
                        notes: referenceDrug?.notes || '',
                      });
                      handleChangeMedication(e.target.value);
                    }}
                    data-testid="medication-field-medicationId-8k3m"
                  />
                  {showExistingDrugWarning && (
                    <SmallBodyText mt="2px" color={Colors.midText}>
                      <TranslatedText
                        stringId="medication.warning.existingDrug"
                        fallback="Please be aware that this medicine has already been prescribed for this encounter. Double check that this is clinically appropriate."
                      />
                    </SmallBodyText>
                  )}
                </div>
              </>
            ) : (
              <MedicationBox>
                <BodyText color={Colors.midText}>
                  <TranslatedText stringId="medication.medication.label" fallback="Medication" />
                </BodyText>
                <BodyText color={Colors.darkestText} fontWeight={500}>
                  {editingMedication.medication.name}
                </BodyText>
              </MedicationBox>
            )}
            <CheckboxGroup>
              {isOngoingPrescription && (
                <StyledOngoingTooltip
                  title={
                    <TranslatedText
                      stringId="medication.isOngoing.tooltip"
                      fallback="Medications recorded outside of an encounter must be recorded as ongoing"
                    />
                  }
                >
                  <Box
                    component={'span'}
                    width={32}
                    height={16}
                    position={'absolute'}
                    zIndex={1}
                    top={2.5}
                    left={-9}
                  />
                </StyledOngoingTooltip>
              )}

              <Field
                name="isOngoing"
                label={
                  <TranslatedText
                    stringId="medication.isOngoing.label"
                    fallback="Ongoing medication"
                  />
                }
                component={CheckField}
                style={{ ...(isOngoingPrescription && { pointerEvents: 'none' }) }}
                {...(isOngoingPrescription && { value: true })}
                onChange={(_, value) => {
                  if (value) {
                    setValues({ ...values, durationValue: '', durationUnit: '' });
                  }
                }}
                checkedIcon={<StyledIcon className="far fa-check-square" $color={Colors.midText} />}
                data-testid="medication-field-isOngoing-7j2p"
              />
              <Field
                name="isPrn"
                label={
                  <TranslatedText stringId="medication.isPrn.label" fallback="PRN medication" />
                }
                component={CheckField}
                data-testid="medication-field-isPrn-9n4q"
              />
            </CheckboxGroup>
            <div style={{ gridColumn: '1/-1', marginBottom: '-12px' }}>
              <Field
                name="isVariableDose"
                label={
                  <BodyText>
                    <TranslatedText
                      stringId="medication.variableDose.label"
                      fallback="Variable dose"
                    />
                  </BodyText>
                }
                component={CheckField}
                onChange={(_, value) => {
                  if (value) {
                    setValues({ ...values, doseAmount: '' });
                    setFieldError('doseAmount', null);
                  }
                }}
                data-testid="medication-field-isVariableDose-5h8x"
              />
            </div>
            <Field
              name="doseAmount"
              label={
                <TranslatedText stringId="medication.doseAmount.label" fallback="Dose amount" />
              }
              component={NumberField}
              min={0}
              onInput={validateDecimalPlaces}
              required={!values.isVariableDose}
              disabled={values.isVariableDose}
              data-testid="medication-field-doseAmount-3t6w"
            />
            <Field
              name="units"
              label={<TranslatedText stringId="medication.units.label" fallback="Units" />}
              component={TranslatedSelectField}
              enumValues={DRUG_UNIT_LABELS}
              required
              data-testid="medication-field-units-2r9v"
            />
            <Field
              name="frequency"
              component={FrequencySearchField}
              required
              onChange={e => {
                if (e.target.value === ADMINISTRATION_FREQUENCIES.IMMEDIATELY) {
                  setValues({ ...values, durationValue: '', durationUnit: '' });
                }
                setFrequencyChanged(prev => prev + 1);
              }}
              data-testid="medication-field-frequency-4c7z"
            />
            <Field
              name="route"
              label={<TranslatedText stringId="medication.route.label" fallback="Route" />}
              component={TranslatedSelectField}
              enumValues={DRUG_ROUTE_LABELS}
              required
              data-testid="medication-field-route-6d1b"
            />
            <Field
              name="date"
              label={
                <TranslatedText stringId="medication.date.label" fallback="Prescription date" />
              }
              saveDateAsString
              component={DateField}
              required
              data-testid="medication-field-date-8m5k"
            />
            <Field
              name="startDate"
              label={
                <TranslatedText
                  stringId="medication.startDatetime.label"
                  fallback="Start date & time"
                />
              }
              saveDateAsString
              component={DateTimeField}
              required
              data-testid="medication-field-startDate-1a9s"
            />
            <FormGrid nested>
              <StyledConditionalTooltip
                visible={values.frequency === ADMINISTRATION_FREQUENCIES.IMMEDIATELY}
                title={
                  <TranslatedText
                    stringId="medication.duration.tooltip"
                    fallback="Duration is not supported by the selected frequency"
                  />
                }
              >
                <Field
                  name="durationValue"
                  label={
                    <TranslatedText stringId="medication.duration.label" fallback="Duration" />
                  }
                  component={NumberField}
                  min={0}
                  onInput={preventInvalidNumber}
                  disabled={
                    values.frequency === ADMINISTRATION_FREQUENCIES.IMMEDIATELY || values.isOngoing
                  }
                  data-testid="medication-field-durationValue-7p2n"
                />
              </StyledConditionalTooltip>
              <Field
                name="durationUnit"
                label={<Box sx={{ opacity: 0 }}>.</Box>}
                component={SelectField}
                options={Object.entries(MEDICATION_DURATION_UNITS_LABELS).map(([value, label]) => ({
                  value,
                  label,
                }))}
                disabled={
                  values.frequency === ADMINISTRATION_FREQUENCIES.IMMEDIATELY || values.isOngoing
                }
                data-testid="medication-field-durationUnit-4q8f"
              />
            </FormGrid>
            <div />
            <Field
              name="prescriberId"
              label={
                <TranslatedText stringId="medication.prescriber.label" fallback="Prescriber" />
              }
              component={AutocompleteField}
              suggester={practitionerSuggester}
              required
              data-testid="medication-field-prescriberId-3x5h"
            />
            <Field
              name="indication"
              label={
                <TranslatedText stringId="medication.indication.label" fallback="Indication" />
              }
              component={TextField}
              data-testid="medication-field-indication-9w6y"
            />
            <div style={{ gridColumn: '1/-1' }}>
              <Field
                name="isPhoneOrder"
                label={
                  <BodyText>
                    <TranslatedText stringId="medication.phoneOrder.label" fallback="Phone order" />
                  </BodyText>
                }
                component={CheckField}
                data-testid="medication-field-isPhoneOrder-2e4r"
              />
            </div>
            <Field
              name="notes"
              label={<TranslatedText stringId="general.notes.label" fallback="Notes" />}
              component={TextField}
              style={{ gridColumn: '1/-1' }}
              data-testid="medication-field-notes-5b3t"
            />
            <div style={{ gridColumn: '1 / -1' }}>
              <Divider />
            </div>
            {values.frequency ? (
              <MedicationAdministrationForm frequencyChanged={frequencyChanged} />
            ) : (
              <div style={{ gridColumn: '1 / -1' }}>
                <FieldLabel>
                  <TranslatedText
                    stringId="medication.medicationAdministrationSchedule.label"
                    fallback="Medication administration schedule"
                  />
                </FieldLabel>
                <FieldContent>
                  <TranslatedText
                    stringId="medication.medicationAdministrationSchedule.noFrequencySelected"
                    fallback="Select a frequency above to complete the medication administration schedule"
                  />
                </FieldContent>
              </div>
            )}
            {!isOngoingPrescription && (
              <>
                <div style={{ gridColumn: '1 / -1' }}>
                  <Divider />
                </div>
                <Field
                  name="quantity"
                  label={
                    <TranslatedText
                      stringId="medication.dischargeQuantity.label"
                      fallback="Discharge quantity"
                    />
                  }
                  min={0}
                  component={NumberField}
                  onInput={preventInvalidNumber}
                  data-testid="medication-field-quantity-6j9m"
                />
              </>
            )}
            {showPatientWeight && (
              <>
                <div style={{ gridColumn: '1 / -1' }}>
                  <Divider />
                </div>
                <Field
                  name="patientWeight"
                  label={
                    <TranslatedText
                      stringId="medication.patientWeightIfPrinting.label"
                      fallback="Patient weight if printing (:unit)"
                      replacements={{ unit: weightUnit }}
                    />
                  }
                  onChange={e => setPatientWeight(e.target.value)}
                  component={TextField}
                  placeholder={getTranslation('medication.patientWeight.placeholder', 'e.g 2.4')}
                  type="number"
                  data-testid="medication-field-patientWeight-1k7c"
                />
              </>
            )}
            <div style={{ gridColumn: '1 / -1', margin: '0 -32px' }}>
              <Divider />
            </div>
            <ButtonRow>
              {isOngoingPrescription || isEditing || !canPrintPrescription ? (
                <div />
              ) : (
                <FormSubmitButton
                  color="primary"
                  onClick={async data => onFinalise({ data, isPrinting: true, submitForm, dirty })}
                  variant="outlined"
                  startIcon={<PrintIcon />}
                  disabled={isFinalizingMedication}
                  showLoadingIndicator={isFinalizingMedication}
                  data-testid="medication-button-finaliseAndPrint-8v2q"
                >
                  <TranslatedText
                    stringId="medication.action.finaliseAndPrint"
                    fallback="Finalise & Print"
                  />
                </FormSubmitButton>
              )}
              <Box display="flex" ml="auto" sx={{ gap: '16px' }}>
                {(!isEditing || dirty) && (
                  <FormCancelButton
                    onClick={onCancelEdit || onCancel}
                    data-testid="medication-button-cancel-4n8p"
                  >
                    {isEditing ? (
                      <TranslatedText
                        stringId="general.action.cancelChanges"
                        fallback="Cancel changes"
                      />
                    ) : (
                      <TranslatedText stringId="general.action.cancel" fallback="Cancel" />
                    )}
                  </FormCancelButton>
                )}
                <FormSubmitButton
                  color="primary"
                  onClick={async data => onFinalise({ data, isPrinting: false, submitForm, dirty })}
                  disabled={isFinalizingMedication}
                  showLoadingIndicator={isFinalizingMedication}
                  data-testid="medication-button-finalise-7x3d"
                >
                  {isEditing ? (
                    <TranslatedText stringId="general.action.confirm" fallback="Confirm" />
                  ) : (
                    <TranslatedText stringId="general.action.finalise" fallback="Finalise" />
                  )}
                </FormSubmitButton>
              </Box>
            </ButtonRow>
          </StyledFormGrid>
        )}
      />
      {submittedMedication && (
        <PrintPrescriptionModal
          medication={submittedMedication}
          patientWeight={showPatientWeight ? patientWeight : undefined}
          open={printModalOpen}
          onClose={() => {
            if (awaitingPrint) {
              onSaved();
            }
            setAwaitingPrint(false);
            setPrintModalOpen(false);
          }}
        />
      )}
      {idealTimesErrorOpen && (
        <Dialog
          isVisible
          onClose={() => setIdealTimesErrorOpen(false)}
          headerTitle={
            <TranslatedText
              stringId="medication.medicationAdministrationSchedule.discrepancyError.title"
              fallback="Administration times discrepancy"
            />
          }
          disableDevWarning
          contentText={
            <>
              <FieldContent pt={3} pb={4}>
                <TranslatedText
                  stringId="medication.medicationAdministrationSchedule.discrepancyError.content"
                  fallback="There are less administration times than expected for the selected frequency. Please resolve this issue before finalising the prescription."
                />
              </FieldContent>
              <Box pb={2.5} mx={-4} borderTop={`1px solid ${Colors.outline}`} />
            </>
          }
          okText={
            <TranslatedText
              stringId="medication.medicationAdministrationSchedule.discrepancyError.backToPrescription"
              fallback="Back to prescription"
            />
          }
        />
      )}
    </>
  );
};<|MERGE_RESOLUTION|>--- conflicted
+++ resolved
@@ -460,11 +460,7 @@
                         value={checked}
                         onChange={(_, value) => handleSelectTimeSlot(value, slot, index)}
                         disabled={isDisabled}
-<<<<<<< HEAD
-                        data-testid="medication-checkbox-asfd"
-=======
                         data-testid={`medication-checkbox-asfd${index}`}
->>>>>>> c9aa1752
                         {...(isDisabled && { icon: <StyledIcon className="far fa-square" /> })}
                       />
                     </Box>
@@ -498,11 +494,7 @@
                       timeSteps={{ minutes: 1 }}
                       minTime={startTime}
                       maxTime={subSeconds(endTime, 1)}
-<<<<<<< HEAD
-                      data-testid="medication-time-picker-asfd"
-=======
                       data-testid={`medication-time-picker-asfd${index}`}
->>>>>>> c9aa1752
                     />
                   </Box>
                 </Box>
