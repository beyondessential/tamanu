import React, { useEffect, useMemo, useState } from 'react';
import styled from 'styled-components';
import * as yup from 'yup';
import { Box, Divider, Accordion, AccordionDetails, AccordionSummary } from '@material-ui/core';
import PrintIcon from '@material-ui/icons/Print';
import {
  DRUG_UNIT_VALUES,
  DRUG_UNIT_LABELS,
  DRUG_ROUTE_LABELS,
  DRUG_ROUTE_VALUES,
  MEDICATION_DURATION_UNITS_LABELS,
  MEDICATION_ADMINISTRATION_TIME_SLOTS,
  ADMINISTRATION_FREQUENCIES,
} from '@tamanu/constants';
import { getReferenceDataStringId } from '@tamanu/shared/utils/translation';
import {
  findAdministrationTimeSlotFromIdealTime,
  getDateFromTimeString,
  getFirstAdministrationDate,
} from '@tamanu/shared/utils/medication';
import {
  formatShort,
  getCurrentDateString,
  getCurrentDateTimeString,
} from '@tamanu/utils/dateTime';
import { format, subSeconds } from 'date-fns';
import { useFormikContext } from 'formik';
import { toast } from 'react-toastify';
import { foreignKey } from '../utils/validation';
import { PrintPrescriptionModal } from '../components/PatientPrinting';
import {
  AutocompleteField,
  BodyText,
  CheckField,
  CheckInput,
  DateField,
  DateTimeField,
  Dialog,
  Field,
  Form,
  FormCancelButton,
  FormGrid,
  FormSubmitButton,
  NumberField,
  SelectField,
  SmallBodyText,
  TextField,
  TranslatedSelectField,
} from '../components';
import { Colors, FORM_TYPES, MAX_AGE_TO_RECORD_WEIGHT } from '../constants';
import { TranslatedText } from '../components/Translation/TranslatedText';
import { useTranslation } from '../contexts/Translation';
import { getAgeDurationFromDate } from '@tamanu/utils/date';
import { useQueryClient } from '@tanstack/react-query';
import { useApi, useSuggester } from '../api';
import { useSelector } from 'react-redux';
import { FrequencySearchField } from '../components/Medication/FrequencySearchInput';
import { useAuth } from '../contexts/Auth';
import { useSettings } from '../contexts/Settings';
import { ChevronIcon } from '../components/Icons/ChevronIcon';
import { ConditionalTooltip, ThemedTooltip } from '../components/Tooltip';
import { capitalize } from 'lodash';
import { preventInvalidNumber, validateDecimalPlaces } from '../utils/utils';
import { TimePicker } from '@mui/x-date-pickers/TimePicker';
import { formatTimeSlot } from '../utils/medications';
import { useEncounter } from '../contexts/Encounter';
import { usePatientAllergiesQuery } from '../api/queries/usePatientAllergiesQuery';
import { useMedicationIdealTimes } from '../hooks/useMedicationIdealTimes';
import { useEncounterMedicationQuery } from '../api/queries/useEncounterMedicationQuery';

const validationSchema = yup.object().shape({
  medicationId: foreignKey(
    <TranslatedText stringId="validation.required.inline" fallback="*Required" />,
  ),
  isOngoing: yup.boolean().optional(),
  isPrn: yup.boolean().optional(),
  doseAmount: yup
    .number()
    .positive()
    .translatedLabel(
      <TranslatedText stringId="medication.doseAmount.label" fallback="Dose amount" />,
    )
    .when('isVariableDose', {
      is: true,
      then: schema => schema.optional(),
      otherwise: schema =>
        schema.required(
          <TranslatedText stringId="validation.required.inline" fallback="*Required" />,
        ),
    }),
  units: foreignKey(
    <TranslatedText stringId="validation.required.inline" fallback="*Required" />,
  ).oneOf(DRUG_UNIT_VALUES),
  frequency: foreignKey(
    <TranslatedText stringId="validation.required.inline" fallback="*Required" />,
  ),
  route: foreignKey(
    <TranslatedText stringId="validation.required.inline" fallback="*Required" />,
  ).oneOf(DRUG_ROUTE_VALUES),
  date: yup
    .date()
    .required(<TranslatedText stringId="validation.required.inline" fallback="*Required" />),
  startDate: yup
    .date()
    .required(<TranslatedText stringId="validation.required.inline" fallback="*Required" />),
  durationValue: yup
    .number()
    .positive()
    .translatedLabel(<TranslatedText stringId="medication.duration.label" fallback="Duration" />),
  durationUnit: yup
    .string()
    .when('durationValue', (durationValue, schema) =>
      durationValue
        ? schema.required(
            <TranslatedText stringId="validation.required.inline" fallback="*Required" />,
          )
        : schema.optional(),
    ),
  prescriberId: foreignKey(
    <TranslatedText stringId="validation.required.inline" fallback="*Required" />,
  ),
  quantity: yup.number().integer(),
  patientWeight: yup.number().positive(),
});

const CheckboxGroup = styled.div`
  position: relative;
  .MuiTypography-body1 {
    font-size: 14px;
  }
  grid-column: 1 / -1;
  display: flex;
  flex-direction: column;
  gap: 20px;
  padding-bottom: 1.2rem;
  border-bottom: 1px solid ${Colors.outline};
  > div {
    max-width: fit-content;
  }
`;

const ButtonRow = styled.div`
  display: flex;
  grid-column: 1 / -1;
  justify-content: space-between;
  height: 40px;
`;

const FieldLabel = styled(Box)`
  color: ${Colors.darkText};
  font-weight: 500;
  font-size: 14px;
`;

const FieldContent = styled(Box)`
  color: ${Colors.darkText};
  font-weight: 400;
  font-size: 14px;
`;

const StyledAccordion = styled(Accordion)`
  background-color: unset;
  grid-column: 1 / -1;
  margin: 0 !important;
  box-shadow: none;
  &::before {
    content: none;
  }
`;

const StyledAccordionSummary = styled(AccordionSummary)`
  padding: 0;
  min-height: unset !important;
  .expanded-icon {
    transition: transform 0.15s;
  }
  .MuiAccordionSummary-content {
    margin: 0;
    justify-content: space-between;
    align-items: center;
  }
  .MuiAccordionSummary-content.Mui-expanded .expanded-icon {
    transform: rotate(180deg);
  }
`;

const StyledAccordionDetails = styled(AccordionDetails)`
  padding: 0;
  margin-top: 8px;
  flex-direction: column;
`;

const ResetToDefaultButton = styled(Box)`
  font-size: 14px;
  font-weight: 400;
  text-decoration: underline;
  cursor: pointer;
`;

const StyledIcon = styled.i`
  border-radius: 0.1875rem;
  font-size: 1rem;
  line-height: 0.875rem;
  margin: 0.0625rem 0;
  ${props => props.$color && `color: ${props.$color};`}
`;

const StyledFormGrid = styled(FormGrid)`
  .MuiFormHelperText-root.Mui-error {
    font-size: 12px;
  }
`;

const StyledConditionalTooltip = styled(ConditionalTooltip)`
  max-width: 200px;
  .MuiTooltip-tooltip {
    font-weight: 400;
  }
`;

const StyledOngoingTooltip = styled(ThemedTooltip)`
  .MuiTooltip-tooltip {
    font-weight: 400;
    width: 180px;
    padding: 8px 16px;
  }
`;

const StyledTimePicker = styled(TimePicker)`
  .MuiInputBase-root {
    font-size: 14px;
    color: ${Colors.darkestText};
    background-color: ${Colors.white};
    &.Mui-disabled {
      background-color: inherit;
    }
    &.Mui-disabled .MuiOutlinedInput-notchedOutline {
      border-color: ${Colors.outline};
    }
    .MuiSvgIcon-root {
      font-size: 22px;
    }
    .MuiInputBase-input {
      padding-top: 11.85px;
      padding-bottom: 11.85px;
      text-transform: lowercase;
    }
    .MuiOutlinedInput-notchedOutline {
      border-width: 1px !important;
    }
    &.Mui-focused .MuiOutlinedInput-notchedOutline {
      border-color: ${Colors.primary} !important;
    }
    :not(.Mui-disabled):hover .MuiOutlinedInput-notchedOutline {
      border-color: ${Colors.softText};
    }
  }
`;

const isOneTimeFrequency = frequency =>
  [ADMINISTRATION_FREQUENCIES.AS_DIRECTED, ADMINISTRATION_FREQUENCIES.IMMEDIATELY].includes(
    frequency,
  );

const MedicationAdministrationForm = ({ frequencyChanged }) => {
  const { getSetting } = useSettings();
  const frequenciesAdministrationIdealTimes = getSetting('medications.defaultAdministrationTimes');

  const { values, setValues } = useFormikContext();
  const selectedTimeSlots = values.timeSlots;

  const { defaultTimeSlots } = useMedicationIdealTimes({
    frequency: values.frequency,
  });

  const firstAdministrationTime = useMemo(() => {
    if (!values.startDate) return '';
    if (!values.frequency) return '';
    if (!selectedTimeSlots?.length) return '';

    const startDate = new Date(values.startDate);

    const firstStartTime = getFirstAdministrationDate(
      startDate,
      selectedTimeSlots.map(s => s.value),
    ).getTime();

    const firstSlot = findAdministrationTimeSlotFromIdealTime(firstStartTime).timeSlot;

    return `${formatTimeSlot(getDateFromTimeString(firstSlot.startTime))} - ${formatTimeSlot(
      getDateFromTimeString(firstSlot.endTime),
    )} ${formatShort(new Date(firstStartTime))}`;
  }, [values.startDate, selectedTimeSlots]);

  useEffect(() => {
    if (frequencyChanged) {
      handleResetToDefault();
    }
  }, [frequencyChanged]);

  const handleResetToDefault = () => {
    if (isOneTimeFrequency(values.frequency)) return setValues({ ...values, timeSlots: [] });

    setValues({
      ...values,
      timeSlots: defaultTimeSlots,
    });
  };

  const handleSelectTimeSlot = (checked, slot, index) => {
    setValues({
      ...values,
      timeSlots: checked
        ? [
            ...selectedTimeSlots,
            {
              index,
              value: getDefaultIdealTimeFromTimeSlot(slot, index),
              timeSlot: slot,
            },
          ]
        : selectedTimeSlots.filter(s => s.index !== index),
    });
  };

  const handleChangeTime = (value, index, context) => {
    if (context.validationError) return;
    setValues({
      ...values,
      timeSlots: selectedTimeSlots.map(s =>
        s.index === index ? { ...s, value: format(value, 'HH:mm') } : s,
      ),
    });
  };

  const getDefaultIdealTimeFromTimeSlot = (slot, index) => {
    const defaultIdealTimes = frequenciesAdministrationIdealTimes?.[values.frequency];
    const correspondingSlot = defaultIdealTimes
      ?.map(findAdministrationTimeSlotFromIdealTime)
      .find(it => it.index === index);
    return correspondingSlot?.value || slot.startTime;
  };

  return (
    <StyledAccordion defaultExpanded={!isOneTimeFrequency(values.frequency)}>
      <StyledAccordionSummary>
        <FieldLabel>
          <TranslatedText
            stringId="medication.medicationAdministrationSchedule.label"
            fallback="Medication administration schedule"
          />
        </FieldLabel>
        <ChevronIcon width={12} height={12} className="expanded-icon" />
      </StyledAccordionSummary>
      <StyledAccordionDetails>
        <FieldContent lineHeight={'18px'}>
          <TranslatedText
            stringId="medication.medicationAdministrationSchedule.description"
            fallback="Administration times have been preset based on the frequency selected above. These times can be adjusted by deselecting and selecting the desired administration times. You can also set an ideal administration time within each administration window. The first administration time is displayed below, and can be adjusted by changing the start date & time above."
          />
        </FieldContent>
        <Box display="flex" justifyContent="space-between" alignItems="center" mt={2}>
          <Box display="inline-flex">
            <FieldLabel>
              <TranslatedText
                stringId="medication.medicationAdministrationSchedule.firstAdministrationTime"
                fallback="First administration time"
              />
              {':'}
            </FieldLabel>
            <FieldContent>&nbsp;{firstAdministrationTime}</FieldContent>
          </Box>
          <ResetToDefaultButton onClick={handleResetToDefault}>
            <TranslatedText stringId="general.action.resetToDefault" fallback="Reset to default" />
          </ResetToDefaultButton>
        </Box>
        <Box display="flex" flexDirection="column" mt={2} style={{ gap: 12 }}>
          {MEDICATION_ADMINISTRATION_TIME_SLOTS.map((slot, index) => {
            const startTime = getDateFromTimeString(slot.startTime);
            const endTime = getDateFromTimeString(slot.endTime);

            const selectedTimeSlot = selectedTimeSlots?.find(s => s.index === index);
            const checked = !!selectedTimeSlot;
            const isDisabled =
              (!checked &&
                frequenciesAdministrationIdealTimes?.[values.frequency]?.length ===
                  selectedTimeSlots?.length) ||
              isOneTimeFrequency(values.frequency);
            const selectedTime = selectedTimeSlot
              ? getDateFromTimeString(selectedTimeSlot.value)
              : null;

            return (
              <Box
                key={index}
                {...(slot.periodLabel && {
                  p: 1,
                  border: `1px solid ${Colors.outline}`,
                  borderRadius: '3px',
                  width: 'fit-content',
                })}
              >
                {slot.periodLabel && (
                  <FieldLabel mb={'3px'}>
                    <TranslatedText
                      stringId={`medication.medicationAdministrationSchedule.periodLabel.${slot.periodLabel}`}
                      fallback={capitalize(slot.periodLabel)}
                    />
                  </FieldLabel>
                )}
                <Box display="flex" ml={slot.periodLabel ? 0 : 1}>
                  <StyledConditionalTooltip
                    visible={isDisabled}
                    title={
                      values.frequency === ADMINISTRATION_FREQUENCIES.AS_DIRECTED ? (
                        <TranslatedText
                          stringId="medication.medicationAdministrationSchedule.disabledTooltipAsDirected"
                          fallback="Medication administration schedule not applicable for selected frequency."
                        />
                      ) : values.frequency === ADMINISTRATION_FREQUENCIES.IMMEDIATELY ? (
                        <TranslatedText
                          stringId="medication.medicationAdministrationSchedule.disabledTooltipImmediately"
                          fallback="Medication administration schedule is not applicable for selected frequency. Dose will be due immediately."
                        />
                      ) : (
                        <TranslatedText
                          stringId="medication.medicationAdministrationSchedule.disabledTooltip"
                          fallback="Only :slots administration times can be selected based on the frequency. Please deselect a time in order to select another."
                          replacements={{
                            slots: frequenciesAdministrationIdealTimes?.[values.frequency]?.length,
                          }}
                        />
                      )
                    }
                  >
                    <Box
                      px={1.5}
                      py={1.25}
                      bgcolor={isDisabled ? undefined : Colors.white}
                      borderRadius="3px"
                      width="187px"
                      height="fit-content"
                      border={`1px solid ${checked ? Colors.primary : Colors.outline}`}
                    >
                      <CheckInput
                        label={
                          <FieldContent>{`${formatTimeSlot(startTime)} - ${formatTimeSlot(
                            endTime,
                          )}`}</FieldContent>
                        }
                        value={checked}
                        onChange={(_, value) => handleSelectTimeSlot(value, slot, index)}
                        disabled={isDisabled}
                        {...(isDisabled && { icon: <StyledIcon className="far fa-square" /> })}
                      />
                    </Box>
                  </StyledConditionalTooltip>
                  <Box ml={1} width="187px">
                    <StyledTimePicker
                      disabled={isDisabled || !checked}
                      value={selectedTime}
                      onChange={(value, context) => handleChangeTime(value, index, context)}
                      format="hh:mmaa"
                      slotProps={{
                        textField: {
                          readOnly: true,
                          InputProps: {
                            placeholder: '--:-- --',
                          },
                        },
                        layout: {
                          sx: {
                            '.MuiList-root:nth-child(3) :not(.Mui-selected)': {
                              pointerEvents: 'none',
                              opacity: 0.38,
                            },
                          },
                        },
                        digitalClockSectionItem: {
                          sx: { fontSize: '14px' },
                        },
                      }}
                      placeholder="--:-- --"
                      timeSteps={{ minutes: 1 }}
                      minTime={startTime}
                      maxTime={subSeconds(endTime, 1)}
                    />
                  </Box>
                </Box>
              </Box>
            );
          })}
        </Box>
      </StyledAccordionDetails>
    </StyledAccordion>
  );
};

const MedicationBox = styled.div`
  display: flex;
  flex-direction: column;
  gap: 3px;
  border: 1px solid ${Colors.outline};
  border-radius: 3px;
  padding: 12px 20px;
  background-color: ${Colors.white};
  grid-column: 1 / -1;
`;

export const MedicationForm = ({
  encounterId,
  onCancel,
  onSaved,
  onConfirmEdit,
  onCancelEdit,
  editingMedication,
  isOngoingPrescription,
  onDirtyChange,
}) => {
  const isEditing = !!onConfirmEdit;
  const api = useApi();
  const { ability, currentUser } = useAuth();
  const { getTranslation } = useTranslation();
  const { getSetting } = useSettings();
  const frequenciesAdministrationIdealTimes = getSetting('medications.defaultAdministrationTimes');
  const queryClient = useQueryClient();
  const { loadEncounter } = useEncounter();
  const { data: { data: medications = [] } = {} } = useEncounterMedicationQuery(encounterId);
  const existingDrugIds = medications
    .filter(({ discontinued }) => !discontinued)
    .map(({ medication }) => medication?.id);

  const weightUnit = getTranslation('general.localisedField.weightUnit.label', 'kg');

  const patient = useSelector(state => state.patient);
  const age = getAgeDurationFromDate(patient.dateOfBirth).years;
  const showPatientWeight = age < MAX_AGE_TO_RECORD_WEIGHT && !isOngoingPrescription;
  const canPrintPrescription = ability.can('read', 'Medication');

  const [submittedMedication, setSubmittedMedication] = useState(null);
  const [printModalOpen, setPrintModalOpen] = useState();
  const [awaitingPrint, setAwaitingPrint] = useState(false);
  const [patientWeight, setPatientWeight] = useState('');
  const [idealTimesErrorOpen, setIdealTimesErrorOpen] = useState(false);
  const [showExistingDrugWarning, setShowExistingDrugWarning] = useState(false);
<<<<<<< HEAD
  const [isFinalizingMedication, setIsFinalizingMedication] = useState(false);
=======
  const [frequencyChanged, setFrequencyChanged] = useState(0);
>>>>>>> a5a178bd

  const { defaultTimeSlots } = useMedicationIdealTimes({
    frequency: editingMedication?.frequency,
  });

  const practitionerSuggester = useSuggester('practitioner');
  const drugSuggester = useSuggester('drug', {
    formatter: ({ name, id, ...rest }) => ({ ...rest, label: name, value: id }),
  });

  const { data: allergies, isLoading: isLoadingAllergies } = usePatientAllergiesQuery(patient?.id);
  const allergiesList = allergies?.data
    ?.map(allergyDetail =>
      getTranslation(
        getReferenceDataStringId(allergyDetail?.allergy.id, allergyDetail?.allergy.type),
        allergyDetail?.allergy.name,
      ),
    )
    .join(', ');

  // Transition to print page as soon as we have the generated id
  useEffect(() => {
    (async () => {
      if (awaitingPrint && submittedMedication) {
        setPrintModalOpen(true);
      }
    })();
  }, [awaitingPrint, submittedMedication]);

  const onSubmit = async data => {
    const defaultIdealTimes = frequenciesAdministrationIdealTimes?.[data.frequency];
    if (!isOneTimeFrequency(data.frequency) && data.timeSlots.length < defaultIdealTimes?.length) {
      setIdealTimesErrorOpen(true);
      return Promise.reject({ message: 'Administration times discrepancy error' });
    }

    const idealTimes = data.timeSlots.map(slot => slot.value);
    const payload = {
      ...data,
      doseAmount: data.doseAmount || undefined,
      durationValue: data.durationValue || undefined,
      durationUnit: data.durationUnit || undefined,
      idealTimes,
    };
    if (onConfirmEdit) {
      onConfirmEdit(payload);
      return;
    }
    let medicationSubmission;
    try {
      medicationSubmission = await (isOngoingPrescription
        ? api.post(`medication/patientOngoingPrescription/${patient.id}`, payload)
        : api.post(`medication/encounterPrescription/${encounterId}`, payload));
      // The return from the post doesn't include the joined tables like medication and prescriber
      const newMedication = await api.get(`medication/${medicationSubmission.id}`);
      setSubmittedMedication(newMedication);
    } catch (error) {
      toast.error(error.message);
      return Promise.reject(error);
    }
    if (loadEncounter && encounterId) {
      loadEncounter(encounterId, false);
    }
    if (encounterId) {
      queryClient.invalidateQueries(['encounterMedication', encounterId]);
    }
    if (patient) {
      queryClient.invalidateQueries(['patient-ongoing-prescriptions', patient.id]);
    }
  };

  const onFinalise = async ({ data, isPrinting, submitForm, dirty }) => {
    if (isFinalizingMedication) {
      return;
    }
    
    setIsFinalizingMedication(true);
    
    try {
      setAwaitingPrint(isPrinting);
      if (onDirtyChange) {
        onDirtyChange(dirty);
      }
      await submitForm(data);
    } finally {
      setIsFinalizingMedication(false);
    }
  };

  const getInitialValues = () => {
    return {
      date: getCurrentDateString(),
      prescriberId: currentUser.id,
      isVariableDose: false,
      startDate: getCurrentDateTimeString(),
      isOngoing: isOngoingPrescription,
      timeSlots: defaultTimeSlots,
      ...editingMedication,
    };
  };

  const handleChangeMedication = drugId => {
    const isExistingDrug = existingDrugIds.includes(drugId);
    setShowExistingDrugWarning(isExistingDrug);
  };

  return (
    <>
      <Form
        suppressErrorDialog
        onSubmit={onSubmit}
        onSuccess={() => {
          if (isEditing) return;
          if (encounterId) {
            queryClient.invalidateQueries(['encounterMedication', encounterId]);
          }
          if (!awaitingPrint) {
            onSaved();
          }
        }}
        initialValues={getInitialValues()}
        formType={FORM_TYPES.CREATE_FORM}
        validationSchema={validationSchema}
        render={({ submitForm, setValues, values, dirty }) => (
          <StyledFormGrid>
            {!isEditing ? (
              <>
                <div style={{ gridColumn: '1 / -1' }}>
                  <TranslatedText stringId="medication.allergies.title" fallback="Allergies" />:{' '}
                  <span style={{ fontWeight: 500 }}>
                    {!isLoadingAllergies &&
                      (allergiesList || (
                        <TranslatedText
                          stringId="medication.allergies.noRecord"
                          fallback="None recorded"
                        />
                      ))}
                  </span>
                </div>
                <div style={{ gridColumn: '1 / -1' }}>
                  <Field
                    name="medicationId"
                    label={
                      <TranslatedText
                        stringId="medication.medication.label"
                        fallback="Medication"
                      />
                    }
                    component={AutocompleteField}
                    suggester={drugSuggester}
                    required
                    onChange={e => {
                      const referenceDrug = e.target.referenceDrug;
                      setValues({
                        ...values,
                        route: referenceDrug?.route?.toLowerCase() || '',
                        units: referenceDrug?.units || '',
                        notes: referenceDrug?.notes || '',
                      });
                      handleChangeMedication(e.target.value);
                    }}
                  />
                  {showExistingDrugWarning && (
                    <SmallBodyText mt="2px" color={Colors.midText}>
                      <TranslatedText
                        stringId="medication.warning.existingDrug"
                        fallback="Please be aware that this medicine has already been prescribed for this encounter. Double check that this is clinically appropriate."
                      />
                    </SmallBodyText>
                  )}
                </div>
              </>
            ) : (
              <MedicationBox>
                <BodyText color={Colors.midText}>
                  <TranslatedText stringId="medication.medication.label" fallback="Medication" />
                </BodyText>
                <BodyText color={Colors.darkestText} fontWeight={500}>
                  {editingMedication.medication.name}
                </BodyText>
              </MedicationBox>
            )}
            <CheckboxGroup>
              {isOngoingPrescription && (
                <StyledOngoingTooltip
                  title={
                    <TranslatedText
                      stringId="medication.isOngoing.tooltip"
                      fallback="Medications recorded outside of an encounter must be recorded as ongoing"
                    />
                  }
                >
                  <Box
                    component={'span'}
                    width={32}
                    height={16}
                    position={'absolute'}
                    zIndex={1}
                    top={2.5}
                    left={-9}
                  />
                </StyledOngoingTooltip>
              )}

              <Field
                name="isOngoing"
                label={
                  <TranslatedText
                    stringId="medication.isOngoing.label"
                    fallback="Ongoing medication"
                  />
                }
                component={CheckField}
                style={{ ...(isOngoingPrescription && { pointerEvents: 'none' }) }}
                {...(isOngoingPrescription && { value: true })}
                onChange={(_, value) => {
                  if (value) {
                    setValues({ ...values, durationValue: '', durationUnit: '' });
                  }
                }}
                checkedIcon={<StyledIcon className="far fa-check-square" $color={Colors.midText} />}
              />
              <Field
                name="isPrn"
                label={
                  <TranslatedText stringId="medication.isPrn.label" fallback="PRN medication" />
                }
                component={CheckField}
              />
            </CheckboxGroup>
            <div style={{ gridColumn: '1/-1', marginBottom: '-12px' }}>
              <Field
                name="isVariableDose"
                label={
                  <BodyText>
                    <TranslatedText
                      stringId="medication.variableDose.label"
                      fallback="Variable dose"
                    />
                  </BodyText>
                }
                component={CheckField}
                onChange={(_, value) => {
                  if (value) {
                    setValues({ ...values, doseAmount: '' });
                  }
                }}
              />
            </div>
            <Field
              name="doseAmount"
              label={
                <TranslatedText stringId="medication.doseAmount.label" fallback="Dose amount" />
              }
              component={NumberField}
              min={0}
              onInput={validateDecimalPlaces}
              required={!values.isVariableDose}
              disabled={values.isVariableDose}
            />
            <Field
              name="units"
              label={<TranslatedText stringId="medication.units.label" fallback="Units" />}
              component={TranslatedSelectField}
              enumValues={DRUG_UNIT_LABELS}
              required
            />
            <Field
              name="frequency"
              component={FrequencySearchField}
              required
              onChange={e => {
                if (e.target.value === ADMINISTRATION_FREQUENCIES.IMMEDIATELY) {
                  setValues({ ...values, durationValue: '', durationUnit: '' });
                }
                setFrequencyChanged(prev => prev + 1);
              }}
            />
            <Field
              name="route"
              label={<TranslatedText stringId="medication.route.label" fallback="Route" />}
              component={TranslatedSelectField}
              enumValues={DRUG_ROUTE_LABELS}
              required
            />
            <Field
              name="date"
              label={
                <TranslatedText stringId="medication.date.label" fallback="Prescription date" />
              }
              saveDateAsString
              component={DateField}
              required
            />
            <Field
              name="startDate"
              label={
                <TranslatedText
                  stringId="medication.startDatetime.label"
                  fallback="Start date & time"
                />
              }
              saveDateAsString
              component={DateTimeField}
              required
            />
            <FormGrid nested>
              <StyledConditionalTooltip
                visible={values.frequency === ADMINISTRATION_FREQUENCIES.IMMEDIATELY}
                title={
                  <TranslatedText
                    stringId="medication.duration.tooltip"
                    fallback="Duration is not supported by the selected frequency"
                  />
                }
              >
                <Field
                  name="durationValue"
                  label={
                    <TranslatedText stringId="medication.duration.label" fallback="Duration" />
                  }
                  component={NumberField}
                  min={0}
                  onInput={preventInvalidNumber}
                  disabled={
                    values.frequency === ADMINISTRATION_FREQUENCIES.IMMEDIATELY || values.isOngoing
                  }
                />
              </StyledConditionalTooltip>
              <Field
                name="durationUnit"
                label={<Box sx={{ opacity: 0 }}>.</Box>}
                component={SelectField}
                options={Object.entries(MEDICATION_DURATION_UNITS_LABELS).map(([value, label]) => ({
                  value,
                  label,
                }))}
                disabled={
                  values.frequency === ADMINISTRATION_FREQUENCIES.IMMEDIATELY || values.isOngoing
                }
              />
            </FormGrid>
            <div />
            <Field
              name="prescriberId"
              label={
                <TranslatedText stringId="medication.prescriber.label" fallback="Prescriber" />
              }
              component={AutocompleteField}
              suggester={practitionerSuggester}
              required
            />
            <Field
              name="indication"
              label={
                <TranslatedText stringId="medication.indication.label" fallback="Indication" />
              }
              component={TextField}
            />
            <div style={{ gridColumn: '1/-1' }}>
              <Field
                name="isPhoneOrder"
                label={
                  <BodyText>
                    <TranslatedText stringId="medication.phoneOrder.label" fallback="Phone order" />
                  </BodyText>
                }
                component={CheckField}
              />
            </div>
            <Field
              name="notes"
              label={<TranslatedText stringId="general.notes.label" fallback="Notes" />}
              component={TextField}
              style={{ gridColumn: '1/-1' }}
            />
            <div style={{ gridColumn: '1 / -1' }}>
              <Divider />
            </div>
            {values.frequency ? (
              <MedicationAdministrationForm frequencyChanged={frequencyChanged} />
            ) : (
              <div style={{ gridColumn: '1 / -1' }}>
                <FieldLabel>
                  <TranslatedText
                    stringId="medication.medicationAdministrationSchedule.label"
                    fallback="Medication administration schedule"
                  />
                </FieldLabel>
                <FieldContent>
                  <TranslatedText
                    stringId="medication.medicationAdministrationSchedule.noFrequencySelected"
                    fallback="Select a frequency above to complete the medication administration schedule"
                  />
                </FieldContent>
              </div>
            )}
            {!isOngoingPrescription && (
              <>
                <div style={{ gridColumn: '1 / -1' }}>
                  <Divider />
                </div>
                <Field
                  name="quantity"
                  label={
                    <TranslatedText
                      stringId="medication.dischargeQuantity.label"
                      fallback="Discharge quantity"
                    />
                  }
                  min={0}
                  component={NumberField}
                  onInput={preventInvalidNumber}
                />
              </>
            )}
            {showPatientWeight && (
              <>
                <div style={{ gridColumn: '1 / -1' }}>
                  <Divider />
                </div>
                <Field
                  name="patientWeight"
                  label={
                    <TranslatedText
                      stringId="medication.patientWeight.label"
                      fallback="Patient weight if printing (:unit)"
                      replacements={{ unit: weightUnit }}
                    />
                  }
                  onChange={e => setPatientWeight(e.target.value)}
                  component={TextField}
                  placeholder={getTranslation('medication.patientWeight.placeholder', 'e.g 2.4')}
                  type="number"
                  data-testid="field-2hh7"
                />
              </>
            )}
            <div style={{ gridColumn: '1 / -1', margin: '0 -32px' }}>
              <Divider />
            </div>
            <ButtonRow>
              {isOngoingPrescription || isEditing || !canPrintPrescription ? (
                <div />
              ) : (
                <FormSubmitButton
                  color="primary"
                  onClick={async data => onFinalise({ data, isPrinting: true, submitForm, dirty })}
                  variant="outlined"
                  startIcon={<PrintIcon />}
                  disabled={isFinalizingMedication}
                  showLoadingIndicator={isFinalizingMedication}
                >
                  <TranslatedText
                    stringId="medication.action.finaliseAndPrint"
                    fallback="Finalise & Print"
                  />
                </FormSubmitButton>
              )}
              <Box display="flex" ml="auto" sx={{ gap: '16px' }}>
                {(!isEditing || dirty) && (
                  <FormCancelButton onClick={onCancelEdit || onCancel}>
                    {isEditing ? (
                      <TranslatedText
                        stringId="general.action.cancelChanges"
                        fallback="Cancel changes"
                      />
                    ) : (
                      <TranslatedText stringId="general.action.cancel" fallback="Cancel" />
                    )}
                  </FormCancelButton>
                )}
                <FormSubmitButton
                  color="primary"
                  onClick={async data => onFinalise({ data, isPrinting: false, submitForm, dirty })}
                  disabled={isFinalizingMedication}
                  showLoadingIndicator={isFinalizingMedication}
                >
                  {isEditing ? (
                    <TranslatedText stringId="general.action.confirm" fallback="Confirm" />
                  ) : (
                    <TranslatedText stringId="general.action.finalise" fallback="Finalise" />
                  )}
                </FormSubmitButton>
              </Box>
            </ButtonRow>
          </StyledFormGrid>
        )}
      />
      {submittedMedication && (
        <PrintPrescriptionModal
          medication={submittedMedication}
          patientWeight={showPatientWeight ? patientWeight : undefined}
          open={printModalOpen}
          onClose={() => {
            if (awaitingPrint) {
              onSaved();
            }
            setAwaitingPrint(false);
            setPrintModalOpen(false);
          }}
        />
      )}
      {idealTimesErrorOpen && (
        <Dialog
          isVisible
          onClose={() => setIdealTimesErrorOpen(false)}
          headerTitle={
            <TranslatedText
              stringId="medication.medicationAdministrationSchedule.discrepancyError.title"
              fallback="Administration times discrepancy"
            />
          }
          disableDevWarning
          contentText={
            <>
              <FieldContent pt={3} pb={4}>
                <TranslatedText
                  stringId="medication.medicationAdministrationSchedule.discrepancyError.content"
                  fallback="There are less administration times than expected for the selected frequency. Please resolve this issue before finalising the prescription."
                />
              </FieldContent>
              <Box pb={2.5} mx={-4} borderTop={`1px solid ${Colors.outline}`} />
            </>
          }
          okText={
            <TranslatedText
              stringId="medication.medicationAdministrationSchedule.discrepancyError.backToPrescription"
              fallback="Back to prescription"
            />
          }
        />
      )}
    </>
  );
};<|MERGE_RESOLUTION|>--- conflicted
+++ resolved
@@ -543,11 +543,8 @@
   const [patientWeight, setPatientWeight] = useState('');
   const [idealTimesErrorOpen, setIdealTimesErrorOpen] = useState(false);
   const [showExistingDrugWarning, setShowExistingDrugWarning] = useState(false);
-<<<<<<< HEAD
   const [isFinalizingMedication, setIsFinalizingMedication] = useState(false);
-=======
   const [frequencyChanged, setFrequencyChanged] = useState(0);
->>>>>>> a5a178bd
 
   const { defaultTimeSlots } = useMedicationIdealTimes({
     frequency: editingMedication?.frequency,
@@ -623,9 +620,9 @@
     if (isFinalizingMedication) {
       return;
     }
-    
+
     setIsFinalizingMedication(true);
-    
+
     try {
       setAwaitingPrint(isPrinting);
       if (onDirtyChange) {
