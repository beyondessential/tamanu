--- conflicted
+++ resolved
@@ -15,14 +15,9 @@
 import {
   findAdministrationTimeSlotFromIdealTime,
   getDateFromTimeString,
-<<<<<<< HEAD
+  formatTimeSlot
 } from '@tamanu/shared/utils/medication';
 import { formatTime, formatShort } from '@tamanu/utils/dateTime';
-=======
-  formatTimeSlot
-} from '@tamanu/shared/utils/medication';
-import { formatShort } from '@tamanu/utils/dateTime';
->>>>>>> a488a4d4
 import { addDays, format } from 'date-fns';
 import { foreignKey } from '../utils/validation';
 import { PrintPrescriptionModal } from '../components/PatientPrinting';
@@ -49,11 +44,7 @@
 import { TranslatedText } from '../components/Translation/TranslatedText';
 import { useTranslation } from '../contexts/Translation';
 import { getAgeDurationFromDate } from '@tamanu/utils/date';
-<<<<<<< HEAD
 import { useQuery, useQueryClient } from '@tanstack/react-query';
-=======
-import { useQuery } from '@tanstack/react-query';
->>>>>>> a488a4d4
 import { useApi, useSuggester } from '../api';
 import { useSelector } from 'react-redux';
 import { getReferenceDataStringId } from '../components/Translation/index.js';
@@ -209,7 +200,6 @@
   }
 `;
 
-<<<<<<< HEAD
 const formatTimeSlot = time => {
   return formatTime(time)
     .replaceAll(' ', '')
@@ -219,17 +209,9 @@
 const MedicationAdministrationForm = () => {
   const { getSetting } = useSettings();
   const frequenciesAdministrationIdealTimes = getSetting(
-    'medications.frequenciesAdministrationIdealTimes',
-  );
-
-=======
-const MedicationAdministrationForm = () => {
-  const { getSetting } = useSettings();
-  const frequenciesAdministrationIdealTimes = getSetting(
     'medications.defaultAdministrationTimes',
   );
 
->>>>>>> a488a4d4
   const { values, setValues, errors } = useFormikContext();
   const selectedTimeSlots = values.timeSlots;
 
@@ -450,14 +432,8 @@
   const { getTranslation } = useTranslation();
   const { getSetting } = useSettings();
   const frequenciesAdministrationIdealTimes = getSetting(
-<<<<<<< HEAD
-    'medications.frequenciesAdministrationIdealTimes',
-  );
-  const queryClient = useQueryClient();
-=======
     'medications.defaultAdministrationTimes',
   );
->>>>>>> a488a4d4
 
   const weightUnit = getTranslation('general.localisedField.weightUnit.label', 'kg');
 
@@ -522,25 +498,18 @@
     setSubmittedMedication(newMedication);
   };
 
-<<<<<<< HEAD
   const onFinalise = async ({ data, isPrinting, submitForm }) => {
     setAwaitingPrint(isPrinting);
     await submitForm(data);
   };
 
-=======
->>>>>>> a488a4d4
   return (
     <>
       <Form
         suppressErrorDialog
         onSubmit={onSubmit}
-<<<<<<< HEAD
         onSuccess={async () => {
           await queryClient.invalidateQueries(['encounterMedication', encounterId]);
-=======
-        onSuccess={() => {
->>>>>>> a488a4d4
           if (!awaitingPrint) {
             onSaved();
           }
@@ -622,7 +591,6 @@
                     setValues({ ...values, doseAmount: '' });
                   }
                 }}
-<<<<<<< HEAD
               />
             </div>
             <Field
@@ -679,97 +647,8 @@
                 component={NumberField}
                 min={0}
                 onInput={preventInvalidNumber}
-=======
->>>>>>> a488a4d4
               />
-            </div>
-            <Field
-              name="doseAmount"
-              label={
-                <TranslatedText stringId="medication.doseAmount.label" fallback="Dose amount" />
-              }
-              component={NumberField}
-              min={0}
-              onInput={validateDecimalPlaces}
-              required={!values.isVariableDose}
-              disabled={values.isVariableDose}
-            />
-            <Field
-              name="units"
-              label={<TranslatedText stringId="medication.units.label" fallback="Units" />}
-              component={TranslatedSelectField}
-              enumValues={DRUG_UNIT_LABELS}
-              required
-            />
-            <Field name="frequency" component={FrequencySearchField} required />
-            <Field
-              name="route"
-              label={<TranslatedText stringId="medication.route.label" fallback="Route" />}
-              component={TranslatedSelectField}
-              enumValues={DRUG_ROUTE_LABELS}
-              required
-            />
-            <Field
-              name="date"
-              label={
-                <TranslatedText stringId="medication.date.label" fallback="Prescription date" />
-              }
-              saveDateAsString
-              component={DateField}
-              required
-            />
-            <Field
-              name="startDate"
-              label={
-                <TranslatedText
-                  stringId="medication.startDatetime.label"
-                  fallback="Start date & time"
-                />
-              }
-              saveDateAsString
-              component={DateTimeField}
-              required
-            />
-            <FormGrid nested>
               <Field
-<<<<<<< HEAD
-                name="durationUnit"
-                label={<Box sx={{ opacity: 0 }}>.</Box>}
-                component={SelectField}
-                options={Object.entries(MEDICATION_DURATION_UNITS_LABELS).map(([value, label]) => ({
-                  value,
-                  label,
-                }))}
-=======
-                name="durationValue"
-                label={<TranslatedText stringId="medication.duration.label" fallback="Duration" />}
-                component={NumberField}
-                min={0}
-                onInput={preventInvalidNumber}
->>>>>>> a488a4d4
-              />
-            </FormGrid>
-            <div />
-            <Field
-              name="prescriberId"
-              label={
-                <TranslatedText stringId="medication.prescriber.label" fallback="Prescriber" />
-              }
-              component={AutocompleteField}
-              suggester={practitionerSuggester}
-              required
-            />
-            <Field
-              name="indication"
-              label={
-                <TranslatedText stringId="medication.indication.label" fallback="Indication" />
-              }
-              component={TextField}
-            />
-            <div style={{ gridColumn: '1/-1' }}>
-              <Field
-<<<<<<< HEAD
-=======
                 name="durationUnit"
                 label={<Box sx={{ opacity: 0 }}>.</Box>}
                 component={SelectField}
@@ -798,7 +677,6 @@
             />
             <div style={{ gridColumn: '1/-1' }}>
               <Field
->>>>>>> a488a4d4
                 name="isPhoneOrder"
                 label={
                   <BodyText>
@@ -877,14 +755,7 @@
             <ButtonRow>
               <FormSubmitButton
                 color="primary"
-<<<<<<< HEAD
                 onClick={async data => onFinalise({ data, isPrinting: true, submitForm })}
-=======
-                onClick={data => {
-                  setAwaitingPrint(true);
-                  submitForm(data);
-                }}
->>>>>>> a488a4d4
                 variant="outlined"
                 startIcon={<PrintIcon />}
               >
@@ -899,14 +770,7 @@
                 </FormCancelButton>
                 <FormSubmitButton
                   color="primary"
-<<<<<<< HEAD
                   onClick={async data => onFinalise({ data, isPrinting: false, submitForm })}
-=======
-                  onClick={data => {
-                    setAwaitingPrint(false);
-                    submitForm(data);
-                  }}
->>>>>>> a488a4d4
                 >
                   <TranslatedText stringId="general.action.finalise" fallback="Finalise" />
                 </FormSubmitButton>
