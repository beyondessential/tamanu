import React, { useEffect, useMemo, useState } from 'react';
import styled from 'styled-components';
import * as yup from 'yup';
import { Box, Divider, Accordion, AccordionDetails, AccordionSummary } from '@material-ui/core';
import PrintIcon from '@material-ui/icons/Print';
import {
  DRUG_UNIT_VALUES,
  DRUG_UNIT_LABELS,
  DRUG_ROUTE_LABELS,
  DRUG_ROUTE_VALUES,
  MEDICATION_DURATION_UNITS_LABELS,
  MEDICATION_ADMINISTRATION_TIME_SLOTS,
  ADMINISTRATION_FREQUENCIES,
} from '@tamanu/constants';
import {
  findAdministrationTimeSlotFromIdealTime,
  getDateFromTimeString,
  formatTimeSlot,
<<<<<<< HEAD
  getEndDate
=======
>>>>>>> 303964ce
} from '@tamanu/shared/utils/medication';
import { formatShort } from '@tamanu/utils/dateTime';
import { addDays, format, subSeconds } from 'date-fns';
import { foreignKey } from '../utils/validation';
import { PrintPrescriptionModal } from '../components/PatientPrinting';
import {
  AutocompleteField,
  BodyText,
  CheckField,
  CheckInput,
  DateField,
  DateTimeField,
  Dialog,
  Field,
  Form,
  FormCancelButton,
  FormGrid,
  FormSubmitButton,
  NumberField,
  SelectField,
  TextField,
  TranslatedSelectField,
} from '../components';
import { Colors, FORM_TYPES, MAX_AGE_TO_RECORD_WEIGHT } from '../constants';
import { TranslatedText } from '../components/Translation/TranslatedText';
import { useTranslation } from '../contexts/Translation';
import { getAgeDurationFromDate } from '@tamanu/utils/date';
import { useQuery, useQueryClient } from '@tanstack/react-query';
import { useApi, useSuggester } from '../api';
import { useSelector } from 'react-redux';
import { getReferenceDataStringId } from '../components/Translation/index.js';
import { FrequencySearchField } from '../components/Medication/FrequencySearchInput.jsx';
import { useAuth } from '../contexts/Auth.js';
import { useSettings } from '../contexts/Settings.jsx';
import { ChevronIcon } from '../components/Icons/ChevronIcon.jsx';
import { useFormikContext } from 'formik';
import { ConditionalTooltip } from '../components/Tooltip.jsx';
import { capitalize } from 'lodash';
import { preventInvalidNumber, validateDecimalPlaces } from '../utils/utils.jsx';
import { TimePicker } from '@mui/x-date-pickers/TimePicker';

const validationSchema = yup.object().shape({
  medicationId: foreignKey(
    <TranslatedText stringId="validation.required.inline" fallback="*Required" />,
  ),
  isOngoing: yup.boolean().optional(),
  isPrn: yup.boolean().optional(),
  doseAmount: yup
    .number()
    .positive()
    .when('isVariableDose', {
      is: true,
      then: schema => schema.optional(),
      otherwise: schema =>
        schema.required(
          <TranslatedText stringId="validation.required.inline" fallback="*Required" />,
        ),
    }),
  units: foreignKey(
    <TranslatedText stringId="validation.required.inline" fallback="*Required" />,
  ).oneOf(DRUG_UNIT_VALUES),
  frequency: foreignKey(
    <TranslatedText stringId="validation.required.inline" fallback="*Required" />,
  ),
  route: foreignKey(
    <TranslatedText stringId="validation.required.inline" fallback="*Required" />,
  ).oneOf(DRUG_ROUTE_VALUES),
  date: yup
    .date()
    .required(<TranslatedText stringId="validation.required.inline" fallback="*Required" />),
  startDate: yup
    .date()
    .required(<TranslatedText stringId="validation.required.inline" fallback="*Required" />),
  durationValue: yup
    .number()
    .positive()
    .translatedLabel(<TranslatedText stringId="medication.duration.label" fallback="Duration" />),
  durationUnit: yup
    .string()
    .when('durationValue', (durationValue, schema) =>
      durationValue
        ? schema.required(
            <TranslatedText stringId="validation.required.inline" fallback="*Required" />,
          )
        : schema.optional(),
    ),
  prescriberId: foreignKey(
    <TranslatedText stringId="validation.required.inline" fallback="*Required" />,
  ),
  quantity: yup.number().integer(),
  patientWeight: yup.number().positive(),
});

const CheckboxGroup = styled.div`
  .MuiTypography-body1 {
    font-size: 14px;
  }
  grid-column: 1 / -1;
  display: flex;
  flex-direction: column;
  gap: 20px;
  padding-bottom: 1.2rem;
  border-bottom: 1px solid ${Colors.outline};
`;

const ButtonRow = styled.div`
  display: flex;
  grid-column: 1 / -1;
  justify-content: space-between;
  height: 40px;
`;

const FieldLabel = styled(Box)`
  color: ${Colors.darkText};
  font-weight: 500;
  font-size: 14px;
`;

const FieldContent = styled(Box)`
  color: ${Colors.darkText};
  font-weight: 400;
  font-size: 14px;
`;

const StyledAccordion = styled(Accordion)`
  background-color: unset;
  grid-column: 1 / -1;
  margin: 0 !important;
  box-shadow: none;
  &::before {
    content: none;
  }
`;

const StyledAccordionSummary = styled(AccordionSummary)`
  padding: 0;
  min-height: unset !important;
  .expanded-icon {
    transition: transform 0.15s;
  }
  .MuiAccordionSummary-content {
    margin: 0;
    justify-content: space-between;
    align-items: center;
  }
  .MuiAccordionSummary-content.Mui-expanded .expanded-icon {
    transform: rotate(180deg);
  }
`;

const StyledAccordionDetails = styled(AccordionDetails)`
  padding: 0;
  margin-top: 8px;
  flex-direction: column;
`;

const ResetToDefaultButton = styled(Box)`
  font-size: 14px;
  font-weight: 400;
  text-decoration: underline;
  cursor: pointer;
`;

const StyledIcon = styled.i`
  border-radius: 0.1875rem;
  font-size: 1rem;
  line-height: 0.875rem;
  margin: 0.0625rem 0;
`;

const StyledFormGrid = styled(FormGrid)`
  .MuiFormHelperText-root.Mui-error {
    font-size: 12px;
  }
`;

const StyledConditionalTooltip = styled(ConditionalTooltip)`
  max-width: 200px;
  .MuiTooltip-tooltip {
    font-weight: 400;
  }
`;

const StyledTimePicker = styled(TimePicker)`
  .MuiInputBase-root {
    font-size: 14px;
    color: ${Colors.darkestText};
    background-color: ${Colors.white};
    &.Mui-disabled {
      background-color: inherit;
    }
    &.Mui-disabled .MuiOutlinedInput-notchedOutline {
      border-color: ${Colors.outline};
    }
    .MuiSvgIcon-root {
      font-size: 22px;
    }
    .MuiInputBase-input {
      padding-top: 11.85px;
      padding-bottom: 11.85px;
      text-transform: lowercase;
    }
    .MuiOutlinedInput-notchedOutline {
      border-width: 1px !important;
    }
    &.Mui-focused .MuiOutlinedInput-notchedOutline {
      border-color: ${Colors.primary} !important;
    }
    :not(.Mui-disabled):hover .MuiOutlinedInput-notchedOutline {
      border-color: ${Colors.softText};
    }
  }
`;

const MedicationAdministrationForm = () => {
  const { getSetting } = useSettings();
  const frequenciesAdministrationIdealTimes = getSetting('medications.defaultAdministrationTimes');

  const { values, setValues } = useFormikContext();
  const selectedTimeSlots = values.timeSlots;

  const firstAdministrationTime = useMemo(() => {
    if (!values.startDate) return '';
    if (!values.frequency) return '';
    if (!selectedTimeSlots.length) return '';

    const startDate = new Date(values.startDate);

    const firstStartTime = selectedTimeSlots
      .map(s => getDateFromTimeString(s.value, startDate).getTime())
      .concat(
        selectedTimeSlots.map(s => getDateFromTimeString(s.value, addDays(startDate, 1)).getTime()),
      )
      .filter(s => s > startDate.getTime())
      .sort((a, b) => a - b)[0];

    const firstSlot = findAdministrationTimeSlotFromIdealTime(
      format(new Date(firstStartTime), 'HH:mm'),
    ).timeSlot;

    return `${formatTimeSlot(getDateFromTimeString(firstSlot.startTime))} - ${formatTimeSlot(
      getDateFromTimeString(firstSlot.endTime),
    )} ${formatShort(new Date(firstStartTime))}`;
  }, [values.startDate, selectedTimeSlots]);

  useEffect(() => {
    if (values.frequency) {
      handleResetToDefault();
    }
  }, [values.frequency]);

  const handleResetToDefault = () => {
    if (
      values.frequency === ADMINISTRATION_FREQUENCIES.AS_DIRECTED ||
      values.frequency === ADMINISTRATION_FREQUENCIES.IMMEDIATELY
    )
      return setValues({ ...values, timeSlots: [] });

    const defaultIdealTimes = frequenciesAdministrationIdealTimes?.[values.frequency];
    setValues({
      ...values,
      timeSlots: defaultIdealTimes?.map(findAdministrationTimeSlotFromIdealTime),
    });
  };

  const handleSelectTimeSlot = (checked, slot, index) => {
    setValues({
      ...values,
      timeSlots: checked
        ? [
            ...selectedTimeSlots,
            {
              index,
              value: getDefaultIdealTimeFromTimeSlot(slot, index),
              timeSlot: slot,
            },
          ]
        : selectedTimeSlots.filter(s => s.index !== index),
    });
  };

  const handleChangeTime = (value, index, context) => {
    if (context.validationError) return;
    setValues({
      ...values,
      timeSlots: selectedTimeSlots.map(s =>
        s.index === index ? { ...s, value: format(value, 'HH:mm') } : s,
      ),
    });
  };

  const getDefaultIdealTimeFromTimeSlot = (slot, index) => {
    if (values.frequency === ADMINISTRATION_FREQUENCIES.IMMEDIATELY) {
      return slot.startTime;
    }
    const defaultIdealTimes = frequenciesAdministrationIdealTimes?.[values.frequency];
    const correspondingSlot = defaultIdealTimes
      ?.map(findAdministrationTimeSlotFromIdealTime)
      .find(it => it.index === index);
    return correspondingSlot?.value || slot.startTime;
  };

  return (
    <StyledAccordion defaultExpanded={values.frequency !== ADMINISTRATION_FREQUENCIES.AS_DIRECTED}>
      <StyledAccordionSummary>
        <FieldLabel>
          <TranslatedText
            stringId="medication.medicationAdministrationSchedule.label"
            fallback="Medication administration schedule"
          />
        </FieldLabel>
        <ChevronIcon width={12} height={12} className="expanded-icon" />
      </StyledAccordionSummary>
      <StyledAccordionDetails>
        <FieldContent lineHeight={'18px'}>
          <TranslatedText
            stringId="medication.medicationAdministrationSchedule.description"
            fallback="Administration times have been preset based on the frequency selected above. These times can be adjusted by deselecting and selecting the desired administration times. You can also set an ideal administration time within each administration window. The first administration time is displayed below, and can be adjusted by changing the start date & time above."
          />
        </FieldContent>
        <Box display="flex" justifyContent="space-between" alignItems="center" mt={2}>
          <Box display="inline-flex">
            <FieldLabel>
              <TranslatedText
                stringId="medication.medicationAdministrationSchedule.firstAdministrationTime"
                fallback="First administration time"
              />
              {':'}
            </FieldLabel>
            <FieldContent>&nbsp;{firstAdministrationTime}</FieldContent>
          </Box>
          <ResetToDefaultButton onClick={handleResetToDefault}>
            <TranslatedText stringId="general.action.resetToDefault" fallback="Reset to default" />
          </ResetToDefaultButton>
        </Box>
        <Box display="flex" flexDirection="column" mt={2} style={{ gap: 12 }}>
          {MEDICATION_ADMINISTRATION_TIME_SLOTS.map((slot, index) => {
            const startTime = getDateFromTimeString(slot.startTime);
            const endTime = getDateFromTimeString(slot.endTime);

            const selectedTimeSlot = selectedTimeSlots.find(s => s.index === index);
            const checked = !!selectedTimeSlot;
            const isDisabled =
              (!checked &&
                (frequenciesAdministrationIdealTimes?.[values.frequency]?.length ===
                  selectedTimeSlots?.length ||
                  (values.frequency === ADMINISTRATION_FREQUENCIES.IMMEDIATELY &&
                    selectedTimeSlots.length === 1))) ||
              values.frequency === ADMINISTRATION_FREQUENCIES.AS_DIRECTED;
            const selectedTime = selectedTimeSlot
              ? getDateFromTimeString(selectedTimeSlot.value)
              : null;

            return (
              <Box
                key={index}
                {...(slot.periodLabel && {
                  p: 1,
                  border: `1px solid ${Colors.outline}`,
                  borderRadius: '3px',
                  width: 'fit-content',
                })}
              >
                {slot.periodLabel && (
                  <FieldLabel mb={'3px'}>
                    <TranslatedText
                      stringId={`medication.medicationAdministrationSchedule.periodLabel.${slot.periodLabel}`}
                      fallback={capitalize(slot.periodLabel)}
                    />
                  </FieldLabel>
                )}
                <Box display="flex" ml={slot.periodLabel ? 0 : 1}>
                  <StyledConditionalTooltip
                    visible={isDisabled}
                    title={
                      values.frequency === ADMINISTRATION_FREQUENCIES.AS_DIRECTED ? (
                        <TranslatedText
                          stringId="medication.medicationAdministrationSchedule.disabledTooltipAsDirected"
                          fallback="Medication administration schedule not applicable for selected frequency."
                        />
                      ) : (
                        <TranslatedText
                          stringId="medication.medicationAdministrationSchedule.disabledTooltip"
                          fallback="Only :slots administration times can be selected based on the frequency. Please deselect a time in order to select another."
                          replacements={{
                            slots:
                              values.frequency === ADMINISTRATION_FREQUENCIES.IMMEDIATELY
                                ? 1
                                : frequenciesAdministrationIdealTimes?.[values.frequency]?.length ||
                                  '0',
                          }}
                        />
                      )
                    }
                  >
                    <Box
                      px={1.5}
                      py={1.25}
                      bgcolor={isDisabled ? undefined : Colors.white}
                      borderRadius="3px"
                      width="187px"
                      height="fit-content"
                      border={`1px solid ${checked ? Colors.primary : Colors.outline}`}
                    >
                      <CheckInput
                        label={
                          <FieldContent>{`${formatTimeSlot(startTime)} - ${formatTimeSlot(
                            endTime,
                          )}`}</FieldContent>
                        }
                        value={checked}
                        onChange={(_, value) => handleSelectTimeSlot(value, slot, index)}
                        disabled={isDisabled}
                        {...(isDisabled && { icon: <StyledIcon className="far fa-square" /> })}
                      />
                    </Box>
                  </StyledConditionalTooltip>
                  <Box ml={1} width="187px">
                    <StyledTimePicker
                      disabled={isDisabled || !checked}
                      value={selectedTime}
                      onChange={(value, context) => handleChangeTime(value, index, context)}
                      format="hh:mmaa"
                      slotProps={{
                        textField: {
                          readOnly: true,
                          InputProps: {
                            placeholder: '--:-- --',
                          },
                        },
                        layout: {
                          sx: {
                            '.MuiList-root:nth-child(3) :not(.Mui-selected)': {
                              pointerEvents: 'none',
                              opacity: 0.38,
                            },
                          },
                        },
                        digitalClockSectionItem: {
                          sx: { fontSize: '14px' },
                        },
                      }}
                      placeholder="--:-- --"
                      timeSteps={{ minutes: 1 }}
                      minTime={startTime}
                      maxTime={subSeconds(endTime, 1)}
                    />
                  </Box>
                </Box>
              </Box>
            );
          })}
        </Box>
      </StyledAccordionDetails>
    </StyledAccordion>
  );
};

export const MedicationForm = ({ encounterId, onCancel, onSaved }) => {
  const api = useApi();
  const { currentUser } = useAuth();
  const { getTranslation } = useTranslation();
  const { getSetting } = useSettings();
  const frequenciesAdministrationIdealTimes = getSetting('medications.defaultAdministrationTimes');
  const queryClient = useQueryClient();

  const weightUnit = getTranslation('general.localisedField.weightUnit.label', 'kg');

  const patient = useSelector(state => state.patient);
  const age = getAgeDurationFromDate(patient.dateOfBirth).years;
  const showPatientWeight = age < MAX_AGE_TO_RECORD_WEIGHT;

  const [submittedMedication, setSubmittedMedication] = useState(null);
  const [printModalOpen, setPrintModalOpen] = useState();
  const [awaitingPrint, setAwaitingPrint] = useState(false);
  const [patientWeight, setPatientWeight] = useState('');
  const [idealTimesErrorOpen, setIdealTimesErrorOpen] = useState(false);

  const practitionerSuggester = useSuggester('practitioner');
  const drugSuggester = useSuggester('drug', {
    formatter: ({ name, id, ...rest }) => ({ ...rest, label: name, value: id }),
  });

  const { data: allergies, isLoading: isLoadingAllergies } = useQuery(
    [`allergies`, patient?.id],
    () => api.get(`patient/${patient?.id}/allergies`),
    { enabled: !!patient?.id },
  );
  const allergiesList = allergies?.data
    ?.map(allergyDetail =>
      getTranslation(
        getReferenceDataStringId(allergyDetail?.allergy.id, allergyDetail?.allergy.type),
        allergyDetail?.allergy.name,
      ),
    )
    .join(', ');

  // Transition to print page as soon as we have the generated id
  useEffect(() => {
    (async () => {
      if (awaitingPrint && submittedMedication) {
        setPrintModalOpen(true);
      }
    })();
  }, [awaitingPrint, submittedMedication]);

  const onSubmit = async data => {
    const { startDate, durationValue, durationUnit } = data;
    if (durationValue && durationUnit && startDate) {
      data.endDate = getEndDate(startDate, durationValue, durationUnit);
    }
    const defaultIdealTimes = frequenciesAdministrationIdealTimes?.[data.frequency];
    if (
      data.frequency !== ADMINISTRATION_FREQUENCIES.AS_DIRECTED &&
      (data.timeSlots.length < defaultIdealTimes?.length ||
        (data.frequency === ADMINISTRATION_FREQUENCIES.IMMEDIATELY && data.timeSlots.length < 1))
    ) {
      setIdealTimesErrorOpen(true);
      return Promise.reject({ message: 'Administration times discrepancy error' });
    }

    const idealTimes = data.timeSlots.map(slot => slot.value);
    const medicationSubmission = await api.post('medication', {
      ...data,
      doseAmount: data.doseAmount || null,
      durationValue: data.durationValue || null,
      idealTimes,
      encounterId,
    });
    // The return from the post doesn't include the joined tables like medication and prescriber
    const newMedication = await api.get(`medication/${medicationSubmission.id}`);

    setSubmittedMedication(newMedication);
  };

  const onFinalise = async ({ data, isPrinting, submitForm }) => {
    setAwaitingPrint(isPrinting);
    await submitForm(data);
  };

  return (
    <>
      <Form
        suppressErrorDialog
        onSubmit={onSubmit}
        onSuccess={async () => {
          await queryClient.invalidateQueries(['encounterMedication', encounterId]);
          if (!awaitingPrint) {
            onSaved();
          }
        }}
        initialValues={{
          date: new Date(),
          prescriberId: currentUser.id,
          timeSlots: [],
          isVariableDose: false,
        }}
        formType={FORM_TYPES.CREATE_FORM}
        validationSchema={validationSchema}
        render={({ submitForm, setValues, values }) => (
          <StyledFormGrid>
            <div style={{ gridColumn: '1 / -1' }}>
              <TranslatedText stringId="medication.allergies.title" fallback="Allergies" />:{' '}
              <span style={{ fontWeight: 500 }}>
                {!isLoadingAllergies &&
                  (allergiesList || (
                    <TranslatedText
                      stringId="medication.allergies.noRecord"
                      fallback="None recorded"
                    />
                  ))}
              </span>
            </div>
            <div style={{ gridColumn: '1 / -1' }}>
              <Field
                name="medicationId"
                label={
                  <TranslatedText stringId="medication.medication.label" fallback="Medication" />
                }
                component={AutocompleteField}
                suggester={drugSuggester}
                required
                onChange={e => {
                  const referenceDrug = e.target.referenceDrug;
                  setValues({
                    ...values,
                    route: referenceDrug?.route?.toLowerCase() || '',
                    units: referenceDrug?.units || '',
                    notes: referenceDrug?.notes || '',
                  });
                }}
              />
            </div>
            <CheckboxGroup>
              <Field
                name="isOngoing"
                label={
                  <TranslatedText
                    stringId="medication.isOngoing.label"
                    fallback="Ongoing Medication"
                  />
                }
                component={CheckField}
              />
              <Field
                name="isPrn"
                label={
                  <TranslatedText stringId="medication.isPrn.label" fallback="PRN Medication" />
                }
                component={CheckField}
              />
            </CheckboxGroup>
            <div style={{ gridColumn: '1/-1', marginBottom: '-12px' }}>
              <Field
                name="isVariableDose"
                label={
                  <BodyText>
                    <TranslatedText
                      stringId="medication.variableDose.label"
                      fallback="Variable dose"
                    />
                  </BodyText>
                }
                component={CheckField}
                onChange={(_, value) => {
                  if (value) {
                    setValues({ ...values, doseAmount: '' });
                  }
                }}
              />
            </div>
            <Field
              name="doseAmount"
              label={
                <TranslatedText stringId="medication.doseAmount.label" fallback="Dose amount" />
              }
              component={NumberField}
              min={0}
              onInput={validateDecimalPlaces}
              required={!values.isVariableDose}
              disabled={values.isVariableDose}
            />
            <Field
              name="units"
              label={<TranslatedText stringId="medication.units.label" fallback="Units" />}
              component={TranslatedSelectField}
              enumValues={DRUG_UNIT_LABELS}
              required
            />
            <Field name="frequency" component={FrequencySearchField} required />
            <Field
              name="route"
              label={<TranslatedText stringId="medication.route.label" fallback="Route" />}
              component={TranslatedSelectField}
              enumValues={DRUG_ROUTE_LABELS}
              required
            />
            <Field
              name="date"
              label={
                <TranslatedText stringId="medication.date.label" fallback="Prescription date" />
              }
              saveDateAsString
              component={DateField}
              required
            />
            <Field
              name="startDate"
              label={
                <TranslatedText
                  stringId="medication.startDatetime.label"
                  fallback="Start date & time"
                />
              }
              saveDateAsString
              component={DateTimeField}
              required
            />
            <FormGrid nested>
              <Field
                name="durationValue"
                label={<TranslatedText stringId="medication.duration.label" fallback="Duration" />}
                component={NumberField}
                min={0}
                onInput={preventInvalidNumber}
              />
              <Field
                name="durationUnit"
                label={<Box sx={{ opacity: 0 }}>.</Box>}
                component={SelectField}
                options={Object.entries(MEDICATION_DURATION_UNITS_LABELS).map(([value, label]) => ({
                  value,
                  label,
                }))}
              />
            </FormGrid>
            <div />
            <Field
              name="prescriberId"
              label={
                <TranslatedText stringId="medication.prescriber.label" fallback="Prescriber" />
              }
              component={AutocompleteField}
              suggester={practitionerSuggester}
              required
            />
            <Field
              name="indication"
              label={
                <TranslatedText stringId="medication.indication.label" fallback="Indication" />
              }
              component={TextField}
            />
            <div style={{ gridColumn: '1/-1' }}>
              <Field
                name="isPhoneOrder"
                label={
                  <BodyText>
                    <TranslatedText stringId="medication.phoneOrder.label" fallback="Phone Order" />
                  </BodyText>
                }
                component={CheckField}
              />
            </div>
            <Field
              name="notes"
              label={<TranslatedText stringId="general.notes.label" fallback="Notes" />}
              component={TextField}
              style={{ gridColumn: '1/-1' }}
            />
            <div style={{ gridColumn: '1 / -1' }}>
              <Divider />
            </div>
            {values.frequency ? (
              <MedicationAdministrationForm />
            ) : (
              <div style={{ gridColumn: '1 / -1' }}>
                <FieldLabel>
                  <TranslatedText
                    stringId="medication.medicationAdministrationSchedule.label"
                    fallback="Medication administration schedule"
                  />
                </FieldLabel>
                <FieldContent>
                  <TranslatedText
                    stringId="medication.medicationAdministrationSchedule.noFrequencySelected"
                    fallback="Select a frequency above to complete the medication administration schedule"
                  />
                </FieldContent>
              </div>
            )}
            <div style={{ gridColumn: '1 / -1' }}>
              <Divider />
            </div>
            <Field
              name="quantity"
              label={
                <TranslatedText
                  stringId="medication.dischargeQuantity.label"
                  fallback="Discharge quantity"
                />
              }
              min={0}
              component={NumberField}
              onInput={preventInvalidNumber}
            />
            {showPatientWeight && (
              <>
                <div style={{ gridColumn: '1 / -1' }}>
                  <Divider />
                </div>
                <Field
                  name="patientWeight"
                  label={
                    <TranslatedText
                      stringId="medication.patientWeight.label"
                      fallback="Patient weight if printing (:unit)"
                      replacements={{ unit: weightUnit }}
                    />
                  }
                  onChange={e => setPatientWeight(e.target.value)}
                  component={TextField}
                  placeholder={getTranslation('medication.patientWeight.placeholder', 'e.g 2.4')}
                  type="number"
                />
              </>
            )}
            <div style={{ gridColumn: '1 / -1', margin: '0 -32px' }}>
              <Divider />
            </div>
            <ButtonRow>
              <FormSubmitButton
                color="primary"
                onClick={async data => onFinalise({ data, isPrinting: true, submitForm })}
                variant="outlined"
                startIcon={<PrintIcon />}
              >
                <TranslatedText
                  stringId="medication.action.finaliseAndPrint"
                  fallback="Finalise & Print"
                />
              </FormSubmitButton>
              <Box display="flex" sx={{ gap: '16px' }}>
                <FormCancelButton onClick={onCancel}>
                  <TranslatedText stringId="general.action.cancel" fallback="Cancel" />
                </FormCancelButton>
                <FormSubmitButton
                  color="primary"
                  onClick={async data => onFinalise({ data, isPrinting: false, submitForm })}
                >
                  <TranslatedText stringId="general.action.finalise" fallback="Finalise" />
                </FormSubmitButton>
              </Box>
            </ButtonRow>
          </StyledFormGrid>
        )}
      />
      {submittedMedication && (
        <PrintPrescriptionModal
          medication={submittedMedication}
          patientWeight={showPatientWeight ? patientWeight : undefined}
          open={printModalOpen}
          onClose={() => {
            if (awaitingPrint) {
              onSaved();
            }
            setAwaitingPrint(false);
            setPrintModalOpen(false);
          }}
        />
      )}
      {idealTimesErrorOpen && (
        <Dialog
          isVisible
          onClose={() => setIdealTimesErrorOpen(false)}
          headerTitle={
            <TranslatedText
              stringId="medication.medicationAdministrationSchedule.discrepancyError.title"
              fallback="Administration times discrepancy"
            />
          }
          disableDevWarning
          contentText={
            <>
              <FieldContent pt={3} pb={4}>
                <TranslatedText
                  stringId="medication.medicationAdministrationSchedule.discrepancyError.content"
                  fallback="There are less administration times than expected for the selected frequency. Please resolve this issue before finalising the prescription."
                />
              </FieldContent>
              <Box pb={2.5} mx={-4} borderTop={`1px solid ${Colors.outline}`} />
            </>
          }
          okText={
            <TranslatedText
              stringId="medication.medicationAdministrationSchedule.discrepancyError.backToPrescription"
              fallback="Back to prescription"
            />
          }
        />
      )}
    </>
  );
};<|MERGE_RESOLUTION|>--- conflicted
+++ resolved
@@ -16,10 +16,7 @@
   findAdministrationTimeSlotFromIdealTime,
   getDateFromTimeString,
   formatTimeSlot,
-<<<<<<< HEAD
   getEndDate
-=======
->>>>>>> 303964ce
 } from '@tamanu/shared/utils/medication';
 import { formatShort } from '@tamanu/utils/dateTime';
 import { addDays, format, subSeconds } from 'date-fns';
