--- conflicted
+++ resolved
@@ -21,11 +21,8 @@
   SelectField,
   TextField,
 } from '../components';
-<<<<<<< HEAD
 import { FORM_TYPES } from '../constants';
-=======
 import { TranslatedText } from '../components/Translation/TranslatedText';
->>>>>>> 0755bccd
 
 const drugRouteOptions = [
   { label: 'Dermal', value: 'dermal' },
@@ -250,13 +247,9 @@
                 <Field
                   name="qtyLunch"
                   min={0}
-<<<<<<< HEAD
-                  label="Lunch"
-=======
                   label={
                     <TranslatedText stringId="medication.quantityLunch.label" fallback="Lunch" />
                   }
->>>>>>> 0755bccd
                   component={NumberField}
                   disabled={readOnly}
                   onInput={preventNegative}
@@ -284,17 +277,6 @@
                   disabled={readOnly}
                   onInput={preventNegative}
                 />
-<<<<<<< HEAD
-                <Field
-                  name="qtyNight"
-                  label="Night"
-                  min={0}
-                  component={NumberField}
-                  disabled={readOnly}
-                  onInput={preventNegative}
-                />
-=======
->>>>>>> 0755bccd
               </FormGrid>
               <Field
                 name="indication"
