import React, { useMemo } from 'react';
import PropTypes from 'prop-types';
import * as yup from 'yup';
import { VISIBILITY_STATUSES, VITALS_DATA_ELEMENT_IDS } from '@tamanu/constants';
import { getCurrentDateTimeString } from '@tamanu/shared/utils/dateTime';
import { Form, FormSubmitCancelRow, ModalLoader } from '../components';
import { SurveyScreen } from '../components/Surveys';
import { combineQueries } from '../api/combineQueries';
import { usePatientAdditionalDataQuery, useVitalsSurveyQuery } from '../api/queries';
import { getFormInitialValues, getValidationSchema } from '../utils';
import { ForbiddenErrorModalContents } from '../components/ForbiddenErrorModal';
import { Modal } from '../components/Modal';
import { ErrorMessage } from '../components/ErrorMessage';
import { useAuth } from '../contexts/Auth';
import { useEncounter } from '../contexts/Encounter';
import { TranslatedText } from '../components/Translation/TranslatedText';
<<<<<<< HEAD

const baseVitalsSchema = yup.object().shape({
  [VITALS_DATA_ELEMENT_IDS.dateRecorded]: yup.date().required('Required'),
});
=======
import { useTranslation } from '../contexts/Translation';
>>>>>>> fcfd1fdd

export const VitalsForm = React.memo(({ patient, onSubmit, onClose, encounterType }) => {
  const { getTranslation } = useTranslation();
  const {
    data: [vitalsSurvey, patientAdditionalData],
    isLoading,
    isError,
    error,
  } = combineQueries([useVitalsSurveyQuery(), usePatientAdditionalDataQuery(patient.id)]);
  const { encounter } = useEncounter();
  const { components = [] } = vitalsSurvey || {};
  const currentComponents = components
    .filter(c => c.visibilityStatus === VISIBILITY_STATUSES.CURRENT)
    .map(c =>
      c.dataElementId === VITALS_DATA_ELEMENT_IDS.dateRecorded
        ? { ...c, validationCriteria: JSON.stringify({ mandatory: true }) }
        : c,
    );
  const validationSchema = useMemo(
    () =>
      getValidationSchema({ components: currentComponents }, getTranslation, {
        encounterType: encounterType || encounter?.encounterType,
      }).concat(
        yup.object().shape({
          [VITALS_DATA_ELEMENT_IDS.dateRecorded]: yup
            .date()
            .translatedLabel(
              <TranslatedText stringId="general.recordedDate.label" fallback="Date recorded" />,
            )
            .required(),
        }),
      ),
    [currentComponents, encounter?.encounterType, encounterType, getTranslation],
  );
  const { ability } = useAuth();
  const canCreateVitals = ability.can('create', 'Vitals');

  if (isLoading) {
    return <ModalLoader />;
  }

  if (!canCreateVitals) {
    return (
      <Modal title="Permission required" open onClose={onClose}>
        <ForbiddenErrorModalContents onConfirm={onClose} confirmText="Close" />
      </Modal>
    );
  }

  if (isError) {
    return (
      <ErrorMessage
        title="Error: Cannot load vitals form"
        errorMessage="Please contact an administrator to ensure the Vitals form is configured correctly."
        error={error}
      />
    );
  }

  const handleSubmit = async data => onSubmit({ survey: vitalsSurvey, ...data });

  return (
    <Form
      onSubmit={handleSubmit}
      showInlineErrorsOnly
      validateOnChange
      validateOnBlur
      validationSchema={validationSchema}
      initialValues={{
        [VITALS_DATA_ELEMENT_IDS.dateRecorded]: getCurrentDateTimeString(),
        ...getFormInitialValues(currentComponents, patient, patientAdditionalData),
      }}
      validate={values => {
        if (
          Object.entries(values)
            .filter(([name]) => name !== VITALS_DATA_ELEMENT_IDS.dateRecorded)
            .every(([, value]) => value === '' || value === null || value === undefined)
        ) {
          return { form: 'At least one recording must be entered.' };
        }

        return {};
      }}
      render={({ submitForm, values, setFieldValue }) => (
        <SurveyScreen
          allComponents={currentComponents}
          patient={patient}
          cols={2}
          values={values}
          setFieldValue={setFieldValue}
          submitButton={
            <FormSubmitCancelRow
              confirmText={<TranslatedText stringId="general.action.record" fallback="Record" />}
              onConfirm={submitForm}
              onCancel={onClose}
            />
          }
          encounterType={encounterType}
        />
      )}
    />
  );
});

VitalsForm.propTypes = {
  onSubmit: PropTypes.func.isRequired,
  onClose: PropTypes.func.isRequired,
  patient: PropTypes.object.isRequired,
};<|MERGE_RESOLUTION|>--- conflicted
+++ resolved
@@ -14,14 +14,7 @@
 import { useAuth } from '../contexts/Auth';
 import { useEncounter } from '../contexts/Encounter';
 import { TranslatedText } from '../components/Translation/TranslatedText';
-<<<<<<< HEAD
-
-const baseVitalsSchema = yup.object().shape({
-  [VITALS_DATA_ELEMENT_IDS.dateRecorded]: yup.date().required('Required'),
-});
-=======
 import { useTranslation } from '../contexts/Translation';
->>>>>>> fcfd1fdd
 
 export const VitalsForm = React.memo(({ patient, onSubmit, onClose, encounterType }) => {
   const { getTranslation } = useTranslation();
