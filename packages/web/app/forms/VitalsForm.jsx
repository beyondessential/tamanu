--- conflicted
+++ resolved
@@ -13,15 +13,15 @@
 import { ErrorMessage } from '../components/ErrorMessage';
 import { useAuth } from '../contexts/Auth';
 import { useEncounter } from '../contexts/Encounter';
+import { useTranslation } from '../contexts/Translation';
 import { TranslatedText } from '../components/Translation/TranslatedText';
-<<<<<<< HEAD
-import { useTranslation } from '../contexts/Translation';
-=======
 
 const baseVitalsSchema = yup.object().shape({
-  [VITALS_DATA_ELEMENT_IDS.dateRecorded]: yup.date().required('Required'),
+  [VITALS_DATA_ELEMENT_IDS.dateRecorded]: yup
+    .date()
+    .required()
+    .label('dateRecorded'),
 });
->>>>>>> 5be7ea99
 
 export const VitalsForm = React.memo(({ patient, onSubmit, onClose, encounterType }) => {
   const { getTranslation } = useTranslation();
