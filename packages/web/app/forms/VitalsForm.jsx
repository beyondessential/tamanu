--- conflicted
+++ resolved
@@ -14,14 +14,7 @@
 import { useAuth } from '../contexts/Auth';
 import { useEncounter } from '../contexts/Encounter';
 import { TranslatedText } from '../components/Translation/TranslatedText';
-<<<<<<< HEAD
-
-const baseVitalsSchema = yup.object().shape({
-  [VITALS_DATA_ELEMENT_IDS.dateRecorded]: yup.date().required('Required'),
-});
-=======
 import { useTranslation } from '../contexts/Translation';
->>>>>>> 1a59a223
 
 export const VitalsForm = React.memo(({ patient, onSubmit, onClose, encounterType }) => {
   const { getTranslation } = useTranslation();
@@ -33,7 +26,6 @@
   } = combineQueries([useVitalsSurveyQuery(), usePatientAdditionalDataQuery(patient.id)]);
   const { encounter } = useEncounter();
   const { components = [] } = vitalsSurvey || {};
-<<<<<<< HEAD
   const currentComponents = components
     .filter(c => c.visibilityStatus === VISIBILITY_STATUSES.CURRENT)
     .map(c =>
@@ -41,12 +33,6 @@
         ? { ...c, validationCriteria: JSON.stringify({ mandatory: true }) }
         : c,
     );
-=======
-  const currentComponents = components.filter(
-    c => c.visibilityStatus === VISIBILITY_STATUSES.CURRENT,
-  );
-
->>>>>>> 1a59a223
   const validationSchema = useMemo(
     () =>
       getValidationSchema({ components: currentComponents }, getTranslation, {
