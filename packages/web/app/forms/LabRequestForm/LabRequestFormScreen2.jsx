import React, { useMemo } from 'react';
import * as yup from 'yup';
import { LAB_REQUEST_FORM_TYPES } from '@tamanu/constants/labs';
import { uniqBy } from 'lodash';
import styled from 'styled-components';
import { Field, TextField } from '../../components';
import { TestSelectorField } from '../../views/labRequest/TestSelector';
import { BodyText, Heading3 } from '../../components/Typography';
import { TranslatedText } from '../../components/Translation/TranslatedText';

const StyledBodyText = styled(BodyText)`
  margin-bottom: 28px;
  white-space: pre-line;
`;

export const screen2ValidationSchema = yup.object().shape({
  labTestTypeIds: yup
    .array()
    .nullable()
    .when('requestFormType', {
      is: val => val === LAB_REQUEST_FORM_TYPES.INDIVIDUAL,
      then: yup
        .array()
        .of(yup.string())
        .min(
          1,
          <TranslatedText
<<<<<<< HEAD
            stringId="lab.form.testSelect.individual.testTypes.validation"
=======
            stringId="lab.testSelect.individual.testTypes.validation"
>>>>>>> 1b2e3d27
            fallback="Please select at least one test type"
          />,
        ),
    }),
  panelIds: yup
    .array()
    .nullable()
    .when('requestFormType', {
      is: val => val === LAB_REQUEST_FORM_TYPES.PANEL,
      then: yup
        .array()
        .of(yup.string())
        .min(
          1,
          <TranslatedText
<<<<<<< HEAD
            stringId="lab.form.testSelect.panel.testTypes.validation"
=======
            stringId="lab.testSelect.panel.testTypes.validation"
>>>>>>> 1b2e3d27
            fallback="Please select at least one panel"
          />,
        ),
    }),
  notes: yup.string(),
});

export const FORM_TYPE_TO_FIELD_CONFIG = {
  [LAB_REQUEST_FORM_TYPES.INDIVIDUAL]: {
    subheading: (
<<<<<<< HEAD
      <TranslatedText
        stringId="lab.form.testSelect.individual.subheading"
        fallback="Select tests"
      />
=======
      <TranslatedText stringId="lab.testSelect.individual.subheading" fallback="Select tests" />
>>>>>>> 1b2e3d27
    ),
    instructions: (
      <>
        <TranslatedText
<<<<<<< HEAD
          stringId="lab.form.testSelect.individual.instructionLine1"
=======
          stringId="lab.testSelect.individual.instructionLine1"
>>>>>>> 1b2e3d27
          fallback="Please select the test or tests you would like to request below and add any relevant notes."
        />
        {'\n'}
        <TranslatedText
<<<<<<< HEAD
          stringId="lab.form.testSelect.individual.instructionLine2"
=======
          stringId="lab.testSelect.individual.instructionLine2"
>>>>>>> 1b2e3d27
          fallback="You can filter test by category using the field below."
        />
      </>
    ),
    selectableName: 'test', // TODO: Translate selectableName (requires refactoring in TestSelector.js)
    fieldName: 'labTestTypeIds',
  },
  [LAB_REQUEST_FORM_TYPES.PANEL]: {
    subheading: (
<<<<<<< HEAD
      <TranslatedText stringId="lab.form.testSelect.panel.subheading" fallback="Select panel" />
    ),
    instructions: (
      <TranslatedText
        stringId="lab.form.testSelect.panel.instruction"
=======
      <TranslatedText stringId="lab.testSelect.panel.subheading" fallback="Select panel" />
    ),
    instructions: (
      <TranslatedText
        stringId="lab.testSelect.panel.instruction"
>>>>>>> 1b2e3d27
        fallback="Please select the panel or panels you would like to request below and add any relevant notes."
      />
    ),
    label: (
      <TranslatedText
<<<<<<< HEAD
        stringId="lab.form.testSelect.panel.label"
=======
        stringId="lab.testSelect.panel.label"
>>>>>>> 1b2e3d27
        fallback="Select the test panel or panels"
      />
    ),
    selectableName: 'panel',
    searchFieldPlaceholder: {
      stringId: 'lab.testSelect.placeholder',
      fallback: 'Search panel or category',
    },
    fieldName: 'panelIds',
  },
  [LAB_REQUEST_FORM_TYPES.SUPERSET]: {
    subheading: (
<<<<<<< HEAD
      <TranslatedText
        stringId="lab.form.testSelect.superSet.subheading"
        fallback="Select superset"
      />
=======
      <TranslatedText stringId="lab.testSelect.superSet.subheading" fallback="Select superset" />
>>>>>>> 1b2e3d27
    ),
    instructions: (
      <>
        <TranslatedText
<<<<<<< HEAD
          stringId="lab.form.testSelect.superset.instructionLine1"
=======
          stringId="lab.testSelect.superset.instructionLine1"
>>>>>>> 1b2e3d27
          fallback="Please select the superset you would like to request below and add any relevant notes."
        />
        ,{'\n'}
        <TranslatedText
<<<<<<< HEAD
          stringId="lab.form.testSelect.superset.instructionLine2"
=======
          stringId="lab.testSelect.superset.instructionLine2"
>>>>>>> 1b2e3d27
          fallback="You can also remove or add additional panels to your request."
        />
      </>
    ),
    selectableName: 'panel',
  },
};

export const LabRequestFormScreen2 = props => {
  const {
    values: { requestFormType },
    onSelectionChange,
  } = props;

  const fieldConfig = useMemo(() => FORM_TYPE_TO_FIELD_CONFIG[requestFormType], [requestFormType]);
  const { subheading, instructions, fieldName } = fieldConfig;
  const handleSelectionChange = ({ selectedObjects }) => {
    if (!onSelectionChange) return;
    const isPanelRequest = requestFormType === LAB_REQUEST_FORM_TYPES.PANEL;
    const getKey = ({ category = {}, id }) => (isPanelRequest ? id : category.id);
    const grouped = uniqBy(selectedObjects, getKey).map(({ category = {}, id, name }) => ({
      categoryId: category.id,
      categoryName: category.name,
      ...(isPanelRequest ? { panelId: id, panelName: name } : {}),
    }));
    onSelectionChange(grouped);
  };

  return (
    <>
      <div style={{ gridColumn: '1 / -1' }}>
        <Heading3 mb="12px">{subheading}</Heading3>
        <StyledBodyText color="textTertiary">{instructions}</StyledBodyText>
        <Field
          name={fieldName}
          labelConfig={fieldConfig}
          component={TestSelectorField}
          requestFormType={requestFormType}
          onChange={handleSelectionChange}
          required
          {...props}
        />
      </div>
      <div style={{ gridColumn: '1 / -1' }}>
        <Field
          name="notes"
<<<<<<< HEAD
          label={<TranslatedText stringId="general.form.notes.label" fallback="Notes" />}
=======
          label={<TranslatedText stringId="general.notes.label" fallback="Notes" />}
>>>>>>> 1b2e3d27
          component={TextField}
          multiline
          rows={3}
        />
      </div>
    </>
  );
};<|MERGE_RESOLUTION|>--- conflicted
+++ resolved
@@ -25,11 +25,7 @@
         .min(
           1,
           <TranslatedText
-<<<<<<< HEAD
-            stringId="lab.form.testSelect.individual.testTypes.validation"
-=======
             stringId="lab.testSelect.individual.testTypes.validation"
->>>>>>> 1b2e3d27
             fallback="Please select at least one test type"
           />,
         ),
@@ -45,11 +41,7 @@
         .min(
           1,
           <TranslatedText
-<<<<<<< HEAD
-            stringId="lab.form.testSelect.panel.testTypes.validation"
-=======
             stringId="lab.testSelect.panel.testTypes.validation"
->>>>>>> 1b2e3d27
             fallback="Please select at least one panel"
           />,
         ),
@@ -60,32 +52,17 @@
 export const FORM_TYPE_TO_FIELD_CONFIG = {
   [LAB_REQUEST_FORM_TYPES.INDIVIDUAL]: {
     subheading: (
-<<<<<<< HEAD
-      <TranslatedText
-        stringId="lab.form.testSelect.individual.subheading"
-        fallback="Select tests"
-      />
-=======
       <TranslatedText stringId="lab.testSelect.individual.subheading" fallback="Select tests" />
->>>>>>> 1b2e3d27
     ),
     instructions: (
       <>
         <TranslatedText
-<<<<<<< HEAD
-          stringId="lab.form.testSelect.individual.instructionLine1"
-=======
           stringId="lab.testSelect.individual.instructionLine1"
->>>>>>> 1b2e3d27
           fallback="Please select the test or tests you would like to request below and add any relevant notes."
         />
         {'\n'}
         <TranslatedText
-<<<<<<< HEAD
-          stringId="lab.form.testSelect.individual.instructionLine2"
-=======
           stringId="lab.testSelect.individual.instructionLine2"
->>>>>>> 1b2e3d27
           fallback="You can filter test by category using the field below."
         />
       </>
@@ -95,29 +72,17 @@
   },
   [LAB_REQUEST_FORM_TYPES.PANEL]: {
     subheading: (
-<<<<<<< HEAD
-      <TranslatedText stringId="lab.form.testSelect.panel.subheading" fallback="Select panel" />
-    ),
-    instructions: (
-      <TranslatedText
-        stringId="lab.form.testSelect.panel.instruction"
-=======
       <TranslatedText stringId="lab.testSelect.panel.subheading" fallback="Select panel" />
     ),
     instructions: (
       <TranslatedText
         stringId="lab.testSelect.panel.instruction"
->>>>>>> 1b2e3d27
         fallback="Please select the panel or panels you would like to request below and add any relevant notes."
       />
     ),
     label: (
       <TranslatedText
-<<<<<<< HEAD
-        stringId="lab.form.testSelect.panel.label"
-=======
         stringId="lab.testSelect.panel.label"
->>>>>>> 1b2e3d27
         fallback="Select the test panel or panels"
       />
     ),
@@ -130,32 +95,17 @@
   },
   [LAB_REQUEST_FORM_TYPES.SUPERSET]: {
     subheading: (
-<<<<<<< HEAD
-      <TranslatedText
-        stringId="lab.form.testSelect.superSet.subheading"
-        fallback="Select superset"
-      />
-=======
       <TranslatedText stringId="lab.testSelect.superSet.subheading" fallback="Select superset" />
->>>>>>> 1b2e3d27
     ),
     instructions: (
       <>
         <TranslatedText
-<<<<<<< HEAD
-          stringId="lab.form.testSelect.superset.instructionLine1"
-=======
           stringId="lab.testSelect.superset.instructionLine1"
->>>>>>> 1b2e3d27
           fallback="Please select the superset you would like to request below and add any relevant notes."
         />
         ,{'\n'}
         <TranslatedText
-<<<<<<< HEAD
-          stringId="lab.form.testSelect.superset.instructionLine2"
-=======
           stringId="lab.testSelect.superset.instructionLine2"
->>>>>>> 1b2e3d27
           fallback="You can also remove or add additional panels to your request."
         />
       </>
@@ -202,11 +152,7 @@
       <div style={{ gridColumn: '1 / -1' }}>
         <Field
           name="notes"
-<<<<<<< HEAD
-          label={<TranslatedText stringId="general.form.notes.label" fallback="Notes" />}
-=======
           label={<TranslatedText stringId="general.notes.label" fallback="Notes" />}
->>>>>>> 1b2e3d27
           component={TextField}
           multiline
           rows={3}
