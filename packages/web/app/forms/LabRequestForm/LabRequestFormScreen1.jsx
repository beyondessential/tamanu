import React from 'react';
import { Heading3, BodyText, LowerCase } from '../../components/Typography';
import {
  AutocompleteField,
  DateTimeField,
  Field,
  FormSeparatorLine,
  SuggesterSelectField,
} from '../../components';
import { LabRequestFormTypeRadioField } from './LabRequestFormTypeRadioField';
import { TranslatedText } from '../../components/Translation/TranslatedText';

// If update any fields please update screen1ValidationSchema in LabRequestMultiStepForm.js
export const LabRequestFormScreen1 = ({
  setFieldValue,
  values,
  practitionerSuggester,
  departmentSuggester,
}) => {
  return (
    <>
      <div style={{ gridColumn: '1 / -1' }}>
        <Heading3 mb="12px">
<<<<<<< HEAD
          <TranslatedText stringId="lab.form.create.header" fallback="Creating a new lab request" />
        </Heading3>
        <BodyText mb="28px" color="textTertiary">
          <TranslatedText
            stringId="lab.form.create.instruction"
=======
          <TranslatedText stringId="lab.create.header" fallback="Creating a new lab request" />
        </Heading3>
        <BodyText mb="28px" color="textTertiary">
          <TranslatedText
            stringId="lab.create.instruction"
>>>>>>> 1b2e3d27
            fallback="Please complete the details below and select the lab request type"
          />
        </BodyText>
      </div>
      <Field
        name="requestedById"
        label={
          <TranslatedText
<<<<<<< HEAD
            stringId="lab.form.requestingClinician.label"
            fallback="Requesting :clinician"
            replacements={{ clinician: clinicianText.toLowerCase() }}
=======
            stringId="lab.requestingClinician.label"
            fallback="Requesting :clinician"
            replacements={{ clinician: (
              <LowerCase>
                <TranslatedText
                  stringId="general.localisedField.clinician.label.short"
                  fallback="Clinician"
                />
              </LowerCase>
            ), }}
>>>>>>> 1b2e3d27
          />
        }
        required
        component={AutocompleteField}
        suggester={practitionerSuggester}
      />
      <Field
        name="requestedDate"
        label={<TranslatedText
<<<<<<< HEAD
          stringId="lab.form.requestDateTime.label"
=======
          stringId="lab.requestDateTime.label"
>>>>>>> 1b2e3d27
          fallback="Request date & time"
        />}
        required
        component={DateTimeField}
        saveDateAsString
      />
      <Field
        name="departmentId"
<<<<<<< HEAD
        label={<TranslatedText stringId="general.form.department.label" fallback="Department" />}
=======
        label={<TranslatedText stringId="general.department.label" fallback="Department" />}
>>>>>>> 1b2e3d27
        component={AutocompleteField}
        suggester={departmentSuggester}
      />
      <Field
        name="labTestPriorityId"
<<<<<<< HEAD
        label={<TranslatedText stringId="lab.form.priority.label" fallback="Priority" />}
=======
        label={<TranslatedText stringId="lab.priority.label" fallback="Priority" />}
>>>>>>> 1b2e3d27
        component={SuggesterSelectField}
        endpoint="labTestPriority"
      />
      <FormSeparatorLine />
      <LabRequestFormTypeRadioField setFieldValue={setFieldValue} value={values.requestFormType} />
    </>
  );
};<|MERGE_RESOLUTION|>--- conflicted
+++ resolved
@@ -21,19 +21,11 @@
     <>
       <div style={{ gridColumn: '1 / -1' }}>
         <Heading3 mb="12px">
-<<<<<<< HEAD
-          <TranslatedText stringId="lab.form.create.header" fallback="Creating a new lab request" />
-        </Heading3>
-        <BodyText mb="28px" color="textTertiary">
-          <TranslatedText
-            stringId="lab.form.create.instruction"
-=======
           <TranslatedText stringId="lab.create.header" fallback="Creating a new lab request" />
         </Heading3>
         <BodyText mb="28px" color="textTertiary">
           <TranslatedText
             stringId="lab.create.instruction"
->>>>>>> 1b2e3d27
             fallback="Please complete the details below and select the lab request type"
           />
         </BodyText>
@@ -42,11 +34,6 @@
         name="requestedById"
         label={
           <TranslatedText
-<<<<<<< HEAD
-            stringId="lab.form.requestingClinician.label"
-            fallback="Requesting :clinician"
-            replacements={{ clinician: clinicianText.toLowerCase() }}
-=======
             stringId="lab.requestingClinician.label"
             fallback="Requesting :clinician"
             replacements={{ clinician: (
@@ -57,7 +44,6 @@
                 />
               </LowerCase>
             ), }}
->>>>>>> 1b2e3d27
           />
         }
         required
@@ -67,11 +53,7 @@
       <Field
         name="requestedDate"
         label={<TranslatedText
-<<<<<<< HEAD
-          stringId="lab.form.requestDateTime.label"
-=======
           stringId="lab.requestDateTime.label"
->>>>>>> 1b2e3d27
           fallback="Request date & time"
         />}
         required
@@ -80,21 +62,13 @@
       />
       <Field
         name="departmentId"
-<<<<<<< HEAD
-        label={<TranslatedText stringId="general.form.department.label" fallback="Department" />}
-=======
         label={<TranslatedText stringId="general.department.label" fallback="Department" />}
->>>>>>> 1b2e3d27
         component={AutocompleteField}
         suggester={departmentSuggester}
       />
       <Field
         name="labTestPriorityId"
-<<<<<<< HEAD
-        label={<TranslatedText stringId="lab.form.priority.label" fallback="Priority" />}
-=======
         label={<TranslatedText stringId="lab.priority.label" fallback="Priority" />}
->>>>>>> 1b2e3d27
         component={SuggesterSelectField}
         endpoint="labTestPriority"
       />
