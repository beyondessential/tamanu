import React from 'react';

import { NOTE_TYPE_LABELS } from '@tamanu/constants';

import { FormSubmitCancelRow } from '../components/ButtonRow';
import {
  NoteContentField,
  NoteInfoSection,
  StyledDivider,
  WrittenByText,
} from '../components/NoteCommonFields';
import { TranslatedText } from '../components/Translation/TranslatedText';

export const EditNoteForm = ({ note, onNoteContentChange, onSubmit, onCancel }) => {
  const noteAuthorName = note.revisedBy
    ? note.revisedBy.author?.displayName
    : note.author?.displayName;
  const noteOnBehalfOfName = note.revisedBy
    ? note.revisedBy.onBehalfOf?.displayName
    : note.onBehalfOf?.displayName;
  const writtenBy = (
    <WrittenByText noteAuthorName={noteAuthorName} noteOnBehalfOfName={noteOnBehalfOfName} />
  );

  return (
    <>
      <NoteInfoSection
        numberOfColumns={3}
        noteType={NOTE_TYPE_LABELS[note.noteType]}
        date={note.revisedBy ? note.revisedBy.date : note.date}
        writtenByLabel={<TranslatedText
<<<<<<< HEAD
          stringId="note.form.writtenBy.label"
          fallback="Written by (or on behalf of)"
        />}
        writtenBy={writtenBy}
        dateLabel={<TranslatedText stringId="note.form.dateTime.label" fallback="Date & time" />}
=======
          stringId="note.writtenBy.label"
          fallback="Written by (or on behalf of)"
        />}
        writtenBy={writtenBy}
        dateLabel={<TranslatedText stringId="note.dateTime.label" fallback="Date & time" />}
>>>>>>> 0e1429e5
      />
      <br />
      <NoteContentField onChange={onNoteContentChange} />
      <StyledDivider />
      <FormSubmitCancelRow
        onConfirm={onSubmit}
        confirmText={<TranslatedText stringId="general.action.save" fallback="Save" />}
        cancelText={<TranslatedText stringId="general.action.cancel" fallback="Cancel" />}
        onCancel={onCancel}
      />
    </>
  );
};<|MERGE_RESOLUTION|>--- conflicted
+++ resolved
@@ -29,19 +29,11 @@
         noteType={NOTE_TYPE_LABELS[note.noteType]}
         date={note.revisedBy ? note.revisedBy.date : note.date}
         writtenByLabel={<TranslatedText
-<<<<<<< HEAD
-          stringId="note.form.writtenBy.label"
-          fallback="Written by (or on behalf of)"
-        />}
-        writtenBy={writtenBy}
-        dateLabel={<TranslatedText stringId="note.form.dateTime.label" fallback="Date & time" />}
-=======
           stringId="note.writtenBy.label"
           fallback="Written by (or on behalf of)"
         />}
         writtenBy={writtenBy}
         dateLabel={<TranslatedText stringId="note.dateTime.label" fallback="Date & time" />}
->>>>>>> 0e1429e5
       />
       <br />
       <NoteContentField onChange={onNoteContentChange} />
