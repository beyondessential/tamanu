import React, { useEffect, useMemo, useState } from 'react';
import { PropTypes } from 'prop-types';
import * as yup from 'yup';

import { SETTING_KEYS, VACCINE_CATEGORIES, VACCINE_RECORDING_TYPES } from '@tamanu/constants';
import { getCurrentDateTimeString } from '@tamanu/shared/utils/dateTime';

import { FORM_TYPES, REQUIRED_INLINE_ERROR_MESSAGE } from '../constants';
import { Form } from '../components/Field';
import { ErrorMessage } from '../components/ErrorMessage';
import { LoadingIndicator } from '../components/LoadingIndicator';
import {
  VACCINE_GIVEN_INITIAL_VALUES,
  VACCINE_GIVEN_VALIDATION_SCHEMA,
  VaccineGivenForm,
} from './VaccineGivenForm';
import { VaccineNotGivenForm } from './VaccineNotGivenForm';
import { usePatientCurrentEncounter } from '../api/queries';
import { useVaccinationSettings } from '../api/queries/useVaccinationSettings';
import { useAuth } from '../contexts/Auth';
import { TranslatedText } from '../components/Translation/TranslatedText';
import { useLocalisation } from '../contexts/Localisation';
import { usePatientData } from '../api/queries/usePatientData';
import { isBefore, parse } from 'date-fns';

const validateGivenElsewhereRequiredField = (status, givenElsewhere) =>
  (status === VACCINE_RECORDING_TYPES.GIVEN && !givenElsewhere) ||
  status === VACCINE_RECORDING_TYPES.NOT_GIVEN; // If NOT_GIVEN then do not care about givenElsewhere

const BASE_VACCINE_SCHEME_VALIDATION = yup.object().shape({
  date: yup
    .string()
    .when(['status', 'givenElsewhere'], {
      is: validateGivenElsewhereRequiredField,
      then: yup.string().required(REQUIRED_INLINE_ERROR_MESSAGE),
      otherwise: yup.string().nullable(),
    })
    .when(['status'], {
      is: VACCINE_RECORDING_TYPES.GIVEN,
      then: schema =>
        schema.test('min', 'Date cannot be prior to patient date of birth', (value, context) => {
          if (!value) return true;
          const format = 'yyyy-MM-dd';
          const minDate = parse(context.parent?.patientData?.dateOfBirth, format, new Date());
          const date = parse(value, format, new Date());
          if (isBefore(date, minDate)) {
            return false;
          }
          return true;
        }),
    }),
  locationId: yup.string().when(['status', 'givenElsewhere'], {
    is: validateGivenElsewhereRequiredField,
    then: yup.string().required(REQUIRED_INLINE_ERROR_MESSAGE),
    otherwise: yup.string().nullable(),
  }),
  departmentId: yup.string().when(['status', 'givenElsewhere'], {
    is: validateGivenElsewhereRequiredField,
    then: yup.string().required(REQUIRED_INLINE_ERROR_MESSAGE),
    otherwise: yup.string().nullable(),
  }),
});

export const NEW_RECORD_VACCINE_SCHEME_VALIDATION = BASE_VACCINE_SCHEME_VALIDATION.shape({
  category: yup.string().required(REQUIRED_INLINE_ERROR_MESSAGE),
  vaccineLabel: yup.string().when('category', {
    is: categoryValue => !!categoryValue && categoryValue !== VACCINE_CATEGORIES.OTHER,
    then: yup.string().required(REQUIRED_INLINE_ERROR_MESSAGE),
    otherwise: yup.string().nullable(),
  }),
  vaccineName: yup.string().when('category', {
    is: VACCINE_CATEGORIES.OTHER,
    then: yup.string().required(REQUIRED_INLINE_ERROR_MESSAGE),
    otherwise: yup.string().nullable(),
  }),
  scheduledVaccineId: yup.string().when('category', {
    is: categoryValue => categoryValue !== VACCINE_CATEGORIES.OTHER,
    then: yup.string().required(REQUIRED_INLINE_ERROR_MESSAGE),
    otherwise: yup.string().nullable(),
  }),
});

export const VaccineForm = ({
  onCancel,
  onSubmit,
  editMode = false,
  currentVaccineRecordValues,
  patientId,
  getScheduledVaccines,
  vaccineRecordingType,
}) => {
  const { getLocalisation } = useLocalisation();
  const defaultVaccineLabel = currentVaccineRecordValues?.label;
  const [vaccineLabel, setVaccineLabel] = useState(defaultVaccineLabel);
  const [vaccineOptions, setVaccineOptions] = useState([]);
  const [category, setCategory] = useState(
    currentVaccineRecordValues?.vaccineName ? VACCINE_CATEGORIES.OTHER : VACCINE_CATEGORIES.ROUTINE,
  );

  const { data: patientData } = usePatientData(patientId);
  const {
    data: currentEncounter,
    isLoading: isLoadingCurrentEncounter,
    error: currentEncounterError,
  } = usePatientCurrentEncounter(patientId);
  const {
    data: vaccinationDefaults = {},
    isLoading: isLoadingVaccinationDefaults,
    error: vaccinationDefaultsError,
  } = useVaccinationSettings(SETTING_KEYS.VACCINATION_DEFAULTS);

  const selectedVaccine = useMemo(() => vaccineOptions.find(v => v.label === vaccineLabel), [
    vaccineLabel,
    vaccineOptions,
  ]);

  const { currentUser } = useAuth();

  useEffect(() => {
    if (!editMode) {
      const fetchScheduledVaccines = async () => {
        if (!category || category === VACCINE_CATEGORIES.OTHER) {
          setVaccineOptions([]);
          return;
        }
        const availableScheduledVaccines = await getScheduledVaccines({ category });
        setVaccineOptions(
          availableScheduledVaccines.map(vaccine => ({
            label: vaccine.label,
            value: vaccine.label,
            schedules: vaccine.schedules,
          })),
        );
      };

      fetchScheduledVaccines();
    }
  }, [category, getScheduledVaccines, editMode]);

  if (isLoadingCurrentEncounter || isLoadingVaccinationDefaults) {
    return <LoadingIndicator />;
  }

  if (currentEncounterError || vaccinationDefaultsError) {
    return (
      <ErrorMessage
        title={<TranslatedText stringId="vaccine.loadError" fallback="Cannot load vaccine form" />}
        errorMessage={currentEncounterError?.message || vaccinationDefaultsError?.message}
      />
    );
  }

  const baseSchemeValidation = editMode
    ? BASE_VACCINE_SCHEME_VALIDATION
    : NEW_RECORD_VACCINE_SCHEME_VALIDATION;

  const vaccineConsentEnabled = getLocalisation('features.enableVaccineConsent');

  const initialValues = !editMode
    ? {
<<<<<<< HEAD
      vaccineLabel: vaccineLabel,
      status: vaccineRecordingType,
=======
        vaccineLabel: vaccineLabel,
        status: vaccineRecordingType,
>>>>>>> 2615f5d0
        category,
        date: getCurrentDateTimeString(),
        locationGroupId: !currentEncounter
          ? vaccinationDefaults.data?.locationGroupId
          : currentEncounter.location?.locationGroup?.id,
        locationId: !currentEncounter
          ? vaccinationDefaults.data?.locationId
          : currentEncounter.location?.id,
        departmentId: !currentEncounter
          ? vaccinationDefaults.data?.departmentId
          : currentEncounter.department?.id,
        ...(vaccineRecordingType === VACCINE_RECORDING_TYPES.GIVEN
          ? VACCINE_GIVEN_INITIAL_VALUES
          : {}),
        patientData,
      }
    : {
        ...currentVaccineRecordValues,
        ...(currentVaccineRecordValues.circumstanceIds
          ? { circumstanceIds: JSON.stringify(currentVaccineRecordValues.circumstanceIds) }
          : {}),
        patientData,
      };

  return (
    <Form
      onSubmit={async data => onSubmit({ ...data, category })}
      showInlineErrorsOnly
      initialValues={initialValues}
      formType={editMode ? FORM_TYPES.EDIT_FORM : FORM_TYPES.CREATE_FORM}
      validationSchema={baseSchemeValidation.shape({
        ...(vaccineRecordingType === VACCINE_RECORDING_TYPES.GIVEN &&
          VACCINE_GIVEN_VALIDATION_SCHEMA(vaccineConsentEnabled)),
      })}
      render={({ submitForm, resetForm, setErrors, values, setValues }) => (
        <VaccineFormComponent
          vaccineRecordingType={vaccineRecordingType}
          submitForm={submitForm}
          resetForm={resetForm}
          setErrors={setErrors}
          editMode={editMode}
          values={values}
          setValues={setValues}
          vaccineLabel={vaccineLabel}
          vaccineOptions={vaccineOptions}
          category={category}
          setCategory={setCategory}
          setVaccineLabel={setVaccineLabel}
          schedules={selectedVaccine?.schedules}
          onCancel={onCancel}
          currentUser={currentUser}
          vaccineConsentEnabled={vaccineConsentEnabled}
          initialValues={initialValues}
        />
      )}
    />
  );
};

const VaccineFormComponent = ({
  vaccineRecordingType,
  submitForm,
  resetForm,
  setErrors,
  values,
  setValues,
  patientId,
  initialValues,
  ...props
}) => {
  const { setCategory, editMode } = props;
  useEffect(() => {
    // Reset the entire form values when switching between GIVEN and NOT_GIVEN tab
    resetForm({ values: initialValues });
    if (!editMode) {
      setCategory(VACCINE_CATEGORIES.ROUTINE);
    } // we strictly only want to reset the form values when vaccineRecordingType is changed
    // eslint-disable-next-line react-hooks/exhaustive-deps
  }, [vaccineRecordingType]);

  return vaccineRecordingType === VACCINE_RECORDING_TYPES.GIVEN ? (
    <VaccineGivenForm
      {...props}
      resetForm={resetForm}
      setErrors={setErrors}
      submitForm={submitForm}
      values={values}
      patientId={patientId}
      setValues={setValues}
    />
  ) : (
    <VaccineNotGivenForm {...props} resetForm={resetForm} submitForm={submitForm} />
  );
};

VaccineForm.propTypes = {
  onCancel: PropTypes.func.isRequired,
  onSubmit: PropTypes.func.isRequired,
  patientId: PropTypes.string.isRequired,
  getScheduledVaccines: PropTypes.func.isRequired,
  vaccineRecordingType: PropTypes.string.isRequired,
};<|MERGE_RESOLUTION|>--- conflicted
+++ resolved
@@ -158,13 +158,8 @@
 
   const initialValues = !editMode
     ? {
-<<<<<<< HEAD
-      vaccineLabel: vaccineLabel,
-      status: vaccineRecordingType,
-=======
         vaccineLabel: vaccineLabel,
         status: vaccineRecordingType,
->>>>>>> 2615f5d0
         category,
         date: getCurrentDateTimeString(),
         locationGroupId: !currentEncounter
