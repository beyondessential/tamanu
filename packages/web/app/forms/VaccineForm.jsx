--- conflicted
+++ resolved
@@ -186,37 +186,8 @@
     <Form
       onSubmit={async data => onSubmit({ ...data, category })}
       showInlineErrorsOnly
-<<<<<<< HEAD
       initialValues={initialValues}
-=======
       formType={editMode ? FORM_TYPES.EDIT_FORM : FORM_TYPES.CREATE_FORM}
-      initialValues={
-        !editMode
-          ? {
-              status: vaccineRecordingType,
-              category,
-              date: getCurrentDateTimeString(),
-              locationGroupId: !currentEncounter
-                ? vaccinationDefaults.data?.locationGroupId
-                : currentEncounter.location?.locationGroup?.id,
-              locationId: !currentEncounter
-                ? vaccinationDefaults.data?.locationId
-                : currentEncounter.location?.id,
-              departmentId: !currentEncounter
-                ? vaccinationDefaults.data?.departmentId
-                : currentEncounter.department?.id,
-              ...(vaccineRecordingType === VACCINE_RECORDING_TYPES.GIVEN
-                ? VACCINE_GIVEN_INITIAL_VALUES
-                : {}),
-            }
-          : {
-              ...currentVaccineRecordValues,
-              ...(currentVaccineRecordValues.circumstanceIds
-                ? { circumstanceIds: JSON.stringify(currentVaccineRecordValues.circumstanceIds) }
-                : {}),
-            }
-      }
->>>>>>> ce59e0ee
       validationSchema={baseSchemeValidation.shape({
         ...(vaccineRecordingType === VACCINE_RECORDING_TYPES.GIVEN &&
           VACCINE_GIVEN_VALIDATION_SCHEMA(vaccineConsentEnabled)),
