--- conflicted
+++ resolved
@@ -90,12 +90,9 @@
   vaccineRecordingType,
 }) => {
   const { getLocalisation } = useLocalisation();
-<<<<<<< HEAD
+  const { getSetting } = useSettings();
   const defaultVaccineLabel = currentVaccineRecordValues?.label;
   const [vaccineLabel, setVaccineLabel] = useState(defaultVaccineLabel);
-=======
-  const { getSetting } = useSettings();
->>>>>>> 618dbd40
   const [vaccineOptions, setVaccineOptions] = useState([]);
   const [category, setCategory] = useState(
     currentVaccineRecordValues?.vaccineName ? VACCINE_CATEGORIES.OTHER : VACCINE_CATEGORIES.ROUTINE,
