import React, { useEffect, useMemo, useState } from 'react';
import { PropTypes } from 'prop-types';
import * as yup from 'yup';

import { SETTING_KEYS, VACCINE_CATEGORIES, VACCINE_RECORDING_TYPES } from '@tamanu/constants';
import { getCurrentDateTimeString } from '@tamanu/shared/utils/dateTime';

import { FORM_TYPES, REQUIRED_INLINE_ERROR_MESSAGE } from '../constants';
import { Form } from '../components/Field';
import { ErrorMessage } from '../components/ErrorMessage';
import { LoadingIndicator } from '../components/LoadingIndicator';
import {
  VACCINE_GIVEN_INITIAL_VALUES,
  VACCINE_GIVEN_VALIDATION_SCHEMA,
  VaccineGivenForm,
} from './VaccineGivenForm';
import { VaccineNotGivenForm } from './VaccineNotGivenForm';
import { usePatientCurrentEncounter } from '../api/queries';
import { useVaccinationSettings } from '../api/queries/useVaccinationSettings';
import { useAuth } from '../contexts/Auth';
import { TranslatedText } from '../components/Translation/TranslatedText';
import { useLocalisation } from '../contexts/Localisation';
import { usePatientData } from '../api/queries/usePatientData';
import { isBefore, parse } from 'date-fns';

const validateGivenElsewhereRequiredField = (status, givenElsewhere) =>
  (status === VACCINE_RECORDING_TYPES.GIVEN && !givenElsewhere) ||
  status === VACCINE_RECORDING_TYPES.NOT_GIVEN; // If NOT_GIVEN then do not care about givenElsewhere

const BASE_VACCINE_SCHEME_VALIDATION = yup.object().shape({
  date: yup
    .string()
    .when(['status', 'givenElsewhere'], {
      is: validateGivenElsewhereRequiredField,
      then: yup.string().required(REQUIRED_INLINE_ERROR_MESSAGE),
      otherwise: yup.string().nullable(),
    })
    .when(['status'], {
      is: VACCINE_RECORDING_TYPES.GIVEN,
      then: schema =>
        schema.test('min', 'Date cannot be prior to patient date of birth', (value, context) => {
          if (!value) return true;
          const format = 'yyyy-MM-dd';
          const minDate = parse(context.parent?.patientData?.dateOfBirth, format, new Date());
          const date = parse(value, format, new Date());
          if (isBefore(date, minDate)) {
            return false;
          }
          return true;
        }),
    }),
  locationId: yup.string().when(['status', 'givenElsewhere'], {
    is: validateGivenElsewhereRequiredField,
    then: yup.string().required(REQUIRED_INLINE_ERROR_MESSAGE),
    otherwise: yup.string().nullable(),
  }),
  departmentId: yup.string().when(['status', 'givenElsewhere'], {
    is: validateGivenElsewhereRequiredField,
    then: yup.string().required(REQUIRED_INLINE_ERROR_MESSAGE),
    otherwise: yup.string().nullable(),
  }),
});

export const NEW_RECORD_VACCINE_SCHEME_VALIDATION = BASE_VACCINE_SCHEME_VALIDATION.shape({
  category: yup.string().required(REQUIRED_INLINE_ERROR_MESSAGE),
  vaccineLabel: yup.string().when('category', {
    is: categoryValue => !!categoryValue && categoryValue !== VACCINE_CATEGORIES.OTHER,
    then: yup.string().required(REQUIRED_INLINE_ERROR_MESSAGE),
    otherwise: yup.string().nullable(),
  }),
  vaccineName: yup.string().when('category', {
    is: VACCINE_CATEGORIES.OTHER,
    then: yup.string().required(REQUIRED_INLINE_ERROR_MESSAGE),
    otherwise: yup.string().nullable(),
  }),
  scheduledVaccineId: yup.string().when('category', {
    is: categoryValue => categoryValue !== VACCINE_CATEGORIES.OTHER,
    then: yup.string().required(REQUIRED_INLINE_ERROR_MESSAGE),
    otherwise: yup.string().nullable(),
  }),
});

export const VaccineForm = ({
  onCancel,
  onSubmit,
  editMode = false,
  currentVaccineRecordValues,
  patientId,
  getScheduledVaccines,
  vaccineRecordingType,
}) => {
  const { getLocalisation } = useLocalisation();
  const defaultVaccineLabel = currentVaccineRecordValues?.label;
  const [vaccineLabel, setVaccineLabel] = useState(defaultVaccineLabel);
  const [vaccineOptions, setVaccineOptions] = useState([]);
  const [category, setCategory] = useState(
    currentVaccineRecordValues?.vaccineName ? VACCINE_CATEGORIES.OTHER : VACCINE_CATEGORIES.ROUTINE,
  );

  const { data: patientData } = usePatientData(patientId);
  const {
    data: currentEncounter,
    isLoading: isLoadingCurrentEncounter,
    error: currentEncounterError,
  } = usePatientCurrentEncounter(patientId);
  const {
    data: vaccinationDefaults = {},
    isLoading: isLoadingVaccinationDefaults,
    error: vaccinationDefaultsError,
  } = useVaccinationSettings(SETTING_KEYS.VACCINATION_DEFAULTS);

  const selectedVaccine = useMemo(() => vaccineOptions.find(v => v.label === vaccineLabel), [
    vaccineLabel,
    vaccineOptions,
  ]);

  const { currentUser } = useAuth();

  useEffect(() => {
    if (!editMode) {
      const fetchScheduledVaccines = async () => {
        if (!category || category === VACCINE_CATEGORIES.OTHER) {
          setVaccineOptions([]);
          return;
        }
        const availableScheduledVaccines = await getScheduledVaccines({ category });
        setVaccineOptions(
          availableScheduledVaccines.map(vaccine => ({
            label: vaccine.label,
            value: vaccine.label,
            schedules: vaccine.schedules,
          })),
        );
      };

      fetchScheduledVaccines();
    }
  }, [category, getScheduledVaccines, editMode]);

  if (isLoadingCurrentEncounter || isLoadingVaccinationDefaults) {
    return <LoadingIndicator />;
  }

  if (currentEncounterError || vaccinationDefaultsError) {
    return (
      <ErrorMessage
        title={<TranslatedText stringId="vaccine.loadError" fallback="Cannot load vaccine form" />}
        errorMessage={currentEncounterError?.message || vaccinationDefaultsError?.message}
      />
    );
  }

  const baseSchemeValidation = editMode
    ? BASE_VACCINE_SCHEME_VALIDATION
    : NEW_RECORD_VACCINE_SCHEME_VALIDATION;

  const vaccineConsentEnabled = getLocalisation('features.enableVaccineConsent');

  const initialValues = !editMode
    ? {
        status: vaccineRecordingType,
        category,
        date: getCurrentDateTimeString(),
        locationGroupId: !currentEncounter
          ? vaccinationDefaults.data?.locationGroupId
          : currentEncounter.location?.locationGroup?.id,
        locationId: !currentEncounter
          ? vaccinationDefaults.data?.locationId
          : currentEncounter.location?.id,
        departmentId: !currentEncounter
          ? vaccinationDefaults.data?.departmentId
          : currentEncounter.department?.id,
        ...(vaccineRecordingType === VACCINE_RECORDING_TYPES.GIVEN
          ? VACCINE_GIVEN_INITIAL_VALUES
          : {}),
        patientData,
      }
    : {
        ...currentVaccineRecordValues,
        ...(currentVaccineRecordValues.circumstanceIds
          ? { circumstanceIds: JSON.stringify(currentVaccineRecordValues.circumstanceIds) }
          : {}),
        patientData,
      };

  return (
    <Form
      onSubmit={async data => onSubmit({ ...data, category })}
      showInlineErrorsOnly
      initialValues={initialValues}
      formType={editMode ? FORM_TYPES.EDIT_FORM : FORM_TYPES.CREATE_FORM}
<<<<<<< HEAD
      initialValues={
        !editMode
          ? {
              vaccineLabel: vaccineLabel,
              status: vaccineRecordingType,
              category,
              date: getCurrentDateTimeString(),
              locationGroupId: !currentEncounter
                ? vaccinationDefaults.data?.locationGroupId
                : currentEncounter.location?.locationGroup?.id,
              locationId: !currentEncounter
                ? vaccinationDefaults.data?.locationId
                : currentEncounter.location?.id,
              departmentId: !currentEncounter
                ? vaccinationDefaults.data?.departmentId
                : currentEncounter.department?.id,
              ...(vaccineRecordingType === VACCINE_RECORDING_TYPES.GIVEN
                ? VACCINE_GIVEN_INITIAL_VALUES
                : {}),
            }
          : {
              ...currentVaccineRecordValues,
              ...(currentVaccineRecordValues.circumstanceIds
                ? { circumstanceIds: JSON.stringify(currentVaccineRecordValues.circumstanceIds) }
                : {}),
            }
      }
=======
>>>>>>> 1f125978
      validationSchema={baseSchemeValidation.shape({
        ...(vaccineRecordingType === VACCINE_RECORDING_TYPES.GIVEN &&
          VACCINE_GIVEN_VALIDATION_SCHEMA(vaccineConsentEnabled)),
      })}
      render={({ submitForm, resetForm, setErrors, values, setValues }) => (
        <VaccineFormComponent
          vaccineRecordingType={vaccineRecordingType}
          submitForm={submitForm}
          resetForm={resetForm}
          setErrors={setErrors}
          editMode={editMode}
          values={values}
          setValues={setValues}
          vaccineLabel={vaccineLabel}
          vaccineOptions={vaccineOptions}
          category={category}
          setCategory={setCategory}
          setVaccineLabel={setVaccineLabel}
          schedules={selectedVaccine?.schedules}
          onCancel={onCancel}
          currentUser={currentUser}
          vaccineConsentEnabled={vaccineConsentEnabled}
          initialValues={initialValues}
        />
      )}
    />
  );
};

const VaccineFormComponent = ({
  vaccineRecordingType,
  submitForm,
  resetForm,
  setErrors,
  values,
  setValues,
  patientId,
  initialValues,
  ...props
}) => {
  const { setCategory, editMode } = props;
  useEffect(() => {
    // Reset the entire form values when switching between GIVEN and NOT_GIVEN tab
    resetForm({ values: initialValues });
    if (!editMode) {
      setCategory(VACCINE_CATEGORIES.ROUTINE);
    } // we strictly only want to reset the form values when vaccineRecordingType is changed
    // eslint-disable-next-line react-hooks/exhaustive-deps
  }, [vaccineRecordingType]);

  return vaccineRecordingType === VACCINE_RECORDING_TYPES.GIVEN ? (
    <VaccineGivenForm
      {...props}
      resetForm={resetForm}
      setErrors={setErrors}
      submitForm={submitForm}
      values={values}
      patientId={patientId}
      setValues={setValues}
    />
  ) : (
    <VaccineNotGivenForm {...props} resetForm={resetForm} submitForm={submitForm} />
  );
};

VaccineForm.propTypes = {
  onCancel: PropTypes.func.isRequired,
  onSubmit: PropTypes.func.isRequired,
  patientId: PropTypes.string.isRequired,
  getScheduledVaccines: PropTypes.func.isRequired,
  vaccineRecordingType: PropTypes.string.isRequired,
};<|MERGE_RESOLUTION|>--- conflicted
+++ resolved
@@ -158,7 +158,8 @@
 
   const initialValues = !editMode
     ? {
-        status: vaccineRecordingType,
+      vaccineLabel: vaccineLabel,
+      status: vaccineRecordingType,
         category,
         date: getCurrentDateTimeString(),
         locationGroupId: !currentEncounter
@@ -189,36 +190,6 @@
       showInlineErrorsOnly
       initialValues={initialValues}
       formType={editMode ? FORM_TYPES.EDIT_FORM : FORM_TYPES.CREATE_FORM}
-<<<<<<< HEAD
-      initialValues={
-        !editMode
-          ? {
-              vaccineLabel: vaccineLabel,
-              status: vaccineRecordingType,
-              category,
-              date: getCurrentDateTimeString(),
-              locationGroupId: !currentEncounter
-                ? vaccinationDefaults.data?.locationGroupId
-                : currentEncounter.location?.locationGroup?.id,
-              locationId: !currentEncounter
-                ? vaccinationDefaults.data?.locationId
-                : currentEncounter.location?.id,
-              departmentId: !currentEncounter
-                ? vaccinationDefaults.data?.departmentId
-                : currentEncounter.department?.id,
-              ...(vaccineRecordingType === VACCINE_RECORDING_TYPES.GIVEN
-                ? VACCINE_GIVEN_INITIAL_VALUES
-                : {}),
-            }
-          : {
-              ...currentVaccineRecordValues,
-              ...(currentVaccineRecordValues.circumstanceIds
-                ? { circumstanceIds: JSON.stringify(currentVaccineRecordValues.circumstanceIds) }
-                : {}),
-            }
-      }
-=======
->>>>>>> 1f125978
       validationSchema={baseSchemeValidation.shape({
         ...(vaccineRecordingType === VACCINE_RECORDING_TYPES.GIVEN &&
           VACCINE_GIVEN_VALIDATION_SCHEMA(vaccineConsentEnabled)),
