import React, { useEffect, useMemo, useState } from 'react';
import { PropTypes } from 'prop-types';
import * as yup from 'yup';

import { SETTING_KEYS, VACCINE_CATEGORIES, VACCINE_RECORDING_TYPES } from '@tamanu/constants';
import { getCurrentDateTimeString } from '@tamanu/shared/utils/dateTime';

import { REQUIRED_INLINE_ERROR_MESSAGE } from '../constants';
import { Form } from '../components/Field';
import { ErrorMessage } from '../components/ErrorMessage';
import { LoadingIndicator } from '../components/LoadingIndicator';
import {
  VACCINE_GIVEN_INITIAL_VALUES,
  VACCINE_GIVEN_VALIDATION_SCHEMA,
  VaccineGivenForm,
} from './VaccineGivenForm';
import { VaccineNotGivenForm } from './VaccineNotGivenForm';
import { usePatientCurrentEncounter } from '../api/queries';
import { useVaccinationSettings } from '../api/queries/useVaccinationSettings';
import { useAuth } from '../contexts/Auth';
import { TranslatedText } from '../components/Translation/TranslatedText';
import { useLocalisation } from '../contexts/Localisation';

const validateGivenElsewhereRequiredField = (status, givenElsewhere) =>
  (status === VACCINE_RECORDING_TYPES.GIVEN && !givenElsewhere) ||
  status === VACCINE_RECORDING_TYPES.NOT_GIVEN; // If NOT_GIVEN then do not care about givenElsewhere

const BASE_VACCINE_SCHEME_VALIDATION = yup.object().shape({
  date: yup.string().when(['status', 'givenElsewhere'], {
    is: validateGivenElsewhereRequiredField,
    then: yup.string().required(REQUIRED_INLINE_ERROR_MESSAGE),
    otherwise: yup.string().nullable(),
  }),
  locationId: yup.string().when(['status', 'givenElsewhere'], {
    is: validateGivenElsewhereRequiredField,
    then: yup.string().required(REQUIRED_INLINE_ERROR_MESSAGE),
    otherwise: yup.string().nullable(),
  }),
  departmentId: yup.string().when(['status', 'givenElsewhere'], {
    is: validateGivenElsewhereRequiredField,
    then: yup.string().required(REQUIRED_INLINE_ERROR_MESSAGE),
    otherwise: yup.string().nullable(),
  }),
});

export const NEW_RECORD_VACCINE_SCHEME_VALIDATION = BASE_VACCINE_SCHEME_VALIDATION.shape({
  category: yup.string().required(REQUIRED_INLINE_ERROR_MESSAGE),
  vaccineLabel: yup.string().when('category', {
    is: categoryValue => !!categoryValue && categoryValue !== VACCINE_CATEGORIES.OTHER,
    then: yup.string().required(REQUIRED_INLINE_ERROR_MESSAGE),
    otherwise: yup.string().nullable(),
  }),
  vaccineName: yup.string().when('category', {
    is: VACCINE_CATEGORIES.OTHER,
    then: yup.string().required(REQUIRED_INLINE_ERROR_MESSAGE),
    otherwise: yup.string().nullable(),
  }),
  scheduledVaccineId: yup.string().when('category', {
    is: categoryValue => categoryValue !== VACCINE_CATEGORIES.OTHER,
    then: yup.string().required(REQUIRED_INLINE_ERROR_MESSAGE),
    otherwise: yup.string().nullable(),
  }),
});

export const VaccineForm = ({
  onCancel,
  onSubmit,
  editMode = false,
  currentVaccineRecordValues,
  patientId,
  getScheduledVaccines,
  vaccineRecordingType,
}) => {
<<<<<<< HEAD
  const defaultVaccineLabel = currentVaccineRecordValues?.label;
  const [vaccineLabel, setVaccineLabel] = useState(defaultVaccineLabel);
=======
  const { getLocalisation } = useLocalisation();
>>>>>>> bf0197be
  const [vaccineOptions, setVaccineOptions] = useState([]);
  const [category, setCategory] = useState(
    currentVaccineRecordValues?.vaccineName ? VACCINE_CATEGORIES.OTHER : VACCINE_CATEGORIES.ROUTINE,
  );

  const {
    data: currentEncounter,
    isLoading: isLoadingCurrentEncounter,
    error: currentEncounterError,
  } = usePatientCurrentEncounter(patientId);
  const {
    data: vaccinationDefaults = {},
    isLoading: isLoadingVaccinationDefaults,
    error: vaccinationDefaultsError,
  } = useVaccinationSettings(SETTING_KEYS.VACCINATION_DEFAULTS);

  const selectedVaccine = useMemo(() => vaccineOptions.find(v => v.label === vaccineLabel), [
    vaccineLabel,
    vaccineOptions,
  ]);

  const { currentUser } = useAuth();

  useEffect(() => {
    if (!editMode) {
      const fetchScheduledVaccines = async () => {
        if (!category || category === VACCINE_CATEGORIES.OTHER) {
          setVaccineOptions([]);
          return;
        }
        const availableScheduledVaccines = await getScheduledVaccines({ category });
        setVaccineOptions(
          availableScheduledVaccines.map(vaccine => ({
            label: vaccine.label,
            value: vaccine.label,
            schedules: vaccine.schedules,
          })),
        );
      };

      fetchScheduledVaccines();
    }
  }, [category, getScheduledVaccines, editMode]);

  if (isLoadingCurrentEncounter || isLoadingVaccinationDefaults) {
    return <LoadingIndicator />;
  }

  if (currentEncounterError || vaccinationDefaultsError) {
    return (
      <ErrorMessage
        title={<TranslatedText stringId="vaccine.loadError" fallback="Cannot load vaccine form" />}
        errorMessage={currentEncounterError?.message || vaccinationDefaultsError?.message}
      />
    );
  }

  const baseSchemeValidation = editMode
    ? BASE_VACCINE_SCHEME_VALIDATION
    : NEW_RECORD_VACCINE_SCHEME_VALIDATION;

  const vaccineConsentEnabled = getLocalisation('features.enableVaccineConsent');

  return (
    <Form
      onSubmit={async data => onSubmit({ ...data, category })}
      showInlineErrorsOnly
      initialValues={
        !editMode
          ? {
              vaccineLabel: vaccineLabel,
              status: vaccineRecordingType,
              category,
              date: getCurrentDateTimeString(),
              locationGroupId: !currentEncounter
                ? vaccinationDefaults.data?.locationGroupId
                : currentEncounter.location?.locationGroup?.id,
              locationId: !currentEncounter
                ? vaccinationDefaults.data?.locationId
                : currentEncounter.location?.id,
              departmentId: !currentEncounter
                ? vaccinationDefaults.data?.departmentId
                : currentEncounter.department?.id,
              ...(vaccineRecordingType === VACCINE_RECORDING_TYPES.GIVEN
                ? VACCINE_GIVEN_INITIAL_VALUES
                : {}),
            }
          : {
              ...currentVaccineRecordValues,
              ...(currentVaccineRecordValues.circumstanceIds
                ? { circumstanceIds: JSON.stringify(currentVaccineRecordValues.circumstanceIds) }
                : {}),
            }
      }
      validationSchema={baseSchemeValidation.shape({
        ...(vaccineRecordingType === VACCINE_RECORDING_TYPES.GIVEN &&
          VACCINE_GIVEN_VALIDATION_SCHEMA(vaccineConsentEnabled)),
      })}
      render={({ submitForm, resetForm, setErrors, values, setValues }) => (
        <VaccineFormComponent
          vaccineRecordingType={vaccineRecordingType}
          submitForm={submitForm}
          resetForm={resetForm}
          setErrors={setErrors}
          editMode={editMode}
          values={values}
          setValues={setValues}
          vaccineLabel={vaccineLabel}
          vaccineOptions={vaccineOptions}
          category={category}
          setCategory={setCategory}
          setVaccineLabel={setVaccineLabel}
          schedules={selectedVaccine?.schedules}
          onCancel={onCancel}
          currentUser={currentUser}
          vaccineConsentEnabled={vaccineConsentEnabled}
        />
      )}
    />
  );
};

const VaccineFormComponent = ({
  vaccineRecordingType,
  submitForm,
  resetForm,
  setErrors,
  values,
  setValues,
  patientId,
  ...props
}) => {
  const { setCategory, editMode } = props;
  useEffect(() => {
    // Reset the entire form values when switching between GIVEN and NOT_GIVEN tab
    resetForm();
    if (!editMode) {
      setCategory(VACCINE_CATEGORIES.ROUTINE);
    } // we strictly only want to reset the form values when vaccineRecordingType is changed
    // eslint-disable-next-line react-hooks/exhaustive-deps
  }, [vaccineRecordingType]);

  return vaccineRecordingType === VACCINE_RECORDING_TYPES.GIVEN ? (
    <VaccineGivenForm
      {...props}
      resetForm={resetForm}
      setErrors={setErrors}
      submitForm={submitForm}
      values={values}
      patientId={patientId}
      setValues={setValues}
    />
  ) : (
    <VaccineNotGivenForm {...props} resetForm={resetForm} submitForm={submitForm} />
  );
};

VaccineForm.propTypes = {
  onCancel: PropTypes.func.isRequired,
  onSubmit: PropTypes.func.isRequired,
  patientId: PropTypes.string.isRequired,
  getScheduledVaccines: PropTypes.func.isRequired,
  vaccineRecordingType: PropTypes.string.isRequired,
};<|MERGE_RESOLUTION|>--- conflicted
+++ resolved
@@ -71,12 +71,9 @@
   getScheduledVaccines,
   vaccineRecordingType,
 }) => {
-<<<<<<< HEAD
+  const { getLocalisation } = useLocalisation();
   const defaultVaccineLabel = currentVaccineRecordValues?.label;
   const [vaccineLabel, setVaccineLabel] = useState(defaultVaccineLabel);
-=======
-  const { getLocalisation } = useLocalisation();
->>>>>>> bf0197be
   const [vaccineOptions, setVaccineOptions] = useState([]);
   const [category, setCategory] = useState(
     currentVaccineRecordValues?.vaccineName ? VACCINE_CATEGORIES.OTHER : VACCINE_CATEGORIES.ROUTINE,
