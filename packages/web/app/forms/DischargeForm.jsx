import React, { useCallback, useEffect, useState } from 'react';
import * as yup from 'yup';
import styled from 'styled-components';
import { range } from 'lodash';
import { isFuture, parseISO, set } from 'date-fns';
import { format, getCurrentDateTimeString, toDateTimeString } from '@tamanu/shared/utils/dateTime';
import { Divider as BaseDivider } from '@material-ui/core';
import { Colors, FORM_STATUSES, FORM_TYPES } from '../constants';
import { useApi } from '../api';
import { foreignKey } from '../utils/validation';

import {
  AutocompleteField,
  CheckControl,
  CheckField,
  DefaultFormScreen,
  Field,
  LocalisedField,
  PaginatedForm,
  SelectField,
  StyledTextField,
  TextField,
  useLocalisedSchema,
} from '../components/Field';
import { OuterLabelFieldWrapper } from '../components/Field/OuterLabelFieldWrapper';
import { DateTimeField, DateTimeInput } from '../components/Field/DateField';
import { TextInput } from '../components/Field/TextField';
import { FormGrid } from '../components/FormGrid';
import { TableFormFields } from '../components/Table';
import { LowerCase } from '../components/Typography';

import { FormConfirmCancelBackRow, FormSubmitCancelRow } from '../components/ButtonRow';
import { DiagnosisList } from '../components/DiagnosisList';
import { useEncounter } from '../contexts/Encounter';
<<<<<<< HEAD
import {
  MODAL_PADDING_LEFT_AND_RIGHT,
  MODAL_PADDING_TOP_AND_BOTTOM,
  useLocalisedText,
} from '../components';
=======
import { MODAL_PADDING_LEFT_AND_RIGHT, MODAL_PADDING_TOP_AND_BOTTOM } from '../components';
>>>>>>> 8bd7ef20
import { TranslatedText } from '../components/Translation/TranslatedText';

const Divider = styled(BaseDivider)`
  margin: 30px -${MODAL_PADDING_LEFT_AND_RIGHT}px;
`;

const ConfirmContent = styled.div`
  text-align: left;
  padding: ${40 - MODAL_PADDING_TOP_AND_BOTTOM}px ${80 - MODAL_PADDING_LEFT_AND_RIGHT}px;
  h3 {
    color: ${Colors.alert};
    font-size: 16px;
    font-weight: 500;
  }
  p {
    font-size: 14px;
    font-weight: 400;
  }
`;

const MAX_REPEATS = 12;
const REPEATS_OPTIONS = range(MAX_REPEATS + 1).map(value => ({ label: value, value }));

const getDischargeInitialValues = (encounter, dischargeNotes, medicationInitialValues) => {
  const today = new Date();
  const encounterStartDate = parseISO(encounter.startDate);
  return {
    endDate: isFuture(encounterStartDate)
      ? // In the case of a future start_date we cannot default to current datetime as it falls outside of the min date.
        toDateTimeString(
          set(encounterStartDate, {
            hours: today.getHours(),
            minutes: today.getMinutes(),
            seconds: today.getSeconds(),
          }),
        )
      : getCurrentDateTimeString(),
    discharge: {
      note: dischargeNotes.map(n => n.content).join('\n\n'),
    },
    medications: medicationInitialValues,
    // Used in creation of associated notes
    submittedTime: getCurrentDateTimeString(),
  };
};

/*
Creates an object to add initialValues to Formik that matches
the table-like form fields.
*/
const getMedicationsInitialValues = medications => {
  const medicationsInitialValues = {};

  medications.forEach(medication => {
    const key = medication.id;
    medicationsInitialValues[key] = {
      isDischarge: true,
      quantity: medication.quantity || 0,
      repeats: 0,
    };
  });

  return medicationsInitialValues;
};

const StyledUnorderedList = styled.ul`
  margin: 5px 0;
  padding-left: 25px;
`;

const ProcedureList = React.memo(({ procedures }) => (
  <StyledUnorderedList>
    {procedures.length > 0 ? (
      procedures.map(({ procedureType }) => <li key={procedureType.id}>{procedureType.name}</li>)
    ) : (
      <TranslatedText stringId="general.fallback.notApplicable" fallback="N/A" />
    )}
  </StyledUnorderedList>
));

const NumberFieldWithoutLabel = ({ field, ...props }) => (
  <StyledTextField
    name={field.name}
    value={field.value || 0}
    onChange={field.onChange}
    variant="outlined"
    type="number"
    {...props}
  />
);

const StyledFlexDiv = styled.div`
  display: flex;
`;
const StyledCheckbox = styled(CheckControl)`
  font-size: 16px;
`;
const StyledTextSpan = styled.span`
  color: ${props => (props.color ? props.color : Colors.darkText)};
`;

/*
A custom check field was needed because the label resides on
the table headers and there is a need to display two text descriptions
alongside the checkbox with different stylings.
*/
const CustomCheckField = ({ field, lineOne, lineTwo }) => (
  <StyledFlexDiv>
    <StyledCheckbox
      color="primary"
      value={field.value}
      name={field.name}
      onChange={field.onChange}
    />
    <div>
      <StyledTextSpan>{lineOne}</StyledTextSpan>
      <br />
      <StyledTextSpan color={Colors.midText}>{lineTwo}</StyledTextSpan>
    </div>
  </StyledFlexDiv>
);

const MedicationAccessor = ({ id, medication, prescription }) => (
  <Field
    name={`medications.${id}.isDischarge`}
    lineOne={medication.name}
    lineTwo={prescription}
    component={CustomCheckField}
  />
);
const QuantityAccessor = ({ id }) => (
  <Field name={`medications.${id}.quantity`} component={NumberFieldWithoutLabel} />
);
const RepeatsAccessor = ({ id }) => (
  <Field
    name={`medications.${id}.repeats`}
    isClearable={false}
    component={SelectField}
    options={REPEATS_OPTIONS}
    prefix="discharge.medication.property.repeats"
  />
);

const medicationColumns = [
  {
    key: 'drug/prescription',
    title: (
      <TranslatedText
        stringId="discharge.table.column.drugOrPrescription"
        fallback="Drug / Prescription"
      />
    ),
    accessor: MedicationAccessor,
  },
  {
    key: 'quantity',
    title: (
      <TranslatedText
        stringId="discharge.table.column.dischargeQuantity"
        fallback="Discharge Quantity"
      />
    ),
    accessor: QuantityAccessor,
    width: '20%',
  },
  {
    key: 'repeats',
    title: <TranslatedText stringId="discharge.table.column.repeats" fallback="Repeats" />,
    accessor: RepeatsAccessor,
    width: '20%',
  },
];

const EncounterOverview = ({
  encounter: { procedures, diagnoses, startDate, examiner, reasonForEncounter },
}) => {
  // Only display diagnoses that don't have a certainty of 'error' or 'disproven'
  const currentDiagnoses = diagnoses.filter(d => !['error', 'disproven'].includes(d.certainty));

  return (
    <>
      <DateTimeInput
<<<<<<< HEAD
        label={<TranslatedText
          stringId="discharge.form.admissionDate.label"
          fallback="Admission date"
        />}
=======
        label={
          <TranslatedText stringId="discharge.admissionDate.label" fallback="Admission date" />
        }
>>>>>>> 8bd7ef20
        value={startDate}
        disabled
      />
      <TextInput
<<<<<<< HEAD
        label={<TranslatedText
          stringId="discharge.form.supervisingClinician.label"
          fallback="Supervising :clinicianText"
          replacements={{ clinicianText: clinicianText.toLowerCase() }}
        />}
=======
        label={
          <TranslatedText
            stringId="general.supervisingClinician.label"
            fallback="Supervising :clinician"
            replacements={{
              clinician: (
                <LowerCase>
                  <TranslatedText
                    stringId="general.localisedField.clinician.label.short"
                    fallback="Clinician"
                  />
                </LowerCase>
              ),
            }}
          />
        }
>>>>>>> 8bd7ef20
        value={examiner ? examiner.displayName : '-'}
        disabled
      />
      <TextInput
<<<<<<< HEAD
        label={<TranslatedText
          stringId="discharge.form.encounterReason.label"
          fallback="Reason for encounter"
        />}
=======
        label={
          <TranslatedText
            stringId="discharge.encounterReason.label"
            fallback="Reason for encounter"
          />
        }
>>>>>>> 8bd7ef20
        value={reasonForEncounter}
        disabled
        style={{ gridColumn: '1 / -1' }}
      />
      <OuterLabelFieldWrapper
<<<<<<< HEAD
        label={<TranslatedText stringId="discharge.form.diagnoses.label" fallback="Diagnoses" />}
=======
        label={<TranslatedText stringId="discharge.diagnoses.label" fallback="Diagnoses" />}
>>>>>>> 8bd7ef20
        style={{ gridColumn: '1 / -1' }}
      >
        <DiagnosisList diagnoses={currentDiagnoses} />
      </OuterLabelFieldWrapper>
      <OuterLabelFieldWrapper
<<<<<<< HEAD
        label={<TranslatedText stringId="discharge.form.procedures.label" fallback="Procedures" />}
=======
        label={<TranslatedText stringId="discharge.procedures.label" fallback="Procedures" />}
>>>>>>> 8bd7ef20
        style={{ gridColumn: '1 / -1' }}
      >
        <ProcedureList procedures={procedures} />
      </OuterLabelFieldWrapper>
    </>
  );
};

const DischargeFormScreen = props => {
  const { validateForm, onStepForward, setStatus, status, onCancel } = props;

  return (
    <DefaultFormScreen
      customBottomRow={
        <FormSubmitCancelRow
          onCancel={onCancel}
          onConfirm={async () => {
            const formErrors = await validateForm();
            delete formErrors.isCanceled;

            if (Object.keys(formErrors).length > 0) {
              // Hacky, set to SUBMIT_ATTEMPTED status to view error before summary page
              // without hitting submit button, it works with one page only. Ideally we should
              // have Pagination form component to handle this.
              setStatus({ ...status, submitStatus: FORM_STATUSES.SUBMIT_ATTEMPTED });
            } else {
              onStepForward();
            }
          }}
          confirmText={<TranslatedText stringId="general.action.finalise" fallback="Finalise" />}
          cancelText={<TranslatedText stringId="general.action.cancel" fallback="Cancel" />}
        />
      }
      {...props}
    />
  );
};

const DischargeSummaryScreen = ({ onStepBack, submitForm, onCancel }) => (
  <div className="ConfirmContent">
    <ConfirmContent>
      <h3>
        <TranslatedText
          stringId="discharge.modal.confirm.heading"
          fallback="Confirm patient discharge"
        />
      </h3>
      <p>
        <TranslatedText
          stringId="discharge.modal.confirm.warningText"
          fallback="Are you sure you want to discharge the patient? This action is irreversible."
        />
      </p>
    </ConfirmContent>
    <Divider />
    <FormConfirmCancelBackRow onBack={onStepBack} onConfirm={submitForm} onCancel={onCancel} />
  </div>
);

export const DischargeForm = ({
  dispositionSuggester,
  practitionerSuggester,
  onCancel,
  onSubmit,
}) => {
  const { encounter } = useEncounter();
  const [dischargeNotes, setDischargeNotes] = useState([]);
  const api = useApi();
  const { getLocalisedSchema } = useLocalisedSchema();

  // Only display medications that are not discontinued
  // Might need to update condition to compare by end date (decision pending)
  const activeMedications = encounter.medications?.filter(medication => !medication.discontinued);
  const medicationInitialValues = getMedicationsInitialValues(activeMedications);
  const handleSubmit = useCallback(
    async ({ medications, ...data }) => {
      // Filter out medications that weren't marked
      const filteredMedications = {};
      Object.keys(medications).forEach(id => {
        const medication = medications[id];
        if (medication.isDischarge) filteredMedications[id] = medication;
      });

      await onSubmit({ ...data, medications: filteredMedications });
    },
    [onSubmit],
  );

  useEffect(() => {
    (async () => {
      const { data: notes } = await api.get(`encounter/${encounter.id}/notes`);
      setDischargeNotes(notes.filter(n => n.noteType === 'discharge').reverse()); // reverse order of array to sort by oldest first
    })();
  }, [api, encounter.id]);

  return (
    <PaginatedForm
      onSubmit={handleSubmit}
      onCancel={onCancel}
      initialValues={getDischargeInitialValues(encounter, dischargeNotes, medicationInitialValues)}
      FormScreen={DischargeFormScreen}
      formType={FORM_TYPES.CREATE_FORM}
      SummaryScreen={DischargeSummaryScreen}
      validationSchema={yup.object().shape({
        endDate: yup.date().required(),
        discharge: yup
          .object()
          .shape({
<<<<<<< HEAD
            dischargerId: foreignKey(
              <TranslatedText
                stringId="discharge.form.dischargingClinician.validation"
                fallback="Discharging :clinicianText is a required field"
                replacements={{ clinicianText: clinicianText.toLowerCase() }}
              />,
            ),
=======
            dischargerId: foreignKey('Required'),
>>>>>>> 8bd7ef20
          })
          .shape({
            dispositionId: getLocalisedSchema({
              name: 'dischargeDisposition',
            }),
          })
          .required(),
      })}
      formProps={{ enableReinitialize: true, showInlineErrorsOnly: true, validateOnChange: true }}
    >
      <FormGrid>
        <EncounterOverview encounter={encounter} />
        <Field
          name="endDate"
          label={
<<<<<<< HEAD
            <TranslatedText
              stringId="discharge.form.dischargeDate.label"
              fallback="Discharge date"
            />
=======
            <TranslatedText stringId="discharge.dischargeDate.label" fallback="Discharge date" />
>>>>>>> 8bd7ef20
          }
          component={DateTimeField}
          min={format(encounter.startDate, "yyyy-MM-dd'T'HH:mm")}
          required
          saveDateAsString
        />
        <Field
          name="discharge.dischargerId"
          label={
            <TranslatedText
<<<<<<< HEAD
              stringId="discharge.form.dischargingClinician.label"
              fallback="Discharging :clinicianText"
              replacements={{ clinicianText: clinicianText.toLowerCase() }}
=======
              stringId="general.dischargingClinician.label"
              fallback="Discharging :clinician"
              replacements={{
                clinician: (
                  <TranslatedText
                    stringId="general.localisedField.clinician.label"
                    fallback="Clinician"
                  />
                ),
              }}
>>>>>>> 8bd7ef20
            />
          }
          component={AutocompleteField}
          suggester={practitionerSuggester}
          required
        />
        <LocalisedField
          name="discharge.dispositionId"
          label={
            <TranslatedText
              stringId="general.localisedField.discharge.dischargeDisposition.label"
              fallback="Discharge disposition"
            />
          }
          path="fields.dischargeDisposition"
          component={AutocompleteField}
          suggester={dispositionSuggester}
        />
        <OuterLabelFieldWrapper
          label={
            <TranslatedText
<<<<<<< HEAD
              stringId="discharge.form.dischargeMedications.label"
=======
              stringId="discharge.dischargeMedications.label"
>>>>>>> 8bd7ef20
              fallback="Discharge medications"
            />
          }
          style={{ gridColumn: '1 / -1' }}
        >
          <TableFormFields columns={medicationColumns} data={activeMedications} />
        </OuterLabelFieldWrapper>
        <Field
          name="sendToPharmacy"
          label={
            <TranslatedText
<<<<<<< HEAD
              stringId="discharge.form.sendToPharmacy.label"
=======
              stringId="discharge.sendToPharmacy.label"
>>>>>>> 8bd7ef20
              fallback="Send prescription to pharmacy"
            />
          }
          component={CheckField}
          helperText={
            <TranslatedText
<<<<<<< HEAD
              stringId="discharge.form.sendToPharmacy.helperText"
=======
              stringId="discharge.sendToPharmacy.helperText"
>>>>>>> 8bd7ef20
              fallback="Requires mSupply"
            />
          }
          style={{ gridColumn: '1 / -1' }}
          disabled
        />
        <Field
          name="discharge.note"
          label={
            <TranslatedText
<<<<<<< HEAD
              stringId="discharge.form.notes.label"
=======
              stringId="discharge.notes.label"
>>>>>>> 8bd7ef20
              fallback="Discharge treatment plan and follow-up notes"
            />
          }
          component={TextField}
          multiline
          rows={4}
          style={{ gridColumn: '1 / -1' }}
        />
      </FormGrid>
    </PaginatedForm>
  );
};<|MERGE_RESOLUTION|>--- conflicted
+++ resolved
@@ -32,15 +32,7 @@
 import { FormConfirmCancelBackRow, FormSubmitCancelRow } from '../components/ButtonRow';
 import { DiagnosisList } from '../components/DiagnosisList';
 import { useEncounter } from '../contexts/Encounter';
-<<<<<<< HEAD
-import {
-  MODAL_PADDING_LEFT_AND_RIGHT,
-  MODAL_PADDING_TOP_AND_BOTTOM,
-  useLocalisedText,
-} from '../components';
-=======
 import { MODAL_PADDING_LEFT_AND_RIGHT, MODAL_PADDING_TOP_AND_BOTTOM } from '../components';
->>>>>>> 8bd7ef20
 import { TranslatedText } from '../components/Translation/TranslatedText';
 
 const Divider = styled(BaseDivider)`
@@ -223,27 +215,13 @@
   return (
     <>
       <DateTimeInput
-<<<<<<< HEAD
-        label={<TranslatedText
-          stringId="discharge.form.admissionDate.label"
-          fallback="Admission date"
-        />}
-=======
         label={
           <TranslatedText stringId="discharge.admissionDate.label" fallback="Admission date" />
         }
->>>>>>> 8bd7ef20
         value={startDate}
         disabled
       />
       <TextInput
-<<<<<<< HEAD
-        label={<TranslatedText
-          stringId="discharge.form.supervisingClinician.label"
-          fallback="Supervising :clinicianText"
-          replacements={{ clinicianText: clinicianText.toLowerCase() }}
-        />}
-=======
         label={
           <TranslatedText
             stringId="general.supervisingClinician.label"
@@ -260,44 +238,28 @@
             }}
           />
         }
->>>>>>> 8bd7ef20
         value={examiner ? examiner.displayName : '-'}
         disabled
       />
       <TextInput
-<<<<<<< HEAD
-        label={<TranslatedText
-          stringId="discharge.form.encounterReason.label"
-          fallback="Reason for encounter"
-        />}
-=======
         label={
           <TranslatedText
             stringId="discharge.encounterReason.label"
             fallback="Reason for encounter"
           />
         }
->>>>>>> 8bd7ef20
         value={reasonForEncounter}
         disabled
         style={{ gridColumn: '1 / -1' }}
       />
       <OuterLabelFieldWrapper
-<<<<<<< HEAD
-        label={<TranslatedText stringId="discharge.form.diagnoses.label" fallback="Diagnoses" />}
-=======
         label={<TranslatedText stringId="discharge.diagnoses.label" fallback="Diagnoses" />}
->>>>>>> 8bd7ef20
         style={{ gridColumn: '1 / -1' }}
       >
         <DiagnosisList diagnoses={currentDiagnoses} />
       </OuterLabelFieldWrapper>
       <OuterLabelFieldWrapper
-<<<<<<< HEAD
-        label={<TranslatedText stringId="discharge.form.procedures.label" fallback="Procedures" />}
-=======
         label={<TranslatedText stringId="discharge.procedures.label" fallback="Procedures" />}
->>>>>>> 8bd7ef20
         style={{ gridColumn: '1 / -1' }}
       >
         <ProcedureList procedures={procedures} />
@@ -406,17 +368,7 @@
         discharge: yup
           .object()
           .shape({
-<<<<<<< HEAD
-            dischargerId: foreignKey(
-              <TranslatedText
-                stringId="discharge.form.dischargingClinician.validation"
-                fallback="Discharging :clinicianText is a required field"
-                replacements={{ clinicianText: clinicianText.toLowerCase() }}
-              />,
-            ),
-=======
             dischargerId: foreignKey('Required'),
->>>>>>> 8bd7ef20
           })
           .shape({
             dispositionId: getLocalisedSchema({
@@ -432,14 +384,7 @@
         <Field
           name="endDate"
           label={
-<<<<<<< HEAD
-            <TranslatedText
-              stringId="discharge.form.dischargeDate.label"
-              fallback="Discharge date"
-            />
-=======
             <TranslatedText stringId="discharge.dischargeDate.label" fallback="Discharge date" />
->>>>>>> 8bd7ef20
           }
           component={DateTimeField}
           min={format(encounter.startDate, "yyyy-MM-dd'T'HH:mm")}
@@ -450,11 +395,6 @@
           name="discharge.dischargerId"
           label={
             <TranslatedText
-<<<<<<< HEAD
-              stringId="discharge.form.dischargingClinician.label"
-              fallback="Discharging :clinicianText"
-              replacements={{ clinicianText: clinicianText.toLowerCase() }}
-=======
               stringId="general.dischargingClinician.label"
               fallback="Discharging :clinician"
               replacements={{
@@ -465,7 +405,6 @@
                   />
                 ),
               }}
->>>>>>> 8bd7ef20
             />
           }
           component={AutocompleteField}
@@ -487,11 +426,7 @@
         <OuterLabelFieldWrapper
           label={
             <TranslatedText
-<<<<<<< HEAD
-              stringId="discharge.form.dischargeMedications.label"
-=======
               stringId="discharge.dischargeMedications.label"
->>>>>>> 8bd7ef20
               fallback="Discharge medications"
             />
           }
@@ -503,22 +438,14 @@
           name="sendToPharmacy"
           label={
             <TranslatedText
-<<<<<<< HEAD
-              stringId="discharge.form.sendToPharmacy.label"
-=======
               stringId="discharge.sendToPharmacy.label"
->>>>>>> 8bd7ef20
               fallback="Send prescription to pharmacy"
             />
           }
           component={CheckField}
           helperText={
             <TranslatedText
-<<<<<<< HEAD
-              stringId="discharge.form.sendToPharmacy.helperText"
-=======
               stringId="discharge.sendToPharmacy.helperText"
->>>>>>> 8bd7ef20
               fallback="Requires mSupply"
             />
           }
@@ -529,11 +456,7 @@
           name="discharge.note"
           label={
             <TranslatedText
-<<<<<<< HEAD
-              stringId="discharge.form.notes.label"
-=======
               stringId="discharge.notes.label"
->>>>>>> 8bd7ef20
               fallback="Discharge treatment plan and follow-up notes"
             />
           }
