import React, { useCallback, useEffect, useState } from 'react';
import * as yup from 'yup';
import styled from 'styled-components';
import { REPEATS_LABELS } from '@tamanu/constants';
import CloseIcon from '@material-ui/icons/Close';
import { isFuture, parseISO, set } from 'date-fns';
import { format, getCurrentDateTimeString, toDateTimeString } from '@tamanu/utils/dateTime';
import { Divider as BaseDivider, Box, IconButton as BaseIconButton } from '@material-ui/core';
import { Colors, FORM_STATUSES, FORM_TYPES } from '../constants';
import { useApi } from '../api';
import { foreignKey } from '../utils/validation';

import {
  AutocompleteField,
  CheckControl,
  CheckField,
  DefaultFormScreen,
  Field,
  LocalisedField,
  PaginatedForm,
  StyledTextField,
  TextField,
  TranslatedSelectField,
  useLocalisedSchema,
} from '../components/Field';
import { OuterLabelFieldWrapper } from '../components/Field/OuterLabelFieldWrapper';
import { DateTimeField, DateTimeInput } from '../components/Field/DateField';
import { TextInput } from '../components/Field/TextField';
import { FormGrid } from '../components/FormGrid';
import { TableFormFields } from '../components/Table';

import { FormConfirmCancelBackRow } from '../components/ButtonRow';
import { DiagnosisList } from '../components/DiagnosisList';
import { useEncounter } from '../contexts/Encounter';
import {
  BodyText,
  FormSubmitButton,
  MODAL_PADDING_LEFT_AND_RIGHT,
  MODAL_PADDING_TOP_AND_BOTTOM,
  SmallBodyText,
} from '../components';
import { TranslatedText, TranslatedReferenceData } from '../components/Translation';
import { useSettings } from '../contexts/Settings';
import { ConditionalTooltip } from '../components/Tooltip';
import { useAuth } from '../contexts/Auth';

const Divider = styled(BaseDivider)`
  margin: 30px -${MODAL_PADDING_LEFT_AND_RIGHT}px;
`;

const IconButton = styled(BaseIconButton)`
  position: absolute;
  top: 14px;
  right: 14px;
`;

const ConfirmContent = styled.div`
  text-align: left;
  padding: ${40 - MODAL_PADDING_TOP_AND_BOTTOM}px ${80 - MODAL_PADDING_LEFT_AND_RIGHT}px;
  h3 {
    color: ${Colors.alert};
    font-size: 16px;
    font-weight: 500;
  }
  p {
    font-size: 14px;
    font-weight: 400;
  }
`;

const UnsavedContent = styled.div`
  height: 210px;
  width: 80%;
  display: flex;
  justify-content: center;
  align-items: center;
  margin-left: auto;
  margin-right: auto;
`;

const StyledDivider = styled(Divider)`
  margin: 0 -32px 10px -32px;
`;

const dischargingClinicianLabel = (
  <TranslatedText
    stringId="general.dischargingClinician.label"
    fallback="Discharging :clinician"
    replacements={{
      clinician: (
        <TranslatedText
          stringId="general.localisedField.clinician.label"
          fallback="Clinician"
          data-testid='translatedtext-q0hb' />
      ),
    }}
    data-testid='translatedtext-buzh' />
);

const getDischargeInitialValues = (encounter, dischargeNotes, medicationInitialValues) => {
  const dischargeDraft = encounter?.dischargeDraft?.discharge;
  const today = new Date();
  const encounterStartDate = parseISO(encounter.startDate);

  const getInitialEndDate = () => {
    if (!dischargeDraft) {
      if (isFuture(encounterStartDate)) {
        // In the case of a future start_date we cannot default to current datetime as it falls outside of the min date.
        return toDateTimeString(
          set(encounterStartDate, {
            hours: today.getHours(),
            minutes: today.getMinutes(),
            seconds: today.getSeconds(),
          }),
        );
      } else {
        return getCurrentDateTimeString();
      }
    }
    return encounter?.dischargeDraft?.endDate;
  };

  return {
    endDate: getInitialEndDate(),
    discharge: {
      dischargerId: dischargeDraft?.dischargerId,
      dispositionId: dischargeDraft?.dispositionId,
      note: dischargeNotes.map(n => n.content).join('\n\n'),
    },
    medications: medicationInitialValues,
    // Used in creation of associated notes
    submittedTime: getCurrentDateTimeString(),
  };
};

/*
Creates an object to add initialValues to Formik that matches
the table-like form fields.
*/
const getMedicationsInitialValues = (medications, encounter) => {
  const medicationDraft = encounter?.dischargeDraft?.medications;
  const medicationsInitialValues = {};

  medications.forEach(medication => {
    const key = medication.id;
    medicationsInitialValues[key] = {
      isDischarge: medicationDraft?.[key]?.isDischarge ?? true,
      quantity: medicationDraft?.[key]?.quantity ?? medication.quantity ?? 0,
      repeats: medicationDraft?.[key]?.repeats ?? medication?.repeats?.toString() ?? '0',
    };
  });
  return medicationsInitialValues;
};

const StyledUnorderedList = styled.ul`
  margin: 5px 0;
  padding-left: 25px;
`;

const ProcedureList = React.memo(({ procedures }) => (
  <StyledUnorderedList data-testid='styledunorderedlist-g4mq'>
    {procedures.length > 0 ? (
      procedures.map(({ procedureType }) => (
        <li key={procedureType.id}>
          <TranslatedReferenceData
            fallback={procedureType.name}
            value={procedureType.id}
            category={procedureType.type}
            data-testid={`translatedreferencedata-yta7-${procedureType.code}`} />
        </li>
      ))
    ) : (
      <TranslatedText
        stringId="general.fallback.notApplicable"
        fallback="N/A"
        data-testid='translatedtext-9pcc' />
    )}
  </StyledUnorderedList>
));

const NumberFieldWithoutLabel = ({ field, ...props }) => (
  <StyledTextField
    name={field.name}
    value={field.value || 0}
    onChange={field.onChange}
    variant="outlined"
    type="number"
    {...props}
    data-testid='styledtextfield-4ea9' />
);

const StyledFlexDiv = styled.div`
  display: flex;
`;
const StyledCheckbox = styled(CheckControl)`
  font-size: 16px;
`;
const StyledTextSpan = styled.span`
  color: ${props => (props.color ? props.color : Colors.darkText)};
`;

/*
A custom check field was needed because the label resides on
the table headers and there is a need to display two text descriptions
alongside the checkbox with different stylings.
*/
const CustomCheckField = ({ field, lineOne, lineTwo }) => (
  <StyledFlexDiv data-testid='styledflexdiv-5emq'>
    <StyledCheckbox
      color="primary"
      value={field.value}
      name={field.name}
      onChange={field.onChange}
      data-testid='styledcheckbox-3e39' />
    <div>
      <StyledTextSpan data-testid='styledtextspan-qiqs'>{lineOne}</StyledTextSpan>
      <br />
      <StyledTextSpan color={Colors.midText} data-testid='styledtextspan-vpef'>{lineTwo}</StyledTextSpan>
    </div>
  </StyledFlexDiv>
);

const MedicationAccessor = ({ id, medication, prescription }) => (
  <Field
    name={`medications.${id}.isDischarge`}
    lineOne={
      <TranslatedReferenceData
        fallback={medication.name}
        value={medication.id}
        category={medication.type}
        data-testid='translatedreferencedata-dktp' />
    }
    lineTwo={prescription}
    component={CustomCheckField}
    data-testid='field-dcxx' />
);
const QuantityAccessor = ({ id }) => (
  <Field
    name={`medications.${id}.quantity`}
    component={NumberFieldWithoutLabel}
    data-testid='field-ksmf' />
);
const RepeatsAccessor = ({ id }) => (
  <Field
    name={`medications.${id}.repeats`}
    isClearable={false}
    component={TranslatedSelectField}
    enumValues={REPEATS_LABELS}
    data-testid='field-ium3' />
);

const medicationColumns = [
  {
    key: 'drug/prescription',
    title: (
      <TranslatedText
        stringId="discharge.table.column.drugOrPrescription"
        fallback="Drug / Prescription"
        data-testid='translatedtext-qyha' />
    ),
    accessor: MedicationAccessor,
  },
  {
    key: 'quantity',
    title: (
      <TranslatedText
        stringId="discharge.table.column.dischargeQuantity"
        fallback="Discharge Quantity"
        data-testid='translatedtext-8e5k' />
    ),
    accessor: QuantityAccessor,
    width: '20%',
  },
  {
    key: 'repeats',
    title: <TranslatedText
      stringId="discharge.table.column.repeats"
      fallback="Repeats"
      data-testid='translatedtext-opjr' />,
    accessor: RepeatsAccessor,
    width: '20%',
  },
];

const EncounterOverview = ({
  encounter: { procedures, startDate, examiner, reasonForEncounter },
  currentDiagnoses,
}) => {
  const { getSetting } = useSettings();
  const dischargeDiagnosisMandatory = getSetting('features.discharge.dischargeDiagnosisMandatory');

  return (
    <>
      <DateTimeInput
        label={
          <TranslatedText
            stringId="discharge.admissionDate.label"
            fallback="Admission date"
            data-testid='translatedtext-gkby' />
        }
        value={startDate}
        disabled
        data-testid='datetimeinput-4c61' />
      <TextInput
        label={
          <TranslatedText
            stringId="general.supervisingClinician.label"
            fallback="Supervising :clinician"
            replacements={{
              clinician: (
                <TranslatedText
                  stringId="general.localisedField.clinician.label.short"
                  fallback="Clinician"
                  casing="lower"
                  data-testid='translatedtext-67df' />
              ),
            }}
            data-testid='translatedtext-62et' />
        }
        value={examiner ? examiner.displayName : '-'}
        disabled
        data-testid='textinput-f322' />
      <TextInput
        label={
          <TranslatedText
            stringId="encounter.reasonForEncounter.label"
            fallback="Reason for encounter"
            data-testid='translatedtext-v2va' />
        }
        value={reasonForEncounter}
        disabled
        style={{ gridColumn: '1 / -1' }}
        data-testid='textinput-11vp' />
      <OuterLabelFieldWrapper
        label={<TranslatedText
          stringId="general.diagnosis.label"
          fallback="Diagnosis"
          data-testid='translatedtext-320n' />}
        style={{ gridColumn: '1 / -1' }}
        data-testid='outerlabelfieldwrapper-2u7q'>
        {!currentDiagnoses.length && dischargeDiagnosisMandatory ? (
          <BodyText color={Colors.alert} data-testid='bodytext-lhri'>
            <TranslatedText
              stringId="discharge.diagnosis.empty"
              fallback="No diagnosis recorded. A diagnosis must be recorded in order to finalise a discharge."
              data-testid='translatedtext-ajd4' />
          </BodyText>
        ) : (
          <DiagnosisList diagnoses={currentDiagnoses} data-testid='diagnosislist-ytbf' />
        )}
      </OuterLabelFieldWrapper>
      <OuterLabelFieldWrapper
        label={<TranslatedText
          stringId="discharge.procedures.label"
          fallback="Procedures"
          data-testid='translatedtext-3s6j' />}
        style={{ gridColumn: '1 / -1' }}
        data-testid='outerlabelfieldwrapper-qzw5'>
        <ProcedureList procedures={procedures} data-testid='procedurelist-m4o9' />
      </OuterLabelFieldWrapper>
    </>
  );
};

const DischargeFormScreen = props => {
  const {
    validateForm,
    onStepForward,
    setStatus,
    status,
    onCancel,
    currentDiagnoses,
    values,
    onSubmit,
  } = props;
  const { getSetting } = useSettings();

  const dischargeDiagnosisMandatory = getSetting('features.discharge.dischargeDiagnosisMandatory');
  const isDiagnosisEmpty = !currentDiagnoses.length && dischargeDiagnosisMandatory;

  const handleStepForward = async isSavedForm => {
    if (isSavedForm) {
      await onSubmit({ ...values, isDischarged: false });
      return;
    }
    const formErrors = await validateForm();
    delete formErrors.isCanceled;

    if (Object.keys(formErrors).length > 0) {
      // Hacky, set to SUBMIT_ATTEMPTED status to view error before summary page
      // without hitting submit button, it works with one page only. Ideally we should
      // have Pagination form component to handle this.
      setStatus({ ...status, submitStatus: FORM_STATUSES.SUBMIT_ATTEMPTED });
    } else {
      onStepForward();
    }
  };

  const handleCancelAttempt = () => {
    onCancel();
  };

  return (
    <>
      <IconButton onClick={handleCancelAttempt} data-testid='iconbutton-h244'>
        <CloseIcon data-testid='closeicon-ggbt' />
      </IconButton>
      <DefaultFormScreen
        customBottomRow={
          <FormConfirmCancelBackRow
            onCancel={handleCancelAttempt}
            onConfirm={() => handleStepForward(false)}
            CustomConfirmButton={props => (
              <ConditionalTooltip
                visible={isDiagnosisEmpty}
                title={
                  <SmallBodyText maxWidth={135} fontWeight={400} data-testid='smallbodytext-cujc'>
                    <TranslatedText
                      stringId="discharge.diagnosisMustBeRecord.tooltip"
                      fallback="Diagnosis must be recorded to finalise discharge"
                      data-testid='translatedtext-562y' />
                  </SmallBodyText>
                }
<<<<<<< HEAD
                data-testid='conditionaltooltip-d52d'>
                <StyledFormSubmitButton {...props} data-testid='styledformsubmitbutton-b274'>
                  <Box whiteSpace="nowrap" data-testid='box-p5wr'>
=======
              >
                <FormSubmitButton {...props}>
                  <Box whiteSpace="nowrap">
>>>>>>> feba0005
                    <TranslatedText
                      stringId="general.action.finaliseDischarge"
                      fallback="Finalise discharge"
                      data-testid='translatedtext-afge' />
                  </Box>
                </FormSubmitButton>
              </ConditionalTooltip>
            )}
            confirmDisabled={isDiagnosisEmpty}
            cancelText={<TranslatedText
              stringId="general.action.cancel"
              fallback="Cancel"
              data-testid='translatedtext-2w8k' />}
            data-testid='formconfirmcancelbackrow-xkrs' />
        }
        {...props}
        data-testid='defaultformscreen-0jje' />
    </>
  );
};

const DischargeSummaryScreen = ({ onStepBack, submitForm, onCancel }) => (
  <div className="ConfirmContent">
    <ConfirmContent data-testid='confirmcontent-bhoj'>
      <h3>
        <TranslatedText
          stringId="discharge.modal.confirm.heading"
          fallback="Confirm patient discharge"
          data-testid='translatedtext-vfv1' />
      </h3>
      <p>
        <TranslatedText
          stringId="discharge.modal.confirm.warningText"
          fallback="Are you sure you want to discharge the patient? This action is irreversible."
          data-testid='translatedtext-4o2r' />
      </p>
    </ConfirmContent>
    <Divider data-testid='divider-67lg' />
    <FormConfirmCancelBackRow
      onBack={onStepBack}
      onConfirm={submitForm}
      onCancel={onCancel}
      data-testid='formconfirmcancelbackrow-ttpv' />
  </div>
);

const UnsavedChangesScreen = ({ onCancel, onSubmit, values, onStepBack }) => {
  const { ability } = useAuth();
  const canWriteDischarge = ability.can('write', 'Discharge');

  const onSave = async () => {
    await onSubmit({ ...values, isDischarged: false });
  };
  return (
    <div>
      <IconButton onClick={onStepBack} data-testid='iconbutton-r4jg'>
        <CloseIcon data-testid='closeicon-nkjl' />
      </IconButton>
      <UnsavedContent data-testid='unsavedcontent-lqwq'>
        <TranslatedText
          stringId="discharge.modal.unsavedChanges.message"
          fallback="You have unsaved changes. Are you sure you would like to discard these changes or would you like to 'Save & exit'?"
          data-testid='translatedtext-774e' />
      </UnsavedContent>
      <StyledDivider data-testid='styleddivider-0thc' />
      <FormConfirmCancelBackRow
        onConfirm={onCancel}
        confirmText={
          <Box whiteSpace="nowrap" data-testid='box-gxxv'>
            <TranslatedText
              stringId="general.action.discardChanges"
              fallback="Discard changes"
              data-testid='translatedtext-nd4x' />
          </Box>
        }
        onCancel={onStepBack}
        cancelText={<TranslatedText
          stringId="general.action.cancel"
          fallback="Cancel"
          data-testid='translatedtext-cw71' />}
        {...(canWriteDischarge && { onBack: onSave })}
        backButtonText={
          <TranslatedText
            stringId="general.action.saveAndExit"
            fallback="Save & exit"
            data-testid='translatedtext-6xd9' />
        }
        data-testid='formconfirmcancelbackrow-8nre' />
    </div>
  );
};

export const DischargeForm = ({
  dispositionSuggester,
  practitionerSuggester,
  onCancel,
  onSubmit,
  onTitleChange,
}) => {
  const { encounter } = useEncounter();
  const { getSetting } = useSettings();
  const [dischargeNotes, setDischargeNotes] = useState([]);
  const [showWarningScreen, setShowWarningScreen] = useState(false);
  const api = useApi();
  const { getLocalisedSchema } = useLocalisedSchema();
  const dischargeNoteMandatory = getSetting('features.discharge.dischargeNoteMandatory');
  // Only display diagnoses that don't have a certainty of 'error' or 'disproven'
  const currentDiagnoses = encounter.diagnoses.filter(
    d => !['error', 'disproven'].includes(d.certainty),
  );

  // Only display medications that are not discontinued
  // Might need to update condition to compare by end date (decision pending)
  const activeMedications = encounter.medications?.filter(medication => !medication.discontinued);
  const medicationInitialValues = getMedicationsInitialValues(activeMedications, encounter);
  const handleSubmit = useCallback(
    async ({ isDischarged = true, ...data }) => {
      const { medications } = data;
      if (isDischarged) {
        // Filter out medications that weren't marked
        const filteredMedications = {};
        Object.keys(medications).forEach(id => {
          const medication = medications[id];
          if (medication.isDischarge) filteredMedications[id] = medication;
        });

        await onSubmit({ ...data, medications: filteredMedications });
        return;
      }
      await onSubmit({ dischargeDraft: data });
    },
    [onSubmit],
  );

  useEffect(() => {
    (async () => {
      const { data: notes } = await api.get(`encounter/${encounter.id}/notes`);
      setDischargeNotes(notes.filter(n => n.noteType === 'discharge').reverse()); // reverse order of array to sort by oldest first
    })();
  }, [api, encounter.id]);

  useEffect(() => {
    if (showWarningScreen) {
      onTitleChange(
        <TranslatedText
          stringId="discharge.modal.unsavedChanges.title"
          fallback="Unsaved changes"
          data-testid='translatedtext-os9t' />,
      );
      return;
    }
    onTitleChange(<TranslatedText
      stringId="discharge.modal.title"
      fallback="Discharge patient"
      data-testid='translatedtext-juk1' />);
  }, [showWarningScreen, onTitleChange]);

  return (
    <PaginatedForm
      onSubmit={handleSubmit}
      onCancel={onCancel}
      initialValues={getDischargeInitialValues(encounter, dischargeNotes, medicationInitialValues)}
      FormScreen={props => (
        <DischargeFormScreen
          {...props}
          currentDiagnoses={currentDiagnoses}
          onSubmit={handleSubmit}
          setShowWarningScreen={setShowWarningScreen}
          data-testid='dischargeformscreen-z2zo' />
      )}
      formType={FORM_TYPES.CREATE_FORM}
      SummaryScreen={
        !showWarningScreen
          ? DischargeSummaryScreen
          : props => (
              <UnsavedChangesScreen
                {...props}
                showWarningScreen={showWarningScreen}
                onSubmit={handleSubmit}
                data-testid='unsavedchangesscreen-o64o' />
            )
      }
      validationSchema={yup.object().shape({
        endDate: yup
          .date()
          .required()
          .translatedLabel(
            <TranslatedText
              stringId="discharge.dischargeDate.label"
              fallback="Discharge date"
              data-testid='translatedtext-542l' />,
          ),
        discharge: yup
          .object()
          .shape({
            dischargerId: foreignKey().translatedLabel(dischargingClinicianLabel),
            dispositionId: getLocalisedSchema({
              name: 'dischargeDisposition',
            }),
            note: dischargeNoteMandatory
              ? foreignKey().translatedLabel(
                  <TranslatedText
                    stringId="discharge.notes.label"
                    fallback="Discharge treatment plan and follow-up notes"
                    data-testid='translatedtext-208f' />,
                )
              : yup.string().optional(),
          })
          .required()
          .translatedLabel(
            <TranslatedText
              stringId="general.localisedField.dischargeDisposition.label"
              fallback="Discharge disposition"
              data-testid='translatedtext-5ib8' />,
          ),
      })}
      formProps={{
        enableReinitialize: true,
        showInlineErrorsOnly: true,
        validateOnChange: true,
      }}
      data-testid='paginatedform-ghn7'>
      <FormGrid data-testid='formgrid-menu'>
        <EncounterOverview
          encounter={encounter}
          currentDiagnoses={currentDiagnoses}
          data-testid='encounteroverview-1swb' />
        <Field
          name="endDate"
          label={
            <TranslatedText
              stringId="discharge.dischargeDate.label"
              fallback="Discharge date"
              data-testid='translatedtext-mhlm' />
          }
          component={DateTimeField}
          min={format(encounter.startDate, "yyyy-MM-dd'T'HH:mm")}
          required
          saveDateAsString
          data-testid='field-20tt' />
        <Field
          name="discharge.dischargerId"
          label={dischargingClinicianLabel}
          component={AutocompleteField}
          suggester={practitionerSuggester}
          required
          data-testid='field-6we6' />
        <LocalisedField
          name="discharge.dispositionId"
          label={
            <TranslatedText
              stringId="general.localisedField.dischargeDisposition.label"
              fallback="Discharge disposition"
              data-testid='translatedtext-scxc' />
          }
          path="fields.dischargeDisposition"
          component={AutocompleteField}
          suggester={dispositionSuggester}
          data-testid='localisedfield-d7fu' />
        <OuterLabelFieldWrapper
          label={
            <TranslatedText
              stringId="discharge.dischargeMedications.label"
              fallback="Discharge medications"
              data-testid='translatedtext-6d1o' />
          }
          style={{ gridColumn: '1 / -1' }}
          data-testid='outerlabelfieldwrapper-axm9'>
          <TableFormFields
            columns={medicationColumns}
            data={activeMedications}
            data-testid='tableformfields-i8q7' />
        </OuterLabelFieldWrapper>
        <Field
          name="sendToPharmacy"
          label={
            <TranslatedText
              stringId="discharge.sendToPharmacy.label"
              fallback="Send prescription to pharmacy"
              data-testid='translatedtext-h7xy' />
          }
          component={CheckField}
          helperText={
            <TranslatedText
              stringId="discharge.sendToPharmacy.helperText"
              fallback="Requires mSupply"
              data-testid='translatedtext-kjqf' />
          }
          style={{ gridColumn: '1 / -1' }}
          disabled
          data-testid='field-cxfn' />
        <Field
          name="discharge.note"
          label={
            <TranslatedText
              stringId="discharge.notes.label"
              fallback="Discharge treatment plan and follow-up notes"
              data-testid='translatedtext-kr28' />
          }
          component={TextField}
          multiline
          minRows={4}
          style={{ gridColumn: '1 / -1' }}
          required={dischargeNoteMandatory}
          data-testid='field-0uma' />
        <Divider
          style={{ margin: '18px -32px 20px -32px', gridColumn: '1 / -1' }}
          data-testid='divider-lj2w' />
      </FormGrid>
    </PaginatedForm>
  );
};<|MERGE_RESOLUTION|>--- conflicted
+++ resolved
@@ -421,15 +421,9 @@
                       data-testid='translatedtext-562y' />
                   </SmallBodyText>
                 }
-<<<<<<< HEAD
                 data-testid='conditionaltooltip-d52d'>
                 <StyledFormSubmitButton {...props} data-testid='styledformsubmitbutton-b274'>
                   <Box whiteSpace="nowrap" data-testid='box-p5wr'>
-=======
-              >
-                <FormSubmitButton {...props}>
-                  <Box whiteSpace="nowrap">
->>>>>>> feba0005
                     <TranslatedText
                       stringId="general.action.finaliseDischarge"
                       fallback="Finalise discharge"
