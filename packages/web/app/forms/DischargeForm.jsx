--- conflicted
+++ resolved
@@ -32,14 +32,7 @@
 import { FormConfirmCancelBackRow, FormSubmitCancelRow } from '../components/ButtonRow';
 import { DiagnosisList } from '../components/DiagnosisList';
 import { useEncounter } from '../contexts/Encounter';
-<<<<<<< HEAD
-import {
-  MODAL_PADDING_LEFT_AND_RIGHT,
-  MODAL_PADDING_TOP_AND_BOTTOM,
-} from '../components';
-=======
 import { MODAL_PADDING_LEFT_AND_RIGHT, MODAL_PADDING_TOP_AND_BOTTOM } from '../components';
->>>>>>> ffb65cc5
 import { TranslatedText } from '../components/Translation/TranslatedText';
 
 const Divider = styled(BaseDivider)`
@@ -222,16 +215,9 @@
   return (
     <>
       <DateTimeInput
-<<<<<<< HEAD
-        label={<TranslatedText
-          stringId="discharge.admissionDate.label"
-          fallback="Admission date"
-        />}
-=======
         label={
           <TranslatedText stringId="discharge.admissionDate.label" fallback="Admission date" />
         }
->>>>>>> ffb65cc5
         value={startDate}
         disabled
       />
@@ -256,19 +242,12 @@
         disabled
       />
       <TextInput
-<<<<<<< HEAD
-        label={<TranslatedText
-          stringId="discharge.encounterReason.label"
-          fallback="Reason for encounter"
-        />}
-=======
         label={
           <TranslatedText
             stringId="discharge.encounterReason.label"
             fallback="Reason for encounter"
           />
         }
->>>>>>> ffb65cc5
         value={reasonForEncounter}
         disabled
         style={{ gridColumn: '1 / -1' }}
@@ -404,14 +383,7 @@
         <Field
           name="endDate"
           label={
-<<<<<<< HEAD
-            <TranslatedText
-              stringId="discharge.dischargeDate.label"
-              fallback="Discharge date"
-            />
-=======
             <TranslatedText stringId="discharge.dischargeDate.label" fallback="Discharge date" />
->>>>>>> ffb65cc5
           }
           component={DateTimeField}
           min={format(encounter.startDate, "yyyy-MM-dd'T'HH:mm")}
