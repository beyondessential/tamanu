--- conflicted
+++ resolved
@@ -2,17 +2,14 @@
 import React, { useCallback, useEffect, useState } from 'react';
 import * as yup from 'yup';
 import styled from 'styled-components';
-<<<<<<< HEAD
 import {
   REPEATS_LABELS,
   FORM_TYPES,
   SUBMIT_ATTEMPTED_STATUS,
   ENCOUNTER_TYPES,
   MEDICATION_DURATION_DISPLAY_UNITS_LABELS,
+  NOTE_TYPES
 } from '@tamanu/constants';
-=======
-import { REPEATS_LABELS, FORM_TYPES, SUBMIT_ATTEMPTED_STATUS, ENCOUNTER_TYPES, NOTE_TYPES } from '@tamanu/constants';
->>>>>>> 4356c0d0
 import CloseIcon from '@material-ui/icons/Close';
 import { isFuture, parseISO, set } from 'date-fns';
 import {
