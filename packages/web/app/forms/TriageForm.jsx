--- conflicted
+++ resolved
@@ -51,8 +51,7 @@
   const { getLocalisation } = useLocalisation();
   const { getTranslation } = useTranslation();
   const triageCategories = getLocalisation('triageCategories');
-  const { getTranslation } = useTranslation();
-  const clinicianText = getTranslation('general.localisedField.clinician.label.short', 'Clinician');
+  // const clinicianText = getTranslation('general.localisedField.clinician.label.short', 'Clinician');
   const practitionerSuggester = useSuggester('practitioner');
   const triageReasonSuggester = useSuggester('triageReason');
 
@@ -236,7 +235,6 @@
         triageTime: yup
           .date()
           .required()
-<<<<<<< HEAD
           .max(
             new Date(),
             getTranslation(
@@ -245,14 +243,9 @@
             ),
           ),
         chiefComplaintId: foreignKey().label('chiefComplaint'),
-        practitionerId: foreignKey().label('clinician'),
+        // yp TODO: localised clinician
+        practitionerId: foreignKey().label('triageClinician'),
         locationId: foreignKey().label('location'),
-=======
-          .max(new Date(), 'Triage time cannot be in the future'),
-        chiefComplaintId: foreignKey('Chief complaint must be selected'),
-        practitionerId: foreignKey(`Triage ${clinicianText.toLowerCase()} must be selected`),
-        locationId: foreignKey('Location must be selected'),
->>>>>>> 1f125978
         score: yup.string().required(),
       })}
     />
