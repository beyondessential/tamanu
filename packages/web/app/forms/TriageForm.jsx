import React from 'react';
import * as yup from 'yup';
import { endOfDay, format } from 'date-fns';
import { ENCOUNTER_TYPES } from '@tamanu/constants';
import { push } from 'connected-react-router';
import { useDispatch } from 'react-redux';
import { Box } from '@material-ui/core';
import { getCurrentDateTimeString } from '@tamanu/shared/utils/dateTime';
import { foreignKey } from '../utils/validation';
import {
  AutocompleteField,
  DateTimeField,
  Field,
  Form,
  LocalisedField,
  LocalisedLocationField,
  LocationAvailabilityWarningMessage,
  RadioField,
  SuggesterSelectField,
} from '../components/Field';
import { FormGrid } from '../components/FormGrid';
import { ModalFormActionRow } from '../components/ModalActionRow';
import { NestedVitalsModal } from '../components/NestedVitalsModal';
import { useApi, useSuggester } from '../api';
import { useLocalisation } from '../contexts/Localisation';
import { getAnswersFromData } from '../utils';
<<<<<<< HEAD
import { useLocalisedText } from '../components';
=======
import { FORM_TYPES } from '../constants';
import { LowerCase } from '../components';
>>>>>>> 8e989394
import { TranslatedText } from '../components/Translation/TranslatedText';

const InfoPopupLabel = React.memo(() => (
  <span>
    <span>
      <TranslatedText
<<<<<<< HEAD
        stringId="patient.modal.triage.form.triageScore.label"
=======
        stringId="patient.modal.triage.triageScore.label"
>>>>>>> 8e989394
        fallback="Triage score"
      />
    </span>
    {/* Todo: convert triage flow chart to a configurable asset */}
    {/* <ImageInfoModal src={triageFlowchart} /> */}
  </span>
));

export const TriageForm = ({
  onCancel,
  onSubmitEncounter,
  noRedirectOnSubmit,
  patient,
  editedObject,
}) => {
  const api = useApi();
  const dispatch = useDispatch();
  const { getLocalisation } = useLocalisation();
  const triageCategories = getLocalisation('triageCategories');
  const practitionerSuggester = useSuggester('practitioner');
  const triageReasonSuggester = useSuggester('triageReason');

  const renderForm = ({ submitForm, values }) => {
    return (
      <FormGrid>
        <Field
          name="arrivalTime"
          label={
            <TranslatedText
<<<<<<< HEAD
              stringId="patient.modal.triage.form.arrivalTime.label"
=======
              stringId="patient.modal.triage.arrivalTime.label"
>>>>>>> 8e989394
              fallback="Arrival date & time"
            />
          }
          component={DateTimeField}
          max={format(endOfDay(new Date()), `yyyy-MM-dd'T'HH:mm`)} // Weird time picker behaviour with date.now(), so using end of day. It will be also validated on submit.
          helperText="If different from triage time"
          saveDateAsString
        />
        <Field
          name="triageTime"
          label={
            <TranslatedText
<<<<<<< HEAD
              stringId="patient.modal.triage.form.triageDateTime.label"
=======
              stringId="patient.modal.triage.triageDateTime.label"
>>>>>>> 8e989394
              fallback="Triage date & time"
            />
          }
          required
          max={format(endOfDay(new Date()), `yyyy-MM-dd'T'HH:mm`)} // Weird time picker behaviour with date.now(), so using end of day. It will be also validated on submit.
          component={DateTimeField}
          saveDateAsString
        />
        <Field name="locationId" component={LocalisedLocationField} required />
        <LocationAvailabilityWarningMessage
          locationId={values?.locationId}
          style={{
            gridColumn: '2',
            marginBottom: '-1.2rem',
            marginTop: '-1.2rem',
            fontSize: '12px',
          }}
        />
        <LocalisedField
          name="arrivalModeId"
          label={
            <TranslatedText
              stringId="general.localisedField.arrivalModeId.label"
              fallback="Arrival mode"
            />
          }
          component={SuggesterSelectField}
          endpoint="arrivalMode"
        />
        <Field
          name="score"
          label={<InfoPopupLabel />}
          component={RadioField}
          fullWidth
          options={triageCategories?.map(x => ({ value: x.level.toString(), ...x })) || []}
          style={{ gridColumn: '1/-1' }}
        />
        <FormGrid columns={1} style={{ gridColumn: '1 / -1' }}>
          <Field
            name="chiefComplaintId"
            label={
              <TranslatedText
<<<<<<< HEAD
                stringId="patient.modal.triage.form.chiefComplaint.label"
=======
                stringId="patient.modal.triage.chiefComplaint.label"
>>>>>>> 8e989394
                fallback="Chief complaint"
              />
            }
            component={AutocompleteField}
            suggester={triageReasonSuggester}
            required
          />
          <Field
            name="secondaryComplaintId"
            label={
              <TranslatedText
<<<<<<< HEAD
                stringId="patient.modal.triage.form.secondaryComplaint.label"
=======
                stringId="patient.modal.triage.secondaryComplaint.label"
>>>>>>> 8e989394
                fallback="Secondary complaint"
              />
            }
            component={AutocompleteField}
            suggester={triageReasonSuggester}
          />
          <Box mt={1} mb={2}>
            <Field
              name="vitals"
              patient={patient}
              component={NestedVitalsModal}
              encounterType={ENCOUNTER_TYPES.TRIAGE}
            />
          </Box>
        </FormGrid>
        <Field
          name="practitionerId"
          label={
            <TranslatedText
              stringId="triage.practitionerId.label"
              fallback="Triage :clinician"
              replacements={{
                clinician: (
                  <LowerCase>
                    <TranslatedText
                      stringId="general.localisedField.clinician.label.short"
                      fallback="Clinician"
                    />
                  </LowerCase>
                ),
              }}
            />
          }
          required
          component={AutocompleteField}
          suggester={practitionerSuggester}
        />
        <ModalFormActionRow
          confirmText={<TranslatedText stringId="general.action.submit" fallback="Submit" />}
          onConfirm={submitForm}
          onCancel={onCancel}
        />
      </FormGrid>
    );
  };

  const onSubmit = async values => {
    // Convert the vitals to a surveyResponse submission format
    let updatedVitals = null;
    if (values.vitals) {
      const { survey, ...data } = values.vitals;
      updatedVitals = {
        surveyId: survey.id,
        startTime: getCurrentDateTimeString(),
        endTime: getCurrentDateTimeString(),
        patientId: patient.id,
        answers: getAnswersFromData(data, survey),
      };
    }

    const updatedValues = {
      ...values,
      vitals: updatedVitals,
    };

    const newTriage = {
      ...updatedValues,
      startDate: getCurrentDateTimeString(),
      patientId: patient.id,
    };

    if (typeof onSubmitEncounter === 'function') {
      onSubmitEncounter(newTriage);
    }

    await api.post('triage', newTriage);

    if (!noRedirectOnSubmit) {
      dispatch(push('/patients/emergency'));
    }
  };

  return (
    <Form
      onSubmit={onSubmit}
      render={renderForm}
      initialValues={{
        triageTime: getCurrentDateTimeString(),
        ...editedObject,
      }}
      formType={editedObject ? FORM_TYPES.EDIT_FORM : FORM_TYPES.CREATE_FORM}
      validationSchema={yup.object().shape({
        arrivalTime: yup.date().max(new Date(), 'Arrival time cannot be in the future'),
        triageTime: yup
          .date()
          .required()
          .max(new Date(), 'Triage time cannot be in the future'),
        chiefComplaintId: foreignKey('Chief complaint must be selected'),
        practitionerId: foreignKey('Required'),
        locationId: foreignKey('Location must be selected'),
        score: yup.string().required(),
      })}
    />
  );
};<|MERGE_RESOLUTION|>--- conflicted
+++ resolved
@@ -24,23 +24,15 @@
 import { useApi, useSuggester } from '../api';
 import { useLocalisation } from '../contexts/Localisation';
 import { getAnswersFromData } from '../utils';
-<<<<<<< HEAD
-import { useLocalisedText } from '../components';
-=======
 import { FORM_TYPES } from '../constants';
 import { LowerCase } from '../components';
->>>>>>> 8e989394
 import { TranslatedText } from '../components/Translation/TranslatedText';
 
 const InfoPopupLabel = React.memo(() => (
   <span>
     <span>
       <TranslatedText
-<<<<<<< HEAD
-        stringId="patient.modal.triage.form.triageScore.label"
-=======
         stringId="patient.modal.triage.triageScore.label"
->>>>>>> 8e989394
         fallback="Triage score"
       />
     </span>
@@ -70,11 +62,7 @@
           name="arrivalTime"
           label={
             <TranslatedText
-<<<<<<< HEAD
-              stringId="patient.modal.triage.form.arrivalTime.label"
-=======
               stringId="patient.modal.triage.arrivalTime.label"
->>>>>>> 8e989394
               fallback="Arrival date & time"
             />
           }
@@ -87,11 +75,7 @@
           name="triageTime"
           label={
             <TranslatedText
-<<<<<<< HEAD
-              stringId="patient.modal.triage.form.triageDateTime.label"
-=======
               stringId="patient.modal.triage.triageDateTime.label"
->>>>>>> 8e989394
               fallback="Triage date & time"
             />
           }
@@ -134,11 +118,7 @@
             name="chiefComplaintId"
             label={
               <TranslatedText
-<<<<<<< HEAD
-                stringId="patient.modal.triage.form.chiefComplaint.label"
-=======
                 stringId="patient.modal.triage.chiefComplaint.label"
->>>>>>> 8e989394
                 fallback="Chief complaint"
               />
             }
@@ -150,11 +130,7 @@
             name="secondaryComplaintId"
             label={
               <TranslatedText
-<<<<<<< HEAD
-                stringId="patient.modal.triage.form.secondaryComplaint.label"
-=======
                 stringId="patient.modal.triage.secondaryComplaint.label"
->>>>>>> 8e989394
                 fallback="Secondary complaint"
               />
             }
