--- conflicted
+++ resolved
@@ -11,17 +11,17 @@
 
 import { FormSubmitCancelRow } from '../components/ButtonRow';
 import { FormGrid } from '../components/FormGrid';
-<<<<<<< HEAD
-import { AutocompleteField, CheckField, DateField, Field, Form } from '../components/Field';
-import { useSuggester } from '../api';
-import { TranslatedText } from '../components/Translation/TranslatedText';
-import { TranslatedSelectField } from '../components/Translation/TranslatedSelect';
-=======
-import { AutocompleteField, CheckField, DateField, Field, Form, TranslatedSelectField } from '../components/Field';
+import {
+  AutocompleteField,
+  CheckField,
+  DateField,
+  Field,
+  Form,
+  TranslatedSelectField,
+} from '../components/Field';
 import { useSuggester } from '../api';
 import { TranslatedText } from '../components/Translation/TranslatedText';
 import { useAuth } from '../contexts/Auth';
->>>>>>> 3b75c14b
 
 const TRIAGE_ONLY = [DIAGNOSIS_CERTAINTY.EMERGENCY];
 const EDIT_ONLY = [DIAGNOSIS_CERTAINTY.DISPROVEN, DIAGNOSIS_CERTAINTY.ERROR];
@@ -38,11 +38,7 @@
     // don't show the "ED Diagnosis" option if we're just on a regular encounter
     // (unless we're editing a diagnosis with ED certainty already set)
     const certaintyOptions = DIAGNOSIS_CERTAINTY_VALUES.filter(value =>
-<<<<<<< HEAD
-      shouldIncludeCertaintyOption(value, isTriage, isEdit),
-=======
       shouldIncludeCertaintyOption({ value }, isTriage, isEdit),
->>>>>>> 3b75c14b
     );
     const defaultCertainty = certaintyOptions[0].value;
     const hasDiagnosis = Boolean(diagnosis?.id);
