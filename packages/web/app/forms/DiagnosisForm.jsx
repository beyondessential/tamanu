--- conflicted
+++ resolved
@@ -67,24 +67,12 @@
             <Field
               style={{ gridColumn: '1 / -1' }}
               name="isPrimary"
-<<<<<<< HEAD
-              label={
-                <TranslatedText stringId="diagnosis.form.isPrimary.label" fallback="Is primary" />
-              }
-=======
               label={<TranslatedText stringId="diagnosis.isPrimary.label" fallback="Is primary" />}
->>>>>>> 51eddf9c
               component={CheckField}
             />
             <Field
               name="certainty"
-<<<<<<< HEAD
-              label={
-                <TranslatedText stringId="diagnosis.form.certainty.label" fallback="Certainty" />
-              }
-=======
               label={<TranslatedText stringId="diagnosis.certainty.label" fallback="Certainty" />}
->>>>>>> 51eddf9c
               component={SelectField}
               options={certaintyOptions}
               required
@@ -97,16 +85,6 @@
               required
               saveDateAsString
             />
-<<<<<<< HEAD
-            <Field
-              name="date"
-              label={<TranslatedText stringId="general.form.date.label" fallback="Date" />}
-              component={DateField}
-              required
-              saveDateAsString
-            />
-=======
->>>>>>> 51eddf9c
             <FormSubmitCancelRow onConfirm={submitForm} onCancel={onCancel} />
           </FormGrid>
         )}
