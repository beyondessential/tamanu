import React from 'react';
import * as yup from 'yup';
import { getCurrentDateTimeString } from '@tamanu/shared/utils/dateTime';
import { foreignKey } from '../utils/validation';
import { DIAGNOSIS_CERTAINTY_OPTIONS } from '../constants';

import { FormSubmitCancelRow } from '../components/ButtonRow';
import { FormGrid } from '../components/FormGrid';
import {
  AutocompleteField,
  CheckField,
  DateField,
  Field,
  Form,
  SelectField,
} from '../components/Field';
import { useSuggester } from '../api';
import { useLocalisation } from '../contexts/Localisation';
import { TranslatedText } from '../components/Translation/TranslatedText';

export const DiagnosisForm = React.memo(
  ({ isTriage = false, onCancel, onSave, diagnosis, excludeDiagnoses }) => {
    const { getLocalisation } = useLocalisation();

    // don't show the "ED Diagnosis" option if we're just on a regular encounter
    // (unless we're editing a diagnosis with ED certainty already set)
    const certaintyOptions = DIAGNOSIS_CERTAINTY_OPTIONS.filter(x => {
      if (x.editOnly && !(diagnosis && diagnosis.id)) return false;
      if (x.triageOnly && !isTriage) return false;
      return true;
    });
    const defaultCertainty = certaintyOptions[0].value;

    const icd10Suggester = useSuggester('icd10', {
      filterer: icd => !excludeDiagnoses.some(d => d.diagnosisId === icd.id),
    });

    return (
      <Form
        onSubmit={onSave}
        initialValues={{
          date: getCurrentDateTimeString(),
          isPrimary: true,
          certainty: defaultCertainty,
          ...diagnosis,
        }}
        validationSchema={yup.object().shape({
          diagnosisId: foreignKey('Diagnosis must be selected'),
          certainty: yup
            .string()
            .oneOf(certaintyOptions.map(x => x.value))
            .required(),
          date: yup.date().required(),
        })}
        render={({ submitForm }) => (
          <FormGrid>
            <div style={{ gridColumn: '1 / -1' }}>
              <Field
                name="diagnosisId"
                label={getLocalisation(`fields.diagnosis.longLabel`)}
                component={AutocompleteField}
                suggester={icd10Suggester}
                required
              />
            </div>
            <Field
              style={{ gridColumn: '1 / -1' }}
              name="isPrimary"
<<<<<<< HEAD
              label={
                <TranslatedText stringId="diagnosis.isPrimary.label" fallback="Is primary" />
              }
=======
              label={<TranslatedText stringId="diagnosis.isPrimary.label" fallback="Is primary" />}
>>>>>>> ffb65cc5
              component={CheckField}
            />
            <Field
              name="certainty"
<<<<<<< HEAD
              label={
                <TranslatedText stringId="diagnosis.certainty.label" fallback="Certainty" />
              }
=======
              label={<TranslatedText stringId="diagnosis.certainty.label" fallback="Certainty" />}
>>>>>>> ffb65cc5
              component={SelectField}
              options={certaintyOptions}
              required
              prefix="diagnosis.property.certainty"
            />
            <Field
              name="date"
              label={<TranslatedText stringId="general.date.label" fallback="Date" />}
              component={DateField}
              required
              saveDateAsString
            />
<<<<<<< HEAD
            <Field
              name="date"
              label={<TranslatedText stringId="general.date.label" fallback="Date" />}
              component={DateField}
              required
              saveDateAsString
            />
=======
>>>>>>> ffb65cc5
            <FormSubmitCancelRow onConfirm={submitForm} onCancel={onCancel} />
          </FormGrid>
        )}
      />
    );
  },
);<|MERGE_RESOLUTION|>--- conflicted
+++ resolved
@@ -66,24 +66,12 @@
             <Field
               style={{ gridColumn: '1 / -1' }}
               name="isPrimary"
-<<<<<<< HEAD
-              label={
-                <TranslatedText stringId="diagnosis.isPrimary.label" fallback="Is primary" />
-              }
-=======
               label={<TranslatedText stringId="diagnosis.isPrimary.label" fallback="Is primary" />}
->>>>>>> ffb65cc5
               component={CheckField}
             />
             <Field
               name="certainty"
-<<<<<<< HEAD
-              label={
-                <TranslatedText stringId="diagnosis.certainty.label" fallback="Certainty" />
-              }
-=======
               label={<TranslatedText stringId="diagnosis.certainty.label" fallback="Certainty" />}
->>>>>>> ffb65cc5
               component={SelectField}
               options={certaintyOptions}
               required
@@ -96,16 +84,6 @@
               required
               saveDateAsString
             />
-<<<<<<< HEAD
-            <Field
-              name="date"
-              label={<TranslatedText stringId="general.date.label" fallback="Date" />}
-              component={DateField}
-              required
-              saveDateAsString
-            />
-=======
->>>>>>> ffb65cc5
             <FormSubmitCancelRow onConfirm={submitForm} onCancel={onCancel} />
           </FormGrid>
         )}
