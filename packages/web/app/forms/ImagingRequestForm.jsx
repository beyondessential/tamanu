--- conflicted
+++ resolved
@@ -5,11 +5,7 @@
 import { getCurrentDateTimeString } from '@tamanu/shared/utils/dateTime';
 import { useDispatch } from 'react-redux';
 import { foreignKey } from '../utils/validation';
-<<<<<<< HEAD
-import { FORM_TYPES, encounterOptions } from '../constants';
-=======
-import { ENCOUNTER_OPTIONS } from '../constants';
->>>>>>> 0755bccd
+import { ENCOUNTER_OPTIONS, FORM_TYPES } from '../constants';
 import { usePatientNavigation } from '../utils/usePatientNavigation';
 import { useEncounter } from '../contexts/Encounter';
 import { reloadImagingRequest } from '../store';
