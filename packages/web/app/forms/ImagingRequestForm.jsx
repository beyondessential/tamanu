import React, { useEffect, useState } from 'react';
import PropTypes from 'prop-types';
import * as yup from 'yup';
import shortid from 'shortid';
import { getCurrentDateTimeString } from '@tamanu/shared/utils/dateTime';
import { useDispatch } from 'react-redux';
import { foreignKey } from '../utils/validation';
import { ENCOUNTER_OPTIONS, FORM_TYPES } from '../constants';
import { usePatientNavigation } from '../utils/usePatientNavigation';
import { useEncounter } from '../contexts/Encounter';
import { reloadImagingRequest } from '../store';
import { useLocalisation } from '../contexts/Localisation';
import { useImagingRequestAreas } from '../utils/useImagingRequestAreas';

import {
  AutocompleteField,
  DateTimeField,
  Field,
  Form,
  ImagingPriorityField,
<<<<<<< HEAD
=======
  MultiselectField,
  SelectField,
>>>>>>> 3cf07f11
  TextField,
  TextInput,
} from '../components/Field';
import { FormGrid } from '../components/FormGrid';
import { FormCancelButton } from '../components/Button';
import { ButtonRow } from '../components/ButtonRow';
import { DateDisplay } from '../components/DateDisplay';
import { FormSeparatorLine } from '../components/FormSeparatorLine';
import { FormSubmitDropdownButton } from '../components/DropdownButton';
import { TranslatedReferenceData, TranslatedText } from '../components/Translation';
import { useTranslation } from '../contexts/Translation';
<<<<<<< HEAD
import { IMAGING_TYPES } from '@tamanu/constants';
import { TranslatedSelectField } from '../components/Translation/TranslatedSelect';
=======
import { renderToText } from '../utils';
>>>>>>> 3cf07f11

function getEncounterTypeLabel(type) {
  return ENCOUNTER_OPTIONS.find(x => x.value === type).label;
}

function getEncounterLabel(encounter) {
  const encounterDate = DateDisplay.stringFormat(encounter.startDate);
  const encounterTypeLabel = getEncounterTypeLabel(encounter.encounterType);
  return `${encounterDate} (${encounterTypeLabel})`;
}

const FormSubmitActionDropdown = React.memo(({ requestId, encounter, submitForm }) => {
  const dispatch = useDispatch();
  const { loadEncounter } = useEncounter();
  const { navigateToImagingRequest } = usePatientNavigation();
  const [awaitingPrintRedirect, setAwaitingPrintRedirect] = useState();

  // Transition to print page as soon as we have the generated id
  useEffect(() => {
    (async () => {
      if (awaitingPrintRedirect && requestId) {
        await dispatch(reloadImagingRequest(requestId));
        navigateToImagingRequest(requestId, 'print');
      }
    })();
  }, [requestId, awaitingPrintRedirect, dispatch, navigateToImagingRequest]);

  const finalise = async data => {
    await submitForm(data);
    await loadEncounter(encounter.id);
  };
  const finaliseAndPrint = async data => {
    await submitForm(data);
    // We can't transition pages until the imaging req is fully submitted
    setAwaitingPrintRedirect(true);
  };

  const actions = [
    {
      label: <TranslatedText stringId="general.action.finalise" fallback="Finalise" />,
      onClick: finalise,
    },
    {
      label: (
        <TranslatedText stringId="general.action.finaliseAndPrint" fallback="Finalise & print" />
      ),
      onClick: finaliseAndPrint,
    },
  ];

  return <FormSubmitDropdownButton actions={actions} />;
});

export const ImagingRequestForm = React.memo(
  ({
    practitionerSuggester,
    onCancel,
    encounter = {},
    requestId,
    onSubmit,
    editedObject,
    generateId = shortid.generate,
  }) => {
    const { getTranslation } = useTranslation();
    const { getLocalisation } = useLocalisation();
    const imagingTypes = getLocalisation('imagingTypes') || {};

    const { examiner = {} } = encounter;
    const examinerLabel = examiner.displayName;
    const encounterLabel = getEncounterLabel(encounter);
    const { getAreasForImagingType } = useImagingRequestAreas();
    return (
      <Form
        onSubmit={onSubmit}
        initialValues={{
          displayId: generateId(),
          requestedDate: getCurrentDateTimeString(),
          ...editedObject,
        }}
        formType={editedObject ? FORM_TYPES.EDIT_FORM : FORM_TYPES.CREATE_FORM}
        validationSchema={yup.object().shape({
          requestedById: foreignKey(getTranslation('validation.required.inline', '*Required')),
          requestedDate: yup
            .date()
            .required(getTranslation('validation.required.inline', '*Required')),
          imagingType: foreignKey(getTranslation('validation.required.inline', '*Required')),
        })}
        showInlineErrorsOnly
        render={({ submitForm, values }) => {
          const imagingAreas = getAreasForImagingType(values.imagingType);
          return (
            <FormGrid>
              <Field
                name="displayId"
                label={
                  <TranslatedText
                    stringId="imaging.requestCode.label"
                    fallback="Imaging request code"
                  />
                }
                disabled
                component={TextField}
              />
              <Field
                name="requestedDate"
                label={
                  <TranslatedText
                    stringId="imaging.requestedDate.label"
                    fallback="Order date and time"
                  />
                }
                required
                component={DateTimeField}
                saveDateAsString
              />
              <TextInput
                label={
                  <TranslatedText
                    stringId="general.supervisingClinician.label"
                    fallback="Supervising :clinician"
                    replacements={{
                      clinician: (
                        <TranslatedText
                          stringId="general.localisedField.clinician.label.short"
                          fallback="Clinician"
                          lowercase
                        />
                      ),
                    }}
                  />
                }
                disabled
                value={examinerLabel}
              />
              <Field
                name="requestedById"
                label={
                  <TranslatedText
                    stringId="general.requestingClinician.label"
                    fallback="Requesting :clinician"
                    replacements={{
                      clinician: (
                        <TranslatedText
                          stringId="general.localisedField.clinician.label.short"
                          fallback="Clinician"
                          lowercase
                        />
                      ),
                    }}
                  />
                }
                required
                component={AutocompleteField}
                suggester={practitionerSuggester}
              />
              <div>
                <ImagingPriorityField name="priority" />
              </div>
              <FormSeparatorLine />
              <TextInput
                label={<TranslatedText stringId="imaging.encounter.label" fallback="Encounter" />}
                disabled
                value={encounterLabel}
              />
              <Field
                name="imagingType"
                label={
                  <TranslatedText
                    stringId="imaging.imagingType.label"
                    fallback="Imaging request type"
                  />
                }
                required
                enumValues={IMAGING_TYPES}
                component={TranslatedSelectField}
                transformOptions={options =>
                  options
                    .filter(option => Object.values(imagingTypes).includes(option.value))
                    .map(option => ({
                      ...option,
                      label: imagingTypes[option.value],
                    }))
                }
                prefix="imaging.property.type"
              />
              {imagingAreas.length > 0 ? (
                <Field
                  options={imagingAreas
                    .map(({ id, name, type }) => ({
                      label: <TranslatedReferenceData fallback={name} value={id} category={type} />,
                      value: id,
                    }))
                    .sort((area1, area2) => {
                      const str1 = renderToText(area1.label);
                      const str2 = renderToText(area2.label);
                      return str1.localeCompare(str2);
                    })}
                  name="areas"
                  label={
                    <TranslatedText stringId="imaging.areas.label" fallback="Areas to be imaged" />
                  }
                  component={MultiselectField}
                />
              ) : (
                <Field
                  name="areaNote"
                  label={
                    <TranslatedText
                      stringId="imaging.imagingNote.label"
                      fallback="Areas to be imaged"
                    />
                  }
                  component={TextField}
                  multiline
                  style={{ gridColumn: '1 / -1' }}
                  minRows={3}
                />
              )}
              <Field
                name="note"
                label={<TranslatedText stringId="general.notes.label" fallback="Notes" />}
                component={TextField}
                multiline
                style={{ gridColumn: '1 / -1' }}
                minRows={3}
              />
              <ButtonRow>
                <FormCancelButton onClick={onCancel}>
                  <TranslatedText stringId="general.action.cancel" fallback="Cancel" />
                </FormCancelButton>
                <FormSubmitActionDropdown
                  requestId={requestId}
                  encounter={encounter}
                  submitForm={submitForm}
                />
              </ButtonRow>
            </FormGrid>
          );
        }}
      />
    );
  },
);

ImagingRequestForm.propTypes = {
  onSubmit: PropTypes.func.isRequired,
};<|MERGE_RESOLUTION|>--- conflicted
+++ resolved
@@ -18,11 +18,7 @@
   Field,
   Form,
   ImagingPriorityField,
-<<<<<<< HEAD
-=======
   MultiselectField,
-  SelectField,
->>>>>>> 3cf07f11
   TextField,
   TextInput,
 } from '../components/Field';
@@ -34,12 +30,7 @@
 import { FormSubmitDropdownButton } from '../components/DropdownButton';
 import { TranslatedReferenceData, TranslatedText } from '../components/Translation';
 import { useTranslation } from '../contexts/Translation';
-<<<<<<< HEAD
-import { IMAGING_TYPES } from '@tamanu/constants';
-import { TranslatedSelectField } from '../components/Translation/TranslatedSelect';
-=======
 import { renderToText } from '../utils';
->>>>>>> 3cf07f11
 
 function getEncounterTypeLabel(type) {
   return ENCOUNTER_OPTIONS.find(x => x.value === type).label;
