import React, { useEffect, useState } from 'react';
import PropTypes from 'prop-types';
import * as yup from 'yup';
import shortid from 'shortid';
import { getCurrentDateTimeString } from '@tamanu/shared/utils/dateTime';
import { useDispatch } from 'react-redux';
import { foreignKey } from '../utils/validation';
import { ENCOUNTER_OPTIONS, FORM_TYPES } from '../constants';
import { usePatientNavigation } from '../utils/usePatientNavigation';
import { useEncounter } from '../contexts/Encounter';
import { reloadImagingRequest } from '../store';
import { useLocalisation } from '../contexts/Localisation';
import { useImagingRequestAreas } from '../utils/useImagingRequestAreas';

import {
  AutocompleteField,
  DateTimeField,
  Field,
  Form,
  ImagingPriorityField,
  MultiselectField,
  TextField,
  TextInput,
  TranslatedSelectField,
} from '../components/Field';
import { FormGrid } from '../components/FormGrid';
import { FormCancelButton } from '../components/Button';
import { ButtonRow, DateDisplay, FormSeparatorLine } from '../components';
import { FormSubmitDropdownButton } from '../components/DropdownButton';
import { TranslatedReferenceData, TranslatedText } from '../components/Translation';
import { useTranslation } from '../contexts/Translation';
import { IMAGING_TYPES } from '@tamanu/constants';
<<<<<<< HEAD
import { TranslatedSelectField } from '../components/Translation/TranslatedSelect';
=======
>>>>>>> 3b75c14b
import { renderToText } from '../utils';
import { camelCase } from 'lodash';

function getEncounterTypeLabel(type) {
  return ENCOUNTER_OPTIONS.find(x => x.value === type).label;
}

function getEncounterLabel(encounter) {
  const encounterDate = DateDisplay.stringFormat(encounter.startDate);
  const encounterTypeLabel = getEncounterTypeLabel(encounter.encounterType);
  return `${encounterDate} (${encounterTypeLabel})`;
}

const FormSubmitActionDropdown = React.memo(({ requestId, encounter, submitForm }) => {
  const dispatch = useDispatch();
  const { loadEncounter } = useEncounter();
  const { navigateToImagingRequest } = usePatientNavigation();
  const [awaitingPrintRedirect, setAwaitingPrintRedirect] = useState();

  // Transition to print page as soon as we have the generated id
  useEffect(() => {
    (async () => {
      if (awaitingPrintRedirect && requestId) {
        await dispatch(reloadImagingRequest(requestId));
        navigateToImagingRequest(requestId, 'print');
      }
    })();
  }, [requestId, awaitingPrintRedirect, dispatch, navigateToImagingRequest]);

  const finalise = async data => {
    await submitForm(data);
    await loadEncounter(encounter.id);
  };
  const finaliseAndPrint = async data => {
    await submitForm(data);
    // We can't transition pages until the imaging req is fully submitted
    setAwaitingPrintRedirect(true);
  };

  const actions = [
    {
      label: <TranslatedText stringId="general.action.finalise" fallback="Finalise" />,
      onClick: finalise,
    },
    {
      label: (
        <TranslatedText stringId="general.action.finaliseAndPrint" fallback="Finalise & print" />
      ),
      onClick: finaliseAndPrint,
    },
  ];

  return <FormSubmitDropdownButton actions={actions} />;
});

export const ImagingRequestForm = React.memo(
  ({
    practitionerSuggester,
    onCancel,
    encounter = {},
    requestId,
    onSubmit,
    editedObject,
    generateId = shortid.generate,
  }) => {
    const { getTranslation } = useTranslation();
    const { getLocalisation } = useLocalisation();
    const imagingTypes = getLocalisation('imagingTypes') || {};

    const { examiner = {} } = encounter;
    const examinerLabel = examiner.displayName;
    const encounterLabel = getEncounterLabel(encounter);
    const { getAreasForImagingType } = useImagingRequestAreas();
    return (
      <Form
        onSubmit={onSubmit}
        initialValues={{
          displayId: generateId(),
          requestedDate: getCurrentDateTimeString(),
          ...editedObject,
        }}
        formType={editedObject ? FORM_TYPES.EDIT_FORM : FORM_TYPES.CREATE_FORM}
        validationSchema={yup.object().shape({
          requestedById: foreignKey(getTranslation('validation.required.inline', '*Required')),
          requestedDate: yup
            .date()
            .required(getTranslation('validation.required.inline', '*Required')),
          imagingType: foreignKey(getTranslation('validation.required.inline', '*Required')),
        })}
        showInlineErrorsOnly
        render={({ submitForm, values }) => {
          const imagingAreas = getAreasForImagingType(values.imagingType);
          return (
            <FormGrid>
              <Field
                name="displayId"
                label={
                  <TranslatedText
                    stringId="imaging.requestCode.label"
                    fallback="Imaging request code"
                  />
                }
                disabled
                component={TextField}
              />
              <Field
                name="requestedDate"
                label={
                  <TranslatedText
                    stringId="imaging.requestedDate.label"
                    fallback="Order date and time"
                  />
                }
                required
                component={DateTimeField}
                saveDateAsString
              />
              <TextInput
                label={
                  <TranslatedText
                    stringId="general.supervisingClinician.label"
                    fallback="Supervising :clinician"
                    replacements={{
                      clinician: (
                        <TranslatedText
                          stringId="general.localisedField.clinician.label.short"
                          fallback="Clinician"
                          lowercase
                        />
                      ),
                    }}
                  />
                }
                disabled
                value={examinerLabel}
              />
              <Field
                name="requestedById"
                label={
                  <TranslatedText
                    stringId="general.requestingClinician.label"
                    fallback="Requesting :clinician"
                    replacements={{
                      clinician: (
                        <TranslatedText
                          stringId="general.localisedField.clinician.label.short"
                          fallback="Clinician"
                          lowercase
                        />
                      ),
                    }}
                  />
                }
                required
                component={AutocompleteField}
                suggester={practitionerSuggester}
              />
              <div>
                <ImagingPriorityField name="priority" />
              </div>
              <FormSeparatorLine />
              <TextInput
                label={<TranslatedText stringId="imaging.encounter.label" fallback="Encounter" />}
                disabled
                value={encounterLabel}
              />
              <Field
                name="imagingType"
                label={
                  <TranslatedText
                    stringId="imaging.imagingType.label"
                    fallback="Imaging request type"
                  />
                }
                required
                enumValues={IMAGING_TYPES}
                component={TranslatedSelectField}
                transformOptions={options => {
                  const availableTypes = Object.keys(imagingTypes);
                  return options
                    .filter(option => availableTypes.includes(camelCase(option.value)))
<<<<<<< HEAD
                    .map(option => ({
                      ...option,
                      label: getTranslation(
                        option.label.stringId,
                        imagingTypes[camelCase(option.value)].label,
                      ),
                    }));
=======
                    .map(option => {
                      const imagingTypeKey = camelCase(option.value);
                      const { label } = imagingTypes[imagingTypeKey];
                      return {
                        ...option,
                        value: imagingTypeKey,
                        label: getTranslation(option.label.stringId, label),
                      };
                    });
>>>>>>> 3b75c14b
                }}
              />
              {imagingAreas.length > 0 ? (
                <Field
                  options={imagingAreas
                    .map(({ id, name, type }) => ({
                      label: <TranslatedReferenceData fallback={name} value={id} category={type} />,
                      value: id,
                    }))
                    .sort((area1, area2) => {
                      const str1 = renderToText(area1.label);
                      const str2 = renderToText(area2.label);
                      return str1.localeCompare(str2);
                    })}
                  name="areas"
                  label={
                    <TranslatedText stringId="imaging.areas.label" fallback="Areas to be imaged" />
                  }
                  component={MultiselectField}
                />
              ) : (
                <Field
                  name="areaNote"
                  label={
                    <TranslatedText
                      stringId="imaging.imagingNote.label"
                      fallback="Areas to be imaged"
                    />
                  }
                  component={TextField}
                  multiline
                  style={{ gridColumn: '1 / -1' }}
                  minRows={3}
                />
              )}
              <Field
                name="note"
                label={<TranslatedText stringId="general.notes.label" fallback="Notes" />}
                component={TextField}
                multiline
                style={{ gridColumn: '1 / -1' }}
                minRows={3}
              />
              <ButtonRow>
                <FormCancelButton onClick={onCancel}>
                  <TranslatedText stringId="general.action.cancel" fallback="Cancel" />
                </FormCancelButton>
                <FormSubmitActionDropdown
                  requestId={requestId}
                  encounter={encounter}
                  submitForm={submitForm}
                />
              </ButtonRow>
            </FormGrid>
          );
        }}
      />
    );
  },
);

ImagingRequestForm.propTypes = {
  onSubmit: PropTypes.func.isRequired,
};<|MERGE_RESOLUTION|>--- conflicted
+++ resolved
@@ -30,10 +30,6 @@
 import { TranslatedReferenceData, TranslatedText } from '../components/Translation';
 import { useTranslation } from '../contexts/Translation';
 import { IMAGING_TYPES } from '@tamanu/constants';
-<<<<<<< HEAD
-import { TranslatedSelectField } from '../components/Translation/TranslatedSelect';
-=======
->>>>>>> 3b75c14b
 import { renderToText } from '../utils';
 import { camelCase } from 'lodash';
 
@@ -215,15 +211,6 @@
                   const availableTypes = Object.keys(imagingTypes);
                   return options
                     .filter(option => availableTypes.includes(camelCase(option.value)))
-<<<<<<< HEAD
-                    .map(option => ({
-                      ...option,
-                      label: getTranslation(
-                        option.label.stringId,
-                        imagingTypes[camelCase(option.value)].label,
-                      ),
-                    }));
-=======
                     .map(option => {
                       const imagingTypeKey = camelCase(option.value);
                       const { label } = imagingTypes[imagingTypeKey];
@@ -233,7 +220,6 @@
                         label: getTranslation(option.label.stringId, label),
                       };
                     });
->>>>>>> 3b75c14b
                 }}
               />
               {imagingAreas.length > 0 ? (
