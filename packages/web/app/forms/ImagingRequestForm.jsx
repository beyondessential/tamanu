import React, { useEffect, useState } from 'react';
import PropTypes from 'prop-types';
import * as yup from 'yup';
import shortid from 'shortid';
import { getCurrentDateTimeString } from '@tamanu/shared/utils/dateTime';
import { useDispatch } from 'react-redux';
import { foreignKey } from '../utils/validation';
import { ENCOUNTER_OPTIONS } from '../constants';
import { usePatientNavigation } from '../utils/usePatientNavigation';
import { useEncounter } from '../contexts/Encounter';
import { reloadImagingRequest } from '../store';
import { useLocalisation } from '../contexts/Localisation';
import { useImagingRequestAreas } from '../utils/useImagingRequestAreas';

import {
  AutocompleteField,
  DateTimeField,
  Field,
  Form,
  ImagingPriorityField,
  SelectField,
  TextField,
  TextInput,
  MultiselectField,
} from '../components/Field';
import { FormGrid } from '../components/FormGrid';
import { FormCancelButton } from '../components/Button';
import { ButtonRow } from '../components/ButtonRow';
import { DateDisplay } from '../components/DateDisplay';
import { FormSeparatorLine } from '../components/FormSeparatorLine';
import { FormSubmitDropdownButton } from '../components/DropdownButton';
import { LowerCase } from '../components/Typography';
import { TranslatedText } from '../components/Translation/TranslatedText';
<<<<<<< HEAD
import { MultiselectField } from '../components/Translation/TranslatedSelectField.jsx';
=======
>>>>>>> 3d6fd94b

function getEncounterTypeLabel(type) {
  return ENCOUNTER_OPTIONS.find(x => x.value === type).label;
}

function getEncounterLabel(encounter) {
  const encounterDate = DateDisplay.stringFormat(encounter.startDate);
  const encounterTypeLabel = getEncounterTypeLabel(encounter.encounterType);
  return `${encounterDate} (${encounterTypeLabel})`;
}

const FormSubmitActionDropdown = React.memo(({ requestId, encounter, submitForm }) => {
  const dispatch = useDispatch();
  const { loadEncounter } = useEncounter();
  const { navigateToImagingRequest } = usePatientNavigation();
  const [awaitingPrintRedirect, setAwaitingPrintRedirect] = useState();

  // Transition to print page as soon as we have the generated id
  useEffect(() => {
    (async () => {
      if (awaitingPrintRedirect && requestId) {
        await dispatch(reloadImagingRequest(requestId));
        navigateToImagingRequest(requestId, 'print');
      }
    })();
  }, [requestId, awaitingPrintRedirect, dispatch, navigateToImagingRequest]);

  const finalise = async data => {
    await submitForm(data);
    await loadEncounter(encounter.id);
  };
  const finaliseAndPrint = async data => {
    await submitForm(data);
    // We can't transition pages until the imaging req is fully submitted
    setAwaitingPrintRedirect(true);
  };

  const actions = [
    {
      label: <TranslatedText stringId="general.action.finalise" fallback="Finalise" />,
      onClick: finalise,
    },
    {
      label: (
        <TranslatedText stringId="general.action.finaliseAndPrint" fallback="Finalise & print" />
      ),
      onClick: finaliseAndPrint,
    },
  ];

  return <FormSubmitDropdownButton actions={actions} />;
});

export const ImagingRequestForm = React.memo(
  ({
    practitionerSuggester,
    onCancel,
    encounter = {},
    requestId,
    onSubmit,
    editedObject,
    generateId = shortid.generate,
  }) => {
    const { getLocalisation } = useLocalisation();
    const imagingTypes = getLocalisation('imagingTypes') || {};
    const imagingTypeOptions = Object.entries(imagingTypes).map(([key, val]) => ({
      label: val.label,
      value: key,
    }));

    const { examiner = {} } = encounter;
    const examinerLabel = examiner.displayName;
    const encounterLabel = getEncounterLabel(encounter);
    const { getAreasForImagingType } = useImagingRequestAreas();
    return (
      <Form
        onSubmit={onSubmit}
        initialValues={{
          displayId: generateId(),
          requestedDate: getCurrentDateTimeString(),
          ...editedObject,
        }}
        validationSchema={yup.object().shape({
<<<<<<< HEAD
          requestedById: foreignKey('Required'),
=======
          requestedById: foreignKey(`*Required`),
>>>>>>> 3d6fd94b
          requestedDate: yup.date().required(),
          imagingType: foreignKey(`*Required`),
        })}
        suppressErrorDialog
        render={({ submitForm, values }) => {
          const imagingAreas = getAreasForImagingType(values.imagingType);
          return (
            <FormGrid>
              <Field
                name="displayId"
                label={
                  <TranslatedText
                    stringId="imaging.requestCode.label"
                    fallback="Imaging request code"
                  />
                }
                disabled
                component={TextField}
              />
              <Field
                name="requestedDate"
                label={
                  <TranslatedText
                    stringId="imaging.requestedDate.label"
                    fallback="Order date and time"
                  />
                }
                required
                component={DateTimeField}
                saveDateAsString
              />
              <TextInput
                label={
                  <TranslatedText
                    stringId="general.supervisingClinician.label"
                    fallback="Supervising :clinician"
                    replacements={{
                      clinician: (
                        <LowerCase>
                          <TranslatedText
                            stringId="general.localisedField.clinician.label.short"
                            fallback="Clinician"
                          />
                        </LowerCase>
                      ),
                    }}
                  />
                }
                disabled
                value={examinerLabel}
              />
              <Field
                name="requestedById"
                label={
                  <TranslatedText
                    stringId="general.requestingClinician.label"
                    fallback="Requesting :clinician"
                    replacements={{
                      clinician: (
                        <LowerCase>
                          <TranslatedText
                            stringId="general.localisedField.clinician.label.short"
                            fallback="Clinician"
                          />
                        </LowerCase>
                      ),
                    }}
                  />
                }
                required
                component={AutocompleteField}
                suggester={practitionerSuggester}
              />
              <div>
                <ImagingPriorityField name="priority" />
              </div>
              <FormSeparatorLine />
              <TextInput
                label={<TranslatedText stringId="imaging.encounter.label" fallback="Encounter" />}
                disabled
                value={encounterLabel}
              />
              <Field
                name="imagingType"
                label={
                  <TranslatedText
                    stringId="imaging.imagingType.label"
                    fallback="Imaging request type"
                  />
                }
                required
                component={SelectField}
                options={imagingTypeOptions}
                prefix="imaging.property.type"
              />
              {imagingAreas.length ? (
                <Field
                  options={imagingAreas.map(area => ({
                    label: area.name,
                    value: area.id,
                  }))}
                  name="areas"
                  label={
                    <TranslatedText stringId="imaging.areas.label" fallback="Areas to be imaged" />
                  }
                  component={MultiselectField}
                  prefix="imaging.property.area"
                />
              ) : (
                <Field
                  name="areaNote"
                  label={
                    <TranslatedText
                      stringId="imaging.imagingNote.label"
                      fallback="Areas to be imaged"
                    />
                  }
                  component={TextField}
                  multiline
                  style={{ gridColumn: '1 / -1' }}
                  rows={3}
                />
              )}
              <Field
                name="note"
                label={<TranslatedText stringId="general.notes.label" fallback="Notes" />}
                component={TextField}
                multiline
                style={{ gridColumn: '1 / -1' }}
                rows={3}
              />
              <ButtonRow>
                <FormCancelButton onClick={onCancel}>
                  <TranslatedText stringId="general.action.cancel" fallback="Cancel" />
                </FormCancelButton>
                <FormSubmitActionDropdown
                  requestId={requestId}
                  encounter={encounter}
                  submitForm={submitForm}
                />
              </ButtonRow>
            </FormGrid>
          );
        }}
      />
    );
  },
);

ImagingRequestForm.propTypes = {
  onSubmit: PropTypes.func.isRequired,
};<|MERGE_RESOLUTION|>--- conflicted
+++ resolved
@@ -31,10 +31,6 @@
 import { FormSubmitDropdownButton } from '../components/DropdownButton';
 import { LowerCase } from '../components/Typography';
 import { TranslatedText } from '../components/Translation/TranslatedText';
-<<<<<<< HEAD
-import { MultiselectField } from '../components/Translation/TranslatedSelectField.jsx';
-=======
->>>>>>> 3d6fd94b
 
 function getEncounterTypeLabel(type) {
   return ENCOUNTER_OPTIONS.find(x => x.value === type).label;
@@ -118,11 +114,7 @@
           ...editedObject,
         }}
         validationSchema={yup.object().shape({
-<<<<<<< HEAD
-          requestedById: foreignKey('Required'),
-=======
           requestedById: foreignKey(`*Required`),
->>>>>>> 3d6fd94b
           requestedDate: yup.date().required(),
           imagingType: foreignKey(`*Required`),
         })}
