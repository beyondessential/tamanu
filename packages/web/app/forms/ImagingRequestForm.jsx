--- conflicted
+++ resolved
@@ -22,6 +22,7 @@
   SelectField,
   TextField,
   TextInput,
+  TranslatedSelectField,
 } from '../components/Field';
 import { FormGrid } from '../components/FormGrid';
 import { FormCancelButton } from '../components/Button';
@@ -29,7 +30,9 @@
 import { FormSubmitDropdownButton } from '../components/DropdownButton';
 import { TranslatedReferenceData, TranslatedText } from '../components/Translation';
 import { useTranslation } from '../contexts/Translation';
+import { IMAGING_TYPES } from '@tamanu/constants';
 import { renderToText } from '../utils';
+import { camelCase } from 'lodash';
 
 function getEncounterTypeLabel(type) {
   return ENCOUNTER_OPTIONS.find(x => x.value === type).label;
@@ -116,11 +119,7 @@
         }}
         formType={editedObject ? FORM_TYPES.EDIT_FORM : FORM_TYPES.CREATE_FORM}
         validationSchema={yup.object().shape({
-<<<<<<< HEAD
           requestedById: foreignKey(requiredValidationMessage),
-=======
-          requestedById: foreignKey(),
->>>>>>> 491cc5ed
           requestedDate: yup.date().required(requiredValidationMessage),
           imagingType: foreignKey(requiredValidationMessage),
           areas: yup.string().when('imagingType', {
@@ -230,8 +229,22 @@
                   />
                 }
                 required
-                component={SelectField}
-                options={imagingTypeOptions}
+                enumValues={IMAGING_TYPES}
+                component={TranslatedSelectField}
+                transformOptions={options => {
+                  const availableTypes = Object.keys(imagingTypes);
+                  return options
+                    .filter(option => availableTypes.includes(camelCase(option.value)))
+                    .map(option => {
+                      const imagingTypeKey = camelCase(option.value);
+                      const { label } = imagingTypes[imagingTypeKey];
+                      return {
+                        ...option,
+                        value: imagingTypeKey,
+                        label: getTranslation(option.label.stringId, label),
+                      };
+                    });
+                }}
               />
               {imagingAreas.length > 0 ? (
                 <Field
@@ -250,10 +263,7 @@
                     <TranslatedText stringId="imaging.areas.label" fallback="Areas to be imaged" />
                   }
                   component={MultiselectField}
-<<<<<<< HEAD
-=======
                   prefix="imaging.property.area"
->>>>>>> 491cc5ed
                   required
                 />
               ) : (
