--- conflicted
+++ resolved
@@ -249,10 +249,7 @@
                     <TranslatedText stringId="imaging.areas.label" fallback="Areas to be imaged" />
                   }
                   component={MultiselectField}
-<<<<<<< HEAD
-=======
                   prefix="imaging.property.area"
->>>>>>> a5da9ffb
                   required
                 />
               ) : (
