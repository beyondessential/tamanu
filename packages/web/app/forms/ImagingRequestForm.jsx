import React, { useEffect, useState } from 'react';
import PropTypes from 'prop-types';
import * as yup from 'yup';
import shortid from 'shortid';
import { getCurrentDateTimeString } from '@tamanu/shared/utils/dateTime';
import { useDispatch } from 'react-redux';
import { foreignKey } from '../utils/validation';
import { ENCOUNTER_OPTIONS, FORM_TYPES } from '../constants';
import { usePatientNavigation } from '../utils/usePatientNavigation';
import { useEncounter } from '../contexts/Encounter';
import { reloadImagingRequest } from '../store';
import { useLocalisation } from '../contexts/Localisation';
import { useImagingRequestAreas } from '../utils/useImagingRequestAreas';

import {
  AutocompleteField,
  DateTimeField,
  Field,
  Form,
  ImagingPriorityField,
  MultiselectField,
  SelectField,
  TextField,
  TextInput,
} from '../components/Field';
import { FormGrid } from '../components/FormGrid';
import { FormCancelButton } from '../components/Button';
import { ButtonRow, DateDisplay, FormSeparatorLine } from '../components';
import { FormSubmitDropdownButton } from '../components/DropdownButton';
import { TranslatedReferenceData, TranslatedText } from '../components/Translation';
import { useTranslation } from '../contexts/Translation';
import { renderToText } from '../utils';
<<<<<<< HEAD
import { camelCase } from 'lodash';
import { useAuth } from '../contexts/Auth';
=======
>>>>>>> f4569e61

function getEncounterTypeLabel(type) {
  return ENCOUNTER_OPTIONS.find(x => x.value === type).label;
}

function getEncounterLabel(encounter) {
  const encounterDate = DateDisplay.stringFormat(encounter.startDate);
  const encounterTypeLabel = getEncounterTypeLabel(encounter.encounterType);
  return `${encounterDate} (${encounterTypeLabel})`;
}

const FormSubmitActionDropdown = React.memo(({ requestId, encounter, submitForm }) => {
  const dispatch = useDispatch();
  const { facilityId } = useAuth();
  const { loadEncounter } = useEncounter();
  const { navigateToImagingRequest } = usePatientNavigation();
  const [awaitingPrintRedirect, setAwaitingPrintRedirect] = useState();

  // Transition to print page as soon as we have the generated id
  useEffect(() => {
    (async () => {
      if (awaitingPrintRedirect && requestId) {
        await dispatch(reloadImagingRequest(requestId, facilityId));
        navigateToImagingRequest(requestId, 'print');
      }
    })();
  }, [requestId, awaitingPrintRedirect, dispatch, navigateToImagingRequest]);

  const finalise = async data => {
    await submitForm(data);
    await loadEncounter(encounter.id);
  };
  const finaliseAndPrint = async data => {
    await submitForm(data);
    // We can't transition pages until the imaging req is fully submitted
    setAwaitingPrintRedirect(true);
  };

  const actions = [
    {
      label: <TranslatedText stringId="general.action.finalise" fallback="Finalise" />,
      onClick: finalise,
    },
    {
      label: (
        <TranslatedText stringId="general.action.finaliseAndPrint" fallback="Finalise & print" />
      ),
      onClick: finaliseAndPrint,
    },
  ];

  return <FormSubmitDropdownButton actions={actions} />;
});

export const ImagingRequestForm = React.memo(
  ({
    practitionerSuggester,
    onCancel,
    encounter = {},
    requestId,
    onSubmit,
    editedObject,
    generateId = shortid.generate,
  }) => {
    const { getTranslation } = useTranslation();
    const { getLocalisation } = useLocalisation();
    const imagingTypes = getLocalisation('imagingTypes') || {};
    const imagingTypeOptions = Object.entries(imagingTypes).map(([key, val]) => ({
      label: val.label,
      value: key,
    }));

    const { examiner = {} } = encounter;
    const examinerLabel = examiner.displayName;
    const encounterLabel = getEncounterLabel(encounter);
    const { getAreasForImagingType } = useImagingRequestAreas();
    const requiredValidationMessage = getTranslation('validation.required.inline', '*Required');
    return (
      <Form
        onSubmit={onSubmit}
        initialValues={{
          displayId: generateId(),
          requestedDate: getCurrentDateTimeString(),
          ...editedObject,
        }}
        formType={editedObject ? FORM_TYPES.EDIT_FORM : FORM_TYPES.CREATE_FORM}
        validationSchema={yup.object().shape({
          requestedById: foreignKey(requiredValidationMessage),
          requestedDate: yup.date().required(requiredValidationMessage),
          imagingType: foreignKey(requiredValidationMessage),
          areas: yup.string().when('imagingType', {
            is: imagingType => {
              const imagingAreas = getAreasForImagingType(imagingType);
              return imagingAreas.length > 0;
            },
            then: yup
              .string()
              .min(3, requiredValidationMessage) // Empty input is '[]', so validating that it's got at least one value in the array
              .required(requiredValidationMessage),
          }),
          areaNote: yup.string().when('imagingType', {
            is: imagingType => {
              const imagingAreas = getAreasForImagingType(imagingType);
              return imagingAreas.length === 0;
            },
            then: yup
              .string()
              .trim()
              .required(requiredValidationMessage),
          }),
        })}
        showInlineErrorsOnly
        render={({ submitForm, values }) => {
          const imagingAreas = getAreasForImagingType(values.imagingType);
          return (
            <FormGrid>
              <Field
                name="displayId"
                label={
                  <TranslatedText
                    stringId="imaging.requestCode.label"
                    fallback="Imaging request code"
                  />
                }
                disabled
                component={TextField}
              />
              <Field
                name="requestedDate"
                label={
                  <TranslatedText
                    stringId="imaging.requestedDate.label"
                    fallback="Order date and time"
                  />
                }
                required
                component={DateTimeField}
                saveDateAsString
              />
              <TextInput
                label={
                  <TranslatedText
                    stringId="general.supervisingClinician.label"
                    fallback="Supervising :clinician"
                    replacements={{
                      clinician: (
                        <TranslatedText
                          stringId="general.localisedField.clinician.label.short"
                          fallback="Clinician"
                          lowercase
                        />
                      ),
                    }}
                  />
                }
                disabled
                value={examinerLabel}
              />
              <Field
                name="requestedById"
                label={
                  <TranslatedText
                    stringId="general.requestingClinician.label"
                    fallback="Requesting :clinician"
                    replacements={{
                      clinician: (
                        <TranslatedText
                          stringId="general.localisedField.clinician.label.short"
                          fallback="Clinician"
                          lowercase
                        />
                      ),
                    }}
                  />
                }
                required
                component={AutocompleteField}
                suggester={practitionerSuggester}
              />
              <div>
                <ImagingPriorityField name="priority" />
              </div>
              <FormSeparatorLine />
              <TextInput
                label={<TranslatedText stringId="imaging.encounter.label" fallback="Encounter" />}
                disabled
                value={encounterLabel}
              />
              <Field
                name="imagingType"
                label={
                  <TranslatedText
                    stringId="imaging.imagingType.label"
                    fallback="Imaging request type"
                  />
                }
                required
                component={SelectField}
                options={imagingTypeOptions}
              />
              {imagingAreas.length > 0 ? (
                <Field
                  options={imagingAreas
                    .map(({ id, name, type }) => ({
                      label: <TranslatedReferenceData fallback={name} value={id} category={type} />,
                      value: id,
                    }))
                    .sort((area1, area2) => {
                      const str1 = renderToText(area1.label);
                      const str2 = renderToText(area2.label);
                      return str1.localeCompare(str2);
                    })}
                  name="areas"
                  label={
                    <TranslatedText stringId="imaging.areas.label" fallback="Areas to be imaged" />
                  }
                  component={MultiselectField}
                  required
                />
              ) : (
                <Field
                  name="areaNote"
                  label={
                    <TranslatedText
                      stringId="imaging.imagingNote.label"
                      fallback="Areas to be imaged"
                    />
                  }
                  component={TextField}
                  multiline
                  style={{ gridColumn: '1 / -1' }}
                  minRows={3}
                  required
                />
              )}
              <Field
                name="note"
                label={<TranslatedText stringId="general.notes.label" fallback="Notes" />}
                component={TextField}
                multiline
                style={{ gridColumn: '1 / -1' }}
                minRows={3}
              />
              <ButtonRow>
                <FormCancelButton onClick={onCancel}>
                  <TranslatedText stringId="general.action.cancel" fallback="Cancel" />
                </FormCancelButton>
                <FormSubmitActionDropdown
                  requestId={requestId}
                  encounter={encounter}
                  submitForm={submitForm}
                />
              </ButtonRow>
            </FormGrid>
          );
        }}
      />
    );
  },
);

ImagingRequestForm.propTypes = {
  onSubmit: PropTypes.func.isRequired,
};<|MERGE_RESOLUTION|>--- conflicted
+++ resolved
@@ -30,11 +30,7 @@
 import { TranslatedReferenceData, TranslatedText } from '../components/Translation';
 import { useTranslation } from '../contexts/Translation';
 import { renderToText } from '../utils';
-<<<<<<< HEAD
-import { camelCase } from 'lodash';
 import { useAuth } from '../contexts/Auth';
-=======
->>>>>>> f4569e61
 
 function getEncounterTypeLabel(type) {
   return ENCOUNTER_OPTIONS.find(x => x.value === type).label;
