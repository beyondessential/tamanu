--- conflicted
+++ resolved
@@ -14,10 +14,7 @@
 } from '../components/Field';
 import { FormGrid } from '../components/FormGrid';
 import { FormSubmitCancelRow } from '../components/ButtonRow';
-<<<<<<< HEAD
-=======
 import { FORM_TYPES } from '../constants';
->>>>>>> 8e989394
 import { TranslatedText } from '../components/Translation/TranslatedText';
 
 export const InvoicePriceChangeItemForm = ({
@@ -35,11 +32,7 @@
         <FormGrid>
           <Field
             name="date"
-<<<<<<< HEAD
-            label={<TranslatedText stringId="general.form.date.label" fallback="Date" />}
-=======
             label={<TranslatedText stringId="general.date.label" fallback="Date" />}
->>>>>>> 8e989394
             required
             component={DateField}
             saveDateAsString
@@ -48,11 +41,7 @@
             name="description"
             label={
               <TranslatedText
-<<<<<<< HEAD
-                stringId="invoice.modal.priceChange.form.description.label"
-=======
                 stringId="invoice.modal.priceChange.description.label"
->>>>>>> 8e989394
                 fallback="Details"
               />
             }
@@ -63,11 +52,7 @@
             name="orderedById"
             label={
               <TranslatedText
-<<<<<<< HEAD
-                stringId="invoice.modal.priceChange.form.orderedBy.label"
-=======
                 stringId="invoice.modal.priceChange.orderedBy.label"
->>>>>>> 8e989394
                 fallback="Ordered by"
               />
             }
@@ -79,11 +64,7 @@
             name="percentageChange"
             label={
               <TranslatedText
-<<<<<<< HEAD
-                stringId="invoice.modal.priceChange.form.percentageChange.label"
-=======
                 stringId="invoice.modal.priceChange.percentageChange.label"
->>>>>>> 8e989394
                 fallback="Discount/markup % (-/+)"
               />
             }
