--- conflicted
+++ resolved
@@ -3,9 +3,6 @@
 import styled from 'styled-components';
 import { Typography } from '@material-ui/core';
 import { FormGrid } from '../components/FormGrid';
-<<<<<<< HEAD
-import { Button, Field, Form, StyledPrimarySubmitButton, TextField } from '../components';
-=======
 import {
   BodyText,
   Button,
@@ -14,26 +11,14 @@
   FormSubmitButton,
   TextButton,
   TextField,
-  StyledPrimarySubmitButton,
 } from '../components';
 import { Colors } from '../constants';
 import ApprovedIcon from '../assets/images/approved_circle.svg';
->>>>>>> f4ce5928
 
 const FormTitleSection = styled.div`
   margin-bottom: 10px;
 `;
 
-<<<<<<< HEAD
-export const ChangePasswordForm = React.memo(
-  ({ onSubmit, errorMessage, success, email, onNavToLogin, onNavToResetPassword }) => {
-    const renderForm = () => (
-      <FormGrid columns={1}>
-        <h3>Reset Password</h3>
-        <div>Please enter the reset code you have received in your email</div>
-        <div>{errorMessage}</div>
-        <Field name="token" type="text" label="Reset Code" required component={TextField} />
-=======
 const FormHeading = styled(Typography)`
   color: ${Colors.darkestText};
   font-weight: 500;
@@ -131,7 +116,6 @@
           autoComplete="off"
         />
         <HorizontalDivider />
->>>>>>> f4ce5928
         <Field
           name="newPassword"
           type="password"
