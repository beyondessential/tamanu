import React from 'react';
import * as yup from 'yup';
import styled from 'styled-components';
import MuiBox from '@material-ui/core/Box';
import { MANNER_OF_DEATH_OPTIONS, MANNER_OF_DEATHS } from '@tamanu/constants';
import { ageInMonths, ageInYears, getCurrentDateTimeString } from '@tamanu/shared/utils/dateTime';
import {
  ArrayField,
  AutocompleteField,
  CheckField,
  DateField,
  DateTimeField,
  Field,
  FieldWithTooltip,
  FormGrid,
  FormSeparatorLine,
  LowerCase,
  NumberField,
  PaginatedForm,
  RadioField,
  SelectField,
  TextField,
  TimeWithUnitField,
} from '../components';
import { useAuth } from '../contexts/Auth';
import { DeathFormScreen } from './DeathFormScreen';
import { SummaryScreenThree, SummaryScreenTwo } from './DeathFormSummaryScreens';
<<<<<<< HEAD
import { binaryOptions, binaryUnknownOptions } from '../constants';
=======
import { BINARY_OPTIONS, BINARY_UNKNOWN_OPTIONS } from '../constants';
>>>>>>> 0e96a02f
import { TranslatedText } from '../components/Translation/TranslatedText';

const StyledFormGrid = styled(FormGrid)`
  min-height: 200px;
`;

const PLACES = [
  'Home',
  'Residential institution',
  'School or other institution or public administrative area',
  'Sports or athletic area',
  'Street or highway',
  'Trade or service area',
  'Industrial or construction area',
  'Bush or reserve',
  'Farm',
  'Other',
];

const placeOptions = Object.values(PLACES).map(type => ({
  label: type,
  value: type,
}));

const mannerOfDeathVisibilityCriteria = {
  mannerOfDeath: MANNER_OF_DEATHS.filter(x => x !== 'Disease'),
};

export const DeathForm = React.memo(
  ({
    onCancel,
    onSubmit,
    patient,
    deathData,
    practitionerSuggester,
    icd10Suggester,
    facilitySuggester,
  }) => {
    const { currentUser } = useAuth();
    const canBePregnant = patient.sex === 'female' && ageInYears(patient.dateOfBirth) >= 12;
    const isInfant = ageInMonths(patient.dateOfBirth) <= 2;

    return (
      <PaginatedForm
        onSubmit={onSubmit}
        onCancel={onCancel}
        FormScreen={DeathFormScreen}
        SummaryScreen={deathData ? SummaryScreenTwo : SummaryScreenThree}
        validationSchema={yup.object().shape({
          causeOfDeath: yup.string().when('isPartialWorkflow', {
            is: undefined,
            then: yup.string().required(),
          }),
          causeOfDeathInterval: yup.string().when('isPartialWorkflow', {
            is: undefined,
            then: yup.string().required(),
          }),
          clinicianId: yup.string().required(),
          lastSurgeryDate: yup
            .date()
            .max(yup.ref('timeOfDeath'), "Date of last surgery can't be after time of death"),
          mannerOfDeathDate: yup
            .date()
            .max(yup.ref('timeOfDeath'), "Manner of death date can't be after time of death"),
          timeOfDeath: yup
            .date()
            .min(patient.dateOfBirth, "Time of death can't be before date of birth")
            .required(),
        })}
        initialValues={{
          outsideHealthFacility: false,
          timeOfDeath: patient?.dateOfDeath || getCurrentDateTimeString(),
          clinicianId: deathData?.clinicianId || currentUser.id,
        }}
      >
        <StyledFormGrid columns={1}>
          <Field
            name="timeOfDeath"
            label="Date/Time"
            component={props => <DateTimeField {...props} InputProps={{}} />}
            saveDateAsString
            required
          />
          <Field
            name="clinicianId"
            label={
              <TranslatedText
                stringId="general.attendingClinician.label"
                fallback="Attending :clinician"
                replacements={{
                  clinician: (
                    <LowerCase>
                      <TranslatedText
                        stringId="general.localisedField.clinician.label.short"
                        fallback="Clinician"
                      />
                    </LowerCase>
                  ),
                }}
              />
            }
            component={AutocompleteField}
            suggester={practitionerSuggester}
            required
          />
        </StyledFormGrid>
        <StyledFormGrid columns={2}>
          <FieldWithTooltip
            name="causeOfDeath"
            label="Cause Of Death"
            component={AutocompleteField}
            suggester={icd10Suggester}
            tooltipText="This does not mean the mode of dying (e.g heart failure, respiratory failure). It means the disease, injury or complication that caused the death."
            required
          />
          <Field
            name="causeOfDeathInterval"
            label="Time between onset and death"
            component={TimeWithUnitField}
            required
          />
          <Field
            name="antecedentCause1"
            label="Due to (or as a consequence of)"
            component={AutocompleteField}
            suggester={icd10Suggester}
          />
          <Field
            name="antecedentCause1Interval"
            label="Time between onset and death"
            component={TimeWithUnitField}
          />
          <Field
            name="antecedentCause2"
            label="Due to (or as a consequence of)"
            component={AutocompleteField}
            suggester={icd10Suggester}
          />
          <Field
            name="antecedentCause2Interval"
            label="Time between onset and death"
            component={TimeWithUnitField}
          />
          <FormSeparatorLine />
          <Field
            name="otherContributingConditions"
            component={ArrayField}
            renderField={(index, DeleteButton) => (
              <>
                <Field
                  name={`otherContributingConditions[${index}].cause`}
                  label="Other contributing condition"
                  component={AutocompleteField}
                  suggester={icd10Suggester}
                />
                <MuiBox display="flex" alignItems="center">
                  <Field
                    name={`otherContributingConditions[${index}].interval`}
                    label="Time between onset and death"
                    component={TimeWithUnitField}
                  />
                  {index > 0 && DeleteButton}
                </MuiBox>
              </>
            )}
          />
          <FormSeparatorLine />
          <Field
            name="facilityId"
            label="Facility"
            component={AutocompleteField}
            suggester={facilitySuggester}
          />
          <Field
            name="outsideHealthFacility"
            label="Died outside health facility"
            component={CheckField}
            style={{ gridColumn: '1/-1', marginBottom: '10px', marginTop: '5px' }}
          />
        </StyledFormGrid>
        <StyledFormGrid columns={1}>
          <Field
            name="surgeryInLast4Weeks"
            label="Was surgery performed in the last 4 weeks?"
            component={RadioField}
            options={BINARY_UNKNOWN_OPTIONS}
          />
          <Field
            name="lastSurgeryDate"
            label="What was the date of surgery"
            component={DateField}
            saveDateAsString
            visibilityCriteria={{ surgeryInLast4Weeks: 'yes' }}
          />
          <Field
            name="lastSurgeryReason"
            label="What was the reason for the surgery"
            component={AutocompleteField}
            suggester={icd10Suggester}
            visibilityCriteria={{ surgeryInLast4Weeks: 'yes' }}
          />
        </StyledFormGrid>
        {canBePregnant ? (
          <StyledFormGrid columns={1}>
            <Field
              name="pregnant"
              label="Was the woman pregnant?"
              component={RadioField}
              options={BINARY_UNKNOWN_OPTIONS}
            />
            <Field
              name="pregnancyContribute"
              label="Did the pregnancy contribute to the death?"
              component={RadioField}
              options={BINARY_UNKNOWN_OPTIONS}
              visibilityCriteria={{ pregnant: 'yes' }}
            />
          </StyledFormGrid>
        ) : null}
        <StyledFormGrid columns={1}>
          <Field
            name="mannerOfDeath"
            label="What was the manner of death?"
            component={SelectField}
            options={MANNER_OF_DEATH_OPTIONS}
            required
            prefix="death.property.mannerOfDeath"
          />
          <Field
            name="mannerOfDeathDate"
            label="What date did this external cause occur?"
            component={DateField}
            saveDateAsString
            visibilityCriteria={mannerOfDeathVisibilityCriteria}
          />
          <Field
            name="mannerOfDeathLocation"
            label="Where did this external cause occur?"
            component={SelectField}
            options={placeOptions}
            visibilityCriteria={mannerOfDeathVisibilityCriteria}
            prefix="death.property.mannerOfDeath.location"
          />
          <Field
            name="mannerOfDeathOther"
            label="Other"
            component={TextField}
            visibilityCriteria={{ mannerOfDeathLocation: 'Other' }}
          />
        </StyledFormGrid>
        {isInfant ? (
          <StyledFormGrid columns={1}>
            <Field
              name="fetalOrInfant"
              label="Was the death fetal or infant?"
              component={RadioField}
              options={BINARY_OPTIONS}
            />
            <Field
              name="stillborn"
              label="Was it a stillbirth?"
              component={RadioField}
              options={BINARY_UNKNOWN_OPTIONS}
            />
            <Field name="birthWeight" label="Birth Weight (grams):" component={NumberField} />
            <Field
              name="numberOfCompletedPregnancyWeeks"
              label="Number of completed weeks of pregnancy:"
              component={NumberField}
            />
            <Field name="ageOfMother" label="Age of mother" component={NumberField} />
            <Field
              name="motherExistingCondition"
              label="Any condition in mother affecting the fetus or newborn?"
              component={AutocompleteField}
              suggester={icd10Suggester}
            />
            <Field
              name="deathWithin24HoursOfBirth"
              label="Was the death within 24 hours of birth?"
              component={RadioField}
              options={BINARY_OPTIONS}
            />
            <Field
              name="numberOfHoursSurvivedSinceBirth"
              label="If yes, number of hours survived"
              component={NumberField}
            />
          </StyledFormGrid>
        ) : null}
      </PaginatedForm>
    );
  },
);<|MERGE_RESOLUTION|>--- conflicted
+++ resolved
@@ -25,11 +25,7 @@
 import { useAuth } from '../contexts/Auth';
 import { DeathFormScreen } from './DeathFormScreen';
 import { SummaryScreenThree, SummaryScreenTwo } from './DeathFormSummaryScreens';
-<<<<<<< HEAD
-import { binaryOptions, binaryUnknownOptions } from '../constants';
-=======
 import { BINARY_OPTIONS, BINARY_UNKNOWN_OPTIONS } from '../constants';
->>>>>>> 0e96a02f
 import { TranslatedText } from '../components/Translation/TranslatedText';
 
 const StyledFormGrid = styled(FormGrid)`
