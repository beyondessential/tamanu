import React from 'react';
import PropTypes from 'prop-types';
import * as yup from 'yup';
import Collapse from '@material-ui/core/Collapse';

import { getCurrentDateTimeString } from '@tamanu/shared/utils/dateTime';
import {
  AutocompleteField,
  CheckField,
  DateField,
  Field,
  Form,
  LocationField,
  TextField,
  TimeField,
} from '../components/Field';
import { FormGrid } from '../components/FormGrid';
import { FormSubmitCancelRow } from '../components/ButtonRow';

import { foreignKey, optionalForeignKey } from '../utils/validation';
import { TranslatedText } from '../components/Translation/TranslatedText';
import { FORM_TYPES } from '../constants';

const suggesterType = PropTypes.shape({
  fetchSuggestions: PropTypes.func,
  fetchCurrentOption: PropTypes.func,
});

export const ProcedureForm = React.memo(
  ({
    onCancel,
    onSubmit,
    editedObject,
    anaestheticSuggester,
    procedureSuggester,
    practitionerSuggester,
  }) => (
    <Form
      onSubmit={onSubmit}
      render={({ submitForm, values }) => {
        const handleCancel = () => onCancel && onCancel();
        const getButtonText = isCompleted => {
          if (isCompleted)
            return <TranslatedText stringId="general.action.finalise" fallback="Finalise" />;
          if (editedObject?.id)
            return <TranslatedText stringId="general.action.update" fallback="Update" />;
          return <TranslatedText stringId="general.action.submit" fallback="Submit" />;
        };

        const isCompleted = !!values.completed;
        const buttonText = getButtonText(isCompleted);
        return (
          <div>
            <FormGrid>
              <div style={{ gridColumn: 'span 2' }}>
                <Field
                  name="procedureTypeId"
                  label="Procedure"
                  required
                  component={AutocompleteField}
                  suggester={procedureSuggester}
                />
              </div>
              <FormGrid style={{ gridColumn: 'span 2' }}>
                <Field
                  name="physicianId"
                  label={
                    <TranslatedText
                      stringId="general.localisedField.practitioner.label.short"
                      label="Practitioner"
                    />
                  }
                  required
                  component={AutocompleteField}
                  suggester={practitionerSuggester}
                />
                <Field
                  name="date"
                  label="Procedure date"
                  saveDateAsString
                  required
                  component={DateField}
                />
                <Field
                  locationGroupLabel="Procedure area"
                  label="Procedure location"
                  name="locationId"
                  enableLocationStatus={false}
                  required
                  component={LocationField}
                />
              </FormGrid>
              <FormGrid style={{ gridColumn: 'span 2' }}>
                <Field
                  name="startTime"
                  label="Time started"
                  component={TimeField}
                  saveDateAsString
                />
                <Field name="endTime" label="Time ended" component={TimeField} saveDateAsString />
              </FormGrid>
<<<<<<< HEAD
            </div>
          );
        }}
        initialValues={{
          date: getCurrentDateTimeString(),
          startTime: getCurrentDateTimeString(),
          ...editedObject,
        }}
        formType={editedObject ? FORM_TYPES.EDIT_DATA_FORM : FORM_TYPES.CREATE_DATA_FORM}
        validationSchema={yup.object().shape({
          procedureTypeId: foreignKey('Procedure must be selected'),
          locationId: foreignKey('Location must be selected'),
          date: yup.date().required(),
          startTime: yup.date(),
          endTime: yup.date(),
          physicianId: foreignKey(`${clinicianText} must be selected`),
          assistantId: optionalForeignKey(),
          anaesthetistId: optionalForeignKey(),
          anaestheticId: optionalForeignKey(),
          note: yup.string(),
          completed: yup.boolean(),
          completedNote: yup.string(),
        })}
      />
    );
  },
=======

              <Field
                name="anaesthetistId"
                label="Anaesthetist"
                component={AutocompleteField}
                suggester={practitionerSuggester}
              />
              <Field
                name="anaestheticId"
                label="Anaesthetic type"
                component={AutocompleteField}
                suggester={anaestheticSuggester}
                rows={4}
                style={{ gridColumn: 'span 2' }}
              />
              <Field
                name="assistantId"
                label="Assistant"
                component={AutocompleteField}
                suggester={practitionerSuggester}
              />
              <Field
                name="note"
                label="Notes or additional instructions"
                component={TextField}
                multiline
                rows={4}
                style={{ gridColumn: 'span 2' }}
              />
              <Field name="completed" label="Completed" component={CheckField} />
              <Collapse in={isCompleted} style={{ gridColumn: 'span 2' }}>
                <Field
                  name="completedNote"
                  label="Notes on completed procedure"
                  component={TextField}
                  multiline
                  rows={4}
                />
              </Collapse>
              <FormSubmitCancelRow
                onCancel={handleCancel}
                onConfirm={submitForm}
                confirmText={buttonText}
              />
            </FormGrid>
          </div>
        );
      }}
      initialValues={{
        date: getCurrentDateTimeString(),
        startTime: getCurrentDateTimeString(),
        ...editedObject,
      }}
      validationSchema={yup.object().shape({
        procedureTypeId: foreignKey('Procedure must be selected'),
        locationId: foreignKey('Location must be selected'),
        date: yup.date().required(),
        startTime: yup.date(),
        endTime: yup.date(),
        physicianId: foreignKey('Required'),
        assistantId: optionalForeignKey(),
        anaesthetistId: optionalForeignKey(),
        anaestheticId: optionalForeignKey(),
        note: yup.string(),
        completed: yup.boolean(),
        completedNote: yup.string(),
      })}
    />
  ),
>>>>>>> 76314c84
);

ProcedureForm.propTypes = {
  onSubmit: PropTypes.func.isRequired,
  onCancel: PropTypes.func.isRequired,
  editedObject: PropTypes.shape({}),

  anaestheticSuggester: suggesterType.isRequired,
  procedureSuggester: suggesterType.isRequired,
  locationSuggester: suggesterType.isRequired,
  practitionerSuggester: suggesterType.isRequired,
};

ProcedureForm.defaultProps = {
  editedObject: null,
};<|MERGE_RESOLUTION|>--- conflicted
+++ resolved
@@ -99,34 +99,6 @@
                 />
                 <Field name="endTime" label="Time ended" component={TimeField} saveDateAsString />
               </FormGrid>
-<<<<<<< HEAD
-            </div>
-          );
-        }}
-        initialValues={{
-          date: getCurrentDateTimeString(),
-          startTime: getCurrentDateTimeString(),
-          ...editedObject,
-        }}
-        formType={editedObject ? FORM_TYPES.EDIT_DATA_FORM : FORM_TYPES.CREATE_DATA_FORM}
-        validationSchema={yup.object().shape({
-          procedureTypeId: foreignKey('Procedure must be selected'),
-          locationId: foreignKey('Location must be selected'),
-          date: yup.date().required(),
-          startTime: yup.date(),
-          endTime: yup.date(),
-          physicianId: foreignKey(`${clinicianText} must be selected`),
-          assistantId: optionalForeignKey(),
-          anaesthetistId: optionalForeignKey(),
-          anaestheticId: optionalForeignKey(),
-          note: yup.string(),
-          completed: yup.boolean(),
-          completedNote: yup.string(),
-        })}
-      />
-    );
-  },
-=======
 
               <Field
                 name="anaesthetistId"
@@ -180,6 +152,7 @@
         startTime: getCurrentDateTimeString(),
         ...editedObject,
       }}
+      formType={editedObject ? FORM_TYPES.EDIT_DATA_FORM : FORM_TYPES.CREATE_DATA_FORM}
       validationSchema={yup.object().shape({
         procedureTypeId: foreignKey('Procedure must be selected'),
         locationId: foreignKey('Location must be selected'),
@@ -196,7 +169,6 @@
       })}
     />
   ),
->>>>>>> 76314c84
 );
 
 ProcedureForm.propTypes = {
