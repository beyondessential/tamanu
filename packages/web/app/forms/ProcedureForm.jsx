--- conflicted
+++ resolved
@@ -18,11 +18,7 @@
 import { FormSubmitCancelRow } from '../components/ButtonRow';
 
 import { foreignKey, optionalForeignKey } from '../utils/validation';
-<<<<<<< HEAD
-import { useLocalisedText } from '../components';
-=======
 import { FORM_TYPES } from '../constants';
->>>>>>> 1b2e3d27
 import { TranslatedText } from '../components/Translation/TranslatedText';
 
 const suggesterType = PropTypes.shape({
@@ -38,106 +34,6 @@
     anaestheticSuggester,
     procedureSuggester,
     practitionerSuggester,
-<<<<<<< HEAD
-  }) => {
-    const clinicianText = useLocalisedText({ path: 'fields.clinician.shortLabel' });
-
-    return (
-      <Form
-        onSubmit={onSubmit}
-        render={({ submitForm, values }) => {
-          const handleCancel = () => onCancel && onCancel();
-          const getButtonText = isCompleted => {
-            if (isCompleted)
-              return <TranslatedText stringId="general.action.finalise" fallback="Finalise" />;
-            if (editedObject?.id)
-              return <TranslatedText stringId="general.action.update" fallback="Update" />;
-            return <TranslatedText stringId="general.action.submit" fallback="Submit" />;
-          };
-
-          const isCompleted = !!values.completed;
-          const buttonText = getButtonText(isCompleted);
-          return (
-            <div>
-              <FormGrid>
-                <div style={{ gridColumn: 'span 2' }}>
-                  <Field
-                    name="procedureTypeId"
-                    label={
-                      <TranslatedText
-                        stringId="procedure.form.procedureType.label"
-                        fallback="Procedure"
-                      />
-                    }
-                    required
-                    component={AutocompleteField}
-                    suggester={procedureSuggester}
-                  />
-                </div>
-                <FormGrid style={{ gridColumn: 'span 2' }}>
-                  <Field
-                    name="physicianId"
-                    label={clinicianText}
-                    required
-                    component={AutocompleteField}
-                    suggester={practitionerSuggester}
-                  />
-                  <Field
-                    name="date"
-                    label={
-                      <TranslatedText
-                        stringId="procedure.form.date.label"
-                        fallback="Procedure date"
-                      />
-                    }
-                    saveDateAsString
-                    required
-                    component={DateField}
-                  />
-                  <Field
-                    locationGroupLabel={
-                      <TranslatedText
-                        stringId="procedure.form.area.label"
-                        fallback="Procedure area"
-                      />
-                    }
-                    label={
-                      <TranslatedText
-                        stringId="procedure.form.location.label"
-                        fallback="Procedure location"
-                      />
-                    }
-                    name="locationId"
-                    enableLocationStatus={false}
-                    required
-                    component={LocationField}
-                  />
-                </FormGrid>
-                <FormGrid style={{ gridColumn: 'span 2' }}>
-                  <Field
-                    name="startTime"
-                    label={
-                      <TranslatedText
-                        stringId="procedure.form.startTime.label"
-                        fallback="Time started"
-                      />
-                    }
-                    component={TimeField}
-                    saveDateAsString
-                  />
-                  <Field
-                    name="endTime"
-                    label={
-                      <TranslatedText
-                        stringId="procedure.form.endTime.label"
-                        fallback="Time ended"
-                      />
-                    }
-                    component={TimeField}
-                    saveDateAsString
-                  />
-                </FormGrid>
-=======
   }) => (
     <Form
       onSubmit={onSubmit}
@@ -150,7 +46,6 @@
             return <TranslatedText stringId="general.action.update" fallback="Update" />;
           return <TranslatedText stringId="general.action.submit" fallback="Submit" />;
         };
->>>>>>> 1b2e3d27
 
         const isCompleted = !!values.completed;
         const buttonText = getButtonText(isCompleted);
@@ -159,34 +54,15 @@
             <FormGrid>
               <div style={{ gridColumn: 'span 2' }}>
                 <Field
-<<<<<<< HEAD
-                  name="anaesthetistId"
-                  label={
-                    <TranslatedText
-                      stringId="procedure.form.aneasthetist.label"
-                      fallback="Anaesthetist"
-                    />
-                  }
-=======
                   name="procedureTypeId"
                   label="Procedure"
                   required
->>>>>>> 1b2e3d27
                   component={AutocompleteField}
                   suggester={procedureSuggester}
                 />
               </div>
               <FormGrid style={{ gridColumn: 'span 2' }}>
                 <Field
-<<<<<<< HEAD
-                  name="anaestheticId"
-                  label={
-                    <TranslatedText
-                      stringId="procedure.form.anaesthetic.label"
-                      fallback="Anaesthetic type"
-                    />
-                  }
-=======
                   name="physicianId"
                   label={
                     <TranslatedText
@@ -195,22 +71,10 @@
                     />
                   }
                   required
->>>>>>> 1b2e3d27
                   component={AutocompleteField}
                   suggester={practitionerSuggester}
                 />
                 <Field
-<<<<<<< HEAD
-                  name="assistantId"
-                  label={
-                    <TranslatedText
-                      stringId="procedure.form.assistant.label"
-                      fallback="Assistant"
-                    />
-                  }
-                  component={AutocompleteField}
-                  suggester={practitionerSuggester}
-=======
                   name="date"
                   label="Procedure date"
                   saveDateAsString
@@ -232,7 +96,6 @@
                   label="Time started"
                   component={TimeField}
                   saveDateAsString
->>>>>>> 1b2e3d27
                 />
                 <Field name="endTime" label="Time ended" component={TimeField} saveDateAsString />
               </FormGrid>
@@ -268,79 +131,12 @@
               <Field name="completed" label="Completed" component={CheckField} />
               <Collapse in={isCompleted} style={{ gridColumn: 'span 2' }}>
                 <Field
-<<<<<<< HEAD
-                  name="note"
-                  label={
-                    <TranslatedText
-                      stringId="procedure.form.note.label"
-                      fallback="Notes or additional instructions"
-                    />
-                  }
-=======
                   name="completedNote"
                   label="Notes on completed procedure"
->>>>>>> 1b2e3d27
                   component={TextField}
                   multiline
                   rows={4}
                 />
-<<<<<<< HEAD
-                <Field
-                  name="completed"
-                  label={
-                    <TranslatedText
-                      stringId="procedure.form.completed.label"
-                      fallback="Completed"
-                    />
-                  }
-                  component={CheckField}
-                />
-                <Collapse in={isCompleted} style={{ gridColumn: 'span 2' }}>
-                  <Field
-                    name="completedNote"
-                    label={
-                      <TranslatedText
-                        stringId="procedure.form.completedNote.label"
-                        fallback="Notes on completed procedure"
-                      />
-                    }
-                    component={TextField}
-                    multiline
-                    rows={4}
-                  />
-                </Collapse>
-                <FormSubmitCancelRow
-                  onCancel={handleCancel}
-                  onConfirm={submitForm}
-                  confirmText={buttonText}
-                />
-              </FormGrid>
-            </div>
-          );
-        }}
-        initialValues={{
-          date: getCurrentDateTimeString(),
-          startTime: getCurrentDateTimeString(),
-          ...editedObject,
-        }}
-        validationSchema={yup.object().shape({
-          procedureTypeId: foreignKey('Procedure must be selected'),
-          locationId: foreignKey('Location must be selected'),
-          date: yup.date().required(),
-          startTime: yup.date(),
-          endTime: yup.date(),
-          physicianId: foreignKey(`${clinicianText} must be selected`),
-          assistantId: optionalForeignKey(),
-          anaesthetistId: optionalForeignKey(),
-          anaestheticId: optionalForeignKey(),
-          note: yup.string(),
-          completed: yup.boolean(),
-          completedNote: yup.string(),
-        })}
-      />
-    );
-  },
-=======
               </Collapse>
               <FormSubmitCancelRow
                 onCancel={handleCancel}
@@ -373,7 +169,6 @@
       })}
     />
   ),
->>>>>>> 1b2e3d27
 );
 
 ProcedureForm.propTypes = {
