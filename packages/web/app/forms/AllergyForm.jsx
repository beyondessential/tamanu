--- conflicted
+++ resolved
@@ -7,11 +7,8 @@
 import { FormGrid } from '../components/FormGrid';
 import { FormSubmitCancelRow } from '../components/ButtonRow';
 import { foreignKey } from '../utils/validation';
-<<<<<<< HEAD
 import { FORM_TYPES } from '../constants';
-=======
 import { TranslatedText } from '../components/Translation/TranslatedText';
->>>>>>> 0755bccd
 
 export const AllergyForm = ({
   onSubmit,
@@ -19,10 +16,7 @@
   onCancel,
   practitionerSuggester,
   allergySuggester,
-<<<<<<< HEAD
 }) => {
-  const clinicianText = useLocalisedText({ path: 'fields.clinician.shortLabel' });
-
   return (
     <Form
       onSubmit={onSubmit}
@@ -30,29 +24,48 @@
         <FormGrid columns={1}>
           <Field
             name="allergyId"
-            label="Allergy name"
+            label={
+              <TranslatedText stringId="allergies.allergyName.label" fallback="Allergy name" />
+            }
             component={AutocompleteField}
             suggester={allergySuggester}
             required
           />
           <Field
             name="recordedDate"
-            label="Date recorded"
+            label={
+              <TranslatedText stringId="general.recordedDate.label" fallback="Date recorded" />
+            }
             component={DateField}
             saveDateAsString
             required
           />
           <Field
             name="practitionerId"
-            label={clinicianText}
+            label={
+              <TranslatedText
+                stringId="general.localisedField.clinician.label.short"
+                fallback="Clinician"
+              />
+            }
             component={AutocompleteField}
             suggester={practitionerSuggester}
           />
-          <Field name="note" label="Notes" component={TextField} />
+          <Field
+            name="note"
+            label={<TranslatedText stringId="general.notes.label" fallback="Notes" />}
+            component={TextField}
+          />
           <FormSubmitCancelRow
             onCancel={onCancel}
             onConfirm={submitForm}
-            confirmText={editedObject ? 'Save' : 'Add'}
+            confirmText={
+              editedObject ? (
+                <TranslatedText stringId="general.action.save" fallback="Save" />
+              ) : (
+                <TranslatedText stringId="general.action.add" fallback="Add" />
+              )
+            }
           />
         </FormGrid>
       )}
@@ -68,70 +81,6 @@
     />
   );
 };
-=======
-}) => (
-  <Form
-    onSubmit={onSubmit}
-    render={({ submitForm }) => (
-      <FormGrid columns={1}>
-        <Field
-          name="allergyId"
-          label={
-            <TranslatedText stringId="allergies.allergyName.label" fallback="Allergy name" />
-          }
-          component={AutocompleteField}
-          suggester={allergySuggester}
-          required
-        />
-        <Field
-          name="recordedDate"
-          label={
-            <TranslatedText stringId="general.recordedDate.label" fallback="Date recorded" />
-          }
-          component={DateField}
-          saveDateAsString
-          required
-        />
-        <Field
-          name="practitionerId"
-          label={
-            <TranslatedText
-              stringId="general.localisedField.clinician.label.short"
-              fallback="Clinician"
-            />
-          }
-          component={AutocompleteField}
-          suggester={practitionerSuggester}
-        />
-        <Field
-          name="note"
-          label={<TranslatedText stringId="general.notes.label" fallback="Notes" />}
-          component={TextField}
-        />
-        <FormSubmitCancelRow
-          onCancel={onCancel}
-          onConfirm={submitForm}
-          confirmText={
-            editedObject ? (
-              <TranslatedText stringId="general.action.save" fallback="Save" />
-            ) : (
-              <TranslatedText stringId="general.action.add" fallback="Add" />
-            )
-          }
-        />
-      </FormGrid>
-    )}
-    initialValues={{
-      recordedDate: getCurrentDateTimeString(),
-      ...editedObject,
-    }}
-    validationSchema={yup.object().shape({
-      allergyId: foreignKey('An allergy must be selected'),
-      recordedDate: yup.date().required(),
-    })}
-  />
-);
->>>>>>> 0755bccd
 
 AllergyForm.propTypes = {
   onSubmit: PropTypes.func.isRequired,
