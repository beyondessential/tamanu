--- conflicted
+++ resolved
@@ -7,10 +7,7 @@
 import { FormGrid } from '../components/FormGrid';
 import { FormSubmitCancelRow } from '../components/ButtonRow';
 import { foreignKey } from '../utils/validation';
-<<<<<<< HEAD
-=======
 import { FORM_TYPES } from '../constants';
->>>>>>> 0e1429e5
 import { TranslatedText } from '../components/Translation/TranslatedText';
 
 export const AllergyForm = ({
@@ -28,11 +25,7 @@
           <Field
             name="allergyId"
             label={
-<<<<<<< HEAD
-              <TranslatedText stringId="allergies.form.allergyName.label" fallback="Allergy name" />
-=======
               <TranslatedText stringId="allergies.allergyName.label" fallback="Allergy name" />
->>>>>>> 0e1429e5
             }
             component={AutocompleteField}
             suggester={allergySuggester}
@@ -41,11 +34,7 @@
           <Field
             name="recordedDate"
             label={
-<<<<<<< HEAD
-              <TranslatedText stringId="general.form.recordedDate.label" fallback="Date recorded" />
-=======
               <TranslatedText stringId="general.recordedDate.label" fallback="Date recorded" />
->>>>>>> 0e1429e5
             }
             component={DateField}
             saveDateAsString
@@ -64,11 +53,7 @@
           />
           <Field
             name="note"
-<<<<<<< HEAD
-            label={<TranslatedText stringId="general.form.notes.label" fallback="Notes" />}
-=======
             label={<TranslatedText stringId="general.notes.label" fallback="Notes" />}
->>>>>>> 0e1429e5
             component={TextField}
           />
           <FormSubmitCancelRow
