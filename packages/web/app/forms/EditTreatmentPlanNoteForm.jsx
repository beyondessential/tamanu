import React from 'react';
<<<<<<< HEAD
import { FormSubmitCancelRow } from '@tamanu/ui-components';
import { Colors } from '../constants/styles';
=======
import styled from 'styled-components';
import { FormSubmitCancelRow } from '../components/ButtonRow';
>>>>>>> 4624cf03
import {
  NoteContentField,
  NoteDateTimeField,
  NoteTemplateField,
  NoteTypeField,
  WrittenByField,
  PreviouslyWrittenByField,
  PreviousDateTimeField,
} from '../components/NoteCommonFields';
import {
  DisabledWrapper,
  NoteModalDialogActions,
  NoteModalFormGrid,
  NoteModalDialogContent,
} from '../components/NoteModal/NoteModalCommonComponents';
import { TranslatedText } from '../components';

const StyledNoteModalDialogContent = styled(NoteModalDialogContent)`
  .MuiInputBase-input {
    font-size: 14px;
  }
`;

export const EditTreatmentPlanNoteForm = ({
  note,
  onSubmit,
  onCancel,
  noteTypeCountByType,
  onChangeTemplate,
}) => {
  const noteOnBehalfOfName = note.onBehalfOf?.displayName;

  return (
    <>
      <StyledNoteModalDialogContent>
        <DisabledWrapper color={Colors.background}>
          <NoteModalFormGrid columns={2}>
            <NoteTypeField
              noteTypeCountByType={noteTypeCountByType}
              $fontSize="14px"
              disabled
            />
            <NoteTemplateField
              noteType={note.noteType}
              onChangeTemplate={onChangeTemplate}
              disabled
            />
            <PreviouslyWrittenByField value={noteOnBehalfOfName} disabled />
            <PreviousDateTimeField value={note.createdAt} />
            <WrittenByField
              label={
                <TranslatedText
                  stringId="treatmentPlan.note.updatedBy.label"
                  fallback="Updated by (or on behalf of)"
                />
              }
              required
            />
            <NoteDateTimeField required />
          </NoteModalFormGrid>
        </DisabledWrapper>
        <NoteContentField
          label={<TranslatedText stringId="note.modal.addNote.label" fallback="Add note" />}
          isEditMode
          isTreatmentPlanNote
        />
      </StyledNoteModalDialogContent>
      <NoteModalDialogActions>
        <FormSubmitCancelRow
          style={{ marginTop: '0' }}
          onConfirm={onSubmit}
          confirmText={
            <TranslatedText stringId="note.action.saveChanges" fallback="Save changes" />
          }
          cancelText={<TranslatedText stringId="general.action.cancel" fallback="Cancel" />}
          onCancel={onCancel}
        />
      </NoteModalDialogActions>
    </>
  );
};<|MERGE_RESOLUTION|>--- conflicted
+++ resolved
@@ -1,11 +1,7 @@
 import React from 'react';
-<<<<<<< HEAD
 import { FormSubmitCancelRow } from '@tamanu/ui-components';
 import { Colors } from '../constants/styles';
-=======
 import styled from 'styled-components';
-import { FormSubmitCancelRow } from '../components/ButtonRow';
->>>>>>> 4624cf03
 import {
   NoteContentField,
   NoteDateTimeField,
