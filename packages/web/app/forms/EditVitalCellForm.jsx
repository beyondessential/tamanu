--- conflicted
+++ resolved
@@ -161,11 +161,7 @@
           )}
           <Field
             required={mandatoryVitalEditReason}
-<<<<<<< HEAD
-            component={SelectField}
-=======
             component={BaseSelectField}
->>>>>>> 0e96a02f
             label={
               <TranslatedText
                 stringId="encounter.vitals.editReason.label"
