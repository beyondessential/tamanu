--- conflicted
+++ resolved
@@ -77,11 +77,7 @@
       {reasonForChange && (
         <LogText>
           <TranslatedText
-<<<<<<< HEAD
-            stringId="encounter.vitals.form.editReason.label"
-=======
             stringId="encounter.vitals.editReason.label"
->>>>>>> 51eddf9c
             fallback="Reason for change to record"
           />
           : {reasonForChangeLabel}
@@ -166,17 +162,10 @@
           )}
           <Field
             required={mandatoryVitalEditReason}
-<<<<<<< HEAD
-            component={SelectField}
-            label={
-              <TranslatedText
-                stringId="encounter.vitals.form.editReason.label"
-=======
             component={BaseSelectField}
             label={
               <TranslatedText
                 stringId="encounter.vitals.editReason.label"
->>>>>>> 51eddf9c
                 fallback="Reason for change to record"
               />
             }
@@ -187,11 +176,7 @@
           <FormSeparatorLine />
           <OuterLabelFieldWrapper
             label={
-<<<<<<< HEAD
-              <TranslatedText stringId="encounter.vitals.form.history.label" fallback="History" />
-=======
               <TranslatedText stringId="encounter.vitals.history.label" fallback="History" />
->>>>>>> 51eddf9c
             }
             style={{ gridColumn: '1 / -1' }}
           >
