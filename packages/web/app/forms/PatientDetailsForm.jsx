import React, { Fragment } from 'react';
import styled from 'styled-components';
import { groupBy, isEmpty } from 'lodash';
import { useQuery } from '@tanstack/react-query';

import { getCurrentDateString } from '@tamanu/shared/utils/dateTime';
import {
  PATIENT_REGISTRY_TYPES,
  PLACE_OF_BIRTH_TYPES,
  SEX_OPTIONS,
  PATIENT_FIELD_DEFINITION_TYPES,
} from '@tamanu/constants';

import { useSexValues } from '../hooks';
<<<<<<< HEAD
import { Colors, sexOptions } from '../constants';
import { useSettings } from '../contexts/Settings';
=======
import { Colors } from '../constants';
import { useLocalisation } from '../contexts/Localisation';
>>>>>>> f6d3df85
import { useApi, useSuggester } from '../api';
import { getPatientDetailsValidation } from '../validations';
import {
  AutocompleteField,
  ButtonRow,
  DateField,
  Field,
  Form,
  FormGrid,
  FormSubmitButton,
  LocalisedField,
  NumberField,
  RadioField,
  SelectField,
  TextField,
} from '../components';
import { LoadingIndicator } from '../components/LoadingIndicator';
import {
  BirthDetailsFields,
  ContactInformationFields,
  IdentificationInformationFields,
  LocationInformationFields,
  PersonalInformationFields,
} from '../components/ConfiguredMandatoryPatientFields';

const StyledHeading = styled.div`
  font-weight: 500;
  font-size: 16px;
  color: ${Colors.darkText};
  margin-bottom: 30px;
`;

const StyledFormGrid = styled(FormGrid)`
  margin-bottom: 70px;
`;

const StyledSecondaryDetailsGroup = styled.div`
  margin-top: 20px;
`;

const StyledPatientDetailSecondaryDetailsGroupWrapper = styled.div`
  margin-top: 70px;
`;

export const PrimaryDetailsGroup = ({ values = {}, patientRegistryType }) => {
  const villageSuggester = useSuggester('village');
<<<<<<< HEAD
  const { getSetting } = useSettings();
  let filteredSexOptions = sexOptions;
  const hideOtherSex = getSetting('features.hideOtherSex');
  if (hideOtherSex) {
=======
  const { getLocalisation } = useLocalisation();
  let filteredSexOptions = SEX_OPTIONS;
  if (getLocalisation('features.hideOtherSex') === true) {
>>>>>>> f6d3df85
    filteredSexOptions = filteredSexOptions.filter(s => s.value !== 'other');
  }

  const isRequiredPatientData = fieldName =>
    getSetting(`localisation.fields.${fieldName}.requiredPatientData`);

  return (
    <>
      <StyledHeading>General information</StyledHeading>
      <FormGrid>
        <LocalisedField name="firstName" component={TextField} required />
        <LocalisedField
          name="middleName"
          component={TextField}
          required={isRequiredPatientData('middleName')}
        />
        <LocalisedField name="lastName" component={TextField} required />
        <LocalisedField
          name="culturalName"
          component={TextField}
          required={isRequiredPatientData('culturalName')}
        />
        <LocalisedField
          name="dateOfBirth"
          max={getCurrentDateString()}
          component={DateField}
          required
          saveDateAsString
        />
        <LocalisedField
          name="villageId"
          component={AutocompleteField}
          suggester={villageSuggester}
          required={isRequiredPatientData('villageId')}
        />
        <LocalisedField name="sex" component={RadioField} options={filteredSexOptions} required />
        <LocalisedField
          name="email"
          component={TextField}
          type="email"
          defaultLabel="Email address"
          required={isRequiredPatientData('email')}
        />
        {patientRegistryType === PATIENT_REGISTRY_TYPES.BIRTH_REGISTRY && (
          <BirthDetailsFields registeredBirthPlace={values.registeredBirthPlace} />
        )}
        <IdentificationInformationFields patientRegistryType={patientRegistryType} />
        <ContactInformationFields />
        <PersonalInformationFields patientRegistryType={patientRegistryType} />
        <LocationInformationFields />
      </FormGrid>
    </>
  );
};

export const SecondaryDetailsGroup = ({ values = {}, patientRegistryType, isEdit = false }) => {
  return (
    <StyledSecondaryDetailsGroup>
      {patientRegistryType === PATIENT_REGISTRY_TYPES.BIRTH_REGISTRY && (
        <>
          <StyledHeading>Birth details</StyledHeading>
          <StyledFormGrid>
            <BirthDetailsFields
              registeredBirthPlace={values.registeredBirthPlace}
              showMandatory={false}
            />
          </StyledFormGrid>
        </>
      )}

      <StyledHeading>Identification information</StyledHeading>
      <StyledFormGrid>
        <IdentificationInformationFields
          isEdit={isEdit}
          patientRegistryType={patientRegistryType}
          showMandatory={false}
        />
      </StyledFormGrid>

      <StyledHeading>Contact information</StyledHeading>
      <StyledFormGrid>
        <ContactInformationFields showMandatory={false} />
      </StyledFormGrid>

      <StyledHeading>Personal information</StyledHeading>
      <StyledFormGrid>
        <PersonalInformationFields
          patientRegistryType={patientRegistryType}
          showMandatory={false}
        />
      </StyledFormGrid>

      <StyledHeading>Location information</StyledHeading>
      <StyledFormGrid>
        <LocationInformationFields showMandatory={false} />
      </StyledFormGrid>
    </StyledSecondaryDetailsGroup>
  );
};

const PatientField = ({ definition: { definitionId, name, fieldType, options } }) => {
  // TODO: temporary placeholder component
  // the plan is to reuse the survey question components for these fields
  const fieldName = `patientFields.${definitionId}`;
  if (fieldType === PATIENT_FIELD_DEFINITION_TYPES.SELECT) {
    const fieldOptions = options.map(o => ({ label: o, value: o }));
    return <Field name={fieldName} component={SelectField} label={name} options={fieldOptions} />;
  }
  if (fieldType === PATIENT_FIELD_DEFINITION_TYPES.STRING) {
    return <Field name={fieldName} component={TextField} label={name} />;
  }
  if (fieldType === PATIENT_FIELD_DEFINITION_TYPES.NUMBER) {
    return <Field name={fieldName} component={NumberField} label={name} />;
  }
  return <p>Unknown field type: {fieldType}</p>;
};

export const PatientFieldsGroup = ({ fieldDefinitions, fieldValues }) => {
  const groupedFieldDefs = Object.entries(groupBy(fieldDefinitions, 'category'));
  return (
    <div>
      {groupedFieldDefs.map(([category, defs]) => (
        <Fragment key={category}>
          <StyledHeading>{category}</StyledHeading>
          <StyledFormGrid>
            {defs.map(f => (
              <PatientField
                key={f.definitionId}
                definition={f}
                value={fieldValues ? fieldValues[f.definitionId] : ''}
              />
            ))}
          </StyledFormGrid>
        </Fragment>
      ))}
    </div>
  );
};

function sanitiseRecordForValues(data) {
  const {
    // unwanted ids
    id,
    patientId,

    // backend fields
    markedForSync,
    createdAt,
    updatedAt,
    updatedAtSyncTick,

    // state fields
    loading,
    error,

    ...remaining
  } = data;

  return Object.entries(remaining)
    .filter(([, v]) => {
      if (Array.isArray(v)) return false;
      if (typeof v === 'object') return false;
      return true;
    })
    .reduce((state, [k, v]) => ({ ...state, [k]: v }), {});
}

function addMissingFieldValues(definitions, knownValues) {
  const exhaustiveValues = {};
  for (const { definitionId } of definitions) {
    const value = knownValues ? knownValues[definitionId] : '';
    exhaustiveValues[definitionId] = value || '';
  }
  return exhaustiveValues;
}

function stripPatientData(patient, additionalData, birthData) {
  // The patient object includes the entirety of patient state, not just the
  // fields on the db record, and whatever we pass to initialValues will get
  // sent on to the server if it isn't modified by a field on the form.
  // So, we strip that out here.

  return {
    ...sanitiseRecordForValues(patient),
    ...sanitiseRecordForValues(additionalData),
    ...sanitiseRecordForValues(birthData),
  };
}

export const PatientDetailsForm = ({ patient, additionalData, birthData, onSubmit }) => {
  const patientRegistryType = !isEmpty(birthData)
    ? PATIENT_REGISTRY_TYPES.BIRTH_REGISTRY
    : PATIENT_REGISTRY_TYPES.NEW_PATIENT;

  const handleSubmit = async data => {
    const newData = { ...data };

    if (newData.registeredBirthPlace !== PLACE_OF_BIRTH_TYPES.HEALTH_FACILITY) {
      newData.birthFacilityId = null;
    }

    await onSubmit(newData);
  };

  const sexValues = useSexValues();

  const { getSetting } = useSettings();

  const api = useApi();
  const {
    data: fieldDefinitionsResponse,
    error: fieldDefError,
    isLoading: isLoadingFieldDefinitions,
  } = useQuery(['patientFieldDefinition'], () => api.get(`patientFieldDefinition`));
  const {
    data: fieldValuesResponse,
    error: fieldValError,
    isLoading: isLoadingFieldValues,
  } = useQuery(['patientFields', patient.id], () => api.get(`patient/${patient.id}/fields`), {
    enabled: Boolean(patient.id),
  });
  const errors = [fieldDefError, fieldValError].filter(e => Boolean(e));
  if (errors.length > 0) {
    return <pre>{errors.map(e => e.stack).join('\n')}</pre>;
  }
  const isLoading = isLoadingFieldDefinitions || isLoadingFieldValues;
  if (isLoading) {
    return <LoadingIndicator />;
  }

  return (
    <Form
      render={({ values }) => (
        <>
          <PrimaryDetailsGroup values={values} patientRegistryType={patientRegistryType} />
          <StyledPatientDetailSecondaryDetailsGroupWrapper>
            <SecondaryDetailsGroup
              patientRegistryType={patientRegistryType}
              values={values}
              isEdit
            />
          </StyledPatientDetailSecondaryDetailsGroupWrapper>
          <PatientFieldsGroup
            fieldDefinitions={fieldDefinitionsResponse.data}
            fieldValues={fieldValuesResponse?.data}
          />
          <ButtonRow>
            <FormSubmitButton variant="contained" color="primary" text="Save" />
          </ButtonRow>
        </>
      )}
      initialValues={{
        ...stripPatientData(patient, additionalData, birthData),
        patientFields: addMissingFieldValues(
          fieldDefinitionsResponse.data,
          fieldValuesResponse?.data,
        ),
      }}
      onSubmit={handleSubmit}
      validationSchema={getPatientDetailsValidation(patientRegistryType, sexValues, getSetting)}
    />
  );
};<|MERGE_RESOLUTION|>--- conflicted
+++ resolved
@@ -12,13 +12,8 @@
 } from '@tamanu/constants';
 
 import { useSexValues } from '../hooks';
-<<<<<<< HEAD
-import { Colors, sexOptions } from '../constants';
+import { Colors } from '../constants';
 import { useSettings } from '../contexts/Settings';
-=======
-import { Colors } from '../constants';
-import { useLocalisation } from '../contexts/Localisation';
->>>>>>> f6d3df85
 import { useApi, useSuggester } from '../api';
 import { getPatientDetailsValidation } from '../validations';
 import {
@@ -65,16 +60,10 @@
 
 export const PrimaryDetailsGroup = ({ values = {}, patientRegistryType }) => {
   const villageSuggester = useSuggester('village');
-<<<<<<< HEAD
   const { getSetting } = useSettings();
-  let filteredSexOptions = sexOptions;
+  let filteredSexOptions = SEX_OPTIONS;
   const hideOtherSex = getSetting('features.hideOtherSex');
   if (hideOtherSex) {
-=======
-  const { getLocalisation } = useLocalisation();
-  let filteredSexOptions = SEX_OPTIONS;
-  if (getLocalisation('features.hideOtherSex') === true) {
->>>>>>> f6d3df85
     filteredSexOptions = filteredSexOptions.filter(s => s.value !== 'other');
   }
 
