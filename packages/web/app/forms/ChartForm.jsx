--- conflicted
+++ resolved
@@ -75,7 +75,6 @@
         [CHARTING_DATA_ELEMENT_IDS.complexChartDate]: getCurrentDateTimeString(),
       }}
       render={({ submitForm, values, setFieldValue }) => (
-<<<<<<< HEAD
         <SurveyScreen
           allComponents={visibleComponents}
           patient={patient}
@@ -90,34 +89,7 @@
             />
           }
         />
-=======
-        <>
-          <SurveyScreen
-            allComponents={visibleComponents}
-            patient={patient}
-            cols={2}
-            values={values}
-            setFieldValue={setFieldValue}
-            submitButton={
-              <FormSubmitCancelRow
-                confirmText={
-                  <TranslatedText
-                    stringId="general.action.record"
-                    fallback="Record"
-                    data-testid="translatedtext-6dm3"
-                  />
-                }
-                onConfirm={submitForm}
-                onCancel={onClose}
-                data-testid="formsubmitcancelrow-1ah9"
-              />
-            }
-            data-testid="surveyscreen-ek46"
-          />
-        </>
->>>>>>> b10c8de5
       )}
-      data-testid="form-v82r"
     />
   );
 });
