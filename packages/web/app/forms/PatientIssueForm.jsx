import React from 'react';
import * as yup from 'yup';
import { getCurrentDateTimeString } from '@tamanu/shared/utils/dateTime';
import { PATIENT_ISSUE_TYPES, PATIENT_ISSUE_OPTIONS } from '@tamanu/constants';
import { DateField, Field, Form, BaseSelectField, TextField } from '../components/Field';
import { FormGrid } from '../components/FormGrid';
import { TranslatedText } from '../components/Translation/TranslatedText';
import { FormSubmitCancelRow } from '../components/ButtonRow';
<<<<<<< HEAD
import { SelectField } from '../components/Translation/TranslatedSelectField.jsx';
=======

const ISSUE_TYPES = [
  {
    value: PATIENT_ISSUE_TYPES.ISSUE,
    label: <TranslatedText stringId="issues.option.issue" fallback="Issue" />,
  },
  {
    value: PATIENT_ISSUE_TYPES.WARNING,
    label: <TranslatedText stringId="issues.option.warning" fallback="Warning" />,
  },
];
>>>>>>> 4ce15310

export const PatientIssueForm = ({ onSubmit, editedObject, onCancel }) => (
  <Form
    onSubmit={onSubmit}
    render={({ submitForm }) => (
      <FormGrid columns={1}>
        <Field
          name="type"
          label={<TranslatedText stringId="general.type.label" fallback="Type" />}
          component={SelectField}
          options={PATIENT_ISSUE_OPTIONS}
          required
          prefix="issues.property.option"
        />
        <Field
          name="note"
          label={<TranslatedText stringId="general.notes.label" fallback="Notes" />}
          component={TextField}
          multiline
          rows={2}
        />
        <Field
          name="recordedDate"
          label={
            <TranslatedText stringId="general.recordedDate.label" fallback="Date recorded" />
          }
          component={DateField}
          saveDateAsString
          required
        />
        <FormSubmitCancelRow
          onCancel={onCancel}
          onConfirm={submitForm}
          confirmText={
            editedObject ? (
              <TranslatedText stringId="general.action.save" fallback="Save" />
            ) : (
              <TranslatedText stringId="general.action.add" fallback="Add" />
            )
          }
        />
      </FormGrid>
    )}
    initialValues={{
      recordedDate: getCurrentDateTimeString(),
      type: PATIENT_ISSUE_TYPES.ISSUE,
      ...editedObject,
    }}
    validationSchema={yup.object().shape({
      note: yup.string().required(),
      recordedDate: yup.date().required(),
    })}
  />
);<|MERGE_RESOLUTION|>--- conflicted
+++ resolved
@@ -2,25 +2,11 @@
 import * as yup from 'yup';
 import { getCurrentDateTimeString } from '@tamanu/shared/utils/dateTime';
 import { PATIENT_ISSUE_TYPES, PATIENT_ISSUE_OPTIONS } from '@tamanu/constants';
-import { DateField, Field, Form, BaseSelectField, TextField } from '../components/Field';
+import { DateField, Field, Form, TextField } from '../components/Field';
 import { FormGrid } from '../components/FormGrid';
 import { TranslatedText } from '../components/Translation/TranslatedText';
 import { FormSubmitCancelRow } from '../components/ButtonRow';
-<<<<<<< HEAD
 import { SelectField } from '../components/Translation/TranslatedSelectField.jsx';
-=======
-
-const ISSUE_TYPES = [
-  {
-    value: PATIENT_ISSUE_TYPES.ISSUE,
-    label: <TranslatedText stringId="issues.option.issue" fallback="Issue" />,
-  },
-  {
-    value: PATIENT_ISSUE_TYPES.WARNING,
-    label: <TranslatedText stringId="issues.option.warning" fallback="Warning" />,
-  },
-];
->>>>>>> 4ce15310
 
 export const PatientIssueForm = ({ onSubmit, editedObject, onCancel }) => (
   <Form
@@ -44,9 +30,7 @@
         />
         <Field
           name="recordedDate"
-          label={
-            <TranslatedText stringId="general.recordedDate.label" fallback="Date recorded" />
-          }
+          label={<TranslatedText stringId="general.recordedDate.label" fallback="Date recorded" />}
           component={DateField}
           saveDateAsString
           required
