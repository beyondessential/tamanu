--- conflicted
+++ resolved
@@ -15,16 +15,6 @@
       <FormGrid columns={1}>
         <Field
           name="type"
-<<<<<<< HEAD
-          label={<TranslatedText stringId="general.form.type.label" fallback="Type" />}
-          component={SelectField}
-          options={ISSUE_TYPES}
-          required
-        />
-        <Field
-          name="note"
-          label={<TranslatedText stringId="general.form.notes.label" fallback="Notes" />}
-=======
           label={<TranslatedText stringId="general.type.label" fallback="Type" />}
           component={SelectField}
           options={PATIENT_ISSUE_OPTIONS}
@@ -34,20 +24,13 @@
         <Field
           name="note"
           label={<TranslatedText stringId="general.notes.label" fallback="Notes" />}
->>>>>>> 5a62f896
           component={TextField}
           multiline
           rows={2}
         />
         <Field
           name="recordedDate"
-<<<<<<< HEAD
-          label={
-            <TranslatedText stringId="general.form.recordedDate.label" fallback="Date recorded" />
-          }
-=======
           label={<TranslatedText stringId="general.recordedDate.label" fallback="Date recorded" />}
->>>>>>> 5a62f896
           component={DateField}
           saveDateAsString
           required
