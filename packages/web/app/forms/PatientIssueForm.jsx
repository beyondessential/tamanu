import React from 'react';
import * as yup from 'yup';
import { getCurrentDateTimeString } from '@tamanu/shared/utils/dateTime';
import { PATIENT_ISSUE_TYPES, PATIENT_ISSUE_OPTIONS } from '@tamanu/constants';
import { DateField, Field, Form, SelectField, TextField } from '../components/Field';
import { FormGrid } from '../components/FormGrid';
import { TranslatedText } from '../components/Translation/TranslatedText';
import { FormSubmitCancelRow } from '../components/ButtonRow';

<<<<<<< HEAD
const ISSUE_TYPES = [
  {
    value: PATIENT_ISSUE_TYPES.ISSUE,
    label: <TranslatedText stringId="issues.option.issue" fallback="Issue" />,
  },
  {
    value: PATIENT_ISSUE_TYPES.WARNING,
    label: <TranslatedText stringId="issues.option.warning" fallback="Warning" />,
  },
];

=======
>>>>>>> 3d6fd94b
export const PatientIssueForm = ({ onSubmit, editedObject, onCancel }) => (
  <Form
    onSubmit={onSubmit}
    render={({ submitForm }) => (
      <FormGrid columns={1}>
        <Field
          name="type"
          label={<TranslatedText stringId="general.type.label" fallback="Type" />}
          component={SelectField}
<<<<<<< HEAD
          options={ISSUE_TYPES}
          required
=======
          options={PATIENT_ISSUE_OPTIONS}
          required
          prefix="issues.property.option"
>>>>>>> 3d6fd94b
        />
        <Field
          name="note"
          label={<TranslatedText stringId="general.notes.label" fallback="Notes" />}
          component={TextField}
          multiline
          rows={2}
        />
        <Field
          name="recordedDate"
<<<<<<< HEAD
          label={
            <TranslatedText stringId="general.recordedDate.label" fallback="Date recorded" />
          }
=======
          label={<TranslatedText stringId="general.recordedDate.label" fallback="Date recorded" />}
>>>>>>> 3d6fd94b
          component={DateField}
          saveDateAsString
          required
        />
        <FormSubmitCancelRow
          onCancel={onCancel}
          onConfirm={submitForm}
          confirmText={
            editedObject ? (
              <TranslatedText stringId="general.action.save" fallback="Save" />
            ) : (
              <TranslatedText stringId="general.action.add" fallback="Add" />
            )
          }
        />
      </FormGrid>
    )}
    initialValues={{
      recordedDate: getCurrentDateTimeString(),
      type: PATIENT_ISSUE_TYPES.ISSUE,
      ...editedObject,
    }}
    validationSchema={yup.object().shape({
      note: yup.string().required(),
      recordedDate: yup.date().required(),
    })}
  />
);<|MERGE_RESOLUTION|>--- conflicted
+++ resolved
@@ -7,20 +7,6 @@
 import { TranslatedText } from '../components/Translation/TranslatedText';
 import { FormSubmitCancelRow } from '../components/ButtonRow';
 
-<<<<<<< HEAD
-const ISSUE_TYPES = [
-  {
-    value: PATIENT_ISSUE_TYPES.ISSUE,
-    label: <TranslatedText stringId="issues.option.issue" fallback="Issue" />,
-  },
-  {
-    value: PATIENT_ISSUE_TYPES.WARNING,
-    label: <TranslatedText stringId="issues.option.warning" fallback="Warning" />,
-  },
-];
-
-=======
->>>>>>> 3d6fd94b
 export const PatientIssueForm = ({ onSubmit, editedObject, onCancel }) => (
   <Form
     onSubmit={onSubmit}
@@ -30,14 +16,9 @@
           name="type"
           label={<TranslatedText stringId="general.type.label" fallback="Type" />}
           component={SelectField}
-<<<<<<< HEAD
-          options={ISSUE_TYPES}
-          required
-=======
           options={PATIENT_ISSUE_OPTIONS}
           required
           prefix="issues.property.option"
->>>>>>> 3d6fd94b
         />
         <Field
           name="note"
@@ -48,13 +29,7 @@
         />
         <Field
           name="recordedDate"
-<<<<<<< HEAD
-          label={
-            <TranslatedText stringId="general.recordedDate.label" fallback="Date recorded" />
-          }
-=======
           label={<TranslatedText stringId="general.recordedDate.label" fallback="Date recorded" />}
->>>>>>> 3d6fd94b
           component={DateField}
           saveDateAsString
           required
