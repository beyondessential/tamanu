import React, { useCallback, useState } from 'react';
import * as yup from 'yup';
import styled from 'styled-components';

import { getCurrentDateString } from '@tamanu/shared/utils/dateTime';

import { useApi, useSuggester } from '../api';
import { useAuth } from '../contexts/Auth';
import {
  AutocompleteField,
  DateField,
  Field,
  Form,
  MultilineTextField,
  TextField,
} from '../components/Field';
import { FormGrid } from '../components/FormGrid';
import { ModalLoader } from '../components/BaseModal';
import { Button, OutlinedButton } from '../components';
import { PatientDetailsCard } from '../components/PatientDetailsCard';
import { ModalGenericButtonRow } from '../components/ModalActionRow';
<<<<<<< HEAD
=======
import { FORM_TYPES } from '../constants';
>>>>>>> 0e1429e5
import { TranslatedText } from '../components/Translation/TranslatedText';

const TallMultilineTextField = props => (
  <MultilineTextField style={{ minHeight: '156px' }} {...props} />
);

const FinaliseAndPrintButton = styled(OutlinedButton)`
  margin-left: 0px !important;
`;

const Gap = styled.div`
  margin-left: auto !important;
`;

const StyledFormGrid = styled(FormGrid)`
  margin-top: 1.2rem;
`;

const PatientLetterFormContents = ({ submitForm, onCancel, setValues }) => {
  const api = useApi();
  const practitionerSuggester = useSuggester('practitioner');
  const patientLetterTemplateSuggester = useSuggester('patientLetterTemplate');

  const [templateLoading, setTemplateLoading] = useState(false);

  const onChangeTemplate = useCallback(
    async templateId => {
      if (!templateId) {
        return;
      }
      setTemplateLoading(true);
      const template = await api.get(`patientLetterTemplate/${templateId}`);
      setValues(values => ({
        ...values,
        title: template.title,
        body: template.body,
      }));

      setTemplateLoading(false);
    },
    [api, setTemplateLoading, setValues],
  );

  return (
    <>
      <FormGrid columns={2} nested>
        <Field
          name="clinicianId"
<<<<<<< HEAD
          label={<TranslatedText stringId="general.form.clinican.label" fallback="Clinician" />}
=======
          label={<TranslatedText stringId="general.clinican.label" fallback="Clinician" />}
>>>>>>> 0e1429e5
          required
          component={AutocompleteField}
          suggester={practitionerSuggester}
        />
        <Field
          name="date"
<<<<<<< HEAD
          label={<TranslatedText stringId="general.form.date.label" fallback="Date" />}
=======
          label={<TranslatedText stringId="general.date.label" fallback="Date" />}
>>>>>>> 0e1429e5
          required
          component={DateField}
          saveDateAsString
        />
      </FormGrid>
      <StyledFormGrid columns={1}>
        <Field
          name="templateId"
          label={
<<<<<<< HEAD
            <TranslatedText stringId="patientLetter.form.template.label" fallback="Template" />
=======
            <TranslatedText stringId="patientLetter.template.label" fallback="Template" />
>>>>>>> 0e1429e5
          }
          suggester={patientLetterTemplateSuggester}
          component={AutocompleteField}
          onChange={e => onChangeTemplate(e.target.value)}
        />
        <Field
          name="title"
          label={
<<<<<<< HEAD
            <TranslatedText stringId="patientLetter.form.title.label" fallback="Letter title" />
=======
            <TranslatedText stringId="patientLetter.title.label" fallback="Letter title" />
>>>>>>> 0e1429e5
          }
          required
          component={TextField}
          disabled={templateLoading}
        />
        <Field
          name="body"
<<<<<<< HEAD
          label={<TranslatedText stringId="general.form.note.label" fallback="Note" />}
=======
          label={<TranslatedText stringId="general.note.label" fallback="Note" />}
>>>>>>> 0e1429e5
          required
          component={TallMultilineTextField}
          disabled={templateLoading}
        />
      </StyledFormGrid>
      <ModalGenericButtonRow>
        <FinaliseAndPrintButton onClick={e => submitForm(e, { printRequested: true })}>
          <TranslatedText
            stringId="patientLetter.action.finaliseAndPrint"
            fallback="Finalise & Print"
          />
        </FinaliseAndPrintButton>
        <Gap />
        <OutlinedButton onClick={onCancel}>
          <TranslatedText stringId="general.action.cancel" fallback="Cancel" />
        </OutlinedButton>
        <Button onClick={submitForm}>
          <TranslatedText stringId="general.action.finalise" fallback="Finalise" />
        </Button>
      </ModalGenericButtonRow>
    </>
  );
};

export const PatientLetterForm = ({ onSubmit, onCancel, editedObject, endpoint, patient }) => {
  const { currentUser } = useAuth();
  const api = useApi();

  const handleSubmit = useCallback(
    async ({ printRequested, ...data }) => {
      const document = await api.post(endpoint, {
        patientLetterData: {
          ...data,
          patient,
        },
        name: data.title,
        clinicianId: data.clinicianId,
      });
      const documentToOpen = printRequested ? document : null;
      onSubmit(documentToOpen);
    },
    [api, endpoint, onSubmit, patient],
  );

  const renderForm = props =>
    props.isSubmitting ? (
      <ModalLoader
        loadingText={
          <TranslatedText
            stringId="patientLetter.modal.create.loadingText"
            fallback="Please wait while we create your patient letter"
          />
        }
      />
    ) : (
      <>
        <PatientDetailsCard patient={patient} />
        <PatientLetterFormContents onCancel={onCancel} {...props} />
      </>
    );

  return (
    <Form
      onSubmit={handleSubmit}
      render={renderForm}
      initialValues={{
        date: getCurrentDateString(),
        clinicianId: currentUser.id,
        ...editedObject,
      }}
      formType={editedObject ? FORM_TYPES.EDIT_FORM : FORM_TYPES.CREATE_FORM}
      validationSchema={yup.object().shape({
        date: yup.date().required('Date is required'),
        clinicianId: yup.string().required('Clinician is required'),
        title: yup.string().required('Letter title is required'),
        body: yup.string().required('Note is required'),
      })}
    />
  );
};<|MERGE_RESOLUTION|>--- conflicted
+++ resolved
@@ -19,10 +19,7 @@
 import { Button, OutlinedButton } from '../components';
 import { PatientDetailsCard } from '../components/PatientDetailsCard';
 import { ModalGenericButtonRow } from '../components/ModalActionRow';
-<<<<<<< HEAD
-=======
 import { FORM_TYPES } from '../constants';
->>>>>>> 0e1429e5
 import { TranslatedText } from '../components/Translation/TranslatedText';
 
 const TallMultilineTextField = props => (
@@ -71,22 +68,14 @@
       <FormGrid columns={2} nested>
         <Field
           name="clinicianId"
-<<<<<<< HEAD
-          label={<TranslatedText stringId="general.form.clinican.label" fallback="Clinician" />}
-=======
           label={<TranslatedText stringId="general.clinican.label" fallback="Clinician" />}
->>>>>>> 0e1429e5
           required
           component={AutocompleteField}
           suggester={practitionerSuggester}
         />
         <Field
           name="date"
-<<<<<<< HEAD
-          label={<TranslatedText stringId="general.form.date.label" fallback="Date" />}
-=======
           label={<TranslatedText stringId="general.date.label" fallback="Date" />}
->>>>>>> 0e1429e5
           required
           component={DateField}
           saveDateAsString
@@ -96,11 +85,7 @@
         <Field
           name="templateId"
           label={
-<<<<<<< HEAD
-            <TranslatedText stringId="patientLetter.form.template.label" fallback="Template" />
-=======
             <TranslatedText stringId="patientLetter.template.label" fallback="Template" />
->>>>>>> 0e1429e5
           }
           suggester={patientLetterTemplateSuggester}
           component={AutocompleteField}
@@ -109,11 +94,7 @@
         <Field
           name="title"
           label={
-<<<<<<< HEAD
-            <TranslatedText stringId="patientLetter.form.title.label" fallback="Letter title" />
-=======
             <TranslatedText stringId="patientLetter.title.label" fallback="Letter title" />
->>>>>>> 0e1429e5
           }
           required
           component={TextField}
@@ -121,11 +102,7 @@
         />
         <Field
           name="body"
-<<<<<<< HEAD
-          label={<TranslatedText stringId="general.form.note.label" fallback="Note" />}
-=======
           label={<TranslatedText stringId="general.note.label" fallback="Note" />}
->>>>>>> 0e1429e5
           required
           component={TallMultilineTextField}
           disabled={templateLoading}
