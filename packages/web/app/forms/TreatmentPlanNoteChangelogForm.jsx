--- conflicted
+++ resolved
@@ -25,19 +25,11 @@
         noteType={NOTE_TYPE_LABELS[note.noteType]}
         date={note.date}
         dateLabel={<TranslatedText
-<<<<<<< HEAD
-          stringId="note.form.lastUpdatedAt.label"
-          fallback="Last updated at date & time"
-        />}
-        writtenByLabel={<TranslatedText
-          stringId="note.form.lastUpdatedBy.label"
-=======
           stringId="note.lastUpdatedAt.label"
           fallback="Last updated at date & time"
         />}
         writtenByLabel={<TranslatedText
           stringId="note.lastUpdatedBy.label"
->>>>>>> 0e1429e5
           fallback="Last updated by (or on behalf of)"
         />}
         writtenBy={writtenBy}
