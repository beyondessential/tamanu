import React, { useCallback, useState } from 'react';
import styled from 'styled-components';
import * as yup from 'yup';
import { Typography } from '@material-ui/core';

import { ForbiddenError } from '@tamanu/shared/errors';
import { toDateTimeString } from '@tamanu/shared/utils/dateTime';

import { useApi } from '../api';
import { Suggester } from '../utils/suggester';
import { foreignKey } from '../utils/validation';
import { AutocompleteField, Field, Form, TextField } from '../components/Field';
import { FileChooserField } from '../components/Field/FileChooserField';
import { FormGrid } from '../components/FormGrid';
import { ConfirmCancelRow, FormSubmitCancelRow } from '../components/ButtonRow';
<<<<<<< HEAD
import { FORM_TYPES } from '../constants';
=======
import { TranslatedText } from '../components/Translation/TranslatedText';
>>>>>>> 0755bccd

const MessageContainer = styled.div`
  margin: 0 auto;
  padding: 30px 0;
  max-width: 480px;
`;

const MessageTitle = styled(Typography)`
  font-weight: 500;
  font-size: 18px;
  line-height: 21px;
  margin-bottom: 10px;
  color: ${props => props.theme.palette.error.main};
`;

const Message = styled(Typography)`
  font-weight: 400;
  color: ${props => props.theme.palette.text.secondary};
  font-size: 16px;
  line-height: 18px;
  margin-bottom: 30px;
`;

const ErrorMessageContents = ({ error, onCancel }) => (
  <div>
    <MessageContainer>
      <MessageTitle>Unable to upload file</MessageTitle>
      <Message>
        File cannot be uploaded at this time. This may be due to network problems or insufficient
        storage space on your server. Please try again in a few minutes or contact your system
        administrator.
        <br />
        Error message details:
        <br />
        {error}
      </Message>
    </MessageContainer>
    <ConfirmCancelRow cancelText="Close" onCancel={onCancel} />
  </div>
);

export const FILE_FILTERS = [
  { name: 'PDF (.pdf)', extensions: ['pdf'] },
  { name: 'JPEG (.jpeg - .jpg)', extensions: ['jpeg', 'jpg'] },
  // { name: 'Word (.doc - .docx)', extensions: ['doc', 'docx'] },
  // { name: 'Excel', extensions: ['xls', 'xlsx', 'xlsm'] },
];

const DocumentFormContents = ({ submitForm, departmentSuggester, onCancel }) => {
  return (
    <FormGrid>
      <Field
        component={FileChooserField}
        filters={FILE_FILTERS}
        label={<TranslatedText stringId="general.selectFile.label" fallback="Select file" />}
        name="file"
        required
        style={{ gridColumn: '1 / -1' }}
      />
      <Field
        name="name"
        label={<TranslatedText stringId="general.fileName.label" fallback="File name" />}
        required
        component={TextField}
        style={{ gridColumn: '1 / -1' }}
      />
      <Field
        name="documentOwner"
        label={
          <TranslatedText stringId="document.documentOwner.label" fallback="Document owner" />
        }
        component={TextField}
      />
      <Field
        name="departmentId"
        label={<TranslatedText stringId="general.department.label" fallback="Department" />}
        component={AutocompleteField}
        suggester={departmentSuggester}
      />
      <Field
        name="note"
        label={<TranslatedText stringId="general.note.label" fallback="Note" />}
        component={TextField}
        style={{ gridColumn: '1 / -1' }}
      />
      <FormSubmitCancelRow
        confirmText={<TranslatedText stringId="general.action.add" fallback="Add" />}
        onConfirm={submitForm}
        onCancel={onCancel}
      />
    </FormGrid>
  );
};

export const DocumentForm = ({ onStart, onSubmit, onError, onCancel, editedObject, endpoint }) => {
  const api = useApi();
  const [error, setError] = useState(false);

  const departmentSuggester = new Suggester(api, 'department', {
    baseQueryParameters: { filterByFacility: true },
  });

  const handleSubmit = useCallback(
    async ({ file, ...data }) => {
      onStart();

      // Read file metadata
      const birthtime = new Date(file.lastModified);
      const attachmentType = file.type;

      try {
        await api.postWithFileUpload(endpoint, file, {
          ...data,
          type: attachmentType,
          documentCreatedAt: toDateTimeString(birthtime),
        });
      } catch (e) {
        onError(e);
        // Assume that if submission fails is because of lack of storage
        if (e instanceof ForbiddenError) {
          throw e; // allow error to be caught by error boundary
        } else {
          // eslint-disable-next-line no-console
          setError(e.message);
          return;
        }
      }

      onSubmit();
    },
    [api, endpoint, setError, onStart, onError, onSubmit],
  );

  const renderForm = ({ submitForm }) => {
    if (error) return <ErrorMessageContents error={error} onCancel={onCancel} />;
    return (
      <DocumentFormContents
        submitForm={submitForm}
        departmentSuggester={departmentSuggester}
        onCancel={onCancel}
      />
    );
  };

  return (
    <Form
      onSubmit={handleSubmit}
      render={renderForm}
      formType={editedObject ? FORM_TYPES.EDIT_FORM : FORM_TYPES.CREATE_FORM}
      initialValues={{
        date: new Date(),
        ...editedObject,
      }}
      validationSchema={yup.object().shape({
        file: yup.string().required('Please select a file to complete this request'),
        name: foreignKey('File name is required'),
      })}
    />
  );
};<|MERGE_RESOLUTION|>--- conflicted
+++ resolved
@@ -13,11 +13,8 @@
 import { FileChooserField } from '../components/Field/FileChooserField';
 import { FormGrid } from '../components/FormGrid';
 import { ConfirmCancelRow, FormSubmitCancelRow } from '../components/ButtonRow';
-<<<<<<< HEAD
 import { FORM_TYPES } from '../constants';
-=======
 import { TranslatedText } from '../components/Translation/TranslatedText';
->>>>>>> 0755bccd
 
 const MessageContainer = styled.div`
   margin: 0 auto;
