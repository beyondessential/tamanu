import React, { useCallback, useState } from 'react';
import styled from 'styled-components';
import * as yup from 'yup';
import { Typography } from '@material-ui/core';

import { ForbiddenError } from '@tamanu/shared/errors';
import { toDateTimeString } from '@tamanu/shared/utils/dateTime';

import { useApi } from '../api';
import { Suggester } from '../utils/suggester';
import { foreignKey } from '../utils/validation';
import { AutocompleteField, Field, Form, TextField } from '../components/Field';
import { FileChooserField } from '../components/Field/FileChooserField';
import { FormGrid } from '../components/FormGrid';
import { ConfirmCancelRow, FormSubmitCancelRow } from '../components/ButtonRow';
<<<<<<< HEAD
=======
import { FORM_TYPES } from '../constants';
>>>>>>> 8e989394
import { TranslatedText } from '../components/Translation/TranslatedText';

const MessageContainer = styled.div`
  margin: 0 auto;
  padding: 30px 0;
  max-width: 480px;
`;

const MessageTitle = styled(Typography)`
  font-weight: 500;
  font-size: 18px;
  line-height: 21px;
  margin-bottom: 10px;
  color: ${props => props.theme.palette.error.main};
`;

const Message = styled(Typography)`
  font-weight: 400;
  color: ${props => props.theme.palette.text.secondary};
  font-size: 16px;
  line-height: 18px;
  margin-bottom: 30px;
`;

const ErrorMessageContents = ({ error, onCancel }) => (
  <div>
    <MessageContainer>
      <MessageTitle>Unable to upload file</MessageTitle>
      <Message>
        File cannot be uploaded at this time. This may be due to network problems or insufficient
        storage space on your server. Please try again in a few minutes or contact your system
        administrator.
        <br />
        Error message details:
        <br />
        {error}
      </Message>
    </MessageContainer>
    <ConfirmCancelRow cancelText="Close" onCancel={onCancel} />
  </div>
);

export const FILE_FILTERS = [
  { name: 'PDF (.pdf)', extensions: ['pdf'] },
  { name: 'JPEG (.jpeg - .jpg)', extensions: ['jpeg', 'jpg'] },
  // { name: 'Word (.doc - .docx)', extensions: ['doc', 'docx'] },
  // { name: 'Excel', extensions: ['xls', 'xlsx', 'xlsm'] },
];

const DocumentFormContents = ({ submitForm, departmentSuggester, onCancel }) => {
  return (
    <FormGrid>
      <Field
        component={FileChooserField}
        filters={FILE_FILTERS}
<<<<<<< HEAD
        label={<TranslatedText stringId="general.form.selectFile.label" fallback="Select file" />}
=======
        label={<TranslatedText stringId="general.selectFile.label" fallback="Select file" />}
>>>>>>> 8e989394
        name="file"
        required
        style={{ gridColumn: '1 / -1' }}
      />
      <Field
        name="name"
<<<<<<< HEAD
        label={<TranslatedText stringId="general.form.fileName.label" fallback="File name" />}
=======
        label={<TranslatedText stringId="general.fileName.label" fallback="File name" />}
>>>>>>> 8e989394
        required
        component={TextField}
        style={{ gridColumn: '1 / -1' }}
      />
      <Field
        name="documentOwner"
        label={
<<<<<<< HEAD
          <TranslatedText stringId="document.form.documentOwner.label" fallback="Document owner" />
=======
          <TranslatedText stringId="document.documentOwner.label" fallback="Document owner" />
>>>>>>> 8e989394
        }
        component={TextField}
      />
      <Field
        name="departmentId"
<<<<<<< HEAD
        label={<TranslatedText stringId="general.form.department.label" fallback="Department" />}
=======
        label={<TranslatedText stringId="general.department.label" fallback="Department" />}
>>>>>>> 8e989394
        component={AutocompleteField}
        suggester={departmentSuggester}
      />
      <Field
        name="note"
<<<<<<< HEAD
        label={<TranslatedText stringId="general.form.note.label" fallback="Note" />}
=======
        label={<TranslatedText stringId="general.note.label" fallback="Note" />}
>>>>>>> 8e989394
        component={TextField}
        style={{ gridColumn: '1 / -1' }}
      />
      <FormSubmitCancelRow
        confirmText={<TranslatedText stringId="general.action.add" fallback="Add" />}
        onConfirm={submitForm}
        onCancel={onCancel}
      />
    </FormGrid>
  );
};

export const DocumentForm = ({ onStart, onSubmit, onError, onCancel, editedObject, endpoint }) => {
  const api = useApi();
  const [error, setError] = useState(false);

  const departmentSuggester = new Suggester(api, 'department', {
    baseQueryParameters: { filterByFacility: true },
  });

  const handleSubmit = useCallback(
    async ({ file, ...data }) => {
      onStart();

      // Read file metadata
      const birthtime = new Date(file.lastModified);
      const attachmentType = file.type;

      try {
        await api.postWithFileUpload(endpoint, file, {
          ...data,
          type: attachmentType,
          documentCreatedAt: toDateTimeString(birthtime),
        });
      } catch (e) {
        onError(e);
        // Assume that if submission fails is because of lack of storage
        if (e instanceof ForbiddenError) {
          throw e; // allow error to be caught by error boundary
        } else {
          // eslint-disable-next-line no-console
          setError(e.message);
          return;
        }
      }

      onSubmit();
    },
    [api, endpoint, setError, onStart, onError, onSubmit],
  );

  const renderForm = ({ submitForm }) => {
    if (error) return <ErrorMessageContents error={error} onCancel={onCancel} />;
    return (
      <DocumentFormContents
        submitForm={submitForm}
        departmentSuggester={departmentSuggester}
        onCancel={onCancel}
      />
    );
  };

  return (
    <Form
      onSubmit={handleSubmit}
      render={renderForm}
      formType={editedObject ? FORM_TYPES.EDIT_FORM : FORM_TYPES.CREATE_FORM}
      initialValues={{
        date: new Date(),
        ...editedObject,
      }}
      validationSchema={yup.object().shape({
        file: yup.string().required('Please select a file to complete this request'),
        name: foreignKey('File name is required'),
      })}
    />
  );
};<|MERGE_RESOLUTION|>--- conflicted
+++ resolved
@@ -13,10 +13,7 @@
 import { FileChooserField } from '../components/Field/FileChooserField';
 import { FormGrid } from '../components/FormGrid';
 import { ConfirmCancelRow, FormSubmitCancelRow } from '../components/ButtonRow';
-<<<<<<< HEAD
-=======
 import { FORM_TYPES } from '../constants';
->>>>>>> 8e989394
 import { TranslatedText } from '../components/Translation/TranslatedText';
 
 const MessageContainer = styled.div`
@@ -72,22 +69,14 @@
       <Field
         component={FileChooserField}
         filters={FILE_FILTERS}
-<<<<<<< HEAD
-        label={<TranslatedText stringId="general.form.selectFile.label" fallback="Select file" />}
-=======
         label={<TranslatedText stringId="general.selectFile.label" fallback="Select file" />}
->>>>>>> 8e989394
         name="file"
         required
         style={{ gridColumn: '1 / -1' }}
       />
       <Field
         name="name"
-<<<<<<< HEAD
-        label={<TranslatedText stringId="general.form.fileName.label" fallback="File name" />}
-=======
         label={<TranslatedText stringId="general.fileName.label" fallback="File name" />}
->>>>>>> 8e989394
         required
         component={TextField}
         style={{ gridColumn: '1 / -1' }}
@@ -95,31 +84,19 @@
       <Field
         name="documentOwner"
         label={
-<<<<<<< HEAD
-          <TranslatedText stringId="document.form.documentOwner.label" fallback="Document owner" />
-=======
           <TranslatedText stringId="document.documentOwner.label" fallback="Document owner" />
->>>>>>> 8e989394
         }
         component={TextField}
       />
       <Field
         name="departmentId"
-<<<<<<< HEAD
-        label={<TranslatedText stringId="general.form.department.label" fallback="Department" />}
-=======
         label={<TranslatedText stringId="general.department.label" fallback="Department" />}
->>>>>>> 8e989394
         component={AutocompleteField}
         suggester={departmentSuggester}
       />
       <Field
         name="note"
-<<<<<<< HEAD
-        label={<TranslatedText stringId="general.form.note.label" fallback="Note" />}
-=======
         label={<TranslatedText stringId="general.note.label" fallback="Note" />}
->>>>>>> 8e989394
         component={TextField}
         style={{ gridColumn: '1 / -1' }}
       />
