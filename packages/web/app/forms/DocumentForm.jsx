import React, { useCallback, useState } from 'react';
import styled from 'styled-components';
import * as yup from 'yup';
import { Typography } from '@material-ui/core';

<<<<<<< HEAD
import { ForbiddenError } from '@tamanu/utils/errors';
=======
import { ForbiddenError } from '@tamanu/shared/errors';
>>>>>>> cf8b822e
import { toDateTimeString } from '@tamanu/utils/dateTime';

import { useApi, useSuggester } from '../api';
import { foreignKey } from '../utils/validation';
import { AutocompleteField, Field, Form, TextField } from '../components/Field';
import { FileChooserField } from '../components/Field/FileChooserField';
import { FormGrid } from '../components/FormGrid';
import { ConfirmCancelRow, FormSubmitCancelRow } from '../components/ButtonRow';
import { FORM_TYPES } from '../constants';
import { TranslatedText } from '../components/Translation/TranslatedText';
import { useTranslation } from '../contexts/Translation';

const MessageContainer = styled.div`
  margin: 0 auto;
  padding: 30px 0;
  max-width: 480px;
`;

const MessageTitle = styled(Typography)`
  font-weight: 500;
  font-size: 18px;
  line-height: 21px;
  margin-bottom: 10px;
  color: ${props => props.theme.palette.error.main};
`;

const Message = styled(Typography)`
  font-weight: 400;
  color: ${props => props.theme.palette.text.secondary};
  font-size: 16px;
  line-height: 18px;
  margin-bottom: 30px;
`;

const ErrorMessageContents = ({ error, onCancel }) => (
  <div>
    <MessageContainer>
      <MessageTitle>
        <TranslatedText
          stringId="document.form.error.upload.title"
          fallback="Unable to upload file"
        />
      </MessageTitle>
      <Message>
        <TranslatedText
          stringId="document.form.error.upload.content"
          fallback="File cannot be uploaded at this time. This may be due to network problems or insufficient
          storage space on your server. Please try again in a few minutes or contact your system
          administrator."
        />
        <br />
        <TranslatedText
          stringId="document.form.error.messageDetails"
          fallback="Error message details:"
        />
        <br />
        {error}
      </Message>
    </MessageContainer>
    <ConfirmCancelRow cancelText="Close" onCancel={onCancel} />
  </div>
);

export const FILE_FILTERS = [
  { name: 'PDF (.pdf)', extensions: ['pdf'] },
  { name: 'JPEG (.jpeg - .jpg)', extensions: ['jpeg', 'jpg'] },
  // { name: 'Word (.doc - .docx)', extensions: ['doc', 'docx'] },
  // { name: 'Excel', extensions: ['xls', 'xlsx', 'xlsm'] },
];

const DocumentFormContents = ({ submitForm, departmentSuggester, onCancel }) => {
  return (
    <FormGrid>
      <Field
        component={FileChooserField}
        filters={FILE_FILTERS}
        label={<TranslatedText stringId="general.selectFile.label" fallback="Select file" />}
        name="file"
        required
        style={{ gridColumn: '1 / -1' }}
      />
      <Field
        name="name"
        label={<TranslatedText stringId="general.fileName.label" fallback="File name" />}
        required
        component={TextField}
        style={{ gridColumn: '1 / -1' }}
      />
      <Field
        name="documentOwner"
        label={<TranslatedText stringId="document.documentOwner.label" fallback="Document owner" />}
        component={TextField}
      />
      <Field
        name="departmentId"
        label={<TranslatedText stringId="general.department.label" fallback="Department" />}
        component={AutocompleteField}
        suggester={departmentSuggester}
      />
      <Field
        name="note"
        label={<TranslatedText stringId="general.note.label" fallback="Note" />}
        component={TextField}
        style={{ gridColumn: '1 / -1' }}
      />
      <FormSubmitCancelRow
        confirmText={<TranslatedText stringId="general.action.add" fallback="Add" />}
        onConfirm={submitForm}
        onCancel={onCancel}
      />
    </FormGrid>
  );
};

export const DocumentForm = ({ onStart, onSubmit, onError, onCancel, editedObject, endpoint }) => {
  const api = useApi();
  const { getTranslation } = useTranslation();
  const [error, setError] = useState(false);

  const departmentSuggester = useSuggester('department', {
    baseQueryParameters: { filterByFacility: true },
  });

  const handleSubmit = useCallback(
    async ({ file, ...data }) => {
      onStart();

      // Read file metadata
      const birthtime = new Date(file.lastModified);
      const attachmentType = file.type;

      try {
        await api.postWithFileUpload(endpoint, file, {
          ...data,
          type: attachmentType,
          documentCreatedAt: toDateTimeString(birthtime),
        });
      } catch (e) {
        onError(e);
        // Assume that if submission fails is because of lack of storage
        if (e instanceof ForbiddenError) {
          throw e; // allow error to be caught by error boundary
        } else {
          // eslint-disable-next-line no-console
          setError(e.message);
          return;
        }
      }

      onSubmit();
    },
    [api, endpoint, setError, onStart, onError, onSubmit],
  );

  const renderForm = ({ submitForm }) => {
    if (error) return <ErrorMessageContents error={error} onCancel={onCancel} />;
    return (
      <DocumentFormContents
        submitForm={submitForm}
        departmentSuggester={departmentSuggester}
        onCancel={onCancel}
      />
    );
  };

  return (
    <Form
      onSubmit={handleSubmit}
      render={renderForm}
      formType={editedObject ? FORM_TYPES.EDIT_FORM : FORM_TYPES.CREATE_FORM}
      initialValues={{
        date: new Date(),
        ...editedObject,
      }}
      validationSchema={yup.object().shape({
        file: yup
          .string()
          .required(
            getTranslation(
              'validation.required.file',
              'Please select a file to complete this request',
            ),
          ),
        name: foreignKey().translatedLabel(
          <TranslatedText stringId="document.validation.fileName.path" fallback="File name" />,
        ),
      })}
    />
  );
};<|MERGE_RESOLUTION|>--- conflicted
+++ resolved
@@ -3,11 +3,7 @@
 import * as yup from 'yup';
 import { Typography } from '@material-ui/core';
 
-<<<<<<< HEAD
-import { ForbiddenError } from '@tamanu/utils/errors';
-=======
 import { ForbiddenError } from '@tamanu/shared/errors';
->>>>>>> cf8b822e
 import { toDateTimeString } from '@tamanu/utils/dateTime';
 
 import { useApi, useSuggester } from '../api';
