import React from 'react';
import PropTypes from 'prop-types';
import * as yup from 'yup';
import { getCurrentDateTimeString } from '@tamanu/shared/utils/dateTime';
import { AutocompleteField, DateField, Field, Form, TextField } from '../components/Field';
import { FormGrid } from '../components/FormGrid';
import { FormSubmitCancelRow } from '../components/ButtonRow';

import { foreignKey, optionalForeignKey } from '../utils/validation';
<<<<<<< HEAD
import { LocalisedText } from '../components';
=======
import { FORM_TYPES } from '../constants';
>>>>>>> 1b2e3d27
import { TranslatedText } from '../components/Translation/TranslatedText';

export const FamilyHistoryForm = ({
  onCancel,
  icd10Suggester,
  practitionerSuggester,
  editedObject,
  onSubmit,
}) => (
  <Form
    onSubmit={onSubmit}
    render={({ submitForm }) => (
      <FormGrid columns={1}>
        <Field
          name="diagnosisId"
<<<<<<< HEAD
          label={<TranslatedText stringId="general.form.diagnosis.label" fallback="Diagnosis" />}
=======
          label={<TranslatedText stringId="general.diagnosis.label" fallback="Diagnosis" />}
>>>>>>> 1b2e3d27
          required
          component={AutocompleteField}
          suggester={icd10Suggester}
        />
        <Field
          name="recordedDate"
          label={
<<<<<<< HEAD
            <TranslatedText stringId="general.form.recordedDate.label" fallback="Date recorded" />
=======
            <TranslatedText stringId="general.recordedDate.label" fallback="Date recorded" />
>>>>>>> 1b2e3d27
          }
          required
          component={DateField}
          saveDateAsString
        />
        <Field
          name="relationship"
          label={
            <TranslatedText
<<<<<<< HEAD
              stringId="familyHistory.form.relationship.label"
=======
              stringId="familyHistory.relationship.label"
>>>>>>> 1b2e3d27
              fallback="Relationship to patient"
            />
          }
          component={TextField}
        />
        <Field
          name="practitionerId"
          label={
            <TranslatedText
              stringId="general.localisedField.clinician.label.short"
              fallback="Clinician"
            />
          }
          component={AutocompleteField}
          suggester={practitionerSuggester}
        />
        <Field
          name="note"
<<<<<<< HEAD
          label={<TranslatedText stringId="general.form.notes.label" fallback="Notes" />}
=======
          label={<TranslatedText stringId="general.notes.label" fallback="Notes" />}
>>>>>>> 1b2e3d27
          component={TextField}
          multiline
          rows={2}
        />
        <FormSubmitCancelRow
          onConfirm={submitForm}
          onCancel={onCancel}
          confirmText={
            editedObject ? (
              <TranslatedText stringId="general.action.save" fallback="Save" />
            ) : (
              <TranslatedText stringId="general.action.add" fallback="Add" />
            )
          }
        />
      </FormGrid>
    )}
    initialValues={{
      recordedDate: getCurrentDateTimeString(),
      ...editedObject,
    }}
    formType={editedObject ? FORM_TYPES.EDIT_FORM : FORM_TYPES.CREATE_FORM}
    validationSchema={yup.object().shape({
      diagnosisId: foreignKey('Diagnosis is required'),
      practitionerId: optionalForeignKey(),
      recordedDate: yup.date().required(),
    })}
  />
);

FamilyHistoryForm.propTypes = {
  onSubmit: PropTypes.func.isRequired,
  onCancel: PropTypes.func.isRequired,
  editedObject: PropTypes.shape({}),
};

FamilyHistoryForm.defaultProps = {
  editedObject: null,
};<|MERGE_RESOLUTION|>--- conflicted
+++ resolved
@@ -7,11 +7,7 @@
 import { FormSubmitCancelRow } from '../components/ButtonRow';
 
 import { foreignKey, optionalForeignKey } from '../utils/validation';
-<<<<<<< HEAD
-import { LocalisedText } from '../components';
-=======
 import { FORM_TYPES } from '../constants';
->>>>>>> 1b2e3d27
 import { TranslatedText } from '../components/Translation/TranslatedText';
 
 export const FamilyHistoryForm = ({
@@ -27,11 +23,7 @@
       <FormGrid columns={1}>
         <Field
           name="diagnosisId"
-<<<<<<< HEAD
-          label={<TranslatedText stringId="general.form.diagnosis.label" fallback="Diagnosis" />}
-=======
           label={<TranslatedText stringId="general.diagnosis.label" fallback="Diagnosis" />}
->>>>>>> 1b2e3d27
           required
           component={AutocompleteField}
           suggester={icd10Suggester}
@@ -39,11 +31,7 @@
         <Field
           name="recordedDate"
           label={
-<<<<<<< HEAD
-            <TranslatedText stringId="general.form.recordedDate.label" fallback="Date recorded" />
-=======
             <TranslatedText stringId="general.recordedDate.label" fallback="Date recorded" />
->>>>>>> 1b2e3d27
           }
           required
           component={DateField}
@@ -53,11 +41,7 @@
           name="relationship"
           label={
             <TranslatedText
-<<<<<<< HEAD
-              stringId="familyHistory.form.relationship.label"
-=======
               stringId="familyHistory.relationship.label"
->>>>>>> 1b2e3d27
               fallback="Relationship to patient"
             />
           }
@@ -76,11 +60,7 @@
         />
         <Field
           name="note"
-<<<<<<< HEAD
-          label={<TranslatedText stringId="general.form.notes.label" fallback="Notes" />}
-=======
           label={<TranslatedText stringId="general.notes.label" fallback="Notes" />}
->>>>>>> 1b2e3d27
           component={TextField}
           multiline
           rows={2}
