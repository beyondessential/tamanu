--- conflicted
+++ resolved
@@ -7,12 +7,8 @@
 import { FormSubmitCancelRow } from '../components/ButtonRow';
 
 import { foreignKey, optionalForeignKey } from '../utils/validation';
-<<<<<<< HEAD
-import { LocalisedText } from '../components';
 import { FORM_TYPES } from '../constants';
-=======
 import { TranslatedText } from '../components/Translation/TranslatedText';
->>>>>>> 0755bccd
 
 export const FamilyHistoryForm = ({
   onCancel,
