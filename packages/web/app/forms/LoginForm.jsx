import React, { useEffect, useState } from 'react';
import * as yup from 'yup';
import styled from 'styled-components';

import { Typography } from '@material-ui/core';
import { FormGrid } from '../components/FormGrid';
import {
  BodyText,
  CheckField,
  Field,
  Form,
  FormSubmitButton,
  TextButton,
  TextField,
} from '../components';
import { Colors } from '../constants';
import { LanguageSelector } from '../components/LanguageSelector';
import { TranslatedText } from '../components/Translation/TranslatedText';
import { useTranslation } from '../contexts/Translation';

const FormSubtext = styled(BodyText)`
  color: ${Colors.midText};
  padding: 10px 0;
`;

const LoginHeading = styled(Typography)`
  color: ${Colors.darkestText};
  font-weight: 500;
  font-size: 38px;
  line-height: 32px;
`;

const LoginSubtext = styled(BodyText)`
  color: ${Colors.midText};
  padding-top: 10px;
`;

const LoginButton = styled(FormSubmitButton)`
  font-size: 14px;
  line-height: 18px;
  padding: 14px 0;
  margin-top: 15px;
`;

const ForgotPasswordButton = styled(TextButton)`
  font-size: 11px;
  color: black;
  font-weight: 400;

  :hover {
    color: ${Colors.primary};
    font-weight: 500;
    text-decoration: underline;
  }
`;

const RememberMeRow = styled.div`
  display: flex;
  align-items: center;
  justify-self: flex-end;
  justify-content: flex-end;
  font-size: 16px;
  padding-top: 5px;
`;

const StyledField = styled(Field)`
  .label-field {
    padding-top: 5px;
  }
`;

const StyledCheckboxField = styled(Field)`
  .MuiFormControlLabel-root {
    margin-right: 0;

    .MuiTypography-root {
      font-size: 11px;
      color: black;
      font-weight: 500;
    }

    .MuiButtonBase-root {
      padding: 0 5px;
    }
  }
`;

const INCORRECT_CREDENTIALS_ERROR_MESSAGE =
  'Server error response: Incorrect username or password, please try again';

const LoginFormComponent = ({
  errorMessage,
  onNavToResetPassword,
  setFieldError,
  rememberEmail,
}) => {
  const { getTranslation } = useTranslation();

  const [genericMessage, setGenericMessage] = useState(null);

  useEffect(() => {
    if (errorMessage === INCORRECT_CREDENTIALS_ERROR_MESSAGE) {
      setFieldError('email', 'Incorrect credentials');
      setFieldError('password', 'Incorrect credentials');
    } else {
      setGenericMessage(errorMessage);
    }

    // only run this logic when error message is updated
    // eslint-disable-next-line react-hooks/exhaustive-deps
  }, [errorMessage]);

  const removeValidation = () => {
    setFieldError('email', '');
    setFieldError('password', '');
  };

  return (
    <FormGrid columns={1} data-testid="formgrid-jpyq">
      <div>
        <LoginHeading data-testid="loginheading-uupy">
          {rememberEmail ? (
            <TranslatedText
              stringId="login.heading.welcomeBack"
              fallback="Welcome back"
              data-testid="translatedtext-8aef"
            />
          ) : (
            <TranslatedText
              stringId="login.heading.login"
              fallback="Log in"
              data-testid="translatedtext-zknz"
            />
          )}
        </LoginHeading>
        <LoginSubtext data-testid="loginsubtext-wf66">
          <TranslatedText
            stringId="login.subTitle"
            fallback="Enter your details below to log in"
            data-testid="translatedtext-hwc1"
          />
        </LoginSubtext>
        {!!genericMessage && (
          <FormSubtext data-testid="formsubtext-ppw6">{genericMessage}</FormSubtext>
        )}
      </div>
      <StyledField
        name="email"
        type="email"
        label={
          <TranslatedText
            stringId="login.email.label"
            fallback="Email"
            data-testid="translatedtext-ga68"
          />
        }
        required
        component={TextField}
        placeholder={getTranslation('login.email.placeholder', 'Enter your email address')}
        onChange={() => removeValidation()}
        autoComplete="off"
        enablePasting
        data-testid="styledfield-dwnl"
      />
      <div>
        <StyledField
          name="password"
          label={
            <TranslatedText
              stringId="login.password.label"
              fallback="Password"
              data-testid="translatedtext-7902"
            />
          }
          type="password"
          required
          component={TextField}
          placeholder={getTranslation('login.password.placeholder', 'Enter your password')}
          onChange={() => removeValidation()}
          autoComplete="off"
          data-testid="styledfield-a9k6"
        />
        <RememberMeRow data-testid="remembermerow-feiu">
          <StyledCheckboxField
            name="rememberMe"
            label={
              <TranslatedText
                stringId="login.rememberMe.label"
                fallback="Remember me"
                data-testid="translatedtext-vwl7"
              />
            }
            component={CheckField}
            data-testid="styledcheckboxfield-jnlv"
          />
        </RememberMeRow>
      </div>
      <LoginButton
<<<<<<< HEAD
        text={<TranslatedText stringId="login.login.label" fallback="Log in" />}
        data-testid="loginbutton-gx21"
      />
      <LanguageSelector />
      <ForgotPasswordButton onClick={onNavToResetPassword} color="default" variant="text">
        <TranslatedText stringId="login.forgotPassword.label" fallback="Forgot your password?" />
=======
        text={
          <TranslatedText
            stringId="login.login.label"
            fallback="Log in"
            data-testid="translatedtext-zt8g"
          />
        }
        data-testid="loginbutton-gx21"
      />
      <LanguageSelector data-testid="languageselector-9z0j" />
      <ForgotPasswordButton
        onClick={onNavToResetPassword}
        color="default"
        variant="text"
        data-testid="forgotpasswordbutton-mbnb"
      >
        <TranslatedText
          stringId="login.forgotPassword.label"
          fallback="Forgot your password?"
          data-testid="translatedtext-427q"
        />
>>>>>>> 00ca5eee
      </ForgotPasswordButton>
    </FormGrid>
  );
};

export const LoginForm = React.memo(
  ({ onSubmit, errorMessage, rememberEmail, onNavToResetPassword }) => {
    const { getTranslation } = useTranslation();
    const [isAdvancedExpanded, setAdvancedExpanded] = useState(false);

    const onError = (errors) => {
      if (errors.host) {
        setAdvancedExpanded(true);
      }
    };

    const renderForm = ({ setFieldValue, setFieldError }) => (
      <LoginFormComponent
        errorMessage={errorMessage}
        isAdvancedExpanded={isAdvancedExpanded}
        setAdvancedExpanded={setAdvancedExpanded}
        setFieldValue={setFieldValue}
        onNavToResetPassword={onNavToResetPassword}
        setFieldError={setFieldError}
        rememberEmail={rememberEmail}
        data-testid="loginformcomponent-g9rh"
      />
    );

    return (
      <Form
        onSubmit={onSubmit}
        onError={onError}
        render={renderForm}
        initialValues={{
          email: rememberEmail,
          rememberMe: !!rememberEmail,
        }}
        validationSchema={yup.object().shape({
          email: yup
            .string()
            .email(getTranslation('validation.rule.validEmail', 'Must enter a valid email'))
            .nullable()
            .required(),
          password: yup
            .string()
            .required()
            .translatedLabel(
              <TranslatedText
                stringId="login.password.label"
                fallback="Password"
                data-testid="translatedtext-bmya"
              />,
            ),
        })}
        data-testid="form-n5by"
      />
    );
  },
);<|MERGE_RESOLUTION|>--- conflicted
+++ resolved
@@ -196,14 +196,6 @@
         </RememberMeRow>
       </div>
       <LoginButton
-<<<<<<< HEAD
-        text={<TranslatedText stringId="login.login.label" fallback="Log in" />}
-        data-testid="loginbutton-gx21"
-      />
-      <LanguageSelector />
-      <ForgotPasswordButton onClick={onNavToResetPassword} color="default" variant="text">
-        <TranslatedText stringId="login.forgotPassword.label" fallback="Forgot your password?" />
-=======
         text={
           <TranslatedText
             stringId="login.login.label"
@@ -225,7 +217,6 @@
           fallback="Forgot your password?"
           data-testid="translatedtext-427q"
         />
->>>>>>> 00ca5eee
       </ForgotPasswordButton>
     </FormGrid>
   );
