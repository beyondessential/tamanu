--- conflicted
+++ resolved
@@ -2,11 +2,6 @@
 import * as yup from 'yup';
 import styled from 'styled-components';
 
-<<<<<<< HEAD
-import { USER_DEACTIVATED_ERROR_MESSAGE, LANGUAGE_LOCAL_STORAGE_KEY } from '@tamanu/constants';
-
-=======
->>>>>>> 8bd7ef20
 import { Typography } from '@material-ui/core';
 import { FormGrid } from '../components/FormGrid';
 import {
@@ -20,11 +15,8 @@
 } from '../components';
 import { Colors } from '../constants';
 import { LanguageSelector } from '../components/LanguageSelector';
-<<<<<<< HEAD
-=======
 import { TranslatedText } from '../components/Translation/TranslatedText';
 import { useTranslation } from '../contexts/Translation';
->>>>>>> 8bd7ef20
 
 const FormSubtext = styled(BodyText)`
   color: ${Colors.midText};
@@ -167,13 +159,8 @@
           />
         </RememberMeRow>
       </div>
-<<<<<<< HEAD
-      <LoginButton text="Log in" />
-      <Field name="language" component={LanguageSelector} />
-=======
       <LoginButton text={<TranslatedText stringId="login.login.label" fallback="Log in" />} />
       <LanguageSelector />
->>>>>>> 8bd7ef20
       <ForgotPasswordButton onClick={onNavToResetPassword} color="default" variant="text">
         <TranslatedText stringId="login.forgotPassword.label" fallback="Forgot your password?" />
       </ForgotPasswordButton>
@@ -211,7 +198,6 @@
         initialValues={{
           email: rememberEmail,
           rememberMe: !!rememberEmail,
-          language: localStorage.getItem(LANGUAGE_LOCAL_STORAGE_KEY) || null,
         }}
         validationSchema={yup.object().shape({
           email: yup
