import React from 'react';
import styled from 'styled-components';
import { TranslatedText } from '../../components';
import { ConfirmModal } from '../../components/ConfirmModal';

const StyledConfirmModal = styled(ConfirmModal)`
  &.MuiDialog-root {
    z-index: 100;
  }
`;

export const UnsavedChangesModal = ({ open, onCancel, onConfirm }) => (
  <StyledConfirmModal
    title={
      <TranslatedText stringId="procedure.modal.unsavedChanges.title" fallback="Unsaved changes" />
    }
    open={open}
    width="sm"
    onCancel={onCancel}
    onConfirm={onConfirm}
    confirmButtonText={
      <TranslatedText
        stringId="procedure.modal.unsavedChanges.confirm"
        fallback="Discard changes"
      />
    }
    cancelButtonText={
      <TranslatedText
        stringId="procedure.modal.unsavedChanges.cancel"
        fallback="Continue editing"
      />
    }
    customContent={
      <p>
        <TranslatedText
          stringId="procedure.modal.unsavedChanges.content"
          fallback="You have unsaved changes for this procedure. Are you sure you want to cancel?
          Any unsaved changes will be lost. Already submitted additional data will be retained unless otherwise deleted."
        />
      </p>
    }
  />
);

export const CloseWithoutAdditionalDataModal = ({ open, onCancel, onConfirm }) => (
  <StyledConfirmModal
    title={
      <TranslatedText
        stringId="procedure.modal.closeWithoutAdditionalData.title"
        fallback="Unsaved additional data"
      />
    }
    onCancel={onCancel}
    onConfirm={onConfirm}
    open={open}
<<<<<<< HEAD
    width="md"
=======
    width="sm"
>>>>>>> efb69e3c
    cancelButtonText={
      <TranslatedText
        stringId="procedure.modal.closeWithoutAdditionalData.cancel"
        fallback="Continue editing"
      />
    }
    confirmButtonText={
      <TranslatedText
        stringId="procedure.modal.closeWithoutAdditionalData.confirm"
        fallback="Close without saving"
      />
    }
    customContent={
      <p>
        <TranslatedText
          stringId="procedure.modal.closeWithoutAdditionalData.content"
          fallback="Additional data has not been saved. Are you sure you would like to close the modal without submitting the additional data? Any additional data entered will be lost."
        />
      </p>
    }
  />
);

export const SaveWithoutAdditionalDataModal = ({ open, onCancel, onConfirm }) => (
  <StyledConfirmModal
    title={
      <TranslatedText
        stringId="procedure.modal.saveWithoutAdditionalData.title"
        fallback="Unsaved additional data"
      />
    }
    open={open}
    width="sm"
    onCancel={onCancel}
    onConfirm={onConfirm}
    confirmButtonText={
      <TranslatedText
        stringId="procedure.modal.saveWithoutAdditionalData.confirm"
        fallback="Save procedure"
      />
    }
    cancelButtonText={
      <TranslatedText
        stringId="procedure.modal.saveWithoutAdditionalData.cancel"
        fallback="Continue editing"
      />
    }
    customContent={
      <p>
        <TranslatedText
          stringId="procedure.modal.saveWithoutAdditionalData.content"
          fallback="Additional data has not been saved. Are you sure you would like to save the procedure without submitting the additional data? Any additional data entered will be lost."
        />
      </p>
    }
  />
);

export const CancelAdditionalDataModal = ({ open, onCancel, onConfirm }) => (
  <StyledConfirmModal
    title={
      <TranslatedText
        stringId="procedure.modal.cancelAdditionalData.title"
        fallback="Cancel additional data"
      />
    }
    open={open}
    width="sm"
    onCancel={onCancel}
    onConfirm={onConfirm}
    confirmButtonText={
      <TranslatedText
        stringId="procedure.modal.cancelAdditionalData.confirm"
        fallback="Cancel additional data"
      />
    }
    cancelButtonText={
      <TranslatedText
        stringId="procedure.modal.cancelAdditionalData.cancel"
        fallback="Continue editing"
      />
    }
    customContent={
      <p>
        <TranslatedText
          stringId="procedure.modal.cancelAdditionalData.content"
          fallback="Are you sure you would like to cancel adding additional data? Any data added will not be saved."
        />
      </p>
    }
  />
);<|MERGE_RESOLUTION|>--- conflicted
+++ resolved
@@ -53,11 +53,7 @@
     onCancel={onCancel}
     onConfirm={onConfirm}
     open={open}
-<<<<<<< HEAD
-    width="md"
-=======
     width="sm"
->>>>>>> efb69e3c
     cancelButtonText={
       <TranslatedText
         stringId="procedure.modal.closeWithoutAdditionalData.cancel"
