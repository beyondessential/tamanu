--- conflicted
+++ resolved
@@ -1,12 +1,4 @@
 import { INVOICE_STATUSES } from '@tamanu/constants';
-<<<<<<< HEAD
-
-export const INVOICE_STATUS_COLORS = {
-  [INVOICE_STATUSES.CANCELLED]: '#FFCC24',
-  [INVOICE_STATUSES.IN_PROGRESS]: '#F76853',
-  [INVOICE_STATUSES.FINALISED]: '#47CA80',
-};
-=======
 import { Colors } from './styles';
 
 export const INVOICE_STATUS_COLORS = {
@@ -49,5 +41,4 @@
   [0, 16600, 41800, 50200, 58500, 70000],
   [0, 18900, 45300, 54400, 63400, 75000],
   [0, 23500, 48800, 58600, 68400, 85000],
-];
->>>>>>> 3b75c14b
+];