import { INVOICE_STATUSES, INVOICE_STATUS_LABELS } from '@tamanu/constants';
import { Colors } from './styles';

<<<<<<< HEAD
export const INVOICE_STATUS_OPTIONS = [
  {
    value: INVOICE_STATUSES.CANCELLED,
    label: INVOICE_STATUS_LABELS[INVOICE_STATUSES.CANCELLED],
  },
  {
    value: INVOICE_STATUSES.IN_PROGRESS,
    label: INVOICE_STATUS_LABELS[INVOICE_STATUSES.IN_PROGRESS],
  },
  {
    value: INVOICE_STATUSES.FINALISED,
    label: INVOICE_STATUS_LABELS[INVOICE_STATUSES.FINALISED],
  },
];
=======
export const INVOICE_STATUS_LABELS = {
  [INVOICE_STATUSES.CANCELLED]: 'Cancelled',
  [INVOICE_STATUSES.IN_PROGRESS]: 'In progress',
  [INVOICE_STATUSES.FINALISED]: 'Finalised',
};
>>>>>>> 81ac19a0

export const INVOICE_STATUS_COLORS = {
  [INVOICE_STATUSES.CANCELLED]: Colors.darkestText,
  [INVOICE_STATUSES.IN_PROGRESS]: Colors.darkOrange,
  [INVOICE_STATUSES.FINALISED]: Colors.green,
};

<<<<<<< HEAD
export const INVOICE_ACTION_MODALS = {
=======
export const INVOICE_PAYMENT_STATUS_LABELS = {
  [INVOICE_PAYMENT_STATUSES.UNPAID]: 'Unpaid',
  [INVOICE_PAYMENT_STATUSES.PAID]: 'Paid',
  [INVOICE_PAYMENT_STATUSES.PARTIAL]: 'Partial',
  [INVOICE_PAYMENT_STATUSES.REJECTED]: 'Rejected',
  [INVOICE_PAYMENT_STATUSES.PAID_REJECTED]: 'Paid/Rejected',
};

export const INVOICE_ITEM_ACTION_MODAL_TYPES = {
>>>>>>> 81ac19a0
  ADD_DISCOUNT: 'addDiscount',
  ADD_MARKUP: 'addMarkupLine',
  REMOVE_DISCOUNT_MARKUP: 'removeDiscountMarkup',
  DELETE: 'delete',
};

export const INVOICE_MODAL_TYPES = {
  EDIT_INVOICE: "editInvoice",
  CREATE_INVOICE: "createInvoice",
  CANCEL_INVOICE: "cancelInvoice",
};

export const INVOICE_DISCOUNT_TYPES = {
  MANUAL: 'manual',
  ASSESSMENT: 'assessment',
};

export const slidingFeeScaleTable = [
  [0, 5700, 10050, 12600, 14100, 17500],
  [0, 6600, 13500, 16300, 19000, 21800],
  [0, 7400, 17000, 20500, 23900, 27500],
  [0, 8500, 20600, 24800, 28900, 32500],
  [0, 9700, 24200, 29000, 33800, 38700],
  [0, 10700, 27700, 33200, 37500, 43000],
  [0, 11500, 31200, 37400, 43700, 46000],
  [0, 12600, 34700, 41600, 48600, 55600],
  [0, 14800, 38300, 45900, 53600, 65000],
  [0, 16600, 41800, 50200, 58500, 70000],
  [0, 18900, 45300, 54400, 63400, 75000],
  [0, 23500, 48800, 58600, 68400, 85000]
];<|MERGE_RESOLUTION|>--- conflicted
+++ resolved
@@ -1,28 +1,5 @@
 import { INVOICE_STATUSES, INVOICE_STATUS_LABELS } from '@tamanu/constants';
 import { Colors } from './styles';
-
-<<<<<<< HEAD
-export const INVOICE_STATUS_OPTIONS = [
-  {
-    value: INVOICE_STATUSES.CANCELLED,
-    label: INVOICE_STATUS_LABELS[INVOICE_STATUSES.CANCELLED],
-  },
-  {
-    value: INVOICE_STATUSES.IN_PROGRESS,
-    label: INVOICE_STATUS_LABELS[INVOICE_STATUSES.IN_PROGRESS],
-  },
-  {
-    value: INVOICE_STATUSES.FINALISED,
-    label: INVOICE_STATUS_LABELS[INVOICE_STATUSES.FINALISED],
-  },
-];
-=======
-export const INVOICE_STATUS_LABELS = {
-  [INVOICE_STATUSES.CANCELLED]: 'Cancelled',
-  [INVOICE_STATUSES.IN_PROGRESS]: 'In progress',
-  [INVOICE_STATUSES.FINALISED]: 'Finalised',
-};
->>>>>>> 81ac19a0
 
 export const INVOICE_STATUS_COLORS = {
   [INVOICE_STATUSES.CANCELLED]: Colors.darkestText,
@@ -30,19 +7,7 @@
   [INVOICE_STATUSES.FINALISED]: Colors.green,
 };
 
-<<<<<<< HEAD
-export const INVOICE_ACTION_MODALS = {
-=======
-export const INVOICE_PAYMENT_STATUS_LABELS = {
-  [INVOICE_PAYMENT_STATUSES.UNPAID]: 'Unpaid',
-  [INVOICE_PAYMENT_STATUSES.PAID]: 'Paid',
-  [INVOICE_PAYMENT_STATUSES.PARTIAL]: 'Partial',
-  [INVOICE_PAYMENT_STATUSES.REJECTED]: 'Rejected',
-  [INVOICE_PAYMENT_STATUSES.PAID_REJECTED]: 'Paid/Rejected',
-};
-
 export const INVOICE_ITEM_ACTION_MODAL_TYPES = {
->>>>>>> 81ac19a0
   ADD_DISCOUNT: 'addDiscount',
   ADD_MARKUP: 'addMarkupLine',
   REMOVE_DISCOUNT_MARKUP: 'removeDiscountMarkup',
