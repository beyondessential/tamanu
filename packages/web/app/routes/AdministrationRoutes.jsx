import React from 'react';
import { Redirect, Route, Switch } from 'react-router-dom';

import { ReportAdminRoutes } from './ReportAdminRoutes';
import { FhirAdminRoutes } from './FhirAdminRoutes';
import {
  AssetUploaderView,
  InsurerPaymentsAdminView,
  PatientMergeView,
  PermissionsAdminView,
  ProgramsAdminView,
  SurveyResponsesAdminView,
  ReferenceDataAdminView,
  SyncView,
  TemplateView,
  TranslationAdminView,
  SettingsView,
  UserAdminView,
} from '../views';

export const AdministrationRoutes = React.memo(({ match }) => (
  <Switch>
    <Route path={`${match.path}/assets`} component={AssetUploaderView} />
    <Route path={`${match.path}/fhir`} component={FhirAdminRoutes} />
    <Route path={`${match.path}/patientMerge`} component={PatientMergeView} />
    <Route path={`${match.path}/permissions`} component={PermissionsAdminView} />
    <Route path={`${match.path}/programs`} component={ProgramsAdminView} />
    <Route path={`${match.path}/referenceData`} component={ReferenceDataAdminView} />
    <Route path={`${match.path}/reports`} component={ReportAdminRoutes} />
    <Route path={`${match.path}/settings`} component={SettingsView} />
    <Route path={`${match.path}/surveyResponses`} component={SurveyResponsesAdminView} />
    <Route path={`${match.path}/sync`} component={SyncView} />
    <Route path={`${match.path}/templates`} component={TemplateView} />
    <Route path={`${match.path}/translation`} component={TranslationAdminView} />
<<<<<<< HEAD
    <Route path={`${match.path}/users`} component={UserAdminView} />
=======
    <Route path={`${match.path}/settings`} component={SettingsView} />
    <Route path={`${match.path}/fhir`} component={FhirAdminRoutes} />
    <Route path={`${match.path}/insurerPayments`} component={InsurerPaymentsAdminView} />
>>>>>>> 3b75c14b
    <Redirect to={`${match.path}/referenceData`} />
  </Switch>
));<|MERGE_RESOLUTION|>--- conflicted
+++ resolved
@@ -32,13 +32,9 @@
     <Route path={`${match.path}/sync`} component={SyncView} />
     <Route path={`${match.path}/templates`} component={TemplateView} />
     <Route path={`${match.path}/translation`} component={TranslationAdminView} />
-<<<<<<< HEAD
     <Route path={`${match.path}/users`} component={UserAdminView} />
-=======
-    <Route path={`${match.path}/settings`} component={SettingsView} />
     <Route path={`${match.path}/fhir`} component={FhirAdminRoutes} />
     <Route path={`${match.path}/insurerPayments`} component={InsurerPaymentsAdminView} />
->>>>>>> 3b75c14b
     <Redirect to={`${match.path}/referenceData`} />
   </Switch>
 ));