--- conflicted
+++ resolved
@@ -20,11 +20,13 @@
   UserAdminView,
 } from '../views';
 
-<<<<<<< HEAD
 export const AdministrationRoutes = React.memo(() => (
   <Routes>
     <Route path="assets" element={<AssetUploaderView />} />
     <Route path="fhir/*" element={<FhirAdminRoutes />} />
+    <Route path='locationAssignments' element={<LocationAssignmentsContextProvider>
+      <LocationAssignmentsAdminView />
+    </LocationAssignmentsContextProvider>} />
     <Route path="patientMerge" element={<PatientMergeView />} />
     <Route path="permissions" element={<PermissionsAdminView />} />
     <Route path="programs" element={<ProgramsAdminView />} />
@@ -39,30 +41,4 @@
     <Route path="insurerPayments" element={<InsurerPaymentsAdminView />} />
     <Route path="*" element={<Navigate to="referenceData" replace />} />
   </Routes>
-=======
-export const AdministrationRoutes = React.memo(({ match }) => (
-  <Switch>
-    <Route path={`${match.path}/assets`} component={AssetUploaderView} />
-    <Route path={`${match.path}/fhir`} component={FhirAdminRoutes} />
-    <Route path={`${match.path}/locationAssignments`}>
-      <LocationAssignmentsContextProvider>
-        <LocationAssignmentsAdminView />
-      </LocationAssignmentsContextProvider>
-    </Route>
-    <Route path={`${match.path}/patientMerge`} component={PatientMergeView} />
-    <Route path={`${match.path}/permissions`} component={PermissionsAdminView} />
-    <Route path={`${match.path}/programs`} component={ProgramsAdminView} />
-    <Route path={`${match.path}/referenceData`} component={ReferenceDataAdminView} />
-    <Route path={`${match.path}/reports`} component={ReportAdminRoutes} />
-    <Route path={`${match.path}/settings`} component={SettingsView} />
-    <Route path={`${match.path}/surveyResponses`} component={SurveyResponsesAdminView} />
-    <Route path={`${match.path}/sync`} component={SyncView} />
-    <Route path={`${match.path}/templates`} component={TemplateView} />
-    <Route path={`${match.path}/translation`} component={TranslationAdminView} />
-    <Route path={`${match.path}/users`} component={UserAdminView} />
-    <Route path={`${match.path}/fhir`} component={FhirAdminRoutes} />
-    <Route path={`${match.path}/insurerPayments`} component={InsurerPaymentsAdminView} />
-    <Redirect to={`${match.path}/referenceData`} />
-  </Switch>
->>>>>>> 209d3ab4
 ));