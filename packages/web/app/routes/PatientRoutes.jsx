--- conflicted
+++ resolved
@@ -25,13 +25,10 @@
 import { useUserPreferencesQuery } from '../api/queries/useUserPreferencesQuery';
 import { useProgramRegistryQuery } from '../api/queries/useProgramRegistryQuery';
 import { TranslatedReferenceData } from '../components';
-<<<<<<< HEAD
 import { MarView } from '../views/patients/medication/MarView';
 import { Colors } from '../constants';
 import { useAuth } from '../contexts/Auth';
-=======
 import { NoteModal } from '../components/NoteModal/NoteModal';
->>>>>>> 3444da99
 
 // This component gets the programRegistryId and uses it to render the title of the program registry
 // in the breadcrumbs. It is the only place where breadcrumbs use url params to render the title.
@@ -178,31 +175,12 @@
   const isProgramRegistry = !!useRouteMatch(PATIENT_PATHS.PROGRAM_REGISTRY);
 
   return (
-<<<<<<< HEAD
-    <TwoColumnDisplay>
-      <PatientInfoPane />
-      {/* Using contain:size along with overflow: auto here allows sticky navigation section
-      to have correct scrollable behavior in relation to the patient info pane and switch components */}
-      <PatientPane $backgroundColor={backgroundColor}>
-        <PatientPaneInner>
-          {/* The breadcrumbs for program registry need to be rendered inside the program registry view so
-           that they have access to the programRegistryId url param */}
-          {isProgramRegistry ? null : <PatientNavigation patientRoutes={patientRoutes} />}
-          <Switch>
-            {patientRoutes.map(route => (
-              <RouteWithSubRoutes key={`route-${route.path}`} {...route} />
-            ))}
-          </Switch>
-        </PatientPaneInner>
-      </PatientPane>
-    </TwoColumnDisplay>
-=======
     <>
       <TwoColumnDisplay>
         <PatientInfoPane />
         {/* Using contain:size along with overflow: auto here allows sticky navigation section
     to have correct scrollable behavior in relation to the patient info pane and switch components */}
-        <PatientPane>
+        <PatientPane $backgroundColor={backgroundColor}>
           <PatientPaneInner>
             {/* The breadcrumbs for program registry need to be rendered inside the program registry view so
          that they have access to the programRegistryId url param */}
@@ -225,6 +203,5 @@
       <NoteModal />
       <PatientRoutesContent />
     </>
->>>>>>> 3444da99
   );
 }, isPathUnchanged);