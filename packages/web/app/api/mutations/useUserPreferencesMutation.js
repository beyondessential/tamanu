--- conflicted
+++ resolved
@@ -10,34 +10,13 @@
 
   return useMutation({
     mutationKey: ['userPreferences'],
-<<<<<<< HEAD
-    mutationFn: newUserPreferences => api.post('user/userPreferences', newUserPreferences),
-    onSuccess: data => {
-      queryClient.setQueriesData(['userPreferences', currentUser.id], data);
-    },
-  });
-};
-
-export const useReorderEncounterTabs = () => {
-  const api = useApi();
-  const queryClient = useQueryClient();
-  const { currentUser } = useAuth();
-
-  return useMutation({
-    mutationFn: encounterTabOrders => {
-      return api.post('user/userPreferences/reorderEncounterTab', {
-        encounterTabOrders,
-=======
     mutationFn: newUserPreferences => {
-      return api.post(`user/userPreferences`, {
-        ...newUserPreferences,
-      });
+      return api.post(`user/userPreferences`, newUserPreferences);
     },
     onSuccess: requestData => {
       queryClient.setQueriesData(['userPreferences', currentUser.id], oldPreferences => {
         oldPreferences[requestData.key] = requestData.value;
         return oldPreferences;
->>>>>>> 2253ebea
       });
     },
   });
