--- conflicted
+++ resolved
@@ -23,20 +23,24 @@
   });
 };
 
-<<<<<<< HEAD
-export const useDeleteTask = () => {
-=======
 export const useMarkTaskNotCompleted = () => {
->>>>>>> d5116201
   const api = useApi();
 
   return useMutation({
     mutationFn: async body => {
-<<<<<<< HEAD
+      const result = await api.put('tasks/notCompleted', body);
+      return result;
+    },
+    onError: error => notifyError(error.message),
+  });
+};
+
+export const useDeleteTask = () => {
+  const api = useApi();
+
+  return useMutation({
+    mutationFn: async body => {
       const result = await api.delete('tasks', body);
-=======
-      const result = await api.put('tasks/notCompleted', body);
->>>>>>> d5116201
       return result;
     },
     onError: error => notifyError(error.message),
