import { useMutation, useQueryClient } from '@tanstack/react-query';
import { useApi } from '../useApi';
import { notifyError } from '../../utils';

export const useCreateInvoice = () => {
  const api = useApi();
  const queryClient = useQueryClient();

  return useMutation({
    mutationFn: async body => {
      const result = await api.post('invoices', body);
      await queryClient.invalidateQueries([`encounter/${body?.encounterId}/invoice`]);
      return result;
    },
    onError: error => notifyError(error.message),
  });
};

export const useUpdateInvoice = invoice => {
  const api = useApi();
  const queryClient = useQueryClient();

  return useMutation({
    mutationFn: async body => {
      await api.put(`invoices/${invoice?.id}`, body);
      await queryClient.invalidateQueries([`encounter/${invoice?.encounterId}/invoice`]);
    },
    onError: error => notifyError(error.message),
  });
};

export const useCancelInvoice = invoice => {
  const api = useApi();
  const queryClient = useQueryClient();

  return useMutation({
    mutationFn: async () => {
      await api.put(`invoices/${invoice?.id}/cancel`);
      await queryClient.invalidateQueries([`encounter/${invoice?.encounterId}/invoice`]);
    },
    onError: error => notifyError(error.message),
  });
};

export const useFinaliseInvoice = invoice => {
  const api = useApi();
  const queryClient = useQueryClient();

  return useMutation({
    mutationFn: async () => {
<<<<<<< HEAD
      await api.put(`invoices/${invoice?.id}/finalize`, { encounterId: invoice?.encounterId });
=======
      await api.put(`invoices/${invoice?.id}/finalise`);
>>>>>>> 93de1efb
      await queryClient.invalidateQueries([`encounter/${invoice?.encounterId}/invoice`]);
      await queryClient.invalidateQueries({
        queryKey: [`patient/${invoice.encounter?.patientId}/invoices/totalOutstandingBalance`],
      });
    },
    onError: error => notifyError(error.message),
  });
};

export const useDeleteInvoice = invoice => {
  const api = useApi();
  const queryClient = useQueryClient();

  return useMutation({
    mutationFn: async () => {
      await api.delete(`invoices/${invoice?.id}`);
    },
    onMutate: async () => {
      await queryClient.invalidateQueries([`encounter/${invoice?.encounterId}/invoice`]);
      queryClient.removeQueries([`encounter/${invoice?.encounterId}/invoice`]);
    },
    onError: error => notifyError(error.message),
  });
};

export const useInvoiceInsurancePlansMutation = (invoiceId, encounterId) => {
  const api = useApi();
  const queryClient = useQueryClient();

  return useMutation({
    mutationFn: async body => {
      await api.put(`invoices/${invoiceId}/insurancePlans`, body);
    },
    onSuccess: async () => {
      await queryClient.invalidateQueries([`encounter/${encounterId}/invoice`]);
    },
    onError: error => notifyError(error.message),
  });
};<|MERGE_RESOLUTION|>--- conflicted
+++ resolved
@@ -48,11 +48,7 @@
 
   return useMutation({
     mutationFn: async () => {
-<<<<<<< HEAD
-      await api.put(`invoices/${invoice?.id}/finalize`, { encounterId: invoice?.encounterId });
-=======
       await api.put(`invoices/${invoice?.id}/finalise`);
->>>>>>> 93de1efb
       await queryClient.invalidateQueries([`encounter/${invoice?.encounterId}/invoice`]);
       await queryClient.invalidateQueries({
         queryKey: [`patient/${invoice.encounter?.patientId}/invoices/totalOutstandingBalance`],
