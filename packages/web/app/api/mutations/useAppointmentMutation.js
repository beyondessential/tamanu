--- conflicted
+++ resolved
@@ -3,25 +3,16 @@
 import { useApi } from '../useApi';
 import { useAuth } from '../../contexts/Auth';
 
-<<<<<<< HEAD
 export const useAppointmentMutation = ({ isEdit = false }, useMutationOptions) => {
   const { facilityId } = useAuth();
-=======
-export const useAppointmentMutation = ({ appointmentId, isEdit = false }, useMutationOptions) => {
->>>>>>> 499a6171
   const api = useApi();
   const queryClient = useQueryClient();
 
   return useMutation(
     payload =>
       isEdit
-<<<<<<< HEAD
         ? api.put(`appointments/${payload.id}`, { ...payload, facilityId }, { throwResponse: true })
         : api.post('appointments', { ...payload, facilityId }, { throwResponse: true }),
-    useMutationOptions,
-=======
-        ? api.put(`appointments/${appointmentId}`, payload, { throwResponse: true })
-        : api.post('appointments', payload, { throwResponse: true }),
     {
       ...useMutationOptions,
       onSuccess: (data, variables, context) => {
@@ -32,6 +23,5 @@
         useMutationOptions.onSuccess?.(data, variables, context);
       },
     },
->>>>>>> 499a6171
   );
 };