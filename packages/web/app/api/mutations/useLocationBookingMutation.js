import { useMutation } from '@tanstack/react-query';

import { useApi } from '../useApi';

const BASE_URL = 'appointments/locationBooking';

<<<<<<< HEAD

=======
>>>>>>> 296fbd4a
export const useLocationBookingMutation = (
  { isEdit = false, skipConflictCheck = false },
  useMutationOptions,
) => {
  const api = useApi();

  return useMutation(
    payload =>
      isEdit
        ? api.put(
            `${BASE_URL}/${payload.id}${skipConflictCheck ? '?skipConflictCheck=true' : ''}`,
            payload,
            { throwResponse: true },
          )
        : api.post(BASE_URL, payload, { throwResponse: true }),
    useMutationOptions,
  );
};<|MERGE_RESOLUTION|>--- conflicted
+++ resolved
@@ -4,10 +4,6 @@
 
 const BASE_URL = 'appointments/locationBooking';
 
-<<<<<<< HEAD
-
-=======
->>>>>>> 296fbd4a
 export const useLocationBookingMutation = (
   { isEdit = false, skipConflictCheck = false },
   useMutationOptions,
