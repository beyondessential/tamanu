import { useEffect, useMemo } from 'react';
import { debounce } from 'lodash';
import { useQuery, useQueryClient } from '@tanstack/react-query';
import { useSocket } from '../../utils/useSocket';
import { useApi } from '../useApi';
import { WS_EVENTS } from '@tamanu/constants';

/**
 * Similar to useQuery but with a listener to a socket channel matching the endpoint that indicates
 * when the data has updated, and invalidates the query when the event is received
 */
export const useAutoUpdatingQuery = (
  endpoint,
  queryParams,
  updateDetectionChannels,
  fetchOptions,
) => {
  const api = useApi();
  const { socket } = useSocket();
  const queryClient = useQueryClient();
  const queryKey = useMemo(() => [endpoint, queryParams], [endpoint, queryParams]);

<<<<<<< HEAD
=======
  // listen to any updates on the root collection, i.e. the first segment of the endpoint
  // updates at the root level indicate anything below needs to be re-fetched
  const rootCollection = endpoint.split('/')[0];
  const updateDetectionChannel = `${WS_EVENTS.DATABASE_MATERIALIZED_VIEW_REFRESHED}:${rootCollection}`;

>>>>>>> ec9a1352
  useEffect(() => {
    const handleDataUpdatedEvent = debounce(() => {
      queryClient.invalidateQueries(queryKey);
    }, 1000);
    if (!socket) return;

    const channels = Array.isArray(updateDetectionChannels)
      ? updateDetectionChannels
      : [updateDetectionChannels];
    channels.forEach(channel => socket.on(channel, handleDataUpdatedEvent));

    return () => {
      channels.forEach(channel => socket.off(channel, handleDataUpdatedEvent));
    };
  }, [socket, updateDetectionChannels, queryClient, queryKey]);

  return useQuery(queryKey, () => api.get(endpoint, queryParams), fetchOptions);
};<|MERGE_RESOLUTION|>--- conflicted
+++ resolved
@@ -20,14 +20,6 @@
   const queryClient = useQueryClient();
   const queryKey = useMemo(() => [endpoint, queryParams], [endpoint, queryParams]);
 
-<<<<<<< HEAD
-=======
-  // listen to any updates on the root collection, i.e. the first segment of the endpoint
-  // updates at the root level indicate anything below needs to be re-fetched
-  const rootCollection = endpoint.split('/')[0];
-  const updateDetectionChannel = `${WS_EVENTS.DATABASE_MATERIALIZED_VIEW_REFRESHED}:${rootCollection}`;
-
->>>>>>> ec9a1352
   useEffect(() => {
     const handleDataUpdatedEvent = debounce(() => {
       queryClient.invalidateQueries(queryKey);
