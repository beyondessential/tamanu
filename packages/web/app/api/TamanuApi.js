--- conflicted
+++ resolved
@@ -93,45 +93,7 @@
     const output = await super.login(email, password);
     const { token, localisation, server, permissions, role } = output;
     saveToLocalStorage({ token, localisation, server, permissions, role });
-<<<<<<< HEAD
-    this.setToken(token);
-    this.lastRefreshed = Date.now();
-
-    const user = await this.get('user/me');
-    this.user = user;
-    const ability = buildAbilityForUser(user, permissions);
-
-    return { user, token, localisation, server, ability, role };
-  }
-
-  async requestPasswordReset(email) {
-    return this.post('resetPassword', { email });
-  }
-
-  async changePassword(data) {
-    return this.post('changePassword', data);
-  }
-
-  async checkServerAlive() {
-    return this.get('public/ping', null, { showUnknownErrorToast: false });
-  }
-
-  async refreshToken() {
-    try {
-      const response = await this.post('refresh');
-      const { token } = response;
-      this.setToken(token);
-    } catch (e) {
-      // eslint-disable-next-line no-console
-      console.error(e);
-    }
-  }
-
-  setToken(token) {
-    this.authHeader = token ? { authorization: `Bearer ${token}` } : {};
-=======
     return output;
->>>>>>> 6d8a6ce9
   }
 
   async fetch(endpoint, query, config) {
