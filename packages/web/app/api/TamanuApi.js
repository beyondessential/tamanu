--- conflicted
+++ resolved
@@ -90,67 +90,10 @@
   }
 
   async login(email, password) {
-<<<<<<< HEAD
-    const response = await this.post(
-      'login',
-      {
-        email,
-        password,
-        deviceId: this.deviceId,
-      },
-      { returnResponse: true },
-    );
-    const serverType = response.headers.get('X-Tamanu-Server');
-    if (![SERVER_TYPES.FACILITY, SERVER_TYPES.CENTRAL].includes(serverType)) {
-      throw new Error(`Tamanu server type '${serverType}' is not supported.`);
-    }
-
-    const { token, server = {}, permissions, centralHost, role, settings } = await response.json();
-    server.type = serverType;
-    server.centralHost = centralHost;
-    saveToLocalStorage({ token, server, permissions, role, settings });
-
-    this.setToken(token);
-    this.lastRefreshed = Date.now();
-
-    const user = await this.get('user/me');
-    this.user = user;
-    const ability = buildAbilityForUser(user, permissions);
-
-    return { user, token, server, ability, role, settings };
-  }
-
-  async requestPasswordReset(email) {
-    return this.post('resetPassword', { email });
-  }
-
-  async changePassword(data) {
-    return this.post('changePassword', data);
-  }
-
-  async checkServerAlive() {
-    return this.get('public/ping', null, { showUnknownErrorToast: false });
-  }
-
-  async refreshToken() {
-    try {
-      const response = await this.post('refresh');
-      const { token } = response;
-      this.setToken(token);
-    } catch (e) {
-      // eslint-disable-next-line no-console
-      console.error(e);
-    }
-  }
-
-  setToken(token) {
-    this.authHeader = { authorization: `Bearer ${token}` };
-=======
     const output = await super.login(email, password);
-    const { token, localisation, server, permissions, role } = output;
-    saveToLocalStorage({ token, localisation, server, permissions, role });
+    const { token, settings, server, permissions, role } = output;
+    saveToLocalStorage({ token, settings, server, permissions, role });
     return output;
->>>>>>> c9d4e2a0
   }
 
   async fetch(endpoint, query, config) {
