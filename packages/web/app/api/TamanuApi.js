--- conflicted
+++ resolved
@@ -41,15 +41,8 @@
   localStorage.removeItem(ROLE);
 }
 
-<<<<<<< HEAD
-export function isErrorUnknownDefault(error, response) {
-  void error; // error is required for this function signature, but we don't use it
-
-  if (!response || typeof response.status !== 'number') {
-=======
 export function isErrorUnknownDefault(error) {
   if (!error || typeof error.status !== 'number') {
->>>>>>> cd39d207
     return true;
   }
   return error.status >= 400;
