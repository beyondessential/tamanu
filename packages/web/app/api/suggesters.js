import { Suggester } from '../utils/suggester';
import { useApi } from './useApi';
import { getPatientNameAsString } from '../components/PatientNameDisplay';
import { DateDisplay } from '../components/DateDisplay';
import { useAuth } from '../contexts/Auth';
import { useMemo } from 'react';

export const useSuggester = (type, options) => {
  const api = useApi();
  const { facilityId } = useAuth();

  return useMemo(
    () =>
      new Suggester(api, type, {
        ...options,
        baseQueryParameters: { 
<<<<<<< HEAD
          ...(facilityId && facilityId.trim() !== '' && { facilityId }), 
=======
          ...(facilityId && facilityId.trim() && { facilityId }), 
>>>>>>> df43da00
          ...options?.baseQueryParameters 
        },
      }),
    [api, type, facilityId, options],
  );
};

export const usePatientSuggester = () => {
  const api = useApi();
  return new Suggester(api, 'patient', {
    formatter: ({ id, ...patient }) => ({
      label: `${getPatientNameAsString(patient)} (${patient.displayId}) - ${
        patient.sex
      } - ${DateDisplay.stringFormat(patient.dateOfBirth)}`,
      value: id,
    }),
  });
};<|MERGE_RESOLUTION|>--- conflicted
+++ resolved
@@ -14,11 +14,7 @@
       new Suggester(api, type, {
         ...options,
         baseQueryParameters: { 
-<<<<<<< HEAD
-          ...(facilityId && facilityId.trim() !== '' && { facilityId }), 
-=======
           ...(facilityId && facilityId.trim() && { facilityId }), 
->>>>>>> df43da00
           ...options?.baseQueryParameters 
         },
       }),
