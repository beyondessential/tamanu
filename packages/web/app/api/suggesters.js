import { Suggester } from '../utils/suggester';
import { useApi } from './useApi';
import { getPatientNameAsString } from '../components/PatientNameDisplay';
import { DateDisplay } from '../components/DateDisplay';
import { useAuth } from '../contexts/Auth';
import { useMemo } from 'react';

export const useSuggester = (type, options) => {
  const api = useApi();
  const { facilityId } = useAuth();

  return useMemo(
    () =>
      new Suggester(api, type, {
        ...options,
        baseQueryParameters: { 
<<<<<<< HEAD
          ...(facilityId && facilityId.trim() !== '' && { facilityId }), 
=======
          ...(facilityId && facilityId.trim() && { facilityId }), 
>>>>>>> 6afd9815
          ...options?.baseQueryParameters 
        },
      }),
    [api, type, facilityId, options],
  );
};

export const usePatientSuggester = () => {
  const api = useApi();
  return new Suggester(api, 'patient', {
    formatter: ({ id, ...patient }) => ({
      label: `${getPatientNameAsString(patient)} (${patient.displayId}) - ${
        patient.sex
      } - ${DateDisplay.stringFormat(patient.dateOfBirth)}`,
      value: id,
    }),
  });
};<|MERGE_RESOLUTION|>--- conflicted
+++ resolved
@@ -14,11 +14,7 @@
       new Suggester(api, type, {
         ...options,
         baseQueryParameters: { 
-<<<<<<< HEAD
-          ...(facilityId && facilityId.trim() !== '' && { facilityId }), 
-=======
           ...(facilityId && facilityId.trim() && { facilityId }), 
->>>>>>> 6afd9815
           ...options?.baseQueryParameters 
         },
       }),
