--- conflicted
+++ resolved
@@ -117,7 +117,6 @@
   .add('Default', () => <ImportErrorsTable errors={sampleResponse.errors} />)
   .add('No errors', () => <ImportErrorsTable errors={[]} />);
 
-<<<<<<< HEAD
 storiesOf('Admin/AssetUploaderView', module).add('Default', () => <AssetUploaderView />);
 
 storiesOf('Admin/SettingsEditor', module)
@@ -126,7 +125,4 @@
       <Story />
     </MockedApi>
   ))
-  .add('Default', () => <SettingsView />);
-=======
-storiesOf('Admin/AssetUploaderView', module).add('Default', () => <AssetUploaderView />);
->>>>>>> c42a140b
+  .add('Default', () => <SettingsView />);