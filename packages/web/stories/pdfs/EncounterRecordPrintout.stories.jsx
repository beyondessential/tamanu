import { EncounterRecordPrintout as Component } from '@tamanu/shared/utils/patientCertificates';
import Logo from '../assets/tamanu-logo.png';
import { PDFViewer } from '@react-pdf/renderer';
import React from 'react';
import Watermark from '../assets/watermark.png';

export default {
  title: 'pdfs/EncounterRecordPrintout',
  component: Component,
};

const getLocalisation = key => {
  const config = {
    'templates.letterhead.title': 'TAMANU MINISTRY OF HEALTH & MEDICAL SERVICES',
    'templates.letterhead.subTitle': 'PO Box 12345, Melbourne, Australia',
    'templates.vaccineCertificate.emailAddress': 'tamanu@health.govt',
    'templates.vaccineCertificate.contactNumber': '123456',
    'fields.firstName.longLabel': 'First Name',
    'fields.lastName.longLabel': 'Last Name',
    'fields.dateOfBirth.longLabel': 'Date of Birth',
    'fields.sex.longLabel': 'Sex',
    'fields.clinician.shortLabel': 'Clinician',
    previewUvciFormat: 'tamanu',
  };
  return config[key];
};

const certificateData = {
  logo: Logo,
  watermark: Watermark,
};

const patientData = {
  id: '19324abf-b485-4184-8537-0a7fe4be1d0b',
  displayId: 'ZLTH247813',
  firstName: 'Roy',
  middleName: 'Ernest',
  lastName: 'Antonini',
  culturalName: 'Joe',
  dateOfBirth: '1981-10-27',
  sex: 'male',
  email: null,
  villageId: 'village-Nasaga',
  additionalData: {
    id: '19324abf-b485-4184-8537-0a7fe4be1d0b',
    patientId: '19324abf-b485-4184-8537-0a7fe4be1d0b',
    emergencyContactName: null,
    emergencyContactNumber: null,
    street_village: null,
    cityTown: null,
  },
};

const encounterData = {
  id: '2302e35e-6ec9-4e65-9f09-ab24bd835888',
  location: {
    facility: {
      id: '2302e35e-6ec9-4e65-9f09-ab24bd835888',
      name: 'Etta Clinic',
    },
  },
  examiner: {
    displayName: 'Jane Smith',
  },
  discharge: {
    discharger: {
      displayName: 'Jane Smith',
    },
  },
  reasonForEncounter: 'Presented at emergency department with chest pain',
  department: {
    name: 'Cardiology',
  },
  startDate: '2023-01-01 09:18:14',
  endDate: '2023-01-01 10:56:20',
};

const encounterTypesData = [
  {
    id: 'test',
    newEncounterType: 'triage',
    date: '2023-01-01 09:10:00',
  },
  {
    id: 'test-2',
    newEncounterType: 'admission',
    date: '2023-01-01 10:10:00',
  },
];

const locationsData = [
  {
    id: 'test',
    newLocationGroup: 'Ward 1',
    newLocation: 'Bed 1',
    date: '2023-01-01 09:10:00',
  },
  {
    id: 'test-2',
    newLocationGroup: 'Ward 2',
    newLocation: 'Bed 1',
    date: '2023-01-01 10:20:00',
  },
  {
    id: 'test-3',
    newLocationGroup: 'Ward 3',
    newLocation: 'Bed 1',
    date: '2023-01-01 10:20:00',
  },
];

const diagnosesData = [
  {
    id: 'test',
    isPrimary: true,
    date: '2023-01-01 10:20:00',
    diagnosis: {
      code: 'U07.1',
      name: 'Chlamydial lymphogranuloma vereneum',
    },
  },
  {
    id: 'test-2',
    isPrimary: false,
    date: '2023-01-01 10:20:00',
    diagnosis: {
      code: 'U07.1',
      name: 'Hypertension',
    },
  },
];

const proceduresData = [
  {
    id: 'test',
    date: '2023-01-01 10:20:00',
    procedureType: {
      code: 'U07.1',
      name: 'Lorem ipsum',
    },
  },
];

const labRequestsData = [
  {
    id: 'test',
    testType: 'COVID-19 Nasal Swab',
    testCategory: 'Lorum',
    requestedByName: 'Jane Doe',
    requestDate: '2023-01-01 10:20:00',
    completedDate: '2023-01-01 10:20:00',
  },
  {
    id: 'test-2',
    testType: 'HCB',
    testCategory: 'FBC',
    requestedByName: 'Jane Doe',
    requestDate: '2023-01-01 10:20:00',
  },
  {
    id: 'test-3',
    testType: 'PLT',
    testCategory: 'Serology',
    requestedByName: 'Jane Doe',
    requestDate: '2023-01-01 10:20:00',
    completedDate: '2023-01-01 10:20:00',
  },
];

const medicationsData = [
  {
    id: 'test',
    medication: {
      name: 'Acetazolamide',
    },
    prescription: '1 tab po qid pc & hs',
    route: 'oral',
    prescriber: {
      displayName: 'Jane Doe',
    },
    date: '2023-01-01 10:20:00',
  },
  {
    id: 'test-2',
    medication: {
      name: 'Acetazolamide',
    },
    prescription: '1 tab po qid pc & hs',
    route: 'oral',
    prescriber: {
      displayName: 'Jane Doe',
    },
    date: '2023-01-01 10:20:00',
  },
  {
    id: 'test-3',
    medication: {
      name: 'Acetazolamide 250 mg Tablets',
    },
    prescription: '1 tab po qid pc & hs plus this other instruction',
    route: 'oral',
    prescriber: {
      displayName: 'Jane Doe',
    },
    date: '2023-01-01 10:20:00',
  },
];

// eslint-disable-next-line no-unused-vars
const imagingRequestsData = [];

const notesData = [
  {
    id: 'test',
    noteType: 'nursing',
    content:
      'Lorem ipsum dolor sit amet, consectetur adipiscing elit, sed do eiusmod tempor incididunt ut labore et dolore magna aliqua. Ut enim ad minim veniam, quis nostrud exercitation ullamco laboris nisi ut aliquip ex ea',
    author: {
      displayName: 'Dr Jim Wales',
    },
    date: '2023-01-01 10:20:00',
  },
];

<<<<<<< HEAD
export const EncounterRecordPrintout = () => (
  <PDFViewer width={800} height={1000} showToolbar={false}>
    <Component
=======
const Template = () => (
  <PDFViewer width={800} height={1000} showToolbar={false}>
    <EncounterRecordPrintout
>>>>>>> 6fa3d75a
      certificateData={certificateData}
      getLocalisation={getLocalisation}
      patientData={patientData}
      encounter={encounterData}
      encounterTypeHistory={encounterTypesData}
      locationHistory={locationsData}
      diagnoses={diagnosesData}
      procedures={proceduresData}
      labRequests={labRequestsData}
      medications={medicationsData}
      notes={notesData}
      imagingRequests={imagingRequestsData}
    />
  </PDFViewer>
);<|MERGE_RESOLUTION|>--- conflicted
+++ resolved
@@ -222,15 +222,9 @@
   },
 ];
 
-<<<<<<< HEAD
 export const EncounterRecordPrintout = () => (
   <PDFViewer width={800} height={1000} showToolbar={false}>
     <Component
-=======
-const Template = () => (
-  <PDFViewer width={800} height={1000} showToolbar={false}>
-    <EncounterRecordPrintout
->>>>>>> 6fa3d75a
       certificateData={certificateData}
       getLocalisation={getLocalisation}
       patientData={patientData}
