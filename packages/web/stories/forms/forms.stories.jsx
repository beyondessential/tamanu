import React from 'react';
import shortid from 'shortid';
import { action } from '@storybook/addon-actions';

import {
  createDummyPatient,
  DEPARTMENTS,
  DIAGNOSES,
  DISPOSITIONS,
  DRUGS,
  FACILITIES,
  LOCATIONS,
  USERS,
} from '@tamanu/database/demoData';
import { VACCINE_RECORDING_TYPES } from '@tamanu/constants';
import { MockedApi } from '../utils/mockedApi';
import { mockLabRequestFormEndpoints } from '../utils/mockLabData';
import { EncounterForm } from '../../app/forms/EncounterForm';
import { TriageForm } from '../../app/forms/TriageForm';
import { ProcedureForm } from '../../app/forms/ProcedureForm';
import { AllergyForm } from '../../app/forms/AllergyForm';
import { VaccineForm } from '../../app/forms/VaccineForm';
import { OngoingConditionForm } from '../../app/forms/OngoingConditionForm';
import { DischargeForm } from '../../app/forms/DischargeForm';
import { NewPatientForm } from '../../app/forms/NewPatientForm';
import { PatientDetailsForm } from '../../app/forms/PatientDetailsForm';
import { LabRequestMultiStepForm } from '../../app/forms/LabRequestForm/LabRequestMultiStepForm';
import { MedicationForm } from '../../app/forms/MedicationForm';
import { DeathForm } from '../../app/forms/DeathForm';
import { FamilyHistoryForm } from '../../app/forms/FamilyHistoryForm';
import { LabRequestSummaryPane } from '../../app/views/patients/components/LabRequestSummaryPane';
import { createDummySuggester, mapToSuggestions } from '../utils';
import { Modal } from '../../app/components/Modal';
import '@fortawesome/fontawesome-free/css/all.css';
import { fakeLabRequest } from '../../.storybook/__mocks__/defaultEndpoints';
import { MockSettingsProvider } from '../utils/mockSettingsProvider.jsx';

const PATIENTS = new Array(20).fill(0).map(() => createDummyPatient());

const departmentSuggester = createDummySuggester(mapToSuggestions(DEPARTMENTS));
const practitionerSuggester = createDummySuggester([
  ...mapToSuggestions(USERS),
  { label: 'Storybook test user', value: 'test-user-id' },
]);
const locationSuggester = createDummySuggester(mapToSuggestions(LOCATIONS));
const dispositionSuggester = createDummySuggester(mapToSuggestions(DISPOSITIONS));
const facilitySuggester = createDummySuggester(mapToSuggestions(FACILITIES));
const diagnosisSuggester = createDummySuggester(mapToSuggestions(DIAGNOSES));
const patientSuggester = createDummySuggester(
  PATIENTS.map(({ firstName, lastName, id }) => ({
    label: `${firstName} ${lastName}`,
    value: id,
  })),
);
const drugSuggester = createDummySuggester(mapToSuggestions(DRUGS));

const StoryProviders = ({ children }) => {
  return <MockSettingsProvider mockSettings={{}}>{children}</MockSettingsProvider>;
};

export default {
  title: 'Forms',
  decorators: [
    (Story) => (
      <StoryProviders>
        <Story />
      </StoryProviders>
    ),
  ],
};

export const DeathFormStory = {
  name: 'Death Form',
  render: () => (
    <Modal title="Record patient death" open>
      <DeathForm
        onCancel={() => console.log('cancel...')}
        onSubmit={(data) => console.log('submit...', data)}
        patient={PATIENTS[0]}
        practitionerSuggester={practitionerSuggester}
        diagnosisSuggester={diagnosisSuggester}
        facilitySuggester={facilitySuggester}
      />
    </Modal>
  ),
};

export const VaccineFormStory = {
  name: 'Vaccine Form',
  render: () => (
    <Modal title="Record vaccine" open>
      <VaccineForm
        onSubmit={action('submit')}
        onCancel={action('cancel')}
        practitionerSuggester={practitionerSuggester}
        getScheduledVaccines={() => []}
        vaccineRecordingType={VACCINE_RECORDING_TYPES.GIVEN}
      />
    </Modal>
  ),
};

export const LoginFormBrokenStory = {
  name: 'Login Form broken',
  render: () => (
    <div>Login view unstorybookable until ServerDetectingField can be separated out</div>
  ),
};

export const VisitFormDefaultStory = {
  name: 'Visit Form Default',
  render: () => (
    <EncounterForm
      onSubmit={action('submit')}
      locationSuggester={locationSuggester}
      practitionerSuggester={practitionerSuggester}
    />
  ),
};

export const VisitFormEditingStory = {
  name: 'Visit Form Editing',
  render: () => (
    <EncounterForm
      onSubmit={action('submit')}
      locationSuggester={locationSuggester}
      practitionerSuggester={practitionerSuggester}
    />
  ),
};

export const TriageFormStory = {
  name: 'Triage Form',
  render: () => (
    <TriageForm
      onSubmit={action('submit')}
      locationSuggester={locationSuggester}
      practitionerSuggester={practitionerSuggester}
    />
<<<<<<< HEAD
  ));

storiesOf('Forms', module).add('TriageForm', () => (
  <TriageForm
    onSubmit={action('submit')}
    locationSuggester={locationSuggester}
    practitionerSuggester={practitionerSuggester}
  />
));

storiesOf('Forms', module).add('ProcedureForm', () => (
  <ProcedureForm
    onSubmit={action('submit')}
    onCancel={action('cancel')}
    locationSuggester={locationSuggester}
    practitionerSuggester={practitionerSuggester}
    procedureSuggester={createDummySuggester(['CPT 1', 'CPT 2', 'CPT 3', 'CPT 4'])}
    anesthesiaSuggester={createDummySuggester(['Anesthesia 1', 'Anesthesia 2', 'Anesthesia 3'])}
  />
));

storiesOf('Forms', module).add('AllergyForm', () => (
  <AllergyForm
    onSubmit={action('submit')}
    onCancel={action('cancel')}
    practitionerSuggester={practitionerSuggester}
  />
));

storiesOf('Forms', module).add('OngoingConditionForm', () => (
  <OngoingConditionForm
    onSubmit={action('submit')}
    onCancel={action('cancel')}
    practitionerSuggester={practitionerSuggester}
  />
));

storiesOf('Forms', module).add('DischargeForm', () => (
  <DischargeForm
    onSubmit={action('submit')}
    onCancel={action('cancel')}
    practitionerSuggester={practitionerSuggester}
    dispositionSuggester={dispositionSuggester}
  />
));

storiesOf('Forms', module).add('NewPatientForm', () => (
  <NewPatientForm
    onSubmit={action('submit')}
    onCancel={action('cancel')}
    generateDisplayId={shortid.generate}
    facilitySuggester={facilitySuggester}
    patientSuggester={patientSuggester}
  />
));

storiesOf('Forms', module).add('PatientDetailsForm', () => (
  <PatientDetailsForm
    onSubmit={action('submit')}
    onCancel={action('cancel')}
    generateDisplayId={shortid.generate}
    facilitySuggester={facilitySuggester}
    patientSuggester={patientSuggester}
  />
));

storiesOf('Forms', module).add('FamilyHistoryForm', () => (
  <FamilyHistoryForm
    onSubmit={action('submit')}
    onCancel={action('cancel')}
    practitionerSuggester={practitionerSuggester}
    diagnosisSuggester={diagnosisSuggester}
  />
));

storiesOf('Forms', module).add('MedicationForm', () => (
  <MedicationForm
    onCancel={action('cancel')}
    practitionerSuggester={practitionerSuggester}
    drugSuggester={drugSuggester}
  />
));

storiesOf('Forms', module)
  .add('LabRequestForm', () => (
=======
  ),
};

export const ProcedureFormStory = {
  name: 'Procedure Form',
  render: () => (
    <ProcedureForm
      onSubmit={action('submit')}
      onCancel={action('cancel')}
      locationSuggester={locationSuggester}
      practitionerSuggester={practitionerSuggester}
      procedureSuggester={createDummySuggester(['CPT 1', 'CPT 2', 'CPT 3', 'CPT 4'])}
      anesthesiaSuggester={createDummySuggester(['Anesthesia 1', 'Anesthesia 2', 'Anesthesia 3'])}
    />
  ),
};

export const AllergyFormStory = {
  name: 'Allergy Form',
  render: () => (
    <AllergyForm
      onSubmit={action('submit')}
      onCancel={action('cancel')}
      practitionerSuggester={practitionerSuggester}
    />
  ),
};

export const OngoingConditionFormStory = {
  name: 'Ongoing Condition Form',
  render: () => (
    <OngoingConditionForm
      onSubmit={action('submit')}
      onCancel={action('cancel')}
      practitionerSuggester={practitionerSuggester}
    />
  ),
};

export const DischargeFormStory = {
  name: 'Discharge Form',
  render: () => (
    <DischargeForm
      onSubmit={action('submit')}
      onCancel={action('cancel')}
      practitionerSuggester={practitionerSuggester}
      dispositionSuggester={dispositionSuggester}
    />
  ),
};

export const NewPatientFormStory = {
  name: 'New Patient Form',
  render: () => (
    <NewPatientForm
      onSubmit={action('submit')}
      onCancel={action('cancel')}
      generateDisplayId={shortid.generate}
      facilitySuggester={facilitySuggester}
      patientSuggester={patientSuggester}
    />
  ),
};

export const PatientDetailsFormStory = {
  name: 'Patient Details Form',
  render: () => (
    <PatientDetailsForm
      onSubmit={action('submit')}
      onCancel={action('cancel')}
      generateDisplayId={shortid.generate}
      facilitySuggester={facilitySuggester}
      patientSuggester={patientSuggester}
    />
  ),
};

export const FamilyHistoryFormStory = {
  name: 'Family History Form',
  render: () => (
    <FamilyHistoryForm
      onSubmit={action('submit')}
      onCancel={action('cancel')}
      practitionerSuggester={practitionerSuggester}
      diagnosisSuggester={diagnosisSuggester}
    />
  ),
};

export const MedicationFormStory = {
  name: 'Medication Form',
  render: () => (
    <MedicationForm
      onSubmit={action('submit')}
      onCancel={action('cancel')}
      practitionerSuggester={practitionerSuggester}
      drugSuggester={drugSuggester}
    />
  ),
};

export const LabRequestFormStory = {
  name: 'Lab Request Form',
  render: () => (
>>>>>>> 1310c78d
    <MockedApi endpoints={mockLabRequestFormEndpoints}>
      <Modal width="md" title="New lab request" open>
        <LabRequestMultiStepForm
          onNext={action('next')}
          onSubmit={action('submit')}
          onCancel={action('cancel')}
          generateDisplayId={shortid.generate}
          practitionerSuggester={practitionerSuggester}
          departmentSuggester={departmentSuggester}
        />
      </Modal>
    </MockedApi>
  ),
};

export const LabRequestSummaryPaneStory = {
  name: 'Lab Request Summary Pane',
  render: () => (
    <MockedApi endpoints={mockLabRequestFormEndpoints}>
      <Modal width="md" title="New lab request" open>
        <LabRequestSummaryPane encounter={{}} labRequests={[fakeLabRequest(), fakeLabRequest()]} />
      </Modal>
    </MockedApi>
  ),
};<|MERGE_RESOLUTION|>--- conflicted
+++ resolved
@@ -137,93 +137,6 @@
       locationSuggester={locationSuggester}
       practitionerSuggester={practitionerSuggester}
     />
-<<<<<<< HEAD
-  ));
-
-storiesOf('Forms', module).add('TriageForm', () => (
-  <TriageForm
-    onSubmit={action('submit')}
-    locationSuggester={locationSuggester}
-    practitionerSuggester={practitionerSuggester}
-  />
-));
-
-storiesOf('Forms', module).add('ProcedureForm', () => (
-  <ProcedureForm
-    onSubmit={action('submit')}
-    onCancel={action('cancel')}
-    locationSuggester={locationSuggester}
-    practitionerSuggester={practitionerSuggester}
-    procedureSuggester={createDummySuggester(['CPT 1', 'CPT 2', 'CPT 3', 'CPT 4'])}
-    anesthesiaSuggester={createDummySuggester(['Anesthesia 1', 'Anesthesia 2', 'Anesthesia 3'])}
-  />
-));
-
-storiesOf('Forms', module).add('AllergyForm', () => (
-  <AllergyForm
-    onSubmit={action('submit')}
-    onCancel={action('cancel')}
-    practitionerSuggester={practitionerSuggester}
-  />
-));
-
-storiesOf('Forms', module).add('OngoingConditionForm', () => (
-  <OngoingConditionForm
-    onSubmit={action('submit')}
-    onCancel={action('cancel')}
-    practitionerSuggester={practitionerSuggester}
-  />
-));
-
-storiesOf('Forms', module).add('DischargeForm', () => (
-  <DischargeForm
-    onSubmit={action('submit')}
-    onCancel={action('cancel')}
-    practitionerSuggester={practitionerSuggester}
-    dispositionSuggester={dispositionSuggester}
-  />
-));
-
-storiesOf('Forms', module).add('NewPatientForm', () => (
-  <NewPatientForm
-    onSubmit={action('submit')}
-    onCancel={action('cancel')}
-    generateDisplayId={shortid.generate}
-    facilitySuggester={facilitySuggester}
-    patientSuggester={patientSuggester}
-  />
-));
-
-storiesOf('Forms', module).add('PatientDetailsForm', () => (
-  <PatientDetailsForm
-    onSubmit={action('submit')}
-    onCancel={action('cancel')}
-    generateDisplayId={shortid.generate}
-    facilitySuggester={facilitySuggester}
-    patientSuggester={patientSuggester}
-  />
-));
-
-storiesOf('Forms', module).add('FamilyHistoryForm', () => (
-  <FamilyHistoryForm
-    onSubmit={action('submit')}
-    onCancel={action('cancel')}
-    practitionerSuggester={practitionerSuggester}
-    diagnosisSuggester={diagnosisSuggester}
-  />
-));
-
-storiesOf('Forms', module).add('MedicationForm', () => (
-  <MedicationForm
-    onCancel={action('cancel')}
-    practitionerSuggester={practitionerSuggester}
-    drugSuggester={drugSuggester}
-  />
-));
-
-storiesOf('Forms', module)
-  .add('LabRequestForm', () => (
-=======
   ),
 };
 
@@ -317,7 +230,6 @@
   name: 'Medication Form',
   render: () => (
     <MedicationForm
-      onSubmit={action('submit')}
       onCancel={action('cancel')}
       practitionerSuggester={practitionerSuggester}
       drugSuggester={drugSuggester}
@@ -328,7 +240,6 @@
 export const LabRequestFormStory = {
   name: 'Lab Request Form',
   render: () => (
->>>>>>> 1310c78d
     <MockedApi endpoints={mockLabRequestFormEndpoints}>
       <Modal width="md" title="New lab request" open>
         <LabRequestMultiStepForm
