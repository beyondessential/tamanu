--- conflicted
+++ resolved
@@ -10,6 +10,7 @@
 import SigningImage from './assets/signing-image.png';
 import Watermark from './assets/watermark.png';
 import Logo from './assets/tamanu-logo.png';
+import { Modal } from '../app/components';
 
 const dummyPatient = createDummyPatient();
 const dummyAdditionalData = createDummyPatientAdditionalData();
@@ -89,7 +90,6 @@
   return config[key];
 };
 
-<<<<<<< HEAD
 const certificateData = {
   title: 'Tamanu Ministry of Health & Medical Services',
   subTitle: 'PS Box 123456, Melbourne, Australia',
@@ -102,8 +102,30 @@
   printedBy: 'Initial Admin',
 };
 
-=======
->>>>>>> c9d4e2a0
+storiesOf('Certificates', module).add('DeathCertificate', () => {
+  return (
+    <Modal title="Record patient death" open width="md">
+      <DeathCertificate
+        patientData={{
+          ...patient,
+          timeOfDeath: new Date(),
+          causes: {
+            primary: { condition: { name: 'Diabetes' } },
+            antecedent1: { condition: { name: 'Eating too much sugar' } },
+            antecedent2: { condition: { name: 'Living in a nutritionally poor environment' } },
+            contributing: [
+              { condition: { name: 'Old age' } },
+              { condition: { name: 'Overweight' } },
+              { condition: { name: 'Smoking' } },
+            ],
+          },
+        }}
+        certificateData={certificateData}
+      />
+    </Modal>
+  );
+});
+
 storiesOf('Certificates', module).add('CovidLabCertificate', () => (
   // TODO(web)
   // <PDFViewer width={800} height={1000} showToolbar={false}>
