{
  "name": "@tamanu/web-frontend",
  "productName": "Tamanu",
<<<<<<< HEAD
  "version": "2.15.1",
=======
  "version": "2.16.0",
>>>>>>> 32260871
  "description": "Tamanu Web application",
  "private": true,
  "homepage": "https://github.com/beyondessential/tamanu.git#readme",
  "repository": "git@github.com:beyondessential/tamanu.git",
  "author": "Beyond Essential Systems Pty. Ltd. <tamanu@bes.au>",
  "license": "GPL-3.0-or-later",
  "type": "module",
  "scripts": {
    "build": "vite build",
    "start-dev": "vite",
    "test": "NODE_ENV=test vitest run",
    "test-watch": "NODE_ENV=test vitest watch",
    "storybook": "storybook dev",
    "test-storybook": "yarn build-storybook --test",
    "build-storybook": "NODE_ENV=development STORYBOOK=true storybook build"
  },
  "devDependencies": {
    "@emotion/core": "^10.0.9",
    "@react-pdf/renderer": "^3.1.3",
    "@storybook/addon-essentials": "^7.6.6",
    "@storybook/addon-links": "^7.6.6",
    "@storybook/addons": "^7.6.6",
    "@storybook/react-vite": "^7.6.6",
    "@tanstack/react-query-devtools": "^4.0.10",
    "@testing-library/dom": "^10.2.0",
    "@testing-library/react": "^16.0.0",
    "@testing-library/user-event": "^14.5.2",
    "@vitejs/plugin-react-swc": "^3.5.0",
    "concurrently": "^3.6.1",
    "express": "^4.16.3",
    "jsdom": "^24.1.0",
    "prettier": "^1.14.0",
    "react-test-renderer": "^16.4.1",
    "rimraf": "^2.6.2",
    "sinon": "^6.1.4",
    "storybook": "^7.6.20",
    "vitest": "^1.1.0"
  },
  "dependencies": {
    "@casl/react": "^0.8.1",
    "@emotion/core": "^10.0.9",
    "@fortawesome/fontawesome-free": "^5.11.2",
    "@material-ui/core": "^4.12.4",
    "@material-ui/icons": "^4.11.3",
    "@material-ui/lab": "^4.0.0-alpha.61",
    "@react-pdf/renderer": "^3.1.3",
    "@tamanu/api-client": "*",
    "@tamanu/settings": "*",
    "@tamanu/shared": "*",
    "@tanstack/react-query": "^4.0.10",
    "@tanstack/react-query-devtools": "^4.0.10",
    "@types/react-autosuggest": "^9.3.7",
    "@vitejs/plugin-react-swc": "^3.5.0",
    "bowser": "^2.11.0",
    "bulma": "^0.7.1",
    "chance": "^1.1.8",
    "classnames": "^2.2.5",
    "comlink": "^4.4.1",
    "connected-react-router": "^6.9.3",
    "cronstrue": "^2.50.0",
    "date-fns": "^2.25.0",
    "deep-equal": "^1.0.1",
    "formik": "^2.2.9",
    "history": "^4.7.2",
    "identity-obj-proxy": "^3.0.0",
    "iso-lang-codes": "^2.1.1",
    "jquery": "^3.3.1",
    "js-sql-parser": "^1.4.1",
    "lodash": "^4.17.10",
    "mathjs": "^9.3.0",
    "mime-types": "^2.1.35",
    "ms": "^2.1.3",
    "nano": "^6.4.4",
    "nanoid": "^3.1.29",
    "node-polyglot": "^2.3.0",
    "path": "^0.12.7",
    "pdfjs-dist": "^3.10.111",
    "prop-types": "^15.6.2",
    "qrcode": "^1.5.0",
    "qs": "^6.10.2",
    "react": "^18.2.0",
    "react-ace": "^10.1.0",
    "react-autosuggest": "^10.1.0",
    "react-barcode": "^1.3.4",
    "react-big-calendar": "^0.19.1",
    "react-bootstrap-table-next": "^0.1.8",
    "react-datepicker": "^1.4.1",
    "react-dom": "^18.2.0",
    "react-dropzone": "^4.2.10",
    "react-events": "^1.0.1",
    "react-idle-timer": "=5.4.2",
    "react-mixin-manager": "^1.0.2",
    "react-redux": "8.0.2",
    "react-responsive-modal": "^2.1.0",
    "react-router-dom": "^5.0.1",
    "react-scripts": "5.0.1",
    "react-select": "^4.2.1",
    "react-table": "^6.8.6",
    "react-toastify": "8.2.0",
    "recharts": "^2.6.2",
    "redux": "^4.0.2",
    "redux-logger": "^3.0.6",
    "redux-persist": "^6.0.0",
    "redux-thunk": "^2.2.0",
    "request": "^2.87.0",
    "shortid": "^2.2.8",
    "socket.io-client": "^4.7.5",
    "styled-components": "^5.3.3",
    "typeface-roboto": "^0.0.54",
    "vite": "^5.0.12",
    "vite-plugin-json5": "^1.1.0",
    "vite-plugin-node-polyfills": "^0.19.0",
    "xlsx": "^0.18.5",
    "yup": "^0.32.9"
  }
}<|MERGE_RESOLUTION|>--- conflicted
+++ resolved
@@ -1,11 +1,7 @@
 {
   "name": "@tamanu/web-frontend",
   "productName": "Tamanu",
-<<<<<<< HEAD
-  "version": "2.15.1",
-=======
   "version": "2.16.0",
->>>>>>> 32260871
   "description": "Tamanu Web application",
   "private": true,
   "homepage": "https://github.com/beyondessential/tamanu.git#readme",
