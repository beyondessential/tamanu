--- conflicted
+++ resolved
@@ -1,6 +1,5 @@
 <!DOCTYPE html>
 <html lang="en">
-<<<<<<< HEAD
 
 <head>
   <!-- PWA resources -->
@@ -71,100 +70,89 @@
   <link rel="manifest" href="/manifest.json" />
   <meta name="viewport" content="width=device-width, initial-scale=1.0" />
   <title>Tamanu</title>
+  <style>
+    @import url('https://fonts.googleapis.com/css2?family=Roboto:wght@400;500&display=swap');
+
+    body {
+      /* match body styles after preload to avoid content jumping around as app is loaded on top */
+      color: #444444;
+      margin: 0;
+      font-size: 0.9375rem;
+      line-height: 1.43;
+      letter-spacing: 0.01071em;
+    }
+
+    #temp-loading-container {
+      position: absolute;
+      top: 0;
+      left: 0;
+      width: -webkit-fill-available;
+      padding: 25px 35px;
+    }
+
+    #temp-loading-container .content-container {
+      display: flex;
+      flex-direction: column;
+      align-items: center;
+      height: 100%;
+      font-family: 'Roboto', 'Helvetica', 'Arial', sans-serif;
+      -webkit-font-smoothing: antialiased;
+    }
+
+    #temp-loading-container .title {
+      font-weight: 500;
+      font-size: 38px;
+      line-height: 32px;
+      width: 352px;
+      letter-spacing: 0.35644px;
+      margin-top: 50px;
+      margin-bottom: 0;
+      color: #444444;
+    }
+
+    #temp-loading-container .title::after {
+      overflow: hidden;
+      display: inline-block;
+      vertical-align: bottom;
+      animation: ellipsis steps(4, end) 900ms infinite;
+      content: '...';
+    }
+
+    #temp-loading-container .description {
+      color: #888888;
+      margin-top: 20px;
+      max-width: 450px;
+      text-align: center;
+      font-size: 16px;
+      line-height: 21px;
+      letter-spacing: 0.16065px;
+    }
+
+    @keyframes ellipsis {
+      from {
+        width: 0;
+      }
+
+      to {
+        width: 1.22em;
+      }
+    }
+  </style>
 </head>
+
 <body>
-  <div id="root"></div>
+  <div id="root">
+    <div id="temp-loading-container">
+      <img src="/app/assets/images/tamanu_logo_left_icon_blue.svg" />
+      <div class="content-container">
+        <p class="title">Tamanu is loading</p>
+        <p class="description">
+          Tamanu is currently loading. Please do not navigate away from this page.
+        </p>
+      </div>
+    </div>
+  </div>
   <script type="module" src="/app/index.js"></script>
 </body>
-=======
-  <head>
-    <meta charset="UTF-8" />
-    <link rel="icon" href="/resources/icon.ico" />
-    <meta name="viewport" content="width=device-width, initial-scale=1.0" />
-    <title>Tamanu</title>
-    <style>
-      @import url('https://fonts.googleapis.com/css2?family=Roboto:wght@400;500&display=swap');
 
-      body {
-        /* match body styles after preload to avoid content jumping around as app is loaded on top */
-        color: #444444;
-        margin: 0;
-        font-size: 0.9375rem;
-        line-height: 1.43;
-        letter-spacing: 0.01071em;
-      }
-
-      #temp-loading-container {
-        position: absolute;
-        top: 0;
-        left: 0;
-        width: -webkit-fill-available;
-        padding: 25px 35px;
-      }
-
-      #temp-loading-container .content-container {
-        display: flex;
-        flex-direction: column;
-        align-items: center;
-        height: 100%;
-        font-family: 'Roboto', 'Helvetica', 'Arial', sans-serif;
-        -webkit-font-smoothing: antialiased;
-      }
-
-      #temp-loading-container .title {
-        font-weight: 500;
-        font-size: 38px;
-        line-height: 32px;
-        width: 352px;
-        letter-spacing: 0.35644px;
-        margin-top: 50px;
-        margin-bottom: 0;
-        color: #444444;
-      }
-
-      #temp-loading-container .title::after {
-        overflow: hidden;
-        display: inline-block;
-        vertical-align: bottom;
-        animation: ellipsis steps(4, end) 900ms infinite;
-        content: '...';
-      }
-
-      #temp-loading-container .description {
-        color: #888888;
-        margin-top: 20px;
-        max-width: 450px;
-        text-align: center;
-        font-size: 16px;
-        line-height: 21px;
-        letter-spacing: 0.16065px;
-      }
-
-      @keyframes ellipsis {
-        from {
-          width: 0;
-        }
-
-        to {
-          width: 1.22em;
-        }
-      }
-    </style>
-  </head>
-
-  <body>
-    <div id="root">
-      <div id="temp-loading-container">
-        <img src="/app/assets/images/tamanu_logo_left_icon_blue.svg" />
-        <div class="content-container">
-          <p class="title">Tamanu is loading</p>
-          <p class="description">
-            Tamanu is currently loading. Please do not navigate away from this page.
-          </p>
-        </div>
-      </div>
-    </div>
-    <script type="module" src="/app/index.js"></script>
-  </body>
->>>>>>> 49afc1bb
 </html>