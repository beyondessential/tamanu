--- conflicted
+++ resolved
@@ -31,11 +31,7 @@
       },
       arch: 'wasm',
       platform: 'web',
-<<<<<<< HEAD
-    })
-=======
     }),
->>>>>>> 80c5e0fc
   },
   worker: {
     format: 'es',
