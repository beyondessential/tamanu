--- conflicted
+++ resolved
@@ -73,11 +73,7 @@
           // TAMANU_VITE_TARGET=https://central.main.cd.tamanu.app
           changeOrigin: true,
         },
-<<<<<<< HEAD
-        '/socket.io': {
-=======
         '/api/socket.io': {
->>>>>>> 11ddfe36
           target: process.env.TAMANU_VITE_TARGET ?? 'https://facility-1.main.cd.tamanu.app',
           ws: true,
         },
