import { readFile } from 'node:fs/promises';
import { defineConfig } from 'vite';
import react from '@vitejs/plugin-react-swc';
import { json5Plugin } from 'vite-plugin-json5';
import { nodePolyfills } from 'vite-plugin-node-polyfills';

// https://vitejs.dev/config/
export default defineConfig({
  esbuild: {
    loader: 'jsx',
  },
  plugins: [
    react(),
    json5Plugin(),
    nodePolyfills({
      globals: {
        Buffer: true,
      },
    }),
  ],

  define: {
    __VERSION__: JSON.stringify(
      await readFile('package.json')
        .then(JSON.parse)
        .then(({ version }) => version),
    ),
    NODE_ENV: JSON.stringify(process.env.NODE_ENV),
    process: JSON.stringify({
      env: {
        NODE_ENV: process.env.NODE_ENV,
      },
      arch: 'wasm',
      platform: 'web',
    }),
  },
  worker: {
    format: 'es',
  },
  preview: {
    https: true,
  },
  build: {
    rollupOptions: {
      output: {
        generatedCode: 'es2015',
      },
    },
  },
  server: {
    host: 'localhost',
    proxy: {
      '/api': {
        target: 'http://localhost:4000',
        // you can also specify other servers to use as backend, e.g.
        // target: 'https://central.main.internal.tamanu.io',
        // target: 'https://facility-1.main.internal.tamanu.io',
<<<<<<< HEAD

=======
>>>>>>> 6fa3d75a
        changeOrigin: true,
      },
    },
  },
});<|MERGE_RESOLUTION|>--- conflicted
+++ resolved
@@ -55,10 +55,6 @@
         // you can also specify other servers to use as backend, e.g.
         // target: 'https://central.main.internal.tamanu.io',
         // target: 'https://facility-1.main.internal.tamanu.io',
-<<<<<<< HEAD
-
-=======
->>>>>>> 6fa3d75a
         changeOrigin: true,
       },
     },
