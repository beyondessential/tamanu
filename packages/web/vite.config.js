import { readFile } from 'node:fs/promises';
import { defineConfig, loadEnv } from 'vite';
import react from '@vitejs/plugin-react-swc';
import { json5Plugin } from 'vite-plugin-json5';
import { nodePolyfills } from 'vite-plugin-node-polyfills';

// https://vitejs.dev/config/
<<<<<<< HEAD
export default defineConfig(async ({ command, mode }) => {
  const env = loadEnv(mode, process.cwd());

  return {
    esbuild: {
      loader: 'jsx',
    },
    plugins: [react(), json5Plugin()],
    define: {
      'process.env': env,
      __VERSION__: JSON.stringify(
        await readFile('package.json')
          .then(JSON.parse)
          .then(({ version }) => version),
      ),
      NODE_ENV: JSON.stringify(process.env.NODE_ENV),
    },
    worker: {
      format: 'es',
    },
    preview: {
      https: true,
    },
    build: {
      rollupOptions: {
        output: {
          generatedCode: 'es2015',
        },
=======
export default defineConfig({
  esbuild: {
    loader: 'jsx',
  },
  plugins: [
    react(),
    json5Plugin(),
    nodePolyfills({
      globals: {
        Buffer: true,
      },
    }),
  ],
  define: {
    __VERSION__: JSON.stringify(
      await readFile('package.json')
        .then(JSON.parse)
        .then(({ version }) => version),
    ),
    NODE_ENV: JSON.stringify(process.env.NODE_ENV),
    process: JSON.stringify({
      env: {
        NODE_ENV: process.env.NODE_ENV,
      },
      arch: 'wasm',
      platform: 'web',
    }),
  },
  worker: {
    format: 'es',
  },
  preview: {
    https: true,
  },
  build: {
    rollupOptions: {
      output: {
        generatedCode: 'es2015',
>>>>>>> a3063860
      },
    },
    server: {
      host: 'localhost',
      proxy: {
        '/api': {
          target: 'http://localhost:4000',
          // you can also specify other servers to use as backend, e.g.
          // target: 'https://central.main.internal.tamanu.io',
          // target: 'https://facility-1.main.internal.tamanu.io',
          changeOrigin: true,
          rewrite: path => path.replace(/^\/api/, '/v1/'),
        },
      },
    },
  };
});<|MERGE_RESOLUTION|>--- conflicted
+++ resolved
@@ -5,36 +5,6 @@
 import { nodePolyfills } from 'vite-plugin-node-polyfills';
 
 // https://vitejs.dev/config/
-<<<<<<< HEAD
-export default defineConfig(async ({ command, mode }) => {
-  const env = loadEnv(mode, process.cwd());
-
-  return {
-    esbuild: {
-      loader: 'jsx',
-    },
-    plugins: [react(), json5Plugin()],
-    define: {
-      'process.env': env,
-      __VERSION__: JSON.stringify(
-        await readFile('package.json')
-          .then(JSON.parse)
-          .then(({ version }) => version),
-      ),
-      NODE_ENV: JSON.stringify(process.env.NODE_ENV),
-    },
-    worker: {
-      format: 'es',
-    },
-    preview: {
-      https: true,
-    },
-    build: {
-      rollupOptions: {
-        output: {
-          generatedCode: 'es2015',
-        },
-=======
 export default defineConfig({
   esbuild: {
     loader: 'jsx',
@@ -73,7 +43,6 @@
     rollupOptions: {
       output: {
         generatedCode: 'es2015',
->>>>>>> a3063860
       },
     },
     server: {
