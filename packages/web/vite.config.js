--- conflicted
+++ resolved
@@ -50,18 +50,6 @@
         },
       },
     },
-<<<<<<< HEAD
-  },
-  server: {
-    host: 'localhost',
-    proxy: {
-      '/api': {
-        target: 'http://localhost:3000',
-        // you can also specify other servers to use as backend, e.g.
-        // target: 'https://central.main.internal.tamanu.io',
-        // target: 'https://facility-1.main.internal.tamanu.io',
-        changeOrigin: true,
-=======
     server: {
       host: 'localhost',
       proxy: {
@@ -73,7 +61,6 @@
           // TAMANU_VITE_TARGET=https://central.main.internal.tamanu.io
           changeOrigin: true,
         },
->>>>>>> 3135f83d
       },
     },
   });
