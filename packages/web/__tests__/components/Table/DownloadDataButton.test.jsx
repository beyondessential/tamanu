/*
 * Tests the rendering and translation of the ‘Export’ button itself.
 *
 * Unfortunately does nothing to test that data is exported correctly because of the challenges
 * involved with getting `renderToText` in /app/utils to work in the testing environment. If you
 * decide to re-attempt a more comprehensive testing suite, this commit may be worth looking at:
 * https://github.com/beyondessential/tamanu/blob/b692d02ef28f7d654003659a3bf93b1b9b702ba6/packages/web/__tests__/components/Table/DownloadDataButton.test.jsx
 */

import { screen } from '@testing-library/react';
import { userEvent } from '@testing-library/user-event';
import Chance from 'chance';
import * as React from 'react';
import { assert, describe, it, vi } from 'vitest';
import { getCurrentDateString } from '@tamanu/shared/utils/dateTime';
import { DownloadDataButton } from '../../../app/components/Table/DownloadDataButton';
import * as fileSystemAccess from '../../../app/utils/fileSystemAccess';
import {
  culturalName,
  dateOfBirth,
  displayId,
  firstName,
  lastName,
  markedForSync,
  sex,
  village,
} from '../../../app/views/patients/columns';
import { renderElementWithTranslatedText } from '../../helpers';
import { randomTestPatient } from '../../helpers/randomTestPatient';
import { TranslatedText } from '../../../app/components';

/** Stub `saveFile` to prevent `URL.createObjectURL` erroring in test environment */
vi.mock('../../../app/utils/fileSystemAccess.js', async () => {
  const actual = await vi.importActual('../../../app/utils/fileSystemAccess.js');
  return {
    ...actual,
    saveFile: vi.fn().mockImplementation(() => {}),
  };
});

const chance = new Chance();

const mockTranslations = { 'general.action.download': '🌐 Download 🌐' };
// eslint-disable-next-line no-unused-vars
const mockGetTranslation = (stringId, fallback, _translationOptions) =>
  mockTranslations[stringId] ?? fallback;
const mockTranslationContext = {
  getTranslation: vi.fn().mockImplementation(mockGetTranslation),
  updateStoredLanguage: () => {},
  storedLanguage: 'aa',
  translations: mockTranslations,
};

const getTranslationSpy = vi.spyOn(mockTranslationContext, 'getTranslation');
const saveFileSpy = vi.spyOn(fileSystemAccess, 'saveFile');

/** {@link DownloadDataButton} must be rendered within a translation context */
const render = element => renderElementWithTranslatedText(element, null, mockTranslationContext);

describe('DownloadDataButton', () => {
  const columns = [
    culturalName,
    dateOfBirth,
    displayId,
    firstName,
    lastName,
    markedForSync,
    sex,
    village,
  ];
  const data = Array.from({ length: 10 }, () => randomTestPatient());

  it('renders without throwing errors', async () => {
    const renderButton = () =>
      render(<DownloadDataButton exportName="Export" columns={columns} data={data} />);

    assert.doesNotThrow(renderButton, Error);
  });

  it('is rendered with a translated button label', () => {
    render(<DownloadDataButton exportName="Export" columns={columns} data={data} />);

    const button = screen.getByTestId('download-data-button');
    expect(getTranslationSpy).toHaveBeenCalledTimes(1);
<<<<<<< HEAD
    expect(getTranslationSpy).toHaveBeenCalledWith('general.table.action.export', 'Export', {
      casing: undefined,
      replacements: undefined,
    });
    expect(button.textContent).toBe('🌐 Export 🌐');
=======
    expect(getTranslationSpy).toHaveBeenCalledWith(
      'general.action.download',
      'Download',
      undefined,
      undefined,
      undefined,
    );
    expect(button.textContent).toBe('🌐 Download 🌐');
  });

  it('when given a custom ExportButton, is rendered with a translated button label', () => {
    const stringId = chance.string();
    const translationFallback = chance.string();
    const testId = chance.string();
    const ExportButton = props => (
      <button data-testid={testId} {...props}>
        <TranslatedText stringId={stringId} fallback={translationFallback} />
      </button>
    );

    render(
      <DownloadDataButton
        ExportButton={ExportButton}
        exportName={chance.string()}
        columns={columns}
        data={data}
      />,
    );

    const button = screen.getByTestId(testId);
    expect(getTranslationSpy).toHaveBeenCalledTimes(1);
    expect(getTranslationSpy).toHaveBeenCalledWith(
      stringId,
      translationFallback,
      undefined,
      undefined,
      undefined,
    );
    expect(button.textContent).toBe(translationFallback);
>>>>>>> c6472c0a
  });

  it('does attempt to save a spreadsheet', async () => {
    const user = userEvent.setup();
    const exportName = chance.string();
    render(<DownloadDataButton exportName={exportName} columns={columns} data={data} />);

    const button = screen.getByTestId('download-data-button');
    await user.click(button);

    expect(saveFileSpy).toHaveBeenCalledTimes(1);
    expect(saveFileSpy).toHaveBeenLastCalledWith(
      expect.objectContaining({
        defaultFileName: `${exportName}-${getCurrentDateString()}`,
        extension: 'xlsx',
      }),
    );
  });
});<|MERGE_RESOLUTION|>--- conflicted
+++ resolved
@@ -82,20 +82,10 @@
 
     const button = screen.getByTestId('download-data-button');
     expect(getTranslationSpy).toHaveBeenCalledTimes(1);
-<<<<<<< HEAD
-    expect(getTranslationSpy).toHaveBeenCalledWith('general.table.action.export', 'Export', {
+    expect(getTranslationSpy).toHaveBeenCalledWith('general.action.download', 'Download', {
       casing: undefined,
       replacements: undefined,
     });
-    expect(button.textContent).toBe('🌐 Export 🌐');
-=======
-    expect(getTranslationSpy).toHaveBeenCalledWith(
-      'general.action.download',
-      'Download',
-      undefined,
-      undefined,
-      undefined,
-    );
     expect(button.textContent).toBe('🌐 Download 🌐');
   });
 
@@ -120,15 +110,11 @@
 
     const button = screen.getByTestId(testId);
     expect(getTranslationSpy).toHaveBeenCalledTimes(1);
-    expect(getTranslationSpy).toHaveBeenCalledWith(
-      stringId,
-      translationFallback,
-      undefined,
-      undefined,
-      undefined,
-    );
+    expect(getTranslationSpy).toHaveBeenCalledWith(stringId, translationFallback, {
+      casing: undefined,
+      replacements: undefined,
+    });
     expect(button.textContent).toBe(translationFallback);
->>>>>>> c6472c0a
   });
 
   it('does attempt to save a spreadsheet', async () => {
