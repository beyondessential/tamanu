--- conflicted
+++ resolved
@@ -19,11 +19,8 @@
       process: JSON.stringify({
         env: {
           NODE_ENV: process.env.NODE_ENV,
-<<<<<<< HEAD
-=======
           // todo: add revision
           // REVISION: revision,
->>>>>>> 0f0366d1
         },
         arch: 'wasm',
         platform: 'web',
