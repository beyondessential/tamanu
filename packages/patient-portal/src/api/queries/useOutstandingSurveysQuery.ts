--- conflicted
+++ resolved
@@ -6,10 +6,6 @@
   const api = useApi();
   return useQuery<unknown, Error, PortalSurveyAssignment[]>({
     queryKey: ['outstandingSurveys'],
-<<<<<<< HEAD
-    queryFn: () => api.get('/me/surveys/outstanding'),
-=======
     queryFn: () => api.get('me/surveys/outstanding'),
->>>>>>> ff759ca3
   });
 };