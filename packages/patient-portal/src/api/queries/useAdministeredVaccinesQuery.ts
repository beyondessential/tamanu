import { useQuery } from '@tanstack/react-query';
import { type AdministeredVaccine } from '@tamanu/shared/schemas/patientPortal';
import { useApi } from '../useApi';

export const useAdministeredVaccinesQuery = () => {
  const api = useApi();

  return useQuery<unknown, Error, AdministeredVaccine[]>({
    queryKey: ['administeredVaccines'],
<<<<<<< HEAD
    queryFn: () => api.get('/me/vaccinations/administered'),
=======
    queryFn: () => api.get('me/vaccinations/administered'),
>>>>>>> ff759ca3
  });
};<|MERGE_RESOLUTION|>--- conflicted
+++ resolved
@@ -7,10 +7,6 @@
 
   return useQuery<unknown, Error, AdministeredVaccine[]>({
     queryKey: ['administeredVaccines'],
-<<<<<<< HEAD
-    queryFn: () => api.get('/me/vaccinations/administered'),
-=======
     queryFn: () => api.get('me/vaccinations/administered'),
->>>>>>> ff759ca3
   });
 };