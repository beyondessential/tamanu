import React, { useEffect } from 'react';
import { useNavigate, useParams } from 'react-router';
import { useMutation } from '@tanstack/react-query';
import CheckCircleIcon from '@mui/icons-material/CheckCircleOutline';
import ErrorIcon from '@mui/icons-material/ErrorOutline';
import { styled, Typography } from '@mui/material';
<<<<<<< HEAD
=======

import { Button } from '@tamanu/ui-components';

>>>>>>> 4736de4a
import { useApi } from '@api/useApi';
import { Card } from '@components/Card';

const IconDisplay = styled('div')(({ theme }) => ({
  padding: theme.spacing(1),
  borderRadius: '50%',
  width: 'fit-content',
  display: 'flex',
  margin: '0 auto',
  marginBottom: theme.spacing(2),
}));

const useVerifyRegistration = () => {
  const api = useApi();

  return useMutation({
    mutationFn: (token: string) => api.post('/verify-registration', { token } as any),
  });
};

export const RegistrationView = () => {
  const navigate = useNavigate();
  const { token } = useParams();
  const { mutate: verify, error, isPending } = useVerifyRegistration();

  useEffect(() => {
    if (token) {
      verify(token);
    }
  }, []); // just run once on page mount

  if (isPending) {
    return null;
  }

  return (
    <Card sx={{ width: '425px' }}>
      {error ? (
        <>
          <IconDisplay sx={{ background: 'error.light' }}>
            <ErrorIcon color="error" />
          </IconDisplay>
          <Typography mb={2} variant="h2">
            Failed to create account
          </Typography>
          <Typography variant="body1" gutterBottom>
            {error.message}
          </Typography>
        </>
      ) : (
        <>
          <IconDisplay sx={{ background: 'success.light' }}>
            <CheckCircleIcon color="success" />
          </IconDisplay>
          <Typography mb={2} variant="h2">
            Account successfully created!
          </Typography>
          <Typography variant="body1" mb={3} color="text.secondary">
            Continue to log in to access the Patient Portal.
          </Typography>
          <Button onClick={() => navigate('/login')} fullWidth variant="contained">
            Continue to log in
          </Button>
        </>
      )}
    </Card>
  );
};<|MERGE_RESOLUTION|>--- conflicted
+++ resolved
@@ -4,12 +4,9 @@
 import CheckCircleIcon from '@mui/icons-material/CheckCircleOutline';
 import ErrorIcon from '@mui/icons-material/ErrorOutline';
 import { styled, Typography } from '@mui/material';
-<<<<<<< HEAD
-=======
 
 import { Button } from '@tamanu/ui-components';
 
->>>>>>> 4736de4a
 import { useApi } from '@api/useApi';
 import { Card } from '@components/Card';
 
