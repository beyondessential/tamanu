import React, { useEffect } from 'react';
import { useNavigate, useParams } from 'react-router';
import { useMutation } from '@tanstack/react-query';
<<<<<<< HEAD
=======
import CheckCircleIcon from '@mui/icons-material/CheckCircleOutline';
>>>>>>> 0ca109a1
import { Button } from '@tamanu/ui-components';
import { styled, Typography } from '@mui/material';
import { useApi } from '@api/useApi';

import { Card } from '../components/Card';
<<<<<<< HEAD
import { CheckCircleIcon } from 'lucide-react';
=======
>>>>>>> 0ca109a1

const IconDisplay = styled('div')(({ theme }) => ({
  padding: theme.spacing(1),
  background: '#EDFAF3',
  borderRadius: '50%',
  width: 'fit-content',
  display: 'flex',
  margin: '0 auto',
  marginBottom: theme.spacing(2),
}));

const useVerifyRegistration = () => {
  const api = useApi();
  return useMutation({
    mutationFn: (token: string) => api.post(`/verify-registration/${token}`),
  });
};

export const RegistrationView = () => {
  const navigate = useNavigate();
  const { token } = useParams();
  const { mutate: verify, error, isPending } = useVerifyRegistration();

  useEffect(() => {
    if (token) {
      verify(token);
    }
  }, []); // just run once on page mount

  if (isPending) {
    return null;
  }

  return (
    <Card sx={{ width: '425px' }}>
      {error ? (
        <>
          <Typography variant="h2" component="h1" gutterBottom>
            Error
          </Typography>
          <Typography variant="body1" gutterBottom>
            {error.message}
          </Typography>
        </>
      ) : (
        <>
          <IconDisplay>
            <CheckCircleIcon color="success" />
          </IconDisplay>
          <Typography mb={2} variant="h2">
            Account successfully created!
          </Typography>
          <Typography variant="body1" mb={3} color="text.secondary">
            Continue to log in to access the Patient Portal.
          </Typography>
          <Button onClick={() => navigate('/login')} fullWidth variant="contained">
            Continue to log in
          </Button>
        </>
      )}
    </Card>
  );
};<|MERGE_RESOLUTION|>--- conflicted
+++ resolved
@@ -1,19 +1,12 @@
 import React, { useEffect } from 'react';
 import { useNavigate, useParams } from 'react-router';
 import { useMutation } from '@tanstack/react-query';
-<<<<<<< HEAD
-=======
-import CheckCircleIcon from '@mui/icons-material/CheckCircleOutline';
->>>>>>> 0ca109a1
 import { Button } from '@tamanu/ui-components';
 import { styled, Typography } from '@mui/material';
 import { useApi } from '@api/useApi';
+import CheckCircleIcon from '@mui/icons-material/CheckCircleOutline';
 
 import { Card } from '../components/Card';
-<<<<<<< HEAD
-import { CheckCircleIcon } from 'lucide-react';
-=======
->>>>>>> 0ca109a1
 
 const IconDisplay = styled('div')(({ theme }) => ({
   padding: theme.spacing(1),
