--- conflicted
+++ resolved
@@ -29,11 +29,7 @@
 
 export const RegistrationView = () => {
   const history = useHistory();
-<<<<<<< HEAD
-  const { token } = useParams();
-=======
   const { token } = useParams<{ token: string }>();
->>>>>>> 0f0366d1
   const { mutate: verify, error, isPending } = useVerifyRegistration();
 
   useEffect(() => {
