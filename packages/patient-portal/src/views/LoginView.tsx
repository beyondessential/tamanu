--- conflicted
+++ resolved
@@ -3,18 +3,12 @@
 import { Button } from '@tamanu/ui-components';
 import { useLocation } from 'react-router';
 import { useLogin } from '@api/mutations';
-<<<<<<< HEAD
 import ShieldIcon from '@mui/icons-material/ShieldOutlined';
 
 import { TextField } from '../components/TextField';
 import { Card } from '../components/Card';
 import { VerificationCodeInput } from '../components/VerificationCodeInput';
-=======
 
-import { TextField } from '../components/TextField';
-import { Card } from '../components/Card';
-
->>>>>>> 0ca109a1
 
 export const LoginView = () => {
   const { mutate: login } = useLogin();
@@ -38,7 +32,6 @@
 
   return (
     <Card>
-<<<<<<< HEAD
       <Box display="flex" alignItems="center" justifyContent="center" gap={0.75} mb={1}>
         <ShieldIcon fontSize='small' color="primary" />
         <Typography variant="h3">
@@ -53,12 +46,6 @@
         </Box>
       )}
 
-=======
-      <Typography variant="h3" component="h1" gutterBottom>
-        Account authentication
-      </Typography>
-      <Typography>We’ve sent a 6-digit verification code to your email address</Typography>
->>>>>>> 0ca109a1
       <form onSubmit={handleSubmit}>
         {!storedEmail && (
           <TextField
