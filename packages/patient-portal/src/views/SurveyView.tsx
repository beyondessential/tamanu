import React from 'react';
import { useParams } from 'react-router-dom';
import { styled, Typography, Box } from '@mui/material';
import { useCurrentUser } from '@routes/PrivateRoute';
import { SurveyForm } from '../features/survey/SurveyForm';
import { ENCOUNTER_TYPES } from '@tamanu/constants';
import { useSurveyQuery } from '@api/queries/useSurveyQuery';
import { type User } from '@tamanu/shared/schemas/patientPortal';

const Container = styled('div')(({ theme }) => ({
  backgroundColor: theme.palette.background.paper,
  borderRadius: 3,
  width: 720,
  maxWidth: '100%',
  margin: '20px auto',
  border: `1px solid ${theme.palette.divider}`,
}));

const Header = styled(Box)(({ theme }) => ({
  borderBottom: `1px solid ${theme.palette.divider}`,
}));

const Title = styled(Typography)(() => ({
  fontSize: 16,
  fontWeight: 500,
  lineHeight: 2,
}));

export const SurveyView = () => {
  const { surveyId } = useParams<{ surveyId: string }>();
  const { isPending, data: survey } = useSurveyQuery(surveyId);
  const { additionalData, ...patient } = useCurrentUser();
  const currentUser = {} as User;
  const encounterType = ENCOUNTER_TYPES.CLINIC;

  const onSubmit = async () => {};
  const onCancel = async () => {};

  if (isPending || !survey) {
<<<<<<< HEAD
    return null;
=======
    return 'loading...';
>>>>>>> ff759ca3
  }

  return (
    <Container>
<<<<<<< HEAD
      <Header sx={{ p: 2 }}>
        <Title variant="h2">{survey.name}</Title>
      </Header>
      <Box sx={{ p: 2 }}>
=======
      <Header p={2}>
        <Title variant="h2">{survey.name}</Title>
      </Header>
      <Box p={2}>
>>>>>>> ff759ca3
        <SurveyForm
          patientAdditionalData={additionalData}
          encounterType={encounterType}
          patient={patient}
          currentUser={currentUser}
          survey={survey}
          onSubmit={onSubmit}
          onCancel={onCancel}
        />
      </Box>
    </Container>
  );
};<|MERGE_RESOLUTION|>--- conflicted
+++ resolved
@@ -37,26 +37,15 @@
   const onCancel = async () => {};
 
   if (isPending || !survey) {
-<<<<<<< HEAD
     return null;
-=======
-    return 'loading...';
->>>>>>> ff759ca3
   }
 
   return (
     <Container>
-<<<<<<< HEAD
-      <Header sx={{ p: 2 }}>
-        <Title variant="h2">{survey.name}</Title>
-      </Header>
-      <Box sx={{ p: 2 }}>
-=======
       <Header p={2}>
         <Title variant="h2">{survey.name}</Title>
       </Header>
       <Box p={2}>
->>>>>>> ff759ca3
         <SurveyForm
           patientAdditionalData={additionalData}
           encounterType={encounterType}
