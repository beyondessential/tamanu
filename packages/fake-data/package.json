--- conflicted
+++ resolved
@@ -1,10 +1,6 @@
 {
   "name": "@tamanu/fake-data",
-<<<<<<< HEAD
-  "version": "2.35.11",
-=======
   "version": "2.39.0",
->>>>>>> 17d93e85
   "private": true,
   "description": "TODO",
   "main": "dist/cjs/index.js",
