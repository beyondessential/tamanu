import { times } from 'lodash';
import { fake, chance } from '../../fake/index.js';
import type { CommonParams } from './common.js';

interface CreateProgramRegistryParams extends CommonParams {
  userId: string;
  patientId: string;
  programRegistryId: string;
  conditionCount?: number;
}
export const createProgramRegistry = async ({
  models,
  limit,
  userId,
  patientId,
  programRegistryId,
  conditionCount = chance.integer({ min: 1, max: 5 }),
}: CreateProgramRegistryParams): Promise<void> => {
  const { PatientProgramRegistration, PatientProgramRegistrationCondition } = models;

  const { id: patientProgramRegistrationId } = await PatientProgramRegistration.create(
    fake(PatientProgramRegistration, {
      clinicianId: userId,
      patientId,
      programRegistryId,
    }),
  );
<<<<<<< HEAD
  times(conditionCount, async () => {
    await PatientProgramRegistrationCondition.create(
      fake(PatientProgramRegistrationCondition, {
        patientId,
        programRegistryId,
        patientProgramRegistrationId,
=======
  await Promise.all(
    times(conditionCount, () =>
      limit(async () => {
        await PatientProgramRegistrationCondition.create(
          fake(PatientProgramRegistrationCondition, {
            patientId,
            programRegistryId,
          }),
        );
>>>>>>> ec5078fa
      }),
    ),
  );
};<|MERGE_RESOLUTION|>--- conflicted
+++ resolved
@@ -25,14 +25,6 @@
       programRegistryId,
     }),
   );
-<<<<<<< HEAD
-  times(conditionCount, async () => {
-    await PatientProgramRegistrationCondition.create(
-      fake(PatientProgramRegistrationCondition, {
-        patientId,
-        programRegistryId,
-        patientProgramRegistrationId,
-=======
   await Promise.all(
     times(conditionCount, () =>
       limit(async () => {
@@ -40,9 +32,9 @@
           fake(PatientProgramRegistrationCondition, {
             patientId,
             programRegistryId,
+            patientProgramRegistrationId,
           }),
         );
->>>>>>> ec5078fa
       }),
     ),
   );
