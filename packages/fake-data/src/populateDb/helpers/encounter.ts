--- conflicted
+++ resolved
@@ -40,31 +40,6 @@
     }),
   );
 
-<<<<<<< HEAD
-  // Create encounter change log instead of encounter_history
-  await models.ChangeLog.create({
-    tableName: 'encounters',
-    recordId: encounter.id,
-    loggedAt: new Date(),
-    updatedByUserId: userId || (await randomRecordId(models, 'User')),
-    deviceId: 'fake-data',
-    version: 'fake-data',
-    recordCreatedAt: encounter.createdAt,
-    recordUpdatedAt: encounter.updatedAt,
-    recordData: {
-      id: encounter.id,
-      encounterType: encounter.encounterType,
-      locationId: encounter.locationId,
-      departmentId: encounter.departmentId,
-      examinerId: encounter.examinerId,
-      startDate: encounter.startDate,
-      patientId: encounter.patientId,
-    },
-    reason: 'encounter_type',
-  });
-
-=======
->>>>>>> 8d707392
   await Promise.all(
     times(diagnosisCount, () =>
       limit(async () => {
