--- conflicted
+++ resolved
@@ -76,40 +76,23 @@
   );
 };
 
-<<<<<<< HEAD
-interface CreatePatientViewLogParams {
-  models: Models;
-=======
 interface CreatePatientViewLogParams extends CommonParams {
->>>>>>> ec5078fa
   facilityId: string;
   userId: string;
   patientId: string;
 }
 export const createAccessLog = async ({
-<<<<<<< HEAD
-  models: { AccessLog },
-=======
   models,
->>>>>>> ec5078fa
   patientId,
   userId,
   facilityId,
 }: CreatePatientViewLogParams) => {
-<<<<<<< HEAD
-  await AccessLog.create(
-    fake(AccessLog, {
-      userId,
-      recordId: patientId,
-      facilityId,
-=======
   const { AccessLog } = models;
   await AccessLog.create(
     fake(AccessLog, {
       recordId: patientId,
       userId: userId || (await randomRecordId(models, 'User')),
       facilityId: facilityId || (await randomRecordId(models, 'Facility')),
->>>>>>> ec5078fa
       recordType: 'Patient',
       frontEndContext: { patientId },
       backEndContext: { endPoint: '/patient/:id' },
