--- conflicted
+++ resolved
@@ -76,35 +76,12 @@
   facilityId: string;
   userId: string;
   patientId: string;
-<<<<<<< HEAD
-  sessionId?: string;
-  deviceId?: string;
-=======
->>>>>>> 874b0d62
 }
 export const createAccessLog = async ({
   models: { AccessLog },
   patientId,
   userId,
   facilityId,
-<<<<<<< HEAD
-  sessionId = chance.string(),
-  deviceId = chance.string(),
-}: CreatePatientViewLogParams) => {
-  await AccessLog.create({
-    userId,
-    recordId: patientId,
-    facilityId,
-    recordType: 'Patient',
-    isMobile: chance.bool(),
-    frontEndContext: { patientId },
-    backEndContext: { endPoint: '/patient/:id' },
-    sessionId,
-    version,
-    deviceId,
-    loggedAt: new Date(),
-  });
-=======
 }: CreatePatientViewLogParams) => {
   await AccessLog.create(
     fake(AccessLog, {
@@ -116,5 +93,4 @@
       backEndContext: { endPoint: '/patient/:id' },
     }),
   );
->>>>>>> 874b0d62
 };