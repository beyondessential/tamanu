--- conflicted
+++ resolved
@@ -12,13 +12,9 @@
   createSurveyResponse,
   createTask,
   createPatientCommunication,
+  createAccessLog,
   generateImportData,
-<<<<<<< HEAD
-  createAccessLog,
-} from './helpers';
-=======
 } from './helpers/index.js';
->>>>>>> 7355781c
 
 export const generateEachDataType = async (models: Models): Promise<void> => {
   const { default: pLimit } = await import('p-limit');
@@ -111,16 +107,13 @@
       userId: user.id,
       referenceDataId: referenceData.id,
     }),
-<<<<<<< HEAD
-    await createPatientCommunication({ models, patientId: patient.id }),
+    await createPatientCommunication({ models, limit, patientId: patient.id }),
     await createAccessLog({
       models,
+      limit,
       userId: user.id,
       patientId: patient.id,
       facilityId: facility.id,
     }),
-=======
-    await createPatientCommunication({ models, limit, patientId: patient.id }),
->>>>>>> 7355781c
   ]);
 };