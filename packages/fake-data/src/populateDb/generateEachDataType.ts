import { type Models } from '@tamanu/database';
import {
<<<<<<< HEAD
  createAdministeredVaccineData,
  createAppointmentData,
  createDbReportData,
  createEncounterData,
  createImagingRequestData,
  createInvoiceData,
  createLabRequestData,
  createPatientData,
  createProgramRegistryData,
  createSurveyResponseData,
  createTaskingData,
} from './index';
=======
  createAdministeredVaccine,
  createRepeatingAppointment,
  createDbReport,
  createEncounter,
  createImagingRequest,
  createInvoice,
  createLabRequest,
  createPatient,
  createProgramRegistry,
  createSurveyResponse,
  createTask,
  createPatientCommunication,
  generateImportData,
} from './helpers';
>>>>>>> 13f907dd

export const generateEachDataType = async (models: Models): Promise<void> => {
  // Create one of each basic deployment/reference data to reference for clinical data
  const {
    referenceData,
    facility,
    department,
    locationGroup,
    location,
    survey,
    scheduledVaccine,
    invoiceProduct,
    labTestType,
    user,
    programRegistry,
  } = await generateImportData(models);

  // Clinical data
  const { patient } = await createPatient({
    models,
    facilityId: facility.id,
    userId: user.id,
  });
  const { encounter } = await createEncounter({
    models,
    patientId: patient.id,
    departmentId: department.id,
    locationId: location.id,
    userId: user.id,
    referenceDataId: referenceData.id,
  });

  await Promise.all([
    await createLabRequest({
      models,
      departmentId: department.id,
      userId: user.id,
      encounterId: encounter.id,
      referenceDataId: referenceData.id,
      patientId: patient.id,
      labTestTypeId: labTestType.id,
    }),
    await createProgramRegistry({
      models,
      userId: user.id,
      patientId: patient.id,
      programRegistryId: programRegistry.id,
    }),
    await createSurveyResponse({ models, encounterId: encounter.id, surveyId: survey.id }),
    await createDbReport({ models, userId: user.id }),
    await createAdministeredVaccine({
      models,
      scheduledVaccineId: scheduledVaccine.id,
      encounterId: encounter.id,
    }),
    await createInvoice({
      models,
      encounterId: encounter.id,
      userId: user.id,
      referenceDataId: referenceData.id,
      productId: invoiceProduct.id,
    }),
    await createImagingRequest({
      models,
      userId: user.id,
      encounterId: encounter.id,
      locationGroupId: locationGroup.id,
    }),
    await createRepeatingAppointment({
      models,
      locationGroupId: locationGroup.id,
      patientId: patient.id,
      clinicianId: user.id,
    }),
    await createTask({
      models,
      encounterId: encounter.id,
      userId: user.id,
      referenceDataId: referenceData.id,
    }),
    await createPatientCommunication({ models, patientId: patient.id }),
  ]);
};<|MERGE_RESOLUTION|>--- conflicted
+++ resolved
@@ -1,19 +1,5 @@
 import { type Models } from '@tamanu/database';
 import {
-<<<<<<< HEAD
-  createAdministeredVaccineData,
-  createAppointmentData,
-  createDbReportData,
-  createEncounterData,
-  createImagingRequestData,
-  createInvoiceData,
-  createLabRequestData,
-  createPatientData,
-  createProgramRegistryData,
-  createSurveyResponseData,
-  createTaskingData,
-} from './index';
-=======
   createAdministeredVaccine,
   createRepeatingAppointment,
   createDbReport,
@@ -28,7 +14,6 @@
   createPatientCommunication,
   generateImportData,
 } from './helpers';
->>>>>>> 13f907dd
 
 export const generateEachDataType = async (models: Models): Promise<void> => {
   // Create one of each basic deployment/reference data to reference for clinical data
