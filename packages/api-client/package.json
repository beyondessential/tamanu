--- conflicted
+++ resolved
@@ -1,10 +1,6 @@
 {
   "name": "@tamanu/api-client",
-<<<<<<< HEAD
-  "version": "2.16.10",
-=======
   "version": "2.18.0",
->>>>>>> a15b3429
   "private": true,
   "description": "API client for Tamanu Facility Server",
   "main": "dist/cjs/index.js",
