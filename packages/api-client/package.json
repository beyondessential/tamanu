--- conflicted
+++ resolved
@@ -1,10 +1,6 @@
 {
   "name": "@tamanu/api-client",
-<<<<<<< HEAD
-  "version": "2.10.0",
-=======
   "version": "2.12.0",
->>>>>>> 303ae55b
   "private": true,
   "description": "API client for Tamanu Facility Server",
   "main": "dist/cjs/index.js",
