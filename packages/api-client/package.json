--- conflicted
+++ resolved
@@ -1,10 +1,6 @@
 {
   "name": "@tamanu/api-client",
-<<<<<<< HEAD
-  "version": "2.8.3",
-=======
   "version": "2.9.0",
->>>>>>> f7400728
   "private": true,
   "description": "API client for Tamanu Facility Server",
   "main": "dist/cjs/index.js",
