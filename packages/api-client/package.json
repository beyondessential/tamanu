--- conflicted
+++ resolved
@@ -1,10 +1,6 @@
 {
   "name": "@tamanu/api-client",
-<<<<<<< HEAD
-  "version": "2.6.1",
-=======
   "version": "2.8.0",
->>>>>>> 1600065a
   "private": true,
   "description": "API client for Tamanu Facility Server",
   "main": "dist/cjs/index.js",
