--- conflicted
+++ resolved
@@ -1,10 +1,6 @@
 {
   "name": "@tamanu/api-client",
-<<<<<<< HEAD
-  "version": "2.6.1",
-=======
   "version": "2.7.0",
->>>>>>> bea36285
   "private": true,
   "description": "API client for Tamanu Facility Server",
   "main": "dist/cjs/index.js",
