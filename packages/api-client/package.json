--- conflicted
+++ resolved
@@ -1,10 +1,6 @@
 {
   "name": "@tamanu/api-client",
-<<<<<<< HEAD
-  "version": "2.3.7",
-=======
   "version": "2.5.0",
->>>>>>> ce6962ad
   "private": true,
   "description": "API client for Tamanu Facility Server",
   "main": "dist/cjs/index.js",
