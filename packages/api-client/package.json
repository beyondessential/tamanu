{
  "name": "@tamanu/api-client",
<<<<<<< HEAD
  "version": "2.42.1",
=======
  "version": "2.43.0",
>>>>>>> 496a5d9a
  "private": true,
  "description": "API client for Tamanu Facility Server",
  "main": "dist/cjs/index.js",
  "module": "dist/mjs/index.js",
  "exports": {
    ".": {
      "import": "./dist/mjs/index.js",
      "require": "./dist/cjs/index.js"
    },
    "./*": {
      "import": "./dist/mjs/*.js",
      "require": "./dist/cjs/*.js"
    }
  },
  "homepage": "https://github.com/beyondessential/tamanu.git#readme",
  "repository": "git@github.com:beyondessential/tamanu.git",
  "author": "Beyond Essential Systems Pty. Ltd.",
  "license": "GPL-3.0-or-later",
  "scripts": {
    "build": "npm run build:src && npm run build:cjs && npm run build:types && dual-pkg dist/mjs dist/cjs",
    "build:src": "swc --delete-dir-on-start --out-dir dist/mjs --copy-files --source-maps true src",
    "build:cjs": "npm run build:src -- --out-dir dist/cjs --config module.type=commonjs",
    "build:types": "tsc --declaration --emitDeclarationOnly --noEmit false && move-dts src dist/cjs dist/mjs",
    "build-watch": "npm run build && concurrently \"npm run build:src -- --watch\" \"npm run build:cjs -- --watch\"",
    "clean": "rimraf dist",
    "clean:deps": "rimraf node_modules"
  },
  "devDependencies": {
    "@tamanu/build-tooling": "*",
    "rimraf": "^6.0.1"
  },
  "dependencies": {
    "@tamanu/constants": "*",
    "@tamanu/errors": "*",
    "@tamanu/shared": "*",
    "qs": "^6.10.2"
  }
}<|MERGE_RESOLUTION|>--- conflicted
+++ resolved
@@ -1,10 +1,6 @@
 {
   "name": "@tamanu/api-client",
-<<<<<<< HEAD
-  "version": "2.42.1",
-=======
   "version": "2.43.0",
->>>>>>> 496a5d9a
   "private": true,
   "description": "API client for Tamanu Facility Server",
   "main": "dist/cjs/index.js",
