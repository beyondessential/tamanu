{
  "name": "@tamanu/api-client",
<<<<<<< HEAD
  "version": "2.25.1",
=======
  "version": "2.26.0",
>>>>>>> 07c18bdc
  "private": true,
  "description": "API client for Tamanu Facility Server",
  "main": "dist/cjs/index.js",
  "module": "dist/mjs/index.js",
  "exports": {
    ".": {
      "import": "./dist/mjs/index.js",
      "require": "./dist/cjs/index.js"
    },
    "./*": {
      "import": "./dist/mjs/*.js",
      "require": "./dist/cjs/*.js"
    }
  },
  "homepage": "https://github.com/beyondessential/tamanu.git#readme",
  "repository": "git@github.com:beyondessential/tamanu.git",
  "author": "Beyond Essential Systems Pty. Ltd.",
  "license": "GPL-3.0-or-later",
  "scripts": {
    "build": "npm run build:src && npm run build:cjs && dual-pkg dist/mjs dist/cjs",
    "build:src": "swc --delete-dir-on-start --out-dir dist/mjs --copy-files --source-maps true src",
    "build:cjs": "npm run build:src -- --out-dir dist/cjs --config module.type=commonjs",
    "build-watch": "npm run build && concurrently \"npm run build:src -- --watch\" \"npm run build:cjs -- --watch\"",
    "clean": "rimraf dist",
    "clean:deps": "rimraf node_modules"
  },
  "devDependencies": {
    "@tamanu/build-tooling": "*",
    "rimraf": "^6.0.1"
  },
  "dependencies": {
    "@tamanu/constants": "*",
    "@tamanu/shared": "*",
    "qs": "^6.10.2"
  }
}<|MERGE_RESOLUTION|>--- conflicted
+++ resolved
@@ -1,10 +1,6 @@
 {
   "name": "@tamanu/api-client",
-<<<<<<< HEAD
-  "version": "2.25.1",
-=======
   "version": "2.26.0",
->>>>>>> 07c18bdc
   "private": true,
   "description": "API client for Tamanu Facility Server",
   "main": "dist/cjs/index.js",
