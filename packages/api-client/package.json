{
  "name": "@tamanu/api-client",
<<<<<<< HEAD
  "version": "2.2.1",
=======
  "version": "2.3.0",
>>>>>>> 777c7f0e
  "private": true,
  "description": "API client for Tamanu Facility Server",
  "main": "dist/cjs/index.js",
  "module": "dist/mjs/index.js",
  "exports": {
    ".": {
      "import": "./dist/mjs/index.js",
      "require": "./dist/cjs/index.js"
    },
    "./*": {
      "import": "./dist/mjs/*.js",
      "require": "./dist/cjs/*.js"
    }
  },
  "homepage": "https://github.com/beyondessential/tamanu.git#readme",
  "repository": "git@github.com:beyondessential/tamanu.git",
  "author": "Beyond Essential Systems Pty. Ltd.",
  "license": "SEE LICENSE IN ../../license",
  "scripts": {
    "build": "yarn run build:src && yarn run build:cjs && dual-pkg dist/mjs dist/cjs",
    "build:src": "swc --delete-dir-on-start --out-dir dist/mjs --copy-files --source-maps true src",
    "build:cjs": "yarn run build:src --out-dir dist/cjs --config module.type=commonjs",
    "build-watch": "yarn run build && concurrently \"yarn run build:src --watch\" \"yarn run build:cjs --watch\""
  },
  "devDependencies": {
    "@tamanu/build-tooling": "*"
  },
  "dependencies": {
    "@tamanu/constants": "*",
    "@tamanu/shared": "*",
    "qs": "^6.10.2"
  }
}<|MERGE_RESOLUTION|>--- conflicted
+++ resolved
@@ -1,10 +1,6 @@
 {
   "name": "@tamanu/api-client",
-<<<<<<< HEAD
-  "version": "2.2.1",
-=======
   "version": "2.3.0",
->>>>>>> 777c7f0e
   "private": true,
   "description": "API client for Tamanu Facility Server",
   "main": "dist/cjs/index.js",
