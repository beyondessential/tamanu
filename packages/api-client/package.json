{
  "name": "@tamanu/api-client",
<<<<<<< HEAD
  "version": "2.37.1",
=======
  "version": "2.39.0",
>>>>>>> 33710245
  "private": true,
  "description": "API client for Tamanu Facility Server",
  "main": "dist/cjs/index.js",
  "module": "dist/mjs/index.js",
  "exports": {
    ".": {
      "import": "./dist/mjs/index.js",
      "require": "./dist/cjs/index.js"
    },
    "./*": {
      "import": "./dist/mjs/*.js",
      "require": "./dist/cjs/*.js"
    }
  },
  "homepage": "https://github.com/beyondessential/tamanu.git#readme",
  "repository": "git@github.com:beyondessential/tamanu.git",
  "author": "Beyond Essential Systems Pty. Ltd.",
  "license": "GPL-3.0-or-later",
  "scripts": {
    "build": "npm run build:src && npm run build:cjs && dual-pkg dist/mjs dist/cjs",
    "build:src": "swc --delete-dir-on-start --out-dir dist/mjs --copy-files --source-maps true src",
    "build:cjs": "npm run build:src -- --out-dir dist/cjs --config module.type=commonjs",
    "build-watch": "npm run build && concurrently \"npm run build:src -- --watch\" \"npm run build:cjs -- --watch\"",
    "clean": "rimraf dist",
    "clean:deps": "rimraf node_modules"
  },
  "devDependencies": {
    "@tamanu/build-tooling": "*",
    "rimraf": "^6.0.1"
  },
  "dependencies": {
    "@tamanu/constants": "*",
    "@tamanu/shared": "*",
    "qs": "^6.10.2"
  }
}<|MERGE_RESOLUTION|>--- conflicted
+++ resolved
@@ -1,10 +1,6 @@
 {
   "name": "@tamanu/api-client",
-<<<<<<< HEAD
-  "version": "2.37.1",
-=======
   "version": "2.39.0",
->>>>>>> 33710245
   "private": true,
   "description": "API client for Tamanu Facility Server",
   "main": "dist/cjs/index.js",
