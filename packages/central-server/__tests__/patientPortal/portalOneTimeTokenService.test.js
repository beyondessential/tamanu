--- conflicted
+++ resolved
@@ -1,10 +1,7 @@
 import { addMinutes, subMinutes, differenceInMinutes, parseISO } from 'date-fns';
+import { InvalidCredentialError, InvalidTokenError } from '@tamanu/errors';
 import { PORTAL_ONE_TIME_TOKEN_TYPES } from '@tamanu/constants';
-<<<<<<< HEAD
 import { BadAuthenticationError } from '@tamanu/shared/errors';
-=======
-import { InvalidCredentialError, InvalidTokenError } from '@tamanu/errors';
->>>>>>> 55769e92
 import { VISIBILITY_STATUSES } from '@tamanu/constants/importable';
 import { fake } from '@tamanu/fake-data/fake';
 import bcrypt from 'bcrypt';
@@ -26,11 +23,8 @@
     store = ctx.store;
     models = store.models;
 
-<<<<<<< HEAD
-=======
     await models.Setting.set('features.patientPortal', true);
 
->>>>>>> 55769e92
     // Create a test patient
     const testPatient = await models.Patient.create(
       fake(models.Patient, {
