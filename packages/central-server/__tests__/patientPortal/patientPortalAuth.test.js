import config from 'config';
import jwt from 'jsonwebtoken';

import { JWT_TOKEN_TYPES } from '@tamanu/constants/auth';
import { VISIBILITY_STATUSES } from '@tamanu/constants/importable';
import { fake } from '@tamanu/fake-data/fake';
import { createTestContext } from '../utilities';
import { PortalOneTimeTokenService } from '../../app/patientPortal/auth/PortalOneTimeTokenService';
import { getPatientAuthToken } from './patientPortalUtils';

const TEST_PATIENT_EMAIL = 'patient@test.com';

describe('Patient Portal Auth', () => {
  let baseApp;
  let store;
  let close;
  let testPatient;
  let testPortalUser;
  let deactivatedPortalUser;
  let deceasedPatient;
  let deceasedPortalUser;

  beforeAll(async () => {
    const ctx = await createTestContext();
    baseApp = ctx.baseApp;
    close = ctx.close;
    store = ctx.store;
<<<<<<< HEAD
    const { Patient, PortalUser } = store.models;
=======
    const { Patient, PortalUser, Setting } = store.models;

    await Setting.set('features.patientPortal', true);

>>>>>>> 55769e92
    // Create a test patient
    testPatient = await Patient.create(
      fake(Patient, {
        displayId: 'TEST001',
        firstName: 'John',
        lastName: 'Doe',
        sex: 'male',
      }),
    );

    // Create a test portal user
    testPortalUser = await PortalUser.create({
      email: TEST_PATIENT_EMAIL,
      patientId: testPatient.id,
      visibilityStatus: VISIBILITY_STATUSES.CURRENT,
    });

    // Create a deactivated portal user for testing
    const deactivatedPatient = await Patient.create(
      fake(Patient, {
        portalUserId: testPortalUser.id,
        displayId: 'TEST002',
        firstName: 'Jane',
        lastName: 'Smith',
        sex: 'female',
      }),
    );

    deactivatedPortalUser = await PortalUser.create({
      email: 'deactivated@test.com',
      patientId: deactivatedPatient.id,
      visibilityStatus: VISIBILITY_STATUSES.HISTORICAL,
    });

    // Create a deceased patient and portal user
    deceasedPatient = await Patient.create(
      fake(Patient, {
        displayId: 'TEST003',
        firstName: 'Dee',
        lastName: 'Ceased',
        sex: 'female',
        dateOfDeath: new Date().toISOString(),
      }),
    );

    deceasedPortalUser = await PortalUser.create({
      email: 'deceased@test.com',
      patientId: deceasedPatient.id,
      visibilityStatus: VISIBILITY_STATUSES.CURRENT,
    });
  });

  afterAll(async () => close());

  describe('Patient Portal Login', () => {
    it('Should get a valid access token for correct patient credentials', async () => {
      const oneTimeTokenService = new PortalOneTimeTokenService(store.models);
      const { token } = await oneTimeTokenService.createLoginToken(testPortalUser.id);
      const response = await baseApp.post('/api/portal/login').send({
        loginToken: token,
        email: TEST_PATIENT_EMAIL,
      });

      expect(response).toHaveSucceeded();
      expect(response.body).toHaveProperty('token');

      const contents = jwt.decode(response.body.token);

      expect(contents).toEqual({
        aud: JWT_TOKEN_TYPES.PATIENT_PORTAL_ACCESS,
        iss: config.canonicalHostName,
        portalUserId: expect.any(String),
        jti: expect.any(String),
        iat: expect.any(Number),
        exp: expect.any(Number),
      });
    });

    it('Should reject an empty email', async () => {
      const response = await baseApp.post('/api/portal/request-login-token').send({
        email: '',
      });
      expect(response).toHaveRequestError();
    });

    it('Should return success for a non-existent email and not create a token', async () => {
      const spy = jest.spyOn(PortalOneTimeTokenService.prototype, 'createLoginToken');
      const response = await baseApp.post('/api/portal/request-login-token').send({
        email: 'nonexistent@test.com',
      });
      expect(response).toHaveSucceeded();
      expect(spy).not.toHaveBeenCalled();
      spy.mockRestore();
    });

    it('Should reject login without email', async () => {
      const response = await baseApp.post('/api/portal/request-login-token').send({});
      expect(response).toHaveRequestError();
    });

    it('Should return success for a deactivated portal user and not create a token', async () => {
      const spy = jest.spyOn(PortalOneTimeTokenService.prototype, 'createLoginToken');
      const response = await baseApp.post('/api/portal/request-login-token').send({
        email: deactivatedPortalUser.email,
      });
      expect(response).toHaveSucceeded();
      expect(spy).not.toHaveBeenCalled();
      spy.mockRestore();
    });

    it('Should return success for a deceased patient email and not create a token', async () => {
      const spy = jest.spyOn(PortalOneTimeTokenService.prototype, 'createLoginToken');
      const response = await baseApp.post('/api/portal/request-login-token').send({
        email: deceasedPortalUser.email,
      });
      expect(response).toHaveSucceeded();
      expect(spy).not.toHaveBeenCalled();
      spy.mockRestore();
    });

    it('Should reject login for a deceased patient', async () => {
      const oneTimeTokenService = new PortalOneTimeTokenService(store.models);
      const { token } = await oneTimeTokenService.createLoginToken(deceasedPortalUser.id);
      const response = await baseApp.post('/api/portal/login').send({
        loginToken: token,
        email: deceasedPortalUser.email,
      });
      expect(response).toHaveRequestError();
    });
  });

  describe('Patient Portal /me endpoint', () => {
    let authToken;

    beforeAll(async () => {
      // Get auth token for testing protected endpoints
      authToken = await getPatientAuthToken(baseApp, store.models, TEST_PATIENT_EMAIL);
    });

    it('Should return patient information for authenticated request', async () => {
      const response = await baseApp
        .get('/api/portal/me')
        .set('Authorization', `Bearer ${authToken}`);

      expect(response).toHaveSucceeded();
      expect(response.body).toHaveProperty('id', testPatient.id);
      expect(response.body).toHaveProperty('displayId', 'TEST001');
      expect(response.body).toHaveProperty('firstName', 'John');
      expect(response.body).toHaveProperty('lastName', 'Doe');
      expect(response.body).toHaveProperty('sex', 'male');
    });

    it('Should reject request without authorization header', async () => {
      const response = await baseApp.get('/api/portal/me');
      expect(response).toHaveRequestError();
    });

    it('Should reject request with invalid token', async () => {
      const response = await baseApp
        .get('/api/portal/me')
        .set('Authorization', 'Bearer invalid-token');
      expect(response).toHaveRequestError();
    });

    it('Should reject request with malformed authorization header', async () => {
      const response = await baseApp
        .get('/api/portal/me')
        .set('Authorization', 'InvalidFormat token');
      expect(response).toHaveRequestError();
    });

    it('Should reject request with expired token', async () => {
      // Create an expired token
      const expiredToken = jwt.sign(
        {
          aud: JWT_TOKEN_TYPES.PATIENT_PORTAL_ACCESS,
          iss: config.canonicalHostName,
          portalUserId: testPortalUser.id,
          jti: 'expired-token',
        },
        config.auth.secret,
        { expiresIn: '-1h' },
      );

      const response = await baseApp
        .get('/api/portal/me')
        .set('Authorization', `Bearer ${expiredToken}`);
      expect(response).toHaveRequestError();
    });


  });

  describe('Patient Portal Route Protection', () => {
    it('Should allow access to login endpoint without authentication', async () => {
      const oneTimeTokenService = new PortalOneTimeTokenService(store.models);
      const { token } = await oneTimeTokenService.createLoginToken(testPortalUser.id);
      const response = await baseApp.post('/api/portal/login').send({
        loginToken: token,
        email: TEST_PATIENT_EMAIL,
      });
      expect(response).toHaveSucceeded();
    });

    it('Should require authentication for protected endpoints', async () => {
      const response = await baseApp.get('/api/portal/me');
      expect(response).toHaveRequestError();
    });
  });
});<|MERGE_RESOLUTION|>--- conflicted
+++ resolved
@@ -25,14 +25,11 @@
     baseApp = ctx.baseApp;
     close = ctx.close;
     store = ctx.store;
-<<<<<<< HEAD
     const { Patient, PortalUser } = store.models;
-=======
     const { Patient, PortalUser, Setting } = store.models;
 
     await Setting.set('features.patientPortal', true);
 
->>>>>>> 55769e92
     // Create a test patient
     testPatient = await Patient.create(
       fake(Patient, {
