import {
  PORTAL_ONE_TIME_TOKEN_TYPES,
  PORTAL_USER_STATUSES,
  VISIBILITY_STATUSES,
} from '@tamanu/constants';
import { fake } from '@tamanu/fake-data/fake';
import { createTestContext } from '../utilities';
import { PortalOneTimeTokenService } from '../../app/patientPortal/auth/PortalOneTimeTokenService';

const TEST_PATIENT_EMAIL = 'register@test.com';
const REGISTRATION_URL = '/api/portal/verify-registration';

describe('Patient Portal Registration Verification Endpoint', () => {
  let baseApp;
  let store;
  let close;
  let testPatient;
  let testPortalUser;
  let testVillage;
  let oneTimeTokenService;

  beforeAll(async () => {
    const ctx = await createTestContext();
    baseApp = ctx.baseApp;
    close = ctx.close;
    store = ctx.store;
    const { Patient, PortalUser, ReferenceData } = store.models;

    // Create a test village
    testVillage = await ReferenceData.create(
      fake(ReferenceData, {
        type: 'village',
        name: 'Test Village',
        code: 'TEST001',
      }),
    );

    // Create a test patient
    testPatient = await Patient.create(
      fake(Patient, {
        displayId: 'TEST001',
        firstName: 'John',
        lastName: 'Doe',
        sex: 'male',
        villageId: testVillage.id,
      }),
    );

    // Create a test portal user with UNREGISTERED status
    testPortalUser = await PortalUser.create({
      email: TEST_PATIENT_EMAIL,
      patientId: testPatient.id,
      visibilityStatus: VISIBILITY_STATUSES.CURRENT,
      status: PORTAL_USER_STATUSES.UNREGISTERED,
    });

    // Initialize token service
    oneTimeTokenService = new PortalOneTimeTokenService(store.models);
  });

  afterAll(async () => close());

  it('Should successfully verify registration with valid token', async () => {
    // Create a registration token
    const { token } = await oneTimeTokenService.createRegisterToken(testPortalUser.id);
    const fullToken = `${testPortalUser.id}.${token}`;

    const response = await baseApp.post(REGISTRATION_URL).send({ token: fullToken });

    expect(response).toHaveSucceeded();
    expect(response.body).toHaveProperty('message', 'User registered successfully');

    // Verify user status was updated
    const updatedUser = await store.models.PortalUser.findByPk(testPortalUser.id);
    expect(updatedUser.status).toEqual(PORTAL_USER_STATUSES.REGISTERED);

    // Token should be consumed
    const tokenRecord = await store.models.PortalOneTimeToken.findOne({
      where: {
        portalUserId: testPortalUser.id,
        type: PORTAL_ONE_TIME_TOKEN_TYPES.REGISTER,
      },
    });
    expect(tokenRecord).toBeNull();
  });

  it('Should return successfully if already registered', async () => {
    // Create a new portal user that is already registered
    const alreadyRegisteredUser = await store.models.PortalUser.create({
      email: 'already-registered@test.com',
      patientId: testPatient.id,
      visibilityStatus: VISIBILITY_STATUSES.CURRENT,
      status: PORTAL_USER_STATUSES.REGISTERED,
    });

    // Create a registration token
    const { token } = await oneTimeTokenService.createRegisterToken(alreadyRegisteredUser.id);
    const fullToken = `${alreadyRegisteredUser.id}.${token}`;

    const response = await baseApp.post(REGISTRATION_URL).send({ token: fullToken });

    expect(response).toHaveSucceeded();
    expect(response.body).toHaveProperty('message', 'User already registered');
  });

  it('Should reject registration with invalid token format', async () => {
    const response = await baseApp.post(REGISTRATION_URL).send({ token: 'invalid-token' });

    expect(response).toHaveRequestError();
    expect(response.body).toHaveProperty('error');
    expect(response.body.error.status).toEqual(401);
    expect(response.body.error.message).toEqual('Invalid registration token');
  });

  it('Should reject registration with non-existent user id', async () => {
    // Create a token with non-existent user ID
    const nonExistentId = '00000000-0000-0000-0000-000000000000';
<<<<<<< HEAD
    const response = await baseApp.post(REGISTRATION_URL).send({ token: `${nonExistentId}.sometoken` });
=======
    const response = await baseApp
      .post(REGISTRATION_URL)
      .send({ token: `${nonExistentId}.sometoken` });
>>>>>>> a17937ca

    expect(response).toHaveRequestError();
    expect(response.body).toHaveProperty('error');
    expect(response.body.error.status).toEqual(401);
    expect(response.body.error.message).toEqual('Invalid registration token');
  });

  it('Should reject registration with empty token', async () => {
    const response = await baseApp.post(REGISTRATION_URL).send({ token: '' });

    expect(response).toHaveRequestError();
    expect(response.body).toHaveProperty('error');
    expect(response.body.error.status).toEqual(401);
    expect(response.body.error.message).toEqual('No registration token provided');
  });

  it('Should reject registration with expired token', async () => {
    // Create a test portal user
    const tempUser = await store.models.PortalUser.create({
      email: 'expired-token@test.com',
      patientId: testPatient.id,
      visibilityStatus: VISIBILITY_STATUSES.CURRENT,
      status: PORTAL_USER_STATUSES.UNREGISTERED,
    });

    // Create a registration token
    const { token } = await oneTimeTokenService.createRegisterToken(tempUser.id);
    const fullToken = `${tempUser.id}.${token}`;

    // Manually expire the token
    await store.models.PortalOneTimeToken.update(
      { expiresAt: new Date(Date.now() - 10000) }, // Set expiry to the past
      {
        where: {
          portalUserId: tempUser.id,
          type: PORTAL_ONE_TIME_TOKEN_TYPES.REGISTER,
        },
      },
    );

    const response = await baseApp.post(REGISTRATION_URL).send({ token: fullToken });

    expect(response).toHaveRequestError();
    expect(response.body).toHaveProperty('error');
    expect(response.body.error.status).toEqual(401);
    expect(response.body.error.message).toEqual('Verification code has expired');
  });
});<|MERGE_RESOLUTION|>--- conflicted
+++ resolved
@@ -115,13 +115,9 @@
   it('Should reject registration with non-existent user id', async () => {
     // Create a token with non-existent user ID
     const nonExistentId = '00000000-0000-0000-0000-000000000000';
-<<<<<<< HEAD
-    const response = await baseApp.post(REGISTRATION_URL).send({ token: `${nonExistentId}.sometoken` });
-=======
     const response = await baseApp
       .post(REGISTRATION_URL)
       .send({ token: `${nonExistentId}.sometoken` });
->>>>>>> a17937ca
 
     expect(response).toHaveRequestError();
     expect(response.body).toHaveProperty('error');
