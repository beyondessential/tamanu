--- conflicted
+++ resolved
@@ -69,15 +69,8 @@
 export const fakeResourcesOfFhirServiceRequestWithLabRequest = async (
   models,
   resources,
-<<<<<<< HEAD
-  options = {
-    isWithPanels: true,
-    isWithIndependentTests: false,
-  },
+  isWithPanels = true,
   overrides = {},
-=======
-  isWithPanels = true,
->>>>>>> 067fc062
 ) => {
   const {
     LabRequest,
