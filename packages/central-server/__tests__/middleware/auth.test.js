import bcrypt from 'bcrypt';
import config from 'config';
import crypto from 'crypto';
import jwt from 'jsonwebtoken';

import { JWT_TOKEN_TYPES } from '@tamanu/constants/auth';
import { VISIBILITY_STATUSES } from '@tamanu/constants/importable';
import { disableHardcodedPermissionsForSuite, fake } from '@tamanu/shared/test-helpers';
import { createTestContext, withDateUnsafelyFaked } from '../utilities';

const TEST_EMAIL = 'test@beyondessential.com.au';
const TEST_ROLE_EMAIL = 'testrole@bes.au';
const TEST_ROLE_ID = 'test-role-id';
const TEST_PASSWORD = '1Q2Q3Q4Q';
const TEST_DEVICE_ID = 'test-device-id';
const TEST_FACILITY = {
  id: 'testfacilityid',
  code: 'testfacilitycode',
  name: 'Test Facility',
};

const USERS = [
  {
    email: TEST_EMAIL,
    password: TEST_PASSWORD,
    displayName: 'Test Beyond',
  },
  {
    email: TEST_ROLE_EMAIL,
    password: TEST_PASSWORD,
    displayName: 'Role Test BES',
    role: TEST_ROLE_ID,
  },
];

describe('Auth', () => {
  let baseApp;
  let store;
  let close;
  let emailService;
  let deactivatedUser;

  beforeAll(async () => {
    const ctx = await createTestContext();
    baseApp = ctx.baseApp;
    close = ctx.close;
    store = ctx.store;
    emailService = ctx.emailService;
    const { Role, User, Facility } = store.models;
    await Promise.all([
      Role.create(fake(Role, { id: TEST_ROLE_ID })),
      ...USERS.map(r => User.create(r)),
      Facility.create(TEST_FACILITY),
    ]);
    deactivatedUser = await User.create(
      fake(User, {
        password: TEST_PASSWORD,
        visibilityStatus: VISIBILITY_STATUSES.HISTORICAL,
      }),
    );
  });

  afterAll(async () => close());

  describe('auth with db-defined permissions', () => {
    disableHardcodedPermissionsForSuite();

    it('should include role in the data returned by a successful login', async () => {
      const result = await baseApp.post('/api/login').send({
        email: TEST_ROLE_EMAIL,
        password: TEST_PASSWORD,
        deviceId: TEST_DEVICE_ID,
      });
      expect(result).toHaveSucceeded();
      expect(result.body.role).toMatchObject({
        id: TEST_ROLE_ID,
      });
    });
  });

  describe('Logging in', () => {
    it('Should get a valid access token for correct credentials', async () => {
      const response = await baseApp.post('/api/login').send({
        email: TEST_EMAIL,
        password: TEST_PASSWORD,
        deviceId: TEST_DEVICE_ID,
      });

      expect(response).toHaveSucceeded();
      expect(response.body).toHaveProperty('token');
      const contents = jwt.decode(response.body.token);

      expect(contents).toEqual({
        aud: JWT_TOKEN_TYPES.ACCESS,
        iss: config.canonicalHostName,
        userId: expect.any(String),
        deviceId: TEST_DEVICE_ID,
        jti: expect.any(String),
        iat: expect.any(Number),
        exp: expect.any(Number),
      });
    });

    it('Should issue a refresh token and save hashed refreshId to the database', async () => {
      const response = await baseApp.post('/api/login').send({
        email: TEST_EMAIL,
        password: TEST_PASSWORD,
        deviceId: TEST_DEVICE_ID,
      });
      expect(response).toHaveSucceeded();
      expect(response.body).toHaveProperty('refreshToken');

      const { refreshToken, user } = response.body;

      const contents = jwt.decode(refreshToken);

      expect(contents).toEqual({
        aud: JWT_TOKEN_TYPES.REFRESH,
        iss: config.canonicalHostName,
        userId: expect.any(String),
        refreshId: expect.any(String),
        jti: expect.any(String),
        iat: expect.any(Number),
        exp: expect.any(Number),
      });

      const refreshTokenRecord = await store.models.RefreshToken.findOne({
        where: { deviceId: TEST_DEVICE_ID, userId: user.id },
      });
      expect(refreshTokenRecord).not.toBeNull();
      expect(refreshTokenRecord).toHaveProperty('refreshId');
      expect(bcrypt.compare(contents.refreshId, refreshTokenRecord.refreshId)).resolves.toBe(true);
    });

    it('Should not issue a refresh token for external client', async () => {
      const response = await baseApp
        .post('/api/login')
        .set({ 'X-Tamanu-Client': 'FHIR' })
        .send({
          email: TEST_EMAIL,
          password: TEST_PASSWORD,
        });
      expect(response).toHaveSucceeded();
      expect(response.body.refreshToken).toBeUndefined();
    });

    it('Should respond with user details with correct credentials', async () => {
      const response = await baseApp.post('/api/login').send({
        email: TEST_EMAIL,
        password: TEST_PASSWORD,
        deviceId: TEST_DEVICE_ID,
      });

      expect(response).toHaveSucceeded();
      expect(response.body).toHaveProperty('user.id');
      expect(response.body).toHaveProperty('user.email', TEST_EMAIL);
      expect(response.body).toHaveProperty('user.displayName');

      expect(response.body).not.toHaveProperty('user.password');
      expect(response.body).not.toHaveProperty('user.hashedPassword');
    });

    it('Should return feature flags in the login response', async () => {
      const response = await baseApp.post('/api/login').send({
        email: TEST_EMAIL,
        password: TEST_PASSWORD,
        deviceId: TEST_DEVICE_ID,
      });

      expect(response).toHaveSucceeded();
      expect(response.body).toHaveProperty('localisation.fields.displayId', {
        shortLabel: 'NHN',
        longLabel: 'National Health Number',
        pattern: '[\\s\\S]*',
      });
    });

    it('Should reject an empty credential', async () => {
      const response = await baseApp.post('/api/login').send({
        email: TEST_EMAIL,
        password: '',
        deviceId: TEST_DEVICE_ID,
      });
      expect(response).toHaveRequestError();
    });

    it('Should reject an incorrect password', async () => {
      const response = await baseApp.post('/api/login').send({
        email: TEST_EMAIL,
        password: 'not the password',
        deviceId: TEST_DEVICE_ID,
      });
      expect(response).toHaveRequestError();
    });

    it('Should reject a deactivated user', async () => {
      const response = await baseApp.post('/api/login').send({
        email: deactivatedUser.email,
        password: TEST_PASSWORD,
        deviceId: TEST_DEVICE_ID,
      });
      expect(response).toBeForbidden();
    });
  });

  describe('Refresh token', () => {
    it('Should return a new access token with expiresAt for a valid refresh token', async () => {
      const loginResponse = await baseApp.post('/api/login').send({
        email: TEST_EMAIL,
        password: TEST_PASSWORD,
        deviceId: TEST_DEVICE_ID,
      });

      expect(loginResponse).toHaveSucceeded();
      const { token, refreshToken } = loginResponse.body;

      // Make sure that Date used in signing new token is different from global mock date
<<<<<<< HEAD
      const refreshResponse = await withDate(new Date(Date.now() + 10000), () =>
        baseApp.post('/api/refresh').send({
=======
      const refreshResponse = await withDateUnsafelyFaked(new Date(Date.now() + 10000), () =>
        baseApp.post('/v1/refresh').send({
>>>>>>> c9d4e2a0
          refreshToken,
          deviceId: TEST_DEVICE_ID,
        }),
      );

      expect(refreshResponse).toHaveSucceeded();
      expect(refreshResponse.body).toHaveProperty('token');

      const oldTokenContents = jwt.decode(token);
      const newTokenContents = jwt.decode(refreshResponse.body.token);

      expect(newTokenContents).toEqual({
        aud: JWT_TOKEN_TYPES.ACCESS,
        iss: config.canonicalHostName,
        userId: expect.any(String),
        deviceId: TEST_DEVICE_ID,
        jti: expect.any(String),
        iat: expect.any(Number),
        exp: expect.any(Number),
      });

      expect(newTokenContents.jti).not.toEqual(oldTokenContents.jti);
      expect(newTokenContents.iat).toBeGreaterThan(oldTokenContents.iat);
      expect(newTokenContents.exp).toBeGreaterThan(oldTokenContents.exp);
    });
    it('Should return a rotated refresh token', async () => {
      const loginResponse = await baseApp.post('/api/login').send({
        email: TEST_EMAIL,
        password: TEST_PASSWORD,
        deviceId: TEST_DEVICE_ID,
      });

      expect(loginResponse).toHaveSucceeded();
      const { refreshToken, user } = loginResponse.body;

      // Make sure that Date used in signing new token is different from global mock date
<<<<<<< HEAD
      const refreshResponse = await withDate(new Date(Date.now() + 10000), () =>
        baseApp.post('/api/refresh').send({
=======
      const refreshResponse = await withDateUnsafelyFaked(new Date(Date.now() + 10000), () =>
        baseApp.post('/v1/refresh').send({
>>>>>>> c9d4e2a0
          refreshToken,
          deviceId: TEST_DEVICE_ID,
        }),
      );

      expect(refreshResponse).toHaveSucceeded();
      expect(refreshResponse.body).toHaveProperty('refreshToken');

      const newRefreshTokenContents = jwt.decode(refreshResponse.body.refreshToken);
      const oldRefreshTokenContents = jwt.decode(refreshToken);

      expect(newRefreshTokenContents).toEqual({
        aud: JWT_TOKEN_TYPES.REFRESH,
        iss: config.canonicalHostName,
        userId: expect.any(String),
        refreshId: expect.any(String),
        jti: expect.any(String),
        iat: expect.any(Number),
        exp: expect.any(Number),
      });

      expect(newRefreshTokenContents.jti).not.toEqual(oldRefreshTokenContents.jti);
      expect(newRefreshTokenContents.iat).toBeGreaterThan(oldRefreshTokenContents.iat);
      expect(newRefreshTokenContents.exp).toBeGreaterThan(oldRefreshTokenContents.exp);

      const refreshTokenRecord = await store.models.RefreshToken.findOne({
        where: { deviceId: TEST_DEVICE_ID, userId: user.id },
      });
      expect(refreshTokenRecord).not.toBeNull();
      expect(refreshTokenRecord).toHaveProperty('refreshId');
      expect(
        bcrypt.compare(newRefreshTokenContents.refreshId, refreshTokenRecord.refreshId),
      ).resolves.toBe(true);
    });
    it('Should reject if external client', async () => {
      const loginResponse = await baseApp.post('/api/login').send({
        email: TEST_EMAIL,
        password: TEST_PASSWORD,
        deviceId: TEST_DEVICE_ID,
      });
      expect(loginResponse).toHaveSucceeded();
      const refreshResponse = await baseApp
        .post('/api/refresh')
        .set('X-Tamanu-Client', 'FHIR')
        .send({
          refreshToken: loginResponse.refreshToken,
          deviceId: TEST_DEVICE_ID,
        });
      expect(refreshResponse).toHaveRequestError();
    });
    it('Should reject invalid refresh token', async () => {
      const loginResponse = await baseApp.post('/api/login').send({
        email: TEST_EMAIL,
        password: TEST_PASSWORD,
        deviceId: TEST_DEVICE_ID,
      });
      expect(loginResponse).toHaveSucceeded();

      const refreshResponse = await baseApp.post('/api/refresh').send({
        refreshToken: 'invalid-token',
        deviceId: TEST_DEVICE_ID,
      });
      expect(refreshResponse).toHaveRequestError();
    });
    it('Should fail if refresh token requested with a token with aud not of refresh', async () => {
      const loginResponse = await baseApp.post('/api/login').send({
        email: TEST_EMAIL,
        password: TEST_PASSWORD,
        deviceId: TEST_DEVICE_ID,
      });
      expect(loginResponse).toHaveSucceeded();

      const { token } = loginResponse.body;

      const refreshResponse = await baseApp.post('/api/refresh').send({
        // Incorrectly send token instead
        refreshToken: token,
        deviceId: TEST_DEVICE_ID,
      });
      expect(refreshResponse).toHaveRequestError();
    });
    it('Should fail if refresh token requested from different device', async () => {
      const loginResponse = await baseApp.post('/api/login').send({
        email: TEST_EMAIL,
        password: TEST_PASSWORD,
        deviceId: TEST_DEVICE_ID,
      });
      expect(loginResponse).toHaveSucceeded();

      const { refreshToken } = loginResponse.body;

      const refreshResponse = await baseApp.post('/api/refresh').send({
        refreshToken,
        deviceId: 'different-device',
      });
      expect(refreshResponse).toHaveRequestError();
    });

    it('Should fail if refresh token requested from deactivated user', async () => {
      const freshUser = await store.models.User.create(
        fake(store.models.User, {
          password: TEST_PASSWORD,
        }),
      );
      const loginResponse = await baseApp.post('/api/login').send({
        email: freshUser.email,
        password: TEST_PASSWORD,
        deviceId: TEST_DEVICE_ID,
      });
      expect(loginResponse).toHaveSucceeded();
      const { refreshToken } = loginResponse.body;

      await freshUser.update({
        visibilityStatus: VISIBILITY_STATUSES.HISTORICAL,
      });

      const refreshResponse = await baseApp.post('/api/refresh').send({
        refreshToken,
        deviceId: TEST_DEVICE_ID,
      });
      expect(refreshResponse).toHaveRequestError();
    });
  });

  describe('User management', () => {
    test.todo('Should prevent user creation without appropriate permission');
    test.todo('Should prevent password change without appropriate permission');
  });

  it('Should answer a whoami request correctly', async () => {
    // first, log in and get token
    const response = await baseApp.post('/api/login').send({
      email: TEST_EMAIL,
      password: TEST_PASSWORD,
      deviceId: TEST_DEVICE_ID,
    });

    expect(response).toHaveSucceeded();
    const { token } = response.body;

    // then run the whoami request
    const whoamiResponse = await baseApp.get('/api/whoami').set('Authorization', `Bearer ${token}`);
    expect(whoamiResponse).toHaveSucceeded();

    const { body } = whoamiResponse;
    expect(body).toHaveProperty('email', TEST_EMAIL);
    expect(body).not.toHaveProperty('password');
    expect(body).not.toHaveProperty('hashedPassword');
  });

  it('Should send permissions alongside login information', async () => {
    const response = await baseApp.post('/api/login').send({
      email: TEST_EMAIL,
      password: TEST_PASSWORD,
      deviceId: TEST_DEVICE_ID,
    });

    expect(response).toHaveSucceeded();
    expect(response.body).toHaveProperty('permissions');
  });

  describe('Change password', () => {
    describe('Creating a one-time login', () => {
      it('Should create a one-time login for a password reset request', async () => {
        const response = await baseApp.post('/api/resetPassword').send({
          email: TEST_EMAIL,
        });

        const otl = await store.models.OneTimeLogin.findOne({
          include: [
            {
              association: 'user',
              where: { email: TEST_EMAIL },
            },
          ],
        });

        expect(response).toHaveSucceeded();
        expect(otl).toHaveProperty('token', expect.any(String));
        expect(otl).toHaveProperty('user.email', TEST_EMAIL);
      });

      it('Should email the user a one-time login', async () => {
        await baseApp.post('/api/resetPassword').send({
          email: TEST_EMAIL,
        });
        const email = emailService.sendEmail.mock.calls[0][0].text;
        const token = email.match(/Reset Code: (.*)\n/)[1];
        expect(token).toEqual(expect.any(String));
      });
    });

    describe('Consuming a one-time login', () => {
      let userId;
      beforeAll(async () => {
        const user = await store.models.User.findOne({
          where: { email: TEST_EMAIL },
        });
        userId = user.id;
      });

      it('Should consume a one-time login and reset a password', async () => {
        const token = crypto.randomUUID();
        const newPassword = crypto.randomUUID();

        await store.models.OneTimeLogin.create({ userId, token, expiresAt: new Date(2077, 1, 1) });

        const response = await baseApp.post('/api/changePassword').send({
          email: TEST_EMAIL,
          newPassword,
          token,
        });

        // expect a successful response
        expect(response).toHaveSucceeded();

        // expect a matching hashed password
        const dbUser = await store.models.User.scope('withPassword').findByPk(userId);
        const user = dbUser.get({ plain: true });
        expect(user).toHaveProperty('password', expect.any(String));
        expect(await bcrypt.compare(newPassword, user.password)).toEqual(true);

        // expect the token to be used
        const dbOtl = await store.models.OneTimeLogin.findOne({ where: { token } });
        const otl = dbOtl.get({ plain: true });
        expect(otl).toHaveProperty('usedAt', expect.any(Date));
      });

      it('Should reject a password reset if no one-time login exists', async () => {
        const response = await baseApp.post('/api/changePassword').send({
          email: TEST_EMAIL,
          newPassword: crypto.randomUUID(),
          token: crypto.randomUUID(),
        });
        expect(response).not.toHaveSucceeded();
      });

      it('Should reject a password reset if the OTL is consumed', async () => {
        const token = crypto.randomUUID();
        const newPassword = crypto.randomUUID();

        await store.models.OneTimeLogin.create({
          userId,
          token,
          expiresAt: new Date(2077, 1, 1),
          usedAt: new Date(2000, 1, 1),
        });

        const response = await baseApp.post('/api/changePassword').send({
          email: TEST_EMAIL,
          newPassword,
          token,
        });

        expect(response).not.toHaveSucceeded();
      });

      it('Should reject a password reset if the OTL is expired', async () => {
        const token = crypto.randomUUID();
        const newPassword = crypto.randomUUID();

        await store.models.OneTimeLogin.create({
          userId,
          token,
          expiresAt: new Date(2000, 1, 1),
        });

        const response = await baseApp.post('/api/changePassword').send({
          email: TEST_EMAIL,
          newPassword,
          token,
        });

        expect(response).not.toHaveSucceeded();
      });
    });
  });
});<|MERGE_RESOLUTION|>--- conflicted
+++ resolved
@@ -215,13 +215,8 @@
       const { token, refreshToken } = loginResponse.body;
 
       // Make sure that Date used in signing new token is different from global mock date
-<<<<<<< HEAD
-      const refreshResponse = await withDate(new Date(Date.now() + 10000), () =>
+      const refreshResponse = await withDateUnsafelyFaked(new Date(Date.now() + 10000), () =>
         baseApp.post('/api/refresh').send({
-=======
-      const refreshResponse = await withDateUnsafelyFaked(new Date(Date.now() + 10000), () =>
-        baseApp.post('/v1/refresh').send({
->>>>>>> c9d4e2a0
           refreshToken,
           deviceId: TEST_DEVICE_ID,
         }),
@@ -258,13 +253,8 @@
       const { refreshToken, user } = loginResponse.body;
 
       // Make sure that Date used in signing new token is different from global mock date
-<<<<<<< HEAD
-      const refreshResponse = await withDate(new Date(Date.now() + 10000), () =>
+      const refreshResponse = await withDateUnsafelyFaked(new Date(Date.now() + 10000), () =>
         baseApp.post('/api/refresh').send({
-=======
-      const refreshResponse = await withDateUnsafelyFaked(new Date(Date.now() + 10000), () =>
-        baseApp.post('/v1/refresh').send({
->>>>>>> c9d4e2a0
           refreshToken,
           deviceId: TEST_DEVICE_ID,
         }),
