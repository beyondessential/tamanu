--- conflicted
+++ resolved
@@ -1,7 +1,4 @@
-<<<<<<< HEAD
-=======
 import { sortBy } from 'lodash';
->>>>>>> 11ddfe36
 import { fake } from '@tamanu/fake-data/fake';
 import { createTestContext } from './utilities';
 
