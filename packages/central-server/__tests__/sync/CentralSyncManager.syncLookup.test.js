import waitForExpect from 'wait-for-expect';

import { fake } from '@tamanu/fake-data/fake';
import {
  PATIENT_FIELD_DEFINITION_TYPES,
  NOTE_RECORD_TYPES,
  REPORT_DB_SCHEMAS,
  REPORT_STATUSES,
  SETTINGS_SCOPES,
  FACT_CURRENT_SYNC_TICK,
  FACT_LOOKUP_UP_TO_TICK,
} from '@tamanu/constants';
import { fakeUUID } from '@tamanu/utils/generateId';
import {
  getModelsForPull,
  findSyncSnapshotRecords,
  createSnapshotTable,
  dropMarkedForSyncPatientsTable,
  SYNC_SESSION_DIRECTION,
<<<<<<< HEAD
  CURRENT_SYNC_TIME_KEY,
  LOOKUP_UP_TO_TICK_KEY,
=======
>>>>>>> 11ddfe36
} from '@tamanu/database/sync';

import { CentralSyncManager } from '../../dist/sync/CentralSyncManager';
import { createTestContext } from '../utilities';
import { getPatientLinkedModels } from '../../dist/sync/getPatientLinkedModels';
import { createMarkedForSyncPatientsTable } from '../../dist/sync/createMarkedForSyncPatientsTable';
import { snapshotOutgoingChanges } from '../../dist/sync/snapshotOutgoingChanges';

describe('Sync Lookup data', () => {
  let ctx;
  let models;
  let centralSyncManager;
  let sessionId;
  let facility;
  let facility2;
  let patient;
  let department;
  let department2;
  let examiner;
  let location;
  let location2;
  let labRequest1;
  let labTestPanel1;
  let labRequestAttachment1;
  let labRequestLog1;
  let labTest1;
  let labTestPanelRequest1;
  let encounter1;

  const SINCE = 1;

  const simplestSessionConfig = {
    syncAllLabRequests: false,
    isMobile: false,
  };

  const simplestConfig = {
    sync: {
      lookupTable: {
        enabled: true,
        avoidRepull: true,
      },
      maxRecordsPerSnapshotChunk: 10000000,
    },
  };

  const prepareData = async () => {
    const {
      Asset,
      PatientFieldDefinitionCategory,
      Program,
      ProgramDataElement,
      ProgramRegistry,
      ProgramRegistryClinicalStatus,
      ProgramRegistryCondition,
      ReferenceData,
      ReferenceDataRelation,
      ReportDefinition,
      Role,
      ScheduledVaccine,
      Survey,
      SurveyScreenComponent,
      TranslatedString,
      User,
      UserPreference,
      CertifiableVaccine,
      Facility,
      ImagingAreaExternalCode,
      LabTestPanel,
      LabTestType,
      LocationGroup,
      Patient,
      PatientAdditionalData,
      PatientAllergy,
      PatientBirthData,
      PatientCarePlan,
      PatientCondition,
      PatientContact,
      PatientDeathData,
      PatientFamilyHistory,
      PatientFieldDefinition,
      PatientFieldValue,
      PatientIssue,
      PatientProgramRegistration,
      PatientProgramRegistrationCondition,
      PatientSecondaryId,
      Permission,
      ReportDefinitionVersion,
      Setting,
      Template,
      UserFacility,
      ContributingDeathCause,
      Department,
      InvoiceProduct,
      LabTestPanelLabTestTypes,
      Location,
      Appointment,
      AppointmentSchedule,
      Encounter,
      EncounterDiagnosis,
      EncounterDiet,
      EncounterHistory,
      EncounterMedication,
      ImagingRequest,
      ImagingRequestArea,
      ImagingResult,
      Invoice,
      InvoiceDiscount,
      InvoiceInsurer,
      InvoiceItem,
      InvoiceItemDiscount,
      InvoicePayment,
      LabTestPanelRequest,
      Procedure,
      SurveyResponse,
      SurveyResponseAnswer,
      Triage,
      VitalLog,
      Vitals,
      AdministeredVaccine,
      Discharge,
      DocumentMetadata,
      InvoiceInsurerPayment,
      InvoicePatientPayment,
      LabRequest,
      LabRequestAttachment,
      LabRequestLog,
      LabTest,
      Note,
      Referral,
      Task,
      TaskDesignation,
      TaskTemplate,
      TaskTemplateDesignation,
      UserDesignation,
      Notification,
    } = models;

    await Asset.create(fake(Asset), {
      data: Buffer.from('test'),
    });
    const referenceData = await ReferenceData.create(fake(ReferenceData));
    await ReferenceDataRelation.create(fake(ReferenceDataRelation));
    const category = await PatientFieldDefinitionCategory.create(
      fake(PatientFieldDefinitionCategory),
    );
    const patientFieldDefinition = await PatientFieldDefinition.create(
      fake(PatientFieldDefinition, {
        categoryId: category.id,
        fieldType: PATIENT_FIELD_DEFINITION_TYPES.STRING,
      }),
    );
    const role = await Role.create(fake(Role));
    await TranslatedString.create(fake(TranslatedString));
    await CertifiableVaccine.create(fake(CertifiableVaccine, { vaccineId: referenceData.id }));
    await ImagingAreaExternalCode.create(
      fake(ImagingAreaExternalCode, { areaId: referenceData.id }),
    );

    await Setting.create(fake(Setting));
    await Template.create(fake(Template));

    examiner = await User.create(fake(User));
    patient = await Patient.create(fake(Patient));
    facility = await Facility.create(fake(Facility));
    department = await Department.create(
      fake(Department, {
        facilityId: facility.id,
      }),
    );
    const locationGroup = await LocationGroup.create(
      fake(LocationGroup, {
        facilityId: facility.id,
      }),
    );
    location = await Location.create(
      fake(Location, {
        facilityId: facility.id,
        locationGroupId: locationGroup.id,
      }),
    );
    facility2 = await Facility.create(fake(Facility));
    department2 = await Department.create(
      fake(Department, {
        facilityId: facility2.id,
      }),
    );
    const locationGroup2 = await LocationGroup.create(
      fake(LocationGroup, {
        facilityId: facility2.id,
      }),
    );
    location2 = await Location.create(
      fake(Location, {
        facilityId: facility2.id,
        locationGroupId: locationGroup2.id,
      }),
    );

    await UserFacility.create({
      userId: examiner.id,
      facilityId: facility.id,
    });
    await PatientFamilyHistory.create(fake(PatientFamilyHistory, { patientId: patient.id }));
    await PatientCondition.create(fake(PatientCondition, { patientId: patient.id }));
    await PatientCarePlan.create(fake(PatientCarePlan, { patientId: patient.id }));
    await PatientContact.create(
      fake(PatientContact, { patientId: patient.id, relationshipId: referenceData.id }),
    );
    await PatientFieldValue.create(
      fake(PatientFieldValue, { patientId: patient.id, definitionId: patientFieldDefinition.id }),
    );
    await PatientIssue.create(fake(PatientIssue, { patientId: patient.id }));
    await PatientSecondaryId.create(
      fake(PatientSecondaryId, { patientId: patient.id, typeId: referenceData.id }),
    );
    await Permission.create(fake(Permission, { roleId: role.id }));
    const schedule = await AppointmentSchedule.create(fake(AppointmentSchedule));
    await Appointment.create(
      fake(Appointment, {
        patientId: patient.id,
        locationGroupId: locationGroup.id,
        scheduleId: schedule.id,
      }),
    );
    encounter1 = await Encounter.create(
      fake(Encounter, {
        patientId: patient.id,
        departmentId: department.id,
        locationId: location.id,
        examinerId: examiner.id,
        startDate: '2023-12-21T04:59:51.851Z',
      }),
    );
    await Discharge.create(
      fake(Discharge, {
        encounterId: encounter1.id,
        dischargerId: examiner.id,
      }),
    );
    await EncounterHistory.create(
      fake(EncounterHistory, {
        examinerId: examiner.id,
        encounterId: encounter1.id,
        departmentId: department.id,
        locationId: location.id,
      }),
    );
    await EncounterDiet.create(
      fake(EncounterDiet, {
        encounterId: encounter1.id,
        dietId: referenceData.id,
      }),
    );
    await EncounterMedication.create(
      fake(EncounterMedication, {
        encounterId: encounter1.id,
        medicationId: referenceData.id,
      }),
    );
    const imagingRequest = await ImagingRequest.create(
      fake(ImagingRequest, {
        encounterId: encounter1.id,
        requestedById: examiner.id,
      }),
    );
    await ImagingRequestArea.create(
      fake(models.ImagingRequestArea, {
        areaId: referenceData.id,
        imagingRequestId: imagingRequest.id,
      }),
    );

    await ImagingResult.create(
      fake(ImagingResult, {
        imagingRequestId: imagingRequest.id,
        externalCode: 'ACCESSION',
      }),
    );

    await Note.create(
      fake(Note, {
        recordType: NOTE_RECORD_TYPES.ENCOUNTER,
        recordId: encounter1.id,
        authorId: examiner.id,
      }),
    );
    await PatientBirthData.create(
      fake(PatientBirthData, {
        patientId: patient.id,
        facilityId: facility.id,
      }),
    );
    const programDataElement = await ProgramDataElement.create(fake(ProgramDataElement));

    const survey = await Survey.create(fake(Survey));
    await SurveyScreenComponent.create(
      fake(SurveyScreenComponent, {
        surveyId: survey.id,
        option: '{"foo":"bar"}',
        config: '{"source": "ReferenceData", "where": {"type": "facility"}}',
      }),
    );
    const surveyResponse = await SurveyResponse.create(
      fake(SurveyResponse, {
        surveyId: survey.id,
        encounterId: encounter1.id,
      }),
    );

    const answer = await SurveyResponseAnswer.create({
      ...fake(SurveyResponseAnswer),
      dataElementId: programDataElement.id,
      responseId: surveyResponse.id,
      body: 'test',
    });

    const reportDefinition = await ReportDefinition.create(
      fake(ReportDefinition, {
        dbSchema: REPORT_DB_SCHEMAS.REPORTING,
      }),
    );
    await ReportDefinitionVersion.create(
      fake(ReportDefinitionVersion, {
        status: REPORT_STATUSES.DRAFT,
        queryOptions: `{"parameters": [], "defaultDateRange": "allTime"}`,
        reportDefinitionId: reportDefinition.id,
        userId: examiner.id,
      }),
    );

    labRequest1 = await LabRequest.create(
      fake(LabRequest, {
        departmentId: department.id,
        collectedById: examiner.id,
        encounterId: encounter1.id,
      }),
    );
    labTestPanel1 = await models.LabTestPanel.create(fake(LabTestPanel));
    labTestPanelRequest1 = await LabTestPanelRequest.create(
      fake(LabTestPanelRequest, {
        encounterId: encounter1.id,
        labTestPanelId: labTestPanel1.id,
      }),
    );
    labRequestLog1 = await LabRequestLog.create(
      fake(LabRequestLog, {
        status: 'reception_pending',
        labRequestId: labRequest1.id,
      }),
    );
    const labTestType = await LabTestType.create(
      fake(LabTestType, {
        labTestCategoryId: referenceData.id,
      }),
    );
    labTest1 = await LabTest.create(
      fake(LabTest, {
        labRequestId: labRequest1.id,
        categoryId: referenceData.id,
        labTestMethodId: referenceData.id,
        labTestTypeId: labTestType.id,
      }),
    );
    labRequestAttachment1 = await LabRequestAttachment.create(
      fake(LabRequestAttachment, {
        labRequestId: labRequest1.id,
      }),
    );
    await LabTestPanelLabTestTypes.create({
      labTestPanelId: labTestPanel1.id,
      labTestTypeId: labTestType.id,
    });
    await Procedure.create(
      fake(Procedure, {
        encounterId: encounter1.id,
      }),
    );
    // work around as Triage.create needs config.serverFacilityId which is not available in central
    await Triage.upsert({
      encounterId: encounter1.id,
      patientId: patient.id,
      departmentId: department.id,
      facilityId: facility.id,
    });
    await Vitals.create(
      fake(Vitals, {
        encounterId: encounter1.id,
      }),
    );
    await models.DocumentMetadata.create(
      fake(DocumentMetadata, {
        encounterId: encounter1.id,
      }),
    );
    await models.Referral.create(
      fake(Referral, {
        initiatingEncounterId: encounter1.id,
        referredFacility: 'Test facility',
      }),
    );
    await UserPreference.create(
      fake(UserPreference, {
        userId: examiner.id,
      }),
    );
    const program = await Program.create(fake(Program));
    const programRegistry = await ProgramRegistry.create(
      fake(ProgramRegistry, {
        programId: program.id,
      }),
    );
    await ProgramRegistryCondition.create(
      fake(ProgramRegistryCondition, {
        programRegistryId: programRegistry.id,
      }),
    );
    await ProgramRegistryClinicalStatus.create(
      fake(ProgramRegistryClinicalStatus, {
        programRegistryId: programRegistry.id,
      }),
    );
    await PatientProgramRegistration.create(
      fake(PatientProgramRegistration, {
        clinicianId: examiner.id,
        patientId: patient.id,
        programRegistryId: programRegistry.id,
      }),
    );
    await PatientProgramRegistrationCondition.create(
      fake(PatientProgramRegistrationCondition, {
        patientId: patient.id,
        programRegistryId: programRegistry.id,
      }),
    );
    await PatientAllergy.create(
      fake(PatientAllergy, {
        patientId: patient.id,
      }),
    );
    await PatientAdditionalData.create(
      fake(PatientAdditionalData, {
        patientId: patient.id,
      }),
    );
    const pdd = await PatientDeathData.create(
      fake(PatientDeathData, {
        patientId: patient.id,
        clinicianId: examiner.id,
      }),
    );
    await ContributingDeathCause.create(
      fake(ContributingDeathCause, {
        patientDeathDataId: pdd.id,
        conditionId: referenceData.id,
      }),
    );
    await VitalLog.create(
      fake(VitalLog, {
        recordedById: examiner.id,
        answerId: answer.id,
      }),
    );
    const scheduledVaccine = await models.ScheduledVaccine.create(
      fake(ScheduledVaccine, {
        vaccineId: referenceData.id,
      }),
    );
    await models.AdministeredVaccine.create(
      fake(AdministeredVaccine, {
        scheduledVaccineId: scheduledVaccine.id,
        encounterId: encounter1.id,
      }),
    );

    await EncounterDiagnosis.create(
      fake(EncounterDiagnosis, {
        diagnosisId: referenceData.id,
        encounterId: encounter1.id,
      }),
    );
    const invoice = await Invoice.create(
      fake(Invoice, {
        encounterId: encounter1.id,
      }),
    );
    await InvoiceDiscount.create(
      fake(InvoiceDiscount, {
        invoiceId: invoice.id,
        appliedByUserId: examiner.id,
      }),
    );
    await InvoiceInsurer.create(
      fake(InvoiceInsurer, {
        invoiceId: invoice.id,
        insurerId: referenceData.id,
      }),
    );
    const invoicePayment = await InvoicePayment.create(
      fake(InvoicePayment, {
        invoiceId: invoice.id,
      }),
    );
    await InvoiceInsurerPayment.create(
      fake(InvoiceInsurerPayment, {
        invoicePaymentId: invoicePayment.id,
        insurerId: referenceData.id,
      }),
    );
    await InvoicePatientPayment.create(
      fake(InvoicePatientPayment, {
        invoicePaymentId: invoicePayment.id,
        methodId: referenceData.id,
      }),
    );
    const invoiceProduct = await InvoiceProduct.create(
      fake(InvoiceProduct, {
        id: referenceData.id,
      }),
    );
    const invoiceItem = await InvoiceItem.create(
      fake(InvoiceItem, {
        invoiceId: invoice.id,
        productId: invoiceProduct.id,
        orderedByUserId: examiner.id,
      }),
    );
    await InvoiceItemDiscount.create(
      fake(InvoiceItemDiscount, {
        invoiceItemId: invoiceItem.id,
      }),
    );

    const task = await Task.create(
      fake(Task, {
        encounterId: encounter1.id,
        requestedByUserId: examiner.id,
        completedByUserId: examiner.id,
        notCompletedByUserId: examiner.id,
        todoByUserId: examiner.id,
        deletedByUserId: examiner.id,
        deletedReasonId: referenceData.id,
      }),
    );
    await TaskDesignation.create(
      fake(TaskDesignation, {
        taskId: task.id,
        designationId: referenceData.id,
      }),
    );
    const taskTemplate = await TaskTemplate.create(
      fake(TaskTemplate, { referenceDataId: referenceData.id }),
    );
    await TaskTemplateDesignation.create(
      fake(TaskTemplateDesignation, {
        taskTemplateId: taskTemplate.id,
        designationId: referenceData.id,
      }),
    );
    await UserDesignation.create(
      fake(UserDesignation, {
        userId: examiner.id,
        designationId: referenceData.id,
      }),
    );

    await Notification.create(
      fake(Notification, {
        userId: examiner.id,
        patientId: patient.id,
      }),
    );
  };

  beforeAll(async () => {
    ctx = await createTestContext();
    ({ models } = ctx.store);
    centralSyncManager = new CentralSyncManager(ctx);

    await models.LocalSystemFact.set(FACT_CURRENT_SYNC_TICK, 4);

    await prepareData();
    await centralSyncManager.updateLookupTable();
  });

  afterAll(() => ctx.close());

  beforeEach(async () => {
    sessionId = fakeUUID();
    const startTime = new Date();
    await models.SyncSession.create({
      id: sessionId,
      startTime,
      lastConnectionTime: startTime,
      debugInfo: {},
    });
    await createSnapshotTable(ctx.store.sequelize, sessionId);
    await models.PatientFacility.truncate({ force: true });
    await models.PatientFacility.create({
      patientId: patient.id,
      facilityId: facility.id,
    });
    await models.LocalSystemFact.set(FACT_CURRENT_SYNC_TICK, 4);
    await models.LocalSystemFact.set(FACT_LOOKUP_UP_TO_TICK, -1);
    await models.SyncDeviceTick.truncate({ force: true });

    jest.resetModules();
    jest.clearAllMocks();
  });

  afterEach(async () => {
    await dropMarkedForSyncPatientsTable(ctx.store.sequelize, sessionId);
  });

  it('Snapshots patient linked records when it is a full snapshot for marked for sync patients', async () => {
    const fullSyncPatientsTable = await createMarkedForSyncPatientsTable(
      ctx.store.sequelize,
      sessionId,
      true,
      [facility.id],
      0,
    );

    const since = -1;
    const patientCount = 1;
    const outgoingModels = getModelsForPull(models);
    await snapshotOutgoingChanges(
      ctx.store,
      outgoingModels,
      since,
      patientCount,
      fullSyncPatientsTable,
      sessionId,
      [facility.id],
      null,
      simplestSessionConfig,
      simplestConfig,
    );

    const patientLinkedModels = await getPatientLinkedModels(outgoingModels);
    const syncLookupData = await models.SyncLookup.findAll({});

    for (const model of Object.values(patientLinkedModels)) {
      const syncLookupRecord = syncLookupData.find(
        (d) => d.dataValues.recordType === model.tableName,
      );

      if (!syncLookupRecord) {
        throw new Error(
          `Cannot find sync lookup record of type '${model.tableName}' when it is a full snapshot for marked for sync patients`,
        );
      }

      // except for appointments and appointment_schedules, patient linked models should not spit out facilityId;
      const expectedFacility = ['appointments', 'appointment_schedules'].includes(model.tableName)
        ? facility.id
        : null;

      expect(syncLookupRecord.dataValues).toEqual(
        expect.objectContaining({
          recordId: expect.anything(),
          recordType: model.tableName,
          patientId: expect.anything(),
          facilityId: expectedFacility,
          isDeleted: false,
        }),
      );
    }

    const outgoingSnapshotRecords = await findSyncSnapshotRecords(
      ctx.store.sequelize,
      sessionId,
      SYNC_SESSION_DIRECTION.OUTGOING,
    );

    for (const model of Object.values(patientLinkedModels)) {
      const outgoingSnapshotRecord = outgoingSnapshotRecords.find(
        (r) => r.recordType === model.tableName,
      );

      if (!outgoingSnapshotRecord) {
        throw new Error(
          `Cannot find snapshot record of type '${model.tableName}' when it is a full snapshot for marked for sync patients`,
        );
      }

      expect(outgoingSnapshotRecord).toEqual(
        expect.objectContaining({
          recordId: expect.anything(),
          recordType: model.tableName,
          data: expect.anything(),
          isDeleted: false,
        }),
      );
    }
  });

  it('Does not snapshot non patient linked records when it is a full snapshot for marked for sync patients', async () => {
    const outgoingModels = getModelsForPull(models);

    const fullSyncPatientsTable = await createMarkedForSyncPatientsTable(
      ctx.store.sequelize,
      sessionId,
      true,
      [facility.id],
      0,
    );

    const patientLinkedModels = await getPatientLinkedModels(outgoingModels);

    const nonPatientLinkedModels = Object.fromEntries(
      Object.entries(outgoingModels).filter(([, model]) => !model.buildPatientSyncFilter),
    );

    const since = -1;
    const patientCount = 1;
    await snapshotOutgoingChanges(
      ctx.store,
      patientLinkedModels,
      since,
      patientCount,
      fullSyncPatientsTable,
      sessionId,
      [facility.id],
      null,
      simplestSessionConfig,
      simplestConfig,
    );

    const outgoingSnapshotRecords = await findSyncSnapshotRecords(
      ctx.store.sequelize,
      sessionId,
      SYNC_SESSION_DIRECTION.OUTGOING,
    );

    for (const model of Object.values(nonPatientLinkedModels)) {
      const outgoingSnapshotRecord = outgoingSnapshotRecords.find(
        (r) => r.recordType === model.tableName,
      );

      if (outgoingSnapshotRecord) {
        throw new Error(
          `Able to snapshot record of type '${model.tableName}' when it is a full snapshot for marked for sync patients`,
        );
      }
    }
  });

  it('Populates updated_at_sync_tick with ticks from actual tables when first build sync_lookup table', async () => {
    await models.LocalSystemFact.set(FACT_LOOKUP_UP_TO_TICK, -1); // -1 means first build

    await centralSyncManager.updateLookupTable();

    const patientLookupData = await models.SyncLookup.findOne({
      where: { recordId: patient.id, recordType: 'patients' },
    });

    expect(patientLookupData).toEqual(
      expect.objectContaining({
        recordId: patient.id,
        recordType: 'patients',
        updatedAtSyncTick: patient.updatedAtSyncTick,
      }),
    );
  });

  it('Populates updated_at_sync_tick with the current tick when incrementally update the sync_lookup table', async () => {
    const CURRENT_SYNC_TICK = 7;
    await models.LocalSystemFact.set(FACT_CURRENT_SYNC_TICK, CURRENT_SYNC_TICK);
    await models.LocalSystemFact.set(FACT_LOOKUP_UP_TO_TICK, 1);

    await patient.update({ firstName: 'Test Patient 2' });
    await models.Patient.create(fake(models.Patient));

    const expectedTick = CURRENT_SYNC_TICK + 3; // + 3 because tickTocked twice
    const expectedTock = CURRENT_SYNC_TICK + 4; // + 4 because tickTocked twice
    const originalTickTockImplementation = centralSyncManager.tickTockGlobalClock;

    const spy = jest
      .spyOn(centralSyncManager, 'tickTockGlobalClock')
      .mockImplementationOnce(originalTickTockImplementation)
      .mockImplementationOnce(async () => ({
        tick: expectedTick,
        tock: expectedTock,
      }));

    await centralSyncManager.updateLookupTable();

    const patientLookupData = await models.SyncLookup.findAll({
      where: { recordType: 'patients' },
    });

    expect(patientLookupData.length).toEqual(2);

    patientLookupData.forEach(() => {
      expect.objectContaining({
        recordType: 'patients',
        updatedAtSyncTick: expectedTick.toString(),
      });
    });

    spy.mockRestore();
  });

  describe('Snapshots facility linked records', () => {
    let regularSyncPatientsTable;
    beforeEach(async () => {
      regularSyncPatientsTable = await createMarkedForSyncPatientsTable(
        ctx.store.sequelize,
        sessionId,
        false,
        [facility.id],
        10,
      );
    });
    describe('Settings', () => {
      it('Snapshots settings links with current facility', async () => {
        const facility = await models.Facility.create({
          ...fake(models.Facility),
          name: 'Utopia HQ',
        });
        const setting = await models.Setting.create({
          facilityId: facility.id,
          key: 'test',
          value: { test: 'test' },
          scope: SETTINGS_SCOPES.FACILITY,
        });

        await centralSyncManager.updateLookupTable();

        const settingLookupData = await models.SyncLookup.findOne({
          where: { recordId: setting.id },
        });

        expect(settingLookupData).toEqual(
          expect.objectContaining({
            recordId: setting.id,
            recordType: 'settings',
            patientId: null,
            encounterId: null,
            facilityId: setting.facilityId,
            isLabRequest: false,
            isDeleted: false,
          }),
        );

        const patientCount = 1;
        await snapshotOutgoingChanges(
          ctx.store,
          { Setting: models.Setting },
          SINCE,
          patientCount,
          regularSyncPatientsTable,
          sessionId,
          [facility.id],
          null,
          simplestSessionConfig,
          simplestConfig,
        );

        const outgoingSnapshotRecords = await findSyncSnapshotRecords(
          ctx.store.sequelize,
          sessionId,
          SYNC_SESSION_DIRECTION.OUTGOING,
        );

        expect(outgoingSnapshotRecords.find((r) => r.recordId === setting.id)).toBeDefined();
      });

      it('Does not snapshot settings linked to a facility other than the current facility', async () => {
        const setting = await models.Setting.create({
          facilityId: facility2.id,
          key: 'test',
          value: { test: 'test' },
          scope: SETTINGS_SCOPES.FACILITY,
        });

        await centralSyncManager.updateLookupTable();

        const settingLookupData = await models.SyncLookup.findOne({
          where: { recordId: setting.id },
        });

        expect(settingLookupData).toEqual(
          expect.objectContaining({
            recordId: setting.id,
            recordType: 'settings',
            patientId: null,
            encounterId: null,
            facilityId: setting.facilityId,
            isLabRequest: false,
            isDeleted: false,
          }),
        );

        const patientCount = 1;
        await snapshotOutgoingChanges(
          ctx.store,
          { Setting: models.Setting },
          SINCE,
          patientCount,
          regularSyncPatientsTable,
          sessionId,
          [facility.id],
          null,
          simplestSessionConfig,
          simplestConfig,
        );

        const outgoingSnapshotRecords = await findSyncSnapshotRecords(
          ctx.store.sequelize,
          sessionId,
          SYNC_SESSION_DIRECTION.OUTGOING,
        );

        expect(outgoingSnapshotRecords.find((r) => r.recordId === setting.id)).not.toBeDefined();
      });

      it('Snapshots settings with global scope', async () => {
        const setting = await models.Setting.create({
          key: 'test',
          value: { test: 'test' },
          scope: SETTINGS_SCOPES.GLOBAL,
        });

        await centralSyncManager.updateLookupTable();

        const settingLookupData = await models.SyncLookup.findOne({
          where: { recordId: setting.id },
        });

        expect(settingLookupData).toEqual(
          expect.objectContaining({
            recordId: setting.id,
            recordType: 'settings',
            patientId: null,
            encounterId: null,
            facilityId: setting.facilityId,
            isLabRequest: false,
            isDeleted: false,
          }),
        );

        const patientCount = 1;
        await snapshotOutgoingChanges(
          ctx.store,
          { Setting: models.Setting },
          SINCE,
          patientCount,
          regularSyncPatientsTable,
          sessionId,
          [facility.id],
          null,
          simplestSessionConfig,
          simplestConfig,
        );

        const outgoingSnapshotRecords = await findSyncSnapshotRecords(
          ctx.store.sequelize,
          sessionId,
          SYNC_SESSION_DIRECTION.OUTGOING,
        );

        expect(outgoingSnapshotRecords.find((r) => r.recordId === setting.id)).toBeDefined();
      });
    });
  });

  it('Snapshots patient facility', async () => {
    const patient = await models.Patient.create({
      ...fake(models.Patient),
    });
    const patientFacility = await models.PatientFacility.create({
      facilityId: facility.id,
      patientId: patient.id,
    });

    const regularSyncPatientsTable = await createMarkedForSyncPatientsTable(
      ctx.store.sequelize,
      sessionId,
      false,
      [facility.id],
      10,
    );

    await centralSyncManager.updateLookupTable();

    const patientFacilityLookupData = await models.SyncLookup.findOne({
      where: { recordId: patientFacility.id },
    });

    expect(patientFacilityLookupData).toEqual(
      expect.objectContaining({
        recordId: patientFacility.id,
        recordType: 'patient_facilities',
        patientId: null,
        encounterId: null,
        facilityId: facility.id,
        isLabRequest: false,
        isDeleted: false,
      }),
    );

    const patientCount = 1;
    await snapshotOutgoingChanges(
      ctx.store,
      { Setting: models.Setting },
      SINCE,
      patientCount,
      regularSyncPatientsTable,
      sessionId,
      [facility.id],
      null,
      simplestSessionConfig,
      simplestConfig,
    );

    const outgoingSnapshotRecords = await findSyncSnapshotRecords(
      ctx.store.sequelize,
      sessionId,
      SYNC_SESSION_DIRECTION.OUTGOING,
    );

    expect(
      outgoingSnapshotRecords.find((r) => r.recordId === patientFacility.id),
    ).not.toBeDefined();
  });

  describe('syncAllLabRequest', () => {
    let labRequest2;
    let labTestPanel2;
    let labRequestAttachment2;
    let labRequestLog2;
    let labTest2;
    let labTestPanelRequest2;
    let encounter2;

    let labRequestModels;

    let regularSyncPatientsTable;

    beforeAll(async () => {
      // This patient is not marked for sync because there's no patient_facilities created
      // so all attached lab requests should not be synced unless syncAllLabRequest = true
      const patient2 = await models.Patient.create(fake(models.Patient));

      encounter2 = await models.Encounter.create(
        fake(models.Encounter, {
          patientId: patient2.id,
          departmentId: department2.id,
          locationId: location2.id,
          examinerId: examiner.id,
          startDate: '2023-12-21T04:59:51.851Z',
        }),
      );
      const referenceData = await models.ReferenceData.create(fake(models.ReferenceData));

      labRequest2 = await models.LabRequest.create(
        fake(models.LabRequest, {
          departmentId: department2.id,
          collectedById: examiner.id,
          encounterId: encounter2.id,
        }),
      );
      labTestPanel2 = await models.LabTestPanel.create(fake(models.LabTestPanel));
      labTestPanelRequest2 = await models.LabTestPanelRequest.create(
        fake(models.LabTestPanelRequest, {
          encounterId: encounter2.id,
          labTestPanelId: labTestPanel2.id,
        }),
      );
      labRequestLog2 = await models.LabRequestLog.create(
        fake(models.LabRequestLog, {
          status: 'reception_pending',
          labRequestId: labRequest2.id,
        }),
      );
      labRequestAttachment2 = await models.LabRequestAttachment.create(
        fake(models.LabRequestAttachment, {
          labRequestId: labRequest2.id,
        }),
      );
      const labTestType = await models.LabTestType.create(
        fake(models.LabTestType, {
          labTestCategoryId: referenceData.id,
        }),
      );
      labTest2 = await models.LabTest.create(
        fake(models.LabTest, {
          labRequestId: labRequest2.id,
          categoryId: referenceData.id,
          labTestMethodId: referenceData.id,
          labTestTypeId: labTestType.id,
        }),
      );

      labRequestModels = {
        Encounter: models.Encounter,
        LabRequest: models.LabRequest,
        LabRequestAttachment: models.LabRequestAttachment,
        LabRequestLog: models.LabRequestLog,
        LabTest: models.LabTest,
        LabTestPanelRequest: models.LabTestPanelRequest,
      };

      await centralSyncManager.updateLookupTable();

      regularSyncPatientsTable = await createMarkedForSyncPatientsTable(
        ctx.store.sequelize,
        sessionId,
        false,
        [facility.id],
        10,
      );
    });

    it('Snapshots all lab requests records when syncAllLabRequest = true', async () => {
      const sessionConfig = {
        syncAllLabRequests: true,
        isMobile: false,
      };

      const patientCount = 1;
      await snapshotOutgoingChanges(
        ctx.store,
        labRequestModels,
        SINCE,
        patientCount,
        regularSyncPatientsTable,
        sessionId,
        [facility.id],
        null,
        sessionConfig,
        simplestConfig,
      );

      const syncLookupData = await models.SyncLookup.findAll({});

      for (const model of Object.values(labRequestModels)) {
        const syncLookupRecord = syncLookupData.find(
          (d) => d.dataValues.recordType === model.tableName,
        );

        if (!syncLookupRecord) {
          throw new Error(`Cannot find sync lookup record of type '${model.tableName}'`);
        }

        expect(syncLookupRecord.dataValues).toEqual(
          expect.objectContaining({
            recordId: expect.anything(),
            recordType: model.tableName,
            isLabRequest: true,
            isDeleted: false,
          }),
        );
      }

      const outgoingSnapshotRecords = await findSyncSnapshotRecords(
        ctx.store.sequelize,
        sessionId,
        SYNC_SESSION_DIRECTION.OUTGOING,
      );

      const labEncounterIds = outgoingSnapshotRecords
        .filter((r) => r.recordType === 'encounters')
        .map((r) => r.recordId);
      const labRequestIds = outgoingSnapshotRecords
        .filter((r) => r.recordType === 'lab_requests')
        .map((r) => r.recordId);
      const labRequestAttachmentIds = outgoingSnapshotRecords
        .filter((r) => r.recordType === 'lab_request_attachments')
        .map((r) => r.recordId);
      const labRequestLogIds = outgoingSnapshotRecords
        .filter((r) => r.recordType === 'lab_request_logs')
        .map((r) => r.recordId);
      const labTestIds = outgoingSnapshotRecords
        .filter((r) => r.recordType === 'lab_tests')
        .map((r) => r.recordId);
      const labTestPanelRequests = outgoingSnapshotRecords
        .filter((r) => r.recordType === 'lab_test_panel_requests')
        .map((r) => r.recordId);

      expect(labEncounterIds.sort()).toEqual([encounter1.id, encounter2.id].sort());
      expect(labRequestIds.sort()).toEqual([labRequest1.id, labRequest2.id].sort());
      expect(labRequestAttachmentIds.sort()).toEqual(
        [labRequestAttachment1.id, labRequestAttachment2.id].sort(),
      );
      expect(labRequestLogIds.sort()).toEqual([labRequestLog1.id, labRequestLog2.id].sort());
      expect(labTestIds.sort()).toEqual([labTest1.id, labTest2.id].sort());
      expect(labTestPanelRequests.sort()).toEqual(
        [labTestPanelRequest1.id, labTestPanelRequest2.id].sort(),
      );
    });

    it('Snapshots only lab requests records linked to marked for sync patients when syncAllLabRequest = false', async () => {
      const labRequestModels = {
        Encounter: models.Encounter,
        LabRequest: models.LabRequest,
        LabRequestAttachment: models.LabRequestAttachment,
        LabRequestLog: models.LabRequestLog,
        LabTest: models.LabTest,
        LabTestPanelRequest: models.LabTestPanelRequest,
      };

      const sessionConfig = {
        syncAllLabRequests: false,
        isMobile: false,
      };

      const patientCount = 1;
      await snapshotOutgoingChanges(
        ctx.store,
        labRequestModels,
        SINCE,
        patientCount,
        regularSyncPatientsTable,
        sessionId,
        [facility.id],
        null,
        sessionConfig,
        simplestConfig,
      );

      const syncLookupData = await models.SyncLookup.findAll({});
      for (const model of Object.values(labRequestModels)) {
        const syncLookupRecord = syncLookupData.find(
          (d) => d.dataValues.recordType === model.tableName,
        );

        if (!syncLookupRecord) {
          throw new Error(`Cannot find sync lookup record of type '${model.tableName}'`);
        }

        expect(syncLookupRecord.dataValues).toEqual(
          expect.objectContaining({
            recordId: expect.anything(),
            recordType: model.tableName,
            isLabRequest: true,
            isDeleted: false,
          }),
        );
      }

      const outgoingSnapshotRecords = await findSyncSnapshotRecords(
        ctx.store.sequelize,
        sessionId,
        SYNC_SESSION_DIRECTION.OUTGOING,
      );

      const labEncounterIds = outgoingSnapshotRecords
        .filter((r) => r.recordType === 'encounters')
        .map((r) => r.recordId);
      const labRequestIds = outgoingSnapshotRecords
        .filter((r) => r.recordType === 'lab_requests')
        .map((r) => r.recordId);
      const labRequestAttachmentIds = outgoingSnapshotRecords
        .filter((r) => r.recordType === 'lab_request_attachments')
        .map((r) => r.recordId);
      const labRequestLogIds = outgoingSnapshotRecords
        .filter((r) => r.recordType === 'lab_request_logs')
        .map((r) => r.recordId);
      const labTestIds = outgoingSnapshotRecords
        .filter((r) => r.recordType === 'lab_tests')
        .map((r) => r.recordId);
      const labTestPanelRequests = outgoingSnapshotRecords
        .filter((r) => r.recordType === 'lab_test_panel_requests')
        .map((r) => r.recordId);

      expect(labEncounterIds).toEqual([encounter1.id]);
      expect(labRequestIds).toEqual([labRequest1.id]);
      expect(labRequestAttachmentIds).toEqual([labRequestAttachment1.id]);
      expect(labRequestLogIds).toEqual([labRequestLog1.id]);
      expect(labTestIds).toEqual([labTest1.id]);
      expect(labTestPanelRequests).toEqual([labTestPanelRequest1.id]);
    });

    it("Updates existing encounter's isLabRequest to be TRUE when encounter got lab request attached to it ", async () => {
      const patient3 = await models.Patient.create(fake(models.Patient));

      const encounter3 = await models.Encounter.create(
        fake(models.Encounter, {
          patientId: patient3.id,
          departmentId: department.id,
          locationId: location.id,
          examinerId: examiner.id,
          startDate: '2023-12-21T04:59:51.851Z',
        }),
      );

      await centralSyncManager.updateLookupTable();

      const nonLabRequestEncounterLookupData = await models.SyncLookup.findOne({
        where: { recordId: encounter3.id },
      });

      expect(nonLabRequestEncounterLookupData.isLabRequest).toBeFalse();

      const labRequest = await models.LabRequest.create(
        fake(models.LabRequest, {
          departmentId: department.id,
          collectedById: examiner.id,
          encounterId: encounter3.id,
        }),
      );

      await centralSyncManager.updateLookupTable();

      const labRequestLookupData = await models.SyncLookup.findOne({
        where: { recordId: labRequest.id },
      });
      const labRequestEncounterLookupData = await models.SyncLookup.findOne({
        where: { recordId: encounter3.id },
      });

      expect(labRequestLookupData).toBeDefined();
      expect(labRequestEncounterLookupData.isLabRequest).toBeTrue();
    });
  });

  describe('avoidRepull', () => {
    const snapshotOutgoingRecordsForFacility = async (avoidRepull) => {
      const deviceId = 'facility-a';
      await models.LocalSystemFact.set(FACT_CURRENT_SYNC_TICK, 4);
      const pushedPatientFromCurrentFacility = await models.Patient.create(fake(models.Patient));

      // Set new sync time so that it does not match the SyncDeviceTick record
      // in order to have it included in the snapshot.
      await models.LocalSystemFact.set(FACT_CURRENT_SYNC_TICK, 5);
      const patientFromAnotherFacility = await models.Patient.create(fake(models.Patient));

      await models.SyncDeviceTick.create({
        deviceId,
        persistedAtSyncTick: pushedPatientFromCurrentFacility.updatedAtSyncTick,
      });

      const actualConfig = jest.requireActual('config');
      const { CentralSyncManager } = require('../../dist/sync/CentralSyncManager');
      const config = {
        ...actualConfig,
        sync: {
          ...actualConfig.sync,
          lookupTable: {
            enabled: true,
            perModelUpdateTimeoutMs: 40000,
            avoidRepull,
          },
        },
      };
      CentralSyncManager.overrideConfig(config);

      const centralSyncManager = new CentralSyncManager(ctx);
      await centralSyncManager.updateLookupTable();

      const regularSyncPatientsTable = await createMarkedForSyncPatientsTable(
        ctx.store.sequelize,
        sessionId,
        false,
        facility.id,
        10,
      );

      const sessionConfig = {
        syncAllLabRequests: true,
        isMobile: false,
      };

      const patientCount = 1;
      await snapshotOutgoingChanges(
        ctx.store,
        { Patient: models.Patient },
        SINCE,
        patientCount,
        regularSyncPatientsTable,
        sessionId,
        facility.id,
        deviceId,
        sessionConfig,
        config,
      );

      const outgoingSnapshotRecords = await findSyncSnapshotRecords(
        ctx.store.sequelize,
        sessionId,
        SYNC_SESSION_DIRECTION.OUTGOING,
      );

      return {
        outgoingSnapshotRecords,
        pushedPatientFromCurrentFacility,
        patientFromAnotherFacility,
      };
    };
    it("Avoids repull data for a device when 'avoidRepull' feature flag is enabled", async () => {
      const {
        outgoingSnapshotRecords,
        pushedPatientFromCurrentFacility,
        patientFromAnotherFacility,
      } = await snapshotOutgoingRecordsForFacility(true);
      const snapshotPushedPatientFromCurrentFacility = outgoingSnapshotRecords.find(
        (r) => r.recordId === pushedPatientFromCurrentFacility.id,
      );
      const snapshotPatientFromAnotherFacility = outgoingSnapshotRecords.find(
        (r) => r.recordId === patientFromAnotherFacility.id,
      );

      expect(snapshotPushedPatientFromCurrentFacility).not.toBeDefined();
      expect(snapshotPatientFromAnotherFacility).toBeDefined();
    });

    it("Repulls data for a device when 'avoidRepull' feature flag is disabled", async () => {
      const {
        outgoingSnapshotRecords,
        pushedPatientFromCurrentFacility,
        patientFromAnotherFacility,
      } = await snapshotOutgoingRecordsForFacility(false);
      const snapshotPushedPatientFromCurrentFacility = outgoingSnapshotRecords.find(
        (r) => r.recordId === pushedPatientFromCurrentFacility.id,
      );
      const snapshotPatientFromAnotherFacility = outgoingSnapshotRecords.find(
        (r) => r.recordId === patientFromAnotherFacility.id,
      );

      expect(snapshotPushedPatientFromCurrentFacility).toBeDefined();
      expect(snapshotPatientFromAnotherFacility).toBeDefined();
    });
  });

  describe('updates child records when parent records are updated in sync_lookup', () => {
    const setupAutocompleteSurvey = async (sscConfig, answerBody) => {
      const {
        Facility,
        Location,
        Department,
        Patient,
        User,
        Encounter,
        Program,
        Survey,
        SurveyResponse,
        ProgramDataElement,
        SurveyScreenComponent,
        SurveyResponseAnswer,
      } = models;

      const facility = await Facility.create(fake(Facility));
      const location = await Location.create({
        ...fake(Location),
        facilityId: facility.id,
      });
      const department = await Department.create({
        ...fake(Department),
        facilityId: facility.id,
      });
      const examiner = await User.create(fake(User));
      const patient = await Patient.create(fake(Patient));
      const encounter = await Encounter.create({
        ...fake(Encounter),
        patientId: patient.id,
        departmentId: department.id,
        locationId: location.id,
        examinerId: examiner.id,
      });
      const program = await Program.create(fake(Program));
      const survey = await Survey.create({
        ...fake(Survey),
        programId: program.id,
      });
      const response = await SurveyResponse.create({
        ...fake(SurveyResponse),
        surveyId: survey.id,
        encounterId: encounter.id,
      });
      const dataElement = await ProgramDataElement.create({
        ...fake(ProgramDataElement),
        type: 'Autocomplete',
      });
      await SurveyScreenComponent.create({
        ...fake(SurveyScreenComponent),
        responseId: response.id,
        dataElementId: dataElement.id,
        surveyId: survey.id,
        config: sscConfig,
      });
      const answer = await SurveyResponseAnswer.create({
        ...fake(SurveyResponseAnswer),
        dataElementId: dataElement.id,
        responseId: response.id,
        body: answerBody,
      });

      return { patient, encounter, answer, response };
    };

    it('updates patient_id of child records when patient_id of parent records are updated in sync_lookup', async () => {
      const { patient, encounter, answer, response } = await setupAutocompleteSurvey(
        JSON.stringify({
          source: 'Facility',
        }),
        facility.id,
      );

      await centralSyncManager.updateLookupTable();

      const encounterLookupData = await models.SyncLookup.findOne({
        where: { recordId: encounter.id },
      });
      const responseLookupData = await models.SyncLookup.findOne({
        where: { recordId: response.id },
      });
      const answerLookupData = await models.SyncLookup.findOne({
        where: { recordId: answer.id },
      });

      expect(encounterLookupData.patientId).toBe(patient.id);
      expect(responseLookupData.patientId).toBe(patient.id);
      expect(answerLookupData.patientId).toBe(patient.id);

      const patient2 = await models.Patient.create(fake(models.Patient));

      // eslint-disable-next-line require-atomic-updates
      encounter.patientId = patient2.id;

      const newTick = 10;
      await models.LocalSystemFact.set(FACT_CURRENT_SYNC_TICK, newTick);

      await encounter.save();

      // Expect the db listener (registered in registerSyncLookupUpdateListener.js)
      // to also update the dependent records of encounter
      await waitForExpect(async () => {
        await encounter.reload();
        await response.reload();
        await answer.reload();

        // sequelize returns bigint as string
        expect(parseInt(encounter.updatedAtSyncTick, 10)).toBe(newTick);
        expect(parseInt(response.updatedAtSyncTick, 10)).toBe(newTick);
        expect(parseInt(answer.updatedAtSyncTick, 10)).toBe(newTick);
      });

      await centralSyncManager.updateLookupTable();

      const encounterLookupData2 = await models.SyncLookup.findOne({
        where: { recordId: encounter.id },
      });
      const responseLookupData2 = await models.SyncLookup.findOne({
        where: { recordId: response.id },
      });
      const answerLookupData2 = await models.SyncLookup.findOne({
        where: { recordId: answer.id },
      });

      expect(encounterLookupData2.patientId).toBe(patient2.id);
      expect(responseLookupData2.patientId).toBe(patient2.id);
      expect(answerLookupData2.patientId).toBe(patient2.id);
    });
  });
});<|MERGE_RESOLUTION|>--- conflicted
+++ resolved
@@ -17,11 +17,6 @@
   createSnapshotTable,
   dropMarkedForSyncPatientsTable,
   SYNC_SESSION_DIRECTION,
-<<<<<<< HEAD
-  CURRENT_SYNC_TIME_KEY,
-  LOOKUP_UP_TO_TICK_KEY,
-=======
->>>>>>> 11ddfe36
 } from '@tamanu/database/sync';
 
 import { CentralSyncManager } from '../../dist/sync/CentralSyncManager';
