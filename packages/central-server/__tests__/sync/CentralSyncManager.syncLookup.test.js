--- conflicted
+++ resolved
@@ -596,11 +596,7 @@
       patientCount,
       fullSyncPatientsTable,
       sessionId,
-<<<<<<< HEAD
-      facility.id,
-=======
       [facility.id],
->>>>>>> 8d0419e3
       null,
       simplestSessionConfig,
       simplestConfig,
@@ -688,11 +684,7 @@
       patientCount,
       fullSyncPatientsTable,
       sessionId,
-<<<<<<< HEAD
-      facility.id,
-=======
       [facility.id],
->>>>>>> 8d0419e3
       null,
       simplestSessionConfig,
       simplestConfig,
@@ -823,11 +815,7 @@
           patientCount,
           regularSyncPatientsTable,
           sessionId,
-<<<<<<< HEAD
-          facility.id,
-=======
           [facility.id],
->>>>>>> 8d0419e3
           null,
           simplestSessionConfig,
           simplestConfig,
@@ -876,11 +864,7 @@
           patientCount,
           regularSyncPatientsTable,
           sessionId,
-<<<<<<< HEAD
-          facility.id,
-=======
           [facility.id],
->>>>>>> 8d0419e3
           null,
           simplestSessionConfig,
           simplestConfig,
@@ -928,11 +912,7 @@
           patientCount,
           regularSyncPatientsTable,
           sessionId,
-<<<<<<< HEAD
-          facility.id,
-=======
           [facility.id],
->>>>>>> 8d0419e3
           null,
           simplestSessionConfig,
           simplestConfig,
@@ -992,11 +972,7 @@
       patientCount,
       regularSyncPatientsTable,
       sessionId,
-<<<<<<< HEAD
-      facility.id,
-=======
       [facility.id],
->>>>>>> 8d0419e3
       null,
       simplestSessionConfig,
       simplestConfig,
@@ -1113,11 +1089,7 @@
         patientCount,
         regularSyncPatientsTable,
         sessionId,
-<<<<<<< HEAD
-        facility.id,
-=======
         [facility.id],
->>>>>>> 8d0419e3
         null,
         sessionConfig,
         simplestConfig,
@@ -1204,11 +1176,7 @@
         patientCount,
         regularSyncPatientsTable,
         sessionId,
-<<<<<<< HEAD
-        facility.id,
-=======
         [facility.id],
->>>>>>> 8d0419e3
         null,
         sessionConfig,
         simplestConfig,
