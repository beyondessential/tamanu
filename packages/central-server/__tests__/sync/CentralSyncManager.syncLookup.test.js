--- conflicted
+++ resolved
@@ -876,11 +876,7 @@
           }),
         );
 
-<<<<<<< HEAD
-        const patientCount = 1
-=======
         const patientCount = 1;
->>>>>>> 520ba666
         await snapshotOutgoingChanges(
           ctx.store,
           { Setting: models.Setting },
@@ -939,11 +935,7 @@
       }),
     );
 
-<<<<<<< HEAD
-    const patientCount = 1
-=======
     const patientCount = 1;
->>>>>>> 520ba666
     await snapshotOutgoingChanges(
       ctx.store,
       { Setting: models.Setting },
@@ -1059,11 +1051,7 @@
         isMobile: false,
       };
 
-<<<<<<< HEAD
-      const patientCount = 1
-=======
       const patientCount = 1;
->>>>>>> 520ba666
       await snapshotOutgoingChanges(
         ctx.store,
         labRequestModels,
@@ -1149,11 +1137,7 @@
         isMobile: false,
       };
 
-<<<<<<< HEAD
-      const patientCount = 1
-=======
       const patientCount = 1;
->>>>>>> 520ba666
       await snapshotOutgoingChanges(
         ctx.store,
         labRequestModels,
