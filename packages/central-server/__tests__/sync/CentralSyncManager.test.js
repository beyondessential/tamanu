--- conflicted
+++ resolved
@@ -2,17 +2,10 @@
 import { endOfDay, parseISO, sub } from 'date-fns';
 
 import {
-<<<<<<< HEAD
-  CURRENT_SYNC_TIME_KEY,
-  LOOKUP_UP_TO_TICK_KEY,
-  SYNC_SESSION_DIRECTION,
-} from '@tamanu/database/sync';
-=======
   FACT_CURRENT_SYNC_TICK,
   FACT_LOOKUP_UP_TO_TICK,
 } from '@tamanu/constants/facts';
 import { SYNC_SESSION_DIRECTION } from '@tamanu/database/sync';
->>>>>>> 11ddfe36
 import { fake, fakeUser } from '@tamanu/fake-data/fake';
 import { createDummyEncounter, createDummyPatient } from '@tamanu/database/demoData/patients';
 import { randomLabRequest } from '@tamanu/database/demoData';
@@ -1493,11 +1486,7 @@
         },
       ]);
 
-<<<<<<< HEAD
-      await models.LocalSystemFact.set(CURRENT_SYNC_TIME_KEY, CURRENT_SYNC_TICK);
-=======
       await models.LocalSystemFact.set(FACT_CURRENT_SYNC_TICK, CURRENT_SYNC_TICK);
->>>>>>> 11ddfe36
 
       // Schedule is cancelled before the generated appointments had synced down.
       const toBeSyncedAppointmentData1 = {
