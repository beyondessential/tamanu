--- conflicted
+++ resolved
@@ -2838,8 +2838,6 @@
       });
     });
   });
-<<<<<<< HEAD
-=======
 
   describe('facility sensitivity sync filtering', () => {
     let patient;
@@ -3822,5 +3820,4 @@
       );
     });
   });
->>>>>>> af665600
 });