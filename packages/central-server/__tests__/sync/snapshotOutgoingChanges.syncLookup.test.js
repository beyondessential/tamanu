--- conflicted
+++ resolved
@@ -109,11 +109,7 @@
       0,
       fullSyncPatientsTable,
       sessionId,
-<<<<<<< HEAD
-      '',
-=======
       [''],
->>>>>>> c988d93b
       null,
       simplestSessionConfig,
       simplestConfig,
@@ -177,11 +173,7 @@
       0,
       fullSyncPatientsTable,
       sessionId,
-<<<<<<< HEAD
-      '',
-=======
       [''],
->>>>>>> c988d93b
       null,
       simplestSessionConfig,
       simplestConfig,
@@ -249,11 +241,7 @@
       1,
       fullSyncPatientsTable,
       sessionId,
-<<<<<<< HEAD
-      facility.id,
-=======
-      [facility.id],
->>>>>>> c988d93b
+      [facility.id],
       null,
       simplestSessionConfig,
       simplestConfig,
@@ -322,11 +310,7 @@
       1,
       fullSyncPatientsTable,
       sessionId,
-<<<<<<< HEAD
-      facility.id,
-=======
-      [facility.id],
->>>>>>> c988d93b
+      [facility.id],
       null,
       simplestSessionConfig,
       simplestConfig,
@@ -381,11 +365,7 @@
       1,
       fullSyncPatientsTable,
       sessionId,
-<<<<<<< HEAD
-      facility.id,
-=======
-      [facility.id],
->>>>>>> c988d93b
+      [facility.id],
       null,
       simplestSessionConfig,
       simplestConfig,
@@ -447,11 +427,7 @@
       1,
       fullSyncPatientsTable,
       sessionId,
-<<<<<<< HEAD
-      facility.id,
-=======
-      [facility.id],
->>>>>>> c988d93b
+      [facility.id],
       null,
       simplestSessionConfig,
       simplestConfig,
@@ -506,11 +482,7 @@
       1,
       fullSyncPatientsTable,
       sessionId,
-<<<<<<< HEAD
-      facility.id,
-=======
-      [facility.id],
->>>>>>> c988d93b
+      [facility.id],
       null,
       {
         syncAllLabRequests: true,
@@ -640,11 +612,7 @@
       1,
       fullSyncPatientsTable,
       sessionId,
-<<<<<<< HEAD
-      facility.id,
-=======
-      [facility.id],
->>>>>>> c988d93b
+      [facility.id],
       null,
       {
         syncAllLabRequests: true,
@@ -772,11 +740,7 @@
       1,
       fullSyncPatientsTable,
       sessionId,
-<<<<<<< HEAD
-      facility.id,
-=======
-      [facility.id],
->>>>>>> c988d93b
+      [facility.id],
       null,
       {
         syncAllLabRequests: true,
