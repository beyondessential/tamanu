import { beforeAll, describe, expect, it } from '@jest/globals';
import { Transaction } from 'sequelize';

import { fake, fakeReferenceData, withErrorShown } from '@tamanu/shared/test-helpers';
import {
  COLUMNS_EXCLUDED_FROM_SYNC,
  createSnapshotTable,
  findSyncSnapshotRecords,
  getModelsForDirection,
  SYNC_SESSION_DIRECTION,
} from '@tamanu/shared/sync';
import { SYNC_DIRECTIONS } from '@tamanu/constants';
import { sleepAsync } from '@tamanu/shared/utils/sleepAsync';
import { fakeUUID } from '@tamanu/shared/utils/generateId';

import { createTestContext } from '../utilities';
import { snapshotOutgoingChanges } from '../../dist/sync/snapshotOutgoingChanges';
import { createMarkedForSyncPatientsTable } from '../../dist/sync/createMarkedForSyncPatientsTable';

describe('snapshotOutgoingChanges', () => {
  let ctx;
  let models;
  let outgoingModels;
  const simplestSessionConfig = {
    syncAllLabRequests: false,
    isMobile: false,
  };

  beforeAll(async () => {
    ctx = await createTestContext();
    models = ctx.store.models;
    outgoingModels = getModelsForDirection(models, SYNC_DIRECTIONS.PULL_FROM_CENTRAL);
  });

  afterAll(() => ctx.close());

  it(
    'if nothing changed returns 0',
    withErrorShown(async () => {
      const { LocalSystemFact } = models;
      const tock = await LocalSystemFact.increment('currentSyncTick', 2);

      const sessionId = fakeUUID();
      await createSnapshotTable(ctx.store.sequelize, sessionId);

      const fullSyncPatientsTable = await createMarkedForSyncPatientsTable(
        ctx.store.sequelize,
        sessionId,
        true,
        [''],
        tock - 1,
      );

      const result = await snapshotOutgoingChanges(
        ctx.store,
        outgoingModels,
        tock - 1,
        0,
        fullSyncPatientsTable,
        sessionId,
<<<<<<< HEAD
        '',
=======
        [''],
>>>>>>> 8d0419e3
        null,
        simplestSessionConfig,
      );
      expect(result).toEqual(0);
    }),
  );

  it(
    'returns serialised records (excluding metadata columns)',
    withErrorShown(async () => {
      const { SyncSession, LocalSystemFact, ReferenceData } = models;
      const startTime = new Date();
      const syncSession = await SyncSession.create({
        startTime,
        lastConnectionTime: startTime,
      });
      const tock = await LocalSystemFact.increment('currentSyncTick', 2);
      await ReferenceData.create(fakeReferenceData());

      await createSnapshotTable(ctx.store.sequelize, syncSession.id);

      const fullSyncPatientsTable = await createMarkedForSyncPatientsTable(
        ctx.store.sequelize,
        syncSession.id,
        true,
        [''],
        tock - 1,
      );

      const result = await snapshotOutgoingChanges(
        ctx.store,
        outgoingModels,
        tock - 1,
        0,
        fullSyncPatientsTable,
        syncSession.id,
<<<<<<< HEAD
        '',
=======
        [''],
>>>>>>> 8d0419e3
        null,
        simplestSessionConfig,
      );
      expect(result).toEqual(1);

      const [syncRecord] = await findSyncSnapshotRecords(
        ctx.store.sequelize,
        syncSession.id,
        SYNC_SESSION_DIRECTION.OUTGOING,
      );
      expect(
        Object.keys(syncRecord.data).every(key => !COLUMNS_EXCLUDED_FROM_SYNC.includes(key)),
      ).toBe(true);
    }),
  );

  it(
    'returns records changed since given tick only',
    withErrorShown(async () => {
      const { SyncSession, LocalSystemFact, ReferenceData } = models;
      await LocalSystemFact.increment('currentSyncTick', 2);
      await ReferenceData.create(fakeReferenceData());

      const startTime = new Date();
      const syncSession = await SyncSession.create({
        startTime,
        lastConnectionTime: startTime,
      });
      await createSnapshotTable(ctx.store.sequelize, syncSession.id);

      const tock = await LocalSystemFact.increment('currentSyncTick', 2);
      await ReferenceData.create(fakeReferenceData());

      const fullSyncPatientsTable = await createMarkedForSyncPatientsTable(
        ctx.store.sequelize,
        syncSession.id,
        true,
        [''],
        tock - 1,
      );

      const result = await snapshotOutgoingChanges(
        ctx.store,
        outgoingModels,
        tock - 1,
        0,
        fullSyncPatientsTable,
        syncSession.id,
<<<<<<< HEAD
        '',
=======
        [''],
>>>>>>> 8d0419e3
        null,
        simplestSessionConfig,
      );
      expect(result).toEqual(1);
    }),
  );

  it(
    'returns records changed since more than one tick',
    withErrorShown(async () => {
      const { SyncSession, LocalSystemFact, ReferenceData } = models;
      const firstTock = await LocalSystemFact.increment('currentSyncTick', 2);
      await ReferenceData.create(fakeReferenceData());

      const startTime = new Date();
      const syncSession = await SyncSession.create({
        startTime,
        lastConnectionTime: startTime,
      });
      await createSnapshotTable(ctx.store.sequelize, syncSession.id);
      await LocalSystemFact.increment('currentSyncTick', 2);
      await ReferenceData.create(fakeReferenceData());

      // for regular sync patients
      const fullSyncPatientsTable = await createMarkedForSyncPatientsTable(
        ctx.store.sequelize,
        syncSession.id,
        true,
        [''],
        firstTock - 1,
      );

      const result = await snapshotOutgoingChanges(
        ctx.store,
        outgoingModels,
        firstTock - 1,
        0,
        fullSyncPatientsTable,
        syncSession.id,
<<<<<<< HEAD
        '',
=======
        [''],
>>>>>>> 8d0419e3
        null,
        simplestSessionConfig,
      );
      expect(result).toEqual(2);
    }),
  );

  it(
    'concurrent transaction commits AFTER snapshot commits - SEE NOTE 1',
    withErrorShown(async () => {
      const { SyncSession, LocalSystemFact, ReferenceData } = models;

      const queryReturnValue = [[{ maxId: null, count: 0 }]];
      let resolveFakeModelQuery;
      const promise = new Promise(resolve => {
        resolveFakeModelQuery = () => resolve(queryReturnValue);
      });
      const fakeModelThatWaitsUntilWeSaySo = {
        syncDirection: SYNC_DIRECTIONS.BIDIRECTIONAL,
        getAttributes() {
          return {
            id: {},
            name: {},
          };
        },
        sequelize: {
          async query() {
            return promise;
          },
        },
        buildSyncFilter: () => null,
      };

      const startTime = new Date();
      const syncSession = await SyncSession.create({
        startTime,
        lastConnectionTime: startTime,
      });
      await createSnapshotTable(ctx.store.sequelize, syncSession.id);
      const tock = await LocalSystemFact.increment('currentSyncTick', 2);
      await ReferenceData.create(fakeReferenceData());

      /*
        NOTE 1: the central server snapshotOutgoingChanges function currently
        does not use a transaction. The transaction occurs in the CentralSyncManager
        and inside of it it calls snapshotOutgoingChanges twice.

        Because of that, it's necessary to wrap it here, to make sure the concurrency
        works as expected. However, be mindful that the actual function does not provide
        said isolation.
      */
      const snapshot = ctx.store.sequelize.transaction(
        { isolationLevel: Transaction.ISOLATION_LEVELS.REPEATABLE_READ },
        async () => {
          return snapshotOutgoingChanges(
            ctx.store,
            {
              // the transaction needs to have a select, ANY select, so the database
              // actually takes a snapshot of the db at that point in time. THEN we
              // can pause the transaction, and test the behaviour.
              Facility: models.Facility,
              FakeModel: fakeModelThatWaitsUntilWeSaySo,
              ReferenceData: models.ReferenceData,
            },
            tock - 1,
            0,
            true,
            syncSession.id,
<<<<<<< HEAD
            '',
=======
            [''],
>>>>>>> 8d0419e3
            null,
            simplestSessionConfig,
          );
        },
      );

      // wait for snapshot to start and block, and then create a new record
      await sleepAsync(20);
      const after = ctx.store.sequelize.transaction(async transaction => {
        await ReferenceData.create(fakeReferenceData(), {
          transaction,
        });
      });
      await sleepAsync(20);

      // unblock snapshot
      resolveFakeModelQuery();
      const result = await snapshot;

      expect(result).toEqual(1);
      await after;
    }),
  );

  it(
    'concurrent transaction commits BEFORE snapshot commits - SEE NOTE 1',
    withErrorShown(async () => {
      const { SyncSession, LocalSystemFact, ReferenceData } = models;

      const queryReturnValue = [[{ maxId: null, count: 0 }]];
      let resolveFakeModelQuery;
      const promise = new Promise(resolve => {
        resolveFakeModelQuery = () => resolve(queryReturnValue);
      });
      const fakeModelThatWaitsUntilWeSaySo = {
        syncDirection: SYNC_DIRECTIONS.BIDIRECTIONAL,
        getAttributes() {
          return {
            id: {},
            name: {},
          };
        },
        sequelize: {
          async query() {
            return promise;
          },
        },
        buildSyncFilter: () => null,
      };

      const startTime = new Date();
      const syncSession = await SyncSession.create({
        startTime,
        lastConnectionTime: startTime,
      });
      await createSnapshotTable(ctx.store.sequelize, syncSession.id);
      const tock = await LocalSystemFact.increment('currentSyncTick', 2);
      await ReferenceData.create(fakeReferenceData());

      /*
        NOTE 1: the central server snapshotOutgoingChanges function currently
        does not use a transaction. The transaction occurs in the CentralSyncManager
        and inside of it it calls snapshotOutgoingChanges twice.

        Because of that, it's necessary to wrap it here, to make sure the concurrency
        works as expected. However, be mindful that the actual function does not provide
        said isolation.
      */
      const snapshot = ctx.store.sequelize.transaction(
        { isolationLevel: Transaction.ISOLATION_LEVELS.REPEATABLE_READ },
        async () => {
          return snapshotOutgoingChanges(
            ctx.store,
            {
              Facility: models.Facility,
              FakeModel: fakeModelThatWaitsUntilWeSaySo,
              ReferenceData: models.ReferenceData,
            },
            tock - 1,
            0,
            true,
            syncSession.id,
<<<<<<< HEAD
            '',
=======
            [''],
>>>>>>> 8d0419e3
            null,
            simplestSessionConfig,
          );
        },
      );

      // wait for snapshot to start and block, and then create a new record
      await sleepAsync(20);
      const after = ctx.store.sequelize.transaction(async transaction => {
        await ReferenceData.create(fakeReferenceData(), {
          transaction,
        });
      });
      await sleepAsync(20);
      await after;

      // unblock snapshot
      resolveFakeModelQuery();
      const result = await snapshot;

      expect(result).toEqual(1);
    }),
  );

  describe('syncAllLabRequests', () => {
    const setupTestData = async () => {
      const {
        Department,
        Encounter,
        Facility,
        LabRequest,
        LabTest,
        LabTestType,
        LocalSystemFact,
        Location,
        Patient,
        PatientFacility,
        ReferenceData,
        SyncSession,
        User,
      } = models;
      const firstTock = await LocalSystemFact.increment('currentSyncTick', 2);
      const user = await User.create(fake(User));
      const patient1 = await Patient.create(fake(Patient));
      const patient2 = await Patient.create(fake(Patient));
      const facility = await Facility.create(fake(Facility));
      const facility2 = await Facility.create(fake(Facility));
      const location = await Location.create({ ...fake(Location), facilityId: facility2.id });
      const department = await Department.create({ ...fake(Department), facilityId: facility2.id });
      const encounter1 = await Encounter.create({
        ...fake(Encounter),
        examinerId: user.id,
        patientId: patient1.id,
        locationId: location.id,
        departmentId: department.id,
      });
      const encounter2 = await Encounter.create({
        ...fake(Encounter),
        examinerId: user.id,
        patientId: patient2.id,
        locationId: location.id,
        departmentId: department.id,
      });

      await PatientFacility.create({ patientId: patient2.id, facilityId: facility.id });

      const secondTock = await LocalSystemFact.increment('currentSyncTick', 2);

      const labTestCategory = await ReferenceData.create({
        ...fake(ReferenceData),
        type: 'labTestCategory',
      });
      const labRequest1 = await LabRequest.create({
        ...fake(LabRequest),
        requestedById: user.id,
        encounterId: encounter1.id,
        labTestCategoryId: labTestCategory.id,
      });
      const labRequest2 = await LabRequest.create({
        ...fake(LabRequest),
        requestedById: user.id,
        encounterId: encounter2.id,
        labTestCategoryId: labTestCategory.id,
      });
      const labTestType = await LabTestType.create({
        ...fake(LabTestType),
        labTestCategoryId: labTestCategory.id,
      });
      const labTest1 = await LabTest.create({
        ...fake(LabTest),
        labTestTypeId: labTestType.id,
        labRequestId: labRequest1.id,
      });
      const labTest2 = await LabTest.create({
        ...fake(LabTest),
        labTestTypeId: labTestType.id,
        labRequestId: labRequest2.id,
      });

      const startTime = new Date();
      const syncSession = await SyncSession.create({
        startTime,
        lastConnectionTime: startTime,
      });
      await createSnapshotTable(ctx.store.sequelize, syncSession.id);

      return {
        encounter1,
        encounter2,
        labTest1,
        labTest2,
        labRequest1,
        labRequest2,
        patient1,
        patient2,
        firstTock,
        secondTock,
        syncSession,
        facility,
      };
    };

    it('includes a lab request for a patient not marked for sync, with its associated test and encounter, if turned on', async () => {
      const { Encounter, LabRequest, LabTest } = models;
      const {
        encounter1,
        encounter2,
        labTest1,
        labTest2,
        labRequest1,
        labRequest2,
        firstTock,
        syncSession,
      } = await setupTestData();

      const facilityId = fakeUUID();

      // for regular sync patients
      const incrementalSyncPatientsTable = await createMarkedForSyncPatientsTable(
        ctx.store.sequelize,
        syncSession.id,
        true,
        [facilityId],
        firstTock - 1,
      );

      await snapshotOutgoingChanges(
        ctx.store,
        { Encounter, LabRequest, LabTest },
        firstTock - 1,
        1,
        incrementalSyncPatientsTable,
        syncSession.id,
<<<<<<< HEAD
        facilityId,
=======
        [facilityId],
>>>>>>> 8d0419e3
        null,
        { ...simplestSessionConfig, syncAllLabRequests: true },
      );

      const outgoingSnapshotRecords = await findSyncSnapshotRecords(
        ctx.store.sequelize,
        syncSession.id,
        SYNC_SESSION_DIRECTION.OUTGOING,
      );
      expect(outgoingSnapshotRecords.map(r => r.recordId).sort()).toEqual(
        [
          labTest1.id,
          labTest2.id,
          labRequest1.id,
          labRequest2.id,
          encounter1.id,
          encounter2.id,
        ].sort(),
      );
    });

    it('includes encounters for patients not marked for sync even if the encounter is older than the sync "since" time', async () => {
      const { Encounter, LabRequest, LabTest } = models;
      const {
        encounter1,
        labTest1,
        labTest2,
        labRequest1,
        labRequest2,
        secondTock,
        syncSession,
        facility,
      } = await setupTestData();

      const incrementalSyncPatientsTable = await createMarkedForSyncPatientsTable(
        ctx.store.sequelize,
        syncSession.id,
        false,
        [facility.id],
        secondTock - 1,
      );

      await snapshotOutgoingChanges(
        ctx.store,
        { Encounter, LabRequest, LabTest },
        secondTock - 1,
        1,
        incrementalSyncPatientsTable,
        syncSession.id,
<<<<<<< HEAD
        facility.id,
=======
        [facility.id],
>>>>>>> 8d0419e3
        null,
        { ...simplestSessionConfig, syncAllLabRequests: true },
      );

      const outgoingSnapshotRecords = await findSyncSnapshotRecords(
        ctx.store.sequelize,
        syncSession.id,
        SYNC_SESSION_DIRECTION.OUTGOING,
      );
      expect(outgoingSnapshotRecords.map(r => r.recordId).sort()).toEqual(
        [
          labTest1.id,
          labTest2.id,
          labRequest1.id,
          labRequest2.id,
          // n.b. only expect encounter1 here, as encounter2 is for a marked-for-sync patient,
          // and older than the sync tick so is not synced here
          encounter1.id,
        ].sort(),
      );
    });

    it('does not include lab requests for patients not marked for sync if turned off', async () => {
      const { Encounter, LabRequest, LabTest } = models;
      const { firstTock, syncSession } = await setupTestData();

      await snapshotOutgoingChanges(
        ctx.store,
        { Encounter, LabRequest, LabTest },
        firstTock - 1,
        0,
        true,
        syncSession.id,
        fakeUUID(),
        null,
        { ...simplestSessionConfig, syncAllLabRequests: false },
      );

      const outgoingSnapshotRecords = await findSyncSnapshotRecords(
        ctx.store.sequelize,
        syncSession.id,
        SYNC_SESSION_DIRECTION.OUTGOING,
      );
      expect(outgoingSnapshotRecords.length).toEqual(0);
    });
  });
});<|MERGE_RESOLUTION|>--- conflicted
+++ resolved
@@ -58,11 +58,7 @@
         0,
         fullSyncPatientsTable,
         sessionId,
-<<<<<<< HEAD
-        '',
-=======
-        [''],
->>>>>>> 8d0419e3
+        [''],
         null,
         simplestSessionConfig,
       );
@@ -99,11 +95,7 @@
         0,
         fullSyncPatientsTable,
         syncSession.id,
-<<<<<<< HEAD
-        '',
-=======
-        [''],
->>>>>>> 8d0419e3
+        [''],
         null,
         simplestSessionConfig,
       );
@@ -152,11 +144,7 @@
         0,
         fullSyncPatientsTable,
         syncSession.id,
-<<<<<<< HEAD
-        '',
-=======
-        [''],
->>>>>>> 8d0419e3
+        [''],
         null,
         simplestSessionConfig,
       );
@@ -196,11 +184,7 @@
         0,
         fullSyncPatientsTable,
         syncSession.id,
-<<<<<<< HEAD
-        '',
-=======
-        [''],
->>>>>>> 8d0419e3
+        [''],
         null,
         simplestSessionConfig,
       );
@@ -269,11 +253,7 @@
             0,
             true,
             syncSession.id,
-<<<<<<< HEAD
-            '',
-=======
             [''],
->>>>>>> 8d0419e3
             null,
             simplestSessionConfig,
           );
@@ -356,11 +336,7 @@
             0,
             true,
             syncSession.id,
-<<<<<<< HEAD
-            '',
-=======
             [''],
->>>>>>> 8d0419e3
             null,
             simplestSessionConfig,
           );
@@ -514,11 +490,7 @@
         1,
         incrementalSyncPatientsTable,
         syncSession.id,
-<<<<<<< HEAD
-        facilityId,
-=======
         [facilityId],
->>>>>>> 8d0419e3
         null,
         { ...simplestSessionConfig, syncAllLabRequests: true },
       );
@@ -568,11 +540,7 @@
         1,
         incrementalSyncPatientsTable,
         syncSession.id,
-<<<<<<< HEAD
-        facility.id,
-=======
         [facility.id],
->>>>>>> 8d0419e3
         null,
         { ...simplestSessionConfig, syncAllLabRequests: true },
       );
