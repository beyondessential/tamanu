--- conflicted
+++ resolved
@@ -362,24 +362,6 @@
         ({ type, id }) => `${REFERENCE_DATA_TRANSLATION_PREFIX}.${type}.${id}`,
       );
 
-<<<<<<< HEAD
-    // Filter out the clinical/patient record types as they dont get translated
-    const translatableNonRefDataTableImports = Object.keys(stats).filter(key =>
-      OTHER_REFERENCE_TYPE_VALUES.includes(camelCase(key)),
-    );
-    await Promise.all(
-      translatableNonRefDataTableImports.map(async type => {
-        const recordsForDataType = await models[type].findAll({
-          attributes: ['id'],
-          raw: true,
-        });
-        const nonRefDataTableStringIds = recordsForDataType.map(
-          ({ id }) => `${REFERENCE_DATA_TRANSLATION_PREFIX}.${camelCase(type)}.${id}`,
-        );
-        expectedStringIds.push(...nonRefDataTableStringIds);
-      }),
-    );
-=======
       // Filter out the clinical/patient record types as they dont get translated
       const translatableNonRefDataTableImports = Object.keys(stats).filter((key) =>
         OTHER_REFERENCE_TYPE_VALUES.includes(camelCase(key)),
@@ -396,6 +378,22 @@
           expectedStringIds.push(...nonRefDataTableStringIds);
         }),
       );
+    // Filter out the clinical/patient record types as they dont get translated
+    const translatableNonRefDataTableImports = Object.keys(stats).filter(key =>
+      OTHER_REFERENCE_TYPE_VALUES.includes(camelCase(key)),
+    );
+    await Promise.all(
+      translatableNonRefDataTableImports.map(async type => {
+        const recordsForDataType = await models[type].findAll({
+          attributes: ['id'],
+          raw: true,
+        });
+        const nonRefDataTableStringIds = recordsForDataType.map(
+          ({ id }) => `${REFERENCE_DATA_TRANSLATION_PREFIX}.${camelCase(type)}.${id}`,
+        );
+        expectedStringIds.push(...nonRefDataTableStringIds);
+      }),
+    );
 
       const createdTranslationCount = await TranslatedString.count({
         where: { stringId: { [Op.in]: expectedStringIds } },
@@ -428,7 +426,6 @@
         (option) =>
           `${REFERENCE_DATA_TRANSLATION_PREFIX}.patientFieldDefinition.${patientFieldDefinition.id}.option.${camelCase(option)}`,
       );
->>>>>>> 0240e500
 
       expect(stringIds).toEqual(expect.arrayContaining(expectedStringIds));
     });
