import { fake } from '@tamanu/fake-data/fake';
import { findOneOrCreate } from '@tamanu/shared/test-helpers/factory';
<<<<<<< HEAD
import { REFERENCE_DATA_TRANSLATION_PREFIX, SURVEY_TYPES } from '@tamanu/constants';
=======
import { SURVEY_TYPES, PROGRAM_REGISTRY_CONDITION_CATEGORIES } from '@tamanu/constants';
>>>>>>> c864aa7f
import { importerTransaction } from '../../dist/admin/importer/importerEndpoint';
import { programImporter } from '../../dist/admin/programImporter';
import { autoFillConditionCategoryImport } from '../../dist/admin/programImporter/autoFillConditionCategoryImport';
import { createTestContext } from '../utilities';
import { makeRoleWithPermissions } from '../permissions';
import './matchers';
import { Op } from 'sequelize';
import { camelCase } from 'lodash';
import { normaliseOptions } from '../../app/admin/importer/translationHandler';

// the importer can take a little while
jest.setTimeout(60000);

describe('Programs import', () => {
  let ctx;
  let app;
  let models;
  beforeAll(async () => {
    ctx = await createTestContext();
    app = await ctx.baseApp.asRole('practitioner');
    models = ctx.store.models;
  });

  const truncateTables = async () => {
    const {
      Program,
      Survey,
      PatientProgramRegistration,
      ProgramRegistryClinicalStatus,
      ProgramRegistryCondition,
      ProgramRegistryConditionCategory,
      ProgramRegistry,
      ProgramDataElement,
      SurveyScreenComponent,
      TranslatedString,
    } = ctx.store.models;
    await PatientProgramRegistration.destroy({ where: {}, force: true });
    await ProgramRegistryClinicalStatus.destroy({ where: {}, force: true });
    await ProgramRegistryCondition.destroy({ where: {}, force: true });
    await ProgramRegistryConditionCategory.destroy({ where: {}, force: true });
    await ProgramRegistry.destroy({ where: {}, force: true });
    await SurveyScreenComponent.destroy({ where: {}, force: true });
    await ProgramDataElement.destroy({ where: {}, force: true });
    await Survey.destroy({ where: {}, force: true });
    await Program.destroy({ where: {}, force: true });
    await TranslatedString.destroy({ where: {}, force: true });
  };

  beforeEach(async () => {
    await truncateTables();
  });
  afterAll(async () => {
    await truncateTables();
    await ctx.close();
  });

  function doImport(options) {
    const { file, xml = false, ...opts } = options;
    return importerTransaction({
      importer: programImporter,
      file: `./__tests__/importers/programs-${file}${xml ? '.xml' : '.xlsx'}`,
      models: ctx.store.models,
      checkPermission: () => true,
      ...opts,
    });
  }

  describe('Permissions check', () => {
    beforeEach(async () => {
      const { Permission, Role } = ctx.store.models;
      await Permission.destroy({ where: {}, force: true });
      await Role.destroy({ where: {}, force: true });
    });

    it('forbids import if having insufficient permission for programs and surveys', async () => {
      await makeRoleWithPermissions(models, 'practitioner', [
        { verb: 'write', noun: 'EncounterDiagnosis' },
      ]);

      const result = await app
        .post('/v1/admin/import/program')
        .attach(`./__tests__/importers/programs-valid.xlsx`)
        .field('includedDataTypes', 'program');

      const { didntSendReason, errors } = result.body;

      expect(didntSendReason).toEqual('validationFailed');
      expect(errors[0]).toHaveProperty(
        'message',
        `ForbiddenError: No permission to perform action "create" on "Program"`,
      );
    });

    it('allows import if having sufficient permission for programs and surveys', async () => {
      await makeRoleWithPermissions(models, 'practitioner', [
        { verb: 'write', noun: 'Program' },
        { verb: 'create', noun: 'Program' },
        { verb: 'write', noun: 'Survey' },
        { verb: 'create', noun: 'Survey' },
      ]);

      const result = await app
        .post('/v1/admin/import/program')
        .attach('file', './__tests__/importers/programs-valid.xlsx')
        .field('includedDataTypes', 'program');

      const { didntSendReason, errors } = result.body;

      expect(didntSendReason).toBeUndefined();
      expect(errors).toBeEmpty();
    });
  });

  it('should succeed with valid data', async () => {
    const { didntSendReason, errors, stats } = await doImport({ file: 'valid', dryRun: true });

    expect(errors).toBeEmpty();
    expect(didntSendReason).toEqual('dryRun');
    expect(stats).toMatchObject({
      Program: { created: 1, updated: 0, errored: 0 },
      Survey: { created: 1, updated: 0, errored: 0 },
      ProgramDataElement: { created: 21, updated: 0, errored: 0 },
      SurveyScreenComponent: { created: 21, updated: 0, errored: 0 },
    });
  });

  it('should ignore obsolete surveys worksheets', async () => {
    const { didntSendReason, errors, stats } = await doImport({ file: 'obsolete', dryRun: true });

    expect(errors).toBeEmpty();
    expect(didntSendReason).toEqual('dryRun');
    expect(stats).toMatchObject({
      Program: { created: 1, updated: 0, errored: 0 },
      Survey: { created: 1, updated: 0, errored: 0 },
    });
  });

  it('should properly update surveys as obsolete', async () => {
    await doImport({ file: 'valid', dryRun: false });
    const { didntSendReason, errors, stats } = await doImport({ file: 'obsolete', dryRun: true });

    expect(errors).toBeEmpty();
    expect(didntSendReason).toEqual('dryRun');
    expect(stats).toMatchObject({
      Program: { created: 0, updated: 1, errored: 0 },
      Survey: { created: 0, updated: 1, errored: 0 },
    });
  });

  it('should soft delete survey questions', async () => {
    const { Survey, SurveyScreenComponent } = ctx.store.models;

    const getComponents = async () => {
      const survey = await Survey.findByPk('program-testprogram-deletion');
      expect(survey).toBeTruthy();
      return SurveyScreenComponent.findAll({
        where: {
          surveyId: survey.id,
          visibilityStatus: 'current',
        },
      });
    };

    {
      const { errors, stats } = await doImport({ file: 'deleteQuestions' });
      expect(errors).toBeEmpty();
      expect(stats).toMatchObject({
        ProgramDataElement: { created: 3 },
        SurveyScreenComponent: { created: 3 },
      });
    }

    // find imported ssc
    const componentsBefore = await getComponents();
    expect(componentsBefore).toHaveLength(3);

    {
      const { errors, stats } = await doImport({ file: 'deleteQuestions-2' });
      expect(errors).toBeEmpty();
      expect(stats).toMatchObject({
        ProgramDataElement: { updated: 3 },
        SurveyScreenComponent: { updated: 1, deleted: 2 },
      });
    }

    const componentsAfter = await getComponents();
    // of the three in the import doc:
    //  - one is not deleted
    //  - two is set to visibilityStatus = 'deleted'
    expect(componentsAfter).toHaveLength(1);
  });

  it('should not write anything for a dry run', async () => {
    const { ProgramDataElement } = ctx.store.models;
    const beforeCount = await ProgramDataElement.count();

    await doImport({ file: 'valid', dryRun: true });

    const afterCount = await ProgramDataElement.count();
    expect(afterCount).toEqual(beforeCount);
  });

  it('should error on missing file', async () => {
    const { didntSendReason, errors } = await doImport({
      file: 'nofile',
      dryRun: true,
    });

    expect(didntSendReason).toEqual('validationFailed');

    expect(errors[0]).toHaveProperty(
      'message',
      `ENOENT: no such file or directory, open './__tests__/importers/programs-nofile.xlsx'`,
    );
  });

  it('should error on invalid import status', async () => {
    const { didntSendReason, errors } = await doImport({
      file: 'invalid-survey-status',
      dryRun: true,
    });

    expect(didntSendReason).toEqual('validationFailed');

    expect(errors[0]).toHaveProperty(
      'message',
      'Survey Samoa PEN Referral Example has invalid status not-a-status. Must be one of publish, draft, hidden. on Metadata at row 8',
    );
  });

  it('should error on invalid calculations', async () => {
    const { didntSendReason, errors, stats } = await doImport({
      file: 'calculation-validation',
      dryRun: true,
    });
    expect(didntSendReason).toEqual('validationFailed');
    expect(stats).toMatchObject({
      Program: { created: 1, updated: 0, errored: 0 },
      Survey: { created: 1, updated: 0, errored: 0 },
      ProgramDataElement: { created: 6, updated: 0, errored: 0 },
      SurveyScreenComponent: { created: 4, updated: 0, errored: 2 }, // 2 invalid calculations
    });
    expect(errors.length).toEqual(2);
  });

  describe('run validation against question configs', () => {
    let didntSendReason;
    let errors;
    let stats;

    beforeAll(async () => {
      ({ didntSendReason, errors, stats } = await doImport({
        file: 'question-validation',
        xml: true,
        dryRun: true,
      }));
    });

    const expectedErrorMessages = [
      'validationCriteria: this field has unspecified keys: foo on Question Validation Fail at row 2',
      'validationCriteria: mandatory must be a `object` type, but the final value was: `"true"`. on Question Validation Fail at row 3',
      'config: this field has unspecified keys: foo on Question Validation Fail at row 4',
      'config: unit must be a `string` type, but the final value was: `true`. on Question Validation Fail at row 5',
      'validationCriteria: this field has unspecified keys: foo on Question Validation Fail at row 6',
      'validationCriteria: mandatory must be a `object` type, but the final value was: `"true"`. on Question Validation Fail at row 7',
      'config: this field has unspecified keys: foo on Question Validation Fail at row 8',
      'config: unit must be a `string` type, but the final value was: `true`. on Question Validation Fail at row 9',
      'validationCriteria: this field has unspecified keys: foo on Question Validation Fail at row 10',
      'validationCriteria: mandatory must be a `object` type, but the final value was: `"true"`. on Question Validation Fail at row 11',
      'config: this field has unspecified keys: foo on Question Validation Fail at row 12',
      'config: unit must be a `string` type, but the final value was: `true`. on Question Validation Fail at row 13',
      'config: this field has unspecified keys: foo on Question Validation Fail at row 14',
      'config: column must be one of the following values: registrationClinicalStatus, programRegistrationStatus, registrationClinician, registeringFacility, registrationCurrentlyAtVillage, registrationCurrentlyAtFacility, firstName, middleName, lastName, culturalName, dateOfBirth, dateOfDeath, sex, email, villageId, placeOfBirth, bloodType, primaryContactNumber, secondaryContactNumber, maritalStatus, cityTown, streetVillage, educationalLevel, socialMedia, title, birthCertificate, drivingLicense, passport, emergencyContactName, emergencyContactNumber, registeredById, motherId, fatherId, nationalityId, countryId, divisionId, subdivisionId, medicalAreaId, nursingZoneId, settlementId, ethnicityId, occupationId, religionId, patientBillingTypeId, countryOfBirthId, age, ageWithMonths, fullName on Question Validation Fail at row 15',
      'config: writeToPatient.fieldName must be one of the following values: registrationClinicalStatus, programRegistrationStatus, registrationClinician, registeringFacility, registrationCurrentlyAtVillage, registrationCurrentlyAtFacility, firstName, middleName, lastName, culturalName, dateOfBirth, dateOfDeath, sex, email, villageId, placeOfBirth, bloodType, primaryContactNumber, secondaryContactNumber, maritalStatus, cityTown, streetVillage, educationalLevel, socialMedia, title, birthCertificate, drivingLicense, passport, emergencyContactName, emergencyContactNumber, registeredById, motherId, fatherId, nationalityId, countryId, divisionId, subdivisionId, medicalAreaId, nursingZoneId, settlementId, ethnicityId, occupationId, religionId, patientBillingTypeId, countryOfBirthId on Question Validation Fail at row 16',
      'config: writeToPatient.fieldType is a required field on Question Validation Fail at row 17',
      'config: this field has unspecified keys: foo on Question Validation Fail at row 18',
      'config: column must be a `string` type, but the final value was: `24`. on Question Validation Fail at row 19',
      'config: column is a required field on Question Validation Fail at row 20',
      'config: this field has unspecified keys: foo on Question Validation Fail at row 21',
      'config: source must be a `string` type, but the final value was: `true`. on Question Validation Fail at row 22',
      'config: where is a required field on Question Validation Fail at row 23',
      'config: source is a required field on Question Validation Fail at row 24',
      'config: this field has unspecified keys: foo on Question Validation Fail at row 25',
      'config: source must be a `string` type, but the final value was: `true`. on Question Validation Fail at row 26',
      'config: source is a required field on Question Validation Fail at row 27',
      'config: this field has unspecified keys: foo on Question Validation Fail at row 28',
      'config: source must be a `string` type, but the final value was: `true`. on Question Validation Fail at row 29',
      'config: source is a required field on Question Validation Fail at row 30',
      'config: this field has unspecified keys: foo on Question Validation Fail at row 31',
      'config: source must be a `string` type, but the final value was: `true`. on Question Validation Fail at row 32',
      'config: source is a required field on Question Validation Fail at row 33',
      'config: isAdditionalDataField is deprecated in Tamanu 2.1, it is now just inferred from the fieldName on Question Validation Fail at row 34',
    ];

    expectedErrorMessages.forEach((message, i) => {
      test(`Error at row: ${i + 1}`, () => {
        expect(errors[i].message).toEqual(message);
      });
    });

    test('didntSendReason matches', () => {
      expect(didntSendReason).toEqual('validationFailed');
    });

    test('Stats matches correctly', () => {
      expect(stats).toMatchObject({
        Program: { created: 1, updated: 0, errored: 0 },
        Survey: { created: 2, updated: 0, errored: 0 },
        ProgramDataElement: { created: 46, updated: 0, errored: 0 },
        SurveyScreenComponent: { created: 13, updated: 0, errored: 33 },
      });
    });
  });

  describe('Vitals survey', () => {
    it('Should detect if the mandatory vitals questions are missing', async () => {
      const { errors } = await doImport({
        file: 'vitals-missing-qs',
        dryRun: true,
      });
      expect(errors).toContainValidationError('Vitals', 0, 'Survey missing required questions');
    });

    it('Should refuse to import more than one vitals survey', async () => {
      const { Program, Survey } = ctx.store.models;
      const program = await Program.create(fake(Program));
      await Survey.create({
        ...fake(Survey),
        surveyType: SURVEY_TYPES.VITALS,
        programId: program.id,
      });

      const { errors } = await doImport({
        file: 'vitals-valid',
        dryRun: true,
      });
      expect(errors).toContainAnError('metadata', 0, 'Only one vitals survey');
    });

    it('Should reject a vitals survey with isSensitive set to true', async () => {
      const { errors } = await doImport({
        file: 'vitals-sensitive-true',
        dryRun: true,
      });
      expect(errors).toContainAnError('metadata', 0, 'Vitals survey can not be sensitive');
    });

    it('Should validate normalRange in validation_criteria', async () => {
      const { errors, stats } = await doImport({
        file: 'vitals-validate-normal-range-in-validation-criteria',
        dryRun: true,
      });

      const errorMessages = [
        'sheetName: Vitals, code: \'PatientVitalsSBP\', normalRange must be within graphRange, got normalRange: {"min":30,"max":120}, graphRange: {"min":40,"max":240}}',
        'sheetName: Vitals, code: \'PatientVitalsDBP\', normalRange must be within graphRange, got normalRange: {"min":60,"max":250}, graphRange: {"min":40,"max":240}}',
        "sheetName: Vitals, code: 'PatientVitalsHeartRate', validationCriteria must be specified if visualisationConfig is presented",
        "sheetName: Vitals, code: 'PatientVitalsRespiratoryRate', validationCriteria must have normalRange",
        'sheetName: Vitals, code: \'PatientVitalsTemperature\', normalRange must be within graphRange, got normalRange: {"min":120,"max":185,"ageUnit":"months","ageMin":0,"ageMax":3}, graphRange: {"min":33.5,"max":41.5}}', // Validate array type normalRange
      ];

      errors.forEach((error, i) => {
        expect(error.message).toEqual(errorMessages[i]);
      });

      expect(stats).toMatchObject({
        Program: { created: 1, updated: 0, errored: 0 },
        Survey: { created: 1, updated: 0, errored: 0 },
        ProgramDataElement: { created: 16, updated: 0, errored: errorMessages.length },
        SurveyScreenComponent: { created: 16, updated: 0, errored: 0 },
      });
    });

    it('Should import a valid vitals survey', async () => {
      const { errors, stats, didntSendReason } = await doImport({
        file: 'vitals-valid',
        dryRun: true,
      });
      expect(errors).toBeEmpty();
      expect(didntSendReason).toEqual('dryRun');
      expect(stats).toMatchObject({
        Program: { created: 1, updated: 0, errored: 0 },
        Survey: { created: 1, updated: 0, errored: 0 },
        ProgramDataElement: { created: 16, updated: 0, errored: 0 },
        SurveyScreenComponent: { created: 16, updated: 0, errored: 0 },
      });
    });

    it('Should import a valid vitals survey and delete visualisationConfig', async () => {
      const { ProgramDataElement } = ctx.store.models;

      const validateVisualisationConfig = async (expectValue) => {
        const { visualisationConfig } = await ProgramDataElement.findOne({
          where: {
            code: 'PatientVitalsHeartRate',
          },
        });
        expect(visualisationConfig).toEqual(expectValue);
      };

      await doImport({
        file: 'vitals-valid',
        dryRun: false,
      });
      await validateVisualisationConfig(
        '{"yAxis":{"graphRange":{"min":30,"max":300}, "interval":10}}',
      );

      await doImport({
        file: 'vitals-delete-visualisation-config',
        dryRun: false,
      });
      await validateVisualisationConfig('');
    });

    it('should soft delete vital survey questions', async () => {
      const { Survey, SurveyScreenComponent } = ctx.store.models;

      const getComponents = async () => {
        const survey = await Survey.findByPk('program-testvitals-vitalsgood');
        expect(survey).toBeTruthy();

        return SurveyScreenComponent.findAll({
          where: {
            surveyId: survey.id,
            visibilityStatus: 'current',
          },
        });
      };

      {
        const { errors, stats } = await doImport({ file: 'vitals-delete-questions' });
        expect(errors).toBeEmpty();
        expect(stats).toMatchObject({
          Program: { created: 1, updated: 0, errored: 0 },
          Survey: { created: 1, updated: 0, errored: 0 },
          ProgramDataElement: { created: 16, updated: 0, errored: 0 },
          SurveyScreenComponent: { created: 16, updated: 0, errored: 0 },
        });
      }

      // find imported ssc
      const componentsBefore = await getComponents();
      expect(componentsBefore).toHaveLength(16);

      {
        const { errors, stats } = await doImport({ file: 'vitals-delete-questions-2' });
        expect(errors).toBeEmpty();
        expect(stats).toMatchObject({
          ProgramDataElement: { updated: 16 }, // deleter should NOT delete underlying PDEs
          SurveyScreenComponent: { updated: 15, deleted: 1 },
        });
      }

      const componentsAfter = await getComponents();
      expect(componentsAfter).toHaveLength(15);
    });
  });

  describe('Program Registry', () => {
    it('should import a valid registry', async () => {
      const { errors, stats, didntSendReason } = await doImport({
        file: 'registry-valid-village',
        xml: true,
        dryRun: true,
      });
      expect(errors).toBeEmpty();
      expect(didntSendReason).toEqual('dryRun');
      expect(stats).toMatchObject({
        Program: { created: 1, updated: 0, errored: 0 },
        Survey: { created: 1, updated: 0, errored: 0 },
        ProgramDataElement: { created: 1, updated: 0, errored: 0 },
        SurveyScreenComponent: { created: 1, updated: 0, errored: 0 },
        ProgramRegistry: { created: 1, updated: 0, errored: 0 },
        ProgramRegistryClinicalStatus: { created: 3, updated: 0, errored: 0 },
      });
    });

    it('should properly update clinical statuses', async () => {
      await doImport({ file: 'registry-valid-village', xml: true, dryRun: false });
      const { didntSendReason, errors, stats } = await doImport({
        file: 'registry-update-statuses',
        xml: true,
        dryRun: true,
      });

      expect(errors).toBeEmpty();
      expect(didntSendReason).toEqual('dryRun');
      expect(stats).toMatchObject({
        Program: { created: 0, updated: 1, errored: 0 },
        Survey: { created: 0, updated: 1, errored: 0 },
        ProgramRegistry: { created: 0, updated: 1, errored: 0 },
        ProgramRegistryClinicalStatus: { created: 1, updated: 3, errored: 0 },
      });
    });

    it('should error on invalid currentlyAtType', async () => {
      const { errors } = await doImport({
        file: 'registry-invalid-currently-at-type',
        xml: true,
        dryRun: true,
      });

      expect(errors[0].message).toEqual(
        'Validation error: The currentlyAtType must be one of village, facility on Registry at row 0',
      );
    });

    it('should enforce unique name', async () => {
      await doImport({ file: 'registry-valid-village', xml: true, dryRun: false });
      const { errors } = await doImport({
        file: 'registry-duplicated-name',
        xml: true,
        dryRun: true,
      });

      expect(errors[0].message).toEqual(
        'A registry name must be unique (name: Valid Registry, conflicting code: ValidRegistry) on Registry at row 0',
      );
    });

    it('should restrict colors to a set list', async () => {
      const { errors } = await doImport({
        file: 'registry-invalid-clinical-status-color',
        xml: true,
        dryRun: false,
      });
      expect(errors[0].message).toEqual(
        'color must be one of the following values: purple, pink, orange, yellow, blue, green, grey, red, brown, teal on Registry at row 9',
      );
    });

    it('should not enforce unique name for historical registries', async () => {
      await doImport({ file: 'registry-valid-village', xml: true, dryRun: false });
      await doImport({ file: 'registry-make-historical', xml: true, dryRun: false });
      const { errors } = await doImport({
        file: 'registry-duplicated-name',
        xml: true,
        dryRun: true,
      });
      expect(errors).toBeEmpty();
    });

    it('should prevent changing currentlyAtType if there is existing data', async () => {
      const { PatientProgramRegistration } = ctx.store.models;
      await doImport({
        file: 'registry-valid-village',
        xml: true,
        dryRun: false,
      });
      await findOneOrCreate(ctx.store.models, PatientProgramRegistration, {
        programRegistryId: 'programRegistry-ValidRegistry',
      });
      const { errors } = await doImport({
        file: 'registry-valid-facility',
        xml: true,
        dryRun: false,
      });
      expect(errors[0].message).toEqual(
        'Cannot update the currentlyAtType of a program registry with existing data on Registry at row 0',
      );
    });

    it('should not prevent changing currentlyAtType if there is no existing data', async () => {
      const { PatientProgramRegistration } = ctx.store.models;
      await doImport({
        file: 'registry-valid-village',
        xml: true,
        dryRun: false,
      });
      const registration = await findOneOrCreate(ctx.store.models, PatientProgramRegistration, {
        programRegistryId: 'programRegistry-ValidRegistry',
      });
      registration.villageId = null;
      registration.facilityId = null;
      await registration.save();
      const { errors } = await doImport({
        file: 'registry-valid-facility',
        xml: true,
        dryRun: false,
      });
      expect(errors).toBeEmpty();
    });

    it('should validate survey patient data fieldName based on registry currentlyAtType', async () => {
      const { errors } = await doImport({
        file: 'registry-invalid-patient-data-q-wrong-fieldName',
        xml: true,
        dryRun: false,
      });
      expect(errors).not.toBeEmpty();
      expect(errors.length).toEqual(1);
      expect(errors[0].message).toEqual(
        'config: writeToPatient.fieldName=registrationCurrentlyAtFacility but program registry configured for village on Import Registry With Survey at row 3',
      );
    });

    it('should validate survey patient data fieldName based on if a registry exists', async () => {
      const { errors } = await doImport({
        file: 'registry-invalid-patient-data-q-no-registry',
        xml: true,
        dryRun: false,
      });
      expect(errors).not.toBeEmpty();
      expect(errors.length).toEqual(1);
      expect(errors[0].message).toEqual(
        'config: column=registrationClinicalStatus but no program registry configured on Import Registry With Survey at row 3',
      );
    });

    describe('conditions', () => {
      it('should import valid conditions', async () => {
        const { errors, stats } = await doImport({
          file: 'registry-valid-with-conditions',
          xml: true,
          dryRun: false,
        });
        expect(errors).toBeEmpty();
        expect(stats).toMatchObject({
          Program: { created: 1, updated: 0, errored: 0 },
          ProgramRegistry: { created: 1, updated: 0, errored: 0 },
          ProgramRegistryClinicalStatus: { created: 3, updated: 0, errored: 0 },
          ProgramRegistryCondition: { created: 2, updated: 0, errored: 0 },
        });
      });

      it('should validate conditions', async () => {
        const { errors, stats } = await doImport({
          file: 'registry-invalid-conditions',
          xml: true,
          dryRun: false,
        });

        const errorMessages = [
          'visibilityStatus must be one of the following values: current, historical, merged on Registry Conditions at row 2',
          'id must not have spaces or punctuation other than - on Registry Conditions at row 3',
          'code must not have spaces or punctuation other than -./ on Registry Conditions at row 3',
          'name is a required field on Registry Conditions at row 3',
        ];
        expect(errors.length).toBe(4);
        errors.forEach((error, i) => {
          expect(error.message).toEqual(errorMessages[i]);
        });
        expect(stats).toMatchObject({
          Program: { created: 1, updated: 0, errored: 0 },
          ProgramRegistry: { created: 1, updated: 0, errored: 0 },
          ProgramRegistryClinicalStatus: { created: 3, updated: 0, errored: 0 },
          ProgramRegistryCondition: { created: 0, updated: 0, errored: 2 },
        });
      });
    });

    describe('condition categories', () => {
      it('should create category rows from spreadsheet when they match hardcoded categories', async () => {
        // Create a mock context with models
        const context = { models: ctx.store.models };

        // Create test data that matches hardcoded categories
        const spreadsheetCategories = [
          {
            code: PROGRAM_REGISTRY_CONDITION_CATEGORIES.UNKNOWN,
            name: 'Custom Unknown',
            visibilityStatus: 'current',
            __rowNum__: 2,
          },
        ];

        const registryId = 'test-registry-id';

        const result = await autoFillConditionCategoryImport(
          context,
          spreadsheetCategories,
          registryId,
        );

        // Verify the result
        expect(result).toHaveLength(4);
        expect(result[0]).toMatchObject({
          model: 'ProgramRegistryConditionCategory',
          sheetRow: 1, // __rowNum__ - 1
          values: {
            id: `program-registry-condition-category-${registryId}-${PROGRAM_REGISTRY_CONDITION_CATEGORIES.UNKNOWN}`,
            programRegistryId: registryId,
            code: PROGRAM_REGISTRY_CONDITION_CATEGORIES.UNKNOWN,
            name: 'Custom Unknown',
            visibilityStatus: 'current',
          },
        });
      });

      it('should create category rows from hardcoded values when not in spreadsheet', async () => {
        // Create a mock context with models
        const context = {
          models: {
            ...ctx.store.models,
            ProgramRegistryConditionCategory: {
              findOne: jest.fn().mockResolvedValue(null),
            },
          },
        };

        // Empty spreadsheet categories
        const spreadsheetCategories = [];

        const registryId = 'test-registry-id';

        const result = await autoFillConditionCategoryImport(
          context,
          spreadsheetCategories,
          registryId,
        );

        // Verify the result - should have one entry for each hardcoded category
        expect(result).toHaveLength(Object.keys(PROGRAM_REGISTRY_CONDITION_CATEGORIES).length);

        // Check one of the entries
        const unknownCategory = result.find(
          (row) => row.values.code === PROGRAM_REGISTRY_CONDITION_CATEGORIES.UNKNOWN,
        );
        expect(unknownCategory).toMatchObject({
          model: 'ProgramRegistryConditionCategory',
          sheetRow: -1, // Indicates hardcoded
          values: {
            id: `program-registry-condition-category-${registryId}-${PROGRAM_REGISTRY_CONDITION_CATEGORIES.UNKNOWN}`,
            programRegistryId: registryId,
            code: PROGRAM_REGISTRY_CONDITION_CATEGORIES.UNKNOWN,
            visibilityStatus: 'current',
          },
        });
      });

      it('should not create category rows for existing database entries', async () => {
        // Create a mock context with models that returns existing entries
        const existingCategory = {
          id: 'existing-category',
          code: PROGRAM_REGISTRY_CONDITION_CATEGORIES.UNKNOWN,
          programRegistryId: 'test-registry-id',
        };

        const context = {
          models: {
            ...ctx.store.models,
            ProgramRegistryConditionCategory: {
              findOne: jest.fn().mockImplementation(async ({ where }) => {
                if (where.code === PROGRAM_REGISTRY_CONDITION_CATEGORIES.UNKNOWN) {
                  return existingCategory;
                }
                return null;
              }),
            },
          },
        };

        // Empty spreadsheet categories
        const spreadsheetCategories = [];

        const registryId = 'test-registry-id';

        const result = await autoFillConditionCategoryImport(
          context,
          spreadsheetCategories,
          registryId,
        );

        // Verify the result - should have entries for all hardcoded categories except UNKNOWN
        expect(result).toHaveLength(Object.keys(PROGRAM_REGISTRY_CONDITION_CATEGORIES).length - 1);

        // Make sure the UNKNOWN category is not in the result
        const unknownCategory = result.find(
          (row) => row.values.code === PROGRAM_REGISTRY_CONDITION_CATEGORIES.UNKNOWN,
        );
        expect(unknownCategory).toBeUndefined();
      });

      it('should include additional categories from spreadsheet', async () => {
        // Create a mock context with models
        const context = { models: ctx.store.models };

        // Create test data with an additional category not in hardcoded list
        const spreadsheetCategories = [
          {
            code: 'custom-category',
            name: 'Custom Category',
            visibilityStatus: 'current',
            __rowNum__: 2,
          },
        ];

        const registryId = 'test-registry-id';

        const result = await autoFillConditionCategoryImport(
          context,
          spreadsheetCategories,
          registryId,
        );

        // Verify the result - should have entries for all hardcoded categories plus the custom one
        expect(result).toHaveLength(Object.keys(PROGRAM_REGISTRY_CONDITION_CATEGORIES).length + 1);

        // Check the custom category
        const customCategory = result.find((row) => row.values.code === 'custom-category');
        expect(customCategory).toMatchObject({
          model: 'ProgramRegistryConditionCategory',
          sheetRow: 1, // __rowNum__ - 1
          values: {
            id: `program-registry-condition-category-${registryId}-custom-category`,
            programRegistryId: registryId,
            code: 'custom-category',
            name: 'Custom Category',
            visibilityStatus: 'current',
          },
        });
      });
    });
  });

  describe('Charting', () => {
    describe('Simple chart', () => {
      it('Should import a valid simple chart survey', async () => {
        const { errors, stats, didntSendReason } = await doImport({
          file: 'charting-simple-valid',
          dryRun: true,
        });
        expect(errors).toBeEmpty();
        expect(didntSendReason).toEqual('dryRun');
        expect(stats).toMatchObject({
          Program: { created: 1, updated: 0, errored: 0 },
          Survey: { created: 1, updated: 0, errored: 0 },
          ProgramDataElement: { created: 4, updated: 0, errored: 0 },
          SurveyScreenComponent: { created: 4, updated: 0, errored: 0 },
        });
      });
      it('Should be able to import multiple simple chart surveys for the same program', async () => {
        const { errors, stats, didntSendReason } = await doImport({
          file: 'charting-simple-multiple-valid',
          dryRun: true,
        });
        expect(errors).toBeEmpty();
        expect(didntSendReason).toEqual('dryRun');
        expect(stats).toMatchObject({
          Program: { created: 1, updated: 0, errored: 0 },
          Survey: { created: 2, updated: 0, errored: 0 },
          ProgramDataElement: { created: 7, updated: 1, errored: 0 },
          SurveyScreenComponent: { created: 8, updated: 0, errored: 0 },
        });
      });
      it('Should refuse to import a simple chart survey with isSensitive set to true', async () => {
        const { errors } = await doImport({
          file: 'charting-simple-sensitive-invalid',
          dryRun: true,
        });
        expect(errors).toContainAnError('metadata', 0, 'Charting survey can not be sensitive');
      });
      it('Should refuse to import a simple chart if the first question has wrong ID', async () => {
        const { errors } = await doImport({
          file: 'charting-simple-datetime-invalid-id',
          dryRun: true,
        });
        const expectedError =
          "sheetName: Test Chart, code: 'testchartcode0', First question should have 'pde-PatientChartingDate' as ID";
        expect(errors.length).toEqual(1);
        expect(errors[0].message).toEqual(expectedError);
      });
      it('Should refuse to import a simple chart if the first question is not DateTime type', async () => {
        const { errors } = await doImport({
          file: 'charting-simple-datetime-invalid-type',
          dryRun: true,
        });
        const expectedError =
          "sheetName: Test Chart, code: 'PatientChartingDate', First question should be DateTime type";
        expect(errors.length).toEqual(1);
        expect(errors[0].message).toEqual(expectedError);
      });
    });
    describe('Complex chart', () => {
      it('Should import a valid complex chart survey', async () => {
        const { errors, stats, didntSendReason } = await doImport({
          file: 'charting-complex-valid',
          dryRun: true,
        });
        expect(errors).toBeEmpty();
        expect(didntSendReason).toEqual('dryRun');
        expect(stats).toMatchObject({
          Program: { created: 1, updated: 0, errored: 0 },
          Survey: { created: 2, updated: 0, errored: 0 },
          ProgramDataElement: { created: 8, updated: 0, errored: 0 },
          SurveyScreenComponent: { created: 8, updated: 0, errored: 0 },
        });
      });
      it('Should refuse to import without its core info (ComplexChartCore)', async () => {
        const { errors } = await doImport({
          file: 'charting-complex-main-only-invalid',
          dryRun: true,
        });
        expect(errors).toContainAnError(
          'metadata',
          0,
          'Complex charts need a core data set survey',
        );
      });
      it('Should refuse to import without its main info (ComplexChart)', async () => {
        const { errors } = await doImport({
          file: 'charting-complex-core-only-invalid',
          dryRun: true,
        });
        expect(errors).toContainAnError(
          'metadata',
          0,
          'Cannot import a complex chart core without the main survey',
        );
      });
      it('Should refuse to import a complex core survey without special question config types', async () => {
        const { errors, stats } = await doImport({
          file: 'charting-complex-core-question-types-invalid',
          dryRun: true,
        });

        const errorMessages = [
          'Invalid complex chart core questions',
          "sheetName: Core, code: 'ComplexChartInstanceName', Invalid question type",
          "sheetName: Core, code: 'ComplexChartDate', Invalid question type",
          "sheetName: Core, code: 'ComplexChartType', Invalid question type",
          "sheetName: Core, code: 'ComplexChartSubtype', Invalid question type",
        ];

        errors.forEach((error, i) => {
          expect(error.message).toEqual(errorMessages[i]);
        });

        expect(stats).toMatchObject({
          Program: { created: 1, updated: 0, errored: 0 },
          Survey: { created: 2, updated: 0, errored: 0 },
          ProgramDataElement: { created: 8, updated: 0, errored: errorMessages.length },
          SurveyScreenComponent: { created: 8, updated: 0, errored: 0 },
        });
      });
      it('Should refuse to import a complex core survey without special question config IDs', async () => {
        const { errors, stats } = await doImport({
          file: 'charting-complex-core-question-ids-invalid',
          dryRun: true,
        });

        const errorMessages = [
          "sheetName: Core, code: 'testchartcorecode0', Invalid ID for question type",
          "sheetName: Core, code: 'testchartcorecode1', Invalid ID for question type",
          "sheetName: Core, code: 'testchartcorecode2', Invalid ID for question type",
          "sheetName: Core, code: 'testchartcorecode3', Invalid ID for question type",
        ];

        errors.forEach((error, i) => {
          expect(error.message).toEqual(errorMessages[i]);
        });

        expect(stats).toMatchObject({
          Program: { created: 1, updated: 0, errored: 0 },
          Survey: { created: 2, updated: 0, errored: 0 },
          ProgramDataElement: { created: 8, updated: 0, errored: errorMessages.length },
          SurveyScreenComponent: { created: 8, updated: 0, errored: 0 },
        });
      });
      it('Should only be able to hide "type" and "subtype" questions for complex core survey', async () => {
        const { errors, stats } = await doImport({
          file: 'charting-complex-core-hidden-question-invalid',
          dryRun: true,
        });

        const errorMessages = [
          "sheetName: Core, code: 'ComplexChartInstanceName', ComplexChartInstanceName cannot be hidden",
          "sheetName: Core, code: 'ComplexChartDate', ComplexChartDate cannot be hidden",
        ];

        errors.forEach((error, i) => {
          expect(error.message).toEqual(errorMessages[i]);
        });

        expect(stats).toMatchObject({
          Program: { created: 1, updated: 0, errored: 0 },
          Survey: { created: 2, updated: 0, errored: 0 },
          ProgramDataElement: { created: 8, updated: 0, errored: errorMessages.length },
          SurveyScreenComponent: { created: 8, updated: 0, errored: 0 },
        });
      });
      it('Should only be one complex chart and complex core per program', async () => {
        const { errors } = await doImport({
          file: 'charting-complex-multiple-invalid',
          dryRun: true,
        });
        expect(errors).toContainAnError(
          'metadata',
          0,
          'Only one complex chart and complex chart core allowed in a program',
        );
      });
      it('Should refuse to import a complex chart set if it already exists in that program', async () => {
        const { Program, Survey } = ctx.store.models;
        const program = await Program.create({
          ...fake(Program),
          id: 'program-testcomplexchart',
          code: 'testcomplexchart',
        });
        await Survey.create({
          ...fake(Survey),
          surveyType: SURVEY_TYPES.COMPLEX_CHART,
          programId: program.id,
        });
        await Survey.create({
          ...fake(Survey),
          surveyType: SURVEY_TYPES.COMPLEX_CHART_CORE,
          programId: program.id,
        });
        const { errors } = await doImport({
          file: 'charting-complex-valid',
          dryRun: true,
        });
        expect(errors).toContainAnError(
          'metadata',
          0,
          'Complex chart set already exists for this program',
        );
      });
      it('Should refuse to import a complex chart survey with isSensitive set to true', async () => {
        const { errors } = await doImport({
          file: 'charting-complex-sensitive-invalid',
          dryRun: true,
        });
        expect(errors).toContainAnError('metadata', 0, 'Charting survey can not be sensitive');
      });
      it('Should refuse to import a complex chart core survey with isSensitive set to true', async () => {
        const { errors } = await doImport({
          file: 'charting-complex-core-sensitive-invalid',
          dryRun: true,
        });
        expect(errors).toContainAnError('metadata', 0, 'Charting survey can not be sensitive');
      });
      it('Should refuse to import a complex chart if the first question has wrong ID', async () => {
        const { errors } = await doImport({
          file: 'charting-complex-datetime-invalid-id',
          dryRun: true,
        });
        const expectedError =
          "sheetName: Test Chart, code: 'testchartcode0', First question should have 'pde-PatientChartingDate' as ID";
        expect(errors.length).toEqual(1);
        expect(errors[0].message).toEqual(expectedError);
      });
      it('Should refuse to import a complex chart if the first question is not DateTime type', async () => {
        const { errors } = await doImport({
          file: 'charting-complex-datetime-invalid-type',
          dryRun: true,
        });
        const expectedError =
          "sheetName: Test Chart, code: 'PatientChartingDate', First question should be DateTime type";
        expect(errors.length).toEqual(1);
        expect(errors[0].message).toEqual(expectedError);
      });
      it('Should refuse to import a complex chart core without exactly 4 question types', async () => {
        const { errors } = await doImport({
          file: 'charting-complex-core-question-amount-invalid',
          dryRun: true,
        });
        const expectedError = 'Invalid complex chart core questions';
        expect(errors.length).toEqual(1);
        expect(errors[0].message).toEqual(expectedError);
      });
      it('Should refuse to import a complex chart core without specific order', async () => {
        const { errors } = await doImport({
          file: 'charting-complex-core-question-order-invalid',
          dryRun: true,
        });
        const expectedError = 'Invalid complex chart core questions';
        expect(errors.length).toEqual(1);
        expect(errors[0].message).toEqual(expectedError);
      });
    });
  });

  describe('Translation', () => {
    it('should create translations for the vitals survey', async () => {
      await doImport({
        file: 'vitals-valid',
        dryRun: false,
      });

      const translations = await models.TranslatedString.findAll();
      const generatedStringIds = translations.map((translation) => translation.stringId);

      const programStringId = `${REFERENCE_DATA_TRANSLATION_PREFIX}.program.program-testvitals`;
      const surveyStringId = `${REFERENCE_DATA_TRANSLATION_PREFIX}.survey.program-testvitals-vitalsgood`;

      //check if the program and survey string ids are in the generated string ids
      expect(generatedStringIds).toContain(programStringId);
      expect(generatedStringIds).toContain(surveyStringId);

      // Check each data element has an appropriate string id
      const dataElements = await models.ProgramDataElement.findAll();
      dataElements.forEach((dataElement) => {
        const stringId = `${REFERENCE_DATA_TRANSLATION_PREFIX}.programDataElement.${dataElement.id}`;
        expect(generatedStringIds).toContain(stringId);
      });
    });

    it('should translate nested options', async () => {
      await doImport({
        file: 'vitals-valid',
        dryRun: false,
      });

      // find an element with options
      const programDataElement = await models.ProgramDataElement.findOne({
        where: {
          defaultOptions: {
            [Op.ne]: null,
          },
        },
      });

      if (!programDataElement)
        throw new Error('No program data element with options found in vitals-valid.xlsx');

      const translations = await models.TranslatedString.findAll({
        where: { stringId: { [Op.like]: 'refData.programDataElement%' } },
      });
      const stringIds = translations.map((translation) => translation.stringId);

      const expectedStringIds = normaliseOptions(programDataElement.defaultOptions).map(
        (option) =>
          `${REFERENCE_DATA_TRANSLATION_PREFIX}.programDataElement.${programDataElement.id}.option.${camelCase(option)}`,
      );

      expect(stringIds).toEqual(expect.arrayContaining(expectedStringIds));
    });

    it('should translate text and detail fields for survey screen components', async () => {
      await doImport({
        file: 'valid',
        dryRun: false,
      });

      const surveyScreenComponents = await models.SurveyScreenComponent.findAll();
      let expectedStringIds = [];
      surveyScreenComponents.forEach((surveyScreenComponent) => {
        if (surveyScreenComponent.text) {
          expectedStringIds.push(
            `${REFERENCE_DATA_TRANSLATION_PREFIX}.surveyScreenComponent.text.${surveyScreenComponent.id}`,
          );
        }
        if (surveyScreenComponent.detail) {
          expectedStringIds.push(
            `${REFERENCE_DATA_TRANSLATION_PREFIX}.surveyScreenComponent.detail.${surveyScreenComponent.id}`,
          );
        }
      });

      const translatedStrings = await models.TranslatedString.findAll({
        where: { stringId: { [Op.like]: 'refData.surveyScreenComponent%' } },
      });

      const generatedStringIds = translatedStrings.map((translation) => translation.stringId);

      expect(generatedStringIds).toEqual(expect.arrayContaining(expectedStringIds));
    });
  });
});<|MERGE_RESOLUTION|>--- conflicted
+++ resolved
@@ -1,10 +1,10 @@
 import { fake } from '@tamanu/fake-data/fake';
 import { findOneOrCreate } from '@tamanu/shared/test-helpers/factory';
-<<<<<<< HEAD
-import { REFERENCE_DATA_TRANSLATION_PREFIX, SURVEY_TYPES } from '@tamanu/constants';
-=======
-import { SURVEY_TYPES, PROGRAM_REGISTRY_CONDITION_CATEGORIES } from '@tamanu/constants';
->>>>>>> c864aa7f
+import {
+  SURVEY_TYPES,
+  PROGRAM_REGISTRY_CONDITION_CATEGORIES,
+  REFERENCE_DATA_TRANSLATION_PREFIX,
+} from '@tamanu/constants';
 import { importerTransaction } from '../../dist/admin/importer/importerEndpoint';
 import { programImporter } from '../../dist/admin/programImporter';
 import { autoFillConditionCategoryImport } from '../../dist/admin/programImporter/autoFillConditionCategoryImport';
@@ -396,7 +396,7 @@
     it('Should import a valid vitals survey and delete visualisationConfig', async () => {
       const { ProgramDataElement } = ctx.store.models;
 
-      const validateVisualisationConfig = async (expectValue) => {
+      const validateVisualisationConfig = async expectValue => {
         const { visualisationConfig } = await ProgramDataElement.findOne({
           where: {
             code: 'PatientVitalsHeartRate',
@@ -722,7 +722,7 @@
 
         // Check one of the entries
         const unknownCategory = result.find(
-          (row) => row.values.code === PROGRAM_REGISTRY_CONDITION_CATEGORIES.UNKNOWN,
+          row => row.values.code === PROGRAM_REGISTRY_CONDITION_CATEGORIES.UNKNOWN,
         );
         expect(unknownCategory).toMatchObject({
           model: 'ProgramRegistryConditionCategory',
@@ -774,7 +774,7 @@
 
         // Make sure the UNKNOWN category is not in the result
         const unknownCategory = result.find(
-          (row) => row.values.code === PROGRAM_REGISTRY_CONDITION_CATEGORIES.UNKNOWN,
+          row => row.values.code === PROGRAM_REGISTRY_CONDITION_CATEGORIES.UNKNOWN,
         );
         expect(unknownCategory).toBeUndefined();
       });
@@ -805,7 +805,7 @@
         expect(result).toHaveLength(Object.keys(PROGRAM_REGISTRY_CONDITION_CATEGORIES).length + 1);
 
         // Check the custom category
-        const customCategory = result.find((row) => row.values.code === 'custom-category');
+        const customCategory = result.find(row => row.values.code === 'custom-category');
         expect(customCategory).toMatchObject({
           model: 'ProgramRegistryConditionCategory',
           sheetRow: 1, // __rowNum__ - 1
@@ -1088,7 +1088,7 @@
       });
 
       const translations = await models.TranslatedString.findAll();
-      const generatedStringIds = translations.map((translation) => translation.stringId);
+      const generatedStringIds = translations.map(translation => translation.stringId);
 
       const programStringId = `${REFERENCE_DATA_TRANSLATION_PREFIX}.program.program-testvitals`;
       const surveyStringId = `${REFERENCE_DATA_TRANSLATION_PREFIX}.survey.program-testvitals-vitalsgood`;
@@ -1099,7 +1099,7 @@
 
       // Check each data element has an appropriate string id
       const dataElements = await models.ProgramDataElement.findAll();
-      dataElements.forEach((dataElement) => {
+      dataElements.forEach(dataElement => {
         const stringId = `${REFERENCE_DATA_TRANSLATION_PREFIX}.programDataElement.${dataElement.id}`;
         expect(generatedStringIds).toContain(stringId);
       });
@@ -1126,10 +1126,10 @@
       const translations = await models.TranslatedString.findAll({
         where: { stringId: { [Op.like]: 'refData.programDataElement%' } },
       });
-      const stringIds = translations.map((translation) => translation.stringId);
+      const stringIds = translations.map(translation => translation.stringId);
 
       const expectedStringIds = normaliseOptions(programDataElement.defaultOptions).map(
-        (option) =>
+        option =>
           `${REFERENCE_DATA_TRANSLATION_PREFIX}.programDataElement.${programDataElement.id}.option.${camelCase(option)}`,
       );
 
@@ -1144,7 +1144,7 @@
 
       const surveyScreenComponents = await models.SurveyScreenComponent.findAll();
       let expectedStringIds = [];
-      surveyScreenComponents.forEach((surveyScreenComponent) => {
+      surveyScreenComponents.forEach(surveyScreenComponent => {
         if (surveyScreenComponent.text) {
           expectedStringIds.push(
             `${REFERENCE_DATA_TRANSLATION_PREFIX}.surveyScreenComponent.text.${surveyScreenComponent.id}`,
@@ -1161,7 +1161,7 @@
         where: { stringId: { [Op.like]: 'refData.surveyScreenComponent%' } },
       });
 
-      const generatedStringIds = translatedStrings.map((translation) => translation.stringId);
+      const generatedStringIds = translatedStrings.map(translation => translation.stringId);
 
       expect(generatedStringIds).toEqual(expect.arrayContaining(expectedStringIds));
     });
