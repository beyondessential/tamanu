--- conflicted
+++ resolved
@@ -341,10 +341,6 @@
             upstreamId: facilityId
           }
         });
-<<<<<<< HEAD
-
-=======
->>>>>>> 4036ea2c
         const response = await app.get(
           `/api/integration/${INTEGRATION_ROUTE}/Encounter?_include=Organization:serviceProvider`,
         );
