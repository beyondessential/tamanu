/* eslint-disable no-unused-expressions */

import { addDays, formatRFC7231 } from 'date-fns';

import { fake } from '@tamanu/shared/test-helpers';
import {
  FHIR_DATETIME_PRECISION,
  IMAGING_REQUEST_STATUS_TYPES,
  NOTE_TYPES,
  VISIBILITY_STATUSES,
} from '@tamanu/constants';
import { fakeUUID } from '@tamanu/shared/utils/generateId';
import { formatFhirDate } from '@tamanu/shared/utils/fhir/datetime';

import { createTestContext } from '../../utilities';
import {
  fakeResourcesOfFhirServiceRequest,
  fakeResourcesOfFhirServiceRequestWithLabRequest,
<<<<<<< HEAD
  fakeResourcesOfFhirSpecimen,
=======
  fakeTestTypes,
>>>>>>> 067fc062
} from '../../fake/fhir';

const INTEGRATION_ROUTE = 'fhir/mat';

describe(`Materialised FHIR - ServiceRequest`, () => {
  let ctx;
  let app;
  let resources;
  const fhirResources = {
    fhirPractitioner: null,
    fhirEncounter: null,
  };

  beforeAll(async () => {
    ctx = await createTestContext();
    app = await ctx.baseApp.asRole('practitioner');
    resources = await fakeResourcesOfFhirServiceRequest(ctx.store.models);
    const { FhirPractitioner } = ctx.store.models;
    const fhirPractitioner = await FhirPractitioner.materialiseFromUpstream(
      resources.practitioner.id,
    );
    fhirResources.fhirPractitioner = fhirPractitioner;
  });
  afterAll(() => ctx.close());

  describe('materialise', () => {
    beforeEach(async () => {
      const {
        FhirServiceRequest,
        ImagingRequest,
        ImagingRequestArea,
        LabRequest,
        LabTestPanel,
        LabTestPanelRequest,
        FhirEncounter,
      } = ctx.store.models;
      await FhirEncounter.destroy({ where: {} });
      await FhirServiceRequest.destroy({ where: {} });
      await ImagingRequest.destroy({ where: {} });
      await ImagingRequestArea.destroy({ where: {} });
      await LabRequest.destroy({ where: {} });
      await LabTestPanel.destroy({ where: {} });
      await LabTestPanelRequest.destroy({ where: {} });

      const fhirEncounter = await FhirEncounter.materialiseFromUpstream(resources.encounter.id);
      fhirResources.fhirEncounter = fhirEncounter;
    });

    it('fetches a service request by materialised ID (imaging request)', async () => {
      // arrange
      const { FhirServiceRequest, ImagingRequest, Note } = ctx.store.models;
      const ir = await ImagingRequest.create(
        fake(ImagingRequest, {
          requestedById: resources.practitioner.id,
          encounterId: resources.encounter.id,
          locationGroupId: resources.locationGroup.id,
          status: IMAGING_REQUEST_STATUS_TYPES.COMPLETED,
          priority: 'routine',
          requestedDate: '2022-03-04 15:30:00',
          imagingType: 'xRay',
        }),
      );
      await Note.bulkCreate([
        fake(Note, {
          date: '2022-03-05',
          visibilityStatus: VISIBILITY_STATUSES.CURRENT,
          noteType: NOTE_TYPES.OTHER,
          recordType: ImagingRequest.name,
          recordId: ir.id,
          content: 'Suspected adenoma',
        }),
        fake(Note, {
          date: '2022-03-06',
          visibilityStatus: VISIBILITY_STATUSES.CURRENT,
          noteType: NOTE_TYPES.OTHER,
          recordType: ImagingRequest.name,
          recordId: ir.id,
          content: 'Patient may need mobility assistance',
        }),
      ]);

      await ir.setAreas([resources.area1.id, resources.area2.id]);
      await ir.reload();
      const mat = await FhirServiceRequest.materialiseFromUpstream(ir.id);
      await FhirServiceRequest.resolveUpstreams();

      const path = `/api/integration/${INTEGRATION_ROUTE}/ServiceRequest/${mat.id}`;

      // act
      const response = await app.get(path);

      // normalise for comparison
      // eslint-disable-next-line no-unused-expressions
      response.body?.orderDetail?.sort((a, b) => a.text.localeCompare(b.text));
      response.body?.identifier?.sort((a, b) => a.system.localeCompare(b.system));
      response.body?.note?.sort((a, b) => a.time.localeCompare(b.time)); // sort notes by time

      // assert
      expect(response.body).toMatchObject({
        resourceType: 'ServiceRequest',
        id: expect.any(String),
        meta: {
          lastUpdated: formatFhirDate(mat.lastUpdated),
        },
        identifier: [
          {
            system: 'http://data-dictionary.tamanu-fiji.org/tamanu-id-imagingrequest.html',
            value: ir.id,
          },
          {
            system: 'http://data-dictionary.tamanu-fiji.org/tamanu-mrid-imagingrequest.html',
            value: ir.displayId,
          },
        ],
        status: 'completed',
        intent: 'order',
        category: [
          {
            coding: [
              {
                system: 'http://snomed.info/sct',
                code: '363679005',
              },
            ],
          },
        ],
        priority: 'routine',
        code: {
          text: 'X-Ray',
        },
        orderDetail: [
          {
            text: resources.extCode1.description,
            coding: [
              {
                code: resources.extCode1.code,
                system: 'http://data-dictionary.tamanu-fiji.org/rispacs-billing-code.html',
              },
            ],
          },
          {
            text: resources.extCode2.description,
            coding: [
              {
                code: resources.extCode2.code,
                system: 'http://data-dictionary.tamanu-fiji.org/rispacs-billing-code.html',
              },
            ],
          },
        ].sort((a, b) => a.text.localeCompare(b.text)),
        subject: {
          reference: `Patient/${resources.fhirPatient.id}`,
          type: 'Patient',
          display: `${resources.patient.firstName} ${resources.patient.lastName}`,
        },
        encounter: {
          reference: `Encounter/${fhirResources.fhirEncounter.id}`,
          type: 'Encounter',
        },
        occurrenceDateTime: formatFhirDate('2022-03-04 15:30:00'),
        requester: {
          type: 'Practitioner',
          reference: `Practitioner/${fhirResources.fhirPractitioner.id}`,
          display: fhirResources.fhirPractitioner.name[0].text,
        },
        locationCode: [
          {
            text: resources.facility.name,
          },
        ],
        note: [
          {
            time: formatFhirDate('2022-03-05'),
            text: 'Suspected adenoma',
          },
          {
            time: formatFhirDate('2022-03-06'),
            text: 'Patient may need mobility assistance',
          },
        ],
      });
      expect(response.headers['last-modified']).toBe(formatRFC7231(new Date(mat.lastUpdated)));
      expect(response).toHaveSucceeded();

      // regression EPI-403
      expect(response.body.subject).not.toHaveProperty('identifier');
    });

    it('fetches a service request by materialised ID (lab request with panel)', async () => {
      // arrange
      const { FhirServiceRequest } = ctx.store.models;
      const { labTestPanel, labRequest, panelTestTypes } = await fakeResourcesOfFhirServiceRequestWithLabRequest(
        ctx.store.models,
        resources,
        true,
      );
      const mat = await FhirServiceRequest.materialiseFromUpstream(labRequest.id);
      await FhirServiceRequest.resolveUpstreams();

      const path = `/api/integration/${INTEGRATION_ROUTE}/ServiceRequest/${mat.id}`;

      // act
      const response = await app.get(path);
      // normalise for comparison
      // eslint-disable-next-line no-unused-expressions
      response.body?.orderDetail?.sort((a, b) => a.text.localeCompare(b.text));
      response.body?.identifier?.sort((a, b) => a.system.localeCompare(b.system));

      // assert
      expect(response.body).toMatchObject({
        resourceType: 'ServiceRequest',
        id: expect.any(String),
        meta: {
          lastUpdated: formatFhirDate(mat.lastUpdated),
        },
        identifier: [
          {
            system: 'http://data-dictionary.tamanu-fiji.org/tamanu-id-labrequest.html',
            value: labRequest.id,
          },
          {
            system: 'http://data-dictionary.tamanu-fiji.org/tamanu-mrid-labrequest.html',
            value: labRequest.displayId,
          },
        ],
        status: 'completed',
        intent: 'order',
        category: [
          {
            coding: [
              {
                system: 'http://snomed.info/sct',
                code: '108252007',
              },
            ],
          },
        ],
        priority: 'routine',
        code: {
          coding: [
            {
              code: labTestPanel.code,
              display: labTestPanel.name,
              system:
                'https://www.senaite.com/profileCodes.html',
            },
            {
              code: labTestPanel.externalCode,
              display: labTestPanel.name,
              system:
                'http://loinc.org',
            },
          ],
        },
        subject: {
          reference: `Patient/${resources.fhirPatient.id}`,
          type: 'Patient',
          display: `${resources.patient.firstName} ${resources.patient.lastName}`,
        },
        encounter: {
          reference: `Encounter/${fhirResources.fhirEncounter.id}`,
          type: 'Encounter',
        },
        occurrenceDateTime: formatFhirDate('2022-07-27 16:30:00'),
        requester: {
          type: 'Practitioner',
          reference: `Practitioner/${fhirResources.fhirPractitioner.id}`,
          display: fhirResources.fhirPractitioner.name[0].text,
        },
        locationCode: [],
        note: [],
      });

      response.body?.orderDetail.forEach(testType => {
        const currentTest = panelTestTypes.find(test => test.name === testType.text);
        expect(testType.text).toBe(currentTest.name);
        testType.coding?.forEach(testTypeCoding => {
          const { system, code } = testTypeCoding;
          expect(testTypeCoding.display).toBe(currentTest.name);
          expect(['https://www.senaite.com/testCodes.html', 'http://loinc.org']).toContain(system);
          if (system === 'https://www.senaite.com/testCodes.html') {
            expect(code).toBe(currentTest.code);
          } else if (system === 'http://loinc.org') {
            expect(code).toBe(currentTest.externalCode);
          }
        });
      });
      expect(response.headers['last-modified']).toBe(formatRFC7231(new Date(mat.lastUpdated)));
      expect(response).toHaveSucceeded();

      // regression EPI-403
      expect(response.body.subject).not.toHaveProperty('identifier');
    });

    it('fetches a service request by materialised ID (lab request with unpanelled tests)', async () => {
      // arrange
      const { FhirServiceRequest } = ctx.store.models;
      const { labRequest, testTypes } = await fakeResourcesOfFhirServiceRequestWithLabRequest(
        ctx.store.models,
        resources,
        false,
      );
      const mat = await FhirServiceRequest.materialiseFromUpstream(labRequest.id);
      await FhirServiceRequest.resolveUpstreams();

      const path = `/api/integration/${INTEGRATION_ROUTE}/ServiceRequest/${mat.id}`;

      // act
      const response = await app.get(path);
      // normalise for comparison
      // eslint-disable-next-line no-unused-expressions
      response.body?.orderDetail?.sort((a, b) => a.text.localeCompare(b.text));

      // assert
      expect(response.body.code).toBeUndefined();

      response.body?.orderDetail.forEach(testType => {
        const currentTest = testTypes.find(test => test.name === testType.text);
        expect(testType.text).toBe(currentTest.name);
        testType.coding?.forEach(testTypeCoding => {
          const { system, code } = testTypeCoding;
          expect(testTypeCoding.display).toBe(currentTest.name);
          expect(['https://www.senaite.com/testCodes.html', 'http://loinc.org']).toContain(system);
          if (system === 'https://www.senaite.com/testCodes.html') {
            expect(code).toBe(currentTest.code);
          } else if (system === 'http://loinc.org') {
            expect(code).toBe(currentTest.externalCode);
          }
        });
      });
      expect(response.headers['last-modified']).toBe(formatRFC7231(new Date(mat.lastUpdated)));
      expect(response).toHaveSucceeded();
    });
    it('cannot have service request with independent tests and panel', async () => {
      // arrange
      const { FhirServiceRequest, LabTestType, LabTest } = ctx.store.models;
      const { labRequest, category } = await fakeResourcesOfFhirServiceRequestWithLabRequest(
        ctx.store.models,
        resources,
        true,
      );

      const testTypes = await fakeTestTypes(10, LabTestType, category.id);
      await Promise.all(testTypes.map(testType => LabTest
        .create({
          labRequestId: labRequest.id,
          labTestTypeId: testType.id,
        })));

      try {
        await FhirServiceRequest.materialiseFromUpstream(labRequest.id);
        throw Error('Illegal!!'); // handle if no error is thrown by the materialisation
      } catch (clashingOrderDetails) {
        expect(clashingOrderDetails.message).toBe(`Service Request with upstream LabRequest ${labRequest.id} cannot have both panels AND independent tests`);
      }

    });

    it('materialises the default priority if the source data has a null priority', async () => {
      // arrange
      const { FhirServiceRequest, ImagingRequest } = ctx.store.models;
      const ir = await ImagingRequest.create(
        fake(ImagingRequest, {
          requestedById: resources.practitioner.id,
          encounterId: resources.encounter.id,
          locationGroupId: resources.locationGroup.id,
          status: IMAGING_REQUEST_STATUS_TYPES.COMPLETED,
          priority: null,
          requestedDate: '2022-03-04 15:30:00',
          imagingType: 'xRay',
        }),
      );
      await ir.setAreas([resources.area1.id, resources.area2.id]);
      await ir.reload();
      const mat = await FhirServiceRequest.materialiseFromUpstream(ir.id);
      await FhirServiceRequest.resolveUpstreams();

      const path = `/api/integration/${INTEGRATION_ROUTE}/ServiceRequest/${mat.id}`;

      // act
      const response = await app.get(path);
      response.body?.identifier?.sort((a, b) => a.system.localeCompare(b.system));

      // assert
      expect(response.body).toMatchObject({
        resourceType: 'ServiceRequest',
        id: expect.any(String),
        identifier: [
          {
            system: 'http://data-dictionary.tamanu-fiji.org/tamanu-id-imagingrequest.html',
            value: ir.id,
          },
          {
            system: 'http://data-dictionary.tamanu-fiji.org/tamanu-mrid-imagingrequest.html',
            value: ir.displayId,
          },
        ],
        priority: 'routine',
      });
      expect(response).toHaveSucceeded();
    });

    it('searches a single service request by Tamanu UUID', async () => {
      // arrange
      const { FhirServiceRequest, ImagingRequest } = ctx.store.models;
      const ir = await ImagingRequest.create(
        fake(ImagingRequest, {
          requestedById: resources.practitioner.id,
          encounterId: resources.encounter.id,
          locationGroupId: resources.locationGroup.id,
          status: IMAGING_REQUEST_STATUS_TYPES.COMPLETED,
          priority: 'routine',
          requestedDate: '2023-11-12 13:14:15',
          imagingType: 'xRay',
        }),
      );
      await ir.setAreas([resources.area1.id, resources.area2.id]);
      await ir.reload();
      await FhirServiceRequest.materialiseFromUpstream(ir.id);
      await FhirServiceRequest.resolveUpstreams();

      const id = encodeURIComponent(
        `http://data-dictionary.tamanu-fiji.org/tamanu-id-imagingrequest.html|${ir.id}`,
      );
      const path = `/api/integration/${INTEGRATION_ROUTE}/ServiceRequest?identifier=${id}`;

      // act
      const response = await app.get(path);
      response.body?.entry?.[0]?.orderDetail?.sort((a, b) => a.text.localeCompare(b.text));
      response.body?.entry?.[0]?.identifier?.sort((a, b) => a.system.localeCompare(b.system));

      // assert
      expect(response.body).toMatchObject({
        resourceType: 'Bundle',
        id: expect.any(String),
        timestamp: expect.any(String),
        type: 'searchset',
        total: 1,
        link: [
          {
            relation: 'self',
            url: expect.stringContaining(path),
          },
        ],
        entry: [
          {
            resource: {
              resourceType: 'ServiceRequest',
              id: expect.any(String),
              meta: {
                lastUpdated: expect.any(String),
              },
              identifier: [
                {
                  system: 'http://data-dictionary.tamanu-fiji.org/tamanu-id-imagingrequest.html',
                  value: ir.id,
                },
                {
                  system: 'http://data-dictionary.tamanu-fiji.org/tamanu-mrid-imagingrequest.html',
                  value: ir.displayId,
                },
              ],
              status: 'completed',
              intent: 'order',
              category: [
                {
                  coding: [
                    {
                      system: 'http://snomed.info/sct',
                      code: '363679005',
                    },
                  ],
                },
              ],
              priority: 'routine',
              code: {
                text: 'X-Ray',
              },
              orderDetail: [
                {
                  text: resources.extCode1.description,
                  coding: [
                    {
                      code: resources.extCode1.code,
                      system: 'http://data-dictionary.tamanu-fiji.org/rispacs-billing-code.html',
                    },
                  ],
                },
                {
                  text: resources.extCode2.description,
                  coding: [
                    {
                      code: resources.extCode2.code,
                      system: 'http://data-dictionary.tamanu-fiji.org/rispacs-billing-code.html',
                    },
                  ],
                },
              ],
              subject: {
                reference: `Patient/${resources.fhirPatient.id}`,
                type: 'Patient',
                display: `${resources.patient.firstName} ${resources.patient.lastName}`,
              },
              occurrenceDateTime: formatFhirDate('2023-11-12 13:14:15'),
              requester: {
                type: 'Practitioner',
                reference: `Practitioner/${fhirResources.fhirPractitioner.id}`,
                display: fhirResources.fhirPractitioner.name[0].text,
              },
              locationCode: [
                {
                  text: resources.facility.name,
                },
              ],
            },
          },
        ],
      });
      expect(response).toHaveSucceeded();
    });

    it('searches a single service request by Tamanu Display ID', async () => {
      // arrange
      const { FhirServiceRequest, ImagingRequest } = ctx.store.models;
      const ir = await ImagingRequest.create(
        fake(ImagingRequest, {
          requestedById: resources.practitioner.id,
          encounterId: resources.encounter.id,
          locationGroupId: resources.locationGroup.id,
          status: IMAGING_REQUEST_STATUS_TYPES.COMPLETED,
          priority: 'routine',
          requestedDate: '2023-11-12 13:14:15',
          imagingType: 'xRay',
        }),
      );
      await ir.setAreas([resources.area1.id, resources.area2.id]);
      await ir.reload();
      await FhirServiceRequest.materialiseFromUpstream(ir.id);
      await FhirServiceRequest.resolveUpstreams();

      const id = encodeURIComponent(
        `http://data-dictionary.tamanu-fiji.org/tamanu-mrid-imagingrequest.html|${ir.displayId}`,
      );
      const path = `/api/integration/${INTEGRATION_ROUTE}/ServiceRequest?identifier=${id}`;

      // act
      const response = await app.get(path);
      response.body?.entry?.[0]?.orderDetail?.sort((a, b) => a.text.localeCompare(b.text));
      response.body?.entry?.[0]?.identifier?.sort((a, b) => a.system.localeCompare(b.system));

      // assert
      expect(response.body).toMatchObject({
        resourceType: 'Bundle',
        id: expect.any(String),
        timestamp: expect.any(String),
        type: 'searchset',
        total: 1,
        link: [
          {
            relation: 'self',
            url: expect.stringContaining(path),
          },
        ],
        entry: [
          {
            resource: {
              resourceType: 'ServiceRequest',
              id: expect.any(String),
              meta: {
                lastUpdated: expect.any(String),
              },
              identifier: [
                {
                  system: 'http://data-dictionary.tamanu-fiji.org/tamanu-id-imagingrequest.html',
                  value: ir.id,
                },
                {
                  system: 'http://data-dictionary.tamanu-fiji.org/tamanu-mrid-imagingrequest.html',
                  value: ir.displayId,
                },
              ],
              status: 'completed',
              intent: 'order',
              category: [
                {
                  coding: [
                    {
                      system: 'http://snomed.info/sct',
                      code: '363679005',
                    },
                  ],
                },
              ],
              priority: 'routine',
              code: {
                text: 'X-Ray',
              },
              orderDetail: [
                {
                  text: resources.extCode1.description,
                  coding: [
                    {
                      code: resources.extCode1.code,
                      system: 'http://data-dictionary.tamanu-fiji.org/rispacs-billing-code.html',
                    },
                  ],
                },
                {
                  text: resources.extCode2.description,
                  coding: [
                    {
                      code: resources.extCode2.code,
                      system: 'http://data-dictionary.tamanu-fiji.org/rispacs-billing-code.html',
                    },
                  ],
                },
              ],
              subject: {
                reference: `Patient/${resources.fhirPatient.id}`,
                type: 'Patient',
                display: `${resources.patient.firstName} ${resources.patient.lastName}`,
              },
              occurrenceDateTime: formatFhirDate('2023-11-12 13:14:15'),
              requester: {
                type: 'Practitioner',
                reference: `Practitioner/${fhirResources.fhirPractitioner.id}`,
                display: fhirResources.fhirPractitioner.name[0].text,
              },
              locationCode: [
                {
                  text: resources.facility.name,
                },
              ],
            },
          },
        ],
      });
      expect(response).toHaveSucceeded();
    });
  });

  describe('search', () => {
    describe('Imaging Requests as ServiceRequests', () => {
      let irs;

      beforeAll(async () => {
        const {
          FhirEncounter,
          FhirServiceRequest,
          ImagingRequest,
          ImagingRequestArea,
        } = ctx.store.models;
        await FhirEncounter.destroy({ where: {} });
        await FhirServiceRequest.destroy({ where: {} });
        await ImagingRequest.destroy({ where: {} });
        await ImagingRequestArea.destroy({ where: {} });

        const fhirEncounter = await FhirEncounter.materialiseFromUpstream(resources.encounter.id);
        fhirResources.fhirEncounter = fhirEncounter;

        irs = await Promise.all([
          (async () => {
            const ir = await ImagingRequest.create(
              fake(ImagingRequest, {
                requestedById: resources.practitioner.id,
                encounterId: resources.encounter.id,
                locationId: resources.location.id,
                status: IMAGING_REQUEST_STATUS_TYPES.IN_PROGRESS,
                priority: 'urgent',
                requestedDate: '2022-03-04 15:30:00',
              }),
            );

            await ir.setAreas([resources.area1.id]);
            await ir.reload();
            const mat = await FhirServiceRequest.materialiseFromUpstream(ir.id);
            mat.update({ lastUpdated: addDays(new Date(), 5) });
            return ir;
          })(),
          (async () => {
            const ir = await ImagingRequest.create(
              fake(ImagingRequest, {
                requestedById: resources.practitioner.id,
                encounterId: resources.encounter.id,
                locationId: resources.location.id,
                status: IMAGING_REQUEST_STATUS_TYPES.COMPLETED,
                priority: 'routine',
                requestedDate: '2023-11-12 13:14:15',
              }),
            );

            await ir.setAreas([resources.area2.id]);
            await ir.reload();
            const mat = await FhirServiceRequest.materialiseFromUpstream(ir.id);
            mat.update({ lastUpdated: addDays(new Date(), 10) });
            return ir;
          })(),
        ]);
        await FhirServiceRequest.resolveUpstreams();
      });

      it('returns a list when passed no query params', async () => {
        const response = await app.get(`/api/integration/${INTEGRATION_ROUTE}/ServiceRequest`);

        expect(response.body.total).toBe(2);
        expect(response).toHaveSucceeded();
      });

      it('sorts by lastUpdated ascending', async () => {
        const response = await app.get(
          `/api/integration/${INTEGRATION_ROUTE}/ServiceRequest?_sort=_lastUpdated`,
        );

        expect(response.body.total).toBe(2);
        expect(response.body.entry.map(entry => entry.resource.identifier[0].value)).toEqual([
          irs[0].id,
          irs[1].id,
        ]);
        expect(response).toHaveSucceeded();
      });

      it('sorts by lastUpdated descending', async () => {
        const response = await app.get(
          `/api/integration/${INTEGRATION_ROUTE}/ServiceRequest?_sort=-_lastUpdated`,
        );

        expect(response.body.total).toBe(2);
        expect(response.body.entry.map(entry => entry.resource.identifier[0].value)).toEqual([
          irs[1].id,
          irs[0].id,
        ]);
        expect(response).toHaveSucceeded();
      });

      it('sorts by status', async () => {
        const response = await app.get(
          `/api/integration/${INTEGRATION_ROUTE}/ServiceRequest?_sort=status`,
        );

        expect(response.body.total).toBe(2);
        expect(response.body.entry.map(entry => entry.resource.identifier[0].value)).toEqual([
          irs[0].id, // active
          irs[1].id, // completed
        ]);
        expect(response).toHaveSucceeded();
      });

      it('sorts by priority', async () => {
        const response = await app.get(
          `/api/integration/${INTEGRATION_ROUTE}/ServiceRequest?_sort=priority`,
        );

        expect(response.body.total).toBe(2);
        expect(response.body.entry.map(entry => entry.resource.identifier[0].value)).toEqual([
          irs[1].id, // normal
          irs[0].id, // urgent
        ]);
        expect(response).toHaveSucceeded();
      });

      it('filters by lastUpdated=gt with a date', async () => {
        const response = await app.get(
          `/api/integration/${INTEGRATION_ROUTE}/ServiceRequest?_lastUpdated=gt${formatFhirDate(
            addDays(new Date(), 7),
            FHIR_DATETIME_PRECISION.DAYS,
          )}`,
        );

        expect(response.body.total).toBe(1);
        expect(response.body.entry[0].resource.identifier[0].value).toBe(irs[1].id);
        expect(response).toHaveSucceeded();
      });

      it('filters by lastUpdated=gt with a datetime', async () => {
        const response = await app.get(
          `/api/integration/${INTEGRATION_ROUTE}/ServiceRequest?_lastUpdated=gt${encodeURIComponent(
            formatFhirDate(addDays(new Date(), 7)),
          )}`,
        );

        expect(response.body.total).toBe(1);
        expect(response.body.entry[0].resource.identifier[0].value).toBe(irs[1].id);
        expect(response).toHaveSucceeded();
      });

      it('filters by upstream ID (identifier)', async () => {
        const response = await app.get(
          `/api/integration/${INTEGRATION_ROUTE}/ServiceRequest?identifier=${irs[0].id}`,
        );

        expect(response.body.total).toBe(1);
        expect(response.body.entry[0].resource.identifier[0].value).toBe(irs[0].id);
        expect(response).toHaveSucceeded();
      });

      it('filters by status', async () => {
        const response = await app.get(
          `/api/integration/${INTEGRATION_ROUTE}/ServiceRequest?status=active`,
        );

        expect(response.body.total).toBe(1);
        expect(response.body.entry[0].resource.identifier[0].value).toBe(irs[0].id);
        expect(response).toHaveSucceeded();
      });

      it('filters by priority', async () => {
        const response = await app.get(
          `/api/integration/${INTEGRATION_ROUTE}/ServiceRequest?priority=urgent`,
        );

        expect(response.body.total).toBe(1);
        expect(response.body.entry[0].resource.identifier[0].value).toBe(irs[0].id);
        expect(response).toHaveSucceeded();
      });

      it('filters by category (match)', async () => {
        const response = await app.get(
          `/api/integration/${INTEGRATION_ROUTE}/ServiceRequest?category=363679005`,
        );

        expect(response.body.total).toBe(2);
        expect(response).toHaveSucceeded();
      });

      it('filters by category (no match)', async () => {
        const response = await app.get(
          `/api/integration/${INTEGRATION_ROUTE}/ServiceRequest?category=363679123`,
        );

        expect(response.body.total).toBe(0);
        expect(response).toHaveSucceeded();
      });

      it('includes subject patient', async () => {
        const response = await app.get(
          `/api/integration/${INTEGRATION_ROUTE}/ServiceRequest?category=363679005&_include=Patient:subject`,
        );

        expect(response.body.total).toBe(2);
        expect(response.body.entry.length).toBe(3);
        expect(response.body.entry.filter(({ search: { mode } }) => mode === 'match').length).toBe(2);
        expect(
          response.body.entry.find(({ search: { mode } }) => mode === 'include')?.resource.id,
        ).toBe(resources.fhirPatient.id);
        expect(response).toHaveSucceeded();
      });

      it('includes subject patient with targetType (match)', async () => {
        const response = await app.get(
          `/api/integration/${INTEGRATION_ROUTE}/ServiceRequest?category=363679005&_include=Patient:subject:Patient`,
        );

        expect(response.body.total).toBe(2);
        expect(response.body.entry.length).toBe(3);
        expect(response.body.entry.filter(({ search: { mode } }) => mode === 'match').length).toBe(2);
        expect(
          response.body.entry.find(({ search: { mode } }) => mode === 'include')?.resource.id,
        ).toBe(resources.fhirPatient.id);
        expect(response).toHaveSucceeded();
      });

      it('includes subject patient with targetType (no match)', async () => {
        const response = await app.get(
          `/api/integration/${INTEGRATION_ROUTE}/ServiceRequest?category=363679005&_include=Patient:subject:Practitioner`,
        );

        expect(response.body.total).toBe(2);
        expect(response.body.entry.length).toBe(2);
        expect(response.body.entry.filter(({ search: { mode } }) => mode === 'match').length).toBe(2);
        expect(response).toHaveSucceeded();
      });

      it('includes encounter as materialised encounter', async () => {
        const response = await app.get(
          `/api/integration/${INTEGRATION_ROUTE}/ServiceRequest?category=363679005&_include=Encounter:encounter`,
        );
        expect(response.body.total).toBe(2);
        expect(response.body.entry.length).toBe(3);
        expect(response.body.entry.filter(({ search: { mode } }) => mode === 'match').length).toBe(2);
        expect(
          response.body.entry.find(({ search: { mode } }) => mode === 'include')?.resource.id,
        ).toBe(fhirResources.fhirEncounter.id);
      });

      it('includes requester practitioner', async () => {
        const response = await app.get(
          `/api/integration/${INTEGRATION_ROUTE}/ServiceRequest?category=363679005&_include=Practitioner:requester`,
        );
        const practitionerRef = response.body.entry.find(
          ({ search: { mode } }) => mode === 'include',
        );
        expect(practitionerRef).toBeDefined();
        expect(practitionerRef.resource.id).toBe(fhirResources.fhirPractitioner.id);
        expect(practitionerRef.resource.name.length).toBe(1);
        expect(practitionerRef.resource.name[0].text).toBe(
          fhirResources.fhirPractitioner.name[0].text,
        );
        expect(response).toHaveSucceeded();
      });




    });

    describe('Lab Requests as ServiceRequests', () => {
      test.todo('Need to complete rigorous testing for aspects of Lab Requests searching here');

      describe('including', () => {
        const resolveUpstreams = async (sequelize) => {
          const result = await sequelize.query(`
            CALL fhir.resolve_upstreams();      
          `);
          return result;
        };

        beforeEach(async () => {
          const { models } = ctx.store;
          const { FhirSpecimen, FhirServiceRequest, LabRequest } = models;
          await FhirSpecimen.destroy({ where: {} });
          await FhirServiceRequest.destroy({ where: {} });
          await LabRequest.destroy({ where: {} });
        });

        it('correctly includes a ServiceRequest', async () => {
          const { models, sequelize } = ctx.store;
          const { FhirSpecimen, FhirServiceRequest } = models;
          const { labRequest } = await fakeResourcesOfFhirSpecimen(models, resources);
          const materialisedServiceRequest = await FhirServiceRequest.materialiseFromUpstream(labRequest.id);
          const materialiseSpecimen = await FhirSpecimen.materialiseFromUpstream(labRequest.id);

          await resolveUpstreams(sequelize);

          const path = `/v1/integration/${INTEGRATION_ROUTE}/ServiceRequest?_include=Specimen:specimen`;
          const response = await app.get(path);
          const { entry } = response.body;

          const fetchedServiceRequest = entry.find(
            ({ search: { mode } }) => mode === 'match',
          );

          const includedSpecimen = entry.find(
            ({ search: { mode } }) => mode === 'include',
          );
          expect(response).toHaveSucceeded();
          expect(includedSpecimen).toBeDefined();
          expect(fetchedServiceRequest.resource.id).toBe(materialisedServiceRequest.id);
          expect(includedSpecimen.resource.id).toBe(materialiseSpecimen.id);
          expect(response.body.entry.length).toBe(2);
        });
      });

    });
  });

  describe('errors', () => {
    it('returns not found when fetching a non-existent service request', async () => {
      // arrange
      const id = fakeUUID();
      const path = `/api/integration/${INTEGRATION_ROUTE}/ServiceRequest/${id}`;

      // act
      const response = await app.get(path);

      // assert
      expect(response.body).toMatchObject({
        resourceType: 'OperationOutcome',
        id: expect.any(String),
        issue: [
          {
            severity: 'error',
            code: 'not-found',
            diagnostics: expect.any(String),
            details: {
              text: `no ServiceRequest with id ${id}`,
            },
          },
        ],
      });
      expect(response.status).toBe(404);
    });

    it('returns an error if there are any unknown search params', async () => {
      // arrange
      const path = `/api/integration/${INTEGRATION_ROUTE}/ServiceRequest?whatever=something`;

      // act
      const response = await app.get(path);

      // assert
      expect(response.body).toMatchObject({
        resourceType: 'OperationOutcome',
        id: expect.any(String),
        issue: [
          {
            severity: 'error',
            code: 'not-supported',
            diagnostics: expect.any(String),
            details: {
              text: 'parameter is not supported: whatever',
            },
          },
        ],
      });
      expect(response).toHaveRequestError(501);
    });
  });
});<|MERGE_RESOLUTION|>--- conflicted
+++ resolved
@@ -16,11 +16,8 @@
 import {
   fakeResourcesOfFhirServiceRequest,
   fakeResourcesOfFhirServiceRequestWithLabRequest,
-<<<<<<< HEAD
   fakeResourcesOfFhirSpecimen,
-=======
   fakeTestTypes,
->>>>>>> 067fc062
 } from '../../fake/fhir';
 
 const INTEGRATION_ROUTE = 'fhir/mat';
