import {
  createDummyEncounter,
  createDummyPatient,
  createDummyPatientAdditionalData,
} from '@tamanu/shared/demoData/patients';
import { randomLabRequest } from '@tamanu/shared/demoData/labRequests';
import { chance, fake } from '@tamanu/shared/test-helpers';
import { CertificateTypes } from '@tamanu/shared/utils';
import { LAB_REQUEST_STATUSES, REFERENCE_TYPES } from '@tamanu/constants';
import { makeCovidCertificate, makeVaccineCertificate } from '../dist/utils/makePatientCertificate';

import { createTestContext } from './utilities';
import { getCurrentDateString } from '@tamanu/shared/utils/dateTime';

async function prepopulate(models) {
  const lab = await models.ReferenceData.create({
    type: REFERENCE_TYPES.LAB_TEST_LABORATORY,
    name: 'Test Laboratory',
    code: 'TESTLABORATORY',
  });
  const category = await models.ReferenceData.create({
    type: REFERENCE_TYPES.LAB_TEST_CATEGORY,
    name: 'Test Category',
    code: 'testLabTestCategory',
  });
  const method = await models.ReferenceData.create({
    type: REFERENCE_TYPES.LAB_TEST_METHOD,
    name: 'Test Method',
    code: 'testLabTestMethod',
  });
  const labTestType1 = await models.LabTestType.create({
    labTestCategoryId: category.id,
    name: 'Test Test Type 1',
    code: 'TESTTESTTYPE1',
  });

  const labTestType2 = await models.LabTestType.create({
    labTestCategoryId: category.id,
    name: 'Test Test Type2',
    code: 'TESTTESTTYPE2',
  });

  // user
  const user = await models.User.create({
    displayName: 'Test User',
    email: 'testuser@test.test',
  });

  // facility
  const facility = await models.Facility.create({
    name: 'Test facility',
    code: 'TESTFACILITY',
  });
  const location = await models.Location.create({
    name: 'Test location',
    code: 'TESTLOCATION',
    facilityId: facility.id,
  });
  const department = await models.Department.create({
    name: 'Test department',
    code: 'TESTDEPARTMENT',
    facilityId: facility.id,
  });

  const pfVaxDrug = await models.ReferenceData.create({
    ...fake(models.ReferenceData),
    type: 'vaccine',
    name: 'Comirnaty',
  });

  return {
    category,
    method,
    labTestType1,
    labTestType2,
    facility,
    location,
    department,
    user,
    lab,
    pfVaxDrug,
  };
}

describe('Certificate', () => {
  let ctx;
  let models;
  let settings;
  let createLabTests;
  let createVaccines;
  let patient;

  beforeAll(async () => {
    ctx = await createTestContext();
    models = ctx.store.models;
    settings = ctx.settings;

    const {
      method,
      user,
      labTestType1,
      labTestType2,
      lab,
      department,
      location,
      pfVaxDrug,
    } = await prepopulate(models);

    const patientData = createDummyPatient(models);
    patient = await models.Patient.create(patientData);

    const patientAdditionalData = await createDummyPatientAdditionalData();
    await models.PatientAdditionalData.create({
      patientId: patient.id,
      ...patientAdditionalData,
    });

    const encdata = await createDummyEncounter(models);
    const encounter = await models.Encounter.create({
      patientId: patient.id,
      ...encdata,
    });

    createVaccines = async () => {
      const scheduledPf1 = await models.ScheduledVaccine.create({
        ...fake(models.ScheduledVaccine),
        label: 'COVID-19 Pfizer',
        doseLabel: 'Dose 1',
        vaccineId: pfVaxDrug.id,
      });

      await models.AdministeredVaccine.create({
        ...fake(models.AdministeredVaccine),
        status: 'GIVEN',
        scheduledVaccineId: scheduledPf1.id,
        encounterId: (
          await models.Encounter.create({
            ...fake(models.Encounter),
            patientId: patient.id,
            locationId: location.id,
            departmentId: department.id,
            examinerId: user.id,
          })
        ).id,
        batch: '001',
        date: new Date(Date.parse('11 January 2021, UTC')),
      });
    };

    createLabTests = async () => {
      const requestData = await randomLabRequest(models);
      const labRequest = await models.LabRequest.create({
        ...requestData,
        encounterId: encounter.id,
        status: LAB_REQUEST_STATUSES.PUBLISHED,
        requestedById: user.id,
        labTestLaboratoryId: lab.id,
      });
      await models.LabTest.create({
        result: 'Positive',
        labTestTypeId: labTestType1.id,
        labRequestId: labRequest.id,
        labTestMethodId: method.id,
        completedDate: getCurrentDateString(),
      });
      await models.LabTest.create({
        result: 'Positive',
        labTestTypeId: labTestType2.id,
        labRequestId: labRequest.id,
        labTestMethodId: method.id,
        completedDate: getCurrentDateString(),
      });
    };
  });

  afterAll(() => ctx.close());

  it('Generates a Patient Covid Certificate', async () => {
    await createLabTests();
    const patientRecord = await models.Patient.findByPk(patient.id);
<<<<<<< HEAD
    const printedBy = 'Initial Admin';
    const result = await makeCovidCertificate({
      models,
      settings,
      certType: 'test',
      patient: patientRecord,
      printedBy,
=======
    const result = await makeCovidCertificate({
      models,
      settings,
      certType: chance.pickone(Object.values(CertificateTypes)),
      patient: patientRecord,
      printedBy: chance.name(),
>>>>>>> f6a559b1
      translations: [{ foo: 'bar' }],
    });
    expect(result.status).toEqual('success');
  });

  it('Generates a Patient Vaccine Certificate', async () => {
    await createVaccines();
    const patientRecord = await models.Patient.findByPk(patient.id);
<<<<<<< HEAD
    const printedBy = 'Initial Admin';
    const printedAt = new Date();
=======
>>>>>>> f6a559b1
    const result = await makeVaccineCertificate({
      models,
      settings,
      patient: patientRecord,
<<<<<<< HEAD
      printedBy,
      printedAt,
=======
      printedAt: new Date(),
      printedBy: chance.name(),
>>>>>>> f6a559b1
      facilityName: 'test facility',
    });
    expect(result.status).toEqual('success');
  });
});<|MERGE_RESOLUTION|>--- conflicted
+++ resolved
@@ -178,22 +178,12 @@
   it('Generates a Patient Covid Certificate', async () => {
     await createLabTests();
     const patientRecord = await models.Patient.findByPk(patient.id);
-<<<<<<< HEAD
-    const printedBy = 'Initial Admin';
-    const result = await makeCovidCertificate({
-      models,
-      settings,
-      certType: 'test',
-      patient: patientRecord,
-      printedBy,
-=======
     const result = await makeCovidCertificate({
       models,
       settings,
       certType: chance.pickone(Object.values(CertificateTypes)),
       patient: patientRecord,
       printedBy: chance.name(),
->>>>>>> f6a559b1
       translations: [{ foo: 'bar' }],
     });
     expect(result.status).toEqual('success');
@@ -202,22 +192,12 @@
   it('Generates a Patient Vaccine Certificate', async () => {
     await createVaccines();
     const patientRecord = await models.Patient.findByPk(patient.id);
-<<<<<<< HEAD
-    const printedBy = 'Initial Admin';
-    const printedAt = new Date();
-=======
->>>>>>> f6a559b1
     const result = await makeVaccineCertificate({
       models,
       settings,
       patient: patientRecord,
-<<<<<<< HEAD
-      printedBy,
-      printedAt,
-=======
       printedAt: new Date(),
       printedBy: chance.name(),
->>>>>>> f6a559b1
       facilityName: 'test facility',
     });
     expect(result.status).toEqual('success');
