/* eslint-disable no-unused-expressions */

import { createTestContext } from '@tamanu/central-server/__tests__/utilities';
import { fakeABtoRealAB, newKeypairAndCsr } from '@tamanu/central-server/app/integrations/Signer';
import { Crypto } from '@peculiar/webcrypto';
import {
  Set as Asn1Set,
  BitString,
  fromBER,
  Integer,
  Null,
  ObjectIdentifier,
  OctetString,
  Sequence,
} from 'asn1js';
import { CryptoEngine, setEngine } from 'pkijs';
import { X502_OIDS } from '@tamanu/constants';
<<<<<<< HEAD
import { depem } from '@tamanu/utils';
=======
import { depem } from '@tamanu/utils/encodings';
>>>>>>> cf8b822e
import { expect } from 'chai';
import crypto from 'crypto';
import config from 'config';

const webcrypto = new Crypto();
setEngine(
  'webcrypto',
  webcrypto,
  new CryptoEngine({ name: 'webcrypto', crypto: webcrypto, subtle: webcrypto.subtle }),
);

// essential tool: https://lapo.it/asn1js/
describe('VDS-NC: Signer cryptography', () => {
  let ctx;
  beforeAll(async () => {
    ctx = await createTestContext();
  });
  afterAll(() => ctx.close());

  it('creates a well-formed keypair', async () => {
    const { publicKey, privateKey } = await newKeypairAndCsr();

    // publicKey: Walk through the expected ASN.1 structure
    //
    // SEQUENCE
    //   SEQUENCE
    //     OBJECT IDENTIFIER (key type)
    //     OBJECT IDENTIFIER (curve name)
    //   BIT STRING (public key)
    //
    const pubasn = fromBER(publicKey);
    expect(pubasn.result.error).to.be.empty;
    expect(pubasn.result).to.be.instanceOf(Sequence);
    expect(pubasn.result.valueBlock.value).to.have.lengthOf(2);
    const [pubtype, pubstring] = pubasn.result.valueBlock.value;
    expect(pubtype).to.be.instanceOf(Sequence);
    expect(pubstring).to.be.instanceOf(BitString);
    expect(pubtype.valueBlock.value).to.have.lengthOf(2);
    const [pubname, pubcurve] = pubtype.valueBlock.value;
    expect(pubname).to.be.instanceOf(ObjectIdentifier);
    expect(pubcurve).to.be.instanceOf(ObjectIdentifier);

    // publicKey: Check that it's the right type
    expect(pubname.toString()).to.equal('OBJECT IDENTIFIER : 1.2.840.10045.2.1'); // ecPublicKey
    expect(pubcurve.toString()).to.equal('OBJECT IDENTIFIER : 1.2.840.10045.3.1.7'); // prime256v1

    // privateKey: Walk through the expected ASN.1 structure
    //
    // SEQUENCE
    //   SEQUENCE
    //     OBJECT IDENTIFIER (envelope type)
    //     SEQUENCE
    //       SEQUENCE
    //         OBJECT IDENTIFIER (kdf type)
    //         SEQUENCE
    //           OCTET STRING (salt)
    //           INTEGER (rounds)
    //           SEQUENCE
    //             OBJECT IDENTIFIER (hash algorithm)
    //             NULL (hash params)
    //       SEQUENCE
    //           OBJECT IDENTIFIER (encryption algorithm)
    //           OCTET STRING (encryption IV)
    //   OCTET STRING (encrypted private key)
    //
    const privasn = fromBER(privateKey);
    expect(privasn.result.error).to.be.empty;
    expect(privasn.result).to.be.instanceOf(Sequence);
    expect(privasn.result.valueBlock.value).to.have.lengthOf(2);
    const [privhdr, privkey] = privasn.result.valueBlock.value;
    expect(privhdr).to.be.instanceOf(Sequence);
    expect(privkey).to.be.instanceOf(OctetString);
    expect(privhdr.valueBlock.value).to.have.lengthOf(2);
    const [privobj, privdet] = privhdr.valueBlock.value;
    expect(privobj).to.be.instanceOf(ObjectIdentifier);
    expect(privdet).to.be.instanceOf(Sequence);
    expect(privdet.valueBlock.value).to.have.lengthOf(2);
    const [privhash, privencr] = privdet.valueBlock.value;
    expect(privhash).to.be.instanceOf(Sequence);
    expect(privencr).to.be.instanceOf(Sequence);
    expect(privhash.valueBlock.value).to.have.lengthOf(2);
    expect(privencr.valueBlock.value).to.have.lengthOf(2);
    const [privkdf, privini] = privhash.valueBlock.value;
    expect(privkdf).to.be.instanceOf(ObjectIdentifier);
    expect(privini).to.be.instanceOf(Sequence);
    expect(privini.valueBlock.value).to.have.lengthOf(3);
    const [privkdfsalt, privkdfitr, privkdfalgseq] = privini.valueBlock.value;
    expect(privkdfsalt).to.be.instanceOf(OctetString);
    expect(privkdfitr).to.be.instanceOf(Integer);
    expect(privkdfalgseq).to.be.instanceOf(Sequence);
    expect(privkdfalgseq.valueBlock.value).to.have.lengthOf(2);
    const [privkdfalg, privkdfalgparams] = privkdfalgseq.valueBlock.value;
    expect(privkdfalg).to.be.instanceOf(ObjectIdentifier);
    expect(privkdfalgparams).to.be.instanceOf(Null);
    const [privencralgo, privencriv] = privencr.valueBlock.value;
    expect(privencralgo).to.be.instanceOf(ObjectIdentifier);
    expect(privencriv).to.be.instanceOf(OctetString);

    // privateKey: Check envelope values
    expect(privobj.toString()).to.equal('OBJECT IDENTIFIER : 1.2.840.113549.1.5.13'); // PKCS#5 Envelope v2.0
    expect(privkdf.toString()).to.equal('OBJECT IDENTIFIER : 1.2.840.113549.1.5.12'); // PBKDF2
    expect(privkdfalg.toString()).to.equal('OBJECT IDENTIFIER : 1.2.840.113549.2.9'); // hmacWithSHA256
    expect(privencralgo.toString()).to.equal('OBJECT IDENTIFIER : 2.16.840.1.101.3.4.1.42'); // aes256-CBC
    expect(privencriv.valueBlock.blockLength).to.equal(16); // 16 bytes IV

    // Decrypt the private key
    const realKey = crypto.createPrivateKey({
      key: Buffer.from(privateKey),
      format: 'der',
      type: 'pkcs8',
      passphrase: Buffer.from(config.integrations.signer.keySecret, 'base64'),
    });

    // realKey: Walk through the expected ASN.1 structure
    //
    // SEQUENCE
    //   INTEGER (version)
    //   SEQUENCE
    //     OBJECT IDENTIFIER (key type)
    //     OBJECT IDENTIFIER (curve name)
    //   OCTET STRING
    //
    const realasn = fromBER(
      fakeABtoRealAB(realKey.export({ type: 'pkcs8', format: 'der' }).buffer),
    );
    expect(realasn.result.error).to.be.empty;
    expect(realasn.result).to.be.instanceOf(Sequence);
    expect(realasn.result.valueBlock.value).to.have.lengthOf(3);
    const [realver, realtype, realstring] = realasn.result.valueBlock.value;
    expect(realver).to.be.instanceOf(Integer);
    expect(realtype).to.be.instanceOf(Sequence);
    expect(realstring).to.be.instanceOf(OctetString);
    expect(realtype.valueBlock.value).to.have.lengthOf(2);
    const [realname, realcurve] = realtype.valueBlock.value;
    expect(realname).to.be.instanceOf(ObjectIdentifier);
    expect(realcurve).to.be.instanceOf(ObjectIdentifier);

    // realKey: Check that it's the right type
    expect(realver.toString()).to.equal('INTEGER : 0');
    expect(realname.toString()).to.equal('OBJECT IDENTIFIER : 1.2.840.10045.2.1'); // ecKey
    expect(realcurve.toString()).to.equal('OBJECT IDENTIFIER : 1.2.840.10045.3.1.7'); // prime256v1
  });

  it('creates a well-formed CSR', async () => {
    const { publicKey, request } = await newKeypairAndCsr();

    // Check the PEM has the borders
    expect(request)
      .to.be.a('string')
      .and.satisfy(pem => !!depem(pem, 'CERTIFICATE REQUEST'));

    // Walk through the expected ASN.1 structure
    //
    // SEQUENCE
    //   SEQUENCE (body)
    //     INTEGER (version)
    //     SEQUENCE (subject)
    //       SET
    //         SEQUENCE
    //           OBJECT IDENTIFIER (countryName)
    //           PrintableString (field value, 2 chars, country alpha2)
    //         SEQUENCE
    //           OBJECT IDENTIFIER (commonName)
    //           PrintableString (field value, 2 chars, signer identifier)
    //     SEQUENCE (public key info)
    //       SEQUENCE
    //         OBJECT IDENTIFIER (public key type)
    //         OBJECT IDENTIFIER (public key curve)
    //       BIT STRING (public key)
    //     [0] ATTRIBUTES (empty)
    //   SEQUENCE
    //     OBJECT IDENTIFIER (signature algorithm)
    //   BIT STRING (signature)
    //
    const reqasn = fromBER(fakeABtoRealAB(depem(request, 'CERTIFICATE REQUEST')));
    expect(reqasn.result.error).to.be.empty;
    expect(reqasn.result).to.be.instanceOf(Sequence);
    expect(reqasn.result.valueBlock.value).to.have.lengthOf(3);
    const [reqbody, reqsignalg, reqsigndat] = reqasn.result.valueBlock.value;
    expect(reqbody).to.be.instanceOf(Sequence);
    expect(reqsignalg).to.be.instanceOf(Sequence);
    expect(reqsigndat).to.be.instanceOf(BitString);
    expect(reqbody.valueBlock.value).to.have.lengthOf(4);
    expect(reqsignalg.valueBlock.value).to.have.lengthOf(1);
    const [reqver, reqsubj, reqkey] = reqbody.valueBlock.value;
    expect(reqver).to.be.instanceOf(Integer);
    expect(reqsubj).to.be.instanceOf(Sequence);
    expect(reqkey).to.be.instanceOf(Sequence);
    expect(reqsubj.valueBlock.value).to.have.lengthOf(1);
    expect(reqkey.valueBlock.value).to.have.lengthOf(2);
    const [reqsubjset] = reqsubj.valueBlock.value;
    expect(reqsubjset).to.be.instanceOf(Asn1Set);
    const [reqkeytype, reqkeydat] = reqkey.valueBlock.value;
    expect(reqkeytype).to.be.instanceOf(Sequence);
    expect(reqkeydat).to.be.instanceOf(BitString);
    expect(reqkeytype.valueBlock.value).to.have.lengthOf(2);
    const [reqkeyname, reqkeycurve] = reqkeytype.valueBlock.value;
    expect(reqkeyname).to.be.instanceOf(ObjectIdentifier);
    expect(reqkeycurve).to.be.instanceOf(ObjectIdentifier);
    const [reqsignalgoid] = reqsignalg.valueBlock.value;
    expect(reqsignalgoid).to.be.instanceOf(ObjectIdentifier);

    // Check types
    expect(reqver.toString()).to.equal('INTEGER : 0');
    expect(reqkeyname.toString()).to.equal('OBJECT IDENTIFIER : 1.2.840.10045.2.1'); // ecKey
    expect(reqkeycurve.toString()).to.equal('OBJECT IDENTIFIER : 1.2.840.10045.3.1.7'); // prime256v1
    expect(reqsignalgoid.toString()).to.equal('OBJECT IDENTIFIER : 1.2.840.10045.4.3.2'); // ecdsaWithSHA256

    // Check that the embedded public key is the same as the one generated
    const pubasn = fromBER(publicKey);
    expect([...new Uint8Array(reqkeydat.valueBlock.valueHex)]).to.deep.equal([
      ...new Uint8Array(pubasn.result.valueBlock.value[1].valueBlock.valueHex),
    ]);

    // Check that the subject's C is correct
    const subjc = reqsubjset.valueBlock.value.find(
      seq => seq.valueBlock.value[0].toString() === `OBJECT IDENTIFIER : ${X502_OIDS.COUNTRY_NAME}`,
    );
    expect(subjc).to.exist;
    expect(subjc).to.be.instanceOf(Sequence);
    expect(subjc.valueBlock.value[1].toString()).to.equal('PrintableString : UT');

    // Check that the subject's CN is correct
    const subjcn = reqsubjset.valueBlock.value.find(
      seq => seq.valueBlock.value[0].toString() === `OBJECT IDENTIFIER : ${X502_OIDS.COMMON_NAME}`,
    );
    expect(subjcn).to.exist;
    expect(subjcn).to.be.instanceOf(Sequence);
    expect(subjcn.valueBlock.value[1].toString()).to.equal('PrintableString : TA');
  });

  it('saves a new signer in the db correctly', async () => {
    // Arrange
    const { Signer } = ctx.store.models;
    const { publicKey, privateKey, request } = await newKeypairAndCsr();

    // Act
    const newSigner = await Signer.create({
      publicKey: Buffer.from(publicKey),
      privateKey: Buffer.from(privateKey),
      request,
      countryCode: 'UTO',
    });

    // Assert
    const signer = await Signer.findByPk(newSigner.id);
    expect(signer).to.exist;
    expect(signer.publicKey).to.deep.equal(Buffer.from(publicKey));
    expect(signer.privateKey).to.deep.equal(Buffer.from(privateKey));

    // Check we can decrypt the key
    crypto.createPrivateKey({
      key: signer.privateKey,
      format: 'der',
      type: 'pkcs8',
      cipher: 'aes-256-cbc',
      passphrase: Buffer.from(config.integrations.signer.keySecret, 'base64'),
    });
  });
});<|MERGE_RESOLUTION|>--- conflicted
+++ resolved
@@ -15,11 +15,7 @@
 } from 'asn1js';
 import { CryptoEngine, setEngine } from 'pkijs';
 import { X502_OIDS } from '@tamanu/constants';
-<<<<<<< HEAD
-import { depem } from '@tamanu/utils';
-=======
 import { depem } from '@tamanu/utils/encodings';
->>>>>>> cf8b822e
 import { expect } from 'chai';
 import crypto from 'crypto';
 import config from 'config';
