--- conflicted
+++ resolved
@@ -50,10 +50,6 @@
   const { id: locationGroupId } = await models.LocationGroup.create(
     fake(models.LocationGroup, { facilityId, name: 'Emergency Department' }),
   );
-<<<<<<< HEAD
-  console.log({ locationGroupId })
-=======
->>>>>>> 6121c932
   const { id: location1Id } = await models.Location.create(
     fake(models.Location, { facilityId, name: 'Emergency room 1', locationGroupId }),
   );
