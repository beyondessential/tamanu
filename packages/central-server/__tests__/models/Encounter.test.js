import { Op } from 'sequelize';
import { fake } from '@tamanu/fake-data/fake';
import { NOTE_RECORD_TYPES } from '@tamanu/constants';
import { createTestContext } from '../utilities';

async function makeEncounterWithAssociations(models) {
  const {
    User,
    Facility,
    Department,
    Location,
    Patient,
    Encounter,
    Note,
    LabRequest,
    LabTestType,
    LabTest,
    ReferenceData,
  } = models;

  const examiner = await User.create(fake(User));
  const facility = await Facility.create({ ...fake(Facility) });
  const department = await Department.create({ ...fake(Department), facilityId: facility.id });
  const location = await Location.create({ ...fake(Location), facilityId: facility.id });
  const patient = await Patient.create(fake(Patient));

  const encounter = await Encounter.create({
    ...fake(Encounter),
    patientId: patient.id,
    examinerId: examiner.id,
    departmentId: department.id,
    locationId: location.id,
  });

  // Query logs.changes instead of encounter_history for encounter change tracking
  const history = await models.ChangeLog.findOne({
    where: {
      tableName: 'encounters',
      recordId: encounter.id,
    },
  });

  const note = await Note.create(
    fake(Note, {
      recordType: NOTE_RECORD_TYPES.ENCOUNTER,
      recordId: encounter.id,
      authorId: examiner.id,
    }),
  );

  const labTestCategory = await ReferenceData.create({
    ...fake(ReferenceData),
    type: 'labTestCategory',
  });
  const labRequest = await LabRequest.create({
    ...fake(LabRequest),
    requestedById: examiner.id,
    encounterId: encounter.id,
    labTestCategoryId: labTestCategory.id,
  });
  const labTestType = await LabTestType.create({
    ...fake(LabTestType),
    labTestCategoryId: labTestCategory.id,
  });
  const labTest = await LabTest.create({
    ...fake(LabTest),
    labTestTypeId: labTestType.id,
    labRequestId: labRequest.id,
  });

  return { encounter, history, note, labRequest, labTest };
}

describe('Encounter', () => {
  let ctx;
  let models;

  beforeAll(async () => {
    ctx = await createTestContext();
    models = ctx.store.models;
  });
  beforeEach(async () => {
    await models.Encounter.truncate({ cascade: true });
  });
  afterAll(() => ctx.close());

  describe('beforeDestroy', () => {
    it('should destroy all associated records', async () => {
      const { encounter, note } = await makeEncounterWithAssociations(models);

      await encounter.destroy();
      await encounter.reload({ paranoid: false });
      await note.reload({ paranoid: false });

      expect(encounter.deletedAt).toBeTruthy();
      expect(note.deletedAt).toBeTruthy();
    });

    it('should destroy associations of associations', async () => {
      const { encounter, labRequest, labTest } = await makeEncounterWithAssociations(models);

      await encounter.destroy();
      await encounter.reload({ paranoid: false });
      await labRequest.reload({ paranoid: false });
      await labTest.reload({ paranoid: false });

      expect(encounter.deletedAt).toBeTruthy();
      expect(labRequest.deletedAt).toBeTruthy();
      expect(labTest.deletedAt).toBeTruthy();
    });
  });

<<<<<<< HEAD
  describe('beforeBulkDestroy', () => {
    it('should destroy all associated records', async () => {
      const { Encounter } = models;
      const encounterIds = [];
      for (let i = 0; i < 3; i++) {
        const { encounter } = await makeEncounterWithAssociations(models);

        if (i !== 0) {
          encounterIds.push(encounter.id);
        }
      }

      await Encounter.destroy({ where: { id: { [Op.in]: encounterIds } } });

      // Query logs.changes instead of encounter_history for encounter change tracking
      const count = await models.ChangeLog.count({
        where: {
          tableName: 'encounters',
          recordId: { [Op.in]: encounterIds },
        },
      });
      expect(count).toBe(1);
    });

    it('should work without specifying IDs', async () => {
      const { Encounter } = models;
      const reasonForEncounter = 'A very adequate reason';
      for (let i = 0; i < 3; i++) {
        const { encounter } = await makeEncounterWithAssociations(models);

        if (i !== 0) {
          await encounter.update({ reasonForEncounter });
        }
      }

      await Encounter.destroy({ where: { reasonForEncounter } });

      // Query logs.changes instead of encounter_history for encounter change tracking
      const count = await models.ChangeLog.count({
        where: {
          tableName: 'encounters',
          recordData: {
            [Op.contains]: { reasonForEncounter },
          },
        },
      });
      expect(count).toBe(1);
    });

    it('should destroy associations of associations', async () => {
      const { Encounter, LabTest } = models;
      const encounterIds = [];
      for (let i = 0; i < 3; i++) {
        const { encounter } = await makeEncounterWithAssociations(models);

        if (i !== 0) {
          encounterIds.push(encounter.id);
        }
      }

      await Encounter.destroy({ where: { id: { [Op.in]: encounterIds } } });

      const count = await LabTest.count();
      expect(count).toBe(1);
    });
  });
=======
  // TODO: possibly not needed?

  // describe('beforeBulkDestroy', () => {
  //   it('should destroy all associated records', async () => {
  //     const { Encounter } = models;
  //     const encounterIds = [];
  //     for (let i = 0; i < 3; i++) {
  //       const { encounter } = await makeEncounterWithAssociations(models);

  //       if (i !== 0) {
  //         encounterIds.push(encounter.id);
  //       }
  //     }

  //     await Encounter.destroy({ where: { id: { [Op.in]: encounterIds } } });

  //     const changelogs = await models.ChangeLog.findAll();

  //     console.log(changelogs);

  //     // Query logs.changes instead of encounter_history for encounter change tracking
  //     const count = await models.ChangeLog.count({
  //       where: {
  //         tableName: 'encounters',
  //         recordId: { [Op.in]: encounterIds },
  //       },
  //     });
  //     expect(count).toBe(1);
  //   });

  //   it('should work without specifying IDs', async () => {
  //     const { Encounter } = models;
  //     const reasonForEncounter = 'A very adequate reason';
  //     for (let i = 0; i < 3; i++) {
  //       const { encounter } = await makeEncounterWithAssociations(models);

  //       if (i !== 0) {
  //         await encounter.update({ reasonForEncounter });
  //       }
  //     }

  //     await Encounter.destroy({ where: { reasonForEncounter } });

  //     // Query logs.changes instead of encounter_history for encounter change tracking
  //     const count = await models.ChangeLog.count({
  //       where: {
  //         tableName: 'encounters',
  //         recordData: {
  //           [Op.contains]: { reasonForEncounter },
  //         },
  //       },
  //     });
  //     expect(count).toBe(1);
  //   });

  //   it('should destroy associations of associations', async () => {
  //     const { Encounter, LabTest } = models;
  //     const encounterIds = [];
  //     for (let i = 0; i < 3; i++) {
  //       const { encounter } = await makeEncounterWithAssociations(models);

  //       if (i !== 0) {
  //         encounterIds.push(encounter.id);
  //       }
  //     }

  //     await Encounter.destroy({ where: { id: { [Op.in]: encounterIds } } });

  //     const count = await LabTest.count();
  //     expect(count).toBe(1);
  //   });
  // });
>>>>>>> 8d707392
});<|MERGE_RESOLUTION|>--- conflicted
+++ resolved
@@ -110,74 +110,6 @@
     });
   });
 
-<<<<<<< HEAD
-  describe('beforeBulkDestroy', () => {
-    it('should destroy all associated records', async () => {
-      const { Encounter } = models;
-      const encounterIds = [];
-      for (let i = 0; i < 3; i++) {
-        const { encounter } = await makeEncounterWithAssociations(models);
-
-        if (i !== 0) {
-          encounterIds.push(encounter.id);
-        }
-      }
-
-      await Encounter.destroy({ where: { id: { [Op.in]: encounterIds } } });
-
-      // Query logs.changes instead of encounter_history for encounter change tracking
-      const count = await models.ChangeLog.count({
-        where: {
-          tableName: 'encounters',
-          recordId: { [Op.in]: encounterIds },
-        },
-      });
-      expect(count).toBe(1);
-    });
-
-    it('should work without specifying IDs', async () => {
-      const { Encounter } = models;
-      const reasonForEncounter = 'A very adequate reason';
-      for (let i = 0; i < 3; i++) {
-        const { encounter } = await makeEncounterWithAssociations(models);
-
-        if (i !== 0) {
-          await encounter.update({ reasonForEncounter });
-        }
-      }
-
-      await Encounter.destroy({ where: { reasonForEncounter } });
-
-      // Query logs.changes instead of encounter_history for encounter change tracking
-      const count = await models.ChangeLog.count({
-        where: {
-          tableName: 'encounters',
-          recordData: {
-            [Op.contains]: { reasonForEncounter },
-          },
-        },
-      });
-      expect(count).toBe(1);
-    });
-
-    it('should destroy associations of associations', async () => {
-      const { Encounter, LabTest } = models;
-      const encounterIds = [];
-      for (let i = 0; i < 3; i++) {
-        const { encounter } = await makeEncounterWithAssociations(models);
-
-        if (i !== 0) {
-          encounterIds.push(encounter.id);
-        }
-      }
-
-      await Encounter.destroy({ where: { id: { [Op.in]: encounterIds } } });
-
-      const count = await LabTest.count();
-      expect(count).toBe(1);
-    });
-  });
-=======
   // TODO: possibly not needed?
 
   // describe('beforeBulkDestroy', () => {
@@ -250,5 +182,4 @@
   //     expect(count).toBe(1);
   //   });
   // });
->>>>>>> 8d707392
 });