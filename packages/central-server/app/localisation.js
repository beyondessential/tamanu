import config from 'config';
import * as yup from 'yup';
import { defaultsDeep } from 'lodash';
import { log } from '@tamanu/shared/services/logging';
import { IMAGING_TYPES } from '@tamanu/constants';

const imagingTypeSchema = yup
  .object({
    label: yup.string().required(),
  })
  .noUnknown();

const imagingTypesSchema = yup
  .object({
    ...Object.values(IMAGING_TYPES).reduce(
      (fields, field) => ({
        ...fields,
        [field]: imagingTypeSchema,
      }),
      {},
    ),
  })
  .required();

const rootLocalisationSchema = yup
  .object({
    units: yup.object({
      temperature: yup.string().oneOf(['celsius', 'fahrenheit']),
    }),
    country: {
      name: yup
        .string()
        .min(1)
        .required(),
      'alpha-2': yup
        .string()
        .uppercase()
        .length(2)
        .required(),
      'alpha-3': yup
        .string()
        .uppercase()
        .length(3)
        .required(),
    },
    timeZone: yup.string().nullable(),
    imagingTypes: imagingTypesSchema,
    previewUvciFormat: yup
      .string()
      .required()
      .oneOf(['tamanu', 'eudcc', 'icao']),
<<<<<<< HEAD
    features: yup
      .object({
        enableVaccineConsent: yup.boolean().required(),
        filterDischargeDispositions: yup.boolean().required(),
        editPatientDetailsOnMobile: yup.boolean().required(),
        quickPatientGenerator: yup.boolean().required(),
        enableInvoicing: yup.boolean().required(),
        enableTasking: yup.boolean().required(),
        hideOtherSex: yup.boolean().required(),
        registerNewPatient: yup.boolean().required(),
        enablePatientDeaths: yup.boolean().required(),
        mergePopulatedPADRecords: yup.boolean().required(),
        enableNoteBackdating: yup.boolean().required(),
        enableCovidClearanceCertificate: yup.boolean().required(),
        editPatientDisplayId: yup.boolean().required(),
        enablePatientInsurer: yup.boolean().required(),
        patientPlannedMove: yup.boolean().required(),
        idleTimeout: yup
          .object()
          .shape({
            enabled: yup.boolean().required(),
            timeoutDuration: yup.number().required(),
            warningPromptDuration: yup.number().required(),
            refreshInterval: yup.number().required(),
          })
          .required(),
        fhirNewZealandEthnicity: yup.boolean().required(),
        onlyAllowLabPanels: yup.boolean().required(),
        displayProcedureCodesInDischargeSummary: yup.boolean().required(),
        displayIcd10CodesInDischargeSummary: yup.boolean().required(),
        tableAutoRefresh: yup.object().shape({
          enabled: yup.boolean().required(),
          interval: yup.number().required(),
        }),
        mandatoryVitalEditReason: yup.boolean().required(),
        enableVitalEdit: yup.boolean().required(),
      })
      .required()
      .noUnknown(),
    printMeasures: printMeasuresSchema,
=======
>>>>>>> 2058f31d
    disabledReports: yup.array(yup.string().required()).defined(),
    supportDeskUrl: yup.string().required(),
  })
  .required()
  .noUnknown();

// TODO: once localisation is persisted in the db, dynamically reload this
const unvalidatedLocalisation = defaultsDeep(config.localisation.data);
const localisationPromise = rootLocalisationSchema
  .validate(unvalidatedLocalisation, { strict: true, abortEarly: false })
  .then(l => {
    log.info('Localisation validated successfully.');
    return l;
  })
  .catch(e => {
    const errors = e.inner.map(inner => `\n  - ${inner.message}`);
    log.error(
      `Error(s) validating localisation (check localisation.data in your config):${errors}`,
    );

    if (!config.localisation.allowInvalid) {
      process.exit(1);
    }
  });

// this is asynchronous to help with a later move to more complicated localisation logic
export const getLocalisation = async () => {
  if (config.localisation.allowInvalid) {
    return unvalidatedLocalisation;
  }
  const localisation = await localisationPromise;
  return localisation;
};<|MERGE_RESOLUTION|>--- conflicted
+++ resolved
@@ -49,49 +49,6 @@
       .string()
       .required()
       .oneOf(['tamanu', 'eudcc', 'icao']),
-<<<<<<< HEAD
-    features: yup
-      .object({
-        enableVaccineConsent: yup.boolean().required(),
-        filterDischargeDispositions: yup.boolean().required(),
-        editPatientDetailsOnMobile: yup.boolean().required(),
-        quickPatientGenerator: yup.boolean().required(),
-        enableInvoicing: yup.boolean().required(),
-        enableTasking: yup.boolean().required(),
-        hideOtherSex: yup.boolean().required(),
-        registerNewPatient: yup.boolean().required(),
-        enablePatientDeaths: yup.boolean().required(),
-        mergePopulatedPADRecords: yup.boolean().required(),
-        enableNoteBackdating: yup.boolean().required(),
-        enableCovidClearanceCertificate: yup.boolean().required(),
-        editPatientDisplayId: yup.boolean().required(),
-        enablePatientInsurer: yup.boolean().required(),
-        patientPlannedMove: yup.boolean().required(),
-        idleTimeout: yup
-          .object()
-          .shape({
-            enabled: yup.boolean().required(),
-            timeoutDuration: yup.number().required(),
-            warningPromptDuration: yup.number().required(),
-            refreshInterval: yup.number().required(),
-          })
-          .required(),
-        fhirNewZealandEthnicity: yup.boolean().required(),
-        onlyAllowLabPanels: yup.boolean().required(),
-        displayProcedureCodesInDischargeSummary: yup.boolean().required(),
-        displayIcd10CodesInDischargeSummary: yup.boolean().required(),
-        tableAutoRefresh: yup.object().shape({
-          enabled: yup.boolean().required(),
-          interval: yup.number().required(),
-        }),
-        mandatoryVitalEditReason: yup.boolean().required(),
-        enableVitalEdit: yup.boolean().required(),
-      })
-      .required()
-      .noUnknown(),
-    printMeasures: printMeasuresSchema,
-=======
->>>>>>> 2058f31d
     disabledReports: yup.array(yup.string().required()).defined(),
     supportDeskUrl: yup.string().required(),
   })
