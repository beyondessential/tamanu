--- conflicted
+++ resolved
@@ -349,82 +349,6 @@
     templates: templatesSchema,
     timeZone: yup.string().nullable(),
     imagingTypes: imagingTypesSchema,
-<<<<<<< HEAD
-    imagingPriorities: yup.array(
-      yup.object({
-        value: yup.string().required(),
-        label: yup.string().required(),
-      }),
-    ),
-    triageCategories: yup
-      .array(
-        yup.object({
-          level: yup.number().required(),
-          label: yup.string().required(),
-          color: yup.string().required(),
-        }),
-      )
-      .min(3)
-      .max(5),
-=======
-    imagingCancellationReasons: yup
-      .array(
-        yup.object({
-          value: yup
-            .string()
-            .required()
-            .max(31),
-          label: yup.string().required(),
-          hidden: yup.boolean(),
-        }),
-      )
-      .test({
-        name: 'imagingCancellationReasons',
-        test(conf, ctx) {
-          const values = conf.map(x => x.value);
-          if (!values.includes('duplicate')) {
-            return ctx.createError({
-              message: 'imagingCancellationReasons must include an option with value = duplicate',
-            });
-          }
-          if (!values.includes('entered-in-error')) {
-            return ctx.createError({
-              message:
-                'imagingCancellationReasons must include an option with value = entered-in-error',
-            });
-          }
-          return true;
-        },
-      }),
-    labsCancellationReasons: yup
-      .array(
-        yup.object({
-          value: yup
-            .string()
-            .required()
-            .max(31),
-          label: yup.string().required(),
-        }),
-      )
-      .test({
-        name: 'labsCancellationReasons',
-        test(conf, ctx) {
-          const values = conf.map(x => x.value);
-          if (!values.includes('duplicate')) {
-            return ctx.createError({
-              message: 'labsCancellationReasons must include an option with value = duplicate',
-            });
-          }
-          if (!values.includes('entered-in-error')) {
-            return ctx.createError({
-              message:
-                'labsCancellationReasons must include an option with value = entered-in-error',
-            });
-          }
-          return true;
-        },
-      }),
->>>>>>> 6052bf21
     layouts: layoutsSchema,
     previewUvciFormat: yup
       .string()
