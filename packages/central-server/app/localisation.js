--- conflicted
+++ resolved
@@ -94,14 +94,6 @@
   'healthCenterId',
 ];
 
-<<<<<<< HEAD
-const ageDurationSchema = yup
-  .object({
-    years: yup.number(),
-    months: yup.number(),
-    days: yup.number(),
-  })
-=======
 const mobilePatientModulesSchema = yup.object({
   programRegistries: yup.object({ hidden: yup.boolean() }),
   ...MOBILE_PATIENT_MODULES.reduce(
@@ -168,7 +160,6 @@
     }),
   )
   .required()
->>>>>>> f6a559b1
   .noUnknown();
 
 const imagingTypeSchema = yup
@@ -212,67 +203,6 @@
     },
     timeZone: yup.string().nullable(),
     imagingTypes: imagingTypesSchema,
-<<<<<<< HEAD
-    imagingCancellationReasons: yup
-      .array(
-        yup.object({
-          value: yup
-            .string()
-            .required()
-            .max(31),
-          label: yup.string().required(),
-          hidden: yup.boolean(),
-        }),
-      )
-      .test({
-        name: 'imagingCancellationReasons',
-        test(conf, ctx) {
-          const values = conf.map(x => x.value);
-          if (!values.includes('duplicate')) {
-            return ctx.createError({
-              message: 'imagingCancellationReasons must include an option with value = duplicate',
-            });
-          }
-          if (!values.includes('entered-in-error')) {
-            return ctx.createError({
-              message:
-                'imagingCancellationReasons must include an option with value = entered-in-error',
-            });
-          }
-          return true;
-        },
-      }),
-    labsCancellationReasons: yup
-      .array(
-        yup.object({
-          value: yup
-            .string()
-            .required()
-            .max(31),
-          label: yup.string().required(),
-        }),
-      )
-      .test({
-        name: 'labsCancellationReasons',
-        test(conf, ctx) {
-          const values = conf.map(x => x.value);
-          if (!values.includes('duplicate')) {
-            return ctx.createError({
-              message: 'labsCancellationReasons must include an option with value = duplicate',
-            });
-          }
-          if (!values.includes('entered-in-error')) {
-            return ctx.createError({
-              message:
-                'labsCancellationReasons must include an option with value = entered-in-error',
-            });
-          }
-          return true;
-        },
-      }),
-=======
-    layouts: layoutsSchema,
->>>>>>> f6a559b1
     previewUvciFormat: yup
       .string()
       .required()
