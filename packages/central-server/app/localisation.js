--- conflicted
+++ resolved
@@ -528,16 +528,12 @@
       .string()
       .required()
       .oneOf(['tamanu', 'eudcc', 'icao']),
-<<<<<<< HEAD
-=======
     features: yup
       .object({
         fhirNewZealandEthnicity: yup.boolean().required(),
       })
       .required()
       .noUnknown(),
-    printMeasures: printMeasuresSchema,
->>>>>>> 0b793d1a
     disabledReports: yup.array(yup.string().required()).defined(),
     supportDeskUrl: yup.string().required(),
     ageDisplayFormat: yup
