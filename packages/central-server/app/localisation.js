--- conflicted
+++ resolved
@@ -72,15 +72,12 @@
   'clinician',
   'diagnosis',
   'userDisplayId',
-<<<<<<< HEAD
   'circumstanceIds',
-=======
   'date',
   'registeredBy',
   'status',
   'conditions',
   'programRegistry',
->>>>>>> 0755bccd
 ];
 
 const HIDEABLE_FIELDS = [
