import config from 'config';
import * as yup from 'yup';
import { defaultsDeep, mapValues } from 'lodash';
import { log } from '@tamanu/shared/services/logging';
import { IMAGING_TYPES, PATIENT_DETAIL_LAYOUTS } from '@tamanu/constants';

const mobilePatientModuleSchema = yup
  .object({
    sortPriority: yup.number().required(),
    hidden: yup.boolean(),
  })
  .required()
  .noUnknown();

const patientTabSchema = yup
  .object({
    sortPriority: yup.number().required(),
    hidden: yup.boolean(),
  })
  .required()
  .noUnknown();

const unhideablePatientTabSchema = yup
  .object({
    sortPriority: yup.number().required(),
    hidden: yup
      .boolean()
      .oneOf([false], 'unhideable tabs must not be hidden')
      .required(),
  })
  .required();

const MOBILE_PATIENT_MODULES = [
  'diagnosisAndTreatment',
  'vitals',
  'programs',
  'referral',
  'vaccine',
  'tests',
];

const UNHIDEABLE_PATIENT_TABS = ['history', 'details'];

const HIDEABLE_PATIENT_TABS = [
  'results',
  'referrals',
  'programs',
  'documents',
  'vaccines',
  'medication',
  'invoices',
];

const ageDurationSchema = yup
  .object({
    years: yup.number(),
    months: yup.number(),
    days: yup.number(),
  })
  .noUnknown();

<<<<<<< HEAD
const fieldsSchema = yup
  .object({
    ...UNHIDEABLE_FIELDS.reduce(
      (fields, field) => ({
        ...fields,
        [field]: unhideableFieldSchema,
      }),
      {},
    ),
    ...HIDEABLE_FIELDS.reduce(
      (fields, field) => ({
        ...fields,
        [field]: fieldSchema,
      }),
      {},
    ),
=======
const templatesSchema = yup
  .object({
    plannedMoveTimeoutHours: yup.number().required(),

    letterhead: yup
      .object({
        title: yup.string(),
        subTitle: yup.string(),
      })
      .default({})
      .required()
      .noUnknown(),

    signerRenewalEmail: yup
      .object()
      .shape({
        subject: yup
          .string()
          .trim()
          .min(1)
          .required(),
        body: yup
          .string()
          .trim()
          .min(1)
          .required(),
      })
      .required()
      .noUnknown(),

    vaccineCertificateEmail: yup
      .object()
      .shape({
        subject: yup
          .string()
          .trim()
          .min(1)
          .required(),
        body: yup
          .string()
          .trim()
          .min(1)
          .required(),
      })
      .required()
      .noUnknown(),

    covidVaccineCertificateEmail: yup
      .object()
      .shape({
        subject: yup
          .string()
          .trim()
          .min(1)
          .required(),
        body: yup
          .string()
          .trim()
          .min(1)
          .required(),
      })
      .required()
      .noUnknown(),

    covidTestCertificateEmail: yup
      .object()
      .shape({
        subject: yup
          .string()
          .trim()
          .min(1)
          .required(),
        body: yup
          .string()
          .trim()
          .min(1)
          .required(),
      })
      .required()
      .noUnknown(),

    covidClearanceCertificateEmail: yup
      .object()
      .shape({
        subject: yup
          .string()
          .trim()
          .min(1)
          .required(),
        body: yup
          .string()
          .trim()
          .min(1)
          .required(),
      })
      .required()
      .noUnknown(),

    vaccineCertificate: yup
      .object({
        emailAddress: yup.string().trim(),
        contactNumber: yup.string().trim(),
        healthFacility: yup
          .string()
          .trim()
          .min(1)
          .required(),
      })
      .required()
      .noUnknown(),

    covidTestCertificate: yup
      .object({
        laboratoryName: yup
          .string()
          .trim()
          .required(),
        clearanceCertRemark: yup
          .string()
          .trim()
          .required(),
      })
      .required()
      .noUnknown(),
>>>>>>> 4114213b
  })
  .required()
  .noUnknown();

const mobilePatientModulesSchema = yup.object({
  programRegistries: yup.object({ hidden: yup.boolean() }),
  ...MOBILE_PATIENT_MODULES.reduce(
    (modules, module) => ({
      ...modules,
      [module]: mobilePatientModuleSchema,
    }),
    {},
  ),
});

const patientTabsSchema = yup.object({
  ...UNHIDEABLE_PATIENT_TABS.reduce(
    (tabs, tab) => ({
      ...tabs,
      [tab]: unhideablePatientTabSchema,
    }),
    {},
  ),
  ...HIDEABLE_PATIENT_TABS.reduce(
    (tabs, tab) => ({
      ...tabs,
      [tab]: patientTabSchema,
    }),
    {},
  ),
});

const SIDEBAR_ITEMS = {
  patients: ['patientsAll', 'patientsInpatients', 'patientsEmergency', 'patientsOutpatients'],
  scheduling: ['schedulingAppointments', 'schedulingCalendar', 'schedulingNew'],
  medication: ['medicationAll'],
  imaging: ['imagingActive', 'imagingCompleted'],
  labs: ['labsAll', 'labsPublished'],
  immunisations: ['immunisationsAll'],
  programRegistry: [],
  facilityAdmin: ['reports', 'bedManagement'],
};

const sidebarItemSchema = yup
  .object({
    sortPriority: yup.number().required(),
    hidden: yup.boolean(),
  })
  .required()
  .noUnknown();

// patients and patientsAll are intentionally not configurable
const sidebarSchema = yup
  .object(
    mapValues(SIDEBAR_ITEMS, (children, topItem) => {
      const childSchema = yup
        .object(
          children.reduce(
            (obj, childItem) =>
              childItem === 'patientsAll' ? obj : { ...obj, [childItem]: sidebarItemSchema },
            {},
          ),
        )
        .required()
        .noUnknown();

      return topItem === 'patients' ? childSchema : sidebarItemSchema.concat(childSchema);
    }),
  )
  .required()
  .noUnknown();

const imagingTypeSchema = yup
  .object({
    label: yup.string().required(),
  })
  .noUnknown();

const imagingTypesSchema = yup
  .object({
    ...Object.values(IMAGING_TYPES).reduce(
      (fields, field) => ({
        ...fields,
        [field]: imagingTypeSchema,
      }),
      {},
    ),
  })
  .required();

const layoutsSchema = yup.object({
  patientDetails: yup
    .string()
    .required()
    .oneOf(Object.values(PATIENT_DETAIL_LAYOUTS)),
  mobilePatientModules: mobilePatientModulesSchema,
  patientTabs: patientTabsSchema,
  sidebar: sidebarSchema,
});

const rootLocalisationSchema = yup
  .object({
    units: yup.object({
      temperature: yup.string().oneOf(['celsius', 'fahrenheit']),
    }),
    country: {
      name: yup
        .string()
        .min(1)
        .required(),
      'alpha-2': yup
        .string()
        .uppercase()
        .length(2)
        .required(),
      'alpha-3': yup
        .string()
        .uppercase()
        .length(3)
        .required(),
    },
<<<<<<< HEAD
    fields: fieldsSchema,
=======
    templates: templatesSchema,
>>>>>>> 4114213b
    timeZone: yup.string().nullable(),
    imagingTypes: imagingTypesSchema,
    imagingCancellationReasons: yup
      .array(
        yup.object({
          value: yup
            .string()
            .required()
            .max(31),
          label: yup.string().required(),
          hidden: yup.boolean(),
        }),
      )
      .test({
        name: 'imagingCancellationReasons',
        test(conf, ctx) {
          const values = conf.map(x => x.value);
          if (!values.includes('duplicate')) {
            return ctx.createError({
              message: 'imagingCancellationReasons must include an option with value = duplicate',
            });
          }
          if (!values.includes('entered-in-error')) {
            return ctx.createError({
              message:
                'imagingCancellationReasons must include an option with value = entered-in-error',
            });
          }
          return true;
        },
      }),
    labsCancellationReasons: yup
      .array(
        yup.object({
          value: yup
            .string()
            .required()
            .max(31),
          label: yup.string().required(),
        }),
      )
      .test({
        name: 'labsCancellationReasons',
        test(conf, ctx) {
          const values = conf.map(x => x.value);
          if (!values.includes('duplicate')) {
            return ctx.createError({
              message: 'labsCancellationReasons must include an option with value = duplicate',
            });
          }
          if (!values.includes('entered-in-error')) {
            return ctx.createError({
              message:
                'labsCancellationReasons must include an option with value = entered-in-error',
            });
          }
          return true;
        },
      }),
    layouts: layoutsSchema,
    previewUvciFormat: yup
      .string()
      .required()
      .oneOf(['tamanu', 'eudcc', 'icao']),
    disabledReports: yup.array(yup.string().required()).defined(),
    supportDeskUrl: yup.string().required(),
    ageDisplayFormat: yup
      .array(
        yup.object({
          as: yup.string().required(),
          range: yup
            .object({
              min: yup.object({
                duration: ageDurationSchema,
                exclusive: yup.boolean(),
              }),
              max: yup.object({
                duration: ageDurationSchema,
                exclusive: yup.boolean(),
              }),
            })
            .required()
            .test({
              name: 'ageDisplayFormat',
              test(range, ctx) {
                if (!range.min && !range.max) {
                  return ctx.createError({
                    message: `range in ageDisplayFormat must include either min or max, or both, got ${JSON.stringify(
                      range,
                    )}`,
                  });
                }

                return true;
              },
            }),
        }),
      )
      .required(),
    vitalEditReasons: yup.array(
      yup.object({
        value: yup.string().required(),
        label: yup.string().required(),
      }),
    ),
  })
  .required()
  .noUnknown();

// TODO: once localisation is persisted in the db, dynamically reload this
const unvalidatedLocalisation = defaultsDeep(config.localisation.data);
const localisationPromise = rootLocalisationSchema
  .validate(unvalidatedLocalisation, { strict: true, abortEarly: false })
  .then(l => {
    log.info('Localisation validated successfully.');
    return l;
  })
  .catch(e => {
    const errors = e.inner.map(inner => `\n  - ${inner.message}`);
    log.error(
      `Error(s) validating localisation (check localisation.data in your config):${errors}`,
    );

    if (!config.localisation.allowInvalid) {
      process.exit(1);
    }
  });

// this is asynchronous to help with a later move to more complicated localisation logic
export const getLocalisation = async () => {
  if (config.localisation.allowInvalid) {
    return unvalidatedLocalisation;
  }
  const localisation = await localisationPromise;
  return localisation;
};<|MERGE_RESOLUTION|>--- conflicted
+++ resolved
@@ -57,153 +57,6 @@
     months: yup.number(),
     days: yup.number(),
   })
-  .noUnknown();
-
-<<<<<<< HEAD
-const fieldsSchema = yup
-  .object({
-    ...UNHIDEABLE_FIELDS.reduce(
-      (fields, field) => ({
-        ...fields,
-        [field]: unhideableFieldSchema,
-      }),
-      {},
-    ),
-    ...HIDEABLE_FIELDS.reduce(
-      (fields, field) => ({
-        ...fields,
-        [field]: fieldSchema,
-      }),
-      {},
-    ),
-=======
-const templatesSchema = yup
-  .object({
-    plannedMoveTimeoutHours: yup.number().required(),
-
-    letterhead: yup
-      .object({
-        title: yup.string(),
-        subTitle: yup.string(),
-      })
-      .default({})
-      .required()
-      .noUnknown(),
-
-    signerRenewalEmail: yup
-      .object()
-      .shape({
-        subject: yup
-          .string()
-          .trim()
-          .min(1)
-          .required(),
-        body: yup
-          .string()
-          .trim()
-          .min(1)
-          .required(),
-      })
-      .required()
-      .noUnknown(),
-
-    vaccineCertificateEmail: yup
-      .object()
-      .shape({
-        subject: yup
-          .string()
-          .trim()
-          .min(1)
-          .required(),
-        body: yup
-          .string()
-          .trim()
-          .min(1)
-          .required(),
-      })
-      .required()
-      .noUnknown(),
-
-    covidVaccineCertificateEmail: yup
-      .object()
-      .shape({
-        subject: yup
-          .string()
-          .trim()
-          .min(1)
-          .required(),
-        body: yup
-          .string()
-          .trim()
-          .min(1)
-          .required(),
-      })
-      .required()
-      .noUnknown(),
-
-    covidTestCertificateEmail: yup
-      .object()
-      .shape({
-        subject: yup
-          .string()
-          .trim()
-          .min(1)
-          .required(),
-        body: yup
-          .string()
-          .trim()
-          .min(1)
-          .required(),
-      })
-      .required()
-      .noUnknown(),
-
-    covidClearanceCertificateEmail: yup
-      .object()
-      .shape({
-        subject: yup
-          .string()
-          .trim()
-          .min(1)
-          .required(),
-        body: yup
-          .string()
-          .trim()
-          .min(1)
-          .required(),
-      })
-      .required()
-      .noUnknown(),
-
-    vaccineCertificate: yup
-      .object({
-        emailAddress: yup.string().trim(),
-        contactNumber: yup.string().trim(),
-        healthFacility: yup
-          .string()
-          .trim()
-          .min(1)
-          .required(),
-      })
-      .required()
-      .noUnknown(),
-
-    covidTestCertificate: yup
-      .object({
-        laboratoryName: yup
-          .string()
-          .trim()
-          .required(),
-        clearanceCertRemark: yup
-          .string()
-          .trim()
-          .required(),
-      })
-      .required()
-      .noUnknown(),
->>>>>>> 4114213b
-  })
-  .required()
   .noUnknown();
 
 const mobilePatientModulesSchema = yup.object({
@@ -323,11 +176,6 @@
         .length(3)
         .required(),
     },
-<<<<<<< HEAD
-    fields: fieldsSchema,
-=======
-    templates: templatesSchema,
->>>>>>> 4114213b
     timeZone: yup.string().nullable(),
     imagingTypes: imagingTypesSchema,
     imagingCancellationReasons: yup
