import { context, propagation, trace } from '@opentelemetry/api';
import asyncHandler from 'express-async-handler';
import config from 'config';
import { ForbiddenError } from '@tamanu/errors';
import { log } from '@tamanu/shared/services/logging';
import { createSessionIdentifier } from '@tamanu/shared/audit/createSessionIdentifier';
<<<<<<< HEAD
import { stripUser } from './utils';
=======
import { initAuditActions } from '@tamanu/database/utils/audit';

>>>>>>> 0e9d7549
import { version } from '../../package.json';
import { SERVER_TYPES } from '@tamanu/constants';

export const userMiddleware = asyncHandler(async (req, res, next) => {
  const {
    auth: { secret, tokenDuration },
    canonicalHostName,
  } = config;
  const {
    store: {
      models: { User },
    },
    settings,
  } = req;

  const { token, user, device } = await User.loginFromAuthorizationHeader(
    req.get('authorization'),
    { log, settings, tokenDuration, tokenIssuer: canonicalHostName, tokenSecret: secret },
  );
  const sessionId = createSessionIdentifier(token);

  /* eslint-disable require-atomic-updates */
  // in this case we don't care if we're overwriting the user/deviceId
  // and express also guarantees execution order for middlewares
  req.user = user;
  req.deviceId = device?.id;
  req.device = device;
  req.sessionId = sessionId;
  /* eslint-enable require-atomic-updates */

  const auditSettings = await settings?.[req.facilityId]?.get('audit');

  // Auditing middleware
  // eslint-disable-next-line require-atomic-updates
  req.audit = {
    access: async ({ recordId, params, model }) => {
      if (!auditSettings?.accesses.enabled) return;
      return req.models.AccessLog.create({
        userId: user.id,
        recordId,
        recordType: model.name,
        sessionId,
        isMobile: false,
        frontEndContext: params,
        backEndContext: { endpoint: req.originalUrl },
        loggedAt: new Date(),
        facilityId: null,
        deviceId: req.deviceId ?? 'unknown-device',
        version,
      });
<<<<<<< HEAD
    },
  };

  const spanAttributes = user
    ? {
        'app.user.id': user.id,
        'app.user.role': user.role,
      }
    : {};

  // eslint-disable-next-line no-unused-expressions
  trace.getActiveSpan()?.setAttributes(spanAttributes);
  context.with(
    propagation.setBaggage(context.active(), propagation.createBaggage(spanAttributes)),
    () => next(),
  );
});
=======
    }

    const device = deviceId && (await store.models.Device.findByPk(deviceId));

    /* eslint-disable require-atomic-updates */
    // in this case we don't care if we're overwriting the user/deviceId
    // and express also guarantees execution order for middlewares
    req.user = user;
    req.deviceId = deviceId;
    req.device = device;
    req.sessionId = sessionId;
    /* eslint-enable require-atomic-updates */

    const auditSettings = await settings?.[req.facilityId]?.get('audit');

    // Auditing middleware
    req.audit = initAuditActions(req, {
      enabled: auditSettings?.accesses.enabled,
      userId,
      version,
      backEndContext: { serverType: SERVER_TYPES.CENTRAL },
    });

    const spanAttributes = user
      ? {
          'app.user.id': user.id,
          'app.user.role': user.role,
        }
      : {};

    // eslint-disable-next-line no-unused-expressions
    trace.getActiveSpan()?.setAttributes(spanAttributes);
    context.with(
      propagation.setBaggage(context.active(), propagation.createBaggage(spanAttributes)),
      () => next(),
    );
  });
>>>>>>> 0e9d7549

export const userInfo = asyncHandler(async (req, res) => {
  if (!req.user) {
    throw new ForbiddenError();
  }

  res.send(stripUser(req.user));
});<|MERGE_RESOLUTION|>--- conflicted
+++ resolved
@@ -4,12 +4,9 @@
 import { ForbiddenError } from '@tamanu/errors';
 import { log } from '@tamanu/shared/services/logging';
 import { createSessionIdentifier } from '@tamanu/shared/audit/createSessionIdentifier';
-<<<<<<< HEAD
 import { stripUser } from './utils';
-=======
 import { initAuditActions } from '@tamanu/database/utils/audit';
 
->>>>>>> 0e9d7549
 import { version } from '../../package.json';
 import { SERVER_TYPES } from '@tamanu/constants';
 
@@ -42,62 +39,10 @@
 
   const auditSettings = await settings?.[req.facilityId]?.get('audit');
 
-  // Auditing middleware
-  // eslint-disable-next-line require-atomic-updates
-  req.audit = {
-    access: async ({ recordId, params, model }) => {
-      if (!auditSettings?.accesses.enabled) return;
-      return req.models.AccessLog.create({
-        userId: user.id,
-        recordId,
-        recordType: model.name,
-        sessionId,
-        isMobile: false,
-        frontEndContext: params,
-        backEndContext: { endpoint: req.originalUrl },
-        loggedAt: new Date(),
-        facilityId: null,
-        deviceId: req.deviceId ?? 'unknown-device',
-        version,
-      });
-<<<<<<< HEAD
-    },
-  };
-
-  const spanAttributes = user
-    ? {
-        'app.user.id': user.id,
-        'app.user.role': user.role,
-      }
-    : {};
-
-  // eslint-disable-next-line no-unused-expressions
-  trace.getActiveSpan()?.setAttributes(spanAttributes);
-  context.with(
-    propagation.setBaggage(context.active(), propagation.createBaggage(spanAttributes)),
-    () => next(),
-  );
-});
-=======
-    }
-
-    const device = deviceId && (await store.models.Device.findByPk(deviceId));
-
-    /* eslint-disable require-atomic-updates */
-    // in this case we don't care if we're overwriting the user/deviceId
-    // and express also guarantees execution order for middlewares
-    req.user = user;
-    req.deviceId = deviceId;
-    req.device = device;
-    req.sessionId = sessionId;
-    /* eslint-enable require-atomic-updates */
-
-    const auditSettings = await settings?.[req.facilityId]?.get('audit');
-
     // Auditing middleware
     req.audit = initAuditActions(req, {
       enabled: auditSettings?.accesses.enabled,
-      userId,
+      userId: user.id,
       version,
       backEndContext: { serverType: SERVER_TYPES.CENTRAL },
     });
@@ -116,7 +61,6 @@
       () => next(),
     );
   });
->>>>>>> 0e9d7549
 
 export const userInfo = asyncHandler(async (req, res) => {
   if (!req.user) {
