import config from 'config';
import cbor from 'cbor';
import cose from 'cose-js';
import { log } from '@tamanu/shared/services/logging';
import { fromBER } from 'asn1js';
import { deflate as deflateCallback, inflate as inflateCallback } from 'zlib';
import { promisify } from 'util';
import base45 from 'base45-js';
import { Certificate } from 'pkijs';
<<<<<<< HEAD
import { depem } from '@tamanu/utils';
=======
import { depem } from '@tamanu/utils/encodings';
>>>>>>> cf8b822e
import { add, getUnixTime } from 'date-fns';
import { fakeABtoRealAB } from '../Signer';
import { getLocalisation } from '../../localisation';

const deflate = promisify(deflateCallback);
const inflate = promisify(inflateCallback);

const EUDGC_IN_HCERT_KEY = 1;
const CWT_CLAIM_KEYS = {
  iss: 1,
  exp: 4,
  iat: 6,
  hcert: -260,
};

/**
 *  Fetches the actual 32 byte privateKey from within the structured privateKey data
 *
 *  @returns 32-byte buffer with the privateKey value
 */
function extractKeyD(keyData) {
  const asn = fromBER(fakeABtoRealAB(keyData.export({ type: 'pkcs8', format: 'der' }).buffer));
  if (asn.result.error !== '') {
    throw new Error(asn.result.error);
  }
  const [, , octetString] = asn.result.valueBlock.value;
  const [octetSequence] = octetString.valueBlock.value;
  const [, privateKey] = octetSequence.valueBlock.value;
  if (privateKey.valueBlock.blockLength !== 32) {
    throw new Error(`Private key block length ${privateKey.valueBlock.blockLength} instead of 32`);
  }
  return Buffer.from(privateKey.valueBlock.valueHex, 'hex');
}

/**
 *  Packs a JSON object according to HCERT specs
 *
 *  - Wrap in CWT
 *  - Convert to CBOR
 *  - Sign and encode with COSE
 *  - Compress with zlib
 *  - Encode in base45
 *
 *  @returns The HCERT encoded data
 */
export async function HCERTPack(messageData, { models }) {
  log.info('HCERT Packing message data');
  const signer = await models.Signer.findActive();
  if (!signer) {
    throw new Error('Cannot pack HCERT, no active signer');
  }

  const iss = (await getLocalisation()).country['alpha-2'];
  const iat = new Date();
  const exp = add(iat, { days: 365 });

  const hcert = new Map();
  hcert.set(EUDGC_IN_HCERT_KEY, messageData);

  const payload = new Map();
  payload.set(CWT_CLAIM_KEYS.iss, iss);
  payload.set(CWT_CLAIM_KEYS.iat, getUnixTime(iat));
  payload.set(CWT_CLAIM_KEYS.exp, getUnixTime(exp));
  payload.set(CWT_CLAIM_KEYS.hcert, hcert);

  const cborData = cbor.encode(payload);

  // p - protected
  // u - unprotected
  const coseHeaders = {
    p: {
      alg: 'ES256',
      kid: signer.id,
    },
    u: {},
  };
  const coseSigner = {
    key: {
      d: extractKeyD(signer.decryptPrivateKey(config.integrations.signer.keySecret)),
    },
  };

  const signedData = await cose.sign.create(coseHeaders, cborData, coseSigner);
  await signer.increment('signaturesIssued');
  const deflatedBuf = await deflate(signedData);
  return `HC1:${base45.encode(deflatedBuf)}`;
}

/**
 * Unpacks QR data, verifies the COSE signature, and checks the HCERT claims.
 *
 * @internal Only used for testing. Makes an assumption that the active
 * signer is the right one, but for production use we should really look
 * for the right signer from the kid.
 *
 * @returns The decoded HCERT data
 */
export async function HCERTVerify(packedData, { models }) {
  log.info('Verifying HCERT message');
  const signer = await models.Signer.findActive();

  // Fetch publicKey data from cert
  // Parsing the publicKey field directly seems to go wonky
  const cert = depem(signer.certificate, 'CERTIFICATE');
  const asn = fromBER(fakeABtoRealAB(cert));
  const certificate = new Certificate({ schema: asn.result });

  const verifier = {
    key: {
      x: Buffer.from(certificate.subjectPublicKeyInfo.parsedKey.x),
      y: Buffer.from(certificate.subjectPublicKeyInfo.parsedKey.y),
      kid: signer.id,
    },
  };

  // Strip HC1: header
  if (!packedData.startsWith('HC1:')) {
    log.error('No HC1 header detected in HCERT data');
    throw new Error('No HC1 header detected in HCERT data');
  }
  const strippedData = packedData.substring(4);
  const decodedData = base45.decode(strippedData);
  const inflatedData = await inflate(decodedData);
  const verifiedData = await cose.sign.verify(inflatedData, verifier);

  const payload = cbor.decode(verifiedData);

  if (payload.get(CWT_CLAIM_KEYS.iss) !== (await getLocalisation()).country['alpha-2']) {
    throw new Error('HCERT message issued to wrong country');
  }

  const now = getUnixTime(new Date());
  if (payload.get(CWT_CLAIM_KEYS.iat) > now) {
    throw new Error('HCERT message issued in the future');
  }

  if (payload.get(CWT_CLAIM_KEYS.exp) < now) {
    throw new Error('HCERT message expired');
  }

  const hcert = payload.get(CWT_CLAIM_KEYS.hcert);
  if (!hcert) {
    throw new Error('HCERT message missing hcert claim');
  }

  if (!hcert.has(EUDGC_IN_HCERT_KEY)) {
    throw new Error('HCERT message missing EUDGC claim');
  }

  return hcert.get(EUDGC_IN_HCERT_KEY);
}<|MERGE_RESOLUTION|>--- conflicted
+++ resolved
@@ -7,11 +7,7 @@
 import { promisify } from 'util';
 import base45 from 'base45-js';
 import { Certificate } from 'pkijs';
-<<<<<<< HEAD
-import { depem } from '@tamanu/utils';
-=======
 import { depem } from '@tamanu/utils/encodings';
->>>>>>> cf8b822e
 import { add, getUnixTime } from 'date-fns';
 import { fakeABtoRealAB } from '../Signer';
 import { getLocalisation } from '../../localisation';
