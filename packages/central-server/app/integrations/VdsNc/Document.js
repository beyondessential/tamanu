--- conflicted
+++ resolved
@@ -1,11 +1,7 @@
 import { ICAO_DOCUMENT_TYPES } from '@tamanu/constants';
 import { log } from '@tamanu/shared/services/logging';
 import { Signer } from '@tamanu/shared/models';
-<<<<<<< HEAD
-import { base64UrlEncode, depem } from '@tamanu/utils';
-=======
 import { base64UrlEncode, depem } from '@tamanu/utils/encodings';
->>>>>>> cf8b822e
 import { canonicalize } from 'json-canonicalize';
 import { issueVdsNcSignature } from './Crypto';
 
