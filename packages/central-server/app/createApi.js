--- conflicted
+++ resolved
@@ -19,19 +19,15 @@
 import { version } from './serverInfo';
 import { translationRoutes } from './translation';
 import { createServer } from 'http';
-import timesyncServer from 'timesync/server';
 
 import { settingsReaderMiddleware } from '@tamanu/settings/middleware';
 import { attachAuditUserToDbSession } from '@tamanu/database/utils/audit';
-<<<<<<< HEAD
-=======
 
 const rawBodySaver = function (req, res, buf) {
   if (buf && buf.length) {
     req.rawBody = buf;
   }
 };
->>>>>>> ec5078fa
 
 function api(ctx) {
   const apiRoutes = defineExpress.Router();
@@ -110,8 +106,6 @@
     });
   });
 
-  express.use('/timesync', timesyncServer.requestHandler)
-
   // API
   express.use('/api', api(ctx));
 
