--- conflicted
+++ resolved
@@ -102,11 +102,6 @@
       surveyId: body.surveyId,
     },
   });
-<<<<<<< HEAD
-
-=======
- 
->>>>>>> 5410d2d3
   if (!assignedSurvey) {
     log.error('Patient attempted to submit response for invalid assigned survey', {
       assignmentId,
