import { camelCase, lowerCase, lowerFirst, startCase, upperFirst } from 'lodash';
import { Op } from 'sequelize';
import { ValidationError as YupValidationError } from 'yup';
import config from 'config';
import {
  TRANSLATABLE_REFERENCE_TYPES,
  ENGLISH_LANGUAGE_CODE,
  REFERENCE_DATA_TRANSLATION_PREFIX,
} from '@tamanu/constants';
import { normaliseSheetName } from './importerEndpoint';

import { ForeignkeyResolutionError, UpsertionError, ValidationError } from './errors';
import { statkey, updateStat } from './stats';
import * as schemas from './importSchemas';

function findFieldName(values, fkField) {
  const fkFieldLower = fkField.toLowerCase();
  const fkFieldCamel = camelCase(fkField);
  const fkFieldUcfirst = upperFirst(fkField);
  const fkFieldSplit = lowerCase(fkField);
  const fkFieldSplitUcwords = startCase(fkFieldSplit);
  if (values[fkField]) return fkField;
  if (values[fkFieldLower]) return fkFieldLower;
  if (values[fkFieldCamel]) return fkFieldCamel;
  if (values[fkFieldUcfirst]) return fkFieldUcfirst;
  if (values[fkFieldSplit]) return fkFieldSplit;
  if (values[fkFieldSplitUcwords]) return fkFieldSplitUcwords;
  return null;
}

// Some models require special logic to fetch find the existing record for a given set of values
const existingRecordLoaders = {
  // most models can just do a simple ID lookup
  default: (Model, { id }) => Model.findByPk(id, { paranoid: false }),
  // User requires the password field to be explicitly scoped in
  User: (User, { id }) => User.scope('withPassword').findByPk(id, { paranoid: false }),
  PatientAdditionalData: (PAD, { patientId }) => PAD.findByPk(patientId, { paranoid: false }),
  // PatientFieldValue model has a composite PK that uses patientId & definitionId
  PatientFieldValue: (PFV, { patientId, definitionId }) =>
    PFV.findOne({ where: { patientId, definitionId } }, { paranoid: false }),
  // TranslatedString model has a composite PK that uses stringId & language
  TranslatedString: (TS, { stringId, language }) =>
    TS.findOne({ where: { stringId, language } }, { paranoid: false }),
  ReferenceDataRelation: (RDR, { referenceDataId, type }) =>
    RDR.findOne({ where: { referenceDataId, type } }, { paranoid: false }),
};

function loadExisting(Model, values) {
  const loader = existingRecordLoaders[Model.name] || existingRecordLoaders.default;
  return loader(Model, values);
}

export async function importRows(
  { errors, log, models },
  { rows, sheetName, stats: previousStats = {}, foreignKeySchemata = {} },
  validationContext = {},
) {
  const stats = { ...previousStats };

  log.debug('Importing rows to database', { count: rows.length });
  if (rows.length === 0) {
    log.debug('Nothing to do, skipping');
    return stats;
  }

  log.debug('Building reverse lookup table');
  const lookup = new Map();
  for (const {
    model,
    values: { id, type = null, name = null },
  } of rows) {
    if (!id) continue;
    const kind = model === 'ReferenceData' ? type : model;
    lookup.set(`kind.${kind}-id.${id}`, null);
    if (name) lookup.set(`kind.${kind}-name.${name.toLowerCase()}`, id);
  }

  log.debug('Resolving foreign keys', { rows: rows.length });
  const resolvedRows = [];
  for (const { model, sheetRow, values } of rows) {
    try {
      for (const fkSchema of foreignKeySchemata[model] ?? []) {
        const fkFieldName = findFieldName(values, fkSchema.field);
        if (fkFieldName) {
          const fkFieldValue = values[fkFieldName];
          const fkNameLowerId = `${lowerFirst(fkSchema.field)}Id`;

          // This will never return a value since a set's has() shallow compares keys and objects will never be equal in this case
          const hasLocalId = lookup.has(`kind.${fkSchema.field}-id.${fkFieldValue}`);
          const idByLocalName = lookup.get(
            `kind.${fkSchema.field}-name.${fkFieldValue.toLowerCase()}`,
          );

          if (hasLocalId) {
            delete values[fkFieldName];
            values[fkNameLowerId] = fkFieldValue;
          } else if (idByLocalName) {
            delete values[fkFieldName];
            values[fkNameLowerId] = idByLocalName;
          } else {
            const hasRemoteId =
              (fkSchema.model === 'ReferenceData'
                ? await models.ReferenceData.count({
                    where: { type: fkSchema.types, id: fkFieldValue },
                  })
                : await models[fkSchema.model].count({ where: { id: fkFieldValue } })) > 0;

            const idByRemoteName = (fkSchema.model === 'ReferenceData'
              ? await models.ReferenceData.findOne({
                  where: { type: fkSchema.types, name: { [Op.iLike]: fkFieldValue } },
                })
              : await models[fkSchema.model].findOne({
                  where: {
                    name: { [Op.iLike]: fkFieldValue },
                  },
                })
            )?.id;

            if (hasRemoteId) {
              delete values[fkFieldName];
              values[fkNameLowerId] = fkFieldValue;
            } else if (idByRemoteName) {
              delete values[fkFieldName];
              values[fkNameLowerId] = idByRemoteName;
            } else {
              throw new Error(
                `valid foreign key expected in column ${fkFieldName} (corresponding to ${fkNameLowerId}) but found: ${fkFieldValue}`,
              );
            }
          }
        }
      }

      resolvedRows.push({ model, sheetRow, values });
    } catch (err) {
      updateStat(stats, statkey(model, sheetName), 'errored');
      errors.push(new ForeignkeyResolutionError(sheetName, sheetRow, err));
    }
  }

  if (resolvedRows.length === 0) {
    log.debug('Nothing left, skipping');
    return stats;
  }

  log.debug('Validating data', { rows: resolvedRows.length });
  const validRows = [];
  for (const { model, sheetRow, values } of resolvedRows) {
    try {
      let schemaName;
      if (model === 'ReferenceData') {
        const specificSchemaName = `RD${sheetName}`;
        const specificSchemaExists = !!schemas[specificSchemaName];
        if (specificSchemaExists) {
          schemaName = specificSchemaName;
        } else {
          schemaName = 'ReferenceData';
        }
      } else if (model === 'SurveyScreenComponent') {
        // The question type is added to the SSC rows in programImporter/screens.js
        const { type } = values;
        const specificSchemaName = `SSC${type}`;
        const specificSchemaExists = !!schemas[specificSchemaName];
        if (config.validateQuestionConfigs.enabled && specificSchemaExists) {
          schemaName = specificSchemaName;
        } else {
          schemaName = 'SurveyScreenComponent';
        }
      } else {
        const specificSchemaExists = !!schemas[model];
        if (specificSchemaExists) {
          schemaName = model;
        } else {
          schemaName = 'Base';
        }
      }

      const schema = schemas[schemaName];
      validRows.push({
        model,
        sheetRow,
        values: await schema.validate(values, { abortEarly: false, context: validationContext }),
      });
    } catch (err) {
      updateStat(stats, statkey(model, sheetName), 'errored');
      if (err instanceof YupValidationError) {
        for (const valerr of err.errors) {
          errors.push(new ValidationError(sheetName, sheetRow, valerr));
        }
      }
    }
  }

  if (validRows.length === 0) {
    log.debug('Nothing left, skipping');
    return stats;
  }

  log.debug('Upserting database rows', { rows: validRows.length });
  const translationRecordsForSheet = [];
  for (const { model, sheetRow, values } of validRows) {
    const Model = models[model];
    const existing = await loadExisting(Model, values);
    try {
      if (existing) {
        await existing.update(values);
        if (values.deletedAt) {
          if (!['Permission', 'SurveyScreenComponent'].includes(model)) {
            throw new ValidationError(`Deleting ${model} via the importer is not supported`);
          }
          await existing.destroy();
          updateStat(stats, statkey(model, sheetName), 'deleted');
        } else {
          if (existing.deletedAt) {
            await existing.restore();
            updateStat(stats, statkey(model, sheetName), 'restored');
          }
          updateStat(stats, statkey(model, sheetName), 'updated');
        }
      } else {
        await Model.create(values);
        updateStat(stats, statkey(model, sheetName), 'created');
      }

      const dataType =
        sheetName === 'diagnosis'
          ? 'icd10' // diagnosis is a special case where the datatype isnt the same as sheet name
          : normaliseSheetName(sheetName);
      const isValidTable = model === 'ReferenceData' || // All records in the reference data table are translatable
          camelCase(model) === dataType; // This prevents join tables from being translated - unsure about this
      const isTranslatable = TRANSLATABLE_REFERENCE_TYPES.includes(dataType);
      if (isTranslatable && isValidTable) {
        // TODO: Not making: scheduledVaccine
        translationRecordsForSheet.push({
          stringId: `${REFERENCE_DATA_TRANSLATION_PREFIX}.${dataType}.${values.id}`,
          text: values.name,
          language: ENGLISH_LANGUAGE_CODE,
        });
      }
    } catch (err) {
      updateStat(stats, statkey(model, sheetName), 'errored');
      errors.push(new UpsertionError(sheetName, sheetRow, err));
    }
  }

<<<<<<< HEAD
  // Ensure we have a translation record for each row of translatable reference data
  await models.TranslatedString.bulkCreate(translationRecordsForSheet, {
    fields: ['stringId', 'text', 'language'],
    ignoreDuplicates: true,
  });

  // You can't use hooks with instances. Hooks are used with models only.
  // https://sequelize.org/docs/v6/other-topics/hooks/
  if (validRows.some(({ model }) => model === 'Permission')) {
    permissionCache.reset();
  }

=======
>>>>>>> 2040f35b
  log.debug('Done with these rows');
  return stats;
}<|MERGE_RESOLUTION|>--- conflicted
+++ resolved
@@ -243,21 +243,13 @@
     }
   }
 
-<<<<<<< HEAD
   // Ensure we have a translation record for each row of translatable reference data
   await models.TranslatedString.bulkCreate(translationRecordsForSheet, {
     fields: ['stringId', 'text', 'language'],
     ignoreDuplicates: true,
   });
 
-  // You can't use hooks with instances. Hooks are used with models only.
-  // https://sequelize.org/docs/v6/other-topics/hooks/
-  if (validRows.some(({ model }) => model === 'Permission')) {
-    permissionCache.reset();
-  }
-
-=======
->>>>>>> 2040f35b
+
   log.debug('Done with these rows');
   return stats;
 }