--- conflicted
+++ resolved
@@ -3,13 +3,8 @@
 import { pick } from 'lodash';
 import * as yup from 'yup';
 import { Op } from 'sequelize';
-<<<<<<< HEAD
-import { VISIBILITY_STATUSES } from '@tamanu/constants';
-import { ResourceConflictError, NotFoundError } from '@tamanu/shared/errors';
-=======
 import { REFERENCE_TYPES, VISIBILITY_STATUSES } from '@tamanu/constants';
 import { ResourceConflictError, NotFoundError, ValidationError } from '@tamanu/shared/errors';
->>>>>>> 7304b593
 
 export const usersRouter = express.Router();
 
@@ -174,7 +169,6 @@
     phoneNumber: yup.string().trim().nullable().optional(),
     email: yup.string().trim().email().required(),
     designations: yup.array().of(yup.string()).nullable().optional(),
-<<<<<<< HEAD
     newPassword: yup.string().nullable().optional(),
     confirmPassword: yup.string().nullable().optional(),
   })
@@ -189,8 +183,6 @@
       return this.createError({ message: 'Both password fields must be filled' });
     }
     return true;
-=======
->>>>>>> 7304b593
   })
   .noUnknown();
 usersRouter.put(
@@ -198,11 +190,7 @@
   asyncHandler(async (req, res) => {
     const {
       store: {
-<<<<<<< HEAD
-        models: { Role, User, UserDesignation },
-=======
         models: { Role, User, UserDesignation, ReferenceData },
->>>>>>> 7304b593
       },
       params: { id },
       db,
@@ -236,8 +224,6 @@
       }
     }
 
-<<<<<<< HEAD
-=======
     // Validate designations if provided
     if (fields.designations && fields.designations.length > 0) {
       // Check if all designation IDs exist and are of type 'designation'
@@ -260,7 +246,6 @@
       }
     }
 
->>>>>>> 7304b593
     const updateFields = {
       displayName: fields.displayName,
       role: fields.role,
@@ -270,14 +255,11 @@
       phoneNumber: fields.phoneNumber,
     };
 
-<<<<<<< HEAD
     // Add password to update fields if provided
     if (fields.newPassword && fields.confirmPassword) {
       updateFields.password = fields.newPassword;
     }
 
-=======
->>>>>>> 7304b593
     await db.transaction(async () => {
       await user.update(updateFields);
       // Remove existing designations
