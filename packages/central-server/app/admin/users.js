--- conflicted
+++ resolved
@@ -10,9 +10,7 @@
   const filters = [
     // Text search filters
     filterParams.displayName && {
-      [Op.or]: [
-        { displayName: { [Op.iLike]: `%${filterParams.displayName}%` } },
-      ],
+      [Op.or]: [{ displayName: { [Op.iLike]: `%${filterParams.displayName}%` } }],
     },
     filterParams.displayId && {
       displayId: { [Op.iLike]: `%${filterParams.displayId}%` },
@@ -70,10 +68,7 @@
     });
 
     const users = await User.findAll({
-<<<<<<< HEAD
       where: whereClause,
-=======
->>>>>>> bdd3fa91
       include: [
         'facilities',
         {
@@ -103,7 +98,6 @@
         users.map(async user => {
           const allowedFacilities = await user.allowedFacilityIds();
           const obj = user.get({ plain: true });
-<<<<<<< HEAD
           const designations =
             user.designations?.map(d => d.referenceData?.name).filter(Boolean) || [];
           const roleName = roleMap.get(user.role) || null;
@@ -117,12 +111,6 @@
               'role',
               'visibilityStatus',
             ]),
-=======
-          const designations = user.designations?.map(d => d.referenceData?.name).filter(Boolean) || [];
-          const roleName = roleMap.get(user.role) || null;
-          return {
-            ...pick(obj, ['id', 'displayName', 'displayId', 'email', 'phoneNumber', 'role', 'visibilityStatus']),
->>>>>>> bdd3fa91
             roleName,
             allowedFacilities,
             designations,
