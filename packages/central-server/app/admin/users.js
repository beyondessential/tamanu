--- conflicted
+++ resolved
@@ -4,13 +4,13 @@
 import { getCurrentDateTimeString, getCurrentDateString } from '@tamanu/utils/dateTime';
 import { pick } from 'lodash';
 import * as yup from 'yup';
-<<<<<<< HEAD
-import { NotFoundError, InvalidOperationError } from '@tamanu/shared/errors';
-=======
-import { Op } from 'sequelize';
 import { REFERENCE_TYPES, VISIBILITY_STATUSES } from '@tamanu/constants';
-import { ResourceConflictError, NotFoundError, ValidationError } from '@tamanu/shared/errors';
->>>>>>> 7304b593
+import {
+  ResourceConflictError,
+  NotFoundError,
+  ValidationError,
+  InvalidOperationError,
+} from '@tamanu/shared/errors';
 
 export const usersRouter = express.Router();
 
@@ -162,8 +162,6 @@
   }),
 );
 
-<<<<<<< HEAD
-
 const userLeaveSchema = yup.object().shape({
   startDate: yup.string().min(1, 'startDate is required').required(),
   endDate: yup.string().min(1, 'endDate is required').required(),
@@ -197,10 +195,7 @@
       where: {
         userId,
         removedAt: null,
-        [Op.and]: [
-          { endDate: { [Op.gte]: startDate } },
-          { startDate: { [Op.lte]: endDate } },
-        ],
+        [Op.and]: [{ endDate: { [Op.gte]: startDate } }, { startDate: { [Op.lte]: endDate } }],
       },
     });
 
@@ -217,7 +212,7 @@
     });
 
     res.send(leave);
-  })
+  }),
 );
 
 /**
@@ -232,14 +227,14 @@
 
     req.checkPermission('list', 'User');
 
-    let where = { 
+    let where = {
       userId,
-      removedAt: null
+      removedAt: null,
     };
 
     if (query.all !== 'true') {
       where.endDate = {
-        [Op.gte]: getCurrentDateString()
+        [Op.gte]: getCurrentDateString(),
       };
     }
 
@@ -249,7 +244,7 @@
     });
 
     res.send(leaves);
-  })
+  }),
 );
 
 usersRouter.delete(
@@ -261,7 +256,7 @@
     req.checkPermission('write', 'User');
 
     const leave = await models.UserLeave.findOne({
-      where: { id: leaveId, userId } 
+      where: { id: leaveId, userId },
     });
 
     if (!leave) {
@@ -277,8 +272,8 @@
     await leave.save();
 
     res.send(leave);
-  })
-=======
+  }),
+);
 const UPDATE_VALIDATION = yup
   .object()
   .shape({
@@ -383,5 +378,4 @@
 
     res.send({ ok: true });
   }),
->>>>>>> 7304b593
 );