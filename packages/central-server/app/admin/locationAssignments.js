import express from 'express';
import asyncHandler from 'express-async-handler';
import { z } from 'zod';
import { Op } from 'sequelize';
import { parseISO, isBefore, differenceInMonths, addMonths, isAfter } from 'date-fns';
import { generateFrequencyDates } from '@tamanu/utils/appointmentScheduling';
import { InvalidOperationError, NotFoundError } from '@tamanu/shared/errors';
import { toDateString, dateCustomValidation, timeCustomValidation } from '@tamanu/utils/dateTime';
export const locationAssignmentsRouter = express.Router();

import {
  REPEAT_FREQUENCY_VALUES,
} from '@tamanu/constants';

const customAssignmentValidation = (data, ctx) => {
  const repeatingFields = [data.repeatEndDate, data.repeatFrequency, data.repeatUnit];
  const existCount = repeatingFields.filter((v) => v !== undefined && v !== null).length;

<<<<<<< HEAD
const locationAssignmentSchema = z.object({
  userId: z.string(),
  locationId: z.string(),
  date: dateStringValidator,
  startTime: z.string(),
  endTime: z.string(),
  isRepeating: z.boolean().optional().default(false),
  repeatEndDate: dateStringValidator.nullable().optional(),
  repeatFrequency: z.number().int().positive().optional(),
  repeatUnit: z.enum(REPEAT_FREQUENCY_VALUES).optional(),
});
=======
  if (existCount !== repeatingFields.length && existCount !== 0) {
    ctx.addIssue({
      code: z.ZodIssueCode.custom,
      message: 'Repeat end date, frequency and unit are required for repeating assignments',
      path: ['repeatEndDate', 'repeatFrequency', 'repeatUnit'],
    });
  }

  if (isBefore(parseISO(data.endTime), parseISO(data.startTime))) {
    ctx.addIssue({
      code: z.ZodIssueCode.custom,
      message: 'Start time must be before end time',
      path: ['startTime', 'endTime'],
    });
  }
};
>>>>>>> b60d7100

const getLocationAssignmentsSchema = z.object({
  after: dateCustomValidation.optional(),
  before: dateCustomValidation.optional(),
  locationId: z.string().optional(),
  facilityId: z.string().optional(),
  page: z.coerce.number().int().min(0).optional().default(0),
  rowsPerPage: z.coerce.number().int().min(1).optional().default(50),
  all: z.string().optional().default('false')
    .transform((value) => value.toLowerCase() === 'true'),
});
<<<<<<< HEAD
const updateLocationAssignmentSchema = z.object({
  locationId: z.string(),
  date: z.string(),
  startTime: z.string(),
  endTime: z.string(),
  updateFuture: z.boolean().default(false).optional(),
  // Only required when updateFuture is true
  isRepeating: z.boolean().default(false).optional(),
  repeatEndDate: z.string().nullable().optional(),
  repeatFrequency: z.number().int().positive().optional(),
  repeatUnit: z.enum(REPEAT_FREQUENCY_VALUES).optional(),
});

const overlappingLeavesSchema = z.object({
  userId: z.string(),
  date: dateStringValidator,
  isRepeating: z.boolean().optional().default(false),
  repeatEndDate: dateStringValidator.nullable().optional(),
  repeatFrequency: z.number().int().positive().optional(),
  repeatUnit: z.enum(REPEAT_FREQUENCY_VALUES).optional(),
});

const deleteLocationAssignmentSchema = z.object({
  deleteFuture: z.string().optional().default('false')
    .transform((value) => value.toLowerCase() === 'true'),
});

=======
>>>>>>> b60d7100
locationAssignmentsRouter.get(
  '/',
  asyncHandler(async (req, res) => {
    req.checkPermission('read', 'LocationSchedule');

    const { LocationAssignment, LocationAssignmentTemplate, User, Location, LocationGroup } = req.models;

    const query = await getLocationAssignmentsSchema.parseAsync(req.query);

    const { 
      after,
      before,
      locationId,
      facilityId,
      page,
      rowsPerPage,
      all,
    } = query;

    const includeOptions = [
      {
        model: User,
        as: 'user',
        attributes: ['id', 'displayName', 'email'],
      },
      {
        model: LocationAssignmentTemplate,
        as: 'template',
        attributes: ['id', 'date', 'startTime', 'endTime', 'repeatFrequency', 'repeatUnit'],
      },
      {
        model: Location,
        as: 'location',
        attributes: ['id', 'name', 'facilityId'],
        include: [
          {
            model: LocationGroup,
            as: 'locationGroup',
            attributes: ['id', 'name', 'facilityId'],
          },
        ],
      }
    ];

    const filters = {
      date: {
        ...(after && { [Op.gte]: after }),
        ...(before && { [Op.lte]: before }),
      },
      ...(locationId && { locationId }),
      ...(facilityId && { [Op.or]: [
        { '$location.facility_id$': facilityId },
        { '$location.locationGroup.facility_id$': facilityId }
      ]}),
    };

    const { rows, count } = await LocationAssignment.findAndCountAll({
      include: includeOptions,
      where: filters,
      limit: all ? undefined : rowsPerPage,
      offset: all ? undefined : page * rowsPerPage,
      order: [['date', 'ASC'], ['startTime', 'ASC']],
    });

    res.send({
      count,
      data: rows,
    });
  }),
);

const createLocationAssignmentSchema = z.object({
  userId: z.string(),
  locationId: z.string(),
  facilityId: z.string(),
  date: dateCustomValidation,
  startTime: timeCustomValidation,
  endTime: timeCustomValidation,
  repeatEndDate: dateCustomValidation.nullable().optional(),
  repeatFrequency: z.number().int().positive().optional(),
  repeatUnit: z.enum(REPEAT_FREQUENCY_VALUES).optional(),
}).superRefine(customAssignmentValidation);
locationAssignmentsRouter.post(
  '/',
  asyncHandler(async (req, res) => {
    req.checkPermission('create', 'LocationSchedule');

    const body = await createLocationAssignmentSchema.parseAsync(req.body);

    const { User } = req.models;

    const clinician = await User.findByPk(body.userId);
    if (!clinician) {
      throw new NotFoundError(`User not found`);
    }

    const maxFutureMonths = await req.settings.get('locationAssignments.assignmentMaxFutureMonths');
    const maxAssignmentDate = addMonths(new Date(), maxFutureMonths);

    if (isAfter(parseISO(body.date), maxAssignmentDate)) {
      throw new InvalidOperationError(`Date should not be greater than ${toDateString(maxAssignmentDate)}`);
    }
    
    if (body.repeatEndDate && isAfter(parseISO(body.repeatEndDate), maxAssignmentDate)) {
      throw new InvalidOperationError(`End date should not be greater than ${toDateString(maxAssignmentDate)}`);
    }

    await checkUserBelongToFacility(req.models, body.userId, body.locationId, body.facilityId);

    const overlapAssignments = await findOverlappingAssignments(req.models, body);
    
    if (overlapAssignments?.length > 0) {
      res.status(400).send({
        error: {
          message: 'Location assignment overlaps with existing assignments',
          type: 'overlap_assignment_error',
          overlapAssignments,
        },
      });
      return;
    }
    
    if (body.repeatFrequency) {
      await createRepeatingLocationAssignment(req, body);
    } else {
      await createSingleLocationAssignment(req, body);
    }

    res.status(201).send({ success: true });
  }),
);

const updateLocationAssignmentSchema = z.object({
  locationId: z.string(),
  facilityId: z.string(),
  date: dateCustomValidation,
  startTime: timeCustomValidation,
  endTime: timeCustomValidation,
  repeatEndDate: z.string().nullable().optional(),
  repeatFrequency: z.number().int().positive().optional(),
  repeatUnit: z.enum(REPEAT_FREQUENCY_VALUES).optional(),
  updateAllNextRecords: z.boolean().default(false).optional(),
}).superRefine(customAssignmentValidation);
locationAssignmentsRouter.put(
  '/:id',
  asyncHandler(async (req, res) => {
    req.checkPermission('write', 'LocationSchedule');

    const { id } = req.params;
    const body = await updateLocationAssignmentSchema.parseAsync(req.body);

    const { LocationAssignment } = req.models;

    const assignment = await LocationAssignment.findByPk(id);
    if (!assignment) {
      throw new InvalidOperationError('Location assignment not found');
    }

    await checkUserBelongToFacility(req.models, assignment.userId, body.locationId, body.facilityId);

    const maxFutureMonths = await req.settings.get('locationAssignments.assignmentMaxFutureMonths');
    const maxAssignmentDate = addMonths(new Date(), maxFutureMonths);

    if (isAfter(parseISO(body.date), maxAssignmentDate)) {
      throw new InvalidOperationError(`Date should not be greater than ${toDateString(maxAssignmentDate)}`);
    }
    
    if (body.repeatEndDate && isAfter(parseISO(body.repeatEndDate), maxAssignmentDate)) {
      throw new InvalidOperationError(`End date should not be greater than ${toDateString(maxAssignmentDate)}`);
    }

    let result;
    // If the assignment is not repeating
    if (!assignment.templateId) {
      result = await updateNonRepeatingAssignment(req, body, assignment);
    } else {
      if (body.updateAllNextRecords) {
        const maxFutureMonths = await req.settings.get('locationAssignments.assignmentMaxFutureMonths');
        if (differenceInMonths(parseISO(body.repeatEndDate), new Date()) > maxFutureMonths) {
          throw new InvalidOperationError(`End date should be within ${maxFutureMonths} months from today`);
        }

        if (differenceInMonths(parseISO(body.date), new Date()) > maxFutureMonths) {
          throw new InvalidOperationError(`Date should be within ${maxFutureMonths} months from today`);
        }

        result = await updateFutureAssignments(req, body, assignment);
      } else {
        result = await updateSingleRepeatingAssignment(req, body, assignment);
      }
    }

    if (result.overlapAssignments?.length > 0) {
      res.status(400).send({
        error: {
          message: 'Location assignment overlaps with existing assignments',
          type: 'overlap_assignment_error',
          overlapAssignments: result.overlapAssignments,
        },
      });
      return;
    }

    res.status(200).send({ success: true });
  }),
);

const deleteLocationAssignmentSchema = z.object({
  deleteAllNextRecords: z.string().optional().default('false')
    .transform((value) => value.toLowerCase() === 'true'),
});
locationAssignmentsRouter.delete(
  '/:id',
  asyncHandler(async (req, res) => {
    req.checkPermission('delete', 'LocationSchedule');

    const { id } = req.params;
    const { models, db } = req;
    const { LocationAssignment } = models;

    const query = await deleteLocationAssignmentSchema.parseAsync(req.query);

    const assignment = await LocationAssignment.findByPk(id);
    if (!assignment) {
      throw new InvalidOperationError('Location assignment not found');
    }

    if (query.deleteAllNextRecords && !assignment.templateId) {
      throw new InvalidOperationError('Cannot delete future assignments for non-repeating assignments');
    }

    if (query.deleteAllNextRecords) {
      await db.transaction(async () => {
        await deleteSelectedAndFutureAssignments(models, assignment.templateId, assignment.date);
      });
    } else {
      await assignment.destroy();
    }

    res.status(200).send({
      success: true,
    });
  }),
);

const overlappingLeavesSchema = z.object({
  userId: z.string(),
  date: dateCustomValidation,
  repeatEndDate: dateCustomValidation.nullable().optional(),
  repeatFrequency: z.coerce.number().int().positive().optional(),
  repeatUnit: z.enum(REPEAT_FREQUENCY_VALUES).optional(),
}).superRefine(customAssignmentValidation);
locationAssignmentsRouter.get(
  '/overlapping-leaves',
  asyncHandler(async (req, res) => {
    req.checkPermission('read', 'User');

    const { UserLeave } = req.models;

    const query = await overlappingLeavesSchema.parseAsync(req.query);

    let assignmentDates = [query.date];
    if (query.repeatFrequency) {
      assignmentDates = generateFrequencyDates(
        query.date,
        query.repeatEndDate,
        query.repeatFrequency,
        query.repeatUnit,
      );
    }

    const userLeaves = await UserLeave.findAll({
      where: {
        userId: query.userId,
        endDate: { [Op.gte]: assignmentDates[0] },
        startDate: { [Op.lte]: assignmentDates.at(-1) }
      },
      attributes: ['id', 'startDate', 'endDate', 'userId'],
      order: [['startDate', 'ASC']],
    });

    const overlappingLeaves = userLeaves.filter((leave) => {
      return assignmentDates.some((date) => 
        leave.startDate <= date && date <= leave.endDate
      );
    });

    res.send({
      userLeaves: overlappingLeaves,
    });
  }),
);

/**
 * Create a repeating location assignment with template and generate initial assignment
 */
async function createRepeatingLocationAssignment(req, body) {
  const {
    models: { LocationAssignmentTemplate },
    db,
  } = req;

  const { 
    userId,
    locationId,
    startTime,
    endTime,
    date,
    repeatEndDate,
    repeatUnit, 
    repeatFrequency, 
  } = body;

  await db.transaction(async () => {
    const template = await LocationAssignmentTemplate.create({
      userId,
      locationId,
      startTime,
      endTime,
      date,
      repeatEndDate,
      repeatFrequency,
      repeatUnit,
    });

    await template.generateRepeatingLocationAssignments();
  });
}

async function createSingleLocationAssignment(req, body) {
  const { LocationAssignment } = req.models;
  const { userId, locationId, date, startTime, endTime } = body;

  await checkUserLeaveStatus(req.models, userId, date);

  await LocationAssignment.create({
    userId,
    locationId,
    date,
    startTime,
    endTime,
  });
}

async function updateNonRepeatingAssignment(req, body, assignment) {
  await checkUserLeaveStatus(req.models, assignment.userId, body.date);

  const overlapAssignments = await findOverlappingAssignments(req.models, {
    locationId: body.locationId,
    date: body.date,
    startTime: body.startTime,
    endTime: body.endTime,
  }, {
    excludeAssignmentId: assignment.id,
  });

  if (overlapAssignments?.length > 0) {
    return {
      success: false,
      overlapAssignments
    };
  }

  await assignment.update({
    locationId: body.locationId,
    date: body.date,
    startTime: body.startTime,
    endTime: body.endTime,
  });

  return { success: true };
}

async function updateSingleRepeatingAssignment(req, body, assignment) {
  const { models, db } = req;
  const { LocationAssignment } = models;
  let overlapAssignments = [];
  
  try {
    await db.transaction(async () => {
      await assignment.destroy();

      await checkUserLeaveStatus(req.models, assignment.userId, body.date);

      overlapAssignments = await findOverlappingAssignments(req.models, {
        locationId: body.locationId,
        date: body.date,
        startTime: body.startTime,
        endTime: body.endTime,
      });

      if (overlapAssignments?.length > 0) {
        throw new InvalidOperationError('Location assignment overlaps with existing assignments');
      }

      await LocationAssignment.create({
        userId: assignment.userId,
        locationId: body.locationId,
        date: body.date,
        startTime: body.startTime,
        endTime: body.endTime,
      });
    });

    return { success: true };
  } catch (error) {
    if (overlapAssignments?.length > 0) {
      return {
        success: false,
        overlapAssignments,
      }
    }
    throw error;
  }
}

async function updateFutureAssignments(req, body, assignment) {
  const { models, db } = req;
  const { LocationAssignmentTemplate } = models;
  let overlapAssignments = [];

  try {
    await db.transaction(async () => {
      const template = await LocationAssignmentTemplate.findByPk(assignment.templateId);

      await deleteSelectedAndFutureAssignments(models, template.id, assignment.date);
      
      overlapAssignments = await findOverlappingAssignments(models, body);

      if (overlapAssignments?.length > 0) {
        throw new InvalidOperationError('Location assignment overlaps with existing assignments');
      }

      const newTemplate = await LocationAssignmentTemplate.create({
        userId: template.userId,
        locationId: body.locationId,
        startTime: body.startTime,
        endTime: body.endTime,
        date: body.date,
        repeatEndDate: body.repeatEndDate,
        repeatFrequency: body.repeatFrequency,
        repeatUnit: body.repeatUnit,
      });
      
      await newTemplate.generateRepeatingLocationAssignments();
    });

    return { success: true };
  } catch (error) {
    if (overlapAssignments?.length > 0) {
      return {
        success: false,
        overlapAssignments,
      }
    }
    throw error;
  }
}

async function deleteSelectedAndFutureAssignments(models, templateId, assignmentDate) { 
  const { LocationAssignment, LocationAssignmentTemplate } = models;
  
  // Delete selected and future assignments for repeating location assignments
  await LocationAssignment.destroy({
    where: {
      templateId,
      date: { [Op.gte]: assignmentDate },
    },
  });

  // Get the latest non-deleted assignment
  const latestAssignment = await LocationAssignment.findOne({
    where: {
      templateId,
    },
    order: [['date', 'DESC']],
  });

  if (!latestAssignment) {
    return await LocationAssignmentTemplate.destroy({
      where: {
        id: templateId,
      },
    });
  }

  // Update the repeat end date to the latest assignment date
  await LocationAssignmentTemplate.update({
    repeatEndDate: latestAssignment.date,
  }, { 
    where: { 
      id: templateId,
    } 
  });
}

/**
 * Check if the new assignment overlaps with existing generated assignments.
 */
async function findOverlappingAssignments(models, body, options = {}) {
  const { LocationAssignment, User } = models;
  const { locationId, date, startTime, endTime, repeatFrequency, repeatUnit, repeatEndDate } = body;

  let dateFilter = {
    [Op.eq]: date,
  };
  if (repeatFrequency) {
    const assignmentDates = generateFrequencyDates(
      date,
      repeatEndDate,
      repeatFrequency,
      repeatUnit,
    );

    dateFilter = {
      [Op.in]: assignmentDates,
    }
  }

  const overlappingAssignments = await LocationAssignment.findAll({
    include: [{
      model: User,
      as: 'user',
      attributes: ['id', 'displayName', 'email'],
    }],
    where: {
      locationId,
      startTime: { [Op.lt]: endTime },
      endTime: { [Op.gt]: startTime },
      date: dateFilter,
      ...(options.excludeAssignmentId && { id: { [Op.ne]: options.excludeAssignmentId } }),
    },
    attributes: [
      'id',
      'locationId',
      'date',
      'startTime',
      'endTime',
    ],
    limit: 20,
    order: [['date', 'ASC']],
  });


  return overlappingAssignments.map((assignment) => ({
    id: assignment.id,
    date: assignment.date,
    startTime: assignment.startTime,
    endTime: assignment.endTime,
    locationId: assignment.locationId,
    user: assignment.user,
    templateId: assignment.templateId,
    isRepeating: !!assignment.templateId,
  }));
}

async function checkUserLeaveStatus(models, userId, date) {
  const { UserLeave } = models;
  
  const userLeave = await UserLeave.findOne({
    where: {
      userId,
      startDate: { [Op.lte]: date },
      endDate: { [Op.gte]: date },
    },
    attributes: ['id'],
  });

  if (userLeave) {
    throw new InvalidOperationError(`User is on leave!`);
  }
}

async function checkUserBelongToFacility(models, userId, locationId, facilityId) {
  const { UserFacility, Location, LocationGroup } = models;
  
  const location = await Location.findOne({
    include: [
      {
        model: LocationGroup,
        as: 'locationGroup',
        attributes: ['id', 'name', 'facilityId'],
      },
    ],
    where: {
      id: locationId,
    },
  });

  if (!location) {
    throw new NotFoundError(`Location not found`);
  }

  if (location.facilityId !== facilityId && location.locationGroup?.facilityId !== facilityId) {
    throw new InvalidOperationError(`Location does not belong to facility`);
  }

  const userFacility = await UserFacility.findOne({
    where: {
      userId,
      facilityId,
    },
  });

  if (!userFacility) {
    throw new InvalidOperationError(`User does not belong to facility`);
  }

  return true;
}<|MERGE_RESOLUTION|>--- conflicted
+++ resolved
@@ -16,19 +16,6 @@
   const repeatingFields = [data.repeatEndDate, data.repeatFrequency, data.repeatUnit];
   const existCount = repeatingFields.filter((v) => v !== undefined && v !== null).length;
 
-<<<<<<< HEAD
-const locationAssignmentSchema = z.object({
-  userId: z.string(),
-  locationId: z.string(),
-  date: dateStringValidator,
-  startTime: z.string(),
-  endTime: z.string(),
-  isRepeating: z.boolean().optional().default(false),
-  repeatEndDate: dateStringValidator.nullable().optional(),
-  repeatFrequency: z.number().int().positive().optional(),
-  repeatUnit: z.enum(REPEAT_FREQUENCY_VALUES).optional(),
-});
-=======
   if (existCount !== repeatingFields.length && existCount !== 0) {
     ctx.addIssue({
       code: z.ZodIssueCode.custom,
@@ -45,7 +32,6 @@
     });
   }
 };
->>>>>>> b60d7100
 
 const getLocationAssignmentsSchema = z.object({
   after: dateCustomValidation.optional(),
@@ -57,36 +43,6 @@
   all: z.string().optional().default('false')
     .transform((value) => value.toLowerCase() === 'true'),
 });
-<<<<<<< HEAD
-const updateLocationAssignmentSchema = z.object({
-  locationId: z.string(),
-  date: z.string(),
-  startTime: z.string(),
-  endTime: z.string(),
-  updateFuture: z.boolean().default(false).optional(),
-  // Only required when updateFuture is true
-  isRepeating: z.boolean().default(false).optional(),
-  repeatEndDate: z.string().nullable().optional(),
-  repeatFrequency: z.number().int().positive().optional(),
-  repeatUnit: z.enum(REPEAT_FREQUENCY_VALUES).optional(),
-});
-
-const overlappingLeavesSchema = z.object({
-  userId: z.string(),
-  date: dateStringValidator,
-  isRepeating: z.boolean().optional().default(false),
-  repeatEndDate: dateStringValidator.nullable().optional(),
-  repeatFrequency: z.number().int().positive().optional(),
-  repeatUnit: z.enum(REPEAT_FREQUENCY_VALUES).optional(),
-});
-
-const deleteLocationAssignmentSchema = z.object({
-  deleteFuture: z.string().optional().default('false')
-    .transform((value) => value.toLowerCase() === 'true'),
-});
-
-=======
->>>>>>> b60d7100
 locationAssignmentsRouter.get(
   '/',
   asyncHandler(async (req, res) => {
