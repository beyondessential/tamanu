--- conflicted
+++ resolved
@@ -314,11 +314,7 @@
       try {
         await models.TranslatedString.bulkCreate(recordTranslationData, {
           validate: true,
-<<<<<<< HEAD
           updateOnDuplicate: ['text', 'deletedAt'],
-=======
-          updateOnDuplicate: ['text'],
->>>>>>> 6177bed7
         });
       } catch (err) {
         if (!(err instanceof AggregateError)) {
