--- conflicted
+++ resolved
@@ -254,11 +254,7 @@
         await Model.create(normalizedValues);
         updateStat(stats, statkey(model, sheetName), 'created');
       }
-<<<<<<< HEAD
-      const recordTranslationData = collectTranslationData(model, sheetName, normalizedValues);
-=======
-      const recordTranslationData = generateTranslationsForData(model, sheetName, values);
->>>>>>> 0dd6781a
+      const recordTranslationData = generateTranslationsForData(model, sheetName, normalizedValues);
       translationData.push(...recordTranslationData);
     } catch (err) {
       updateStat(stats, statkey(model, sheetName), 'errored');
