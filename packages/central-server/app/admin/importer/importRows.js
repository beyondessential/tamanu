import { camelCase, lowerCase, lowerFirst, startCase, upperFirst } from 'lodash';
import { Op } from 'sequelize';
import { ValidationError as YupValidationError } from 'yup';
import config from 'config';
import {
  TRANSLATABLE_REFERENCE_TYPES,
  REFERENCE_DATA_TRANSLATION_PREFIX,
  DEFAULT_LANGUAGE_CODE,
} from '@tamanu/constants';
import { normaliseSheetName } from './importerEndpoint';

import { ForeignkeyResolutionError, UpsertionError, ValidationError } from '../errors';
import { statkey, updateStat } from '../stats';
import * as schemas from '../importSchemas';
import { validateTableRows } from './validateTableRows';

function findFieldName(values, fkField) {
  const fkFieldLower = fkField.toLowerCase();
  const fkFieldCamel = camelCase(fkField);
  const fkFieldUcfirst = upperFirst(fkField);
  const fkFieldSplit = lowerCase(fkField);
  const fkFieldSplitUcwords = startCase(fkFieldSplit);
  if (values[fkField]) return fkField;
  if (values[fkFieldLower]) return fkFieldLower;
  if (values[fkFieldCamel]) return fkFieldCamel;
  if (values[fkFieldUcfirst]) return fkFieldUcfirst;
  if (values[fkFieldSplit]) return fkFieldSplit;
  if (values[fkFieldSplitUcwords]) return fkFieldSplitUcwords;
  return null;
}

// Some models require special logic to fetch find the existing record for a given set of values
const existingRecordLoaders = {
  // most models can just do a simple ID lookup
  default: (Model, { id }) => Model.findByPk(id, { paranoid: false }),
  // User requires the password field to be explicitly scoped in
  User: (User, { id }) => User.scope('withPassword').findByPk(id, { paranoid: false }),
  PatientAdditionalData: (PAD, { patientId }) => PAD.findByPk(patientId, { paranoid: false }),
  // PatientFieldValue model has a composite PK that uses patientId & definitionId
  PatientFieldValue: (PFV, { patientId, definitionId }) =>
    PFV.findOne({ where: { patientId, definitionId } }, { paranoid: false }),
  // TranslatedString model has a composite PK that uses stringId & language
  TranslatedString: (TS, { stringId, language }) =>
    TS.findOne({ where: { stringId, language } }, { paranoid: false }),
  ReferenceDataRelation: (RDR, { referenceDataId, referenceDataParentId, type }) =>
    RDR.findOne({ where: { referenceDataId, referenceDataParentId, type } }, { paranoid: false }),
  TaskTemplateDesignation: (TTD, { taskTemplateId, designationId }) =>
    TTD.findOne({ where: { taskTemplateId, designationId } }, { paranoid: false }),
  UserDesignation: (UD, { userId, designationId }) =>
    UD.findOne({ where: { userId, designationId } }, { paranoid: false }),
};

function loadExisting(Model, values) {
  const loader = existingRecordLoaders[Model.name] || existingRecordLoaders.default;
  return loader(Model, values);
}

function extractRecordName(values, dataType) {
  if (dataType === 'scheduledVaccine') return values.label;
  return values.name;
}

export async function importRows(
  { errors, log, models },
  { rows, sheetName, stats: previousStats = {}, foreignKeySchemata = {}, skipExisting = false },
  validationContext = {},
) {
  const stats = { ...previousStats };

  log.debug('Importing rows to database', { count: rows.length });
  if (rows.length === 0) {
    log.debug('Nothing to do, skipping');
    return stats;
  }

  log.debug('Building reverse lookup table');
  const lookup = new Map();
  for (const {
    model,
    values: { id, type = null, name = null },
  } of rows) {
    if (!id) continue;
    const kind = model === 'ReferenceData' ? type : model;
    lookup.set(`kind.${kind}-id.${id}`, null);
    if (name) lookup.set(`kind.${kind}-name.${name.toLowerCase()}`, id);
  }

  log.debug('Resolving foreign keys', { rows: rows.length });
  const resolvedRows = [];
  for (const { model, sheetRow, values } of rows) {
    try {
      for (const fkSchema of foreignKeySchemata[model] ?? []) {
        const fkFieldName = findFieldName(values, fkSchema.field);
        if (fkFieldName) {
          const fkFieldValue = values[fkFieldName];
          const fkNameLowerId = `${lowerFirst(fkSchema.field)}Id`;

          // This will never return a value since a set's has() shallow compares keys and objects will never be equal in this case
          const hasLocalId = lookup.has(`kind.${fkSchema.field}-id.${fkFieldValue}`);
          const idByLocalName = lookup.get(
            `kind.${fkSchema.field}-name.${fkFieldValue.toLowerCase()}`,
          );

          if (hasLocalId) {
            delete values[fkFieldName];
            values[fkNameLowerId] = fkFieldValue;
          } else if (idByLocalName) {
            delete values[fkFieldName];
            values[fkNameLowerId] = idByLocalName;
          } else {
            const hasRemoteId =
              (fkSchema.model === 'ReferenceData'
                ? await models.ReferenceData.count({
                    where: { type: fkSchema.types, id: fkFieldValue },
                  })
                : await models[fkSchema.model].count({ where: { id: fkFieldValue } })) > 0;

            const idByRemoteName = (
              fkSchema.model === 'ReferenceData'
                ? await models.ReferenceData.findOne({
                    where: { type: fkSchema.types, name: { [Op.iLike]: fkFieldValue } },
                  })
                : await models[fkSchema.model].findOne({
                    where: {
                      name: { [Op.iLike]: fkFieldValue },
                    },
                  })
            )?.id;

            if (hasRemoteId) {
              delete values[fkFieldName];
              values[fkNameLowerId] = fkFieldValue;
            } else if (idByRemoteName) {
              delete values[fkFieldName];
              values[fkNameLowerId] = idByRemoteName;
            } else {
              throw new Error(
                `valid foreign key expected in column ${fkFieldName} (corresponding to ${fkNameLowerId}) but found: ${fkFieldValue}`,
              );
            }
          }
        }
      }

      resolvedRows.push({ model, sheetRow, values });
    } catch (err) {
      updateStat(stats, statkey(model, sheetName), 'errored');
      errors.push(new ForeignkeyResolutionError(sheetName, sheetRow, err));
    }
  }

  if (resolvedRows.length === 0) {
    log.debug('Nothing left, skipping');
    return stats;
  }

  log.debug('Validating data', { rows: resolvedRows.length });
  const validRows = [];
  for (const { model, sheetRow, values } of resolvedRows) {
    try {
      let schemaName;
      if (model === 'ReferenceData') {
        const specificSchemaName = `RD${sheetName}`;
        const specificSchemaExists = !!schemas[specificSchemaName];
        if (specificSchemaExists) {
          schemaName = specificSchemaName;
        } else {
          schemaName = 'ReferenceData';
        }
      } else if (model === 'SurveyScreenComponent') {
        // The question type is added to the SSC rows in programImporter/screens.js
        const { type } = values;
        const specificSchemaName = `SSC${type}`;
        const specificSchemaExists = !!schemas[specificSchemaName];
        if (config.validateQuestionConfigs.enabled && specificSchemaExists) {
          schemaName = specificSchemaName;
        } else {
          schemaName = 'SurveyScreenComponent';
        }
      } else {
        const specificSchemaExists = !!schemas[model];
        if (specificSchemaExists) {
          schemaName = model;
        } else {
          schemaName = 'Base';
        }
      }

      const schema = schemas[schemaName];
      validRows.push({
        model,
        sheetRow,
        values: await schema.validate(values, { abortEarly: false, context: validationContext }),
      });
    } catch (err) {
      updateStat(stats, statkey(model, sheetName), 'errored');
      if (err instanceof YupValidationError) {
        for (const valerr of err.errors) {
          errors.push(new ValidationError(sheetName, sheetRow, valerr));
        }
      }
    }
  }

  if (validRows.length === 0) {
    log.debug('Nothing left, skipping');
    return stats;
  }

  // Check values across the whole spreadsheet
  const pushErrorFn = (model, sheetRow, message) => {
    updateStat(stats, statkey(model, sheetName), 'errored');
    errors.push(new ValidationError(sheetName, sheetRow, message));
  };
  await validateTableRows(models, validRows, pushErrorFn);

  log.debug('Upserting database rows', { rows: validRows.length });
  const translationData = [];
  for (const { model, sheetRow, values } of validRows) {
    const Model = models[model];
    const existing = await loadExisting(Model, values);

    if (existing && skipExisting) {
      updateStat(stats, statkey(model, sheetName), 'skipped');
      continue;
    }

    try {
      if (existing) {
        await existing.update(values);
        if (values.deletedAt) {
          if (!['Permission', 'SurveyScreenComponent', 'UserFacility'].includes(model)) {
            throw new ValidationError(`Deleting ${model} via the importer is not supported`);
          }
          await existing.destroy();
          updateStat(stats, statkey(model, sheetName), 'deleted');
        } else {
          if (existing.deletedAt) {
            await existing.restore();
            updateStat(stats, statkey(model, sheetName), 'restored');
          }
          updateStat(stats, statkey(model, sheetName), 'updated');
        }
      } else {
        await Model.create(values);
        updateStat(stats, statkey(model, sheetName), 'created');
      }

<<<<<<< HEAD
      const dataType = normaliseSheetName(sheetName, model);

=======
      const dataType = normaliseSheetName(sheetName);
>>>>>>> fd0f9e11
      const isValidTable = model === 'ReferenceData' || camelCase(model) === dataType; // All records in the reference data table are translatable // This prevents join tables from being translated - unsure about this
      const isTranslatable = TRANSLATABLE_REFERENCE_TYPES.includes(dataType);

      if (isTranslatable && isValidTable) {
        translationData.push([
          `${REFERENCE_DATA_TRANSLATION_PREFIX}.${dataType}.${values.id}`,
          extractRecordName(values, dataType) ?? '',
          DEFAULT_LANGUAGE_CODE,
        ]);
      }
    } catch (err) {
      updateStat(stats, statkey(model, sheetName), 'errored');
      errors.push(new UpsertionError(sheetName, sheetRow, err));
    }
  }

  // Bulk upsert translation defaults
  if (translationData.length > 0) {
    await models.TranslatedString.sequelize.query(
      `
        INSERT INTO translated_strings (string_id, text, language)
        VALUES ${translationData.map(() => '(?)').join(',')}
        ON CONFLICT (string_id, language) DO UPDATE SET text = excluded.text;
    `,
      {
        replacements: translationData,
        type: models.TranslatedString.sequelize.QueryTypes.INSERT,
      },
    );
  }

  log.debug('Done with these rows');
  return stats;
}<|MERGE_RESOLUTION|>--- conflicted
+++ resolved
@@ -246,15 +246,9 @@
         updateStat(stats, statkey(model, sheetName), 'created');
       }
 
-<<<<<<< HEAD
-      const dataType = normaliseSheetName(sheetName, model);
-
-=======
       const dataType = normaliseSheetName(sheetName);
->>>>>>> fd0f9e11
       const isValidTable = model === 'ReferenceData' || camelCase(model) === dataType; // All records in the reference data table are translatable // This prevents join tables from being translated - unsure about this
       const isTranslatable = TRANSLATABLE_REFERENCE_TYPES.includes(dataType);
-
       if (isTranslatable && isValidTable) {
         translationData.push([
           `${REFERENCE_DATA_TRANSLATION_PREFIX}.${dataType}.${values.id}`,
@@ -274,8 +268,8 @@
       `
         INSERT INTO translated_strings (string_id, text, language)
         VALUES ${translationData.map(() => '(?)').join(',')}
-        ON CONFLICT (string_id, language) DO UPDATE SET text = excluded.text;
-    `,
+          ON CONFLICT (string_id, language) DO UPDATE SET text = excluded.text;
+      `,
       {
         replacements: translationData,
         type: models.TranslatedString.sequelize.QueryTypes.INSERT,
