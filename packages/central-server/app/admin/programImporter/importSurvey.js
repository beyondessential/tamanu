import { utils } from 'xlsx';
import { SURVEY_TYPES } from '@tamanu/constants';

import { ImporterMetadataError } from '../errors';
import { importRows } from '../importRows';

import { readSurveyQuestions } from './readSurveyQuestions';
import {
  ensureRequiredQuestionsPresent,
  validateChartingSurvey,
  validateVitalsSurvey,
} from './validation';
import { validateProgramDataElementRecords } from './programDataElementValidation';

function readSurveyInfo(workbook, surveyInfo) {
  const { sheetName, surveyType, code } = surveyInfo;

  const surveyRecord = {
    model: 'Survey',
    sheetRow: -2,
    values: surveyInfo,
  };

  // don't bother looking for the sheet of questions from obsoleted surveys
  // (it may not even exist in the doc, and that's fine)
  if (surveyType === SURVEY_TYPES.OBSOLETE) {
    return [surveyRecord];
  }

  // Strip some characters from workbook names before trying to find them
  // (this mirrors the punctuation stripping that node-xlsx does internally)
  const worksheet = workbook.Sheets[sheetName.replace(/['"]/g, '')] || workbook.Sheets[code];
  if (!worksheet) {
    const keys = Object.keys(workbook.Sheets);
    throw new ImporterMetadataError(
      `Sheet named "${sheetName}" was not found in the workbook. (found: ${keys})`,
    );
  }

  const data = utils.sheet_to_json(worksheet);

  const questionRecords = readSurveyQuestions(data, surveyInfo);
  ensureRequiredQuestionsPresent(surveyInfo, questionRecords);

  return [surveyRecord, ...questionRecords];
}

export async function importSurvey(context, workbook, surveyInfo) {
  const { sheetName, surveyType, programId } = surveyInfo;

  if (surveyType === SURVEY_TYPES.VITALS) {
    await validateVitalsSurvey(context, surveyInfo);
  }

<<<<<<< HEAD
  if ([
    SURVEY_TYPES.SIMPLE_CHART,
    SURVEY_TYPES.COMPLEX_CHART,
    SURVEY_TYPES.COMPLEX_CHART_CORE,
  ].includes(surveyType)) {
    await validateChartingSurvey(context, surveyInfo);
  }
=======
  surveyInfo.notifiable ??= false;
  surveyInfo.notifyEmailAddresses = (surveyInfo.notifyEmailAddresses ?? '')
    .split(',')
    .map(email => email.trim())
    .filter(Boolean);
>>>>>>> 57889466

  const records = readSurveyInfo(workbook, surveyInfo);
  const stats = validateProgramDataElementRecords(records, { context, sheetName, surveyType });

  return importRows(
    context,
    {
      sheetName,
      rows: records,
      stats,
    },
    {
      models: context.models,
      programId,
    },
  );
}<|MERGE_RESOLUTION|>--- conflicted
+++ resolved
@@ -52,21 +52,21 @@
     await validateVitalsSurvey(context, surveyInfo);
   }
 
-<<<<<<< HEAD
-  if ([
-    SURVEY_TYPES.SIMPLE_CHART,
-    SURVEY_TYPES.COMPLEX_CHART,
-    SURVEY_TYPES.COMPLEX_CHART_CORE,
-  ].includes(surveyType)) {
+  if (
+    [
+      SURVEY_TYPES.SIMPLE_CHART,
+      SURVEY_TYPES.COMPLEX_CHART,
+      SURVEY_TYPES.COMPLEX_CHART_CORE,
+    ].includes(surveyType)
+  ) {
     await validateChartingSurvey(context, surveyInfo);
   }
-=======
+
   surveyInfo.notifiable ??= false;
   surveyInfo.notifyEmailAddresses = (surveyInfo.notifyEmailAddresses ?? '')
     .split(',')
     .map(email => email.trim())
     .filter(Boolean);
->>>>>>> 57889466
 
   const records = readSurveyInfo(workbook, surveyInfo);
   const stats = validateProgramDataElementRecords(records, { context, sheetName, surveyType });
