import * as yup from 'yup';
import {
  CURRENTLY_AT_TYPES,
  PATIENT_DATA_FIELD_LOCATIONS,
  READONLY_DATA_FIELDS,
  PROGRAM_DATA_ELEMENT_TYPE_VALUES,
  PROGRAM_REGISTRY_FIELD_LOCATIONS,
  VISIBILITY_STATUSES,
} from '@tamanu/constants';
import { baseConfigShape, baseValidationShape, SurveyScreenComponent } from './baseSchemas';
import { configString, validationString } from './jsonString';
import { mathjsString } from './mathjsString';
import { rangeArraySchema, rangeObjectSchema } from './rangeObject';

const isIncompatibleCurrentlyAtType = (currentlyAtType, value) =>
  (currentlyAtType === CURRENTLY_AT_TYPES.VILLAGE && value === 'registrationCurrentlyAtFacility') ||
  (currentlyAtType === CURRENTLY_AT_TYPES.FACILITY && value === 'registrationCurrentlyAtVillage');

const columnReferenceConfig = baseConfigShape.shape({
  column: yup.string().required(),
});

export const SSCUserData = SurveyScreenComponent.shape({
  config: configString(columnReferenceConfig),
});

const patientDataColumnString = allowedLocations =>
  yup
    .string()
    .oneOf(allowedLocations)
    .test('test-program-registry-conditions', async (value, { options, createError, path }) => {
      // No need to validate non-program registry fields
      if (!PROGRAM_REGISTRY_FIELD_LOCATIONS.includes(value)) return true;

      const { models, programId } = options.context;
      const programRegistry = await models.ProgramRegistry.findOne({
        where: {
          programId,
          visibilityStatus: VISIBILITY_STATUSES.CURRENT,
        },
      });
      if (!programRegistry)
        return createError({
          path,
          message: `${path}=${value} but no program registry configured`,
        });

      // Test for incompatible currentlyAtType
      if (isIncompatibleCurrentlyAtType(programRegistry.currentlyAtType, value)) {
        return createError({
          path,
          message: `${path}=${value} but program registry configured for ${programRegistry.currentlyAtType}`,
        });
      }

      return true;
    });

const READ_DATA_FIELDS = [
  ...Object.keys(PATIENT_DATA_FIELD_LOCATIONS),
  ...Object.values(READONLY_DATA_FIELDS),
];
const WRITE_DATA_FIELDS = Object.keys(PATIENT_DATA_FIELD_LOCATIONS);

export const SSCPatientData = SurveyScreenComponent.shape({
  config: configString(
    columnReferenceConfig.shape({
      source: yup.string(),
      // Note that it would be nice to validate the where parameter here
      where: yup.string(),
      column: patientDataColumnString(READ_DATA_FIELDS),
      writeToPatient: yup
        .object()
        .shape({
<<<<<<< HEAD
          fieldName: patientDataColumnString().required(),
=======
          fieldName: patientDataColumnString(WRITE_DATA_FIELDS).required(),
          isAdditionalData: yup.boolean(),
>>>>>>> 9eef9dea
          fieldType: yup
            .string()
            .oneOf(PROGRAM_DATA_ELEMENT_TYPE_VALUES)
            .required(),
        })
        .test(
          'test-isAdditionalData-key-present',
          'isAdditionalDataField is deprecated in Tamanu 2.1, it is now just inferred from the fieldName',
          writeToPatient => !writeToPatient || writeToPatient?.isAdditionalDataField === undefined,
        )
        .noUnknown()
        .default(null),
    }),
  ),
});

const sourceReferenceConfig = baseConfigShape.shape({
  source: yup.string().required(),
});

export const SSCSurveyLink = SurveyScreenComponent.shape({
  config: configString(sourceReferenceConfig),
});
export const SSCSurveyResult = SurveyScreenComponent.shape({
  config: configString(sourceReferenceConfig),
});
export const SSCSurveyAnswer = SurveyScreenComponent.shape({
  config: configString(sourceReferenceConfig),
});
export const SSCAutocomplete = SurveyScreenComponent.shape({
  config: configString(
    sourceReferenceConfig
      .shape({
        scope: yup.string(),
        where: yup
          .object()
          .when('source', {
            is: 'ReferenceData',
            then: yup
              .object()
              .shape({
                type: yup.string().required(),
              })
              .required(),
          })
          .default(null),
      })
      .test(
        'only-where-on-referenceData',
        "where field only used for when source='ReferenceData'",
        ({ source, where }) => {
          if (where) {
            return source === 'ReferenceData';
          }
          return true;
        },
      ),
  ),
});

const numberConfig = baseConfigShape.shape({
  unit: yup.string(),
  rounding: yup.number(),
});

const numberValidationCriteria = baseValidationShape.shape({
  min: yup.number(),
  max: yup.number(),
  normalRange: yup.lazy(value => (Array.isArray(value) ? rangeArraySchema : rangeObjectSchema)),
});

export const SSCNumber = SurveyScreenComponent.shape({
  config: configString(numberConfig),
  validationCriteria: validationString(numberValidationCriteria),
});
export const SSCCalculatedQuestion = SurveyScreenComponent.shape({
  config: configString(numberConfig),
  validationCriteria: validationString(numberValidationCriteria),
  calculation: mathjsString().required(),
});
export const SSCResult = SurveyScreenComponent.shape({
  config: configString(numberConfig),
  validationCriteria: validationString(numberValidationCriteria),
  calculation: mathjsString(),
});<|MERGE_RESOLUTION|>--- conflicted
+++ resolved
@@ -72,12 +72,7 @@
       writeToPatient: yup
         .object()
         .shape({
-<<<<<<< HEAD
-          fieldName: patientDataColumnString().required(),
-=======
           fieldName: patientDataColumnString(WRITE_DATA_FIELDS).required(),
-          isAdditionalData: yup.boolean(),
->>>>>>> 9eef9dea
           fieldType: yup
             .string()
             .oneOf(PROGRAM_DATA_ELEMENT_TYPE_VALUES)
