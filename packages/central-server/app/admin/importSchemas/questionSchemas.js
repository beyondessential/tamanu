import * as yup from 'yup';
import {
  CURRENTLY_AT_TYPES,
  PATIENT_DATA_FIELD_LOCATIONS,
  PROGRAM_DATA_ELEMENT_TYPE_VALUES,
  PROGRAM_REGISTRY_FIELD_LOCATIONS,
  VISIBILITY_STATUSES,
} from '@tamanu/constants';
import { baseConfigShape, baseValidationShape, SurveyScreenComponent } from './baseSchemas';
import { configString, validationString } from './jsonString';
import { mathjsString } from './mathjsString';
import { rangeArraySchema, rangeObjectSchema } from './rangeObject';

const isIncompatibleCurrentlyAtType = (currentlyAtType, value) =>
  (currentlyAtType === CURRENTLY_AT_TYPES.VILLAGE && value === 'registrationCurrentlyAtFacility') ||
  (currentlyAtType === CURRENTLY_AT_TYPES.FACILITY && value === 'registrationCurrentlyAtVillage');

const columnReferenceConfig = baseConfigShape.shape({
  column: yup.string().required(),
});

export const SSCUserData = SurveyScreenComponent.shape({
  config: configString(columnReferenceConfig),
});

const patientDataColumnString = () =>
  yup
    .string()
    .oneOf(Object.keys(PATIENT_DATA_FIELD_LOCATIONS))
    .test('test-program-registry-conditions', async (value, { options, createError, path }) => {
      // No need to validate non-program registry fields
      if (!PROGRAM_REGISTRY_FIELD_LOCATIONS.includes(value)) return true;

      const { models, programId } = options.context;
      const programRegistry = await models.ProgramRegistry.findOne({
        where: {
          programId,
          visibilityStatus: VISIBILITY_STATUSES.CURRENT,
        },
      });
      if (!programRegistry)
        return createError({
          path,
          message: `${path}=${value} but no program registry configured`,
        });

      // Test for incompatible currentlyAtType
      if (isIncompatibleCurrentlyAtType(programRegistry.currentlyAtType, value)) {
        return createError({
          path,
          message: `${path}=${value} but program registry configured for ${programRegistry.currentlyAtType}`,
        });
      }

      return true;
    });

<<<<<<< HEAD
=======
// Note this config needs "source" as a sibling
const whereConfig = () =>
  yup
    .object()
    .when('source', {
      is: 'ReferenceData',
      then: yup
        .object()
        .shape({
          type: yup.string().required(),
        })
        .required(),
    })
    .default(null)
    .test(
      'only-where-on-referenceData',
      "where field only used for when source='ReferenceData'",
      (where, context) => {
        if (where) {
          return context.options.parent.source === 'ReferenceData';
        }
        return true;
      },
    );

>>>>>>> 2fb1d00e
export const SSCPatientData = SurveyScreenComponent.shape({
  config: configString(
    columnReferenceConfig.shape({
      source: yup.string(),
<<<<<<< HEAD
      // Note that it would be nice to validate the where parameter here
      where: yup.string(),
=======
      where: whereConfig(),
>>>>>>> 2fb1d00e
      column: patientDataColumnString(),
      writeToPatient: yup
        .object()
        .shape({
          fieldName: patientDataColumnString().required(),
          isAdditionalData: yup.boolean(),
          fieldType: yup
            .string()
            .oneOf(PROGRAM_DATA_ELEMENT_TYPE_VALUES)
            .required(),
        })
        .noUnknown()
        .default(null),
    }),
  ),
});

const sourceReferenceConfig = baseConfigShape.shape({
  source: yup.string().required(),
});

export const SSCSurveyLink = SurveyScreenComponent.shape({
  config: configString(sourceReferenceConfig),
});
export const SSCSurveyResult = SurveyScreenComponent.shape({
  config: configString(sourceReferenceConfig),
});
export const SSCSurveyAnswer = SurveyScreenComponent.shape({
  config: configString(sourceReferenceConfig),
});
export const SSCAutocomplete = SurveyScreenComponent.shape({
  config: configString(
    sourceReferenceConfig.shape({
      scope: yup.string(),
      where: whereConfig(),
    }),
  ),
});

const numberConfig = baseConfigShape.shape({
  unit: yup.string(),
  rounding: yup.number(),
});

const numberValidationCriteria = baseValidationShape.shape({
  min: yup.number(),
  max: yup.number(),
  normalRange: yup.lazy(value => (Array.isArray(value) ? rangeArraySchema : rangeObjectSchema)),
});

export const SSCNumber = SurveyScreenComponent.shape({
  config: configString(numberConfig),
  validationCriteria: validationString(numberValidationCriteria),
});
export const SSCCalculatedQuestion = SurveyScreenComponent.shape({
  config: configString(numberConfig),
  validationCriteria: validationString(numberValidationCriteria),
  calculation: mathjsString().required(),
});
export const SSCResult = SurveyScreenComponent.shape({
  config: configString(numberConfig),
  validationCriteria: validationString(numberValidationCriteria),
  calculation: mathjsString(),
});<|MERGE_RESOLUTION|>--- conflicted
+++ resolved
@@ -55,8 +55,6 @@
       return true;
     });
 
-<<<<<<< HEAD
-=======
 // Note this config needs "source" as a sibling
 const whereConfig = () =>
   yup
@@ -82,17 +80,11 @@
       },
     );
 
->>>>>>> 2fb1d00e
 export const SSCPatientData = SurveyScreenComponent.shape({
   config: configString(
     columnReferenceConfig.shape({
       source: yup.string(),
-<<<<<<< HEAD
-      // Note that it would be nice to validate the where parameter here
-      where: yup.string(),
-=======
       where: whereConfig(),
->>>>>>> 2fb1d00e
       column: patientDataColumnString(),
       writeToPatient: yup
         .object()
