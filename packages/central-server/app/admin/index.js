--- conflicted
+++ resolved
@@ -5,15 +5,9 @@
 import { ensurePermissionCheck } from '@tamanu/shared/permissions/middleware';
 import { NotFoundError } from '@tamanu/shared/errors';
 import { REFERENCE_TYPE_VALUES } from '@tamanu/constants';
+import { settingsCache } from '@tamanu/settings';
 
-<<<<<<< HEAD
-import { ForbiddenError, NotFoundError } from '@tamanu/shared/errors';
-import { constructPermission } from '@tamanu/shared/permissions/middleware';
-import { settingsCache } from '@tamanu/settings';
-=======
->>>>>>> cbdaffc9
 import { createDataImporterEndpoint } from './importerEndpoint';
-
 import { programImporter } from './programImporter';
 import { referenceDataImporter } from './referenceDataImporter';
 import { surveyResponsesImporter } from './surveyResponsesImporter';
@@ -75,7 +69,7 @@
         req.checkPermission('list', 'ReferenceData');
         continue;
       }
-  
+
       // Otherwise, if it is other types (eg: patient, lab_test_types,... ones that have their own models)
       // check the permission against the models
       const nonReferenceDataModelName = upperFirst(dataType);
