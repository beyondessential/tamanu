import { Op } from 'sequelize';
import { chunk, omit, omitBy } from 'lodash';
import config from 'config';
import { PATIENT_MERGE_DELETION_ACTIONS, VISIBILITY_STATUSES } from '@tamanu/constants';
import { NOTE_RECORD_TYPES } from '@tamanu/constants/notes';
import { InvalidParameterError } from '@tamanu/shared/errors';
import { log } from '@tamanu/shared/services/logging';

const BULK_CREATE_BATCH_SIZE = 100;

// These ones just need a patientId switched over.
// Models included here will just have their patientId field
// redirected to the new patient and that's all.
export const simpleUpdateModels = [
  'Encounter',
  'PatientAllergy',
  'PatientFamilyHistory',
  'PatientCondition',
  'PatientIssue',
  'PatientVRSData',
  'PatientSecondaryId',
  'PatientCarePlan',
  'PatientCommunication',
  'Appointment',
  'DocumentMetadata',
  'CertificateNotification',
  'DeathRevertLog',
  'UserRecentlyViewedPatient',
<<<<<<< HEAD
  'IPSRequest',
=======
  'PatientProgramRegistration',
  'PatientProgramRegistrationCondition',
>>>>>>> 7a9d19a2
];

// These ones need a little more attention.
// Models in this array will be ignored by the automatic pass
// so that they can be handled elsewhere.
export const specificUpdateModels = [
  'Patient',
  'PatientAdditionalData',
  'PatientBirthData',
  'PatientDeathData',
  'Note',
  'PatientFacility',
  'PatientFieldValue',
];

// These columns should be omitted as we never want
// them to be preserved from the unwanted record.
const omittedColumns = [
  // common
  'id',
  'createdAt',
  'updatedAt',
  'deletedAt',
  'updatedAtSyncTick',
  'patientId',

  // patient
  'mergedIntoId',
  'visibilityStatus',
  'dateOfBirthLegacy',
  'dateOfDeathLegacy',
  'dateOfDeath',

  // pad
  'updatedAtByField',
];

function isNullOrEmptyString(value) {
  return value === null || value === '';
}

// Keeps all non-empty values from keepRecord, otherwise grabs values from unwantedRecord
function getMergedFieldsForUpdate(keepRecordValues = {}, unwantedRecordValues = {}) {
  const keepRecordNonEmptyValues = omitBy(keepRecordValues, isNullOrEmptyString);
  const unwantedRecordNonEmptyValues = omitBy(unwantedRecordValues, isNullOrEmptyString);

  return {
    ...omit(unwantedRecordNonEmptyValues, omittedColumns),
    ...omit(keepRecordNonEmptyValues, omittedColumns),
  };
}

const fieldReferencesPatient = field => field.references?.model === 'patients';
const modelReferencesPatient = ([, model]) =>
  Object.values(model.getAttributes()).some(fieldReferencesPatient);

export async function getTablesWithNoMergeCoverage(models) {
  const modelsToUpdate = Object.entries(models).filter(modelReferencesPatient);

  const coveredModels = [...simpleUpdateModels, ...specificUpdateModels];
  const missingModels = modelsToUpdate.filter(([name]) => !coveredModels.includes(name));

  return missingModels;
}

async function mergeRecordsForModel(
  model,
  keepPatientId,
  unwantedPatientId,
  patientFieldName = 'patient_id',
  additionalWhere = '',
) {
  // We need to go via a raw query as Model.update({}) performs validation on the
  // whole record, so we'll be rejected for failing to include required fields -
  //  even though we only want to update patientId!
  // Note that this also means that *even if a record has been soft-deleted* its
  // patientId will be shifted over to the "keep" patient. This is desirable! The
  // two patients are the same person, we're not meaningfully *updating* data
  // here, we're correcting it.
  const tableName = model.getTableName();
  const [, result] = await model.sequelize.query(
    `
    UPDATE ${tableName}
    SET
      ${patientFieldName} = :keepPatientId,
      updated_at = current_timestamp(3)
    WHERE
      ${patientFieldName} = :unwantedPatientId
      ${additionalWhere}
  `,
    {
      replacements: {
        unwantedPatientId,
        keepPatientId,
      },
    },
  );

  return result.rowCount;
}

export async function mergePatientAdditionalData(models, keepPatientId, unwantedPatientId) {
  const existingUnwantedPAD = await models.PatientAdditionalData.findOne({
    where: { patientId: unwantedPatientId },
    raw: true,
  });
  if (!existingUnwantedPAD) return null;
  const existingKeepPAD = await models.PatientAdditionalData.findOne({
    where: { patientId: keepPatientId },
    raw: true,
  });
  const mergedPAD = {
    ...getMergedFieldsForUpdate(existingKeepPAD, existingUnwantedPAD),
    patientId: keepPatientId,
  };
  await models.PatientAdditionalData.destroy({
    where: { patientId: { [Op.in]: [keepPatientId, unwantedPatientId] } },
    force: true,
  });
  return models.PatientAdditionalData.create(mergedPAD);
}

export async function mergePatientBirthData(models, keepPatientId, unwantedPatientId) {
  const existingUnwantedPatientBirthData = await models.PatientBirthData.findOne({
    where: { patientId: unwantedPatientId },
    raw: true,
  });
  if (!existingUnwantedPatientBirthData) return null;
  const existingKeepPatientBirthData = await models.PatientBirthData.findOne({
    where: { patientId: keepPatientId },
    raw: true,
  });
  const mergedPatientBirthData = {
    ...getMergedFieldsForUpdate(existingKeepPatientBirthData, existingUnwantedPatientBirthData),
    patientId: keepPatientId,
  };

  // hard delete the old patient birth data, we're going to create a new one
  await models.PatientBirthData.destroy({
    where: { patientId: { [Op.in]: [keepPatientId, unwantedPatientId] } },
    force: true,
  });
  return models.PatientBirthData.create(mergedPatientBirthData);
}

export async function mergePatientDeathData(models, keepPatientId, unwantedPatientId) {
  const existingUnwantedDeathDataRows = await models.PatientDeathData.findAll({
    where: { patientId: unwantedPatientId },
  });

  if (!existingUnwantedDeathDataRows.length) {
    return [];
  }

  const results = [];

  for (const unwantedDeathData of existingUnwantedDeathDataRows) {
    switch (unwantedDeathData.visibilityStatus) {
      // If merged patient has CURRENT death data, switch the status to MERGED and append it to the keep patient
      case VISIBILITY_STATUSES.CURRENT: {
        await unwantedDeathData.update({
          patientId: keepPatientId,
          visibilityStatus: VISIBILITY_STATUSES.MERGED,
        });
        results.push(unwantedDeathData);
        break;
      }
      // If merged patient has HISTORICAL death data, append it to the keep patient
      case VISIBILITY_STATUSES.HISTORICAL:
      case VISIBILITY_STATUSES.MERGED:
      default: {
        await unwantedDeathData.update({
          patientId: keepPatientId,
        });
        results.push(unwantedDeathData);
        break;
      }
    }
  }

  return results;
}

export async function mergePatientFieldValues(models, keepPatientId, unwantedPatientId) {
  const existingUnwantedFieldValues = await models.PatientFieldValue.findAll({
    where: { patientId: unwantedPatientId },
  });
  if (existingUnwantedFieldValues.length === 0) return [];

  const existingKeepFieldValues = await models.PatientFieldValue.findAll({
    where: { patientId: keepPatientId },
  });

  const records = [];

  // Iterate through all definitions to ensure we're not missing any
  const patientFieldDefinitions = await models.PatientFieldDefinition.findAll();
  for (const definition of patientFieldDefinitions) {
    const keepRecord = existingKeepFieldValues.find(
      ({ definitionId }) => definitionId === definition.id,
    );
    const unwantedRecord = existingUnwantedFieldValues.find(
      ({ definitionId }) => definitionId === definition.id,
    );

    if (keepRecord && isNullOrEmptyString(keepRecord.value)) {
      const updated = await keepRecord.update({
        value: unwantedRecord.value,
      });
      records.push(updated);
    } else if (!keepRecord && unwantedRecord?.value) {
      const created = await models.PatientFieldValue.create({
        value: unwantedRecord.value,
        definitionId: definition.id,
        patientId: keepPatientId,
      });
      records.push(created);
    }
  }

  await models.PatientFieldValue.destroy({
    where: { patientId: unwantedPatientId },
    force: true,
  });
  return records;
}

export async function reconcilePatientFacilities(models, keepPatientId, unwantedPatientId) {
  // This is a special case that helps with syncing the now-merged patient to any facilities
  // that track it
  // For any facility with a patient_facilities record on _either_ patient, we create a brand new
  // patient_facilities record, then delete the old one(s). This is the simplest way of making sure
  // that no matter what, all facilities that previously tracked either patient will track the
  // merged one, _and_ will resync it from scratch and get any history that was associated by the
  // one that wasn't tracked (obviously there are individual cases that could be handled more
  // specifically, but better to have a simple rule to rule them all, at the expense of a bit of
  // extra sync bandwidth)
  const where = { patientId: { [Op.in]: [keepPatientId, unwantedPatientId] } };
  const existingPatientFacilityRecords = await models.PatientFacility.findAll({
    where,
  });
  await models.PatientFacility.destroy({ where, force: true }); // hard delete

  if (existingPatientFacilityRecords.length === 0) return [];

  const facilitiesTrackingPatient = [
    ...new Set(existingPatientFacilityRecords.map(r => r.facilityId)),
  ];
  const newPatientFacilities = facilitiesTrackingPatient.map(facilityId => ({
    patientId: keepPatientId,
    facilityId,
  }));

  for (const chunkOfRecords of chunk(newPatientFacilities, BULK_CREATE_BATCH_SIZE)) {
    await models.PatientFacility.bulkCreate(chunkOfRecords);
  }
  return newPatientFacilities;
}

export async function mergePatient(models, keepPatientId, unwantedPatientId) {
  const { sequelize } = models.Patient;

  if (keepPatientId === unwantedPatientId) {
    throw new InvalidParameterError('Cannot merge a patient record into itself.');
  }

  return sequelize.transaction(async () => {
    const keepPatient = await models.Patient.findByPk(keepPatientId);
    if (!keepPatient) {
      throw new InvalidParameterError(`Patient to keep (with id ${keepPatientId}) does not exist.`);
    }

    const unwantedPatient = await models.Patient.findByPk(unwantedPatientId);
    if (!unwantedPatient) {
      // Extremely tempting to start this error message with "Good news:"
      throw new InvalidParameterError(
        `Patient to merge (with id ${unwantedPatientId}) does not exist.`,
      );
    }

    log.info('patientMerge: starting', { keepPatientId, unwantedPatientId, name: 'PatientMerge' });

    const updates = {};

    // update missing fields
    await keepPatient.update(
      getMergedFieldsForUpdate(keepPatient.dataValues, unwantedPatient.dataValues),
    );

    // update core patient record
    await unwantedPatient.update({
      mergedIntoId: keepPatientId,
      visibilityStatus: VISIBILITY_STATUSES.MERGED,
    });

    const action = config.patientMerge?.deletionAction;
    if (action === PATIENT_MERGE_DELETION_ACTIONS.RENAME) {
      await unwantedPatient.update({ firstName: 'Deleted', lastName: 'Patient' });
    } else if (action === PATIENT_MERGE_DELETION_ACTIONS.DESTROY) {
      await unwantedPatient.destroy(); // this will just set deletedAt
    } else if (action === PATIENT_MERGE_DELETION_ACTIONS.NONE) {
      // do nothing
    } else {
      throw new Error(`Unknown config option for patientMerge.deletionAction: ${action}`);
    }

    updates.Patient = 2;

    // update associated records
    for (const modelName of simpleUpdateModels) {
      const affectedCount = await mergeRecordsForModel(
        models[modelName],
        keepPatientId,
        unwantedPatientId,
      );

      if (affectedCount > 0) {
        updates[modelName] = affectedCount;
      }
    }

    // Now reconcile patient additional data.
    // This is a special case as we want to just keep one, merged PAD record
    const updatedPAD = await mergePatientAdditionalData(models, keepPatientId, unwantedPatientId);
    if (updatedPAD) {
      updates.PatientAdditionalData = 1;
    }

    // Only keep 1 PatientBirthData
    const updatedPatientBirthData = await mergePatientBirthData(
      models,
      keepPatientId,
      unwantedPatientId,
    );
    if (updatedPatientBirthData) {
      updates.PatientBirthData = 1;
    }

    const updatedPatientDeathDataRows = await mergePatientDeathData(
      models,
      keepPatientId,
      unwantedPatientId,
    );
    if (updatedPatientDeathDataRows.length > 0) {
      updates.PatientDeathData = updatedPatientDeathDataRows.length;
    }

    const fieldValueUpdates = await mergePatientFieldValues(
      models,
      keepPatientId,
      unwantedPatientId,
    );
    if (fieldValueUpdates.length > 0) {
      updates.PatientFieldValue = fieldValueUpdates.length;
    }

    // Merge notes - these don't have a patient_id due to their polymorphic FK setup
    // so need to be handled slightly differently.
    const notesMerged = await mergeRecordsForModel(
      models.Note,
      keepPatientId,
      unwantedPatientId,
      'record_id',
      `AND record_type = '${NOTE_RECORD_TYPES.PATIENT}'`,
    );
    if (notesMerged > 0) {
      updates.Note = notesMerged;
    }

    // Finally reconcile patient_facilities records
    const facilityUpdates = await reconcilePatientFacilities(
      models,
      keepPatientId,
      unwantedPatientId,
    );
    if (facilityUpdates.length > 0) {
      updates.PatientFacility = facilityUpdates.length;
    }

    log.info('patientMerge: finished', {
      keepPatientId,
      unwantedPatientId,
      updates,
      name: 'PatientMerge',
    });

    return {
      updates,
    };
  });
}<|MERGE_RESOLUTION|>--- conflicted
+++ resolved
@@ -26,12 +26,9 @@
   'CertificateNotification',
   'DeathRevertLog',
   'UserRecentlyViewedPatient',
-<<<<<<< HEAD
-  'IPSRequest',
-=======
   'PatientProgramRegistration',
   'PatientProgramRegistrationCondition',
->>>>>>> 7a9d19a2
+  'IPSRequest',
 ];
 
 // These ones need a little more attention.
