--- conflicted
+++ resolved
@@ -6,11 +6,7 @@
   PATIENT_FIELD_DEFINITION_TYPES,
 } from '@tamanu/constants';
 import { v4 as uuidv4 } from 'uuid';
-<<<<<<< HEAD
 import ms from 'ms';
-import { ValidationError } from '../errors';
-=======
->>>>>>> 2ff778c3
 
 function stripNotes(fields) {
   const values = { ...fields };
