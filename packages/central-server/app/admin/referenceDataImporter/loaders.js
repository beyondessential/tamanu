import { endOfDay, startOfDay } from 'date-fns';
import { getJsDateFromExcel } from 'excel-date-to-js';
import { Op } from 'sequelize';
import {
  ENCOUNTER_TYPES,
  VISIBILITY_STATUSES,
  PATIENT_FIELD_DEFINITION_TYPES,
  REFERENCE_DATA_RELATION_TYPES,
} from '@tamanu/constants';
import { v4 as uuidv4 } from 'uuid';
import ms from 'ms';

function stripNotes(fields) {
  const values = { ...fields };
  delete values.note;
  return values;
}

export const loaderFactory = model => fields => [{ model, values: stripNotes(fields) }];

export function referenceDataLoaderFactory(refType) {
  return ({ id, code, name, visibilityStatus }) => [
    {
      model: 'ReferenceData',
      values: {
        id,
        type: refType === 'diagnosis' ? 'icd10' : refType,
        code: typeof code === 'number' ? `${code}` : code,
        name,
        visibilityStatus,
      },
    },
  ];
}

export function patientFieldDefinitionLoader(values) {
  return [
    {
      model: 'PatientFieldDefinition',
      values: {
        ...stripNotes(values),
        options: (values.options || '')
          .split(',')
          .map(v => v.trim())
          .filter(v => v !== ''),
      },
    },
  ];
}

export function administeredVaccineLoader(item) {
  const {
    encounterId,
    administeredVaccineId,
    date: excelDate,
    reason,
    consent,
    locationId,
    departmentId,
    examinerId,
    patientId,
    ...data
  } = item;
  const date = excelDate ? getJsDateFromExcel(excelDate) : null;

  const startDate = date ? startOfDay(date) : null;
  const endDate = date ? endOfDay(date) : null;

  return [
    {
      model: 'Encounter',
      values: {
        id: encounterId,

        encounterType: ENCOUNTER_TYPES.CLINIC,
        startDate,
        endDate,
        reasonForEncounter: reason,

        locationId,
        departmentId,
        examinerId,
        patientId,
      },
    },
    {
      model: 'AdministeredVaccine',
      values: {
        id: administeredVaccineId,

        date,
        reason,
        consent: ['true', 'yes', 't', 'y'].some(v => v === consent?.toLowerCase()),
        ...data,

        // relationships
        encounterId,
      },
    },
  ];
}

export function translatedStringLoader(item) {
  const { stringId, ...languages } = stripNotes(item);
  return Object.entries(languages)
    .filter(([, text]) => text.trim())
    .map(([language, text]) => ({
      model: 'TranslatedString',
      values: {
        stringId,
        language,
        text,
      },
    }));
}

export async function patientDataLoader(item, { models, foreignKeySchemata }) {
  const { dateOfBirth, id: patientId, patientAdditionalData, ...otherFields } = item;

  const rows = [];

  rows.push({
    model: 'Patient',
    values: {
      id: patientId,
      dateOfBirth: dateOfBirth && getJsDateFromExcel(dateOfBirth),
      ...otherFields,
    },
  });

  if (patientAdditionalData?.toString().toUpperCase() === 'TRUE') {
    rows.push({
      model: 'PatientAdditionalData',
      values: {
        patientId,
        ...otherFields,
      },
    });
  }

  const predefinedPatientFields = [
    ...(Object.keys(models.Patient.rawAttributes) || []),
    ...(Object.keys(models.PatientAdditionalData.rawAttributes) || []),
  ];

  for (const definitionId of Object.keys(otherFields)) {
    const value = otherFields[definitionId];

    // Filter only custom fields that have a value assigned to them
    // Foreign keys will not appear as they are under rawAttributes (i.e: village -> villageId)
    if (
      predefinedPatientFields.includes(definitionId) ||
      foreignKeySchemata.Patient.find(schema => schema.field === definitionId) ||
      !value
    )
      continue;

    const existingDefinition = await models.PatientFieldDefinition.findOne({
      where: { id: definitionId },
    });
    if (!existingDefinition) {
      throw new Error(`No such patient field definition: ${definitionId}`);
    }
    if (existingDefinition.fieldType === PATIENT_FIELD_DEFINITION_TYPES.NUMBER && isNaN(value)) {
      throw new Error(
        `Field Type mismatch: expected field type is a number value for "${definitionId}"`,
      );
    }
    if (
      existingDefinition.fieldType === PATIENT_FIELD_DEFINITION_TYPES.SELECT &&
      !existingDefinition.options.includes(value)
    ) {
      throw new Error(
        `Field Type mismatch: expected value to be one of "${existingDefinition.options.join(
          ', ',
        )}" for ${definitionId}`,
      );
    }

    rows.push({
      model: 'PatientFieldValue',
      values: {
        patientId,
        definitionId,
        value,
      },
    });
  }

  return rows;
}

export function permissionLoader(item) {
  const { verb, noun, objectId = null, ...roles } = stripNotes(item);
  // Any non-empty value in the role cell would mean the role
  // is enabled for the permission
  return Object.entries(roles)
    .map(([role, yCell]) => [role, yCell.toLowerCase().trim()])
    .filter(([, yCell]) => yCell)
    .map(([role, yCell]) => {
      const id = `${role}-${verb}-${noun}-${objectId || 'any'}`.toLowerCase();

      const isDeleted = yCell === 'n';
      const deletedAt = isDeleted ? new Date() : null;

      return {
        model: 'Permission',
        values: {
          _yCell: yCell,
          id,
          verb,
          noun,
          objectId,
          role,
          deletedAt,
        },
      };
    });
}

export function labTestPanelLoader(item) {
  const { id, testTypesInPanel, ...otherFields } = item;
  const rows = [];

  rows.push({
    model: 'LabTestPanel',
    values: {
      id,
      ...otherFields,
    },
  });

  (testTypesInPanel || '')
    .split(',')
    .map(t => t.trim())
    .forEach(testType => {
      rows.push({
        model: 'LabTestPanelLabTestTypes',
        values: {
          id: `${id};${testType}`,
          labTestPanelId: id,
          labTestTypeId: testType,
        },
      });
    });

  return rows;
}

export const taskSetLoader = async (item, { models, pushError }) => {
  const { id: taskSetId, tasks: taskIdsString } = item;
  const taskIds = taskIdsString
    .split(',')
    .map(taskId => taskId.trim())
    .filter(Boolean);

  const existingTaskIds = await models.ReferenceData.findAll({
    where: { id: { [Op.in]: taskIds } },
  }).then(tasks => tasks.map(({ id }) => id));
  const nonExistentTaskIds = taskIds.filter(taskId => !existingTaskIds.includes(taskId));
  if (nonExistentTaskIds.length > 0) {
    pushError(`Tasks ${nonExistentTaskIds.join(', ')} not found`);
  }

  if (!existingTaskIds.length) return [];

  // Remove any tasks that are not in task set
  await models.ReferenceDataRelation.destroy({
    where: {
<<<<<<< HEAD
      referenceDataParentId: id,
      type: REFERENCE_TYPES.TASK_TEMPLATE,
      referenceDataId: { [Op.notIn]: tasks },
=======
      referenceDataParentId: taskSetId,
      type: REFERENCE_DATA_RELATION_TYPES.TASK,
      referenceDataId: { [Op.notIn]: taskIds },
>>>>>>> 02aaeba1
    },
  });

  // Upsert tasks that are in task set
  const rows = existingTaskIds.map(taskId => ({
    model: 'ReferenceDataRelation',
    values: {
      referenceDataId: taskId,
<<<<<<< HEAD
      referenceDataParentId: id,
      type: REFERENCE_TYPES.TASK_TEMPLATE,
=======
      referenceDataParentId: taskSetId,
      type: REFERENCE_DATA_RELATION_TYPES.TASK,
>>>>>>> 02aaeba1
    },
  }));

  return rows;
};

export async function userLoader(item, { models, pushError }) {
  const { id, designations, ...otherFields } = item;
  const rows = [];

  rows.push({
    model: 'User',
    values: {
      id,
      ...otherFields,
    },
  });

  const designationIds = (designations || '')
    .split(',')
    .map(d => d.trim())
    .filter(Boolean);

  if (id) {
    await models.UserDesignation.destroy({
      where: { userId: id, designationId: { [Op.notIn]: designationIds } },
    });
  }

  for (const designation of designationIds) {
    const existingData = await models.ReferenceData.findByPk(designation);
    if (!existingData) {
      pushError(`Designation "${designation}" does not exist`);
      continue;
    }
    if (existingData.visibilityStatus !== VISIBILITY_STATUSES.CURRENT) {
      pushError(`Designation "${designation}" doesn't have visibilityStatus of current`);
      continue;
    }
    rows.push({
      model: 'UserDesignation',
      values: {
        userId: id,
        designationId: designation,
      },
    });
  }

  return rows;
}

export async function taskTemplateLoader(item, { models, pushError }) {
  const { id: taskId, assignedTo, taskFrequency, highPriority } = item;
  const rows = [];

  let frequencyValue, frequencyUnit;
  if (taskFrequency?.trim()) {
    try {
      const result = ms(ms(taskFrequency), { long: true });
      frequencyValue = result.split(' ')[0];
      frequencyUnit = result.split(' ')[1];
    } catch (e) {
      pushError(`Invalid task frequency ${taskFrequency}: ${e.message}`);
    }
  }

  let existingTaskTemplate;
  if (taskId) {
    existingTaskTemplate = await models.TaskTemplate.findOne({
      where: { referenceDataId: taskId },
    });
  }

  const newTaskTemplate = {
    id: existingTaskTemplate?.id || uuidv4(),
    referenceDataId: taskId,
    frequencyValue,
    frequencyUnit,
    highPriority,
  };
  rows.push({
    model: 'TaskTemplate',
    values: newTaskTemplate,
  });

  const designationIds = (assignedTo || '')
    .split(',')
    .map(d => d.trim())
    .filter(Boolean);

  await models.TaskTemplateDesignation.destroy({
    where: { taskTemplateId: newTaskTemplate.id, designationId: { [Op.notIn]: designationIds } },
  });

  const existingDesignationIds = await models.ReferenceData.findByIds(
    designationIds,
  ).then(designations => designations.map(d => d.id));
  for (const designationId of designationIds) {
    if (!existingDesignationIds.includes(designationId)) {
      pushError(`Designation "${designationId}" does not exist`);
      continue;
    }
    rows.push({
      model: 'TaskTemplateDesignation',
      values: {
        taskTemplateId: newTaskTemplate.id,
        designationId,
      },
    });
  }

  return rows;
}<|MERGE_RESOLUTION|>--- conflicted
+++ resolved
@@ -267,15 +267,9 @@
   // Remove any tasks that are not in task set
   await models.ReferenceDataRelation.destroy({
     where: {
-<<<<<<< HEAD
-      referenceDataParentId: id,
-      type: REFERENCE_TYPES.TASK_TEMPLATE,
-      referenceDataId: { [Op.notIn]: tasks },
-=======
       referenceDataParentId: taskSetId,
       type: REFERENCE_DATA_RELATION_TYPES.TASK,
       referenceDataId: { [Op.notIn]: taskIds },
->>>>>>> 02aaeba1
     },
   });
 
@@ -284,13 +278,8 @@
     model: 'ReferenceDataRelation',
     values: {
       referenceDataId: taskId,
-<<<<<<< HEAD
-      referenceDataParentId: id,
-      type: REFERENCE_TYPES.TASK_TEMPLATE,
-=======
       referenceDataParentId: taskSetId,
       type: REFERENCE_DATA_RELATION_TYPES.TASK,
->>>>>>> 02aaeba1
     },
   }));
 
