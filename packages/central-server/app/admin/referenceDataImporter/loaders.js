--- conflicted
+++ resolved
@@ -451,11 +451,7 @@
 
 export async function medicationTemplateLoader(item, { models, pushError }) {
   const {
-<<<<<<< HEAD
     id: referenceDataId,
-=======
-    id,
->>>>>>> 428991fe
     medication: drugReferenceDataId,
     prnMedication,
     doseAmount,
@@ -472,11 +468,7 @@
 
   // Validate Drug
   if (!drugReferenceDataId) {
-<<<<<<< HEAD
     pushError(`Medication is required for template "${referenceDataId}".`);
-=======
-    pushError(`Medication is required for template "${id}".`);
->>>>>>> 428991fe
     return [];
   }
   const drug = await models.ReferenceData.findOne({
@@ -484,42 +476,26 @@
   });
   if (!drug) {
     pushError(
-<<<<<<< HEAD
       `Drug with ID "${drugReferenceDataId}" not found or not of type DRUG for template "${referenceDataId}".`,
-=======
-      `Drug with ID "${drugReferenceDataId}" not found or not of type DRUG for template "${id}".`,
->>>>>>> 428991fe
     );
     return [];
   }
 
   // Validate Units
   if (!units) {
-<<<<<<< HEAD
     pushError(`Units are required for template "${referenceDataId}".`);
-=======
-    pushError(`Units are required for template "${id}".`);
->>>>>>> 428991fe
     return [];
   }
 
   // Validate Frequency
   if (!frequency) {
-<<<<<<< HEAD
     pushError(`Frequency is required for template "${referenceDataId}".`);
-=======
-    pushError(`Frequency is required for template "${id}".`);
->>>>>>> 428991fe
     return [];
   }
 
   // Validate Route
   if (!route) {
-<<<<<<< HEAD
     pushError(`Route is required for template "${referenceDataId}".`);
-=======
-    pushError(`Route is required for template "${id}".`);
->>>>>>> 428991fe
     return [];
   }
 
@@ -528,29 +504,18 @@
   );
 
   const existingTemplate = await models.MedicationTemplate.findOne({
-<<<<<<< HEAD
     where: { referenceDataId },
-=======
-    where: { id: id },
->>>>>>> 428991fe
   });
 
   const [durationValue, durationUnit] = duration?.trim().split(' ') || [];
 
   const newTemplate = {
     id: existingTemplate?.id || uuidv4(),
-<<<<<<< HEAD
     referenceDataId,
-    medicationId: drugReferenceDataId,
-    isPrn,
-    doseAmount: doseAmount ? doseAmount.toString() : null,
-=======
-    referenceDataId: id,
     medicationId: drugReferenceDataId,
     isPrn,
     isVariableDose: doseAmount.toString().toLowerCase() === 'variable',
     doseAmount: parseFloat(doseAmount) || null,
->>>>>>> 428991fe
     units,
     frequency,
     route,
