--- conflicted
+++ resolved
@@ -6,11 +6,8 @@
   PATIENT_FIELD_DEFINITION_TYPES,
 } from '@tamanu/constants';
 import { v4 as uuidv4 } from 'uuid';
-<<<<<<< HEAD
 import ms from 'ms';
-=======
 import { ValidationError } from '../errors';
->>>>>>> d0c24f47
 
 function stripNotes(fields) {
   const values = { ...fields };
