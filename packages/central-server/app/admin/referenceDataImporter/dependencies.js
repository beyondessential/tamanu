import { REFERENCE_TYPES } from '@tamanu/constants';
import {
  administeredVaccineLoader,
  labTestPanelLoader,
  patientDataLoader,
  patientFieldDefinitionLoader,
  permissionLoader,
  taskTemplateLoader,
  taskSetLoader,
  translatedStringLoader,
  userLoader,
} from './loaders';

// All reference data is imported first, so that can be assumed for ordering.
//
// sheetNameNormalised: {
//   model: 'ModelName' (defaults to `upperFirst(sheetNameNormalised)`),
//   loader: fn(item) => Array<LoadRow> (defaults to `loaderFactory(Model)`),
//   needs: ['otherSheetNames', 'thisOneNeeds'] (defaults to `[]`),
// }
//
// where interface LoadRow { model: string; values: object; }
//
// creating dependency cycles will (intentionally) crash the importer
export default {
  user: {
    loader: userLoader,
<<<<<<< HEAD
=======
    needs: ['facility'],
>>>>>>> 815906ad
  },

  patient: {
    loader: patientDataLoader,
    needs: ['user', 'patientFieldDefinition'],
  },

  facility: {},
  department: {
    needs: ['facility'],
  },
  locationGroup: {
    needs: ['facility'],
  },
  location: {
    needs: ['facility', 'locationGroup'],
  },

  userFacility: {
    needs: ['facility', 'user'],
  },

  certifiableVaccine: {},
  scheduledVaccine: {},
  administeredVaccine: {
    loader: administeredVaccineLoader,
    needs: ['scheduledVaccine', 'user', 'location', 'department'],
  },

  labTestType: {},
  labTestPanel: {
    loader: labTestPanelLoader,
    needs: ['labTestType'],
  },
  invoiceProduct: {},

  role: {},
  permission: {
    loader: permissionLoader,
    needs: ['role'],
  },

  patientFieldDefinitionCategory: {},
  patientFieldDefinition: {
    loader: patientFieldDefinitionLoader,
    needs: ['patientFieldDefinitionCategory'],
  },

  imagingAreaExternalCode: {},

  translatedString: {
    loader: translatedStringLoader,
  },

  referenceDataRelation: {},

  [REFERENCE_TYPES.TASK_TEMPLATE]: {
    loader: taskTemplateLoader
  },

  [REFERENCE_TYPES.TASK_SET]: {
    loader: taskSetLoader,
  },
};<|MERGE_RESOLUTION|>--- conflicted
+++ resolved
@@ -25,10 +25,7 @@
 export default {
   user: {
     loader: userLoader,
-<<<<<<< HEAD
-=======
     needs: ['facility'],
->>>>>>> 815906ad
   },
 
   patient: {
