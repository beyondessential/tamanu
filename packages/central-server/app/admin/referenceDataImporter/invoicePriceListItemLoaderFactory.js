--- conflicted
+++ resolved
@@ -1,73 +1,5 @@
 import { productMatrixByCodeLoaderFactory } from './ProductMatrixByCodeLoaderFactory';
 
-<<<<<<< HEAD
-/**
- * Processes a single data row by validating prices and building price list items.
- * Validates prices for each price list code, then creates price list item records.
- */
-async function processRow(item, state, { pushError, models }) {
-  const invoiceProductId = item[state.invoiceProductKey];
-  if (!invoiceProductId) return [];
-
-  // Validate that the invoice product exists
-  const productExists = await models.InvoiceProduct.findByPk(invoiceProductId);
-  if (!productExists) {
-    pushError(`Invoice product '${invoiceProductId}' does not exist`, 'InvoicePriceListItem');
-    return [];
-  }
-
-  // Fetch existing items for this product
-  const existingItems = await models.InvoicePriceListItem.findAll({
-    where: { invoiceProductId },
-  });
-  const existingItemsMap = new Map(
-    existingItems.map(item => [`${item.invoicePriceListId}:${item.invoiceProductId}`, item.id]),
-  );
-
-  // Validate prices and build price list items
-  const items = [];
-  for (const code of state.priceListCodes) {
-    const rawPrice = item[code];
-
-    // Skip empty values (treat as null)
-    if (rawPrice === undefined || rawPrice === null || `${rawPrice}`.trim() === '') {
-      continue;
-    }
-
-    // Validate numeric price
-    const price = Number(rawPrice);
-    if (Number.isNaN(price)) {
-      pushError(
-        `Invalid price value '${rawPrice}' for priceList '${code}' and invoiceProductId '${invoiceProductId}'`,
-        'InvoicePriceListItem',
-      );
-      return [];
-    }
-
-    const invoicePriceListId = state.priceListIdCache.get(code);
-    if (!invoicePriceListId) {
-      pushError(`Could not find InvoicePriceList ID for code '${code}'`, 'InvoicePriceListItem');
-      return [];
-    }
-
-    const itemKey = `${invoicePriceListId}:${invoiceProductId}`;
-    const id = existingItemsMap.get(itemKey) || uuidv4();
-
-    items.push({
-      model: 'InvoicePriceListItem',
-      values: { id, invoicePriceListId, invoiceProductId, price },
-    });
-  }
-
-  return items;
-}
-
-/**
- * Factory function that creates a stateful loader for invoice price list imports.
- * The loader maintains state across rows to track price lists and codes.
- */
-=======
->>>>>>> a58a1e14
 export function invoicePriceListItemLoaderFactory() {
   return productMatrixByCodeLoaderFactory({
     parentModel: 'InvoicePriceList',
