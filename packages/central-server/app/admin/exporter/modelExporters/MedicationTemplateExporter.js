--- conflicted
+++ resolved
@@ -6,7 +6,7 @@
       include: ['referenceData'],
     });
 
-    return objects.map((object) => {
+    return objects.map(object => {
       const {
         medicationId,
         durationValue,
@@ -27,12 +27,8 @@
         medication: medicationId,
         prnMedication: isPrn,
         doseAmount: isVariableDose ? 'variable' : doseAmount,
-<<<<<<< HEAD
-        duration: durationValue ? `${durationValue} ${durationUnit}` : '',
+        duration: durationValue ? `${durationValue} ${durationUnit}` : null,
         ongoingMedication: isOngoing,
-=======
-        duration: durationValue ? `${durationValue} ${durationUnit}` : null,
->>>>>>> e05d820e
       };
     });
   }
