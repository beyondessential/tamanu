import { REFERENCE_TYPE_VALUES, REFERENCE_TYPES } from '@tamanu/constants';
import { AdministeredVaccineExporter } from './AdministeredVaccineExporter';
import { DefaultDataExporter } from './DefaultDataExporter';
import { PatientExporter } from './PatientExporter';
import { LabTestPanelExporter } from './LabTestPanelExporter';
import { PermissionExporter } from './PermissionExporter';
import { PatientFieldDefinitionExporter } from './PatientFieldDefinitionExporter';
import { ReferenceDataExporter } from './ReferenceDataExporter';
import { TranslatedStringExporter } from './TranslatedStringExporter';
<<<<<<< HEAD
import { TaskSetExporter } from './TaskSetExporter';
=======
import { UserExporter } from './UserExporter';
>>>>>>> 492d1187

const CustomExportersByDataType = {
  permission: PermissionExporter,
  patient: PatientExporter,
  administeredVaccine: AdministeredVaccineExporter,
  labTestPanel: LabTestPanelExporter,
  patientFieldDefinition: PatientFieldDefinitionExporter,
  translatedString: TranslatedStringExporter,
<<<<<<< HEAD
  [REFERENCE_TYPES.TASK_SET]: TaskSetExporter,
=======
  user: UserExporter
>>>>>>> 492d1187
};
export const createModelExporter = (context, dataType) => {
  const referenceDataTypes = [...REFERENCE_TYPE_VALUES, 'diagnosis'];
  const CustomExporterClass = CustomExportersByDataType[dataType];
  if (CustomExporterClass) {
    return new CustomExporterClass(context, dataType);
  }
  if (referenceDataTypes.includes(dataType)) {
    return new ReferenceDataExporter(context, dataType);
  }

  return new DefaultDataExporter(context, dataType);
};<|MERGE_RESOLUTION|>--- conflicted
+++ resolved
@@ -7,11 +7,8 @@
 import { PatientFieldDefinitionExporter } from './PatientFieldDefinitionExporter';
 import { ReferenceDataExporter } from './ReferenceDataExporter';
 import { TranslatedStringExporter } from './TranslatedStringExporter';
-<<<<<<< HEAD
 import { TaskSetExporter } from './TaskSetExporter';
-=======
 import { UserExporter } from './UserExporter';
->>>>>>> 492d1187
 
 const CustomExportersByDataType = {
   permission: PermissionExporter,
@@ -20,11 +17,8 @@
   labTestPanel: LabTestPanelExporter,
   patientFieldDefinition: PatientFieldDefinitionExporter,
   translatedString: TranslatedStringExporter,
-<<<<<<< HEAD
   [REFERENCE_TYPES.TASK_SET]: TaskSetExporter,
-=======
   user: UserExporter
->>>>>>> 492d1187
 };
 export const createModelExporter = (context, dataType) => {
   const referenceDataTypes = [...REFERENCE_TYPE_VALUES, 'diagnosis'];
