<<<<<<< HEAD
import { REFERENCE_TYPES, REFERENCE_TYPE_VALUES } from '@tamanu/constants';
=======
import { REFERENCE_TYPE_VALUES, REFERENCE_TYPES } from '@tamanu/constants';
>>>>>>> 641f8432
import { AdministeredVaccineExporter } from './AdministeredVaccineExporter';
import { DefaultDataExporter } from './DefaultDataExporter';
import { PatientExporter } from './PatientExporter';
import { LabTestPanelExporter } from './LabTestPanelExporter';
import { PermissionExporter } from './PermissionExporter';
import { PatientFieldDefinitionExporter } from './PatientFieldDefinitionExporter';
import { ReferenceDataExporter } from './ReferenceDataExporter';
import { TranslatedStringExporter } from './TranslatedStringExporter';
import { TaskSetExporter } from './TaskSetExporter';
import { UserExporter } from './UserExporter';
import { TaskExporter } from './TaskExporter';

const CustomExportersByDataType = {
  permission: PermissionExporter,
  patient: PatientExporter,
  administeredVaccine: AdministeredVaccineExporter,
  labTestPanel: LabTestPanelExporter,
  patientFieldDefinition: PatientFieldDefinitionExporter,
  translatedString: TranslatedStringExporter,
<<<<<<< HEAD
  user: UserExporter,
  [REFERENCE_TYPES.TASK]: TaskExporter,
  [REFERENCE_TYPES.TASK_SET]: TaskSetExporter,
=======
  [REFERENCE_TYPES.TASK_SET]: TaskSetExporter,
  user: UserExporter
>>>>>>> 641f8432
};

export const createModelExporter = (context, dataType) => {
  const referenceDataTypes = [...REFERENCE_TYPE_VALUES, 'diagnosis'];
  const CustomExporterClass = CustomExportersByDataType[dataType];
  if (CustomExporterClass) {
    return new CustomExporterClass(context, dataType);
  }
  if (referenceDataTypes.includes(dataType)) {
    return new ReferenceDataExporter(context, dataType);
  }

  return new DefaultDataExporter(context, dataType);
};<|MERGE_RESOLUTION|>--- conflicted
+++ resolved
@@ -1,8 +1,4 @@
-<<<<<<< HEAD
-import { REFERENCE_TYPES, REFERENCE_TYPE_VALUES } from '@tamanu/constants';
-=======
 import { REFERENCE_TYPE_VALUES, REFERENCE_TYPES } from '@tamanu/constants';
->>>>>>> 641f8432
 import { AdministeredVaccineExporter } from './AdministeredVaccineExporter';
 import { DefaultDataExporter } from './DefaultDataExporter';
 import { PatientExporter } from './PatientExporter';
@@ -22,14 +18,9 @@
   labTestPanel: LabTestPanelExporter,
   patientFieldDefinition: PatientFieldDefinitionExporter,
   translatedString: TranslatedStringExporter,
-<<<<<<< HEAD
   user: UserExporter,
   [REFERENCE_TYPES.TASK]: TaskExporter,
   [REFERENCE_TYPES.TASK_SET]: TaskSetExporter,
-=======
-  [REFERENCE_TYPES.TASK_SET]: TaskSetExporter,
-  user: UserExporter
->>>>>>> 641f8432
 };
 
 export const createModelExporter = (context, dataType) => {
