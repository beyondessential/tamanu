import React from 'react';
import ReactPDF from '@react-pdf/renderer';
import path from 'path';
import QRCode from 'qrcode';
import { get } from 'lodash';
import { ASSET_FALLBACK_NAMES, ASSET_NAMES } from '@tamanu/constants';

import {
  CovidVaccineCertificate,
  getPatientSurveyResponseAnswer,
  tmpdir,
  VaccineCertificate,
} from '@tamanu/shared/utils';
import { CertificateTypes, CovidLabCertificate } from '@tamanu/shared/utils/patientCertificates';

import { getLocalisation } from '../localisation';

async function getCertificateAssets(models, footerAssetName) {
  const footerAsset = await models.Asset.findOne({ raw: true, where: { name: footerAssetName } });
  const footerAssetData = footerAsset?.data;
  const [logo, watermark, signingImage] = (
    await Promise.all(
      [
        ASSET_NAMES.LETTERHEAD_LOGO,
        ASSET_NAMES.VACCINE_CERTIFICATE_WATERMARK,
        ...(footerAsset?.data
          ? []
          : [ASSET_FALLBACK_NAMES[footerAssetName] || ASSET_NAMES.CERTIFICATE_BOTTOM_HALF_IMG]),
      ].map(name => name && models.Asset.findOne({ raw: true, where: { name } })),
    )
  ).map(record => record?.data); // avoids having to do ?.data in the prop later

  return { logo, signingImage: footerAssetData || signingImage, watermark };
}

async function renderPdf(element, fileName) {
  const folder = await tmpdir();
  const filePath = path.join(folder, fileName);

  await ReactPDF.render(element, filePath);
  return {
    status: 'success',
    filePath,
  };
}

async function getPatientVaccines(models, patient) {
  const { data: vaccines } = await patient.getAdministeredVaccines({
    order: [['date', 'ASC']],
    includeNotGiven: false,
  });
  const vaccineData = vaccines.filter(vaccine => !vaccine.scheduledVaccine.hideFromCertificate);
  const certifiableVaccines = vaccineData.filter(vaccine => vaccine.certifiable);
  const additionalData = await models.PatientAdditionalData.findOne({
    where: { patientId: patient.id },
    include: models.PatientAdditionalData.getFullReferenceAssociations(),
  });
  const village = await models.ReferenceData.findByPk(patient.villageId, {});
  const patientData = {
    ...patient.dataValues,
    village,
    additionalData: additionalData?.dataValues,
  };
  return { certifiableVaccines, vaccines: vaccineData, patientData };
}

export const makeCovidVaccineCertificate = async ({
  models,
  settings,
  language,
  patient,
  printedBy,
  printedDate,
  qrData = null,
  uvci,
}) => {
<<<<<<< HEAD
  const localisation = await getLocalisation();
  const settingsObj = await settings.getAll();

=======
  const [localisation, settingsObj] = await Promise.all([getLocalisation(), settings.getAll()]);
>>>>>>> f6a559b1
  const getLocalisationData = key => get(localisation, key);
  const getSettingData = key => get(settingsObj, key);

  const fileName = `covid-vaccine-certificate-${patient.id}.pdf`;
  const { logo, signingImage, watermark } = await getCertificateAssets(
    models,
    ASSET_NAMES.COVID_VACCINATION_CERTIFICATE_FOOTER,
  );
  const { certifiableVaccines, patientData } = await getPatientVaccines(models, patient);
  const vds = qrData ? await QRCode.toDataURL(qrData) : null;

  return renderPdf(
    <CovidVaccineCertificate
      patient={patientData}
      printedBy={printedBy}
      printedDate={printedDate}
      uvci={uvci}
      vaccinations={certifiableVaccines}
      signingSrc={signingImage}
      watermarkSrc={watermark}
      logoSrc={logo}
      vdsSrc={vds}
      getLocalisation={getLocalisationData}
      getSetting={getSettingData}
      language={language}
    />,
    fileName,
  );
};

export const makeVaccineCertificate = async ({
  models,
  settings,
<<<<<<< HEAD
=======
  facilityName,
>>>>>>> f6a559b1
  language,
  patient,
  printedBy,
  printedDate,
<<<<<<< HEAD
  facilityName,
=======
>>>>>>> f6a559b1
  translations,
}) => {
  const localisation = await getLocalisation();

  const { title, subTitle } = await settings.get('templates.letterhead');
  const { healthFacility } = await settings.get('templates.vaccineCertificate');

  const fileName = `vaccine-certificate-${patient.id}.pdf`;
  const { logo, signingImage, watermark } = await getCertificateAssets(
    models,
    ASSET_NAMES.VACCINATION_CERTIFICATE_FOOTER,
  );
  const { vaccines, patientData } = await getPatientVaccines(models, patient);

  return renderPdf(
    <VaccineCertificate
      patient={patientData}
      printedBy={printedBy}
      printedDate={printedDate}
      vaccinations={vaccines}
      facilityName={facilityName}
      signingSrc={signingImage}
      watermarkSrc={watermark}
      logoSrc={logo}
      translations={translations}
      localisation={localisation}
      language={language}
      certificateData={{ title, subTitle }}
      healthFacility={healthFacility}
    />,
    fileName,
  );
};

export const makeCovidCertificate = async ({
  models,
  settings,
  certType,
  language,
  patient,
  printedBy,
  vdsData = null,
<<<<<<< HEAD
  language,
}) => {
  const localisation = await getLocalisation();
=======
}) => {
  const [localisation, settingsObj] = await Promise.all([getLocalisation(), settings.getAll()]);
>>>>>>> f6a559b1
  const getLocalisationData = key => get(localisation, key);
  const settingsObj = await settings.getAll();
  const getSettingData = key => get(settingsObj, key);

  const fileName = `covid-${certType}-certificate-${patient.id}.pdf`;
  const footerAssetName =
    certType === CertificateTypes.test
      ? ASSET_NAMES.COVID_TEST_CERTIFICATE_FOOTER
      : ASSET_NAMES.COVID_CLEARANCE_CERTIFICATE_FOOTER;
  const { logo, signingImage, watermark } = await getCertificateAssets(models, footerAssetName);
  const vds = vdsData ? await QRCode.toDataURL(vdsData) : null;
  const additionalData = await models.PatientAdditionalData.findOne({
    where: { patientId: patient.id },
    include: models.PatientAdditionalData.getFullReferenceAssociations(),
  });
  const passportFromSurveyResponse = await getPatientSurveyResponseAnswer(
    models,
    patient.id,
    getSettingData('questionCodeIds.passport'),
  );

  const nationalityId = await getPatientSurveyResponseAnswer(
    models,
    patient.id,
    getSettingData('questionCodeIds.nationalityId'),
  );

  const nationalityRecord = await models.ReferenceData.findByPk(nationalityId);
  const nationalityFromSurveyResponse = nationalityRecord?.dataValues?.name;

  const patientData = {
    ...patient.dataValues,
    additionalData: {
      ...additionalData?.dataValues,
      passport: additionalData?.dataValues?.passport || passportFromSurveyResponse,
      nationality: {
        name: additionalData?.dataValues?.nationality?.name || nationalityFromSurveyResponse,
      },
    },
  };

  const labs =
    certType === CertificateTypes.test
      ? await patient.getCovidLabTests()
      : await patient.getCovidClearanceLabTests();

  return renderPdf(
    <CovidLabCertificate
      patient={patientData}
      labs={labs}
      signingSrc={signingImage}
      watermarkSrc={watermark}
      logoSrc={logo}
      printedBy={printedBy}
      vdsSrc={vds}
      getLocalisation={getLocalisationData}
      getSetting={getSettingData}
      certType={certType}
      language={language}
    />,
    fileName,
  );
};<|MERGE_RESOLUTION|>--- conflicted
+++ resolved
@@ -74,13 +74,7 @@
   qrData = null,
   uvci,
 }) => {
-<<<<<<< HEAD
-  const localisation = await getLocalisation();
-  const settingsObj = await settings.getAll();
-
-=======
   const [localisation, settingsObj] = await Promise.all([getLocalisation(), settings.getAll()]);
->>>>>>> f6a559b1
   const getLocalisationData = key => get(localisation, key);
   const getSettingData = key => get(settingsObj, key);
 
@@ -114,18 +108,11 @@
 export const makeVaccineCertificate = async ({
   models,
   settings,
-<<<<<<< HEAD
-=======
   facilityName,
->>>>>>> f6a559b1
   language,
   patient,
   printedBy,
   printedDate,
-<<<<<<< HEAD
-  facilityName,
-=======
->>>>>>> f6a559b1
   translations,
 }) => {
   const localisation = await getLocalisation();
@@ -168,16 +155,9 @@
   patient,
   printedBy,
   vdsData = null,
-<<<<<<< HEAD
-  language,
-}) => {
-  const localisation = await getLocalisation();
-=======
 }) => {
   const [localisation, settingsObj] = await Promise.all([getLocalisation(), settings.getAll()]);
->>>>>>> f6a559b1
   const getLocalisationData = key => get(localisation, key);
-  const settingsObj = await settings.getAll();
   const getSettingData = key => get(settingsObj, key);
 
   const fileName = `covid-${certType}-certificate-${patient.id}.pdf`;
