--- conflicted
+++ resolved
@@ -74,13 +74,7 @@
   qrData = null,
   uvci,
 }) => {
-<<<<<<< HEAD
   const [localisation, settingsObj] = await Promise.all([getLocalisation(), settings.getAll()]);
-=======
-  const localisation = await getLocalisation();
-  const settingsObj = await settings.getAll();
-
->>>>>>> f9a11036
   const getLocalisationData = key => get(localisation, key);
   const getSettingData = key => get(settingsObj, key);
 
@@ -113,19 +107,12 @@
 
 export const makeVaccineCertificate = async ({
   models,
-<<<<<<< HEAD
-=======
   settings,
+  facilityName,
   language,
->>>>>>> f9a11036
   patient,
-  facilityName,
-<<<<<<< HEAD
-  language,
   printedBy,
   printedDate,
-=======
->>>>>>> f9a11036
   translations,
 }) => {
   const localisation = await getLocalisation();
@@ -168,16 +155,9 @@
   patient,
   printedBy,
   vdsData = null,
-<<<<<<< HEAD
 }) => {
   const [localisation, settingsObj] = await Promise.all([getLocalisation(), settings.getAll()]);
-=======
-  language,
-}) => {
-  const localisation = await getLocalisation();
->>>>>>> f9a11036
   const getLocalisationData = key => get(localisation, key);
-  const settingsObj = await settings.getAll();
   const getSettingData = key => get(settingsObj, key);
 
   const fileName = `covid-${certType}-certificate-${patient.id}.pdf`;
