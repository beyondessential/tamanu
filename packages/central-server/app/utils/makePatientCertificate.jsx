--- conflicted
+++ resolved
@@ -72,26 +72,13 @@
   patient,
   printedBy,
   printedDate,
-<<<<<<< HEAD
   qrData = null,
   uvci,
 }) => {
-=======
-  models,
-  settings,
-  uvci,
-  qrData = null,
-  language,
-) => {
->>>>>>> 4114213b
   const localisation = await getLocalisation();
   const settingsObj = await settings.getAll();
 
   const getLocalisationData = key => get(localisation, key);
-<<<<<<< HEAD
-  const settingsObj = await settings.getAll();
-=======
->>>>>>> 4114213b
   const getSettingData = key => get(settingsObj, key);
 
   const fileName = `covid-vaccine-certificate-${patient.id}.pdf`;
@@ -169,23 +156,12 @@
   certType,
   patient,
   printedBy,
-<<<<<<< HEAD
   vdsData = null,
   language,
 }) => {
   const localisation = await getLocalisation();
   const getLocalisationData = key => get(localisation, key);
   const settingsObj = await settings.getAll();
-=======
-  models,
-  settings,
-  vdsData = null,
-  language,
-) => {
-  const settingsObj = await settings.getAll();
-  const localisation = await getLocalisation();
-  const getLocalisationData = key => get(localisation, key);
->>>>>>> 4114213b
   const getSettingData = key => get(settingsObj, key);
 
   const fileName = `covid-${certType}-certificate-${patient.id}.pdf`;
