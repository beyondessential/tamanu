--- conflicted
+++ resolved
@@ -128,12 +128,8 @@
       signingSrc={signingImage}
       watermarkSrc={watermark}
       logoSrc={logo}
-<<<<<<< HEAD
-      getLocalisation={getLocalisationData}
       getTranslation={getTranslation}
-=======
       localisation={localisation}
->>>>>>> 745e0d1b
     />,
     fileName,
   );
