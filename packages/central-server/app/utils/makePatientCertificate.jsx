--- conflicted
+++ resolved
@@ -109,11 +109,8 @@
   printedDate,
   facilityName,
   models,
-<<<<<<< HEAD
-  language
-=======
+  language,
   getTranslation,
->>>>>>> 2801924e
 ) => {
   const localisation = await getLocalisation();
 
