--- conflicted
+++ resolved
@@ -1,21 +1,15 @@
 import config from 'config';
 import { omit } from 'lodash';
-<<<<<<< HEAD
+
 import { ReadSettings } from '@tamanu/settings';
 import { isSyncTriggerDisabled } from '@tamanu/shared/dataMigrations';
 import { initBugsnag, log } from '@tamanu/shared/services/logging';
-=======
 
->>>>>>> 099f6a80
 import { EmailService } from './services/EmailService';
 import { closeDatabase, initDatabase, initReporting } from './database';
 import { initIntegrations } from './integrations';
 import { defineSingletonTelegramBotService } from './services/TelegramBotService';
 import { VERSION } from './middleware/versionCompatibility';
-
-import { isSyncTriggerDisabled } from '@tamanu/shared/dataMigrations';
-import { log, initBugsnag } from '@tamanu/shared/services/logging';
-import { ReadSettings } from '@tamanu/settings/reader';
 
 /**
  * @typedef {import('./services/EmailService').EmailService} EmailService
