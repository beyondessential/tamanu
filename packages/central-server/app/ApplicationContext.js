--- conflicted
+++ resolved
@@ -74,11 +74,6 @@
       this.reportSchemaStores = await initReporting();
     }
 
-<<<<<<< HEAD
-=======
-    this.settings = new ReadSettings(this.store.models);
-
->>>>>>> d928015a
     this.telegramBotService = await defineSingletonTelegramBotService({
       config,
       models: this.store.models,
@@ -89,12 +84,6 @@
       return null;
     }
 
-<<<<<<< HEAD
-=======
-    this.closePromise = new Promise((resolve) => {
-      this.onClose(resolve);
-    });
->>>>>>> d928015a
     await initIntegrations(this);
     return this;
   }
