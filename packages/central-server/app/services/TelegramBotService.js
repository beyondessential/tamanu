--- conflicted
+++ resolved
@@ -78,8 +78,8 @@
    * @param {string} contactId
    */
   const subscribeCommandHandler = async (message, contactId) => {
-<<<<<<< HEAD
-    websocketService?.emit('telegram:subscribe', { contactId, chatId: message.chat.id });
+    const botInfo = await getBotInfo();
+    websocketService?.emit('telegram:subscribe', { contactId, chatId: message.chat.id, botInfo });
   };
 
   /**
@@ -90,10 +90,6 @@
    */
   const unsubscribeCommandHandler = async (message, contactId) => {
     websocketService?.emit('telegram:unsubscribe', { contactId, chatId: message.chat.id });
-=======
-    const botInfo = await getBotInfo();
-    websocketService.emit('telegram:subscribe', { contactId, chatId: message.chat.id, botInfo });
->>>>>>> 7eb54784
   };
 
   await setWebhook(injector.config.telegramBot.webhook);
