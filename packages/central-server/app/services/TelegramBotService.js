import { COMMUNICATION_STATUSES } from '@tamanu/constants';
import { log } from '@tamanu/shared/services/logging';
import TelegramBot from 'node-telegram-bot-api';

/**
 *
 * @param {{ config: { telegramBot: { apiToken: string, webhook: { url: string, secret: string} }, language: string, }}} injector
 */
export const defineTelegramBotService = async injector => {
  //fallback to polling if webhook url is not set
  const bot = new TelegramBot(injector.config.telegramBot.apiToken, {
    polling: !injector.config.telegramBot.webhook.url,
  });

  /** @type {ReturnType<import('./websocketService.js').defineWebsocketService>|null} */
  let websocketService = null;
  /**
   *
   * @param {ReturnType<import('./websocketService.js').defineWebsocketService>} service
   */
  const registerWebsocketService = service => {
    if (!websocketService) websocketService = service;
  };

  /**
   *
   * @param {TelegramBot.Update} update
   */
  const update = update => {
    bot.processUpdate(update);
  };
  /**
   *
   * @param {{url: string, secret: string}} hook
   * @returns
   */
  const setWebhook = async hook => {
    try {
      await bot.setWebHook(hook.url, { secret_token: hook.secret });
    } catch (e) {
      log.error('set telegram webhook failed', { url: hook.url, error: e.message });
    }
  };

  /**
   *
   * @param {string} command
   * @param {(msg: TelegramBot.Message, match?: string) => void } handler
   */
  const setCommand = (command, handler) => {
    bot.onText(new RegExp(`^\\/${command}\\s*([A-z0-9\\-]*)$`), (message, match) =>
      handler(message, match.at(1)),
    );
  };

  /**
   * @param {string} chatId
   * @param {string} message
   * @param {options?: TelegramBot.SendMessageOptions} options
   *  */
  const sendMessage = async (chatId, textMsg, options) => {
    try {
      const message = await bot.sendMessage(chatId, textMsg, options);
      return { status: COMMUNICATION_STATUSES.SENT, result: message };
    } catch (e) {
      return { status: COMMUNICATION_STATUSES.ERROR, error: e.message, shouldRetry: true };
    }
  };

  const getBotInfo = async () => {
    return await bot.getMe();
  };

  /**
   * Register a new contact and send a success message.
   *
   * @param {TelegramBot.Message} message - the message object containing contact information
   * @param {string} contactId
   */
  const subscribeCommandHandler = async (message, contactId) => {
    const contact = await injector.models?.PatientContact?.findByPk(contactId, {
      include: [{ model: injector.models?.Patient, as: 'patient' }],
    });
    if (!contact) return;

    contact.connectionDetails = { chatId: message.chat.id };
    await contact.save();

    const getTranslation = await injector.models?.TranslatedString?.getTranslationFunction(
      injector.config.language,
      ['telegramRegistration'],
    );
    const botInfo = await getBotInfo();
    const contactName = contact.name;
    const patientName = [contact.patient.firstName, contact.patient.lastName].join(' ').trim();

    const successMessage = getTranslation(
      'telegramRegistration.successMessage',
      `Dear <strong>:contactName</strong>, you have successfully registered to receive messages for <strong>:patientName</strong> from <strong>:botName</strong>. Thank you.
      \nIf you would prefer to not receive future messages from <strong>:botName</strong>, please select :command`,
      { contactName, patientName, botName: botInfo.first_name, command: '/unsubscribe' },
    );

<<<<<<< HEAD
    await sendMessage(message.chat.id, successMessage);
    websocketService?.emit('telegram:subscribe', { contactId, chatId: message.chat.id });
  };

  /**
   *
   * @param {TelegramBot.Message} message - the message object containing contact information
   * @param {string} contactId
   */
  const unsubscribeCommandHandler = async (message, contactId) => {
    const botInfo = await getBotInfo();
    websocketService?.emit('telegram:unsubscribe', { contactId, chatId: message.chat.id, botInfo });
=======
    await sendMessage(message.chat.id, successMessage, { parse_mode: 'HTML' });
    websocketService.emit('telegram:subscribe', { contactId, chatId: message.chat.id });
>>>>>>> 0d8b51c9
  };

  await setWebhook(injector.config.telegramBot.webhook);
  setCommand('start', subscribeCommandHandler);
  setCommand('unsubscribe', unsubscribeCommandHandler);

  bot.on('callback_query', async query => {
    try {
      const data = query.data?.split('|') || [];
      if (data[0] === 'unsubscribe-contact') {
        await unsubscribeCommandHandler(query.message, data[1]);
      }
      // eslint-disable-next-line no-empty
    } catch (e) {
      log.error('telegram callback query failed', { error: e.message });
    } finally {
      bot.answerCallbackQuery({ callback_query_id: query.id });
    }
  });

  return {
    update,
    sendMessage,
    registerWebsocketService, //TODO: This is just a hack to make it work. will have to restructure the codebase for a better workflow
    getBotInfo,
  };
};

/** @type {ReturnType<typeof defineTelegramBotService> | null} */

let singletonService = null;
/**
 *
 * @param {{ config: { telegramBot: { apiToken: string, webhook: { url: string, secret: string} }, language: string, }}} injector
 */
export const defineSingletonTelegramBotService = injector => {
  if (!singletonService) singletonService = defineTelegramBotService(injector);
  return singletonService;
};<|MERGE_RESOLUTION|>--- conflicted
+++ resolved
@@ -101,8 +101,7 @@
       { contactName, patientName, botName: botInfo.first_name, command: '/unsubscribe' },
     );
 
-<<<<<<< HEAD
-    await sendMessage(message.chat.id, successMessage);
+    await sendMessage(message.chat.id, successMessage, { parse_mode: 'HTML' });
     websocketService?.emit('telegram:subscribe', { contactId, chatId: message.chat.id });
   };
 
@@ -114,10 +113,6 @@
   const unsubscribeCommandHandler = async (message, contactId) => {
     const botInfo = await getBotInfo();
     websocketService?.emit('telegram:unsubscribe', { contactId, chatId: message.chat.id, botInfo });
-=======
-    await sendMessage(message.chat.id, successMessage, { parse_mode: 'HTML' });
-    websocketService.emit('telegram:subscribe', { contactId, chatId: message.chat.id });
->>>>>>> 0d8b51c9
   };
 
   await setWebhook(injector.config.telegramBot.webhook);
