import { resolve } from 'path';
import { Command } from 'commander';

import {
  GENERAL_IMPORTABLE_DATA_TYPES,
  PERMISSION_IMPORTABLE_DATA_TYPES,
<<<<<<< HEAD
  SETTINGS_SCOPES,
=======
  SYSTEM_USER_UUID,
>>>>>>> c796c391
} from '@tamanu/constants';
import { log } from '@tamanu/shared/services/logging';

import { initDatabase } from '../database';
import { checkIntegrationsConfig } from '../integrations';
import { loadSettingFile } from '../utils/loadSettingFile';
import { referenceDataImporter } from '../admin/referenceDataImporter';
import { getRandomBase64String } from '../auth/utils';
import { programImporter } from '../admin/programImporter/programImporter';

export async function provision({ file: provisioningFile, skipIfNotNeeded }) {
  const store = await initDatabase({ testMode: false });
  const userCount = await store.models.User.count();
  if (userCount > 0) {
    if (skipIfNotNeeded) {
      log.info(
        `Found ${userCount} users already in the database, but expecting to, not provisioning`,
      );
      return;
    }

    throw new Error(`Found ${userCount} users already in the database, aborting provision`);
  }

  checkIntegrationsConfig();

  const {
    users = {},
    facilities = {},
    programs = [],
    referenceData = [],
    settings: globalSettings = {},
  } = await loadSettingFile(provisioningFile);

  /// //////////////
  /// REFERENCE DATA

  const errors = [];
  const stats = [];
  for (const { file: referenceDataFile, ...rest } of referenceData ?? []) {
    if (!referenceDataFile) {
      throw new Error(`Unknown reference data import with keys ${Object.keys(rest).join(', ')}`);
    }

    const realpath = resolve(provisioningFile, referenceDataFile);
    log.info('Importing reference data file', { file: realpath });
    await referenceDataImporter({
      errors,
      models: store.models,
      stats,
      file: realpath,
      includedDataTypes: [...GENERAL_IMPORTABLE_DATA_TYPES, ...PERMISSION_IMPORTABLE_DATA_TYPES],
    });
  }

  if (errors.length) {
    for (const error of errors) {
      log.error(error);
    }
    throw new Error(`Encountered ${errors.length} errors during provisioning`);
  }

  log.info('Imported reference data successfully', stats);

  /// //////////
  /// FACILITIES

  for (const [id, { user, password, settings, ...fields }] of Object.entries(facilities)) {
    const facility = await store.models.Facility.findByPk(id);
    if (facility) {
      log.info('Updating facility', { id });
      await facility.update(fields);
    } else {
      log.info('Creating facility', { id });
      fields.name ||= id;
      fields.code ||= id;
      await store.models.Facility.create({
        id,
        ...fields,
      });
    }
  }

  /// ////////
  /// SETTINGS

  for (const [key, value] of Object.entries(globalSettings)) {
    log.info('Installing global setting', { key });
    await store.models.Setting.set(key, value, SETTINGS_SCOPES.GLOBAL);
  }

  for (const [id, { settings = {} }] of Object.entries(facilities)) {
    for (const [key, value] of Object.entries(settings)) {
      log.info('Installing facility setting', { key, facility: id });
      await store.models.Setting.set(key, value, SETTINGS_SCOPES.FACILITY, id);
    }
  }

  /// /////
  /// USERS

  const allUsers = [
    ...Object.entries(users),
    ...Object.entries(facilities)
      .map(
        ([id, { user, password }]) =>
          user && password && [user, { displayName: `System: ${id} sync`, password }],
      )
      .filter(Boolean),
  ];

  for (const [email, { role = 'admin', password, ...fields }] of allUsers) {
    let realPassword = password;
    if (!realPassword) {
      realPassword = getRandomBase64String(16);
      // eslint-disable-next-line no-console
      console.log(`NEW PASSWORD for ${email}: ${realPassword}`);
    }

    const user = await store.models.User.findOne({ where: { email } });
    if (user) {
      log.info('Updating user', { email });
      user.set({ role, ...fields });
      user.setPassword(realPassword);
      await user.save();
    } else {
      log.info('Creating user', { email });
      await store.models.User.create({
        email,
        role,
        password: realPassword,
        ...fields,
      });
    }
  }

  log.info('Creating system user');
  await store.models.User.create({
    id: SYSTEM_USER_UUID,
    email: 'system@tamanu.io',
    role: 'system',
    displayName: 'System',
  });

  /// ////////
  /// PROGRAMS

  for (const { file: programFile, ...rest } of programs) {
    if (!programFile) {
      throw new Error(`Unknown program import with keys ${Object.keys(rest).join(', ')}`);
    }

    const realpath = resolve(provisioningFile, programFile);
    log.info('Importing program from file', { file: realpath });
    await programImporter({
      errors,
      models: store.models,
      stats,
      file: realpath,
    });
  }

  if (errors.length) {
    for (const error of errors) {
      log.error(error);
    }
    throw new Error(`Encountered ${errors.length} errors during provisioning`);
  }

  log.info('Imported programs successfully', stats);

  log.info('Done.');
}

export const provisionCommand = new Command('provision')
  .description(
    'Set up initial data. See https://beyond-essential.slab.com/posts/tamanu-provisioning-file-h1urgi86 for details or /docs/provisioning/example.kdl for a sample file.',
  )
  .argument('<file>', 'Path to the provisioning file')
  .option(
    '--skip-if-not-needed',
    'If there are already users in the database, exit(0) instead of aborting',
  )
  .action(provision);<|MERGE_RESOLUTION|>--- conflicted
+++ resolved
@@ -4,11 +4,8 @@
 import {
   GENERAL_IMPORTABLE_DATA_TYPES,
   PERMISSION_IMPORTABLE_DATA_TYPES,
-<<<<<<< HEAD
   SETTINGS_SCOPES,
-=======
   SYSTEM_USER_UUID,
->>>>>>> c796c391
 } from '@tamanu/constants';
 import { log } from '@tamanu/shared/services/logging';
 
