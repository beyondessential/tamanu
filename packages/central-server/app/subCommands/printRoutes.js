--- conflicted
+++ resolved
@@ -29,11 +29,7 @@
 
   setupEnv();
 
-<<<<<<< HEAD
-  const { express: app } = createApp(context);
-=======
-  const app = await createApp(context);
->>>>>>> 66b8e5c0
+  const { express: app } = await createApp(context);
 
   // console instead of log.info is fine here because the aim is to output the
   // routes without wrapping, supressing, or transporting the output
