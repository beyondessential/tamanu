<<<<<<< HEAD
import bodyParser from 'body-parser';
import compression from 'compression';
import config from 'config';
import express from 'express';

import { getLoggingMiddleware } from '@tamanu/shared/services/logging';
import { constructPermission } from '@tamanu/shared/permissions/middleware';
import { SERVER_TYPES } from '@tamanu/constants';

import { buildRoutes } from './buildRoutes';
import { authModule } from './auth';
import { publicRoutes } from './publicRoutes';

import { defaultErrorHandler } from './middleware/errorHandler';
import { loadshedder } from './middleware/loadshedder';
import { versionCompatibility } from './middleware/versionCompatibility';

import { version } from './serverInfo';
import { translationRoutes } from './translation';

function api(ctx) {
  const apiRoutes = express.Router();
  apiRoutes.use('/public', publicRoutes);
  apiRoutes.use('/translation', translationRoutes);
  apiRoutes.use(authModule);
  apiRoutes.use(constructPermission);
  apiRoutes.use(buildRoutes(ctx));
  return apiRoutes;
}
=======
import { createApi } from './createApi';
import { createWebsocket } from './createWebsocket';
>>>>>>> 8a08d08c

/**
 * @param {import('./ApplicationContext').ApplicationContext} ctx
 */
export async function createApp(ctx) {
  const api = await createApi(ctx);
  const websocket = await createWebsocket(api.httpServer, ctx);

  return { express: api.express, server: api.httpServer, websocket };
}<|MERGE_RESOLUTION|>--- conflicted
+++ resolved
@@ -1,37 +1,5 @@
-<<<<<<< HEAD
-import bodyParser from 'body-parser';
-import compression from 'compression';
-import config from 'config';
-import express from 'express';
-
-import { getLoggingMiddleware } from '@tamanu/shared/services/logging';
-import { constructPermission } from '@tamanu/shared/permissions/middleware';
-import { SERVER_TYPES } from '@tamanu/constants';
-
-import { buildRoutes } from './buildRoutes';
-import { authModule } from './auth';
-import { publicRoutes } from './publicRoutes';
-
-import { defaultErrorHandler } from './middleware/errorHandler';
-import { loadshedder } from './middleware/loadshedder';
-import { versionCompatibility } from './middleware/versionCompatibility';
-
-import { version } from './serverInfo';
-import { translationRoutes } from './translation';
-
-function api(ctx) {
-  const apiRoutes = express.Router();
-  apiRoutes.use('/public', publicRoutes);
-  apiRoutes.use('/translation', translationRoutes);
-  apiRoutes.use(authModule);
-  apiRoutes.use(constructPermission);
-  apiRoutes.use(buildRoutes(ctx));
-  return apiRoutes;
-}
-=======
 import { createApi } from './createApi';
 import { createWebsocket } from './createWebsocket';
->>>>>>> 8a08d08c
 
 /**
  * @param {import('./ApplicationContext').ApplicationContext} ctx
