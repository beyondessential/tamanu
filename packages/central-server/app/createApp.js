--- conflicted
+++ resolved
@@ -31,45 +31,32 @@
   return apiRoutes;
 }
 
-<<<<<<< HEAD
 /**
  * @param {import('./ApplicationContext').ApplicationContext} ctx
  */
-export function createApp(ctx) {
+export async function createApp(ctx) {
   const { store, emailService, reportSchemaStores } = ctx;
 
-  // Init our app
   const express = defineExpress();
   const server = createServer(express);
   const websocketService = defineWebsocketService({ httpServer: server });
   ctx.telegramBotService?.registerWebsocketService(websocketService);
   registerWebsocketEvents({ websocketService, telegramBotService: ctx.telegramBotService });
 
-  express.use(loadshedder());
-  express.use(compression());
-  express.use(bodyParser.json({ limit: '50mb' }));
-  express.use(bodyParser.urlencoded({ extended: true }));
-=======
-export async function createApp(ctx) {
-  const { store, emailService, reportSchemaStores } = ctx;
-
-  const app = express();
-
   let errorMiddleware = null;
   if (config.errors?.enabled) {
     if (config.errors?.type === 'bugsnag') {
       const Bugsnag = await import('@bugsnag/js');
       const middleware = Bugsnag.getPlugin('express');
-      app.use(middleware.requestHandler);
+      express.use(middleware.requestHandler);
       errorMiddleware = middleware.errorHandler;
     }
   }
 
-  app.use(loadshedder());
-  app.use(compression());
-  app.use(bodyParser.json({ limit: '50mb' }));
-  app.use(bodyParser.urlencoded({ extended: true }));
->>>>>>> 66b8e5c0
+  express.use(loadshedder());
+  express.use(compression());
+  express.use(bodyParser.json({ limit: '50mb' }));
+  express.use(bodyParser.urlencoded({ extended: true }));
 
   // trust the x-forwarded-for header from addresses in `config.proxy.trusted`
   express.set('trust proxy', config.proxy.trusted);
@@ -110,15 +97,11 @@
     res.status(404).end();
   });
 
-<<<<<<< HEAD
-  express.use(defaultErrorHandler);
-=======
   if (errorMiddleware) {
-    app.use(errorMiddleware);
+    express.use(errorMiddleware);
   }
 
-  app.use(defaultErrorHandler);
->>>>>>> 66b8e5c0
+  express.use(defaultErrorHandler);
 
   return { express, server };
 }