--- conflicted
+++ resolved
@@ -29,10 +29,7 @@
   insertChangelogRecords,
   extractChangelogFromSnapshotRecords,
   attachChangelogToSnapshotRecords,
-<<<<<<< HEAD
   pauseAudit,
-=======
->>>>>>> bfa71046
 } from '@tamanu/database/utils/audit';
 import { uuidToFairlyUniqueInteger } from '@tamanu/shared/utils';
 
@@ -598,15 +595,11 @@
     if (!minSourceTick || !maxSourceTick) {
       return snapshotRecords;
     }
-<<<<<<< HEAD
-    const recordsForPull = await attachChangelogToSnapshotRecords(this.store, snapshotRecords, sourceTickRange);
-=======
 
     const recordsForPull = await attachChangelogToSnapshotRecords(this.store, snapshotRecords, {
       minSourceTick,
       maxSourceTick,
     });
->>>>>>> bfa71046
     return recordsForPull;
   }
 
