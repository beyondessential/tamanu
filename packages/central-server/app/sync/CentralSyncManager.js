import { trace } from '@opentelemetry/api';
import { Op, QueryTypes } from 'sequelize';
import _config from 'config';

import { SYNC_DIRECTIONS, DEBUG_LOG_TYPES, SETTINGS_SCOPES } from '@tamanu/constants';
import {
  CURRENT_SYNC_TIME_KEY,
  LOOKUP_UP_TO_TICK_KEY,
  SYNC_LOOKUP_PENDING_UPDATE_FLAG,
} from '@tamanu/shared/sync/constants';
import { log } from '@tamanu/shared/services/logging';
import {
  adjustDataPostSyncPush,
  completeSyncSession,
  countSyncSnapshotRecords,
  createSnapshotTable,
  findSyncSnapshotRecords,
  getModelsForDirection,
  getSyncTicksOfPendingEdits,
  insertSnapshotRecords,
  removeEchoedChanges,
  saveIncomingChanges,
  SYNC_SESSION_DIRECTION,
  updateSnapshotRecords,
  waitForPendingEditsUsingSyncTick,
} from '@tamanu/shared/sync';
import { uuidToFairlyUniqueInteger } from '@tamanu/shared/utils';

import { getPatientLinkedModels } from './getPatientLinkedModels';
import { snapshotOutgoingChanges } from './snapshotOutgoingChanges';
import { filterModelsFromName } from './filterModelsFromName';
import { startSnapshotWhenCapacityAvailable } from './startSnapshotWhenCapacityAvailable';
import { createMarkedForSyncPatientsTable } from './createMarkedForSyncPatientsTable';
import { updateLookupTable, updateSyncLookupPendingRecords } from './updateLookupTable';
import { repeatableReadTransaction } from './repeatableReadTransaction';

const errorMessageFromSession = session =>
  `Sync session '${session.id}' encountered an error: ${session.errors[session.errors.length - 1]}`;

// about variables lapsedSessionSeconds and lapsedSessionCheckFrequencySeconds:
// after x minutes of no activity, consider a session lapsed and wipe it to avoid holding invalid
// changes in the database when a sync fails on the facility server end

export class CentralSyncManager {
  static config = _config;

  static overrideConfig(override) {
    this.config = override;
  }

  static restoreConfig() {
    this.config = _config;
  }

  currentSyncTick;

  store;

  purgeInterval;

  constructor(ctx) {
    this.store = ctx.store;
    ctx.onClose(this.close);
  }

  close = () => clearInterval(this.purgeInterval);

  async getIsSyncCapacityFull() {
    const { maxConcurrentSessions } = this.constructor.config.sync;
    const activeSyncs = await this.store.models.SyncSession.findAll({
      where: {
        completedAt: null,
        errors: null,
      },
    });
    return activeSyncs.length >= maxConcurrentSessions;
  }

  async tickTockGlobalClock() {
    // rather than just incrementing by one tick, we "tick, tock" the clock so we guarantee the
    // "tick" part to be unique to the requesting client, and any changes made directly on the
    // central server will be recorded as updated at the "tock", avoiding any direct changes
    // (e.g. imports) being missed by a client that is at the same sync tick
    const tock = await this.store.models.LocalSystemFact.increment(CURRENT_SYNC_TIME_KEY, 2);
    return { tick: tock - 1, tock };
  }

  async startSession(debugInfo = {}) {
    // as a side effect of starting a new session, cause a tick on the global sync clock
    // this is a convenient way to tick the clock, as it means that no two sync sessions will
    // happen at the same global sync time, meaning there's no ambiguity when resolving conflicts

    const sessionId = await this.store.models.SyncSession.generateDbUuid();
    const startTime = new Date();

    const unmarkSessionAsProcessing = await this.markSessionAsProcessing(sessionId);
    const syncSession = await this.store.models.SyncSession.create({
      id: sessionId,
      startTime,
      lastConnectionTime: startTime,
      debugInfo,
    });

    // no await as prepare session (especially the tickTockGlobalClock action) might get blocked
    // and take a while if the central server is concurrently persisting records from another client.
    // Client should poll for the result later.
    const preparation = this.prepareSession(syncSession).finally(unmarkSessionAsProcessing);

    // ...but in unit tests, the tests interfere with each other if we leave prepares running
    // in the background! So, allow overriding the above behaviour.
    if (this.constructor.config.sync.awaitPreparation) {
      await preparation;
    }

    log.info('CentralSyncManager.startSession', {
      sessionId: syncSession.id,
      ...debugInfo,
    });

    return { sessionId: syncSession.id };
  }

  async prepareSession(syncSession) {
    try {
      await createSnapshotTable(this.store.sequelize, syncSession.id);
      const { tick } = await this.tickTockGlobalClock();
      await syncSession.markAsStartedAt(tick);

      // eslint-disable-next-line no-unused-expressions
      trace.getActiveSpan()?.setAttributes({
        'app.sync.sessionId': syncSession.id,
        'app.sync.tick': tick,
      });

      return { sessionId: syncSession.id, tick };
    } catch (error) {
      log.error('CentralSyncManager.prepareSession encountered an error', error);
      await this.store.models.SyncSession.markSessionErrored(syncSession.id, error.message);
    }
  }

  async connectToSession(sessionId) {
    const session = await this.store.sequelize.models.SyncSession.findOne({
      where: { id: sessionId },
    });

    if (!session) {
      throw new Error(`Sync session '${sessionId}' not found`);
    }

    const { syncSessionTimeoutMs } = this.constructor.config.sync;
    if (
      syncSessionTimeoutMs &&
      !session.errors &&
      session.updatedAt - session.createdAt > syncSessionTimeoutMs
    ) {
      await session.markErrored(`Sync session ${sessionId} timed out`);
    }

    if (session.errors) {
      throw new Error(errorMessageFromSession(session));
    }
    if (session.completedAt) {
      throw new Error(`Sync session '${sessionId}' is already completed`);
    }
    await session.update({ lastConnectionTime: Date.now() });

    // eslint-disable-next-line no-unused-expressions
    trace.getActiveSpan()?.setAttributes({
      'app.sync.sessionId': sessionId,
    });

    return session;
  }

  async endSession(sessionId) {
    const session = await this.connectToSession(sessionId);
    const durationMs = Date.now() - session.startTime;
    log.debug('CentralSyncManager.completingSession', { sessionId, durationMs });
    await completeSyncSession(this.store, sessionId);
    log.info('CentralSyncManager.completedSession', {
      sessionId,
      durationMs,
      facilityIds: session.debugInfo.facilityIds,
      deviceId: session.debugInfo.deviceId,
    });
  }

  async markSessionAsProcessing(sessionId) {
    // Mark the session as processing something asynchronous in a way that
    // a) can be read across processes, if the central server is running in cluster mode; and
    // b) will automatically get cleared if the process restarts
    // A transaction level advisory lock fulfils both of these criteria, as it sits at the database
    // level (independent of an individual node process), but will be unlocked if the transaction is
    // rolled back for any reason (e.g. the server restarts)
    const transaction = await this.store.sequelize.transaction();
    await this.store.sequelize.query('SELECT pg_advisory_xact_lock(:sessionLockId);', {
      replacements: { sessionLockId: uuidToFairlyUniqueInteger(sessionId) },
      transaction,
    });
    const unmarkSessionAsProcessing = async () => {
      await transaction.commit();
    };
    return unmarkSessionAsProcessing;
  }

  async checkSessionIsProcessing(sessionId) {
    const [rows] = await this.store.sequelize.query(
      'SELECT NOT(pg_try_advisory_xact_lock(:sessionLockId)) AS session_is_processing;',
      {
        replacements: { sessionLockId: uuidToFairlyUniqueInteger(sessionId) },
      },
    );
    return rows[0].session_is_processing;
  }

  // set pull filter begins creating a snapshot of changes to pull at this point in time
  async initiatePull(sessionId, params) {
    try {
      await this.connectToSession(sessionId);

      // first check if the snapshot is already being processed, to throw a sane error if (for some
      // reason) the client managed to kick off the pull twice (ran into this in v1.24.0 and v1.24.1)
      const isAlreadyProcessing = await this.checkSessionIsProcessing(sessionId);
      if (isAlreadyProcessing) {
        throw new Error(`Snapshot for session ${sessionId} is already being processed`);
      }

      const unmarkSessionAsProcessing = await this.markSessionAsProcessing(sessionId);
      this.setupSnapshotForPull(sessionId, params, unmarkSessionAsProcessing); // don't await, as it takes a while - the sync client will poll for it to finish
    } catch (error) {
      log.error('CentralSyncManager.initiatePull encountered an error', error);
      await this.store.models.SyncSession.markSessionErrored(sessionId, error.message);
    }
  }

  async updateLookupTable() {
    const { store } = this;

    const debugObject = await store.models.DebugLog.create({
      type: DEBUG_LOG_TYPES.SYNC_LOOKUP_UPDATE,
      info: {
        startedAt: new Date(),
      },
    });

    try {
      // get a sync tick that we can safely consider the snapshot to be up to (because we use the
      // "tick" of the tick-tock, so we know any more changes on the server, even while the snapshot
      // process is ongoing, will have a later updated_at_sync_tick)
      const { tick: currentTick } = await this.tickTockGlobalClock();

      await this.waitForPendingEdits(currentTick);

      const previouslyUpToTick =
        (await store.models.LocalSystemFact.get(LOOKUP_UP_TO_TICK_KEY)) || -1;

      await debugObject.addInfo({ since: previouslyUpToTick });

      const isInitialBuildOfLookupTable = parseInt(previouslyUpToTick, 10) === -1;

      await repeatableReadTransaction(store.sequelize, async transaction => {
        // do not need to update pending records when it is initial build
        // because it uses ticks from the actual tables for updated_at_sync_tick
        if (!isInitialBuildOfLookupTable) {
          transaction.afterCommit(async () => {
            // Wrap inside transaction so that any writes to currentSyncTick
            // will have to wait until this transaction is committed
            await store.sequelize.transaction(async () => {
              const { tick: currentTick } = await this.tickTockGlobalClock();
              await updateSyncLookupPendingRecords(store, currentTick);
            });
          });
        }

        // When it is initial build of sync lookup table, by setting it to null,
        // it will get the updated_at_sync_tick from the actual tables.
        // Otherwise, update it to SYNC_LOOKUP_PENDING_UPDATE_FLAG so that
        // it can update the flagged ones post transaction commit to the latest sync tick,
        // avoiding sync sessions missing records while sync lookup is being refreshed
        const syncLookupTick = isInitialBuildOfLookupTable ? null : SYNC_LOOKUP_PENDING_UPDATE_FLAG;

        await updateLookupTable(
          getModelsForDirection(this.store.models, SYNC_DIRECTIONS.PULL_FROM_CENTRAL),
          previouslyUpToTick,
          this.constructor.config,
          syncLookupTick,
          debugObject,
        );

        // update the last successful lookup table in the same transaction - if updating the cursor fails,
        // we want to roll back the rest of the saves so that the next update can still detect the records that failed
        // to be updated last time
        log.debug('CentralSyncManager.updateLookupTable()', {
          lastSuccessfulLookupTableUpdate: currentTick,
        });
        await store.models.LocalSystemFact.set(LOOKUP_UP_TO_TICK_KEY, currentTick);
      });
    } catch (error) {
      log.error('CentralSyncManager.updateLookupTable encountered an error', {
        error: error.message,
      });

      await debugObject.addInfo({
        error: error.message,
      });

      throw error;
    } finally {
      await debugObject.addInfo({
        completedAt: new Date(),
      });
    }
  }

  async waitForPendingEdits(tick) {
    // get all the ticks (ie: keys of in-flight transaction advisory locks) of previously pending edits
    const pendingSyncTicks = (await getSyncTicksOfPendingEdits(this.store.sequelize)).filter(
      t => t < tick,
    );

    // wait for any in-flight transactions of pending edits
    // that we don't miss any changes that are in progress
    await Promise.all(
      pendingSyncTicks.map(t => waitForPendingEditsUsingSyncTick(this.store.sequelize, t)),
    );
  }

  async setupSnapshotForPull(
    sessionId,
<<<<<<< HEAD
    { since, facilityId, tablesToInclude, tablesForFullResync, isMobile, deviceId },
    unmarkSnapshotAsProcessing,
=======
    { since, facilityIds, tablesToInclude, tablesForFullResync, isMobile, deviceId },
    unmarkSessionAsProcessing,
>>>>>>> 8d0419e3
  ) {
    let transactionTimeout;
    try {
      const { models, sequelize } = this.store;

      const session = await this.connectToSession(sessionId);

      // will wait for concurrent snapshots to complete if we are currently at capacity, then
      // set the snapshot_started_at timestamp before we proceed with the heavy work below
      await startSnapshotWhenCapacityAvailable(sequelize, sessionId);

      // get a sync tick that we can safely consider the snapshot to be up to (because we use the
      // "tick" of the tick-tock, so we know any more changes on the server, even while the snapshot
      // process is ongoing, will have a later updated_at_sync_tick)
      const { tick } = await this.tickTockGlobalClock();

      await this.waitForPendingEdits(tick);

      await models.SyncSession.update(
        { pullSince: since, pullUntil: tick },
        { where: { id: sessionId } },
      );

      await models.SyncSession.addDebugInfo(sessionId, {
        isMobile,
        tablesForFullResync,
      });

      const modelsToInclude = tablesToInclude
        ? filterModelsFromName(models, tablesToInclude)
        : models;

      // work out if any patients were newly marked for sync since this device last connected, and
      // include changes from all time for those patients
      const newPatientFacilitiesCount = await models.PatientFacility.count({
        where: { facilityId: { [Op.in]: facilityIds }, updatedAtSyncTick: { [Op.gt]: since } },
      });
      log.debug('CentralSyncManager.initiatePull', {
        facilityIds,
        newlyMarkedPatientCount: newPatientFacilitiesCount,
      });

      const fullSyncPatientsTable = await createMarkedForSyncPatientsTable(
        sequelize,
        sessionId,
        true,
        facilityIds,
        since,
      );

      const incrementalSyncPatientsTable = await createMarkedForSyncPatientsTable(
        sequelize,
        sessionId,
        false,
        facilityIds,
        since,
      );

      // query settings table and return true if any facility has set syncAllLabRequests to true
      const [{ syncAllLabRequests }] = await sequelize.query(
        `
        SELECT EXISTS (
          SELECT 1
          FROM settings
          WHERE key = 'syncAllLabRequests'
            AND scope = :scope
            AND facility_id IN (:facilityIds)
            AND value = 'true'
        ) AS "syncAllLabRequests"
        `,
        {
          replacements: { facilityIds, scope: SETTINGS_SCOPES.FACILITY },
          type: QueryTypes.SELECT,
        },
      );

      const sessionConfig = {
        // for facilities with a lab, need ongoing lab requests
        // no need for historical ones on initial sync, and no need on mobile
        syncAllLabRequests: syncAllLabRequests && !isMobile && since > -1,
      };

      // snapshot inside a "repeatable read" transaction, so that other changes made while this
      // snapshot is underway aren't included (as this could lead to a pair of foreign records with
      // the child in the snapshot and its parent missing)
      // as the snapshot only contains read queries plus writes to the specific sync snapshot table
      // that it controls, there should be no concurrent update issues :)
      await repeatableReadTransaction(this.store.sequelize, async () => {
        const { snapshotTransactionTimeoutMs } = this.constructor.config.sync;
        if (snapshotTransactionTimeoutMs) {
          transactionTimeout = setTimeout(() => {
            throw new Error(`Snapshot for session ${sessionId} timed out`);
          }, snapshotTransactionTimeoutMs);
        }

        // full changes
        await snapshotOutgoingChanges(
          this.store,
          getPatientLinkedModels(modelsToInclude),
          -1, // for all time, i.e. 0 onwards
          newPatientFacilitiesCount,
          fullSyncPatientsTable,
          sessionId,
<<<<<<< HEAD
          facilityId,
=======
          facilityIds,
>>>>>>> 8d0419e3
          deviceId,
          {}, // sending empty session config because this snapshot attempt is only for syncing new marked for sync patients
        );

        // get changes since the last successful sync for all other synced patients and independent
        // record types
        const patientFacilitiesCount = await models.PatientFacility.count({
          where: { facilityId: facilityIds },
        });

        // regular changes
        await snapshotOutgoingChanges(
          this.store,
          getModelsForDirection(modelsToInclude, SYNC_DIRECTIONS.PULL_FROM_CENTRAL),
          since,
          patientFacilitiesCount,
          incrementalSyncPatientsTable,
          sessionId,
<<<<<<< HEAD
          facilityId,
=======
          facilityIds,
>>>>>>> 8d0419e3
          deviceId,
          sessionConfig,
        );

        // any tables for full resync from (used when mobile needs to wipe and resync tables as
        // part of the upgrade process)
        if (tablesForFullResync) {
          const modelsForFullResync = filterModelsFromName(models, tablesForFullResync);
          await snapshotOutgoingChanges(
            this.store,
            getModelsForDirection(modelsForFullResync, SYNC_DIRECTIONS.PULL_FROM_CENTRAL),
            -1,
            patientFacilitiesCount,
            incrementalSyncPatientsTable,
            sessionId,
<<<<<<< HEAD
            facilityId,
=======
            facilityIds,
>>>>>>> 8d0419e3
            deviceId,
            sessionConfig,
          );
        }

        // delete any outgoing changes that were just pushed in during the same session
        await removeEchoedChanges(this.store, sessionId);
      });
      // this update to the session needs to happen outside of the transaction, as the repeatable
      // read isolation level can suffer serialization failures if a record is updated inside and
      // outside the transaction, and the session is being updated to show the last connection
      // time throughout the snapshot process
      await session.update({ snapshotCompletedAt: new Date() });
    } catch (error) {
      log.error('CentralSyncManager.setupSnapshotForPull encountered an error', {
        sessionId,
        ...error,
      });
      await this.store.models.SyncSession.markSessionErrored(sessionId, error.message);
    } finally {
      if (transactionTimeout) clearTimeout(transactionTimeout);
      await unmarkSessionAsProcessing();
    }
  }

  async checkSessionReady(sessionId) {
    // if this session is still initiating, return false to tell the client to keep waiting
    const sessionIsInitiating = await this.checkSessionIsProcessing(sessionId);
    if (sessionIsInitiating) {
      return false;
    }

    // if this session is not marked as processing, but also never set startedAtTick, record an error
    const session = await this.connectToSession(sessionId);
    if (session.startedAtTick === null) {
      await session.markErrored(
        'Session initiation incomplete, likely because the central server restarted during the process',
      );
      throw new Error(errorMessageFromSession(session));
    }

    // session ready!
    return true;
  }

  async checkPullReady(sessionId) {
    await this.connectToSession(sessionId);

    // if this snapshot still processing, return false to tell the client to keep waiting
    const snapshotIsProcessing = await this.checkSessionIsProcessing(sessionId);
    if (snapshotIsProcessing) {
      return false;
    }

    // if this snapshot is not marked as processing, but also never completed, record an error
    const session = await this.connectToSession(sessionId);
    if (session.snapshotCompletedAt === null) {
      await session.markErrored(
        'Snapshot processing incomplete, likely because the central server restarted during the snapshot',
      );
      throw new Error(errorMessageFromSession(session));
    }

    // snapshot processing complete!
    return true;
  }

  async fetchSyncMetadata(sessionId) {
    // Minimum metadata info for now but can grow in the future
    const { startedAtTick } = await this.connectToSession(sessionId);
    return { startedAtTick };
  }

  async fetchPullMetadata(sessionId) {
    const session = await this.connectToSession(sessionId);
    const totalToPull = await countSyncSnapshotRecords(
      this.store.sequelize,
      sessionId,
      SYNC_SESSION_DIRECTION.OUTGOING,
    );
    await this.store.models.SyncSession.addDebugInfo(sessionId, { totalToPull });
    const { pullUntil } = session;
    return { totalToPull, pullUntil };
  }

  async getOutgoingChanges(sessionId, { fromId, limit }) {
    await this.connectToSession(sessionId);
    return findSyncSnapshotRecords(
      this.store.sequelize,
      sessionId,
      SYNC_SESSION_DIRECTION.OUTGOING,
      fromId,
      limit,
    );
  }

  async persistIncomingChanges(sessionId, deviceId, tablesToInclude) {
    const { sequelize, models } = this.store;
    const totalPushed = await countSyncSnapshotRecords(
      sequelize,
      sessionId,
      SYNC_SESSION_DIRECTION.INCOMING,
    );
    await models.SyncSession.addDebugInfo(sessionId, { beganPersistAt: new Date(), totalPushed });

    const modelsToInclude = tablesToInclude
      ? filterModelsFromName(models, tablesToInclude)
      : getModelsForDirection(models, SYNC_DIRECTIONS.PUSH_TO_CENTRAL);

    try {
      // commit the changes to the db
      const persistedAtSyncTick = await sequelize.transaction(async () => {
        // we tick-tock the global clock to make sure there is a unique tick for these changes
        // n.b. this used to also be used for concurrency control, but that is now handled by
        // shared advisory locks taken using the current sync tick as the id, which are waited on
        // by an exclusive lock taken prior to starting a snapshot - so this is now purely for
        // saving with a unique tick
        const { tock } = await this.tickTockGlobalClock();
        await saveIncomingChanges(sequelize, modelsToInclude, sessionId, true);
        // store the sync tick on save with the incoming changes, so they can be compared for
        // edits with the outgoing changes
        await updateSnapshotRecords(
          sequelize,
          sessionId,
          { savedAtSyncTick: tock },
          { direction: SYNC_SESSION_DIRECTION.INCOMING },
        );

        return tock;
      });

      await models.SyncDeviceTick.create({
        deviceId,
        persistedAtSyncTick,
      });
      // tick tock global clock so that if records are modified by adjustDataPostSyncPush(),
      // they will be picked up for pulling in the same session (specifically won't be removed by removeEchoedChanges())
      await this.tickTockGlobalClock();
      await adjustDataPostSyncPush(sequelize, modelsToInclude, sessionId);

      // mark persisted so that client polling "completePush" can stop
      await models.SyncSession.update(
        { persistCompletedAt: new Date() },
        { where: { id: sessionId } },
      );

      // WARNING: if you are adding another db call here, you need to either move the
      // persistCompletedAt lower down, or change the check in checkPushComplete
    } catch (error) {
      log.error('CentralSyncManager.persistIncomingChanges encountered an error', error);
      await models.SyncSession.markSessionErrored(sessionId, error.message);
    }
  }

  async addIncomingChanges(sessionId, changes) {
    const { sequelize } = this.store;
    await this.connectToSession(sessionId);
    const incomingSnapshotRecords = changes.map(c => ({
      ...c,
      direction: SYNC_SESSION_DIRECTION.INCOMING,
      updatedAtByFieldSum: c.data.updatedAtByField
        ? Object.values(c.data.updatedAtByField).reduce((s, v) => s + v)
        : null,
    }));

    log.debug('CentralSyncManager.addIncomingChanges', {
      incomingSnapshotRecordsCount: incomingSnapshotRecords.length,
      sessionId,
    });
    await insertSnapshotRecords(sequelize, sessionId, incomingSnapshotRecords);
  }

  async completePush(sessionId, deviceId, tablesToInclude) {
    await this.connectToSession(sessionId);

    // don't await persisting, the client should asynchronously poll as it may take longer than
    // the http request timeout
<<<<<<< HEAD
    this.persistIncomingChanges(sessionId, deviceId, tablesToInclude);
=======
    const unmarkSessionAsProcessing = await this.markSessionAsProcessing(sessionId);
    this.persistIncomingChanges(sessionId, deviceId, tablesToInclude).finally(
      unmarkSessionAsProcessing,
    );
>>>>>>> 8d0419e3
  }

  async checkPushComplete(sessionId) {
    // if the push is still persisting, return false to tell the client to keep waiting
    const persistIsProcessing = await this.checkSessionIsProcessing(sessionId);
    if (persistIsProcessing) {
      return false;
    }

    // if this session is not marked as processing, but also never set persistCompletedAt, record an error
    const session = await this.connectToSession(sessionId);
    if (session.persistCompletedAt === null) {
      await session.markErrored(
        'Push persist incomplete, likely because the central server restarted during the process',
      );
      throw new Error(errorMessageFromSession(session));
    }

    // push complete!
    return true;
  }
}<|MERGE_RESOLUTION|>--- conflicted
+++ resolved
@@ -328,13 +328,8 @@
 
   async setupSnapshotForPull(
     sessionId,
-<<<<<<< HEAD
-    { since, facilityId, tablesToInclude, tablesForFullResync, isMobile, deviceId },
-    unmarkSnapshotAsProcessing,
-=======
     { since, facilityIds, tablesToInclude, tablesForFullResync, isMobile, deviceId },
     unmarkSessionAsProcessing,
->>>>>>> 8d0419e3
   ) {
     let transactionTimeout;
     try {
@@ -438,11 +433,7 @@
           newPatientFacilitiesCount,
           fullSyncPatientsTable,
           sessionId,
-<<<<<<< HEAD
-          facilityId,
-=======
           facilityIds,
->>>>>>> 8d0419e3
           deviceId,
           {}, // sending empty session config because this snapshot attempt is only for syncing new marked for sync patients
         );
@@ -461,11 +452,7 @@
           patientFacilitiesCount,
           incrementalSyncPatientsTable,
           sessionId,
-<<<<<<< HEAD
-          facilityId,
-=======
           facilityIds,
->>>>>>> 8d0419e3
           deviceId,
           sessionConfig,
         );
@@ -481,11 +468,7 @@
             patientFacilitiesCount,
             incrementalSyncPatientsTable,
             sessionId,
-<<<<<<< HEAD
-            facilityId,
-=======
             facilityIds,
->>>>>>> 8d0419e3
             deviceId,
             sessionConfig,
           );
@@ -663,14 +646,10 @@
 
     // don't await persisting, the client should asynchronously poll as it may take longer than
     // the http request timeout
-<<<<<<< HEAD
-    this.persistIncomingChanges(sessionId, deviceId, tablesToInclude);
-=======
     const unmarkSessionAsProcessing = await this.markSessionAsProcessing(sessionId);
     this.persistIncomingChanges(sessionId, deviceId, tablesToInclude).finally(
       unmarkSessionAsProcessing,
     );
->>>>>>> 8d0419e3
   }
 
   async checkPushComplete(sessionId) {
