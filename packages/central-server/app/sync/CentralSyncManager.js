--- conflicted
+++ resolved
@@ -616,15 +616,11 @@
     try {
       // commit the changes to the db
       const persistedAtSyncTick = await sequelize.transaction(async () => {
-<<<<<<< HEAD
-        await sequelize.setTransactionVar(AUDIT_PAUSE_KEY, true);
-=======
         // Don't produce audit logs for changes made through sync
         // Audit changelogs are generated on facility servers and will sync in to central
         // Mobile changelogs are currently not implemented
         await sequelize.setTransactionVar(AUDIT_PAUSE_KEY, true);
 
->>>>>>> 8295183f
         // we tick-tock the global clock to make sure there is a unique tick for these changes
         // n.b. this used to also be used for concurrency control, but that is now handled by
         // shared advisory locks taken using the current sync tick as the id, which are waited on
