--- conflicted
+++ resolved
@@ -1,12 +1,8 @@
 import { trace } from '@opentelemetry/api';
 import { Op, QueryTypes } from 'sequelize';
 import _config from 'config';
-<<<<<<< HEAD
-import { SYNC_DIRECTIONS, SETTING_KEYS, DEBUG_LOG_TYPES } from '@tamanu/constants';
-=======
 
 import { SYNC_DIRECTIONS, DEBUG_LOG_TYPES, SETTINGS_SCOPES } from '@tamanu/constants';
->>>>>>> b51509d7
 import {
   CURRENT_SYNC_TIME_KEY,
   LOOKUP_UP_TO_TICK_KEY,
@@ -392,15 +388,6 @@
         since,
       );
 
-<<<<<<< HEAD
-      const syncAllLabRequests = await models.Setting.get(
-        SETTING_KEYS.SYNC_ALL_LAB_REQUESTS,
-        facilityId,
-      );
-      const syncTheseProgramRegistries = await models.Setting.get(
-        SETTING_KEYS.SYNC_THESE_PROGRAM_REGISTRIES,
-        facilityId,
-=======
       // query settings table and return true if any facility has set syncAllLabRequests to true
       const [{ syncAllLabRequests }] = await sequelize.query(
         `
@@ -417,7 +404,6 @@
           replacements: { facilityIds, scope: SETTINGS_SCOPES.FACILITY },
           type: QueryTypes.SELECT,
         },
->>>>>>> b51509d7
       );
 
       const sessionConfig = {
