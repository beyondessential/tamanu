import { trace } from '@opentelemetry/api';
import { Op, QueryTypes } from 'sequelize';
import _config from 'config';

import { DEBUG_LOG_TYPES, SETTINGS_SCOPES } from '@tamanu/constants';
import { FACT_CURRENT_SYNC_TICK, FACT_LOOKUP_UP_TO_TICK } from '@tamanu/constants/facts';
import { log } from '@tamanu/shared/services/logging';
import {
  adjustDataPostSyncPush,
  bumpSyncTickForRepull,
  incomingSyncHook,
  completeSyncSession,
  countSyncSnapshotRecords,
  createSnapshotTable,
  findSyncSnapshotRecords,
  getModelsForPull,
  getModelsForPush,
  getSyncTicksOfPendingEdits,
  insertSnapshotRecords,
  removeEchoedChanges,
  saveIncomingChanges,
  updateSnapshotRecords,
  waitForPendingEditsUsingSyncTick,
  repeatableReadTransaction,
  SYNC_SESSION_DIRECTION,
  SYNC_TICK_FLAGS,
} from '@tamanu/database/sync';
import {
  insertChangelogRecords,
  extractChangelogFromSnapshotRecords,
  attachChangelogToSnapshotRecords,
  pauseAudit,
} from '@tamanu/database/utils/audit';
import { uuidToFairlyUniqueInteger } from '@tamanu/shared/utils';

import { getLookupSourceTickRange } from './getLookupSourceTickRange';
import { getPatientLinkedModels } from './getPatientLinkedModels';
import { snapshotOutgoingChanges } from './snapshotOutgoingChanges';
import { filterModelsFromName } from './filterModelsFromName';
import { startSnapshotWhenCapacityAvailable } from './startSnapshotWhenCapacityAvailable';
import { createMarkedForSyncPatientsTable } from './createMarkedForSyncPatientsTable';
import { updateLookupTable, updateSyncLookupPendingRecords } from './updateLookupTable';

const errorMessageFromSession = (session) =>
  `Sync session '${session.id}' encountered an error: ${session.errors[session.errors.length - 1]}`;

// about variables lapsedSessionSeconds and lapsedSessionCheckFrequencySeconds:
// after x minutes of no activity, consider a session lapsed and wipe it to avoid holding invalid
// changes in the database when a sync fails on the facility server end

export class CentralSyncManager {
  static config = _config;

  static overrideConfig(override) {
    this.config = override;
  }

  static restoreConfig() {
    this.config = _config;
  }

  currentSyncTick;

  store;

  purgeInterval;

  constructor(ctx) {
    this.store = ctx.store;
    ctx.onClose(this.close);
  }

  close = () => clearInterval(this.purgeInterval);

  async getIsSyncCapacityFull() {
    const { maxConcurrentSessions } = this.constructor.config.sync;
    const activeSyncs = await this.store.models.SyncSession.findAll({
      where: {
        completedAt: null,
        errors: null,
      },
    });
    return activeSyncs.length >= maxConcurrentSessions;
  }

  async tickTockGlobalClock() {
    // rather than just incrementing by one tick, we "tick, tock" the clock so we guarantee the
    // "tick" part to be unique to the requesting client, and any changes made directly on the
    // central server will be recorded as updated at the "tock", avoiding any direct changes
    // (e.g. imports) being missed by a client that is at the same sync tick
    const tock = await this.store.models.LocalSystemFact.incrementValue(FACT_CURRENT_SYNC_TICK, 2);
    return { tick: tock - 1, tock };
  }

  async startSession(debugInfo = {}) {
    // as a side effect of starting a new session, cause a tick on the global sync clock
    // this is a convenient way to tick the clock, as it means that no two sync sessions will
    // happen at the same global sync time, meaning there's no ambiguity when resolving conflicts

    const sessionId = await this.store.models.SyncSession.generateDbUuid();
    const startTime = new Date();

    const unmarkSessionAsProcessing = await this.markSessionAsProcessing(sessionId);
    const syncSession = await this.store.models.SyncSession.create({
      id: sessionId,
      startTime,
      lastConnectionTime: startTime,
      debugInfo,
    });

    // no await as prepare session (especially the tickTockGlobalClock action) might get blocked
    // and take a while if the central server is concurrently persisting records from another client.
    // Client should poll for the result later.
    const preparation = this.prepareSession(syncSession).finally(unmarkSessionAsProcessing);

    // ...but in unit tests, the tests interfere with each other if we leave prepares running
    // in the background! So, allow overriding the above behaviour.
    if (this.constructor.config.sync.awaitPreparation) {
      await preparation;
    }

    log.info('CentralSyncManager.startSession', {
      sessionId: syncSession.id,
      ...debugInfo,
    });

    return { sessionId: syncSession.id };
  }

  async prepareSession(syncSession) {
    try {
      await createSnapshotTable(this.store.sequelize, syncSession.id);
      const { tick } = await this.tickTockGlobalClock();
      await syncSession.markAsStartedAt(tick);

      // eslint-disable-next-line no-unused-expressions
      trace.getActiveSpan()?.setAttributes({
        'app.sync.sessionId': syncSession.id,
        'app.sync.tick': tick,
      });

      return { sessionId: syncSession.id, tick };
    } catch (error) {
      log.error('CentralSyncManager.prepareSession encountered an error', error);
      await this.store.models.SyncSession.markSessionErrored(syncSession.id, error.message);
    }
  }

  async connectToSession(sessionId) {
    const session = await this.store.sequelize.models.SyncSession.findOne({
      where: { id: sessionId },
    });

    if (!session) {
      throw new Error(`Sync session '${sessionId}' not found`);
    }

    const { syncSessionTimeoutMs } = this.constructor.config.sync;
    if (
      syncSessionTimeoutMs &&
      !session.errors &&
      session.updatedAt - session.createdAt > syncSessionTimeoutMs
    ) {
      await session.markErrored(`Sync session ${sessionId} timed out`);
    }

    if (session.errors) {
      throw new Error(errorMessageFromSession(session));
    }
    if (session.completedAt) {
      throw new Error(`Sync session '${sessionId}' is already completed`);
    }
    await session.update({ lastConnectionTime: Date.now() });

    // eslint-disable-next-line no-unused-expressions
    trace.getActiveSpan()?.setAttributes({
      'app.sync.sessionId': sessionId,
    });

    return session;
  }

  async endSession(sessionId) {
    const session = await this.connectToSession(sessionId);
    const durationMs = Date.now() - session.startTime;
    log.debug('CentralSyncManager.completingSession', { sessionId, durationMs });
    await completeSyncSession(this.store, sessionId);
    log.info('CentralSyncManager.completedSession', {
      sessionId,
      durationMs,
      facilityIds: session.debugInfo.facilityIds,
      deviceId: session.debugInfo.deviceId,
    });
  }

  async markSessionAsProcessing(sessionId) {
    // Mark the session as processing something asynchronous in a way that
    // a) can be read across processes, if the central server is running in cluster mode; and
    // b) will automatically get cleared if the process restarts
    // A transaction level advisory lock fulfils both of these criteria, as it sits at the database
    // level (independent of an individual node process), but will be unlocked if the transaction is
    // rolled back for any reason (e.g. the server restarts)
    const transaction = await this.store.sequelize.transaction();
    await this.store.sequelize.query('SELECT pg_advisory_xact_lock(:sessionLockId);', {
      replacements: { sessionLockId: uuidToFairlyUniqueInteger(sessionId) },
      transaction,
    });
    const unmarkSessionAsProcessing = async () => {
      await transaction.commit();
    };
    return unmarkSessionAsProcessing;
  }

  async checkSessionIsProcessing(sessionId) {
    const [rows] = await this.store.sequelize.query(
      'SELECT NOT(pg_try_advisory_xact_lock(:sessionLockId)) AS session_is_processing;',
      {
        replacements: { sessionLockId: uuidToFairlyUniqueInteger(sessionId) },
      },
    );
    return rows[0].session_is_processing;
  }

  // set pull filter begins creating a snapshot of changes to pull at this point in time
  async initiatePull(sessionId, params) {
    try {
      await this.connectToSession(sessionId);

      // first check if the snapshot is already being processed, to throw a sane error if (for some
      // reason) the client managed to kick off the pull twice (ran into this in v1.24.0 and v1.24.1)
      const isAlreadyProcessing = await this.checkSessionIsProcessing(sessionId);
      if (isAlreadyProcessing) {
        throw new Error(`Snapshot for session ${sessionId} is already being processed`);
      }

      const unmarkSessionAsProcessing = await this.markSessionAsProcessing(sessionId);
      this.setupSnapshotForPull(sessionId, params, unmarkSessionAsProcessing); // don't await, as it takes a while - the sync client will poll for it to finish
    } catch (error) {
      log.error('CentralSyncManager.initiatePull encountered an error', error);
      await this.store.models.SyncSession.markSessionErrored(sessionId, error.message);
    }
  }

  async updateLookupTable() {
    const { store } = this;

    const debugObject = await store.models.DebugLog.create({
      type: DEBUG_LOG_TYPES.SYNC_LOOKUP_UPDATE,
      info: {
        startedAt: new Date(),
      },
    });

    try {
      // get a sync tick that we can safely consider the snapshot to be up to (because we use the
      // "tick" of the tick-tock, so we know any more changes on the server, even while the snapshot
      // process is ongoing, will have a later updated_at_sync_tick)
      const { tick: currentTick } = await this.tickTockGlobalClock();

      await this.waitForPendingEdits(currentTick);

      const previouslyUpToTick =
        (await store.models.LocalSystemFact.get(FACT_LOOKUP_UP_TO_TICK)) || -1;

      await debugObject.addInfo({ since: previouslyUpToTick });

      const isInitialBuildOfLookupTable = parseInt(previouslyUpToTick, 10) === -1;

      await repeatableReadTransaction(store.sequelize, async (transaction) => {
        // do not need to update pending records when it is initial build
        // because it uses ticks from the actual tables for updated_at_sync_tick
        if (isInitialBuildOfLookupTable) {
          await this.store.models.SyncLookupTick.create({
            sourceStartTick: previouslyUpToTick,
            lookupEndTick: currentTick,
          });
        } else {
          transaction.afterCommit(async () => {
            // Wrap inside transaction so that any writes to currentSyncTick
            // will have to wait until this transaction is committed
            await store.sequelize.transaction(async () => {
              const { tick: lookupEndTick } = await this.tickTockGlobalClock();
              await updateSyncLookupPendingRecords(store, lookupEndTick);
              await this.store.models.SyncLookupTick.create({
                sourceStartTick: previouslyUpToTick,
                lookupEndTick: lookupEndTick,
              });
            });
          });
        }

        // When it is initial build of sync lookup table, by setting it to null,
        // it will get the updated_at_sync_tick from the actual tables.
        // Otherwise, update it to SYNC_LOOKUP_PENDING_UPDATE_FLAG so that
        // it can update the flagged ones post transaction commit to the latest sync tick,
        // avoiding sync sessions missing records while sync lookup is being refreshed
        const syncLookupTick = isInitialBuildOfLookupTable
          ? null
          : SYNC_TICK_FLAGS.LOOKUP_PENDING_UPDATE;

        await updateLookupTable(
          getModelsForPull(this.store.models),
          previouslyUpToTick,
          this.constructor.config,
          syncLookupTick,
          debugObject,
        );

        // update the last successful lookup table in the same transaction - if updating the cursor fails,
        // we want to roll back the rest of the saves so that the next update can still detect the records that failed
        // to be updated last time
        log.debug('CentralSyncManager.updateLookupTable()', {
          lastSuccessfulLookupTableUpdate: currentTick,
        });
        await store.models.LocalSystemFact.set(FACT_LOOKUP_UP_TO_TICK, currentTick);
      });
    } catch (error) {
      log.error('CentralSyncManager.updateLookupTable encountered an error', {
        error: error.message,
      });

      await debugObject.addInfo({
        error: error.message,
      });

      throw error;
    } finally {
      await debugObject.addInfo({
        completedAt: new Date(),
      });
    }
  }

  async waitForPendingEdits(tick) {
    // get all the ticks (ie: keys of in-flight transaction advisory locks) of previously pending edits
    const pendingSyncTicks = (await getSyncTicksOfPendingEdits(this.store.sequelize)).filter(
      (t) => t < tick,
    );

    // wait for any in-flight transactions of pending edits
    // that we don't miss any changes that are in progress
    await Promise.all(
      pendingSyncTicks.map((t) => waitForPendingEditsUsingSyncTick(this.store.sequelize, t)),
    );
  }

  async setupSnapshotForPull(
    sessionId,
    { since, facilityIds, tablesToInclude, tablesForFullResync, deviceId },
    unmarkSessionAsProcessing,
  ) {
    let transactionTimeout;
    try {
      const { models, sequelize } = this.store;

      const session = await this.connectToSession(sessionId);

      // will wait for concurrent snapshots to complete if we are currently at capacity, then
      // set the snapshot_started_at timestamp before we proceed with the heavy work below
      await startSnapshotWhenCapacityAvailable(sequelize, sessionId);

      // get a sync tick that we can safely consider the snapshot to be up to (because we use the
      // "tick" of the tick-tock, so we know any more changes on the server, even while the snapshot
      // process is ongoing, will have a later updated_at_sync_tick)
      const { tick } = await this.tickTockGlobalClock();

      await this.waitForPendingEdits(tick);

      const { minSourceTick, maxSourceTick } = await getLookupSourceTickRange(this.store, since, tick)

      await models.SyncSession.update(
        { pullSince: since, pullUntil: tick },
        { where: { id: sessionId } },
      );

<<<<<<< HEAD
      await models.SyncSession.addDebugInfo(sessionId, {
=======
      await models.SyncSession.setParameters(sessionId, {
        isMobile,
>>>>>>> acd2b076
        tablesForFullResync,
        minSourceTick,
        maxSourceTick,
        useSyncLookup: this.constructor.config.sync.lookupTable.enabled,
      });

      const modelsToInclude = tablesToInclude
        ? filterModelsFromName(models, tablesToInclude)
        : models;

      // work out if any patients were newly marked for sync since this device last connected, and
      // include changes from all time for those patients
      const newPatientFacilitiesCount = await models.PatientFacility.count({
        where: { facilityId: { [Op.in]: facilityIds }, updatedAtSyncTick: { [Op.gt]: since } },
      });
      log.debug('CentralSyncManager.initiatePull', {
        facilityIds,
        newlyMarkedPatientCount: newPatientFacilitiesCount,
      });

      const fullSyncPatientsTable = await createMarkedForSyncPatientsTable(
        sequelize,
        sessionId,
        true,
        facilityIds,
        since,
      );

      const incrementalSyncPatientsTable = await createMarkedForSyncPatientsTable(
        sequelize,
        sessionId,
        false,
        facilityIds,
        since,
      );

      // query settings table and return true if any facility has set syncAllLabRequests to true
      const [{ syncAllLabRequests }] = await sequelize.query(
        `
        SELECT EXISTS (
          SELECT 1
          FROM settings
          WHERE key = 'sync.syncAllLabRequests'
            AND scope = :scope
            AND facility_id IN (:facilityIds)
            AND value = 'true'
        ) AS "syncAllLabRequests"
        `,
        {
          replacements: { facilityIds, scope: SETTINGS_SCOPES.FACILITY },
          type: QueryTypes.SELECT,
        },
      );

      const sessionConfig = {
        // for facilities with a lab, need ongoing lab requests
        // no need for historical ones on initial sync, and no need on mobile
        syncAllLabRequests: syncAllLabRequests && !session.debugInfo.isMobile && since > -1,
      };

      // snapshot inside a "repeatable read" transaction, so that other changes made while this
      // snapshot is underway aren't included (as this could lead to a pair of foreign records with
      // the child in the snapshot and its parent missing)
      // as the snapshot only contains read queries plus writes to the specific sync snapshot table
      // that it controls, there should be no concurrent update issues :)
      await repeatableReadTransaction(this.store.sequelize, async () => {
        const { snapshotTransactionTimeoutMs } = this.constructor.config.sync;
        if (snapshotTransactionTimeoutMs) {
          transactionTimeout = setTimeout(() => {
            throw new Error(`Snapshot for session ${sessionId} timed out`);
          }, snapshotTransactionTimeoutMs);
        }

        // full changes
        await snapshotOutgoingChanges(
          this.store,
          getPatientLinkedModels(modelsToInclude),
          -1, // for all time, i.e. 0 onwards
          newPatientFacilitiesCount,
          fullSyncPatientsTable,
          sessionId,
          facilityIds,
          deviceId,
          {}, // sending empty session config because this snapshot attempt is only for syncing new marked for sync patients
        );

        // get changes since the last successful sync for all other synced patients and independent
        // record types
        const patientFacilitiesCount = await models.PatientFacility.count({
          where: { facilityId: facilityIds },
        });

        // regular changes
        await snapshotOutgoingChanges(
          this.store,
          getModelsForPull(modelsToInclude),
          since,
          patientFacilitiesCount,
          incrementalSyncPatientsTable,
          sessionId,
          facilityIds,
          deviceId,
          sessionConfig,
        );

        // any tables for full resync from (used when mobile needs to wipe and resync tables as
        // part of the upgrade process)
        if (tablesForFullResync) {
          const modelsForFullResync = filterModelsFromName(models, tablesForFullResync);
          await snapshotOutgoingChanges(
            this.store,
            getModelsForPull(modelsForFullResync),
            -1,
            patientFacilitiesCount,
            incrementalSyncPatientsTable,
            sessionId,
            facilityIds,
            deviceId,
            sessionConfig,
          );
        }

        // delete any outgoing changes that were just pushed in during the same session
        await removeEchoedChanges(this.store, sessionId);
      });
      // this update to the session needs to happen outside of the transaction, as the repeatable
      // read isolation level can suffer serialization failures if a record is updated inside and
      // outside the transaction, and the session is being updated to show the last connection
      // time throughout the snapshot process
      await session.update({ snapshotCompletedAt: new Date() });
    } catch (error) {
      log.error('CentralSyncManager.setupSnapshotForPull encountered an error', {
        sessionId,
        ...error,
      });
      await this.store.models.SyncSession.markSessionErrored(sessionId, error.message);
    } finally {
      if (transactionTimeout) clearTimeout(transactionTimeout);
      await unmarkSessionAsProcessing();
    }
  }

  async checkSessionReady(sessionId) {
    // if this session is still initiating, return false to tell the client to keep waiting
    const sessionIsInitiating = await this.checkSessionIsProcessing(sessionId);
    if (sessionIsInitiating) {
      return false;
    }

    // if this session is not marked as processing, but also never set startedAtTick, record an error
    const session = await this.connectToSession(sessionId);
    if (session.startedAtTick === null) {
      await session.markErrored(
        'Session initiation incomplete, likely because the central server restarted during the process',
      );
      throw new Error(errorMessageFromSession(session));
    }

    // session ready!
    return true;
  }

  async checkPullReady(sessionId) {
    await this.connectToSession(sessionId);

    // if the sync_lookup table is enabled, wait until it has finished its first update run
    const syncLookupUpToTick = await this.store.models.LocalSystemFact.get(FACT_LOOKUP_UP_TO_TICK);
    if (this.constructor.config.sync.lookupTable.enabled && syncLookupUpToTick === undefined) {
      return false;
    }

    // if this snapshot still processing, return false to tell the client to keep waiting
    const snapshotIsProcessing = await this.checkSessionIsProcessing(sessionId);
    if (snapshotIsProcessing) {
      return false;
    }

    // if this snapshot is not marked as processing, but also never completed, record an error
    const session = await this.connectToSession(sessionId);
    if (session.snapshotCompletedAt === null) {
      await session.markErrored(
        'Snapshot processing incomplete, likely because the central server restarted during the snapshot',
      );
      throw new Error(errorMessageFromSession(session));
    }

    // snapshot processing complete!
    return true;
  }

  async fetchSyncMetadata(sessionId) {
    // Minimum metadata info for now but can grow in the future
    const { startedAtTick } = await this.connectToSession(sessionId);
    return { startedAtTick };
  }

  async fetchPullMetadata(sessionId) {
    const session = await this.connectToSession(sessionId);
    const totalToPull = await countSyncSnapshotRecords(
      this.store.sequelize,
      sessionId,
      SYNC_SESSION_DIRECTION.OUTGOING,
    );
    await this.store.models.SyncSession.addDebugInfo(sessionId, { totalToPull });
    const { pullUntil } = session;
    return { totalToPull, pullUntil };
  }

  async getOutgoingChanges(sessionId, { fromId, limit }) {
    const session = await this.connectToSession(sessionId);
    const snapshotRecords = await findSyncSnapshotRecords(
      this.store.sequelize,
      sessionId,
      SYNC_SESSION_DIRECTION.OUTGOING,
      fromId,
      limit,
    );
    const { minSourceTick, maxSourceTick } = session.debugInfo;
    if (!minSourceTick || !maxSourceTick) {
      return snapshotRecords;
    }

    const recordsForPull = await attachChangelogToSnapshotRecords(this.store, snapshotRecords, {
      minSourceTick,
      maxSourceTick,
    });
    return recordsForPull;
  }

  async persistIncomingChanges(sessionId, deviceId, tablesToInclude, isMobile) {
    const { sequelize, models } = this.store;
    const totalPushed = await countSyncSnapshotRecords(
      sequelize,
      sessionId,
      SYNC_SESSION_DIRECTION.INCOMING,
    );
    await models.SyncSession.addDebugInfo(sessionId, { beganPersistAt: new Date(), totalPushed });

    const modelsToInclude = tablesToInclude
      ? filterModelsFromName(models, tablesToInclude)
      : getModelsForPush(models);

    try {
      // commit the changes to the db
      const persistedAtSyncTick = await sequelize.transaction(async () => {
        // currently we do not create audit logs on mobile devices
        // so we rely on sync process to create audit logs
        if (!isMobile) {
          await pauseAudit(sequelize);
        }
        // we tick-tock the global clock to make sure there is a unique tick for these changes
        // n.b. this used to also be used for concurrency control, but that is now handled by
        // shared advisory locks taken using the current sync tick as the id, which are waited on
        // by an exclusive lock taken prior to starting a snapshot - so this is now purely for
        // saving with a unique tick
        const { tock } = await this.tickTockGlobalClock();

        // run any side effects for each model
        // eg: resolving duplicated patient display IDs
        await incomingSyncHook(sequelize, modelsToInclude, sessionId);

        await saveIncomingChanges(sequelize, modelsToInclude, sessionId, true);
        // store the sync tick on save with the incoming changes, so they can be compared for
        // edits with the outgoing changes
        await updateSnapshotRecords(
          sequelize,
          sessionId,
          { savedAtSyncTick: tock },
          { direction: SYNC_SESSION_DIRECTION.INCOMING },
        );

        return tock;
      });

      await models.SyncDeviceTick.create({
        deviceId,
        persistedAtSyncTick,
      });
      // tick tock global clock so that if records are modified by adjustDataPostSyncPush(),
      // they will be picked up for pulling in the same session (specifically won't be removed by removeEchoedChanges())
      await this.tickTockGlobalClock();
      await adjustDataPostSyncPush(sequelize, modelsToInclude, sessionId);

      // mark for repull any records that were modified by an incoming sync hook
      await bumpSyncTickForRepull(sequelize, modelsToInclude, sessionId);

      // mark persisted so that client polling "completePush" can stop
      await models.SyncSession.update(
        { persistCompletedAt: new Date() },
        { where: { id: sessionId } },
      );

      // WARNING: if you are adding another db call here, you need to either move the
      // persistCompletedAt lower down, or change the check in checkPushComplete
    } catch (error) {
      log.error('CentralSyncManager.persistIncomingChanges encountered an error', error);
      await models.SyncSession.markSessionErrored(sessionId, error.message);
    }
  }

  async addIncomingChanges(sessionId, changes) {
    const { sequelize } = this.store;
    await this.connectToSession(sessionId);
    const incomingSnapshotRecords = changes.map((c) => ({
      ...c,
      direction: SYNC_SESSION_DIRECTION.INCOMING,
      updatedAtByFieldSum: c.data.updatedAtByField
        ? Object.values(c.data.updatedAtByField).reduce((s, v) => s + v)
        : null,
    }));

    log.debug('CentralSyncManager.addIncomingChanges', {
      incomingSnapshotRecordsCount: incomingSnapshotRecords.length,
      sessionId,
    });

    const { snapshotRecords, changelogRecords } =
      extractChangelogFromSnapshotRecords(incomingSnapshotRecords);
    await insertSnapshotRecords(sequelize, sessionId, snapshotRecords);
    await insertChangelogRecords(this.store.models, changelogRecords);
  }

  async completePush(sessionId, deviceId, tablesToInclude) {
    const session = await this.connectToSession(sessionId);

    // don't await persisting, the client should asynchronously poll as it may take longer than
    // the http request timeout
    const unmarkSessionAsProcessing = await this.markSessionAsProcessing(sessionId);
    this.persistIncomingChanges(
      sessionId,
      deviceId,
      tablesToInclude,
      session.debugInfo.isMobile,
    ).finally(unmarkSessionAsProcessing);
  }

  async checkPushComplete(sessionId) {
    // if the push is still persisting, return false to tell the client to keep waiting
    const persistIsProcessing = await this.checkSessionIsProcessing(sessionId);
    if (persistIsProcessing) {
      return false;
    }

    // if this session is not marked as processing, but also never set persistCompletedAt, record an error
    const session = await this.connectToSession(sessionId);
    if (session.persistCompletedAt === null) {
      await session.markErrored(
        'Push persist incomplete, likely because the central server restarted during the process',
      );
      throw new Error(errorMessageFromSession(session));
    }

    // push complete!
    return true;
  }
}<|MERGE_RESOLUTION|>--- conflicted
+++ resolved
@@ -373,12 +373,7 @@
         { where: { id: sessionId } },
       );
 
-<<<<<<< HEAD
-      await models.SyncSession.addDebugInfo(sessionId, {
-=======
       await models.SyncSession.setParameters(sessionId, {
-        isMobile,
->>>>>>> acd2b076
         tablesForFullResync,
         minSourceTick,
         maxSourceTick,
