--- conflicted
+++ resolved
@@ -235,11 +235,7 @@
       { isolationLevel: Transaction.ISOLATION_LEVELS.REPEATABLE_READ },
       async () => {
         await updateLookupTable(
-<<<<<<< HEAD
           getModelsForDirection(this.store.models, SYNC_DIRECTIONS.PULL_FROM_CENTRAL),
-=======
-          [this.store.models.Encounter], //TODO: Will be changed to all models later
->>>>>>> c6e4faa3
           globalSyncSince,
           this.constructor.config,
         );
