--- conflicted
+++ resolved
@@ -2,11 +2,7 @@
 import { Op, QueryTypes } from 'sequelize';
 import _config from 'config';
 
-<<<<<<< HEAD
-import { SYNC_DIRECTIONS, DEBUG_LOG_TYPES, SETTINGS_SCOPES, AUDIT_PAUSE_KEY } from '@tamanu/constants';
-=======
 import { DEBUG_LOG_TYPES, SETTINGS_SCOPES, AUDIT_PAUSE_KEY } from '@tamanu/constants';
->>>>>>> ec5078fa
 import { FACT_CURRENT_SYNC_TICK, FACT_LOOKUP_UP_TO_TICK } from '@tamanu/constants/facts';
 import { log } from '@tamanu/shared/services/logging';
 import {
