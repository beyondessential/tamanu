--- conflicted
+++ resolved
@@ -3,10 +3,7 @@
 import _config from 'config';
 
 import { SYNC_DIRECTIONS } from '@tamanu/constants';
-import {
-  CURRENT_SYNC_TIME_KEY,
-  LOOKUP_UP_TO_TICK_KEY,
-} from '@tamanu/shared/sync/constants';
+import { CURRENT_SYNC_TIME_KEY, LOOKUP_UP_TO_TICK_KEY } from '@tamanu/shared/sync/constants';
 import { log } from '@tamanu/shared/services/logging';
 import {
   adjustDataPostSyncPush,
@@ -235,13 +232,8 @@
       { isolationLevel: Transaction.ISOLATION_LEVELS.REPEATABLE_READ },
       async () => {
         await updateLookupTable(
-<<<<<<< HEAD
           getModelsForDirection(this.store.models, SYNC_DIRECTIONS.PULL_FROM_CENTRAL),
-          globalSyncSince,
-=======
-          [this.store.models.Encounter], //TODO: Will be changed to all models later
           previouslyUpToTick,
->>>>>>> c1478234
           this.constructor.config,
         );
 
