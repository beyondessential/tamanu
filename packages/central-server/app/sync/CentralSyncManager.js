--- conflicted
+++ resolved
@@ -1,21 +1,13 @@
 import { trace } from '@opentelemetry/api';
-<<<<<<< HEAD
-import { Op, QueryTypes, Transaction } from 'sequelize';
+import { Op, QueryTypes } from 'sequelize';
 import _config from 'config';
 
-import { SETTINGS_SCOPES, SYNC_DIRECTIONS } from '@tamanu/constants';
-import { CURRENT_SYNC_TIME_KEY } from '@tamanu/shared/sync/constants';
-=======
-import { Op } from 'sequelize';
-import _config from 'config';
-
-import { SYNC_DIRECTIONS, DEBUG_LOG_TYPES } from '@tamanu/constants';
+import { SYNC_DIRECTIONS, DEBUG_LOG_TYPES, SETTINGS_SCOPES } from '@tamanu/constants';
 import {
   CURRENT_SYNC_TIME_KEY,
   LOOKUP_UP_TO_TICK_KEY,
   SYNC_LOOKUP_PENDING_UPDATE_FLAG,
 } from '@tamanu/shared/sync/constants';
->>>>>>> f4569e61
 import { log } from '@tamanu/shared/services/logging';
 import {
   adjustDataPostSyncPush,
@@ -391,7 +383,6 @@
         since,
       );
 
-<<<<<<< HEAD
       // query settings table and return true if any facility has set syncAllLabRequests to true
       const [{ syncAllLabRequests }] = await sequelize.query(
         `
@@ -410,27 +401,6 @@
         },
       );
 
-      // query settings table and return unique concatenated array of each facilities program registries to sync
-      const [{ syncTheseProgramRegistries }] = await sequelize.query(
-        `
-        SELECT ARRAY_AGG(DISTINCT elem::text) as "syncTheseProgramRegistries"
-        FROM (
-          SELECT jsonb_array_elements_text(value) AS elem
-          FROM settings
-          WHERE key = 'syncTheseProgramRegistries'
-            AND scope = :scope
-            AND facility_id IN (:facilityIds)
-        ) sq;
-         `,
-        {
-          replacements: { facilityIds, scope: SETTINGS_SCOPES.FACILITY },
-          type: QueryTypes.SELECT,
-        },
-      );
-=======
-      const syncAllLabRequests = await models.Setting.get('syncAllLabRequests', facilityId);
->>>>>>> f4569e61
-
       const sessionConfig = {
         // for facilities with a lab, need ongoing lab requests
         // no need for historical ones on initial sync, and no need on mobile
@@ -442,27 +412,6 @@
       // the child in the snapshot and its parent missing)
       // as the snapshot only contains read queries plus writes to the specific sync snapshot table
       // that it controls, there should be no concurrent update issues :)
-<<<<<<< HEAD
-      await this.store.sequelize.transaction(
-        { isolationLevel: Transaction.ISOLATION_LEVELS.REPEATABLE_READ },
-        async () => {
-          // full changes
-          await snapshotOutgoingChanges(
-            getPatientLinkedModels(modelsToInclude),
-            -1, // for all time, i.e. 0 onwards
-            newPatientFacilitiesCount,
-            fullSyncPatientsTable,
-            sessionId,
-            facilityIds,
-            {}, // sending empty session config because this snapshot attempt is only for syncing new marked for sync patients
-          );
-
-          // get changes since the last successful sync for all other synced patients and independent
-          // record types
-          const patientFacilitiesCount = await models.PatientFacility.count({
-            where: { facilityId: { [Op.in]: facilityIds } },
-          });
-=======
       await repeatableReadTransaction(this.store.sequelize, async () => {
         const { snapshotTransactionTimeoutMs } = this.constructor.config.sync;
         if (snapshotTransactionTimeoutMs) {
@@ -500,7 +449,6 @@
           facilityId,
           sessionConfig,
         );
->>>>>>> f4569e61
 
         // any tables for full resync from (used when mobile needs to wipe and resync tables as
         // part of the upgrade process)
@@ -518,31 +466,9 @@
           );
         }
 
-<<<<<<< HEAD
-          // any tables for full resync from (used when mobile needs to wipe and resync tables as
-          // part of the upgrade process)
-          if (tablesForFullResync) {
-            const modelsForFullResync = filterModelsFromName(models, tablesForFullResync);
-            await snapshotOutgoingChanges(
-              getModelsForDirection(modelsForFullResync, SYNC_DIRECTIONS.PULL_FROM_CENTRAL),
-              -1,
-              patientFacilitiesCount,
-              incrementalSyncPatientsTable,
-              sessionId,
-              facilityIds,
-              sessionConfig,
-            );
-          }
-
-          // delete any outgoing changes that were just pushed in during the same session
-          await removeEchoedChanges(this.store, sessionId);
-        },
-      );
-=======
         // delete any outgoing changes that were just pushed in during the same session
         await removeEchoedChanges(this.store, sessionId);
       });
->>>>>>> f4569e61
       // this update to the session needs to happen outside of the transaction, as the repeatable
       // read isolation level can suffer serialization failures if a record is updated inside and
       // outside the transaction, and the session is being updated to show the last connection
