--- conflicted
+++ resolved
@@ -26,11 +26,6 @@
   SYNC_TICK_FLAGS,
 } from '@tamanu/database/sync';
 import {
-<<<<<<< HEAD
-=======
-  insertChangelogRecords,
-  extractChangelogFromSnapshotRecords,
->>>>>>> bfa71046
   attachChangelogToSnapshotRecords,
 } from '@tamanu/database/utils/audit';
 import { uuidToFairlyUniqueInteger } from '@tamanu/shared/utils';
@@ -368,11 +363,7 @@
 
       await this.waitForPendingEdits(tick);
 
-<<<<<<< HEAD
-      const lookupTickRange = await getLookupSourceTickRange(this.store, since, tick)
-=======
       const { minSourceTick, maxSourceTick } = await getLookupSourceTickRange(this.store, since, tick)
->>>>>>> bfa71046
 
       await models.SyncSession.update(
         { pullSince: since, pullUntil: tick },
@@ -382,12 +373,8 @@
       await models.SyncSession.addDebugInfo(sessionId, {
         isMobile,
         tablesForFullResync,
-<<<<<<< HEAD
-        ...lookupTickRange,
-=======
         minSourceTick,
         maxSourceTick,
->>>>>>> bfa71046
       });
 
       const modelsToInclude = tablesToInclude
@@ -602,11 +589,7 @@
       limit,
     );
     const { minSourceTick, maxSourceTick } = session.debugInfo;
-<<<<<<< HEAD
-    if (!minSourceTick && !maxSourceTick) {
-=======
     if (!minSourceTick || !maxSourceTick) {
->>>>>>> bfa71046
       return snapshotRecords;
     }
 
@@ -704,14 +687,7 @@
       sessionId,
     });
 
-<<<<<<< HEAD
     await insertSnapshotRecords(sequelize, sessionId, incomingSnapshotRecords);
-=======
-    const { snapshotRecords, changelogRecords } =
-      extractChangelogFromSnapshotRecords(incomingSnapshotRecords);
-    await insertSnapshotRecords(sequelize, sessionId, snapshotRecords);
-    await insertChangelogRecords(this.store.models, changelogRecords);
->>>>>>> bfa71046
   }
 
   async completePush(sessionId, deviceId, tablesToInclude) {
