--- conflicted
+++ resolved
@@ -370,19 +370,11 @@
         { where: { id: sessionId } },
       );
 
-<<<<<<< HEAD
-      await models.SyncSession.addDebugInfo(sessionId, {
-=======
       await models.SyncSession.setParameters(sessionId, {
-        isMobile,
->>>>>>> 140c3a5e
-        tablesForFullResync,
-      });
-
-      await models.SyncSession.addParameters(sessionId, {
         isMobile,
         minSourceTick,
         maxSourceTick,
+        tablesForFullResync,
         useSyncLookup: this.constructor.config.sync.lookupTable.enabled,
       });
 
