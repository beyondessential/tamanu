--- conflicted
+++ resolved
@@ -136,11 +136,6 @@
     if (!session) {
       throw new Error(`Sync session '${sessionId}' not found`);
     }
-<<<<<<< HEAD
-=======
-    if (session.completedAt) {
-      throw new Error(`Sync session '${sessionId}' is already completed`);
-    }
 
     const { syncSessionTimeoutMs } = this.constructor.config.sync;
     if (
@@ -152,7 +147,6 @@
       await session.save();
     }
 
->>>>>>> 352993ab
     if (session.error) {
       throw new Error(errorMessageFromSession(session));
     }
