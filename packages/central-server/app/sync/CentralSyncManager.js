--- conflicted
+++ resolved
@@ -372,11 +372,7 @@
       );
 
       await models.SyncSession.setParameters(sessionId, {
-<<<<<<< HEAD
         isMobile,
-=======
-        tablesForFullResync,
->>>>>>> 060e4d08
         minSourceTick,
         maxSourceTick,
         tablesForFullResync,
