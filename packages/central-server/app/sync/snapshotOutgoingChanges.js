--- conflicted
+++ resolved
@@ -203,11 +203,8 @@
     while (fromId != null) {
       const [[{ maxId, count }]] = await store.sequelize.query(
         `
-<<<<<<< HEAD
-=======
       SELECT pg_sleep(10);
 
->>>>>>> 5346de40
       WITH inserted AS (
         INSERT INTO ${snapshotTableName} (
           direction,
