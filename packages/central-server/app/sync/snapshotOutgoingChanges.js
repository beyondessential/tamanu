import { snake } from 'case';
import {
  COLUMNS_EXCLUDED_FROM_SYNC,
  getSnapshotTableName,
  SYNC_SESSION_DIRECTION,
} from '@tamanu/shared/sync';
import { SYNC_DIRECTIONS } from '@tamanu/constants';
import { log } from '@tamanu/shared/services/logging/log';
import { withConfig } from '@tamanu/shared/utils/withConfig';
import { getPatientLinkedModels } from './getPatientLinkedModels';

const snapshotChangesForModel = async (
  model,
  since,
  patientCount,
  markedForSyncPatientsTable,
  sessionId,
  facilityIds,
  sessionConfig,
  config,
) => {
  log.debug('snapshotOutgoingChanges.beginCountingModel', {
    model: model.tableName,
    since,
    sessionId,
  });

  const CHUNK_SIZE = config.sync.maxRecordsPerSnapshotChunk;
  const modelHasPatientSyncFilter = !!model.buildPatientSyncFilter;
  const patientSyncFilter = modelHasPatientSyncFilter
    ? model.buildPatientSyncFilter(patientCount, markedForSyncPatientsTable, sessionConfig)
    : '';
  if (modelHasPatientSyncFilter && patientSyncFilter === null) {
    // if patient sync filter is null, it indicates no records will be available so no point in going further
    // e.g. patientIds is empty, so a patient linked filter will produce no data
    return 0;
  }

  const filter = modelHasPatientSyncFilter ? patientSyncFilter : model.buildSyncFilter();

  const { tableName: table } = model;

  const attributes = model.getAttributes();
  const useUpdatedAtByFieldSum = !!attributes.updatedAtByField;

  const snapshotTableName = getSnapshotTableName(sessionId);

  let fromId = '';
  let totalCount = 0;

  while (fromId != null) {
    const [[{ maxId, count }]] = await model.sequelize.query(
      `
      WITH inserted AS (
        INSERT INTO ${snapshotTableName} (
          direction,
          is_deleted,
          record_type,
          record_id,
          saved_at_sync_tick,
          updated_at_by_field_sum,
          data
        )
        SELECT
          '${SYNC_SESSION_DIRECTION.OUTGOING}',
          ${table}.deleted_at IS NOT NULL,
          '${table}',
          ${table}.id,
          ${table}.updated_at_sync_tick,
          ${useUpdatedAtByFieldSum ? 'updated_at_by_field_summary.sum ,' : 'NULL,'}
          json_build_object(
            ${Object.keys(attributes)
              .filter(a => !COLUMNS_EXCLUDED_FROM_SYNC.includes(a))
              .map(a => `'${a}', ${table}.${snake(a)}`)}
          )
        FROM
          ${table}
          ${
            useUpdatedAtByFieldSum
              ? `
        LEFT JOIN (
          SELECT
            ${table}.id, sum(value::text::bigint) sum
          FROM
            ${table}, json_each(${table}.updated_at_by_field)
          GROUP BY
            ${table}.id
        ) updated_at_by_field_summary
        ON
          ${table}.id = updated_at_by_field_summary.id`
              : ''
          }
        ${filter || `WHERE ${table}.updated_at_sync_tick > :since`}
        ${fromId ? `AND ${table}.id > :fromId` : ''}
        ORDER BY ${table}.id
        LIMIT :limit
        RETURNING record_id
      )
      SELECT MAX(record_id) as "maxId",
        count(*) as "count"
      FROM inserted;
    `,
      {
        replacements: {
          sessionId,
          since,
          // include replacement params used in some model specific sync filters outside of this file
          // see e.g. Referral.buildSyncFilter
          facilityIds,
          limit: CHUNK_SIZE,
          fromId,
        },
      },
    );

    const chunkCount = parseInt(count, 10); // count should always be default to '0'
    fromId = maxId;
    totalCount += chunkCount;
  }

  log.debug('snapshotOutgoingChanges.countedForModel', {
    count: totalCount,
    model: model.tableName,
    since,
    sessionId,
  });

  return totalCount;
};

const snapshotOutgoingChangesFromModels = withConfig(
  async (
    outgoingModels,
    since,
    patientCount,
    markedForSyncPatientsTable,
    sessionId,
    facilityIds,
    sessionConfig,
    config,
  ) => {
    const invalidModelNames = Object.values(outgoingModels)
      .filter(
        m =>
          ![SYNC_DIRECTIONS.BIDIRECTIONAL, SYNC_DIRECTIONS.PULL_FROM_CENTRAL].includes(
            m.syncDirection,
          ),
      )
      .map(m => m.tableName);

    if (invalidModelNames.length) {
      throw new Error(
        `Invalid sync direction(s) when pulling these models from central: ${invalidModelNames}`,
      );
    }

    let changesCount = 0;

    for (const model of Object.values(outgoingModels)) {
      try {
        const modelChangesCount = await snapshotChangesForModel(
          model,
          since,
          patientCount,
          markedForSyncPatientsTable,
          sessionId,
          facilityIds,
          sessionConfig,
          config,
        );

        changesCount += modelChangesCount || 0;
      } catch (e) {
        log.error(`Failed to snapshot ${model.name}: `);
        log.debug(e);
        throw new Error(`Failed to snapshot ${model.name}: ${e.message}`);
      }
    }

    log.debug('snapshotOutgoingChanges.countedAll', { count: changesCount, since, sessionId });

    return changesCount;
  },
);

function getPatientRelatedWhereClause(
  models,
  recordTypes,
  patientCount,
  markedForSyncPatientsTable,
) {
  const recordTypesLinkedToPatients = Object.values(getPatientLinkedModels(models)).map(
    m => m.tableName,
  );
  const allRecordTypesAreForPatients = recordTypes.every(recordType =>
    recordTypesLinkedToPatients.includes(recordType),
  );

  if (allRecordTypesAreForPatients) {
    if (patientCount) {
      return `patient_id IN (SELECT patient_id FROM ${markedForSyncPatientsTable})`;
    }
    return 'FALSE';
  }
  if (!allRecordTypesAreForPatients) {
    if (patientCount) {
      return `(patient_id IS NULL OR patient_id IN (SELECT patient_id FROM ${markedForSyncPatientsTable}))`;
    }
    return 'patient_id IS NULL';
  }
}

const snapshotOutgoingChangesFromSyncLookup = withConfig(
  async (
    store,
    outgoingModels,
    since,
    patientCount,
    markedForSyncPatientsTable,
    sessionId,
<<<<<<< HEAD
    facilityId,
=======
    facilityIds,
>>>>>>> 8d0419e3
    deviceId,
    sessionConfig,
    config,
  ) => {
    let fromId = '';
    let totalCount = 0;
    const snapshotTableName = getSnapshotTableName(sessionId);
    const CHUNK_SIZE = config.sync.maxRecordsPerSnapshotChunk;
    const { avoidRepull } = config.sync.lookupTable;
    const { syncAllLabRequests } = sessionConfig;
    const recordTypes = Object.values(outgoingModels).map(m => m.tableName);
    while (fromId != null) {
      const [[{ maxId, count }]] = await store.sequelize.query(
        `
      WITH inserted AS (
        INSERT INTO ${snapshotTableName} (
          sync_lookup_id,
          direction,
          is_deleted,
          record_type,
          record_id,
          saved_at_sync_tick,
          updated_at_by_field_sum,
          data
        )
        SELECT
          id,
          '${SYNC_SESSION_DIRECTION.OUTGOING}',
          is_deleted,
          record_type,
          record_id,
          updated_at_sync_tick,
          updated_at_by_field_sum,
          data
        FROM
          sync_lookup
        WHERE updated_at_sync_tick > :since
        ${fromId ? `AND id > :fromId` : ''}
        AND (
          --- either no patient_id (meaning we don't care if the record is associate to a patient, eg: reference_data)
          --- or patient_id has to match the marked for sync patient_ids, eg: encounters
          ${getPatientRelatedWhereClause(
            store.models,
            recordTypes,
            patientCount,
            markedForSyncPatientsTable,
          )}
          --- either no facility_id (meaning we don't care if the record is associate to a facility, eg: reference_data)
          --- or facility_id has to match the current facility, eg: patient_facilities
          AND (
            facility_id IS NULL
            OR
            facility_id in (:facilityIds)
          )
          --- if syncAllLabRequests is on then sync all records with is_lab_request IS TRUE
          ${
            syncAllLabRequests
              ? `
            OR is_lab_request IS TRUE
          `
              : ''
          }
        )
        AND record_type IN (:recordTypes)
        ${
          avoidRepull && deviceId
            ? 'AND (pushed_by_device_id <> :deviceId OR pushed_by_device_id IS NULL)'
            : ''
        }
        ORDER BY id
        LIMIT :limit
        RETURNING sync_lookup_id
      )
      SELECT MAX(sync_lookup_id) as "maxId",
        count(*) as "count"
      FROM inserted;
    `,
        {
          replacements: {
            sessionId,
            since,
            // include replacement params used in some model specific sync filters outside of this file
            // see e.g. Referral.buildSyncFilter
            facilityIds,
            limit: CHUNK_SIZE,
            fromId,
            recordTypes,
            deviceId,
          },
        },
      );

      const chunkCount = parseInt(count, 10); // count should always be default to '0'

      fromId = maxId;
      totalCount += chunkCount;
    }

    log.info('snapshotOutgoingChangesFromSyncLookup.countedAll', {
      count: totalCount,
      since,
      sessionId,
      deviceId,
    });

    return totalCount;
  },
);

export const snapshotOutgoingChanges = withConfig(
  async (
    store,
    outgoingModels,
    since,
    patientCount,
    markedForSyncPatientsTable,
    sessionId,
<<<<<<< HEAD
    facilityId,
=======
    facilityIds,
>>>>>>> 8d0419e3
    deviceId,
    sessionConfig,
    config,
  ) => {
    const useSyncLookup = config.sync.lookupTable.enabled;

    if (useSyncLookup) {
      await store.models.SyncSession.addDebugInfo(sessionId, { useSyncLookup: true });
    }

    return useSyncLookup
      ? snapshotOutgoingChangesFromSyncLookup(
          store,
          outgoingModels,
          since,
          patientCount,
          markedForSyncPatientsTable,
          sessionId,
<<<<<<< HEAD
          facilityId,
=======
          facilityIds,
>>>>>>> 8d0419e3
          deviceId,
          sessionConfig,
          config,
        )
      : snapshotOutgoingChangesFromModels(
          outgoingModels,
          since,
          patientCount,
          markedForSyncPatientsTable,
          sessionId,
          facilityIds,
          sessionConfig,
          config,
        );
  },
);<|MERGE_RESOLUTION|>--- conflicted
+++ resolved
@@ -218,11 +218,7 @@
     patientCount,
     markedForSyncPatientsTable,
     sessionId,
-<<<<<<< HEAD
-    facilityId,
-=======
     facilityIds,
->>>>>>> 8d0419e3
     deviceId,
     sessionConfig,
     config,
@@ -340,11 +336,7 @@
     patientCount,
     markedForSyncPatientsTable,
     sessionId,
-<<<<<<< HEAD
-    facilityId,
-=======
     facilityIds,
->>>>>>> 8d0419e3
     deviceId,
     sessionConfig,
     config,
@@ -363,11 +355,7 @@
           patientCount,
           markedForSyncPatientsTable,
           sessionId,
-<<<<<<< HEAD
-          facilityId,
-=======
           facilityIds,
->>>>>>> 8d0419e3
           deviceId,
           sessionConfig,
           config,
