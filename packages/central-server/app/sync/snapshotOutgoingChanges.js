--- conflicted
+++ resolved
@@ -225,11 +225,8 @@
         WHERE updated_at_sync_tick > :since
         ${fromId ? `AND record_id > :fromId` : ''}
         AND (
-<<<<<<< HEAD
-=======
           --- either no patient_id (meaning we don't care if the record is associate to a patient, eg: reference_data) 
           --- or patient_id has to match the marked for sync patient_ids, eg: encounters
->>>>>>> 2d608706
           (
             patient_id IS NULL
           ${
@@ -237,24 +234,17 @@
               ? `OR patient_id IN (SELECT patient_id FROM ${markedForSyncPatientsTable})`
               : ''
           })
-<<<<<<< HEAD
-=======
           --- either no facility_id (meaning we don't care if the record is associate to a facility, , eg: reference_data) 
           --- or facility_id has to match the current facility, eg: patient_facilities
->>>>>>> 2d608706
           AND (
             facility_id IS NULL
             OR
             facility_id = :facilityId
           )
-<<<<<<< HEAD
-          ${syncAllLabRequests ? 'AND is_lab_request IS TRUE' : ''}
-=======
           --- if syncAllLabRequests is on then sync all records with is_lab_request IS TRUE
           ${syncAllLabRequests ? `
             OR is_lab_request IS TRUE
           ` : ''}
->>>>>>> 2d608706
         )
         ORDER BY record_id
         LIMIT :limit
