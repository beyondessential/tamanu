--- conflicted
+++ resolved
@@ -4,11 +4,7 @@
 
 import { ScheduledTask } from '@tamanu/shared/tasks';
 import { log } from '@tamanu/shared/services/logging';
-<<<<<<< HEAD
-import { sleepAsync } from '@tamanu/utils';
-=======
 import { sleepAsync } from '@tamanu/utils/sleepAsync';
->>>>>>> cf8b822e
 import {
   getCurrentCountryTimeZoneDateTimeString,
   toCountryDateTimeString,
