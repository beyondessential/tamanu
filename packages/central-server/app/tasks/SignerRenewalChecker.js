import { ScheduledTask } from '@tamanu/shared/tasks';
import { log } from '@tamanu/shared/services/logging';
import { Op } from 'sequelize';
import { newKeypairAndCsr } from '../integrations/Signer';

export class SignerRenewalChecker extends ScheduledTask {
  constructor(context) {
<<<<<<< HEAD
    const { schedules, settings, store } = context;
    super(schedules.signerRenewalChecker.schedule, log);
    this.settings = settings;
    this.models = store.models;
=======
    const conf = config.schedules.signerRenewalChecker;
    const { schedule, jitterTime } = conf;
    super(schedule, log, jitterTime);
    this.config = conf;
    this.context = context;
>>>>>>> 7a9d19a2
    this.runImmediately();
  }

  getName() {
    return 'SignerRenewalChecker';
  }

  async run() {
    const { Signer } = this.models;

    const pending = await Signer.findAll({
      where: {
        certificate: { [Op.is]: null },
        privateKey: { [Op.not]: null },
      },
    });

    if (pending.length > 0) {
      log.info(
        `There is at least one pending signer CSR: ${pending
          .map(s => s.id)
          .join(', ')}, skipping renewal`,
      );
      return;
    }

    const signer = await Signer.findActive();

    let beyondThreshold = false;

    // If this is the first signer
    if (!signer) {
      beyondThreshold = true;
    } else {
      // If we've let it lapse entirely
      if (signer.validityPeriodEnd <= new Date()) {
        beyondThreshold = true;
      }

      // If we're really too late somehow
      if (signer.workingPeriodEnd <= new Date()) {
        beyondThreshold = true;
      }

      // Buffer before PKUP ends
      const daysUntilWorkingEnd = (signer.workingPeriodEnd - new Date()) / (1000 * 60 * 60 * 24);
      if (daysUntilWorkingEnd <= 16) {
        beyondThreshold = true;
      }
    }

    if (beyondThreshold) {
      if (signer) {
        log.info(`Signer ${signer.id} is beyond renewal threshold`);
      } else {
        log.info(`Generating CSR for first Signer`);
      }

      log.info('Generating new signer CSR');
      const country = await this.settings.get('country');
      const { publicKey, privateKey, request } = await newKeypairAndCsr({
        settings: this.settings,
      });
      const newSigner = await Signer.create({
        publicKey: Buffer.from(publicKey),
        privateKey: Buffer.from(privateKey),
        request,
        countryCode: country['alpha-3'],
      });
      log.info(`Created new signer (CSR): ${newSigner.id}`);
    }
  }
}<|MERGE_RESOLUTION|>--- conflicted
+++ resolved
@@ -1,22 +1,17 @@
+import config from 'config';
+import { Op } from 'sequelize';
+
 import { ScheduledTask } from '@tamanu/shared/tasks';
 import { log } from '@tamanu/shared/services/logging';
-import { Op } from 'sequelize';
 import { newKeypairAndCsr } from '../integrations/Signer';
 
 export class SignerRenewalChecker extends ScheduledTask {
   constructor(context) {
-<<<<<<< HEAD
     const { schedules, settings, store } = context;
-    super(schedules.signerRenewalChecker.schedule, log);
+    const { jitterTime } = config.schedules.signerRenewalChecker;
+    super(schedules.signerRenewalChecker.schedule, log, jitterTime);
     this.settings = settings;
     this.models = store.models;
-=======
-    const conf = config.schedules.signerRenewalChecker;
-    const { schedule, jitterTime } = conf;
-    super(schedule, log, jitterTime);
-    this.config = conf;
-    this.context = context;
->>>>>>> 7a9d19a2
     this.runImmediately();
   }
 
