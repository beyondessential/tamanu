import config from 'config';

import { log } from '@tamanu/shared/services/logging';
import { SendStatusToMetaServer } from '@tamanu/shared/tasks/SendStatusToMetaServer';

import { PatientEmailCommunicationProcessor } from './PatientEmailCommunicationProcessor';
import { PatientMergeMaintainer } from './PatientMergeMaintainer';
import { OutpatientDischarger } from './OutpatientDischarger';
import { DeceasedPatientDischarger } from './DeceasedPatientDischarger';
import { ReportRequestProcessor } from './ReportRequestProcessor';
import { ReportRequestScheduler } from './ReportRequestScheduler';
import { VRSActionRetrier } from './VRSActionRetrier';
import { SignerWorkingPeriodChecker } from './SignerWorkingPeriodChecker';
import { SignerRenewalChecker } from './SignerRenewalChecker';
import { SignerRenewalSender } from './SignerRenewalSender';
import { CertificateNotificationProcessor } from './CertificateNotificationProcessor';
import { IPSRequestProcessor } from './IPSRequestProcessor';
import { AutomaticLabTestResultPublisher } from './AutomaticLabTestResultPublisher';
import { CovidClearanceCertificatePublisher } from './CovidClearanceCertificatePublisher';
import { PlannedMoveTimeout } from './PlannedMoveTimeout';
import { StaleSyncSessionCleaner } from './StaleSyncSessionCleaner';
import { FhirMissingResources } from './FhirMissingResources';
import { PatientTelegramCommunicationProcessor } from './PatientTelegramCommunicationProcessor';
import { VaccinationReminderProcessor } from './VaccinationReminderProcessor';
import { SurveyCompletionNotifierProcessor } from './SurveyCompletionNotifierProcessor';
import { SyncLookupRefresher } from './SyncLookupRefresher';
import { GenerateRepeatingTasks } from './GenerateRepeatingTasks';
import { GenerateRepeatingAppointments } from './GenerateRepeatingAppointments';
import { GenerateMedicationAdministrationRecords } from './GenerateMedicationAdministrationRecords';
<<<<<<< HEAD
=======
import { MedicationDiscontinuer } from './MedicationDiscontinuer';
>>>>>>> 51aea036

export { startFhirWorkerTasks } from './fhir';

export async function startScheduledTasks(context) {
  const taskClasses = [
    OutpatientDischarger,
    DeceasedPatientDischarger,
    PatientEmailCommunicationProcessor,
    ReportRequestProcessor,
    CertificateNotificationProcessor,
    IPSRequestProcessor,
    PatientMergeMaintainer,
    PatientTelegramCommunicationProcessor,
    VaccinationReminderProcessor,
    AutomaticLabTestResultPublisher,
    CovidClearanceCertificatePublisher,
    StaleSyncSessionCleaner,
    PlannedMoveTimeout,
    FhirMissingResources,
    SurveyCompletionNotifierProcessor,
    SyncLookupRefresher,
    GenerateRepeatingTasks,
    GenerateRepeatingAppointments,
    GenerateMedicationAdministrationRecords,
<<<<<<< HEAD
=======
    MedicationDiscontinuer,
>>>>>>> 51aea036
    SendStatusToMetaServer,
  ];

  if (config.integrations.fijiVrs.enabled) {
    taskClasses.push(VRSActionRetrier);
  }
  if (config.integrations.signer.enabled) {
    taskClasses.push(SignerWorkingPeriodChecker, SignerRenewalChecker, SignerRenewalSender);
  }

  const reportSchedulers = await getReportSchedulers(context);
  const tasks = [
    ...taskClasses.map((TaskClass) => {
      try {
        log.debug(`Starting to initialise scheduled task ${TaskClass.name}`);
        return new TaskClass(context);
      } catch (err) {
        log.warn('Failed to initialise scheduled task', { name: TaskClass.name, err });
        return null;
      }
    }),
    ...reportSchedulers,
  ].filter((x) => x);
  tasks.forEach((t) => t.beginPolling());
  return () => tasks.forEach((t) => t.cancelPolling());
}

async function getReportSchedulers(context) {
  const systemUser = await context.store.models.User.getSystemUser();

  const schedulers = [];
  for (const options of config.scheduledReports) {
    schedulers.push(
      new ReportRequestScheduler(context, { ...options, requestedByUserId: systemUser.id }),
    );
  }
  return schedulers;
}<|MERGE_RESOLUTION|>--- conflicted
+++ resolved
@@ -27,10 +27,7 @@
 import { GenerateRepeatingTasks } from './GenerateRepeatingTasks';
 import { GenerateRepeatingAppointments } from './GenerateRepeatingAppointments';
 import { GenerateMedicationAdministrationRecords } from './GenerateMedicationAdministrationRecords';
-<<<<<<< HEAD
-=======
 import { MedicationDiscontinuer } from './MedicationDiscontinuer';
->>>>>>> 51aea036
 
 export { startFhirWorkerTasks } from './fhir';
 
@@ -55,10 +52,7 @@
     GenerateRepeatingTasks,
     GenerateRepeatingAppointments,
     GenerateMedicationAdministrationRecords,
-<<<<<<< HEAD
-=======
     MedicationDiscontinuer,
->>>>>>> 51aea036
     SendStatusToMetaServer,
   ];
 
