import config from 'config';

import { log } from '@tamanu/shared/services/logging';

import { PatientEmailCommunicationProcessor } from './PatientEmailCommunicationProcessor';
import { PatientMergeMaintainer } from './PatientMergeMaintainer';
import { OutpatientDischarger } from './OutpatientDischarger';
import { DeceasedPatientDischarger } from './DeceasedPatientDischarger';
import { ReportRequestProcessor } from './ReportRequestProcessor';
import { ReportRequestScheduler } from './ReportRequestScheduler';
import { VRSActionRetrier } from './VRSActionRetrier';
import { SignerWorkingPeriodChecker } from './SignerWorkingPeriodChecker';
import { SignerRenewalChecker } from './SignerRenewalChecker';
import { SignerRenewalSender } from './SignerRenewalSender';
import { CertificateNotificationProcessor } from './CertificateNotificationProcessor';
import { IPSRequestProcessor } from './IPSRequestProcessor';
import { AutomaticLabTestResultPublisher } from './AutomaticLabTestResultPublisher';
import { CovidClearanceCertificatePublisher } from './CovidClearanceCertificatePublisher';
import { PlannedMoveTimeout } from './PlannedMoveTimeout';
import { StaleSyncSessionCleaner } from './StaleSyncSessionCleaner';
import { FhirMissingResources } from './FhirMissingResources';
import { PatientTelegramCommunicationProcessor } from './PatientTelegramCommunicationProcessor';
import { VaccinationReminderProcessor } from './VaccinationReminderProcessor';
import { SyncLookupRefresher } from './SyncLookupRefresher';

export { startFhirWorkerTasks } from './fhir';

export async function startScheduledTasks(context) {
  const taskClasses = [
    OutpatientDischarger,
    DeceasedPatientDischarger,
    PatientEmailCommunicationProcessor,
    ReportRequestProcessor,
    CertificateNotificationProcessor,
    IPSRequestProcessor,
    PatientMergeMaintainer,
    FhirMissingResources,
    PatientTelegramCommunicationProcessor,
    VaccinationReminderProcessor,
<<<<<<< HEAD
    SyncLookupRefresher,
=======
    AutomaticLabTestResultPublisher,
    CovidClearanceCertificatePublisher,
    StaleSyncSessionCleaner,
    PlannedMoveTimeout,
>>>>>>> dd735d7e
  ];

  if (config.integrations.fijiVrs.enabled) {
    taskClasses.push(VRSActionRetrier);
  }
  if (config.integrations.signer.enabled) {
    taskClasses.push(SignerWorkingPeriodChecker, SignerRenewalChecker, SignerRenewalSender);
  }

  const reportSchedulers = await getReportSchedulers(context);
  const tasks = [
    ...taskClasses.map(TaskClass => {
      try {
        log.debug(`Starting to initialise scheduled task ${TaskClass.name}`);
        return new TaskClass(context);
      } catch (err) {
        log.warn('Failed to initialise scheduled task', { name: TaskClass.name, err });
        return null;
      }
    }),
    ...reportSchedulers,
  ].filter(x => x);
  tasks.forEach(t => t.beginPolling());
  return () => tasks.forEach(t => t.cancelPolling());
}

async function getReportSchedulers(context) {
  const systemUser = await context.store.models.User.getSystemUser();

  const schedulers = [];
  for (const options of config.scheduledReports) {
    schedulers.push(
      new ReportRequestScheduler(context, { ...options, requestedByUserId: systemUser.id }),
    );
  }
  return schedulers;
}<|MERGE_RESOLUTION|>--- conflicted
+++ resolved
@@ -37,14 +37,11 @@
     FhirMissingResources,
     PatientTelegramCommunicationProcessor,
     VaccinationReminderProcessor,
-<<<<<<< HEAD
-    SyncLookupRefresher,
-=======
     AutomaticLabTestResultPublisher,
     CovidClearanceCertificatePublisher,
     StaleSyncSessionCleaner,
     PlannedMoveTimeout,
->>>>>>> dd735d7e
+    SyncLookupRefresher,
   ];
 
   if (config.integrations.fijiVrs.enabled) {
