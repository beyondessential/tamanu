import { Op } from 'sequelize';

import { ScheduledTask } from '@tamanu/shared/tasks';
import { log } from '@tamanu/shared/services/logging';
import { sleepAsync } from '@tamanu/shared/utils';
import { InvalidConfigError } from '@tamanu/shared/errors';

export class DeceasedPatientDischarger extends ScheduledTask {
  getName() {
    return 'DeceasedPatientDischarger';
  }

  constructor(context) {
<<<<<<< HEAD
    const { settings, schedules } = context;
    super(schedules.deceasedPatientDischarger.schedule, log);
    this.settings = settings;
=======
    const conf = config.schedules.deceasedPatientDischarger;
    const { schedule, jitterTime } = conf;
    super(schedule, log, jitterTime);
    this.config = conf;
>>>>>>> 7a9d19a2
    this.models = context.store.models;
  }

  async run() {
    const { Encounter, Patient } = this.models;

    const query = {
      where: {
        endDate: null,
        '$patient.date_of_death$': { [Op.not]: null },
      },
      include: [
        {
          model: Patient,
          as: 'patient',
        },
      ],
    };

    const toProcess = await Encounter.count(query);
    if (toProcess === 0) return;

    const { batchSize, batchSleepAsyncDurationInMilliseconds } = await this.settings.get(
      'schedules.deceasedPatientDischarger',
    );
    // Make sure these exist, else they will prevent the script from working
    if (!batchSize || !batchSleepAsyncDurationInMilliseconds) {
      throw new InvalidConfigError(
        'batchSize and batchSleepAsyncDurationInMilliseconds must be set for DeceasedPatientDischarger',
      );
    }

    const batchCount = Math.ceil(toProcess / batchSize);

    log.info(
      `Auto-discharging ${toProcess} encounters for deceased patients in ${batchCount} batches (${batchSize} records per batch)`,
    );

    for (let i = 0; i < batchCount; i++) {
      const encounters = await Encounter.findAll({
        ...query,
        limit: batchSize,
      });

      for (const encounter of encounters) {
        const patient = await encounter.getPatient();
        if (!patient.dateOfDeath) {
          log.warn(`Deceased patient ${patient.id} not actually deceased! Skipping...`);
          continue;
        }

        const [patientDeathData] = await patient.getDeathData();

        if (!patientDeathData) {
          log.warn(`Deceased patient ${patient.id} has no death data! Skipping...`);
          continue;
        }

        const discharger = await patientDeathData.getClinician();
        await encounter.update({
          endDate: patient.dateOfDeath,
          systemNote: 'Automatically discharged',
          discharge: {
            dischargerId: discharger.id,
            note: 'Automatically discharged by deceased patient discharger',
          },
        });
        log.info(
          `Auto-closed encounter with id ${encounter.id} (discharger=${discharger.id}, dod=${patient.dateOfDeath})`,
        );
      }

      await sleepAsync(batchSleepAsyncDurationInMilliseconds);
    }
  }
}<|MERGE_RESOLUTION|>--- conflicted
+++ resolved
@@ -1,3 +1,4 @@
+import config from 'config';
 import { Op } from 'sequelize';
 
 import { ScheduledTask } from '@tamanu/shared/tasks';
@@ -11,16 +12,10 @@
   }
 
   constructor(context) {
-<<<<<<< HEAD
     const { settings, schedules } = context;
-    super(schedules.deceasedPatientDischarger.schedule, log);
+    const { jitterTime } = config.schedules.deceasedPatientDischarger;
+    super(schedules.deceasedPatientDischarger.schedule, log, jitterTime);
     this.settings = settings;
-=======
-    const conf = config.schedules.deceasedPatientDischarger;
-    const { schedule, jitterTime } = conf;
-    super(schedule, log, jitterTime);
-    this.config = conf;
->>>>>>> 7a9d19a2
     this.models = context.store.models;
   }
 
