import config from 'config';
import { Op } from 'sequelize';

import { ScheduledTask } from '@tamanu/shared/tasks';
import { log } from '@tamanu/shared/services/logging';
<<<<<<< HEAD
import { sleepAsync } from '@tamanu/utils';
import { InvalidConfigError } from '@tamanu/utils/errors';
=======
import { sleepAsync } from '@tamanu/utils/sleepAsync';
import { InvalidConfigError } from '@tamanu/shared/errors';
>>>>>>> cf8b822e

export class DeceasedPatientDischarger extends ScheduledTask {
  getName() {
    return 'DeceasedPatientDischarger';
  }

  constructor(context) {
    const conf = config.schedules.deceasedPatientDischarger;
    const { schedule, jitterTime, enabled } = conf;
    super(schedule, log, jitterTime, enabled);
    this.config = conf;
    this.models = context.store.models;
  }

  async run() {
    const { Encounter, Patient } = this.models;

    const query = {
      where: {
        endDate: null,
        '$patient.date_of_death$': { [Op.not]: null },
      },
      include: [
        {
          model: Patient,
          as: 'patient',
        },
      ],
    };

    const toProcess = await Encounter.count(query);
    if (toProcess === 0) return;

    const { batchSize, batchSleepAsyncDurationInMilliseconds } = this.config;

    // Make sure these exist, else they will prevent the script from working
    if (!batchSize || !batchSleepAsyncDurationInMilliseconds) {
      throw new InvalidConfigError(
        'batchSize and batchSleepAsyncDurationInMilliseconds must be set for DeceasedPatientDischarger',
      );
    }

    const batchCount = Math.ceil(toProcess / batchSize);

    log.info(
      `Auto-discharging ${toProcess} encounters for deceased patients in ${batchCount} batches (${batchSize} records per batch)`,
    );

    for (let i = 0; i < batchCount; i++) {
      const encounters = await Encounter.findAll({
        ...query,
        limit: batchSize,
      });

      for (const encounter of encounters) {
        const patient = await encounter.getPatient();
        if (!patient.dateOfDeath) {
          log.warn(`Deceased patient ${patient.id} not actually deceased! Skipping...`);
          continue;
        }

        const [patientDeathData] = await patient.getDeathData();

        if (!patientDeathData) {
          log.warn(`Deceased patient ${patient.id} has no death data! Skipping...`);
          continue;
        }

        const discharger = await patientDeathData.getClinician();
        await encounter.update({
          endDate: patient.dateOfDeath,
          systemNote: 'Automatically discharged',
          discharge: {
            dischargerId: discharger.id,
            note: 'Automatically discharged by deceased patient discharger',
          },
        });
        log.info(
          `Auto-closed encounter with id ${encounter.id} (discharger=${discharger.id}, dod=${patient.dateOfDeath})`,
        );
      }

      await sleepAsync(batchSleepAsyncDurationInMilliseconds);
    }
  }
}<|MERGE_RESOLUTION|>--- conflicted
+++ resolved
@@ -3,13 +3,8 @@
 
 import { ScheduledTask } from '@tamanu/shared/tasks';
 import { log } from '@tamanu/shared/services/logging';
-<<<<<<< HEAD
-import { sleepAsync } from '@tamanu/utils';
-import { InvalidConfigError } from '@tamanu/utils/errors';
-=======
 import { sleepAsync } from '@tamanu/utils/sleepAsync';
 import { InvalidConfigError } from '@tamanu/shared/errors';
->>>>>>> cf8b822e
 
 export class DeceasedPatientDischarger extends ScheduledTask {
   getName() {
