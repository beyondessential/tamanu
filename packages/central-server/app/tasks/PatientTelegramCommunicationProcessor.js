--- conflicted
+++ resolved
@@ -2,13 +2,8 @@
 import { PATIENT_COMMUNICATION_CHANNELS } from '@tamanu/constants';
 import { ScheduledTask } from '@tamanu/shared/tasks';
 import { log } from '@tamanu/shared/services/logging';
-<<<<<<< HEAD
-import { InvalidConfigError } from '@tamanu/utils/errors';
-import { sleepAsync } from '@tamanu/utils';
-=======
 import { InvalidConfigError } from '@tamanu/shared/errors';
 import { sleepAsync } from '@tamanu/utils/sleepAsync';
->>>>>>> cf8b822e
 
 export class PatientTelegramCommunicationProcessor extends ScheduledTask {
   constructor(context) {
