import config from 'config';
import { fetch } from 'undici';
import { utils } from 'xlsx';

import { ScheduledTask } from '@tamanu/shared/tasks';
import { log } from '@tamanu/shared/services/logging';
import { REPORT_STATUSES } from '@tamanu/constants';
import { fetchWithRetryBackoff } from '@tamanu/api-client/fetchWithRetryBackoff';

const arrayOfArraysToCSV = reportData => utils.sheet_to_csv(utils.aoa_to_sheet(reportData));

export const INFO_LOGS = {
  SENDING_REPORTS: 'DHIS2IntegrationProcessor: Sending reports to DHIS2',
  PROCESSING_REPORT: 'DHIS2IntegrationProcessor: Processing report',
  SUCCESSFULLY_SENT_REPORT: 'DHIS2IntegrationProcessor: Report sent to DHIS2 successfully',
};

export const WARNING_LOGS = {
  INTEGRATION_NOT_CONFIGURED:
    'DHIS2IntegrationProcessor: DHIS2 integration not properly configured, skipping',
  REPORT_DOES_NOT_EXIST: "DHIS2IntegrationProcessor: Report doesn't exist, skipping",
  REPORT_HAS_NO_PUBLISHED_VERSION:
    'DHIS2IntegrationProcessor: Report has no published version, skipping',
  FAILED_TO_SEND_REPORT: 'DHIS2IntegrationProcessor: Failed to send report to DHIS2',
};

export const ERROR_LOGS = {
  ERROR_PROCESSING_REPORT: 'DHIS2IntegrationProcessor: Error processing report',
};

const arrayOfArraysToCSV = reportData => utils.sheet_to_csv(utils.aoa_to_sheet(reportData));

export const INFO_LOGS = {
  SENDING_REPORTS: 'DHIS2IntegrationProcessor: Sending reports to DHIS2',
  PROCESSING_REPORT: 'DHIS2IntegrationProcessor: Processing report',
  SUCCESSFULLY_SENT_REPORT: 'DHIS2IntegrationProcessor: Report sent to DHIS2 successfully',
};

export const WARNING_LOGS = {
  INTEGRATION_NOT_CONFIGURED:
    'DHIS2IntegrationProcessor: DHIS2 integration not properly configured, skipping',
  REPORT_DOES_NOT_EXIST: "DHIS2IntegrationProcessor: Report doesn't exist, skipping",
  REPORT_HAS_NO_PUBLISHED_VERSION:
    'DHIS2IntegrationProcessor: Report has no published version, skipping',
  FAILED_TO_SEND_REPORT: 'DHIS2IntegrationProcessor: Failed to send report to DHIS2',
};

export const ERROR_LOGS = {
  ERROR_PROCESSING_REPORT: 'DHIS2IntegrationProcessor: Error processing report',
};

export class DHIS2IntegrationProcessor extends ScheduledTask {
  getName() {
    return 'DHIS2IntegrationProcessor';
  }

  constructor(context) {
    const conf = config.schedules.dhis2IntegrationProcessor;
    const { schedule, jitterTime, enabled } = conf;
    super(schedule, log, jitterTime, enabled);
    this.config = conf;
    this.context = context;
  }

  async postToDHIS2(reportCSV) {
    const { idSchemes, host } = await this.context.settings.get('integrations.dhis2');
<<<<<<< HEAD
    const { username, password, backoff } = config.integrations.dhis2;
    const authHeader = Buffer.from(`${username}:${password}`).toString('base64');

    const params = new URLSearchParams({ ...idSchemes, importStrategy: 'CREATE_AND_UPDATE' });
    const response = await fetchWithRetryBackoff(
      `${host}/api/dataValueSets?${params.toString()}`,
      {
        fetch,
        method: 'POST',
        headers: {
          'Content-Type': 'application/csv',
          Accept: 'application/json',
          Authorization: `Basic ${authHeader}`,
        },
        body: reportCSV,
      },
      { ...backoff, log },
    );
=======
    const { username, password } = config.integrations.dhis2;
    const authHeader = Buffer.from(`${username}:${password}`).toString('base64');

    const params = new URLSearchParams({ ...idSchemes, importStrategy: 'CREATE_AND_UPDATE' });
    const response = await fetch(`${host}/api/dataValueSets?${params.toString()}`, {
      method: 'POST',
      headers: {
        'Content-Type': 'application/csv',
        Accept: 'application/json',
        Authorization: `Basic ${authHeader}`,
      },
      body: reportCSV,
    });
>>>>>>> a27a8d78

    return await response.json();
  }

  async processReport(reportId) {
    const {
      store: { models, sequelize },
    } = this.context;

    const report = await models.ReportDefinition.findByPk(reportId, {
      include: [
        {
          model: models.ReportDefinitionVersion,
          as: 'versions',
          where: { status: REPORT_STATUSES.PUBLISHED },
          order: [['createdAt', 'DESC']],
          limit: 1,
          separate: true,
        },
      ],
    });

    if (!report) {
      log.warn(WARNING_LOGS.REPORT_DOES_NOT_EXIST, { reportId });
      return;
    }

    const reportString = `${report.name} (${reportId})`;

    log.info(INFO_LOGS.PROCESSING_REPORT, { report: reportString });

    if (!report.versions || report.versions.length === 0) {
      log.warn(WARNING_LOGS.REPORT_HAS_NO_PUBLISHED_VERSION, {
        report: reportString,
      });
      return;
    }

    const latestVersion = report.versions[0];
    const reportData = await latestVersion.dataGenerator({ ...this.context, sequelize }, {}); // We don't support parameters in this task
    const reportCSV = arrayOfArraysToCSV(reportData);

    const { status, message, httpStatusCode, response } = await this.postToDHIS2(reportCSV);

    if (httpStatusCode === 200) {
      log.info(INFO_LOGS.SUCCESSFULLY_SENT_REPORT, {
        report: reportString,
        ...response.importCount,
      });
    } else {
      log.warn(WARNING_LOGS.FAILED_TO_SEND_REPORT, {
        report: reportString,
        message,
        status,
        httpStatusCode,
      });

      // Value is the error message returned from DHIS2 api for each errored row
      const { conflicts = [] } = response;
      conflicts.forEach(conflict => log.warn(conflict.value));
    }
  }

  async run() {
    const { reportIds, host } = await this.context.settings.get('integrations.dhis2');
<<<<<<< HEAD
    const { username, password } = config.integrations.dhis2;

    if (!host || !username || !password || reportIds.length === 0) {
      log.warn(WARNING_LOGS.INTEGRATION_NOT_CONFIGURED, {
=======
    const { enabled, username, password } = config.integrations.dhis2;

    if (!enabled || !host || !username || !password || reportIds.length === 0) {
      log.warn(WARNING_LOGS.INTEGRATION_NOT_CONFIGURED, {
        enabled: !!enabled,
>>>>>>> a27a8d78
        host: !!host,
        username: !!username,
        password: !!password,
        reportIds: reportIds.length,
      });
      return;
    }

    log.info(INFO_LOGS.SENDING_REPORTS, {
      count: reportIds.length,
    });

    for (const reportId of reportIds) {
      try {
        await this.processReport(reportId);
      } catch (error) {
        log.error(ERROR_LOGS.ERROR_PROCESSING_REPORT, {
          reportId,
          error,
        });
      }
    }
  }
}<|MERGE_RESOLUTION|>--- conflicted
+++ resolved
@@ -6,27 +6,6 @@
 import { log } from '@tamanu/shared/services/logging';
 import { REPORT_STATUSES } from '@tamanu/constants';
 import { fetchWithRetryBackoff } from '@tamanu/api-client/fetchWithRetryBackoff';
-
-const arrayOfArraysToCSV = reportData => utils.sheet_to_csv(utils.aoa_to_sheet(reportData));
-
-export const INFO_LOGS = {
-  SENDING_REPORTS: 'DHIS2IntegrationProcessor: Sending reports to DHIS2',
-  PROCESSING_REPORT: 'DHIS2IntegrationProcessor: Processing report',
-  SUCCESSFULLY_SENT_REPORT: 'DHIS2IntegrationProcessor: Report sent to DHIS2 successfully',
-};
-
-export const WARNING_LOGS = {
-  INTEGRATION_NOT_CONFIGURED:
-    'DHIS2IntegrationProcessor: DHIS2 integration not properly configured, skipping',
-  REPORT_DOES_NOT_EXIST: "DHIS2IntegrationProcessor: Report doesn't exist, skipping",
-  REPORT_HAS_NO_PUBLISHED_VERSION:
-    'DHIS2IntegrationProcessor: Report has no published version, skipping',
-  FAILED_TO_SEND_REPORT: 'DHIS2IntegrationProcessor: Failed to send report to DHIS2',
-};
-
-export const ERROR_LOGS = {
-  ERROR_PROCESSING_REPORT: 'DHIS2IntegrationProcessor: Error processing report',
-};
 
 const arrayOfArraysToCSV = reportData => utils.sheet_to_csv(utils.aoa_to_sheet(reportData));
 
@@ -64,7 +43,6 @@
 
   async postToDHIS2(reportCSV) {
     const { idSchemes, host } = await this.context.settings.get('integrations.dhis2');
-<<<<<<< HEAD
     const { username, password, backoff } = config.integrations.dhis2;
     const authHeader = Buffer.from(`${username}:${password}`).toString('base64');
 
@@ -83,21 +61,6 @@
       },
       { ...backoff, log },
     );
-=======
-    const { username, password } = config.integrations.dhis2;
-    const authHeader = Buffer.from(`${username}:${password}`).toString('base64');
-
-    const params = new URLSearchParams({ ...idSchemes, importStrategy: 'CREATE_AND_UPDATE' });
-    const response = await fetch(`${host}/api/dataValueSets?${params.toString()}`, {
-      method: 'POST',
-      headers: {
-        'Content-Type': 'application/csv',
-        Accept: 'application/json',
-        Authorization: `Basic ${authHeader}`,
-      },
-      body: reportCSV,
-    });
->>>>>>> a27a8d78
 
     return await response.json();
   }
@@ -163,18 +126,11 @@
 
   async run() {
     const { reportIds, host } = await this.context.settings.get('integrations.dhis2');
-<<<<<<< HEAD
-    const { username, password } = config.integrations.dhis2;
-
-    if (!host || !username || !password || reportIds.length === 0) {
-      log.warn(WARNING_LOGS.INTEGRATION_NOT_CONFIGURED, {
-=======
     const { enabled, username, password } = config.integrations.dhis2;
 
     if (!enabled || !host || !username || !password || reportIds.length === 0) {
       log.warn(WARNING_LOGS.INTEGRATION_NOT_CONFIGURED, {
         enabled: !!enabled,
->>>>>>> a27a8d78
         host: !!host,
         username: !!username,
         password: !!password,
