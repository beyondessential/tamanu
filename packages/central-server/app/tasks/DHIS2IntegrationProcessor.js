--- conflicted
+++ resolved
@@ -26,11 +26,7 @@
     this.context = context;
   }
 
-<<<<<<< HEAD
   async postToDHIS2({ reportData, dryRun = false }, attempt = 1) {
-=======
-  async postToDHIS2({ reportCSV, dryRun = false }) {
->>>>>>> af28efe9
     const { host, username, password } = config.integrations.dhis2;
     const authHeader = Buffer.from(`${username}:${password}`).toString('base64');
 
@@ -46,7 +42,6 @@
       body: reportCSV,
     });
 
-<<<<<<< HEAD
     if (response.status === 200) {
       return response;
     }
@@ -61,9 +56,6 @@
 
     // Return the error response if it has not succeeded within the retry limit
     return response;
-=======
-    return await response.json();
->>>>>>> af28efe9
   }
 
   async processReport(reportId) {
