--- conflicted
+++ resolved
@@ -22,15 +22,13 @@
     this.context = context;
   }
 
-<<<<<<< HEAD
-  async postToDHIS2({ reportCSV, dryRun = false }) {
+  async postToDHIS2(reportCSV) {
     const { host, username, password, backoff } = config.integrations.dhis2;
     const authHeader = Buffer.from(`${username}:${password}`).toString('base64');
 
     // TODO: This takes a variety of params we should check if we need like importStrategy, mergeMode, mergeDataValues, etc
-    const params = new URLSearchParams({ dryRun });
     const response = await fetchWithRetryBackoff(
-      `${host}/api/dataValueSets?${params.toString()}`,
+      "${host}/api/dataValueSets",
       {
         fetch,
         method: 'POST',
@@ -40,19 +38,6 @@
           Authorization: `Basic ${authHeader}`,
         },
         body: reportCSV,
-=======
-  async postToDHIS2(reportCSV) {
-    const { host, username, password } = config.integrations.dhis2;
-    const authHeader = Buffer.from(`${username}:${password}`).toString('base64');
-
-    // TODO: This takes a variety of params we should check if we need like importStrategy, mergeMode, mergeDataValues, etc
-    const response = await fetch(`${host}/api/dataValueSets`, {
-      method: 'POST',
-      headers: {
-        'Content-Type': 'application/csv',
-        Accept: 'application/json',
-        Authorization: `Basic ${authHeader}`,
->>>>>>> 4cde7aa6
       },
       { ...backoff, log },
     );
