import config from 'config';
import { FHIR_INTERACTIONS, JOB_PRIORITIES, JOB_TOPICS } from '@tamanu/constants';
import { ScheduledTask } from '@tamanu/shared/tasks';
import { log } from '@tamanu/shared/services/logging';
import { resourcesThatCanDo } from '@tamanu/shared/utils/fhir/resources';
import { prepareQuery } from '../utils/prepareQuery';
import { Op } from 'sequelize';

export class FhirMissingResources extends ScheduledTask {
<<<<<<< HEAD
  constructor(context, overrideConfig = null) {
    const conf = { ...config.schedules.fhirMissingResources, ...overrideConfig };
    const { schedule, jitterTime } = conf;
    super(schedule, log.child({ task: 'FhirMissingResources' }), jitterTime);
=======
  constructor(context) {
    const conf = config.schedules.fhirMissingResources;
    const { schedule, jitterTime, enabled } = conf;
    super(schedule, log.child({ task: 'FhirMissingResources' }), jitterTime, enabled);
>>>>>>> 75b4c7cd
    this.config = conf;
    this.context = context;
    this.materialisableResources = resourcesThatCanDo(
      this.context.store.models,
      FHIR_INTERACTIONS.INTERNAL.MATERIALISE,
    );
  }

  getName() {
    return 'FhirMissingResources';
  }

  async getQueryToFilterUpstream(Resource, UpstreamModel) {
    const { created_after } = this.config;

    const upstreamTable = UpstreamModel.tableName;
    const baseQueryToFilterUpstream = await Resource.queryToFilterUpstream(upstreamTable);

    if (!created_after) {
      return baseQueryToFilterUpstream;
    }

    // Filter by created_at >= created_after
    const queryToFilterUpstream = { ...baseQueryToFilterUpstream };
    queryToFilterUpstream.where = {
      ...baseQueryToFilterUpstream?.where,
      created_at: { [Op.gte]: created_after },
    };

    return queryToFilterUpstream;
  }

  async countQueue() {
    let all = 0;

    for (const Resource of this.materialisableResources) {
      const resourceTable = Resource.tableName;

      for (const UpstreamModel of Resource.UpstreamModels) {
        const queryToFilterUpstream = await this.getQueryToFilterUpstream(Resource, UpstreamModel);
        const sql = await prepareQuery(UpstreamModel, {
          ...queryToFilterUpstream,
          attributes: ['id'],
        });

        const [[{ total }]] = await Resource.sequelize.query(
          `
          WITH upstream AS (${sql.replace(/;$/, '')})
          SELECT COUNT(upstream.id) as total FROM upstream
          LEFT JOIN fhir."${resourceTable}" r ON r.upstream_id = upstream.id
          WHERE r.id IS NULL`,
        );

        all += parseInt(total);
      }
    }

    return all;
  }

  async run() {
    for (const Resource of this.materialisableResources) {
      const resourceTable = Resource.tableName;
      for (const UpstreamModel of Resource.UpstreamModels) {
        const queryToFilterUpstream = await this.getQueryToFilterUpstream(Resource, UpstreamModel);
        const sql = await prepareQuery(UpstreamModel, {
          ...queryToFilterUpstream,
          attributes: ['id'],
        });

        const [[{ total }]] = await Resource.sequelize.query(
          `
          WITH upstream AS (${sql.replace(/;$/, '')})
          SELECT COUNT(upstream.id) as total FROM upstream
          LEFT JOIN fhir."${resourceTable}" r ON r.upstream_id = upstream.id
          WHERE r.id IS NULL`,
        );
        if (total === 0) {
          this.log.debug('No missing resources to refresh', { resource: Resource.fhirName });
          continue;
        }

        this.log.info('Submitting jobs to refresh missing resources', {
          total,
          resource: Resource.fhirName,
          upstream: UpstreamModel.tableName,
        });

        await Resource.sequelize.query(
          `
          WITH upstream AS (${sql.replace(/;$/, '')})
          INSERT INTO fhir.jobs (topic, payload, priority)
          SELECT
            $topic::text as topic,
            json_build_object(
              'resource', $resource::text,
              'upstreamId', upstream.id
            ) as payload,
            $priority::int as priority
          FROM upstream
          LEFT JOIN fhir."${resourceTable}" r ON r.upstream_id = upstream.id
          WHERE r.id IS NULL`,
          {
            bind: {
              topic: JOB_TOPICS.FHIR.REFRESH.FROM_UPSTREAM,
              resource: Resource.fhirName,
              priority: JOB_PRIORITIES.LOW, // Ensure MissingResource jobs come in as low priority so they don't clog up the job queue
            },
          },
        );
      }
    }
  }
}<|MERGE_RESOLUTION|>--- conflicted
+++ resolved
@@ -7,17 +7,10 @@
 import { Op } from 'sequelize';
 
 export class FhirMissingResources extends ScheduledTask {
-<<<<<<< HEAD
   constructor(context, overrideConfig = null) {
     const conf = { ...config.schedules.fhirMissingResources, ...overrideConfig };
-    const { schedule, jitterTime } = conf;
-    super(schedule, log.child({ task: 'FhirMissingResources' }), jitterTime);
-=======
-  constructor(context) {
-    const conf = config.schedules.fhirMissingResources;
     const { schedule, jitterTime, enabled } = conf;
     super(schedule, log.child({ task: 'FhirMissingResources' }), jitterTime, enabled);
->>>>>>> 75b4c7cd
     this.config = conf;
     this.context = context;
     this.materialisableResources = resourcesThatCanDo(
