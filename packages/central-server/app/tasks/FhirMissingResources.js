--- conflicted
+++ resolved
@@ -1,21 +1,22 @@
+import config from 'config';
+
 import { FHIR_INTERACTIONS, JOB_TOPICS } from '@tamanu/constants';
 import { ScheduledTask } from '@tamanu/shared/tasks';
 import { log } from '@tamanu/shared/services/logging';
 import { resourcesThatCanDo } from '@tamanu/shared/utils/fhir/resources';
+
 import { prepareQuery } from '../utils/prepareQuery';
 
 export class FhirMissingResources extends ScheduledTask {
   constructor(context) {
-<<<<<<< HEAD
     const { schedules, settings } = context;
-    super(schedules.fhirMissingResources.schedule, log.child({ task: 'FhirMissingResources' }));
+    const { jitterTime } = config.schedules.fhirMissingResources;
+    super(
+      schedules.fhirMissingResources.schedule,
+      log.child({ task: 'FhirMissingResources' }),
+      jitterTime,
+    );
     this.settings = settings;
-=======
-    const conf = config.schedules.fhirMissingResources;
-    const { schedule, jitterTime } = conf;
-    super(schedule, log.child({ task: 'FhirMissingResources' }), jitterTime);
-    this.config = conf;
->>>>>>> 7a9d19a2
     this.context = context;
     this.materialisableResources = resourcesThatCanDo(
       this.context.store.models,
