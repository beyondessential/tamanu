--- conflicted
+++ resolved
@@ -82,11 +82,8 @@
         const printedDate = notification.get('printedDate');
         const facilityName = notification.get('facilityName');
         const language = notification.get('language');
-<<<<<<< HEAD
-=======
 
         const getTranslation = await TranslatedString.getTranslationFunction(language, ['pdf']);
->>>>>>> 2801924e
 
         const { country } = await getLocalisation();
         const countryCode = country['alpha-2'];
@@ -210,11 +207,8 @@
               printedDate,
               facilityName,
               models,
-<<<<<<< HEAD
-              language
-=======
+              language,
               getTranslation,
->>>>>>> 2801924e
             );
             break;
 
