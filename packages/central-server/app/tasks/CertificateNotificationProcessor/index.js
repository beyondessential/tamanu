import {
  CERTIFICATE_NOTIFICATION_STATUSES,
  COMMUNICATION_STATUSES,
  COVID_19_CLEARANCE_CERTIFICATE,
  ICAO_DOCUMENT_TYPES,
  PATIENT_COMMUNICATION_CHANNELS,
  PATIENT_COMMUNICATION_TYPES,
  VACCINATION_CERTIFICATE,
} from '@tamanu/constants';
import { log } from '@tamanu/shared/services/logging';
import { ScheduledTask } from '@tamanu/shared/tasks';
import { generateUVCI } from '@tamanu/shared/utils/uvci';
import { CertificateTypes } from '@tamanu/shared/utils/patientCertificates';
import {
  makeCovidCertificate,
  makeCovidVaccineCertificate,
  makeVaccineCertificate,
} from '../../utils/makePatientCertificate';
import { createVdsNcVaccinationData, VdsNcDocument } from '../../integrations/VdsNc';
import { createEuDccVaccinationData, HCERTPack } from '../../integrations/EuDcc';

import { LabRequestNotificationGenerator } from './LabRequestNotificationGenerator';

export class CertificateNotificationProcessor extends ScheduledTask {
  constructor(context) {
<<<<<<< HEAD
    const { schedules, settings, store } = context;
    super(schedules.certificateNotificationProcessor.schedule, log);
    this.settings = settings;
    this.models = store.models;
=======
    const conf = config.schedules.certificateNotificationProcessor;
    const { schedule, jitterTime } = conf;
    super(schedule, log, jitterTime);
    this.config = conf;
    this.context = context;
>>>>>>> 7a9d19a2
    this.subtasks = [new LabRequestNotificationGenerator(context)];
  }

  getName() {
    return 'CertificateNotificationProcessor';
  }

  async countQueue() {
    return this.models.CertificateNotification.count({
      where: {
        status: CERTIFICATE_NOTIFICATION_STATUSES.QUEUED,
      },
    });
  }

  async run() {
    const {
      AdministeredVaccine,
      CertificateNotification,
      CertifiableVaccine,
      PatientCommunication,
      Patient,
    } = this.models;

    const limit = await this.settings.get('schedules.certificateNotificationProcessor.limit');
    const integrations = await this.settings.get('integrations');
    const { sequelize } = this.context.store;
    const vdsEnabled = integrations.vdsNc.enabled;
    const euDccEnabled = integrations.euDcc.enabled;

    const certifiableVaccineIds = await CertifiableVaccine.allVaccineIds(euDccEnabled);

    const queuedNotifications = await CertificateNotification.findAll({
      where: {
        status: CERTIFICATE_NOTIFICATION_STATUSES.QUEUED,
      },
      order: [['createdAt', 'ASC']], // process in order received
      limit,
    });

    let processed = 0;
    for (const notification of queuedNotifications) {
      try {
        const patientId = notification.get('patientId');
        const patient = await Patient.findByPk(patientId);

        const requireSigning = notification.get('requireSigning');
        const type = notification.get('type');
        const printedBy = notification.get('createdBy');
        const printedDate = notification.get('printedDate');

        const countryCode = await this.settings.get('country.alpha-2');

        const sublog = log.child({
          id: notification.id,
          patient: patientId,
          type,
          requireSigning,
        });

        sublog.info('Processing certificate notification');

        let template;
        let qrData = null;
        let pdf = null;

        switch (type) {
          case ICAO_DOCUMENT_TYPES.PROOF_OF_VACCINATION.JSON: {
            template = 'covidVaccineCertificateEmail';
            const latestCertifiableVax = await AdministeredVaccine.lastVaccinationForPatient(
              patient.id,
              certifiableVaccineIds,
            );

            let uvci;
            if (requireSigning && latestCertifiableVax) {
              if (euDccEnabled) {
                sublog.debug('Generating EU DCC data for proof of vaccination', {
                  vax: latestCertifiableVax.id,
                });

                uvci = await generateUVCI(latestCertifiableVax.id, {
                  format: 'eudcc',
                  countryCode,
                });

                const povData = await createEuDccVaccinationData(latestCertifiableVax.id, {
                  models: this.models,
                  settings: this.settings,
                });

                qrData = await HCERTPack(povData, { models: this.models, settings: this.settings });
              } else if (vdsEnabled) {
                sublog.debug('Generating VDS data for proof of vaccination', {
                  vax: latestCertifiableVax.id,
                });

                uvci = await generateUVCI(latestCertifiableVax.id, { format: 'icao', countryCode });

                const povData = await createVdsNcVaccinationData(patient.id, {
                  models: this.models,
                  settings: this.settings,
                });
                const vdsDoc = new VdsNcDocument(type, povData, uvci);
                vdsDoc.models = this.models;
                await vdsDoc.sign();

                qrData = await vdsDoc.intoVDS();
              } else if (requireSigning) {
                sublog.warn('Signing is required but certificate contains no certifiable vaccines');
              } else {
                sublog.error('Signing is required but neither EU DCC nor VDS is enabled');
              }
            }

            sublog.info('Generating vax certificate PDF', { uvci });
            pdf = await makeCovidVaccineCertificate(
              { models: this.models, settings: this.settings },
              patient,
              printedBy,
              printedDate,
              uvci,
              qrData,
            );
            break;
          }

          case ICAO_DOCUMENT_TYPES.PROOF_OF_TESTING.JSON: {
            // let uvci;

            template = 'covidTestCertificateEmail';
            if (requireSigning && vdsEnabled) {
              // sublog.debug('Generating VDS data for proof of testing');
              // uvci = await generateUVCI(latestCovidVax.id, { format: 'icao', countryCode });
              // const povData = await createVdsNcTestData(patient.id, { models });
              // const vdsDoc = new VdsNcDocument(type, povData, uvci);
              // vdsDoc.models = models;
              // await vdsDoc.sign();
              // qrData = await vdsDoc.intoVDS();
            }

            sublog.info('Generating test certificate PDF');
            pdf = await makeCovidCertificate(
              { models: this.models, settings: this.settings },
              CertificateTypes.test,
              patient,
              printedBy,
              qrData,
            );
            break;
          }

          case COVID_19_CLEARANCE_CERTIFICATE:
            template = 'covidClearanceCertificateEmail';

            sublog.info('Generating clearance certificate PDF');
            pdf = await makeCovidCertificate(
              { models: this.models, settings: this.settings },
              CertificateTypes.clearance,
              patient,
              printedBy,
              qrData,
            );
            break;

          case VACCINATION_CERTIFICATE:
            template = 'vaccineCertificateEmail';
            pdf = await makeVaccineCertificate(
              { models: this.models, settings: this.settings },
              patient,
              printedBy,
              printedDate,
            );
            break;

          default:
            throw new Error(`Unknown certificate type ${type}`);
        }
        const { subject, body } = await this.settings.get(`localisation.templates.${template}`);

        sublog.debug('Creating communication record');
        // eslint-disable-next-line no-loop-func
        const [comm] = await sequelize.transaction(() =>
          // queue the email to be sent and mark this notification as processed
          Promise.all([
            PatientCommunication.create({
              type: PATIENT_COMMUNICATION_TYPES.CERTIFICATE,
              channel: PATIENT_COMMUNICATION_CHANNELS.EMAIL,
              subject,
              content: body,
              status: COMMUNICATION_STATUSES.QUEUED,
              patientId,
              destination: notification.get('forwardAddress'),
              attachment: pdf.filePath,
            }),
            notification.update({
              status: CERTIFICATE_NOTIFICATION_STATUSES.PROCESSED,
            }),
          ]),
        );
        processed += 1;
        sublog.info('Done processing certificate notification', { emailId: comm.id });
      } catch (error) {
        log.error('Failed to process certificate notification', { id: notification.id, error });
        await notification.update({
          status: CERTIFICATE_NOTIFICATION_STATUSES.ERROR,
          error: error.message,
        });
      }
    }

    log.info('Done with certificate notification task', {
      attempted: queuedNotifications.length,
      processed,
    });
  }
}<|MERGE_RESOLUTION|>--- conflicted
+++ resolved
@@ -1,3 +1,5 @@
+import config from 'config';
+
 import {
   CERTIFICATE_NOTIFICATION_STATUSES,
   COMMUNICATION_STATUSES,
@@ -23,18 +25,10 @@
 
 export class CertificateNotificationProcessor extends ScheduledTask {
   constructor(context) {
-<<<<<<< HEAD
-    const { schedules, settings, store } = context;
-    super(schedules.certificateNotificationProcessor.schedule, log);
-    this.settings = settings;
-    this.models = store.models;
-=======
-    const conf = config.schedules.certificateNotificationProcessor;
-    const { schedule, jitterTime } = conf;
-    super(schedule, log, jitterTime);
-    this.config = conf;
+    const { schedules } = context;
+    const { jitterTime } = config.schedules.certificateNotificationProcessor;
+    super(schedules.certificateNotificationProcessor.schedule, log, jitterTime);
     this.context = context;
->>>>>>> 7a9d19a2
     this.subtasks = [new LabRequestNotificationGenerator(context)];
   }
 
