import sequelize from 'sequelize';
import { spawn } from 'child_process';

import { REPORT_REQUEST_STATUSES } from '@tamanu/constants';
import { getReportModule } from '@tamanu/shared/reports';
import { ScheduledTask } from '@tamanu/shared/tasks';
import { log } from '@tamanu/shared/services/logging';

import { ReportRunner } from '../report/ReportRunner';

export class ReportRequestProcessor extends ScheduledTask {
  getName() {
    return 'ReportRequestProcessor';
  }

<<<<<<< HEAD
  constructor({ schedules, settings, store, emailService, reportsSchemasStore }) {
    super(schedules.reportRequestProcessor.schedule, log);
    this.settings = settings;
    this.store = store;
    this.emailService = emailService;
    this.reportsSchemasStore = reportsSchemasStore;
=======
  constructor(context) {
    // run at 30 seconds interval, process 10 report requests each time
    const conf = config.schedules.reportRequestProcessor;
    const { schedule, jitterTime } = conf;
    super(schedule, log, jitterTime);
    this.config = conf;
    this.context = context;
>>>>>>> 7a9d19a2
  }

  spawnReportProcess = async request => {
    const [node, scriptPath] = process.argv;
    const { timeoutDurationSeconds, childProcessEnv, processOptions } = await this.settings.get(
      'reportProcess',
    );
    const parameters = processOptions || process.execArgv;

    log.info(
      `Spawning child process for report request "${
        request.id
      }" for report "${request.getReportId()}" with command [${node}, ${parameters.toString()}, ${scriptPath}].`,
    );

    // For some reasons, when running a child process under pm2, pm2_env was not set and caused a problem.
    // So this is a work around
    const childEnv = childProcessEnv || {
      ...process.env,
      pm2_env: JSON.stringify(process.env),
    };

    const childProcess = spawn(
      node,
      [
        ...parameters,
        scriptPath,
        'report',
        '--reportId',
        request.getReportId(),
        '--parameters',
        request.parameters,
        '--recipients',
        request.recipients,
        '--userId',
        request.requestedByUserId,
        '--format',
        request.exportFormat,
      ],
      {
        // time out and kill the report process if it takes more than 2 hours to run
        timeout: timeoutDurationSeconds * 1000,
        env: childEnv,
      },
    );

    let errorMessage = '';
    const captureErrorOutput = message => {
      if (message.startsWith('Report failed:')) {
        errorMessage = message;
      }
    };

    return new Promise((resolve, reject) => {
      childProcess.on('exit', code => {
        if (code === 0) {
          log.info(
            `Child process running report request "${
              request.id
            }" for report "${request.getReportId()}" has finished.`,
          );
          resolve();
          return;
        }
        reject(
          new Error(
            errorMessage ||
              `Failed to generate report for report request "${
                request.id
              }" for report "${request.getReportId()}"`,
          ),
        );
      });

      childProcess.on('error', () => {
        reject(
          new Error(`Child process failed to start, using commands [${node}, ${scriptPath}].`),
        );
      });

      // Catch error from child process
      childProcess.stdout.on('data', data => {
        captureErrorOutput(data.toString());
        process.stdout.write(data);
      });
      childProcess.stderr.on('data', data => {
        captureErrorOutput(data.toString());
        process.stderr.write(data);
      });
    });
  };

  async runReportInTheSameProcess(request) {
    const reportId = request.getReportId();
    log.info(`Running report request "${request.id}" for report "${reportId}" in main process.`);
    const reportRunner = new ReportRunner(
      {
        store: this.store,
        emailService: this.emailService,
        reportSchemaStores: this.reportSchemaStores,
      },
      {
        reportId,
        userId: request.requestedByUserId,
        parameters: request.getParameters(),
        recipients: request.getRecipients(),
        exportFormat: request.exportFormat,
      },
    );

    await reportRunner.run();
  }

  async countQueue() {
    return this.store.models.ReportRequest.count({
      where: {
        status: REPORT_REQUEST_STATUSES.RECEIVED,
      },
    });
  }

  async runReports() {
    const limit = await this.settings.get('schedules.reportRequestProcessor.limit');
    const requests = await this.store.models.ReportRequest.findAll({
      where: {
        status: REPORT_REQUEST_STATUSES.RECEIVED,
      },
      order: [['createdAt', 'ASC']], // process in order received
      limit,
    });

    const sender = await this.settings.get('mailgun.from');

    for (const request of requests) {
      const reportId = request.getReportId();

      if (!sender) {
        log.error(`ReportRequestProcessorError - Email config missing`);
        await request.update({
          status: REPORT_REQUEST_STATUSES.ERROR,
          error: 'Email config missing',
        });
        return;
      }

      const disabledReports = await this.settings.get('disabledReports');
      if (disabledReports.includes(reportId)) {
        log.error(`Report "${reportId}" is disabled`);
        await request.update({
          status: REPORT_REQUEST_STATUSES.ERROR,
          error: `Report "${reportId}" is disabled`,
        });
        return;
      }

      const reportModule = await getReportModule(reportId, this.store.models);
      const reportDataGenerator = reportModule?.dataGenerator;
      if (!reportModule || !reportDataGenerator) {
        log.error(
          `ReportRequestProcessorError - Unable to find report generator for report ${request.id} of type ${reportId}`,
        );
        await request.update({
          status: REPORT_REQUEST_STATUSES.ERROR,
          error: `Unable to find report generator for report ${request.id} of type ${reportId}`,
        });
        return;
      }

      try {
        await request.update({
          status: REPORT_REQUEST_STATUSES.PROCESSING,
          processStartedTime: new Date(),
        });

        const runInChildProcess = await this.settings.get('reportProcess.runInChildProcess');

        if (runInChildProcess) {
          await this.spawnReportProcess(request);
        } else {
          await this.runReportInTheSameProcess(request);
        }

        await request.update({
          status: REPORT_REQUEST_STATUSES.PROCESSED,
        });
      } catch (e) {
        log.error(`${e.stack}\nReportRequestProcessorError - Failed to generate report`);
        await request.update({
          status: REPORT_REQUEST_STATUSES.ERROR,
          error: e.stack,
        });
      }
    }
  }

  async validateTimeoutReports() {
    const timeoutDurationSeconds = await this.settings.get('reportProcess.timeOutDurationSeconds');
    try {
      const requests = await this.store.models.ReportRequest.findAll({
        where: sequelize.literal(
          `status = '${REPORT_REQUEST_STATUSES.PROCESSING}' AND 
          EXTRACT(EPOCH FROM CURRENT_TIMESTAMP - process_started_time) > ${timeoutDurationSeconds}`,
        ), // find processing report requests that have been running more than the timeout limit
        order: [['createdAt', 'ASC']], // process in order received
        limit: 10,
      });

      for (const request of requests) {
        log.info(
          `ReportRequestProcessorError - Marking report request "${request.id}" as timed out`,
        );
        await request.update({
          status: REPORT_REQUEST_STATUSES.ERROR,
          error: 'Report timed out',
        });
      }
    } catch (error) {
      log.error('ReportRequestProcessorError - Error checking processing reports', error);
    }
  }

  async run() {
    await this.validateTimeoutReports();
    await this.runReports();
  }
}<|MERGE_RESOLUTION|>--- conflicted
+++ resolved
@@ -1,4 +1,5 @@
 import sequelize from 'sequelize';
+import config from 'config';
 import { spawn } from 'child_process';
 
 import { REPORT_REQUEST_STATUSES } from '@tamanu/constants';
@@ -13,22 +14,13 @@
     return 'ReportRequestProcessor';
   }
 
-<<<<<<< HEAD
   constructor({ schedules, settings, store, emailService, reportsSchemasStore }) {
-    super(schedules.reportRequestProcessor.schedule, log);
+    const { jitterTime } = config.schedules.reportRequestProcessor;
+    super(schedules.reportRequestProcessor.schedule, log, jitterTime);
     this.settings = settings;
     this.store = store;
     this.emailService = emailService;
     this.reportsSchemasStore = reportsSchemasStore;
-=======
-  constructor(context) {
-    // run at 30 seconds interval, process 10 report requests each time
-    const conf = config.schedules.reportRequestProcessor;
-    const { schedule, jitterTime } = conf;
-    super(schedule, log, jitterTime);
-    this.config = conf;
-    this.context = context;
->>>>>>> 7a9d19a2
   }
 
   spawnReportProcess = async request => {
@@ -229,7 +221,7 @@
     try {
       const requests = await this.store.models.ReportRequest.findAll({
         where: sequelize.literal(
-          `status = '${REPORT_REQUEST_STATUSES.PROCESSING}' AND 
+          `status = '${REPORT_REQUEST_STATUSES.PROCESSING}' AND
           EXTRACT(EPOCH FROM CURRENT_TIMESTAMP - process_started_time) > ${timeoutDurationSeconds}`,
         ), // find processing report requests that have been running more than the timeout limit
         order: [['createdAt', 'ASC']], // process in order received
