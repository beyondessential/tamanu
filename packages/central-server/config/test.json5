// For running unit tests, defined values in 'local.json5' have priority and will overwrite config here.
{
  "db": {
    "name": "tamanu-central-test",
    "reportSchemas": {
      "enabled": false,
      "connections": {
        "reporting": {
          "pool": {
            "max": 5
          },
          "username": "tamanu_reporting",
          "password": "test"
        },
        "raw": {
          "pool": {
            "max": 5
          },
          "username": "tamanu_raw",
          "password": "test"
        }
      }
    }
  },
  "mailgun": {
    "from": "Tamanu test"
  },
  "auth": {
    "secret": "secret",
    "refreshToken": {
      "secret": "refreshSecret"
    },
    "reportNoUserError": true,
    "useHardcodedPermissions": false
  },
  "log": {
    "consoleLevel": "warn"
  },
  "cors": {
    "allowedOrigin": "https://fake-place-xxx-yyy.com"
  },
  "localisation": {
    "data": {
      "timeZone": "UTC",
      "country": {
        "name": "Utopia",
        "alpha-2": "UT",
        "alpha-3": "UTO"
      },
      "imagingTypes": {
        "xRay": { "label": "X-Ray" },
        "ctScan": { "label": "CT Scan" },
        "ultrasound": { "label": "Ultrasound" },
        "mri": { "label": "MRI" },
        "ecg": { "label": "Electrocardiogram (ECG)" },
        "holterMonitor": { "label": "Holter Monitor" },
        "echocardiogram": { "label": "Echocardiogram" },
        "mammogram": { "label": "Mammogram" },
        "endoscopy": { "label": "Endoscopy" },
        "fluroscopy": { "label": "Fluroscopy" },
        "angiogram": { "label": "Angiogram" },
        "colonoscopy": { "label": "Colonoscopy" },
        "vascularStudy": { "label": "Vascular Study" },
        "stressTest": { "label": "Treadmill" }
      }
    }
  },
  "integrations": {
    "fijiVrs": {
      "enabled": true,
      "host": "http://localhost:8080",
      "expectAccessToken": [
        "test-access-token"
      ]
    },
    "fijiVps": {
      "enabled": true
    },
    "vdsNc": {
      "enabled": true
    },
    "signer": {
      "enabled": true,
      "keySecret": "2hcp3wizGFFnGgsgZZDqFZDmUjaFCIppN8HnyBABqck="
    },
    "fijiAspenMediciReport": {
      "enabled": true
    },
    "mSupply": {
      "enabled": true
    },
    "fhir": {
      "enabled": true,
      "worker": {
        "resourceMaterialisationEnabled": {
          "Patient": true,
          "ServiceRequest": true,
          "DiagnosticReport": true,
          "Encounter": true,
          "Immunization": true,
          "Practitioner": true,
<<<<<<< HEAD
          "MediciReport": true,
=======
          "MediciReport": false,
>>>>>>> cbdaffc9
          "Specimen": true,
          "Organization": true
        }
      }
    },
    "omniLab": {
      "enabled": true,
      "secret": "YHNDrUGvl2A/QNxWvliek14B40DE9IF8VrdXV5x9kJE="
    }
  },
  "disk": {
    "freeSpaceRequired": {
      "gigabytesForUploadingDocuments": 4
    }
  },
  "notifications": {
    "certificates": {
      "labTestCategoryIds": [
        "labTestCategory-COVID"
      ]
    }
  },
  "validateQuestionConfigs": {
    "enabled": true
  },
  "countryTimeZone": "Pacific/Auckland"
}<|MERGE_RESOLUTION|>--- conflicted
+++ resolved
@@ -99,11 +99,7 @@
           "Encounter": true,
           "Immunization": true,
           "Practitioner": true,
-<<<<<<< HEAD
-          "MediciReport": true,
-=======
           "MediciReport": false,
->>>>>>> cbdaffc9
           "Specimen": true,
           "Organization": true
         }
