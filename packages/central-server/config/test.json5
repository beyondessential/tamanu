--- conflicted
+++ resolved
@@ -1,134 +1,133 @@
 // For running unit tests, defined values in 'local.json5' have priority and will overwrite config here.
 {
-  db: {
-    name: 'tamanu-central-test',
-    reportSchemas: {
-      enabled: false,
-      connections: {
-        reporting: {
-          pool: {
-            max: 5,
+  "db": {
+    "name": "tamanu-central-test",
+    "reportSchemas": {
+      "enabled": false,
+      "connections": {
+        "reporting": {
+          "pool": {
+            "max": 5
           },
-          username: 'tamanu_reporting',
-          password: 'test',
+          "username": "tamanu_reporting",
+          "password": "test"
         },
-        raw: {
-          pool: {
-            max: 5,
+        "raw": {
+          "pool": {
+            "max": 5
           },
-          username: 'tamanu_raw',
-          password: 'test',
-        },
-      },
+          "username": "tamanu_raw",
+          "password": "test"
+        }
+      }
+    }
+  },
+  "mailgun": {
+    "from": "Tamanu test"
+  },
+  "auth": {
+    "secret": "secret",
+    "refreshToken": {
+      "secret": "refreshSecret"
     },
+    "reportNoUserError": true,
+    "useHardcodedPermissions": false
   },
-  mailgun: {
-    from: 'Tamanu test',
-  },
-  auth: {
-    secret: 'secret',
-    refreshToken: {
-      secret: 'refreshSecret',
-    },
-    reportNoUserError: true,
-    useHardcodedPermissions: false,
-  },
-<<<<<<< HEAD
-  log: {
-    consoleLevel: 'info',
-=======
   "log": {
     "consoleLevel": "info"
->>>>>>> 6ab83dcd
   },
-  cors: {
-    allowedOrigin: 'https://fake-place-xxx-yyy.com',
+  "cors": {
+    "allowedOrigin": "https://fake-place-xxx-yyy.com"
   },
-  sync: {
-    lookupTable: {
-      enabled: false,
-      perModelUpdateTimeoutMs: null,
+  "sync": {
+    "lookupTable": {
+      "enabled": false,
+      "perModelUpdateTimeoutMs": null
+    }
+  },
+  "localisation": {
+    "data": {
+      "timeZone": "UTC",
+      "country": {
+        "name": "Utopia",
+        "alpha-2": "UT",
+        "alpha-3": "UTO"
+      },
+      "imagingTypes": {
+        "orthopantomography": { "label": "Orthopantomography" },
+        "xRay": { "label": "X-Ray" },
+        "ctScan": { "label": "CT Scan" },
+        "ultrasound": { "label": "Ultrasound" },
+        "mri": { "label": "MRI" },
+        "ecg": { "label": "Electrocardiogram (ECG)" },
+        "holterMonitor": { "label": "Holter Monitor" },
+        "echocardiogram": { "label": "Echocardiogram" },
+        "mammogram": { "label": "Mammogram" },
+        "mammogramScreen": { "label": "Mammogram Screening" },
+        "mammogramDiag": { "label": "Mammogram Diagnostic" },
+        "endoscopy": { "label": "Endoscopy" },
+        "fluroscopy": { "label": "Fluroscopy" },
+        "angiogram": { "label": "Angiogram" },
+        "colonoscopy": { "label": "Colonoscopy" },
+        "vascularStudy": { "label": "Vascular Study" },
+        "stressTest": { "label": "Treadmill" }
+      }
+    }
+  },
+  "integrations": {
+    "fijiVrs": {
+      "enabled": true,
+      "host": "http://localhost:8080",
+      "expectAccessToken": [
+        "test-access-token"
+      ]
     },
+    "fijiVps": {
+      "enabled": true
+    },
+    "vdsNc": {
+      "enabled": true
+    },
+    "signer": {
+      "enabled": true,
+      "keySecret": "2hcp3wizGFFnGgsgZZDqFZDmUjaFCIppN8HnyBABqck="
+    },
+    "fijiAspenMediciReport": {
+      "enabled": true
+    },
+    "mSupply": {
+      "enabled": true
+    },
+    "fhir": {
+      "enabled": true,
+      "worker": {
+        "resourceMaterialisationEnabled": {
+          "Patient": true,
+          "ServiceRequest": true,
+          "DiagnosticReport": true,
+          "Encounter": true,
+          "Immunization": true,
+          "Practitioner": true,
+          "MediciReport": false,
+          "Specimen": true,
+          "Organization": true
+        }
+      }
+    },
+    "omniLab": {
+      "enabled": true,
+      "secret": "YHNDrUGvl2A/QNxWvliek14B40DE9IF8VrdXV5x9kJE="
+    }
   },
-  localisation: {
-    data: {
-      timeZone: 'UTC',
-      country: {
-        name: 'Utopia',
-        'alpha-2': 'UT',
-        'alpha-3': 'UTO',
-      },
-      imagingTypes: {
-        orthopantomography: { label: 'Orthopantomography' },
-        xRay: { label: 'X-Ray' },
-        ctScan: { label: 'CT Scan' },
-        ultrasound: { label: 'Ultrasound' },
-        mri: { label: 'MRI' },
-        ecg: { label: 'Electrocardiogram (ECG)' },
-        holterMonitor: { label: 'Holter Monitor' },
-        echocardiogram: { label: 'Echocardiogram' },
-        mammogram: { label: 'Mammogram' },
-        mammogramScreen: { label: 'Mammogram Screening' },
-        mammogramDiag: { label: 'Mammogram Diagnostic' },
-        endoscopy: { label: 'Endoscopy' },
-        fluroscopy: { label: 'Fluroscopy' },
-        angiogram: { label: 'Angiogram' },
-        colonoscopy: { label: 'Colonoscopy' },
-        vascularStudy: { label: 'Vascular Study' },
-        stressTest: { label: 'Treadmill' },
-      },
-    },
+  "notifications": {
+    "certificates": {
+      "labTestCategoryIds": [
+        "labTestCategory-COVID"
+      ]
+    }
   },
-  integrations: {
-    fijiVrs: {
-      enabled: true,
-      host: 'http://localhost:8080',
-      expectAccessToken: ['test-access-token'],
-    },
-    fijiVps: {
-      enabled: true,
-    },
-    vdsNc: {
-      enabled: true,
-    },
-    signer: {
-      enabled: true,
-      keySecret: '2hcp3wizGFFnGgsgZZDqFZDmUjaFCIppN8HnyBABqck=',
-    },
-    fijiAspenMediciReport: {
-      enabled: true,
-    },
-    mSupply: {
-      enabled: true,
-    },
-    fhir: {
-      enabled: true,
-      worker: {
-        resourceMaterialisationEnabled: {
-          Patient: true,
-          ServiceRequest: true,
-          DiagnosticReport: true,
-          Encounter: true,
-          Immunization: true,
-          Practitioner: true,
-          MediciReport: false,
-          Specimen: true,
-          Organization: true,
-        },
-      },
-    },
-    omniLab: {
-      enabled: true,
-      secret: 'YHNDrUGvl2A/QNxWvliek14B40DE9IF8VrdXV5x9kJE=',
-    },
+  "validateQuestionConfigs": {
+    "enabled": true
   },
-  notifications: {
-    certificates: {
-      labTestCategoryIds: ['labTestCategory-COVID'],
-    },
-  },
-  validateQuestionConfigs: {
-    enabled: true,
-  },
-  countryTimeZone: 'Pacific/Auckland',
+  "countryTimeZone": "Pacific/Auckland"
 }