// For running unit tests, defined values in 'local.json5' have priority and will overwrite config here.
{
  "db": {
    "name": "tamanu-central-test",
    "pool": {
      "acquire": 5000,
    },
    "reportSchemas": {
      "enabled": false,
      "connections": {
        "reporting": {
          "pool": {
            "max": 5
          },
          "username": "tamanu_reporting",
          "password": "test"
        },
        "raw": {
          "pool": {
            "max": 5
          },
          "username": "tamanu_raw",
          "password": "test"
        }
      }
    }
  },
  "mailgun": {
    "from": "Tamanu test"
  },
  "auth": {
    "secret": "secret",
    "refreshToken": {
      "secret": "refreshSecret"
    },
    "reportNoUserError": true,
    "useHardcodedPermissions": false
  },
  "log": {
    "consoleLevel": "warn"
  },
  "cors": {
    "allowedOrigin": "https://fake-place-xxx-yyy.com"
  },
  "sync": {
    "lookupTable": {
      "enabled": false,
      "perModelUpdateTimeoutMs": null
    }
  },
  "localisation": {
    "data": {
      "timeZone": "UTC",
      "country": {
        "name": "Utopia",
        "alpha-2": "UT",
        "alpha-3": "UTO"
      },
      "imagingTypes": {
        "orthopantomography": { "label": "Orthopantomography" },
        "xRay": { "label": "X-Ray" },
        "ctScan": { "label": "CT Scan" },
        "ultrasound": { "label": "Ultrasound" },
        "mri": { "label": "MRI" },
        "ecg": { "label": "Electrocardiogram (ECG)" },
        "holterMonitor": { "label": "Holter Monitor" },
        "echocardiogram": { "label": "Echocardiogram" },
        "mammogram": { "label": "Mammogram" },
        "mammogramScreen": { "label": "Mammogram Screening" },
        "mammogramDiag": { "label": "Mammogram Diagnostic" },
        "endoscopy": { "label": "Endoscopy" },
        "fluroscopy": { "label": "Fluroscopy" },
        "angiogram": { "label": "Angiogram" },
        "colonoscopy": { "label": "Colonoscopy" },
        "vascularStudy": { "label": "Vascular Study" },
        "stressTest": { "label": "Treadmill" }
      }
    }
  },
  "integrations": {
    "fijiVrs": {
      "enabled": true,
      "host": "http://localhost:8080",
      "expectAccessToken": [
        "test-access-token"
      ]
    },
    "fijiVps": {
      "enabled": true
    },
    "vdsNc": {
      "enabled": true
    },
    "signer": {
      "enabled": true,
      "keySecret": "2hcp3wizGFFnGgsgZZDqFZDmUjaFCIppN8HnyBABqck="
    },
    "fijiAspenMediciReport": {
      "enabled": true
    },
    "mSupply": {
      "enabled": true
    },
    "fhir": {
      "enabled": true,
      "worker": {
        "resourceMaterialisationEnabled": {
          "Patient": true,
          "ServiceRequest": true,
          "DiagnosticReport": true,
          "Encounter": true,
          "Immunization": true,
          "Practitioner": true,
          "MediciReport": true,
          "Specimen": true,
          "Organization": true
        }
      }
    },
<<<<<<< HEAD
=======
    "omniLab": {
      "enabled": true,
      "secret": "YHNDrUGvl2A/QNxWvliek14B40DE9IF8VrdXV5x9kJE="
    },
    "dhis2": {
      "enabled": true,
      "username": "admin",
      "password": "district"
    }
>>>>>>> 209d3ab4
  },
  "notifications": {
    "certificates": {
      "labTestCategoryIds": [
        "labTestCategory-COVID"
      ]
    }
  },
  "validateQuestionConfigs": {
    "enabled": true
  },
  "countryTimeZone": "Pacific/Auckland"
}<|MERGE_RESOLUTION|>--- conflicted
+++ resolved
@@ -117,8 +117,6 @@
         }
       }
     },
-<<<<<<< HEAD
-=======
     "omniLab": {
       "enabled": true,
       "secret": "YHNDrUGvl2A/QNxWvliek14B40DE9IF8VrdXV5x9kJE="
@@ -128,7 +126,6 @@
       "username": "admin",
       "password": "district"
     }
->>>>>>> 209d3ab4
   },
   "notifications": {
     "certificates": {
