--- conflicted
+++ resolved
@@ -817,7 +817,6 @@
           "shortLabel": "Registration number",
           "longLabel": "Registration number"
         },
-<<<<<<< HEAD
         "notGivenReasonId": {
           "shortLabel": "Reason",
           "longLabel": "Reason",
@@ -827,7 +826,6 @@
           "shortLabel": "Circumstance",
           "longLabel": "Circumstance"
         },
-=======
         "date": {
           "shortLabel": "Date",
           "longLabel": "Date"
@@ -848,7 +846,6 @@
           "shortLabel": "Program Registry",
           "longLabel": "Program Registry"
         }
->>>>>>> 0755bccd
       },
       "features": {
         "enableVaccineConsent": true,
