{
  "port": 3000,
  // this should be set to the external address of the server, e.g. "https://central.main.internal.tamanu.io"
  "canonicalHostName": "http://localhost:3000",
  "db": {
    "name": "tamanu-central",
    // when verbose to true, log.consoleLevel must be set to "debug" to see any output
    "verbose": false,
    "username": "",
    "password": "",
    "migrateOnStartup": false,
    "pool": {
      "max": 10
      // "min": 5,
      // "idle": 10000,
      // "acquire": 60000,
      // "evict": 1000
    },
    "reportSchemas": {
      "enabled": false,
      "connections": {
        "raw": {
          "pool": {
            "max": 5
          },
          "username": "",
          "password": ""
        },
        "reporting": {
          "pool": {
            "max": 5
          },
          "username": "",
          "password": ""
        }
      }
    }
  },
  "updateUrls": {
    "mobile": ""
  },
  "log": {
    "path": "",
    "consoleLevel": "http",
    "color": true
  },
  "honeycomb": {
    "apiKey": "",
    "sampleRate": 100, // 100 = 1/100 = 1% of traces get sent to honeycomb
    // in contrast, logs are always sent
    "enabled": true,
    "level": "info"
  },
  errors: {
    // enable to send errors to a bug tracking service
    enabled: false,
    // right now the only supported service is bugsnag
    type: 'bugsnag',
    // paste your bugsnag API key here
    apiKey: '',
  },
  "sync": {
    "maxConcurrentSessions": 4,
    "persistedCacheBatchSize": 20000,
    "pauseBetweenPersistedCacheBatchesInMilliseconds": 50,
    "adjustDataBatchSize": 20000,
    "syncAllEncountersForTheseVaccines": [],
    "numberConcurrentPullSnapshots": 4,
    "persistUpdateWorkerPoolSize": 5,
    // at its very large default, maxRecordsPerPullSnapshotChunk is essentially "off"
    // can be turned on by lowering to some amount that seems appropriate if snapshot performance is an issue
    "maxRecordsPerPullSnapshotChunk": 1000000000,
    syncSessionTimeoutMs: null,
  },
  "loadshedder": {
    // paths are checked sequentially until a path matches a prefix
    // (e.g. the path `/api/sync/xxx/pull` would match the prefix `/api/sync/`)
    //
    // if the path of a request matches a prefix it is added to that queue and
    // may be dropped under heavy load
    //
    // if the path of a request matches nothing, the server never drops the
    // request
    "queues": [
      // sync queue
      // (defaults to shedding requests for sync or attachments earlier than other requests)
      {
        "name": "low_priority",
        "prefixes": ["/api/sync", "/api/attachment"],
        "maxActiveRequests": 4,
        "maxQueuedRequests": 8,
        "queueTimeout": 7500
      },
      // global queue for non-sync non-attachment requests
      // (defaults to queueing more requests than sync/attachments and them shedding much later)
      {
        "name": "high_priority",
        "prefixes": ["/"],
        "maxActiveRequests": 8,
        "maxQueuedRequests": 32,
        "queueTimeout": 7500
      }
    ]
  },
  "auth": {
    // these secrets should be set if more than one process of the central-server is running
    // otherwise, each process will use a different key and tokens won't match
    "secret": null,
    "saltRounds": 12,
    "tokenDuration": "1h",
    "reportNoUserError": false,
    "useHardcodedPermissions": true,
    "refreshToken": {
      "secret": null,
      "tokenDuration": "30d",
      "absoluteExpiration": false,
      "refreshIdLength": 54
    },
    "resetPassword": {
      "tokenLength": 6,
      "tokenExpiry": 20
    }
  },
  "export": {
    "maxFileSizeInMB": 50
  },
  "mailgun": {
    "domain": "",
    "apiKey": "",
    "from": ""
  },
  "cors": {
    "allowedOrigin": ""
  },
  "schedules": {
    // batchSize == run through them all in one run, in batches of N
    // limit == run through N per task run
    // schedule: 5 fields == first is minutes, 6 fields == first is SECONDS
    "outpatientDischarger": {
      // every day at 2 AM
      "schedule": "0 2 * * *",
      "batchSize": 1000,
      "batchSleepAsyncDurationInMilliseconds": 50
    },
    "patientEmailCommunicationProcessor": {
      // every 30seconds /!\
      "schedule": "*/30 * * * * *",
      "limit": 10
    },
    "vaccinationReminderProcessor": {
     // every day at 1 AM
     "schedule": "0 1 * * *",
    },
    "patientTelegramCommunicationProcessor": {
      // every 30seconds /!\
      "schedule": "*/30 * * * * *",
      "batchSize": 100,
      "batchSleepAsyncDurationInMilliseconds": 50
    },
    "deceasedPatientDischarger": {
      // once an hour
      "schedule": "29 * * * *",
      "batchSize": 100,
      "batchSleepAsyncDurationInMilliseconds": 50
    },
    "patientMergeMaintainer": {
      // once an hour at minute 12
      "schedule": "12 * * * *"
    },
    "certificateNotificationProcessor": {
      // every 30 seconds /!\
      "schedule": "*/30 * * * * *",
      "limit": 10
    },
    "IPSRequestProcessor": {
      // every 30 seconds /!\
      "schedule": "*/30 * * * * *",
      "limit": 10
    },
    "reportRequestProcessor": {
      // every 30 seconds /!\
      "schedule": "*/30 * * * * *",
      "limit": 10
    },
    "signerRenewalChecker": {
      "schedule": "0 0 * * *"
    },
    "signerRenewalSender": {
      // needs to happen after the Renewal Checker, and regularly thereafter as a retry mechanism
      "schedule": "30 * * * *"
    },
    "signerWorkingPeriodChecker": {
      "schedule": "0 1 * * *"
    },
    "automaticLabTestResultPublisher": {
      "enabled": false,
      "schedule": "*/15 * * * *",
      "limit": 300,
      "results": {
        "labTestType-RATPositive": {
          "labTestMethodId": "labTestMethod-RAT",
          "result": "Positive"
        },
        "labTestType-RATNegative": {
          "labTestMethodId": "labTestMethod-RAT",
          "result": "Negative"
        }
      }
    },
    "covidClearanceCertificatePublisher": {
      "enabled": false,
      "schedule": "*/30 * * * *"
    },
    "fhirMissingResources": {
      "enabled": true,
      "schedule": "48 1 * * *" // once a day, time does not matter (better in off hours)
    },
    "plannedMoveTimeout": {
      "enabled": true,
      // Once an hour
      "schedule": "0 * * * *",
      "timeoutHours": 24,
      "batchSize": 100,
      "batchSleepAsyncDurationInMilliseconds": 50
    },
    "staleSyncSessionCleaner": {
      "enabled": true,
      "schedule": "* * * * *",
      "staleSessionSeconds": 3600
    },
    "processSyncQueue": {
      "enabled": true,
      "schedule": "* * * * *"
    }
  },
  "integrations": {
    "fijiVrs": {
      "enabled": false,
      "host": "http://uat-vra.digitalfiji.gov.fj:8786",
      "username": null,
      "password": null,
      // refresh the token if it's within tokenExpiryMarginMs milliseconds of expiry
      "tokenExpiryMarginMs": 60000,
      "flagInsteadOfDeleting": true,
      "retrySchedule": "*/30 * * * * *",
      // don't retry pending records unless they're retryMinAgeMs old
      "retryMinAgeMs": 60000,
      "requireClientHeaders": true
    },
    "fijiVps": {
      "enabled": false,
      "requireClientHeaders": true
    },
    "euDcc": {
      "enabled": false,
      "issuer": null // Responsible org for vax cert issuance, e.g. 'Ministry of Health of the Tamanu Republic'. If null defaults to the facility name.
    },
    "ips": {
      "attester": "Ministry of Health",
      "author": "Tamanu is a free and open-source EHR for low resource and remote settings.",
      "email": {
        "subject": "Your International Patient Summary",
        "bodyText": "Please scan the QR code attached to view your International Patient Summary"
      }
    },
    "vdsNc": {
      "enabled": false
    },
    "signer": {
      "enabled": false,
      // Encryption key for ICAO Signer key material (stored in DB).
      // This must be unique per country/installation AND NEVER CHANGED.
      // It must be at least 32 bytes of random data in Base64.
      // $ openssl rand -base64 32
      "keySecret": null,
      // For VDS-NC: exactly 2 uppercase letters/numbers, must be unique in country, ref 9303-13 §2.2.1(a)
      // For EU DCC: at least 1 character, must be unique in country, should be descriptive
      "commonName": "TA",
      // For EU DCC only: the name of the issuing organisation (provider/O of the DSC)
      // "provider": "Tamanu",
      // Email address for CSCA signing contact
      "sendRequestTo": "admin@tamanu.io"
    },
    "fijiAspenMediciReport": {
      "enabled": false
    },
    "mSupply": {
      "enabled": false,
      "requireClientHeaders": true
    },
    "fhir": {
      // Enabling the HTTP routes and enabling the worker are completely separate:
      // one may be enabled without the other and vice versa. The worker is on by
      // default so that FHIR resources can be used as a target for reports without
      // the FHIR API being exposed to the public in a deployment that doesn't need it.
      "enabled": false, // the HTTP routes
      "worker": {
        "enabled": true, // the materialisation worker
        "concurrency": 100,
        "resourceMaterialisationEnabled": {
          "Patient": true,
          "Encounter": false,
          "Immunization": false,
          "MediciReport": false,
          "Organization": false,
          "Practitioner": false,
          "ServiceRequest": false,
          "Specimen": false
        }
      },
      "parameters": {
        "_count": {
          "default": 20,
          "max": 20
        }
      },
      "extensions": {
        "Patient": {
<<<<<<< HEAD
          "newZealandEthnicity":
=======
          "newZealandEthnicity": false
>>>>>>> 640e6cde
        }
      }
    },
    "omniLab": {
      "enabled": false,
      // Must be set to a random value, and the value must be saved somewhere (at BES we use lastpass)
      // New keys may be issued by running `node dist apiKeys issue fhirIntegration <email> -e '100 years'
      // If this is changed, all API keys using this secret will be revoked and must be reissued
      "secret": null
    }
  },
  // on the central-server, don't read these values from config!
  // use the getLocalisation() helper in packages/central-server/app/localisation.js
  // this will ensure we can read these values from the database in the future
  "localisation": {
    "allowInvalid": false,
    // the labResultWidget and timeZone keys are here for legacy reasons
    // don't put anything else in the top level of localisation unless it relates to localisation itself
    "labResultWidget": {
      "categoryWhitelist": ["labTestCategory-COVID"],
      "testTypeWhitelist": ["labTestType-COVID"]
    },
    "data": {
      // To do: review this section when implementing the patient charts feature
      "units": {
        "temperature": "celsius"
      },
      "country": {
        "name": "",
        "alpha-2": "",
        "alpha-3": ""
      },
      "fields": {
        "countryName": {
          "shortLabel": "Country",
          "longLabel": "Country",
          "hidden": false
        },
        "emergencyContactName": {
          "shortLabel": "Emergency contact name",
          "longLabel": "Emergency contact name",
          "requiredPatientData": false
        },
        "emergencyContactNumber": {
          "shortLabel": "Emergency contact number",
          "longLabel": "Emergency contact number",
          "requiredPatientData": false
        },
        "markedForSync": {
          "shortLabel": "Sync",
          "longLabel": "Marked for sync"
        },
        "displayId": {
          "shortLabel": "NHN",
          "longLabel": "National Health Number",
          "pattern": "[\\s\\S]*"
        },
        "firstName": {
          "shortLabel": "First name",
          "longLabel": "First name",
          "requiredPatientData": false
        },
        "middleName": {
          "shortLabel": "Middle name",
          "longLabel": "Middle name",
          "hidden": false,
          "requiredPatientData": false
        },
        "lastName": {
          "shortLabel": "Last name",
          "longLabel": "Last name",
          "requiredPatientData": false
        },
        "culturalName": {
          "shortLabel": "Cultural name",
          "longLabel": "Cultural/traditional name",
          "hidden": false,
          "requiredPatientData": false
        },
        "sex": {
          "shortLabel": "Sex",
          "longLabel": "Sex",
          "hidden": false,
          "requiredPatientData": false
        },
        "email": {
          "shortLabel": "Email",
          "longLabel": "Email",
          "hidden": false,
          "requiredPatientData": false
        },
        "dateOfBirth": {
          "shortLabel": "DOB",
          "longLabel": "Date of birth",
          "requiredPatientData": false
        },
        "dateOfBirthFrom": {
          "shortLabel": "DOB from",
          "longLabel": "Date of birth from"
        },
        "dateOfBirthTo": {
          "shortLabel": "DOB to",
          "longLabel": "Date of birth to"
        },
        "dateOfBirthExact": {
          "shortLabel": "DOB exact",
          "longLabel": "Date of birth exact"
        },
        "dateOfDeath": {
          "shortLabel": "Death",
          "longLabel": "Date of death"
        },
        "bloodType": {
          "shortLabel": "Blood type",
          "longLabel": "Blood type",
          "hidden": false,
          "requiredPatientData": false
        },
        "title": {
          "shortLabel": "Title",
          "longLabel": "Title",
          "hidden": false,
          "requiredPatientData": false
        },
        "placeOfBirth": {
          "shortLabel": "Birth location",
          "longLabel": "Birth location",
          "hidden": false,
          "requiredPatientData": false
        },
        "countryOfBirthId": {
          "shortLabel": "Country of birth",
          "longLabel": "Country of birth",
          "hidden": false,
          "requiredPatientData": false
        },
        "maritalStatus": {
          "shortLabel": "Marital status",
          "longLabel": "Marital status",
          "hidden": false,
          "requiredPatientData": false
        },
        "primaryContactNumber": {
          "shortLabel": "Primary contact number",
          "longLabel": "Primary contact number",
          "hidden": false,
          "requiredPatientData": false
        },
        "secondaryContactNumber": {
          "shortLabel": "Secondary contact number",
          "longLabel": "Secondary contact number",
          "hidden": false,
          "requiredPatientData": false
        },
        "socialMedia": {
          "shortLabel": "Social media",
          "longLabel": "Social media",
          "hidden": false,
          "requiredPatientData": false
        },
        "settlementId": {
          "shortLabel": "Settlement",
          "longLabel": "Settlement",
          "hidden": false,
          "requiredPatientData": false
        },
        "streetVillage": {
          "shortLabel": "Residential landmark",
          "longLabel": "Residential landmark",
          "hidden": false,
          "requiredPatientData": false
        },
        "cityTown": {
          "shortLabel": "City/town",
          "longLabel": "City/town",
          "hidden": false,
          "requiredPatientData": false
        },
        "subdivisionId": {
          "shortLabel": "Sub division",
          "longLabel": "Sub division",
          "hidden": false,
          "requiredPatientData": false
        },
        "divisionId": {
          "shortLabel": "Division",
          "longLabel": "Division",
          "hidden": false,
          "requiredPatientData": false
        },
        "countryId": {
          "shortLabel": "Country",
          "longLabel": "Country",
          "hidden": false,
          "requiredPatientData": false
        },
        "medicalAreaId": {
          "shortLabel": "Medical area",
          "longLabel": "Medical area",
          "hidden": false,
          "requiredPatientData": false
        },
        "nursingZoneId": {
          "shortLabel": "Nursing zone",
          "longLabel": "Nursing zone",
          "hidden": false,
          "requiredPatientData": false
        },
        "nationalityId": {
          "shortLabel": "Nationality",
          "longLabel": "Nationality",
          "hidden": false,
          "requiredPatientData": false
        },
        "ethnicityId": {
          "shortLabel": "Ethnicity",
          "longLabel": "Ethnicity",
          "hidden": false,
          "requiredPatientData": false
        },
        "occupationId": {
          "shortLabel": "Occupation",
          "longLabel": "Occupation",
          "hidden": false,
          "requiredPatientData": false
        },
        "educationalLevel": {
          "shortLabel": "Educational attainment",
          "longLabel": "Educational attainment",
          "hidden": false,
          "requiredPatientData": false
        },
        "villageName": {
          "shortLabel": "Village",
          "longLabel": "Village",
          "hidden": false
        },
        "villageId": {
          "shortLabel": "Village",
          "longLabel": "Village",
          "hidden": false,
          "requiredPatientData": false
        },
        "birthCertificate": {
          "shortLabel": "Birth certificate",
          "longLabel": "Birth certificate number",
          "hidden": false,
          "requiredPatientData": false
        },
        "insurerId": {
          "shortLabel": "Insurer",
          "longLabel": "Insurer",
          "hidden": false,
          "requiredPatientData": false
        },
        "insurerPolicyNumber": {
          "shortLabel": "Insurance policy",
          "longLabel": "Insurance policy number",
          "hidden": false,
          "requiredPatientData": false
        },
        "drivingLicense": {
          "shortLabel": "Driving license",
          "longLabel": "Driving license number",
          "hidden": false,
          "requiredPatientData": false
        },
        "passport": {
          "shortLabel": "Passport",
          "longLabel": "Passport number",
          "hidden": false,
          "requiredPatientData": false
        },
        "religionId": {
          "shortLabel": "Religion",
          "longLabel": "Religion",
          "hidden": false,
          "requiredPatientData": false
        },
        "patientBillingTypeId": {
          "shortLabel": "Type",
          "longLabel": "Patient type",
          "hidden": false,
          "requiredPatientData": false
        },
        "ageRange": {
          "shortLabel": "Age range",
          "longLabel": "Age range"
        },
        "age": {
          "shortLabel": "Age",
          "longLabel": "Age"
        },
        "motherId": {
          "shortLabel": "Mother",
          "longLabel": "Mother",
          "hidden": false,
          "requiredPatientData": false
        },
        "fatherId": {
          "shortLabel": "Father",
          "longLabel": "Father",
          "hidden": false,
          "requiredPatientData": false
        },
        "birthWeight": {
          "shortLabel": "Birth weight (kg)",
          "longLabel": "Birth weight (kg)",
          "hidden": false,
          "requiredPatientData": false
        },
        "birthLength": {
          "shortLabel": "Birth length (cm)",
          "longLabel": "Birth length (cm)",
          "hidden": false,
          "requiredPatientData": false
        },
        "birthDeliveryType": {
          "shortLabel": "Delivery type",
          "longLabel": "Delivery type",
          "hidden": false,
          "requiredPatientData": false
        },
        "gestationalAgeEstimate": {
          "shortLabel": "Gestational age (weeks)",
          "longLabel": "Gestational age (weeks)",
          "hidden": false,
          "requiredPatientData": false
        },
        "apgarScoreOneMinute": {
          "shortLabel": "Apgar score at 1 min",
          "longLabel": "Apgar score at 1 min",
          "hidden": false,
          "requiredPatientData": false
        },
        "apgarScoreFiveMinutes": {
          "shortLabel": "Apgar score at 5 min",
          "longLabel": "Apgar score at 5 min",
          "hidden": false,
          "requiredPatientData": false
        },
        "apgarScoreTenMinutes": {
          "shortLabel": "Apgar score at 10 min",
          "longLabel": "Apgar score at 10 min",
          "hidden": false,
          "requiredPatientData": false
        },
        "timeOfBirth": {
          "shortLabel": "Time of birth",
          "longLabel": "Time of birth",
          "hidden": false,
          "requiredPatientData": false
        },
        "attendantAtBirth": {
          "shortLabel": "Attendant at birth",
          "longLabel": "Attendant at birth",
          "hidden": false,
          "requiredPatientData": false
        },
        "nameOfAttendantAtBirth": {
          "shortLabel": "Name of attendant",
          "longLabel": "Name of attendant",
          "hidden": false,
          "requiredPatientData": false
        },
        "birthType": {
          "shortLabel": "Single/Plural birth",
          "longLabel": "Single/Plural birth",
          "hidden": false,
          "requiredPatientData": false
        },
        "birthFacilityId": {
          "shortLabel": "Name of health facility (if applicable)",
          "longLabel": "Name of health facility (if applicable)",
          "hidden": false,
          "requiredPatientData": false
        },
        "healthCenterId": {
          "shortLabel": "Health center",
          "longLabel": "Health center",
          "hidden": false,
          "requiredPatientData": false
        },
        "registeredBirthPlace": {
          "shortLabel": "Place of birth",
          "longLabel": "Place of birth",
          "hidden": false,
          "requiredPatientData": false
        },
        "referralSourceId": {
          "shortLabel": "Referral source",
          "longLabel": "Referral source",
          "hidden": false
        },
        "arrivalModeId": {
          "shortLabel": "Arrival mode",
          "longLabel": "Arrival mode",
          "hidden": false
        },
        "prescriber": {
          "shortLabel": "Prescriber",
          "longLabel": "Prescriber",
          "hidden": false
        },
        "prescriberId": {
          "shortLabel": "Prescriber ID",
          "longLabel": "Prescriber ID",
          "hidden": false
        },
        "facility": {
          "shortLabel": "Facility",
          "longLabel": "Facility",
          "hidden": false
        },
        "locationId": {
          "shortLabel": "Location",
          "longLabel": "Location"
        },
        "locationGroupId": {
          "shortLabel": "Area",
          "longLabel": "Area"
        },
        "dischargeDisposition": {
          "shortLabel": "Discharge disposition",
          "longLabel": "Discharge disposition",
          "hidden": true
        },
        "clinician": {
          "shortLabel": "Clinician",
          "longLabel": "Clinician"
        },
        "diagnosis": {
          "shortLabel": "Diagnosis",
          "longLabel": "Diagnosis"
        },
        "userDisplayId": {
          "shortLabel": "Registration number",
          "longLabel": "Registration number"
        },
        "notGivenReasonId": {
          "shortLabel": "Reason",
          "longLabel": "Reason",
          "hidden": false
        },
        "circumstanceIds": {
          "shortLabel": "Circumstance",
          "longLabel": "Circumstance"
        },
        "date": {
          "shortLabel": "Date",
          "longLabel": "Date"
        },
        "registeredBy": {
          "shortLabel": "Registered by",
          "longLabel": "Registered by"
        },
        "status": {
          "shortLabel": "Status",
          "longLabel": "Status"
        },
        "conditions": {
          "shortLabel": "Conditions",
          "longLabel": "Conditions"
        },
        "programRegistry": {
          "shortLabel": "Program Registry",
          "longLabel": "Program Registry"
        },
        "reminderContactName":{
          "shortLabel": "Contact name",
          "longLabel": "Contact name"
        },
        "reminderContactRelationship":{
          "shortLabel": "Relationship",
          "longLabel": "Relationship"
        },
        "weightUnit": {
          "shortLabel": "kg",
          "longLabel": "kg"
        }
      },
      "templates": {
        "letterhead": {
          "title": "TAMANU MINISTRY OF HEALTH & MEDICAL SERVICES",
          "subTitle": "PO Box 12345, Melbourne, Australia"
        },
        "signerRenewalEmail": {
          "subject": "Tamanu ICAO Certificate Signing Request",
          "body": "Please sign the following certificate signing request (CSR) with the Country Signing Certificate Authority (CSCA), and return it to the Tamanu team or Tamanu deployment administration team."
        },
        "vaccineCertificateEmail": {
          "subject": "Medical Certificate now available",
          "body": "A medical certificate has been generated for you.\nYour certificate is available attached to this email."
        },
        "covidVaccineCertificateEmail": {
          "subject": "Medical Certificate now available",
          "body": "A medical certificate has been generated for you.\nYour certificate is available attached to this email."
        },
        "covidTestCertificateEmail": {
          "subject": "Medical Certificate now available",
          "body": "A medical certificate has been generated for you.\nYour certificate is attached to this email."
        },
        "covidClearanceCertificateEmail": {
          "subject": "COVID-19 Clearance Certificate now available",
          "body": "A COVID-19 clearance certificate has been generated for you.\nYour certificate is attached to this email."
        },
        "vaccineCertificate": {
          "emailAddress": "tamanu@health.gov",
          "contactNumber": "12345",
          "healthFacility": "State level"
        },
        "covidTestCertificate": {
          "laboratoryName": "Approved test provider",
          "clearanceCertRemark": "This notice certifies that $firstName$ $lastName$ is no longer considered infectious following 13 days of self-isolation from the date of their first positive SARS-CoV-2 test and are medically cleared from COVID-19. This certificate is valid for 3 months from the date of issue."
        },
        "plannedMoveTimeoutHours": 24
      },
      "imagingTypes": {
        // keys are taken from IMAGING_TYPES in shared/constants/imaging
        // e.g.
        // "xRay": { "label": "X-Ray" }
      },
      "imagingPriorities": [
        {
          "value": "routine",
          "label": "Routine"
        },
        {
          "value": "urgent",
          "label": "Urgent"
        },
        {
          "value": "asap",
          "label": "ASAP"
        },
        {
          "value": "stat",
          "label": "STAT"
        }
      ],
      "imagingCancellationReasons": [
        {
          "value": "clinical",
          "label": "Clinical reason",
          "hidden": false
        },
        {
          "value": "duplicate",
          "label": "Duplicate",
          "hidden": false
        },
        {
          "value": "entered-in-error",
          "label": "Entered in error",
          "hidden": false
        },
        {
          "value": "patient-discharged",
          "label": "Patient discharged",
          "hidden": false
        },
        {
          "value": "patient-refused",
          "label": "Patient refused",
          "hidden": false
        },
        {
          "value": "cancelled-externally",
          "label": "Cancelled externally via API",
          "hidden": true
        },
        {
          "value": "other",
          "label": "Other",
          "hidden": false
        }
      ],
      "labsCancellationReasons": [
        {
          "value": "clinical",
          "label": "Clinical reason"
        },
        {
          "value": "duplicate",
          "label": "Duplicate"
        },
        {
          "value": "entered-in-error",
          "label": "Entered in error"
        },
        {
          "value": "patient-discharged",
          "label": "Patient discharged"
        },
        {
          "value": "patient-refused",
          "label": "Patient refused"
        },
        {
          "value": "other",
          "label": "Other"
        }
      ],
      "layouts": {
        "patientDetails": "generic",
        "mobilePatientModules": {
          "programRegistries": {
            "hidden": false
          },
          "diagnosisAndTreatment": {
            "sortPriority": 0,
            "hidden": false
          },
          "vitals": {
            "sortPriority": 0,
            "hidden": false
          },
          "programs": {
            "sortPriority": 0,
            "hidden": false
          },
          "referral": {
            "sortPriority": 0,
            "hidden": false
          },
          "vaccine": {
            "sortPriority": 0,
            "hidden": false
          },
          "tests": {
            "sortPriority": 0,
            "hidden": false
          }
        },
        "patientTabs": {
          "history": {
            "sortPriority": -100,
            "hidden": false
          },
          "details": {
            "sortPriority": -50,
            "hidden": false
          },
          "results": {
            "sortPriority": 0,
            "hidden": false
          },
          "referrals": {
            "sortPriority": 0,
            "hidden": false
          },
          "programs": {
            "sortPriority": 0,
            "hidden": false
          },
          "documents": {
            "sortPriority": 0,
            "hidden": false
          },
          "vaccines": {
            "sortPriority": 0,
            "hidden": false
          },
          "medication": {
            "sortPriority": 0,
            "hidden": false
          },
          "invoices": {
            "sortPriority": 0,
            "hidden": false
          }
        },
        "sidebar": {
          "patients": {
            "patientsInpatients": {
              hidden: false,
              sortPriority: 0,
            },
            patientsEmergency: {
              hidden: false,
              sortPriority: 0,
            },
            patientsOutpatients: {
              hidden: false,
              sortPriority: 0,
            },
          },
          scheduling: {
            hidden: false,
            sortPriority: 0,
            schedulingAppointments: {
              hidden: false,
              sortPriority: 0,
            },
            schedulingCalendar: {
              hidden: false,
              sortPriority: 0,
            },
            schedulingNew: {
              hidden: false,
              sortPriority: 0,
            },
          },
          medication: {
            hidden: false,
            sortPriority: 0,
            medicationAll: {
              hidden: false,
              sortPriority: 0,
            },
          },
          imaging: {
            hidden: false,
            sortPriority: 0,
            imagingActive: {
              hidden: false,
              sortPriority: 0,
            },
            imagingCompleted: {
              hidden: false,
              sortPriority: 0,
            },
          },
          labs: {
            hidden: false,
            sortPriority: 0,
            labsAll: {
              hidden: false,
              sortPriority: 0,
            },
            labsPublished: {
              hidden: false,
              sortPriority: 0,
            },
          },
          immunisations: {
            hidden: false,
            sortPriority: 0,
            immunisationsAll: {
              hidden: false,
              sortPriority: 0,
            },
          },
          programRegistry: {
            hidden: false,
            sortPriority: 0,
          },
          facilityAdmin: {
            hidden: false,
            sortPriority: 0,
            reports: {
              hidden: false,
              sortPriority: 0,
            },
            bedManagement: {
              hidden: false,
              sortPriority: 0,
            }
          }
        },
      },
      // The time zone setting is currently only used for Vaccine Certificates
      // Todo: remove this timeZone once all date fields have been migrated to date_time_strings
      "timeZone": null,
      "triageCategories": [
        {
          "level": 1,
          "label": "Emergency",
          "color": "#F76853"
        },
        {
          "level": 2,
          "label": "Very Urgent",
          "color": "#F17F16"
        },
        {
          "level": 3,
          "label": "Urgent",
          "color": "#FFCC24"
        },
        {
          "level": 4,
          "label": "Non-urgent",
          "color": "#47CA80"
        },
        {
          "level": 5,
          "label": "Deceased",
          "color": "#67A6E3"
        }
      ],
      // UVCI format for vaccine certificate *previews* on Web.
      // This should match whichever of integrations.euDcc or .vdsNc is enabled, and
      // does *not* affect which format is used for the actual PDF certificate when
      // generated in the central server. Can be `tamanu` or `icao` or `eudcc`.
      // `tamanu` implies that the signing integrations are not enabled.
      "previewUvciFormat": "tamanu",
      "disabledReports": [],
      "vitalEditReasons": [
        {
          "value": "incorrect-patient",
          "label": "Incorrect patient"
        },
        {
          "value": "incorrect-value",
          "label": "Incorrect value recorded"
        },
        {
          "value": "recorded-in-error",
          "label": "Recorded in error"
        },
        {
          "value": "other",
          "label": "Other"
        }
      ],
      "ageDisplayFormat": [
        {
          "as": "days",
          "range": {
            "min": { "duration": { "days": 0 },  "exclusive": false  },
            "max": { "duration": { "days": 8 }, "exclusive": true }
          }
        },
        {
          "as": "weeks",
          "range": {
            "min": { "duration": { "days": 8 } },
            "max": { "duration": { "months": 1 }, "exclusive": true }
          }
        },
        {
          "as": "months",
          "range": {
            "min": { "duration": { "months": 1 } },
            "max": { "duration": { "years": 2 }, "exclusive": true }
          }
        },
        {
          "as": "years",
          "range": {
            "min": { "duration": { "years": 2 } }
          }
        }
      ],
      "supportDeskUrl": "https://bes-support.zendesk.com/hc/en-us"
    }
  },
  "reportProcess": {
    // Report process timeout in 2 hours.
    "timeOutDurationSeconds": 7200,
    "runInChildProcess": true,
    // provide an array [] if you want to override the options, eg: ['--max-old-space-size=4096']
    "processOptions": null,
    // Provide an object {} for the env of child process
    "childProcessEnv": null,
    "sleepAfterReport": {
      "duration": "5m",
      "ifRunAtLeast": "5m",
    },
  },
  "hl7": {
    "nullLastNameValue": "NoLastName",
    "assigners": {
      "patientDisplayId": "Tamanu",
      "patientDrivingLicense": "RTA",
      "patientPassport": "Fiji Passport Office"
    },
    "dataDictionaries": {
      "testMethod": "http://tamanu.io/data-dictionary/covid-test-methods",
      "patientDisplayId": "http://tamanu.io/data-dictionary/application-reference-number.html",
      "labRequestDisplayId": "http://tamanu.io/data-dictionary/labrequest-reference-number.html",
      "areaExternalCode": "http://data-dictionary.tamanu-fiji.org/rispacs-billing-code.html",
      "encounterClass": "http://terminology.hl7.org/CodeSystem/v3-ActCode",
      "serviceRequestImagingDisplayId": "http://data-dictionary.tamanu-fiji.org/tamanu-mrid-imagingrequest.html",
      "serviceRequestImagingId": "http://data-dictionary.tamanu-fiji.org/tamanu-id-imagingrequest.html",
      "serviceRequestLabDisplayId": "http://data-dictionary.tamanu-fiji.org/tamanu-mrid-labrequest.html",
      "serviceRequestLabId": "http://data-dictionary.tamanu-fiji.org/tamanu-id-labrequest.html",
      "serviceRequestLabPanelCodeSystem": "https://www.senaite.com/profileCodes.html",
      "serviceRequestLabPanelExternalCodeSystem": "http://loinc.org",
      "serviceRequestLabTestCodeSystem": "https://www.senaite.com/testCodes.html",
      "serviceRequestLabTestExternalCodeSystem": "http://loinc.org",
      "imagingStudyAccessionId": "http://data-dictionary.tamanu-fiji.org/ris-accession-number.html",
      "ethnicityId": "http://data-dictionary.tamanu-fiji.org/extensions/ethnic-group-code.html",
      "locationPhysicalType": "http://terminology.hl7.org/CodeSystem/location-physical-type",
      "ips": {
        "medicationEncoding": "http://nzmt.org.nz",
        "allergyIntoleranceEncoding": "http://snomed.info/sct",
        "conditionEncoding": "http://snomed.info/sct",
        "immunizationEncoding": "http://nzmt.org.nz",
        "absentUnknown": "http://hl7.org/fhir/uv/ips/CodeSystem/absent-unknown-uv-ips",
      },
      "specimenType": "http://www.senaite.com/data/sample_types",
      "sampleBodySite": "http://bodySITE.NEW"
    }
  },
  "s3": {
    "ips": {
      "region": "ap-southeast-2",
      "bucketName": "bes-tamanu-ips-public",
      "jsonBucketPath": "ips-demo",
      "viewerBucketPath": "viewer",
      "publicUrl": "https://public.tamanu.io"
    }
  },
  "scheduledReports": [],
  "disk": {
    "diskPath": "C:/",
    "freeSpaceRequired": {
      "gigabytesForUploadingDocuments": 16
    }
  },
  // Note: this config should be duplicated on the facility server if the same behavior is
  // desired for "this facility" and "all facilities"
  "reportConfig": {
    "encounter-summary-line-list": {
      "includedPatientFieldIds": []
    }
  },
  "questionCodeIds": {
    "passport": null,
    "nationalityId": null,
    "email": null
  },
  "notifications": {
    "certificates": {
      "labTestCategoryIds": []
    }
  },
  "proxy": {
    // Possible values: https://expressjs.com/en/guide/behind-proxies.html
    //
    // This should only be set to servers we trust! `loopback` is a safe default
    // because it means we only trust proxies running on the machine itself, e.g.
    // local nginx.
    //
    // As of 29/08/2022 all our deployments are behind a local nginx proxy and so
    // this shouldn't need to be changed.
    "trusted": ["loopback"]
  },
  "patientMerge": {
    // can be one of "RENAME", "DESTROY", or "NONE"
    // RENAME sets the patient's firstName to 'Deleted' and lastName to 'Patient'
    // DESTROY sets deleted_at to a timestamp
    // NONE is a no-op and does nothing
    "deletionAction": "RENAME"
  },
  "validateQuestionConfigs": {
    "enabled": false
  },
  // this should be an IANA tzdata timezone
  // @see here for a list of available options https://en.wikipedia.org/wiki/List_of_tz_database_time_zones
  "countryTimeZone": "Australia/Melbourne",
  "allowMismatchedTimeZones": false,
  "telegramBot": {
    apiToken: "",
    webhook: {
      // this should be set to the external address of the server, e.g. "https://central.main.internal.tamanu.io/api/public/telegram-webhook"
      url: "",
      secret: ""
    }
  },
  "patientCommunication": {
    "retryThreshold": 20
  },
  "language": "en"
}<|MERGE_RESOLUTION|>--- conflicted
+++ resolved
@@ -316,11 +316,7 @@
       },
       "extensions": {
         "Patient": {
-<<<<<<< HEAD
-          "newZealandEthnicity":
-=======
           "newZealandEthnicity": false
->>>>>>> 640e6cde
         }
       }
     },
