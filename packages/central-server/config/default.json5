--- conflicted
+++ resolved
@@ -71,10 +71,7 @@
     // can be turned on by lowering to some amount that seems appropriate if snapshot performance is an issue
     "maxRecordsPerPullSnapshotChunk": 1000000000,
     syncSessionTimeoutMs: null,
-<<<<<<< HEAD
-=======
     snapshotTransactionTimeoutMs: null,
->>>>>>> fe5cce4b
   },
   "loadshedder": {
     // paths are checked sequentially until a path matches a prefix
