--- conflicted
+++ resolved
@@ -765,13 +765,8 @@
           "longLabel": "Conditions"
         },
         "programRegistry": {
-<<<<<<< HEAD
           "shortLabel": "Program registry",
           "longLabel": "Program registry"
-        }
-=======
-          "shortLabel": "Program Registry",
-          "longLabel": "Program Registry"
         },
         "reminderContactName":{
           "shortLabel": "Contact name",
@@ -781,7 +776,6 @@
           "shortLabel": "Relationship",
           "longLabel": "Relationship"
         },
->>>>>>> 2e3614c7
       },
       "features": {
         "enableVaccineConsent": true,
