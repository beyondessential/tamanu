{
  "port": 3000,
  // this should be set to the external address of the server, e.g. "https://central.main.internal.tamanu.io"
  "canonicalHostName": "http://localhost:3000",
  "db": {
    "name": "tamanu-central",
    // when verbose to true, log.consoleLevel must be set to "debug" to see any output
    "verbose": false,
    "username": "",
    "password": "",
    "migrateOnStartup": false,
    "pool": {
      "max": 10
      // "min": 5,
      // "idle": 10000,
      // "acquire": 60000,
      // "evict": 1000
    },
    "reportSchemas": {
      "enabled": false,
      "connections": {
        "raw": {
          "pool": {
            "max": 5
          },
          "username": "",
          "password": ""
        },
        "reporting": {
          "pool": {
            "max": 5
          },
          "username": "",
          "password": ""
        }
      }
    }
  },
  "updateUrls": {
    "mobile": ""
  },
  "log": {
    "path": "",
    "consoleLevel": "http",
    "color": true
  },
  "honeycomb": {
    "apiKey": "",
    "sampleRate": 100, // 100 = 1/100 = 1% of traces get sent to honeycomb
    // in contrast, logs are always sent
    "enabled": true,
    "level": "info"
  },
  errors: {
    // enable to send errors to a bug tracking service
    enabled: false,
    // right now the only supported service is bugsnag
    type: 'bugsnag',
    // paste your bugsnag API key here
    apiKey: '',
  },
  "sync": {
    "maxConcurrentSessions": 4,
    "persistedCacheBatchSize": 20000,
    "pauseBetweenPersistedCacheBatchesInMilliseconds": 50,
    "adjustDataBatchSize": 20000,
    "syncAllEncountersForTheseVaccines": [],
    "numberConcurrentPullSnapshots": 4,
    "persistUpdateWorkerPoolSize": 5,
    // at its very large default, maxRecordsPerPullSnapshotChunk is essentially "off"
    // can be turned on by lowering to some amount that seems appropriate if snapshot performance is an issue
    "maxRecordsPerPullSnapshotChunk": 1000000000,
    syncSessionTimeoutMs: null,
  },
  "loadshedder": {
    // paths are checked sequentially until a path matches a prefix
    // (e.g. the path `/api/sync/xxx/pull` would match the prefix `/api/sync/`)
    //
    // if the path of a request matches a prefix it is added to that queue and
    // may be dropped under heavy load
    //
    // if the path of a request matches nothing, the server never drops the
    // request
    "queues": [
      // sync queue
      // (defaults to shedding requests for sync or attachments earlier than other requests)
      {
        "name": "low_priority",
        "prefixes": ["/api/sync", "/api/attachment"],
        "maxActiveRequests": 4,
        "maxQueuedRequests": 8,
        "queueTimeout": 7500
      },
      // global queue for non-sync non-attachment requests
      // (defaults to queueing more requests than sync/attachments and them shedding much later)
      {
        "name": "high_priority",
        "prefixes": ["/"],
        "maxActiveRequests": 8,
        "maxQueuedRequests": 32,
        "queueTimeout": 7500
      }
    ]
  },
  "auth": {
    // these secrets should be set if more than one process of the central-server is running
    // otherwise, each process will use a different key and tokens won't match
    "secret": null,
    "saltRounds": 12,
    "tokenDuration": "1h",
    "reportNoUserError": false,
    "useHardcodedPermissions": true,
    "refreshToken": {
      "secret": null,
      "tokenDuration": "30d",
      "absoluteExpiration": false,
      "refreshIdLength": 54
    },
    "resetPassword": {
      "tokenLength": 6,
      "tokenExpiry": 20
    }
  },
  "export": {
    "maxFileSizeInMB": 50
  },
  "mailgun": {
    "domain": "",
    "apiKey": "",
    "from": ""
  },
  "cors": {
    "allowedOrigin": ""
  },
  "schedules": {
    // batchSize == run through them all in one run, in batches of N
    // limit == run through N per task run
    // schedule: 5 fields == first is minutes, 6 fields == first is SECONDS
    "outpatientDischarger": {
      // every day at 2 AM
      "schedule": "0 2 * * *",
      "batchSize": 1000,
      "batchSleepAsyncDurationInMilliseconds": 50
    },
    "surveyCompletionNotifierProcessor": {
      "enabled": true,
      // every 30seconds /!\
      "schedule": "*/30 * * * * *",
      "limit": 100
    },
    "patientEmailCommunicationProcessor": {
      // every 30seconds /!\
      "schedule": "*/30 * * * * *",
      "limit": 10
    },
    "vaccinationReminderProcessor": {
     // every day at 1 AM
     "schedule": "0 1 * * *",
    },
    "patientTelegramCommunicationProcessor": {
      // every 30seconds /!\
      "schedule": "*/30 * * * * *",
      "batchSize": 100,
      "batchSleepAsyncDurationInMilliseconds": 50
    },
    "deceasedPatientDischarger": {
      // once an hour
      "schedule": "29 * * * *",
      "batchSize": 100,
      "batchSleepAsyncDurationInMilliseconds": 50
    },
    "patientMergeMaintainer": {
      // once an hour at minute 12
      "schedule": "12 * * * *"
    },
    "certificateNotificationProcessor": {
      // every 30 seconds /!\
      "schedule": "*/30 * * * * *",
      "limit": 10
    },
    "IPSRequestProcessor": {
      // every 30 seconds /!\
      "schedule": "*/30 * * * * *",
      "limit": 10
    },
    "reportRequestProcessor": {
      // every 30 seconds /!\
      "schedule": "*/30 * * * * *",
      "limit": 10
    },
    "signerRenewalChecker": {
      "schedule": "0 0 * * *"
    },
    "signerRenewalSender": {
      // needs to happen after the Renewal Checker, and regularly thereafter as a retry mechanism
      "schedule": "30 * * * *"
    },
    "signerWorkingPeriodChecker": {
      "schedule": "0 1 * * *"
    },
    "automaticLabTestResultPublisher": {
      "enabled": false,
      "schedule": "*/15 * * * *",
      "limit": 300,
      "results": {
        "labTestType-RATPositive": {
          "labTestMethodId": "labTestMethod-RAT",
          "result": "Positive"
        },
        "labTestType-RATNegative": {
          "labTestMethodId": "labTestMethod-RAT",
          "result": "Negative"
        }
      }
    },
    "covidClearanceCertificatePublisher": {
      "enabled": false,
      "schedule": "*/30 * * * *"
    },
    "fhirMissingResources": {
      "enabled": true,
      "schedule": "48 1 * * *" // once a day, time does not matter (better in off hours)
    },
    "plannedMoveTimeout": {
      "enabled": true,
      // Once an hour
      "schedule": "0 * * * *",
      "timeoutHours": 24,
      "batchSize": 100,
      "batchSleepAsyncDurationInMilliseconds": 50
    },
    "staleSyncSessionCleaner": {
      "enabled": true,
      "schedule": "* * * * *",
      "staleSessionSeconds": 3600
    },
    "processSyncQueue": {
      "enabled": true,
      "schedule": "* * * * *"
    }
  },
  "integrations": {
    "fijiVrs": {
      "enabled": false,
      "host": "http://uat-vra.digitalfiji.gov.fj:8786",
      "username": null,
      "password": null,
      // refresh the token if it's within tokenExpiryMarginMs milliseconds of expiry
      "tokenExpiryMarginMs": 60000,
      "flagInsteadOfDeleting": true,
      "retrySchedule": "*/30 * * * * *",
      // don't retry pending records unless they're retryMinAgeMs old
      "retryMinAgeMs": 60000,
      "requireClientHeaders": true
    },
    "fijiVps": {
      "enabled": false,
      "requireClientHeaders": true
    },
    "euDcc": {
      "enabled": false,
      "issuer": null // Responsible org for vax cert issuance, e.g. 'Ministry of Health of the Tamanu Republic'. If null defaults to the facility name.
    },
    "ips": {
      "attester": "Ministry of Health",
      "author": "Tamanu is a free and open-source EHR for low resource and remote settings.",
      "email": {
        "subject": "Your International Patient Summary",
        "bodyText": "Please scan the QR code attached to view your International Patient Summary"
      }
    },
    "vdsNc": {
      "enabled": false
    },
    "signer": {
      "enabled": false,
      // Encryption key for ICAO Signer key material (stored in DB).
      // This must be unique per country/installation AND NEVER CHANGED.
      // It must be at least 32 bytes of random data in Base64.
      // $ openssl rand -base64 32
      "keySecret": null,
      // For VDS-NC: exactly 2 uppercase letters/numbers, must be unique in country, ref 9303-13 §2.2.1(a)
      // For EU DCC: at least 1 character, must be unique in country, should be descriptive
      "commonName": "TA",
      // For EU DCC only: the name of the issuing organisation (provider/O of the DSC)
      // "provider": "Tamanu",
      // Email address for CSCA signing contact
      "sendRequestTo": "admin@tamanu.io"
    },
    "fijiAspenMediciReport": {
      "enabled": false
    },
    "mSupply": {
      "enabled": false,
      "requireClientHeaders": true
    },
    "fhir": {
      // Enabling the HTTP routes and enabling the worker are completely separate:
      // one may be enabled without the other and vice versa. The worker is on by
      // default so that FHIR resources can be used as a target for reports without
      // the FHIR API being exposed to the public in a deployment that doesn't need it.
      "enabled": false, // the HTTP routes
      "worker": {
        "enabled": true, // the materialisation worker
        "concurrency": 100,
        "resourceMaterialisationEnabled": {
          "Patient": true,
          "Encounter": false,
          "Immunization": false,
          "MediciReport": false,
          "Organization": false,
          "Practitioner": false,
          "ServiceRequest": false,
          "Specimen": false
        }
      },
      "parameters": {
        "_count": {
          "default": 20,
          "max": 20
        }
      }
    },
    "omniLab": {
      "enabled": false,
      // Must be set to a random value, and the value must be saved somewhere (at BES we use lastpass)
      // New keys may be issued by running `node dist apiKeys issue fhirIntegration <email> -e '100 years'
      // If this is changed, all API keys using this secret will be revoked and must be reissued
      "secret": null
    }
  },
  // on the central-server, don't read these values from config!
  // use the getLocalisation() helper in packages/central-server/app/localisation.js
  // this will ensure we can read these values from the database in the future
  "localisation": {
    "allowInvalid": false,
    // the labResultWidget and timeZone keys are here for legacy reasons
    // don't put anything else in the top level of localisation unless it relates to localisation itself
    "labResultWidget": {
      "categoryWhitelist": ["labTestCategory-COVID"],
      "testTypeWhitelist": ["labTestType-COVID"]
    },
    "data": {
      // To do: review this section when implementing the patient charts feature
      "units": {
        "temperature": "celsius"
      },
      "country": {
        "name": "",
        "alpha-2": "",
        "alpha-3": ""
      },
      "features": {
        "enableVaccineConsent": true,
        "filterDischargeDispositions": false,
        "editPatientDetailsOnMobile": true,
        "quickPatientGenerator": false,
        "enableInvoicing": false,
        "registerNewPatient": true,
        "hideOtherSex": true,
        "enablePatientDeaths": false,
        "mergePopulatedPADRecords": true,
        "enableNoteBackdating": true,
        "enableCovidClearanceCertificate": false,
        "editPatientDisplayId": false,
        "enablePatientInsurer": false,
        "patientPlannedMove": false,
        "idleTimeout": {
          "enabled": true,
          // All values in seconds
          "timeoutDuration": 600,
          "warningPromptDuration": 30,
          "refreshInterval": 150
        },
        "fhirNewZealandEthnicity": false,
        "onlyAllowLabPanels": false,
        "displayProcedureCodesInDischargeSummary": true,
        "displayIcd10CodesInDischargeSummary": true,
        "tableAutoRefresh": {
          "enabled": false,
          // In Seconds
          "interval": 300
        },
        "mandatoryVitalEditReason": false,
        "enableVitalEdit": false
      },
      "templates": {
        "letterhead": {
          "title": "TAMANU MINISTRY OF HEALTH & MEDICAL SERVICES",
          "subTitle": "PO Box 12345, Melbourne, Australia"
        },
        "signerRenewalEmail": {
          "subject": "Tamanu ICAO Certificate Signing Request",
          "body": "Please sign the following certificate signing request (CSR) with the Country Signing Certificate Authority (CSCA), and return it to the Tamanu team or Tamanu deployment administration team."
        },
        "vaccineCertificateEmail": {
          "subject": "Medical Certificate now available",
          "body": "A medical certificate has been generated for you.\nYour certificate is available attached to this email."
        },
        "covidVaccineCertificateEmail": {
          "subject": "Medical Certificate now available",
          "body": "A medical certificate has been generated for you.\nYour certificate is available attached to this email."
        },
        "covidTestCertificateEmail": {
          "subject": "Medical Certificate now available",
          "body": "A medical certificate has been generated for you.\nYour certificate is attached to this email."
        },
        "covidClearanceCertificateEmail": {
          "subject": "COVID-19 Clearance Certificate now available",
          "body": "A COVID-19 clearance certificate has been generated for you.\nYour certificate is attached to this email."
        },
        "vaccineCertificate": {
          "emailAddress": "tamanu@health.gov",
          "contactNumber": "12345",
          "healthFacility": "State level"
        },
        "covidTestCertificate": {
          "laboratoryName": "Approved test provider",
          "clearanceCertRemark": "This notice certifies that $firstName$ $lastName$ is no longer considered infectious following 13 days of self-isolation from the date of their first positive SARS-CoV-2 test and are medically cleared from COVID-19. This certificate is valid for 3 months from the date of issue."
        },
        "plannedMoveTimeoutHours": 24
      },
      "imagingTypes": {
        // keys are taken from IMAGING_TYPES in shared/constants/imaging
        // e.g.
        // "xRay": { "label": "X-Ray" }
      },
<<<<<<< HEAD
      "imagingPriorities": [
        {
          "value": "routine",
          "label": "Routine"
        },
        {
          "value": "urgent",
          "label": "Urgent"
        },
        {
          "value": "asap",
          "label": "ASAP"
        },
        {
          "value": "stat",
          "label": "STAT"
=======
      "imagingCancellationReasons": [
        {
          "value": "clinical",
          "label": "Clinical reason",
          "hidden": false
        },
        {
          "value": "duplicate",
          "label": "Duplicate",
          "hidden": false
        },
        {
          "value": "entered-in-error",
          "label": "Entered in error",
          "hidden": false
        },
        {
          "value": "patient-discharged",
          "label": "Patient discharged",
          "hidden": false
        },
        {
          "value": "patient-refused",
          "label": "Patient refused",
          "hidden": false
        },
        {
          "value": "cancelled-externally",
          "label": "Cancelled externally via API",
          "hidden": true
        },
        {
          "value": "other",
          "label": "Other",
          "hidden": false
        }
      ],
      "labsCancellationReasons": [
        {
          "value": "clinical",
          "label": "Clinical reason"
        },
        {
          "value": "duplicate",
          "label": "Duplicate"
        },
        {
          "value": "entered-in-error",
          "label": "Entered in error"
        },
        {
          "value": "patient-discharged",
          "label": "Patient discharged"
        },
        {
          "value": "patient-refused",
          "label": "Patient refused"
        },
        {
          "value": "other",
          "label": "Other"
>>>>>>> 6052bf21
        }
      ],
      "layouts": {
        "patientDetails": "generic",
        "mobilePatientModules": {
          "programRegistries": {
            "hidden": false
          },
          "diagnosisAndTreatment": {
            "sortPriority": 0,
            "hidden": false
          },
          "vitals": {
            "sortPriority": 0,
            "hidden": false
          },
          "programs": {
            "sortPriority": 0,
            "hidden": false
          },
          "referral": {
            "sortPriority": 0,
            "hidden": false
          },
          "vaccine": {
            "sortPriority": 0,
            "hidden": false
          },
          "tests": {
            "sortPriority": 0,
            "hidden": false
          }
        },
        "patientTabs": {
          "history": {
            "sortPriority": -100,
            "hidden": false
          },
          "details": {
            "sortPriority": -50,
            "hidden": false
          },
          "results": {
            "sortPriority": 0,
            "hidden": false
          },
          "referrals": {
            "sortPriority": 0,
            "hidden": false
          },
          "programs": {
            "sortPriority": 0,
            "hidden": false
          },
          "documents": {
            "sortPriority": 0,
            "hidden": false
          },
          "vaccines": {
            "sortPriority": 0,
            "hidden": false
          },
          "medication": {
            "sortPriority": 0,
            "hidden": false
          },
          "invoices": {
            "sortPriority": 0,
            "hidden": false
          }
        },
        "sidebar": {
          "patients": {
            "patientsInpatients": {
              hidden: false,
              sortPriority: 0,
            },
            patientsEmergency: {
              hidden: false,
              sortPriority: 0,
            },
            patientsOutpatients: {
              hidden: false,
              sortPriority: 0,
            },
          },
          scheduling: {
            hidden: false,
            sortPriority: 0,
            schedulingAppointments: {
              hidden: false,
              sortPriority: 0,
            },
            schedulingCalendar: {
              hidden: false,
              sortPriority: 0,
            },
            schedulingNew: {
              hidden: false,
              sortPriority: 0,
            },
          },
          medication: {
            hidden: false,
            sortPriority: 0,
            medicationAll: {
              hidden: false,
              sortPriority: 0,
            },
          },
          imaging: {
            hidden: false,
            sortPriority: 0,
            imagingActive: {
              hidden: false,
              sortPriority: 0,
            },
            imagingCompleted: {
              hidden: false,
              sortPriority: 0,
            },
          },
          labs: {
            hidden: false,
            sortPriority: 0,
            labsAll: {
              hidden: false,
              sortPriority: 0,
            },
            labsPublished: {
              hidden: false,
              sortPriority: 0,
            },
          },
          immunisations: {
            hidden: false,
            sortPriority: 0,
            immunisationsAll: {
              hidden: false,
              sortPriority: 0,
            },
          },
          programRegistry: {
            hidden: false,
            sortPriority: 0,
          },
          facilityAdmin: {
            hidden: false,
            sortPriority: 0,
            reports: {
              hidden: false,
              sortPriority: 0,
            },
            bedManagement: {
              hidden: false,
              sortPriority: 0,
            }
          }
        },
      },
      "printMeasures": {
        "labRequestPrintLabel": {
          "width": 50.8
        },
        "stickerLabelPage": {
          "pageWidth": "210mm",
          "pageHeight": "297mm",
          "pageMarginTop": "15.09mm",
          "pageMarginLeft": "6.4mm",
          "columnTotal": 3,
          "columnWidth": "64mm",
          "columnGap": "3.01mm",
          "rowTotal": 10,
          "rowHeight": "26.7mm",
          "rowGap": "0"
        },
        "idCardPage": {
          "cardMarginTop": "1mm",
          "cardMarginLeft": "5mm"
        }
      },
      // The time zone setting is currently only used for Vaccine Certificates
      // Todo: remove this timeZone once all date fields have been migrated to date_time_strings
      "timeZone": null,
      // UVCI format for vaccine certificate *previews* on Web.
      // This should match whichever of integrations.euDcc or .vdsNc is enabled, and
      // does *not* affect which format is used for the actual PDF certificate when
      // generated in the central server. Can be `tamanu` or `icao` or `eudcc`.
      // `tamanu` implies that the signing integrations are not enabled.
      "previewUvciFormat": "tamanu",
      "disabledReports": [],
      "supportDeskUrl": "https://bes-support.zendesk.com/hc/en-us"
    }
  },
  "hl7": {
    "nullLastNameValue": "NoLastName",
    "assigners": {
      "patientDisplayId": "Tamanu",
      "patientDrivingLicense": "RTA",
      "patientPassport": "Fiji Passport Office"
    },
    "dataDictionaries": {
      "testMethod": "http://tamanu.io/data-dictionary/covid-test-methods",
      "patientDisplayId": "http://tamanu.io/data-dictionary/application-reference-number.html",
      "labRequestDisplayId": "http://tamanu.io/data-dictionary/labrequest-reference-number.html",
      "areaExternalCode": "http://data-dictionary.tamanu-fiji.org/rispacs-billing-code.html",
      "encounterClass": "http://terminology.hl7.org/CodeSystem/v3-ActCode",
      "serviceRequestImagingDisplayId": "http://data-dictionary.tamanu-fiji.org/tamanu-mrid-imagingrequest.html",
      "serviceRequestImagingId": "http://data-dictionary.tamanu-fiji.org/tamanu-id-imagingrequest.html",
      "serviceRequestLabDisplayId": "http://data-dictionary.tamanu-fiji.org/tamanu-mrid-labrequest.html",
      "serviceRequestLabId": "http://data-dictionary.tamanu-fiji.org/tamanu-id-labrequest.html",
      "serviceRequestLabPanelCodeSystem": "https://www.senaite.com/profileCodes.html",
      "serviceRequestLabPanelExternalCodeSystem": "http://loinc.org",
      "serviceRequestLabTestCodeSystem": "https://www.senaite.com/testCodes.html",
      "serviceRequestLabTestExternalCodeSystem": "http://loinc.org",
      "imagingStudyAccessionId": "http://data-dictionary.tamanu-fiji.org/ris-accession-number.html",
      "ethnicityId": "http://data-dictionary.tamanu-fiji.org/extensions/ethnic-group-code.html",
      "locationPhysicalType": "http://terminology.hl7.org/CodeSystem/location-physical-type",
      "ips": {
        "medicationEncoding": "http://nzmt.org.nz",
        "allergyIntoleranceEncoding": "http://snomed.info/sct",
        "conditionEncoding": "http://snomed.info/sct",
        "immunizationEncoding": "http://nzmt.org.nz",
        "absentUnknown": "http://hl7.org/fhir/uv/ips/CodeSystem/absent-unknown-uv-ips",
      },
      "specimenType": "http://www.senaite.com/data/sample_types",
      "sampleBodySite": "http://bodySITE.NEW"
    }
  },
  "s3": {
    "ips": {
      "region": "ap-southeast-2",
      "bucketName": "bes-tamanu-ips-public",
      "jsonBucketPath": "ips-demo",
      "viewerBucketPath": "viewer",
      "publicUrl": "https://public.tamanu.io"
    }
  },
  "scheduledReports": [],
  "disk": {
    "diskPath": "C:/",
  },
  // Note: this config should be duplicated on the facility server if the same behavior is
  // desired for "this facility" and "all facilities"
  "reportConfig": {
    "encounter-summary-line-list": {
      "includedPatientFieldIds": []
    }
  },
  "notifications": {
    "certificates": {
      "labTestCategoryIds": []
    }
  },
  "proxy": {
    // Possible values: https://expressjs.com/en/guide/behind-proxies.html
    //
    // This should only be set to servers we trust! `loopback` is a safe default
    // because it means we only trust proxies running on the machine itself, e.g.
    // local nginx.
    //
    // As of 29/08/2022 all our deployments are behind a local nginx proxy and so
    // this shouldn't need to be changed.
    "trusted": ["loopback"]
  },
  "patientMerge": {
    // can be one of "RENAME", "DESTROY", or "NONE"
    // RENAME sets the patient's firstName to 'Deleted' and lastName to 'Patient'
    // DESTROY sets deleted_at to a timestamp
    // NONE is a no-op and does nothing
    "deletionAction": "RENAME"
  },
  "validateQuestionConfigs": {
    "enabled": false
  },
  // this should be an IANA tzdata timezone
  // @see here for a list of available options https://en.wikipedia.org/wiki/List_of_tz_database_time_zones
  "countryTimeZone": "Australia/Melbourne",
  "allowMismatchedTimeZones": false,
  "telegramBot": {
    apiToken: "",
    webhook: {
      // this should be set to the external address of the server, e.g. "https://central.main.internal.tamanu.io/api/public/telegram-webhook"
      url: "",
      secret: ""
    }
  },
  "patientCommunication": {
    "retryThreshold": 20
  },
  "language": "en"
}<|MERGE_RESOLUTION|>--- conflicted
+++ resolved
@@ -425,88 +425,6 @@
         // e.g.
         // "xRay": { "label": "X-Ray" }
       },
-<<<<<<< HEAD
-      "imagingPriorities": [
-        {
-          "value": "routine",
-          "label": "Routine"
-        },
-        {
-          "value": "urgent",
-          "label": "Urgent"
-        },
-        {
-          "value": "asap",
-          "label": "ASAP"
-        },
-        {
-          "value": "stat",
-          "label": "STAT"
-=======
-      "imagingCancellationReasons": [
-        {
-          "value": "clinical",
-          "label": "Clinical reason",
-          "hidden": false
-        },
-        {
-          "value": "duplicate",
-          "label": "Duplicate",
-          "hidden": false
-        },
-        {
-          "value": "entered-in-error",
-          "label": "Entered in error",
-          "hidden": false
-        },
-        {
-          "value": "patient-discharged",
-          "label": "Patient discharged",
-          "hidden": false
-        },
-        {
-          "value": "patient-refused",
-          "label": "Patient refused",
-          "hidden": false
-        },
-        {
-          "value": "cancelled-externally",
-          "label": "Cancelled externally via API",
-          "hidden": true
-        },
-        {
-          "value": "other",
-          "label": "Other",
-          "hidden": false
-        }
-      ],
-      "labsCancellationReasons": [
-        {
-          "value": "clinical",
-          "label": "Clinical reason"
-        },
-        {
-          "value": "duplicate",
-          "label": "Duplicate"
-        },
-        {
-          "value": "entered-in-error",
-          "label": "Entered in error"
-        },
-        {
-          "value": "patient-discharged",
-          "label": "Patient discharged"
-        },
-        {
-          "value": "patient-refused",
-          "label": "Patient refused"
-        },
-        {
-          "value": "other",
-          "label": "Other"
->>>>>>> 6052bf21
-        }
-      ],
       "layouts": {
         "patientDetails": "generic",
         "mobilePatientModules": {
