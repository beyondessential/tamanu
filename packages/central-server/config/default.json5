--- conflicted
+++ resolved
@@ -70,11 +70,8 @@
     // at its very large default, maxRecordsPerPullSnapshotChunk is essentially "off"
     // can be turned on by lowering to some amount that seems appropriate if snapshot performance is an issue
     "maxRecordsPerPullSnapshotChunk": 1000000000,
-<<<<<<< HEAD
     syncSessionTimeoutMs: null,
-=======
     snapshotTransactionTimeoutMs: null,
->>>>>>> 77dac76a
   },
   "loadshedder": {
     // paths are checked sequentially until a path matches a prefix
