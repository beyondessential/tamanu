--- conflicted
+++ resolved
@@ -249,11 +249,8 @@
     "generateRepeatingTasks": {
       // every day at 1 AM
       "schedule": "0 1 * * *",
-<<<<<<< HEAD
-=======
       "batchSize": 50,
       "batchSleepAsyncDurationInMilliseconds": 50
->>>>>>> 379223d0
     }
   },
   "integrations": {
