{
  "port": 3000,
  // this should be set to the external address of the server, e.g. "https://central.main.internal.tamanu.io"
  "canonicalHostName": "http://localhost:3000",
  "db": {
    "name": "tamanu-central",
    // when verbose to true, log.consoleLevel must be set to "debug" to see any output
    "verbose": false,
    "username": "",
    "password": "",
    "migrateOnStartup": false,
    "pool": {
      "max": 10
      // "min": 5,
      // "idle": 10000,
      // "acquire": 60000,
      // "evict": 1000
    },
    "reportSchemas": {
      "enabled": false,
      "connections": {
        "raw": {
          "pool": {
            "max": 5
          },
          "username": "",
          "password": ""
        },
        "reporting": {
          "pool": {
            "max": 5
          },
          "username": "",
          "password": ""
        }
      }
    }
  },
  "updateUrls": {
    "mobile": ""
  },
  "log": {
    "path": "",
    "consoleLevel": "http",
    "color": true
  },
  "honeycomb": {
    "apiKey": "",
    "sampleRate": 100, // 100 = 1/100 = 1% of traces get sent to honeycomb
    // in contrast, logs are always sent
    "enabled": true,
    "level": "info"
  },
  errors: {
    // enable to send errors to a bug tracking service
    enabled: false,
    // right now the only supported service is bugsnag
    type: 'bugsnag',
    // paste your bugsnag API key here
    apiKey: '',
  },
  "sync": {
    "maxConcurrentSessions": 4,
    "persistedCacheBatchSize": 20000,
    "pauseBetweenPersistedCacheBatchesInMilliseconds": 50,
    "adjustDataBatchSize": 20000,
    "numberConcurrentPullSnapshots": 4,
    "persistUpdateWorkerPoolSize": 5,
    // at its very large default, maxRecordsPerSnapshotChunk is essentially "off"
    // can be turned on by lowering to some amount that seems appropriate if snapshot performance is an issue
    "maxRecordsPerSnapshotChunk": 1000000000,
    "syncSessionTimeoutMs": null,
    snapshotTransactionTimeoutMs: null,
    "lookupTable": {
      "enabled": false,
      "perModelUpdateTimeoutMs": null,
      "avoidRepull": true
    }
  },
  "loadshedder": {
    // paths are checked sequentially until a path matches a prefix
    // (e.g. the path `/api/sync/xxx/pull` would match the prefix `/api/sync/`)
    //
    // if the path of a request matches a prefix it is added to that queue and
    // may be dropped under heavy load
    //
    // if the path of a request matches nothing, the server never drops the
    // request
    "queues": [
      // sync queue
      // (defaults to shedding requests for sync or attachments earlier than other requests)
      {
        "name": "low_priority",
        "prefixes": ["/api/sync", "/api/attachment"],
        "maxActiveRequests": 4,
        "maxQueuedRequests": 8,
        "queueTimeout": 7500
      },
      // global queue for non-sync non-attachment requests
      // (defaults to queueing more requests than sync/attachments and them shedding much later)
      {
        "name": "high_priority",
        "prefixes": ["/"],
        "maxActiveRequests": 8,
        "maxQueuedRequests": 32,
        "queueTimeout": 7500
      }
    ]
  },
  "auth": {
    // these secrets should be set if more than one process of the central-server is running
    // otherwise, each process will use a different key and tokens won't match
    "secret": null,
    "saltRounds": 12,
    "tokenDuration": "1h",
    "reportNoUserError": false,
    "useHardcodedPermissions": true,
    "refreshToken": {
      "secret": null,
      "tokenDuration": "30d",
      "absoluteExpiration": false,
      "refreshIdLength": 54
    },
    "resetPassword": {
      "tokenLength": 6,
      "tokenExpiry": 20
    }
  },
  "export": {
    "maxFileSizeInMB": 50
  },
  "mailgun": {
    "domain": "",
    "apiKey": "",
    "from": ""
  },
  "cors": {
    "allowedOrigin": ""
  },
  "schedules": {
    // batchSize == run through them all in one run, in batches of N
    // limit == run through N per task run
    // schedule: 5 fields == first is minutes, 6 fields == first is SECONDS
    "outpatientDischarger": {
      // every day at 2 AM
      "schedule": "0 2 * * *",
      "batchSize": 1000,
      "batchSleepAsyncDurationInMilliseconds": 50
    },
    "surveyCompletionNotifierProcessor": {
      "enabled": true,
      // every 30seconds /!\
      "schedule": "*/30 * * * * *",
      "limit": 100
    },
    "patientEmailCommunicationProcessor": {
      // every 30seconds /!\
      "schedule": "*/30 * * * * *",
      "limit": 10
    },
    "vaccinationReminderProcessor": {
     // every day at 1 AM
     "schedule": "0 1 * * *",
    },
    "patientTelegramCommunicationProcessor": {
      // every 30seconds /!\
      "schedule": "*/30 * * * * *",
      "batchSize": 100,
      "batchSleepAsyncDurationInMilliseconds": 50
    },
    "deceasedPatientDischarger": {
      // once an hour
      "schedule": "29 * * * *",
      "batchSize": 100,
      "batchSleepAsyncDurationInMilliseconds": 50
    },
    "patientMergeMaintainer": {
      // once an hour at minute 12
      "schedule": "12 * * * *"
    },
    "certificateNotificationProcessor": {
      // every 30 seconds /!\
      "schedule": "*/30 * * * * *",
      "limit": 10
    },
    "IPSRequestProcessor": {
      // every 30 seconds /!\
      "schedule": "*/30 * * * * *",
      "limit": 10
    },
    "reportRequestProcessor": {
      // every 30 seconds /!\
      "schedule": "*/30 * * * * *",
      "limit": 10
    },
    "signerRenewalChecker": {
      "schedule": "0 0 * * *"
    },
    "signerRenewalSender": {
      // needs to happen after the Renewal Checker, and regularly thereafter as a retry mechanism
      "schedule": "30 * * * *"
    },
    "signerWorkingPeriodChecker": {
      "schedule": "0 1 * * *"
    },
    "automaticLabTestResultPublisher": {
      "enabled": false,
      "schedule": "*/15 * * * *",
      "limit": 300,
      "results": {
        "labTestType-RATPositive": {
          "labTestMethodId": "labTestMethod-RAT",
          "result": "Positive"
        },
        "labTestType-RATNegative": {
          "labTestMethodId": "labTestMethod-RAT",
          "result": "Negative"
        }
      }
    },
    "covidClearanceCertificatePublisher": {
      "enabled": false,
      "schedule": "*/30 * * * *"
    },
    "fhirMissingResources": {
      "enabled": true,
      "schedule": "48 1 * * *" // once a day, time does not matter (better in off hours)
    },
    "plannedMoveTimeout": {
      "enabled": true,
      // Once an hour
      "schedule": "0 * * * *",
      "timeoutHours": 24,
      "batchSize": 100,
      "batchSleepAsyncDurationInMilliseconds": 50
    },
    "staleSyncSessionCleaner": {
      "enabled": true,
      "schedule": "* * * * *",
      "staleSessionSeconds": 3600
    },
    "processSyncQueue": {
      "enabled": true,
      "schedule": "* * * * *"
    },
    "syncLookupRefresher": {
      "enabled": true,
      "schedule": "*/1 * * * *"
    },
    "generateRepeatingTasks": {
      // every day at 1 AM
      "schedule": "0 1 * * *",
      "batchSize": 50,
      "batchSleepAsyncDurationInMilliseconds": 50
    }
  },
  "integrations": {
    "fijiVrs": {
      "enabled": false,
      "host": "http://uat-vra.digitalfiji.gov.fj:8786",
      "username": null,
      "password": null,
      // refresh the token if it's within tokenExpiryMarginMs milliseconds of expiry
      "tokenExpiryMarginMs": 60000,
      "flagInsteadOfDeleting": true,
      "retrySchedule": "*/30 * * * * *",
      // don't retry pending records unless they're retryMinAgeMs old
      "retryMinAgeMs": 60000,
      "requireClientHeaders": true
    },
    "fijiVps": {
      "enabled": false,
      "requireClientHeaders": true
    },
    "euDcc": {
      "enabled": false,
      "issuer": null // Responsible org for vax cert issuance, e.g. 'Ministry of Health of the Tamanu Republic'. If null defaults to the facility name.
    },
    "ips": {
      "attester": "Ministry of Health",
      "author": "Tamanu is a free and open-source EHR for low resource and remote settings.",
      "email": {
        "subject": "Your International Patient Summary",
        "bodyText": "Please scan the QR code attached to view your International Patient Summary"
      }
    },
    "vdsNc": {
      "enabled": false
    },
    "signer": {
      "enabled": false,
      // Encryption key for ICAO Signer key material (stored in DB).
      // This must be unique per country/installation AND NEVER CHANGED.
      // It must be at least 32 bytes of random data in Base64.
      // $ openssl rand -base64 32
      "keySecret": null,
      // For VDS-NC: exactly 2 uppercase letters/numbers, must be unique in country, ref 9303-13 §2.2.1(a)
      // For EU DCC: at least 1 character, must be unique in country, should be descriptive
      "commonName": "TA",
      // For EU DCC only: the name of the issuing organisation (provider/O of the DSC)
      // "provider": "Tamanu",
      // Email address for CSCA signing contact
      "sendRequestTo": "admin@tamanu.io"
    },
    "fijiAspenMediciReport": {
      "enabled": false
    },
    "mSupply": {
      "enabled": false,
      "requireClientHeaders": true
    },
    "fhir": {
      // Enabling the HTTP routes and enabling the worker are completely separate:
      // one may be enabled without the other and vice versa. The worker is on by
      // default so that FHIR resources can be used as a target for reports without
      // the FHIR API being exposed to the public in a deployment that doesn't need it.
      "enabled": false, // the HTTP routes
      "worker": {
        "enabled": true, // the materialisation worker
        "concurrency": 100,
        "resourceMaterialisationEnabled": {
          "Patient": true,
          "Encounter": false,
          "Immunization": false,
          "MediciReport": false,
          "Organization": false,
          "Practitioner": false,
          "ServiceRequest": false,
          "Specimen": false
        }
      },
      "parameters": {
        "_count": {
          "default": 20,
          "max": 20
        }
      },
      "extensions": {
        "Patient": {
          "newZealandEthnicity": false
        }
      }
    },
    "omniLab": {
      "enabled": false,
      // Must be set to a random value, and the value must be saved somewhere (at BES we use lastpass)
      // New keys may be issued by running `node dist apiKeys issue fhirIntegration <email> -e '100 years'
      // If this is changed, all API keys using this secret will be revoked and must be reissued
      "secret": null
    }
  },
  // on the central-server, don't read these values from config!
  // use the getLocalisation() helper in packages/central-server/app/localisation.js
  // this will ensure we can read these values from the database in the future
  "localisation": {
    "allowInvalid": false,
    // the labResultWidget and timeZone keys are here for legacy reasons
    // don't put anything else in the top level of localisation unless it relates to localisation itself
    "labResultWidget": {
      "categoryWhitelist": ["labTestCategory-COVID"],
      "testTypeWhitelist": ["labTestType-COVID"]
    },
    "data": {
      // To do: review this section when implementing the patient charts feature
      "units": {
        "temperature": "celsius"
      },
      "country": {
        "name": "",
        "alpha-2": "",
        "alpha-3": ""
      },
      "imagingTypes": {
        // keys are taken from IMAGING_TYPES in shared/constants/imaging
        // e.g.
        // "xRay": { "label": "X-Ray" }
      },
<<<<<<< HEAD
      "imagingPriorities": [
        {
          "value": "routine",
          "label": "Routine"
        },
        {
          "value": "urgent",
          "label": "Urgent"
        },
        {
          "value": "asap",
          "label": "ASAP"
        },
        {
          "value": "stat",
          "label": "STAT"
        }
      ],
      "imagingCancellationReasons": [
        {
          "value": "clinical",
          "label": "Clinical reason",
          "hidden": false
        },
        {
          "value": "duplicate",
          "label": "Duplicate",
          "hidden": false
        },
        {
          "value": "entered-in-error",
          "label": "Entered in error",
          "hidden": false
        },
        {
          "value": "patient-discharged",
          "label": "Patient discharged",
          "hidden": false
        },
        {
          "value": "patient-refused",
          "label": "Patient refused",
          "hidden": false
        },
        {
          "value": "cancelled-externally",
          "label": "Cancelled externally via API",
          "hidden": true
        },
        {
          "value": "other",
          "label": "Other",
          "hidden": false
        }
      ],
      "labsCancellationReasons": [
        {
          "value": "clinical",
          "label": "Clinical reason"
        },
        {
          "value": "duplicate",
          "label": "Duplicate"
        },
        {
          "value": "entered-in-error",
          "label": "Entered in error"
        },
        {
          "value": "patient-discharged",
          "label": "Patient discharged"
        },
        {
          "value": "patient-refused",
          "label": "Patient refused"
        },
        {
          "value": "other",
          "label": "Other"
        }
      ],
      "layouts": {
        "patientDetails": "generic",
        "mobilePatientModules": {
          "programRegistries": {
            "hidden": false
          },
          "diagnosisAndTreatment": {
            "sortPriority": 0,
            "hidden": false
          },
          "vitals": {
            "sortPriority": 0,
            "hidden": false
          },
          "programs": {
            "sortPriority": 0,
            "hidden": false
          },
          "referral": {
            "sortPriority": 0,
            "hidden": false
          },
          "vaccine": {
            "sortPriority": 0,
            "hidden": false
          },
          "tests": {
            "sortPriority": 0,
            "hidden": false
          }
        },
        "patientTabs": {
          "history": {
            "sortPriority": -100,
            "hidden": false
          },
          "details": {
            "sortPriority": -50,
            "hidden": false
          },
          "results": {
            "sortPriority": 0,
            "hidden": false
          },
          "referrals": {
            "sortPriority": 0,
            "hidden": false
          },
          "programs": {
            "sortPriority": 0,
            "hidden": false
          },
          "documents": {
            "sortPriority": 0,
            "hidden": false
          },
          "vaccines": {
            "sortPriority": 0,
            "hidden": false
          },
          "medication": {
            "sortPriority": 0,
            "hidden": false
          },
          "invoices": {
            "sortPriority": 0,
            "hidden": false
          }
        },
        "sidebar": {
          dashboard: {
            hidden: false,
            sortPriority: 0,
          },
          "patients": {
            "patientsInpatients": {
              hidden: false,
              sortPriority: 0,
            },
            patientsEmergency: {
              hidden: false,
              sortPriority: 0,
            },
            patientsOutpatients: {
              hidden: false,
              sortPriority: 0,
            },
          },
          scheduling: {
            hidden: false,
            sortPriority: 0,
            schedulingAppointments: {
              hidden: false,
              sortPriority: 0,
            },
            schedulingCalendar: {
              hidden: false,
              sortPriority: 0,
            },
            schedulingNew: {
              hidden: false,
              sortPriority: 0,
            },
          },
          medication: {
            hidden: false,
            sortPriority: 0,
            medicationAll: {
              hidden: false,
              sortPriority: 0,
            },
          },
          imaging: {
            hidden: false,
            sortPriority: 0,
            imagingActive: {
              hidden: false,
              sortPriority: 0,
            },
            imagingCompleted: {
              hidden: false,
              sortPriority: 0,
            },
          },
          labs: {
            hidden: false,
            sortPriority: 0,
            labsAll: {
              hidden: false,
              sortPriority: 0,
            },
            labsPublished: {
              hidden: false,
              sortPriority: 0,
            },
          },
          immunisations: {
            hidden: false,
            sortPriority: 0,
            immunisationsAll: {
              hidden: false,
              sortPriority: 0,
            },
          },
          programRegistry: {
            hidden: false,
            sortPriority: 0,
          },
          facilityAdmin: {
            hidden: false,
            sortPriority: 0,
            reports: {
              hidden: false,
              sortPriority: 0,
            },
            bedManagement: {
              hidden: false,
              sortPriority: 0,
            }
          }
        },
      },
      "printMeasures": {
        "labRequestPrintLabel": {
          "width": 50.8
        },
        "stickerLabelPage": {
          "pageWidth": "210mm",
          "pageHeight": "297mm",
          "pageMarginTop": "15.09mm",
          "pageMarginLeft": "6.4mm",
          "columnTotal": 3,
          "columnWidth": "64mm",
          "columnGap": "3.01mm",
          "rowTotal": 10,
          "rowHeight": "26.7mm",
          "rowGap": "0"
        },
        "idCardPage": {
          "cardMarginTop": "1mm",
          "cardMarginLeft": "5mm"
        }
      },
=======
>>>>>>> 90c7ee1a
      // The time zone setting is currently only used for Vaccine Certificates
      // Todo: remove this timeZone once all date fields have been migrated to date_time_strings
      "timeZone": null,
      // UVCI format for vaccine certificate *previews* on Web.
      // This should match whichever of integrations.euDcc or .vdsNc is enabled, and
      // does *not* affect which format is used for the actual PDF certificate when
      // generated in the central server. Can be `tamanu` or `icao` or `eudcc`.
      // `tamanu` implies that the signing integrations are not enabled.
      "previewUvciFormat": "tamanu",
      "disabledReports": [],
      "supportDeskUrl": "https://bes-support.zendesk.com/hc/en-us"
    }
  },
  "hl7": {
    "nullLastNameValue": "NoLastName",
    "assigners": {
      "patientDisplayId": "Tamanu",
      "patientDrivingLicense": "RTA",
      "patientPassport": "Fiji Passport Office"
    },
    "dataDictionaries": {
      "testMethod": "http://tamanu.io/data-dictionary/covid-test-methods",
      "patientDisplayId": "http://tamanu.io/data-dictionary/application-reference-number.html",
      "labRequestDisplayId": "http://tamanu.io/data-dictionary/labrequest-reference-number.html",
      "areaExternalCode": "http://data-dictionary.tamanu-fiji.org/rispacs-billing-code.html",
      "encounterClass": "http://terminology.hl7.org/CodeSystem/v3-ActCode",
      "serviceRequestImagingDisplayId": "http://data-dictionary.tamanu-fiji.org/tamanu-mrid-imagingrequest.html",
      "serviceRequestImagingId": "http://data-dictionary.tamanu-fiji.org/tamanu-id-imagingrequest.html",
      "serviceRequestLabDisplayId": "http://data-dictionary.tamanu-fiji.org/tamanu-mrid-labrequest.html",
      "serviceRequestLabId": "http://data-dictionary.tamanu-fiji.org/tamanu-id-labrequest.html",
      "serviceRequestLabPanelCodeSystem": "https://www.senaite.com/profileCodes.html",
      "serviceRequestLabPanelExternalCodeSystem": "http://loinc.org",
      "serviceRequestLabTestCodeSystem": "https://www.senaite.com/testCodes.html",
      "serviceRequestLabTestExternalCodeSystem": "http://loinc.org",
      "imagingStudyAccessionId": "http://data-dictionary.tamanu-fiji.org/ris-accession-number.html",
      "ethnicityId": "http://data-dictionary.tamanu-fiji.org/extensions/ethnic-group-code.html",
      "locationPhysicalType": "http://terminology.hl7.org/CodeSystem/location-physical-type",
      "ips": {
        "medicationEncoding": "http://nzmt.org.nz",
        "allergyIntoleranceEncoding": "http://snomed.info/sct",
        "conditionEncoding": "http://snomed.info/sct",
        "immunizationEncoding": "http://nzmt.org.nz",
        "absentUnknown": "http://hl7.org/fhir/uv/ips/CodeSystem/absent-unknown-uv-ips",
      },
      "specimenType": "http://www.senaite.com/data/sample_types",
      "sampleBodySite": "http://bodySITE.NEW"
    }
  },
  "s3": {
    "ips": {
      "region": "ap-southeast-2",
      "bucketName": "bes-tamanu-ips-public",
      "jsonBucketPath": "ips-demo",
      "viewerBucketPath": "viewer",
      "publicUrl": "https://public.tamanu.io"
    }
  },
  "scheduledReports": [],
  "disk": {
    "diskPath": "C:/",
  },
  // Note: this config should be duplicated on the facility server if the same behavior is
  // desired for "this facility" and "all facilities"
  "reportConfig": {
    "encounter-summary-line-list": {
      "includedPatientFieldIds": []
    }
  },
  "notifications": {
    "certificates": {
      "labTestCategoryIds": []
    }
  },
  "proxy": {
    // Possible values: https://expressjs.com/en/guide/behind-proxies.html
    //
    // This should only be set to servers we trust! `loopback` is a safe default
    // because it means we only trust proxies running on the machine itself, e.g.
    // local nginx.
    //
    // As of 29/08/2022 all our deployments are behind a local nginx proxy and so
    // this shouldn't need to be changed.
    "trusted": ["loopback"]
  },
  "patientMerge": {
    // can be one of "RENAME", "DESTROY", or "NONE"
    // RENAME sets the patient's firstName to 'Deleted' and lastName to 'Patient'
    // DESTROY sets deleted_at to a timestamp
    // NONE is a no-op and does nothing
    "deletionAction": "RENAME"
  },
  "validateQuestionConfigs": {
    "enabled": false
  },
  // this should be an IANA tzdata timezone
  // @see here for a list of available options https://en.wikipedia.org/wiki/List_of_tz_database_time_zones
  "countryTimeZone": "Australia/Melbourne",
  "allowMismatchedTimeZones": false,
  "telegramBot": {
    apiToken: "",
    webhook: {
      // this should be set to the external address of the server, e.g. "https://central.main.internal.tamanu.io/api/public/telegram-webhook"
      url: "",
      secret: ""
    }
  },
  "patientCommunication": {
    "retryThreshold": 20
  },
  "language": "en",
  "tasking": {
    "upcomingTasksShouldBeGeneratedTimeFrame": 72, // hours
  }
}<|MERGE_RESOLUTION|>--- conflicted
+++ resolved
@@ -375,273 +375,6 @@
         // e.g.
         // "xRay": { "label": "X-Ray" }
       },
-<<<<<<< HEAD
-      "imagingPriorities": [
-        {
-          "value": "routine",
-          "label": "Routine"
-        },
-        {
-          "value": "urgent",
-          "label": "Urgent"
-        },
-        {
-          "value": "asap",
-          "label": "ASAP"
-        },
-        {
-          "value": "stat",
-          "label": "STAT"
-        }
-      ],
-      "imagingCancellationReasons": [
-        {
-          "value": "clinical",
-          "label": "Clinical reason",
-          "hidden": false
-        },
-        {
-          "value": "duplicate",
-          "label": "Duplicate",
-          "hidden": false
-        },
-        {
-          "value": "entered-in-error",
-          "label": "Entered in error",
-          "hidden": false
-        },
-        {
-          "value": "patient-discharged",
-          "label": "Patient discharged",
-          "hidden": false
-        },
-        {
-          "value": "patient-refused",
-          "label": "Patient refused",
-          "hidden": false
-        },
-        {
-          "value": "cancelled-externally",
-          "label": "Cancelled externally via API",
-          "hidden": true
-        },
-        {
-          "value": "other",
-          "label": "Other",
-          "hidden": false
-        }
-      ],
-      "labsCancellationReasons": [
-        {
-          "value": "clinical",
-          "label": "Clinical reason"
-        },
-        {
-          "value": "duplicate",
-          "label": "Duplicate"
-        },
-        {
-          "value": "entered-in-error",
-          "label": "Entered in error"
-        },
-        {
-          "value": "patient-discharged",
-          "label": "Patient discharged"
-        },
-        {
-          "value": "patient-refused",
-          "label": "Patient refused"
-        },
-        {
-          "value": "other",
-          "label": "Other"
-        }
-      ],
-      "layouts": {
-        "patientDetails": "generic",
-        "mobilePatientModules": {
-          "programRegistries": {
-            "hidden": false
-          },
-          "diagnosisAndTreatment": {
-            "sortPriority": 0,
-            "hidden": false
-          },
-          "vitals": {
-            "sortPriority": 0,
-            "hidden": false
-          },
-          "programs": {
-            "sortPriority": 0,
-            "hidden": false
-          },
-          "referral": {
-            "sortPriority": 0,
-            "hidden": false
-          },
-          "vaccine": {
-            "sortPriority": 0,
-            "hidden": false
-          },
-          "tests": {
-            "sortPriority": 0,
-            "hidden": false
-          }
-        },
-        "patientTabs": {
-          "history": {
-            "sortPriority": -100,
-            "hidden": false
-          },
-          "details": {
-            "sortPriority": -50,
-            "hidden": false
-          },
-          "results": {
-            "sortPriority": 0,
-            "hidden": false
-          },
-          "referrals": {
-            "sortPriority": 0,
-            "hidden": false
-          },
-          "programs": {
-            "sortPriority": 0,
-            "hidden": false
-          },
-          "documents": {
-            "sortPriority": 0,
-            "hidden": false
-          },
-          "vaccines": {
-            "sortPriority": 0,
-            "hidden": false
-          },
-          "medication": {
-            "sortPriority": 0,
-            "hidden": false
-          },
-          "invoices": {
-            "sortPriority": 0,
-            "hidden": false
-          }
-        },
-        "sidebar": {
-          dashboard: {
-            hidden: false,
-            sortPriority: 0,
-          },
-          "patients": {
-            "patientsInpatients": {
-              hidden: false,
-              sortPriority: 0,
-            },
-            patientsEmergency: {
-              hidden: false,
-              sortPriority: 0,
-            },
-            patientsOutpatients: {
-              hidden: false,
-              sortPriority: 0,
-            },
-          },
-          scheduling: {
-            hidden: false,
-            sortPriority: 0,
-            schedulingAppointments: {
-              hidden: false,
-              sortPriority: 0,
-            },
-            schedulingCalendar: {
-              hidden: false,
-              sortPriority: 0,
-            },
-            schedulingNew: {
-              hidden: false,
-              sortPriority: 0,
-            },
-          },
-          medication: {
-            hidden: false,
-            sortPriority: 0,
-            medicationAll: {
-              hidden: false,
-              sortPriority: 0,
-            },
-          },
-          imaging: {
-            hidden: false,
-            sortPriority: 0,
-            imagingActive: {
-              hidden: false,
-              sortPriority: 0,
-            },
-            imagingCompleted: {
-              hidden: false,
-              sortPriority: 0,
-            },
-          },
-          labs: {
-            hidden: false,
-            sortPriority: 0,
-            labsAll: {
-              hidden: false,
-              sortPriority: 0,
-            },
-            labsPublished: {
-              hidden: false,
-              sortPriority: 0,
-            },
-          },
-          immunisations: {
-            hidden: false,
-            sortPriority: 0,
-            immunisationsAll: {
-              hidden: false,
-              sortPriority: 0,
-            },
-          },
-          programRegistry: {
-            hidden: false,
-            sortPriority: 0,
-          },
-          facilityAdmin: {
-            hidden: false,
-            sortPriority: 0,
-            reports: {
-              hidden: false,
-              sortPriority: 0,
-            },
-            bedManagement: {
-              hidden: false,
-              sortPriority: 0,
-            }
-          }
-        },
-      },
-      "printMeasures": {
-        "labRequestPrintLabel": {
-          "width": 50.8
-        },
-        "stickerLabelPage": {
-          "pageWidth": "210mm",
-          "pageHeight": "297mm",
-          "pageMarginTop": "15.09mm",
-          "pageMarginLeft": "6.4mm",
-          "columnTotal": 3,
-          "columnWidth": "64mm",
-          "columnGap": "3.01mm",
-          "rowTotal": 10,
-          "rowHeight": "26.7mm",
-          "rowGap": "0"
-        },
-        "idCardPage": {
-          "cardMarginTop": "1mm",
-          "cardMarginLeft": "5mm"
-        }
-      },
-=======
->>>>>>> 90c7ee1a
       // The time zone setting is currently only used for Vaccine Certificates
       // Todo: remove this timeZone once all date fields have been migrated to date_time_strings
       "timeZone": null,
