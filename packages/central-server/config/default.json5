{
  "port": 3000,
  // this should be set to the external address of the server, e.g. "https://central.main.internal.tamanu.io"
  "canonicalHostName": "http://localhost:3000",
  "db": {
    "name": "tamanu-central",
    // when verbose to true, log.consoleLevel must be set to "debug" to see any output
    "verbose": false,
    "username": "",
    "password": "",
    "migrateOnStartup": false,
    "pool": {
      "max": 10
      // "min": 5,
      // "idle": 10000,
      // "acquire": 60000,
      // "evict": 1000
    },
    "reportSchemas": {
      "enabled": false,
      "connections": {
        "raw": {
          "pool": {
            "max": 5
          },
          "username": "",
          "password": ""
        },
        "reporting": {
          "pool": {
            "max": 5
          },
          "username": "",
          "password": ""
        }
      }
    }
  },
  "updateUrls": {
    "mobile": ""
  },
  "log": {
    "path": "",
    "consoleLevel": "http",
    "color": true
  },
  "honeycomb": {
    "apiKey": "",
    "sampleRate": 100, // 100 = 1/100 = 1% of traces get sent to honeycomb
    // in contrast, logs are always sent
    "enabled": true,
    "level": "info"
  },
  "sync": {
    "maxConcurrentSessions": 4,
    "persistedCacheBatchSize": 20000,
    "pauseBetweenPersistedCacheBatchesInMilliseconds": 50,
    "adjustDataBatchSize": 20000,
    "syncAllEncountersForTheseVaccines": [],
    "numberConcurrentPullSnapshots": 4,
    "persistUpdateWorkerPoolSize": 5,
    // at its very large default, maxRecordsPerPullSnapshotChunk is essentially "off"
    // can be turned on by lowering to some amount that seems appropriate if snapshot performance is an issue
    "maxRecordsPerPullSnapshotChunk": 1000000000
  },
  "loadshedder": {
    // paths are checked sequentially until a path matches a prefix
    // (e.g. the path `/api/sync/xxx/pull` would match the prefix `/api/sync/`)
    //
    // if the path of a request matches a prefix it is added to that queue and
    // may be dropped under heavy load
    //
    // if the path of a request matches nothing, the server never drops the
    // request
    "queues": [
      // sync queue
      // (defaults to shedding requests for sync or attachments earlier than other requests)
      {
        "name": "low_priority",
        "prefixes": ["/api/sync", "/api/attachment"],
        "maxActiveRequests": 4,
        "maxQueuedRequests": 8,
        "queueTimeout": 7500
      },
      // global queue for non-sync non-attachment requests
      // (defaults to queueing more requests than sync/attachments and them shedding much later)
      {
        "name": "high_priority",
        "prefixes": ["/"],
        "maxActiveRequests": 8,
        "maxQueuedRequests": 32,
        "queueTimeout": 7500
      }
    ]
  },
  "auth": {
    // these secrets should be set if more than one process of the central-server is running
    // otherwise, each process will use a different key and tokens won't match
    "secret": null,
    "saltRounds": 12,
    "tokenDuration": "1h",
    "reportNoUserError": false,
    "useHardcodedPermissions": true,
    "refreshToken": {
      "secret": null,
      "tokenDuration": "30d",
      "absoluteExpiration": false,
      "refreshIdLength": 54
    },
    "resetPassword": {
      "tokenLength": 6,
      "tokenExpiry": 20
    }
  },
  "export": {
    "maxFileSizeInMB": 50
  },
  "mailgun": {
    "domain": "",
    "apiKey": "",
    "from": ""
  },
  "cors": {
    "allowedOrigin": ""
  },
  "schedules": {
    // batchSize == run through them all in one run, in batches of N
    // limit == run through N per task run
    // schedule: 5 fields == first is minutes, 6 fields == first is SECONDS
    "outpatientDischarger": {
      // every day at 2 AM
      "schedule": "0 2 * * *",
      "batchSize": 1000,
      "batchSleepAsyncDurationInMilliseconds": 50
    },
    "patientEmailCommunicationProcessor": {
      // every 30seconds /!\
      "schedule": "*/30 * * * * *",
      "limit": 10
    },
    "deceasedPatientDischarger": {
      // once an hour
      "schedule": "29 * * * *",
      "batchSize": 100,
      "batchSleepAsyncDurationInMilliseconds": 50
    },
    "patientMergeMaintainer": {
      // once an hour at minute 12
      "schedule": "12 * * * *"
    },
    "certificateNotificationProcessor": {
      // every 30 seconds /!\
      "schedule": "*/30 * * * * *",
      "limit": 10
    },
    "IPSRequestProcessor": {
      // every 30 seconds /!\
      "schedule": "*/30 * * * * *",
      "limit": 10
    },
    "reportRequestProcessor": {
      // every 30 seconds /!\
      "schedule": "*/30 * * * * *",
      "limit": 10
    },
    "signerRenewalChecker": {
      "schedule": "0 0 * * *"
    },
    "signerRenewalSender": {
      // needs to happen after the Renewal Checker, and regularly thereafter as a retry mechanism
      "schedule": "30 * * * *"
    },
    "signerWorkingPeriodChecker": {
      "schedule": "0 1 * * *"
    },
    "automaticLabTestResultPublisher": {
      "enabled": false,
      "schedule": "*/15 * * * *",
      "limit": 300,
      "results": {
        "labTestType-RATPositive": {
          "labTestMethodId": "labTestMethod-RAT",
          "result": "Positive"
        },
        "labTestType-RATNegative": {
          "labTestMethodId": "labTestMethod-RAT",
          "result": "Negative"
        }
      }
    },
    "covidClearanceCertificatePublisher": {
      "enabled": false,
      "schedule": "*/30 * * * *"
    },
    "fhirMissingResources": {
      "enabled": true,
      "schedule": "48 1 * * *" // once a day, time does not matter (better in off hours)
    },
    "plannedMoveTimeout": {
      "enabled": true,
      // Once an hour
      "schedule": "0 * * * *",
      "timeoutHours": 24,
      "batchSize": 100,
      "batchSleepAsyncDurationInMilliseconds": 50
    },
    "staleSyncSessionCleaner": {
      "enabled": true,
      "schedule": "* * * * *",
      "staleSessionSeconds": 3600
    },
    "processSyncQueue": {
      "enabled": true,
      "schedule": "* * * * *"
    }
  },
  "integrations": {
    "fijiVrs": {
      "enabled": false,
      "host": "http://uat-vra.digitalfiji.gov.fj:8786",
      "username": null,
      "password": null,
      // refresh the token if it's within tokenExpiryMarginMs milliseconds of expiry
      "tokenExpiryMarginMs": 60000,
      "flagInsteadOfDeleting": true,
      "retrySchedule": "*/30 * * * * *",
      // don't retry pending records unless they're retryMinAgeMs old
      "retryMinAgeMs": 60000,
      "requireClientHeaders": true
    },
    "fijiVps": {
      "enabled": false,
      "requireClientHeaders": true
    },
    "euDcc": {
      "enabled": false,
      "issuer": null // Responsible org for vax cert issuance, e.g. 'Ministry of Health of the Tamanu Republic'. If null defaults to the facility name.
    },
    "ips": {
      "attester": "Ministry of Health",
      "author": "Tamanu is a free and open-source EHR for low resource and remote settings.",
      "email": {
        "subject": "Your International Patient Summary",
        "bodyText": "Please scan the QR code attached to view your International Patient Summary"
      }
    },
    "vdsNc": {
      "enabled": false
    },
    "signer": {
      "enabled": false,
      // Encryption key for ICAO Signer key material (stored in DB).
      // This must be unique per country/installation AND NEVER CHANGED.
      // It must be at least 32 bytes of random data in Base64.
      // $ openssl rand -base64 32
      "keySecret": null,
      // For VDS-NC: exactly 2 uppercase letters/numbers, must be unique in country, ref 9303-13 §2.2.1(a)
      // For EU DCC: at least 1 character, must be unique in country, should be descriptive
      "commonName": "TA",
      // For EU DCC only: the name of the issuing organisation (provider/O of the DSC)
      // "provider": "Tamanu",
      // Email address for CSCA signing contact
      "sendRequestTo": "admin@tamanu.io"
    },
    "fijiAspenMediciReport": {
      "enabled": false
    },
    "mSupply": {
      "enabled": false,
      "requireClientHeaders": true
    },
    "fhir": {
      // Enabling the HTTP routes and enabling the worker are completely separate:
      // one may be enabled without the other and vice versa. The worker is on by
      // default so that FHIR resources can be used as a target for reports without
      // the FHIR API being exposed to the public in a deployment that doesn't need it.
      "enabled": false, // the HTTP routes
      "worker": {
        "enabled": true, // the materialisation worker
        "concurrency": 100
      },
      "parameters": {
        "_count": {
          "default": 20,
          "max": 20
        }
      }
    },
    "omniLab": {
      "enabled": false,
      // Must be set to a random value, and the value must be saved somewhere (at BES we use lastpass)
      // New keys may be issued by running `node dist apiKeys issue fhirIntegration <email> -e '100 years'
      // If this is changed, all API keys using this secret will be revoked and must be reissued
      "secret": null
    }
  },
  // on the central-server, don't read these values from config!
  // use the getLocalisation() helper in packages/central-server/app/localisation.js
  // this will ensure we can read these values from the database in the future
  "localisation": {
    "allowInvalid": false,
    // the labResultWidget and timeZone keys are here for legacy reasons
    // don't put anything else in the top level of localisation unless it relates to localisation itself
    "labResultWidget": {
      "categoryWhitelist": ["labTestCategory-COVID"],
      "testTypeWhitelist": ["labTestType-COVID"]
    },
    "data": {
      // To do: review this section when implementing the patient charts feature
      "units": {
        "temperature": "celsius"
      },
      "country": {
        "name": "",
        "alpha-2": "",
        "alpha-3": ""
      },
      "fields": {
        "countryName": {
          "shortLabel": "Country",
          "longLabel": "Country",
          "hidden": false
        },
        "emergencyContactName": {
          "shortLabel": "Emergency contact name",
          "longLabel": "Emergency contact name",
          "requiredPatientData": false
        },
        "emergencyContactNumber": {
          "shortLabel": "Emergency contact number",
          "longLabel": "Emergency contact number",
          "requiredPatientData": false
        },
        "markedForSync": {
          "shortLabel": "Sync",
          "longLabel": "Marked for sync"
        },
        "displayId": {
          "shortLabel": "NHN",
          "longLabel": "National Health Number",
          "pattern": "[\\s\\S]*"
        },
        "firstName": {
          "shortLabel": "First name",
          "longLabel": "First name",
          "requiredPatientData": false
        },
        "middleName": {
          "shortLabel": "Middle name",
          "longLabel": "Middle name",
          "hidden": false,
          "requiredPatientData": false
        },
        "lastName": {
          "shortLabel": "Last name",
          "longLabel": "Last name",
          "requiredPatientData": false
        },
        "culturalName": {
          "shortLabel": "Cultural name",
          "longLabel": "Cultural/traditional name",
          "hidden": false,
          "requiredPatientData": false
        },
        "sex": {
          "shortLabel": "Sex",
          "longLabel": "Sex",
          "hidden": false,
          "requiredPatientData": false
        },
        "email": {
          "shortLabel": "Email",
          "longLabel": "Email",
          "hidden": false,
          "requiredPatientData": false
        },
        "dateOfBirth": {
          "shortLabel": "DOB",
          "longLabel": "Date of birth",
          "requiredPatientData": false
        },
        "dateOfBirthFrom": {
          "shortLabel": "DOB from",
          "longLabel": "Date of birth from"
        },
        "dateOfBirthTo": {
          "shortLabel": "DOB to",
          "longLabel": "Date of birth to"
        },
        "dateOfBirthExact": {
          "shortLabel": "DOB exact",
          "longLabel": "Date of birth exact"
        },
        "dateOfDeath": {
          "shortLabel": "Death",
          "longLabel": "Date of death"
        },
        "bloodType": {
          "shortLabel": "Blood type",
          "longLabel": "Blood type",
          "hidden": false,
          "requiredPatientData": false
        },
        "title": {
          "shortLabel": "Title",
          "longLabel": "Title",
          "hidden": false,
          "requiredPatientData": false
        },
        "placeOfBirth": {
          "shortLabel": "Birth location",
          "longLabel": "Birth location",
          "hidden": false,
          "requiredPatientData": false
        },
        "countryOfBirthId": {
          "shortLabel": "Country of birth",
          "longLabel": "Country of birth",
          "hidden": false,
          "requiredPatientData": false
        },
        "maritalStatus": {
          "shortLabel": "Marital status",
          "longLabel": "Marital status",
          "hidden": false,
          "requiredPatientData": false
        },
        "primaryContactNumber": {
          "shortLabel": "Primary contact number",
          "longLabel": "Primary contact number",
          "hidden": false,
          "requiredPatientData": false
        },
        "secondaryContactNumber": {
          "shortLabel": "Secondary contact number",
          "longLabel": "Secondary contact number",
          "hidden": false,
          "requiredPatientData": false
        },
        "socialMedia": {
          "shortLabel": "Social media",
          "longLabel": "Social media",
          "hidden": false,
          "requiredPatientData": false
        },
        "settlementId": {
          "shortLabel": "Settlement",
          "longLabel": "Settlement",
          "hidden": false,
          "requiredPatientData": false
        },
        "streetVillage": {
          "shortLabel": "Residential landmark",
          "longLabel": "Residential landmark",
          "hidden": false,
          "requiredPatientData": false
        },
        "cityTown": {
          "shortLabel": "City/town",
          "longLabel": "City/town",
          "hidden": false,
          "requiredPatientData": false
        },
        "subdivisionId": {
          "shortLabel": "Sub division",
          "longLabel": "Sub division",
          "hidden": false,
          "requiredPatientData": false
        },
        "divisionId": {
          "shortLabel": "Division",
          "longLabel": "Division",
          "hidden": false,
          "requiredPatientData": false
        },
        "countryId": {
          "shortLabel": "Country",
          "longLabel": "Country",
          "hidden": false,
          "requiredPatientData": false
        },
        "medicalAreaId": {
          "shortLabel": "Medical area",
          "longLabel": "Medical area",
          "hidden": false,
          "requiredPatientData": false
        },
        "nursingZoneId": {
          "shortLabel": "Nursing zone",
          "longLabel": "Nursing zone",
          "hidden": false,
          "requiredPatientData": false
        },
        "nationalityId": {
          "shortLabel": "Nationality",
          "longLabel": "Nationality",
          "hidden": false,
          "requiredPatientData": false
        },
        "ethnicityId": {
          "shortLabel": "Ethnicity",
          "longLabel": "Ethnicity",
          "hidden": false,
          "requiredPatientData": false
        },
        "occupationId": {
          "shortLabel": "Occupation",
          "longLabel": "Occupation",
          "hidden": false,
          "requiredPatientData": false
        },
        "educationalLevel": {
          "shortLabel": "Educational attainment",
          "longLabel": "Educational attainment",
          "hidden": false,
          "requiredPatientData": false
        },
        "villageName": {
          "shortLabel": "Village",
          "longLabel": "Village",
          "hidden": false
        },
        "villageId": {
          "shortLabel": "Village",
          "longLabel": "Village",
          "hidden": false,
          "requiredPatientData": false
        },
        "birthCertificate": {
          "shortLabel": "Birth certificate",
          "longLabel": "Birth certificate number",
          "hidden": false,
          "requiredPatientData": false
        },
        "drivingLicense": {
          "shortLabel": "Driving license",
          "longLabel": "Driving license number",
          "hidden": false,
          "requiredPatientData": false
        },
        "passport": {
          "shortLabel": "Passport",
          "longLabel": "Passport number",
          "hidden": false,
          "requiredPatientData": false
        },
        "religionId": {
          "shortLabel": "Religion",
          "longLabel": "Religion",
          "hidden": false,
          "requiredPatientData": false
        },
        "patientBillingTypeId": {
          "shortLabel": "Type",
          "longLabel": "Patient type",
          "hidden": false,
          "requiredPatientData": false
        },
        "ageRange": {
          "shortLabel": "Age range",
          "longLabel": "Age range"
        },
        "age": {
          "shortLabel": "Age",
          "longLabel": "Age"
        },
        "motherId": {
          "shortLabel": "Mother",
          "longLabel": "Mother",
          "hidden": false,
          "requiredPatientData": false
        },
        "fatherId": {
          "shortLabel": "Father",
          "longLabel": "Father",
          "hidden": false,
          "requiredPatientData": false
        },
        "birthWeight": {
          "shortLabel": "Birth weight (kg)",
          "longLabel": "Birth weight (kg)",
          "hidden": false,
          "requiredPatientData": false
        },
        "birthLength": {
          "shortLabel": "Birth length (cm)",
          "longLabel": "Birth length (cm)",
          "hidden": false,
          "requiredPatientData": false
        },
        "birthDeliveryType": {
          "shortLabel": "Delivery type",
          "longLabel": "Delivery type",
          "hidden": false,
          "requiredPatientData": false
        },
        "gestationalAgeEstimate": {
          "shortLabel": "Gestational age (weeks)",
          "longLabel": "Gestational age (weeks)",
          "hidden": false,
          "requiredPatientData": false
        },
        "apgarScoreOneMinute": {
          "shortLabel": "Apgar score at 1 min",
          "longLabel": "Apgar score at 1 min",
          "hidden": false,
          "requiredPatientData": false
        },
        "apgarScoreFiveMinutes": {
          "shortLabel": "Apgar score at 5 min",
          "longLabel": "Apgar score at 5 min",
          "hidden": false,
          "requiredPatientData": false
        },
        "apgarScoreTenMinutes": {
          "shortLabel": "Apgar score at 10 min",
          "longLabel": "Apgar score at 10 min",
          "hidden": false,
          "requiredPatientData": false
        },
        "timeOfBirth": {
          "shortLabel": "Time of birth",
          "longLabel": "Time of birth",
          "hidden": false,
          "requiredPatientData": false
        },
        "attendantAtBirth": {
          "shortLabel": "Attendant at birth",
          "longLabel": "Attendant at birth",
          "hidden": false,
          "requiredPatientData": false
        },
        "nameOfAttendantAtBirth": {
          "shortLabel": "Name of attendant",
          "longLabel": "Name of attendant",
          "hidden": false,
          "requiredPatientData": false
        },
        "birthType": {
          "shortLabel": "Single/Plural birth",
          "longLabel": "Single/Plural birth",
          "hidden": false,
          "requiredPatientData": false
        },
        "birthFacilityId": {
          "shortLabel": "Name of health facility (if applicable)",
          "longLabel": "Name of health facility (if applicable)",
          "hidden": false,
          "requiredPatientData": false
        },
        "registeredBirthPlace": {
          "shortLabel": "Place of birth",
          "longLabel": "Place of birth",
          "hidden": false,
          "requiredPatientData": false
        },
        "referralSourceId": {
          "shortLabel": "Referral source",
          "longLabel": "Referral source",
          "hidden": false
        },
        "arrivalModeId": {
          "shortLabel": "Arrival mode",
          "longLabel": "Arrival mode",
          "hidden": false
        },
        "prescriber": {
          "shortLabel": "Prescriber",
          "longLabel": "Prescriber",
          "hidden": false
        },
        "prescriberId": {
          "shortLabel": "Prescriber ID",
          "longLabel": "Prescriber ID",
          "hidden": false
        },
        "facility": {
          "shortLabel": "Facility",
          "longLabel": "Facility",
          "hidden": false
        },
        "locationId": {
          "shortLabel": "Location",
          "longLabel": "Location"
        },
        "locationGroupId": {
          "shortLabel": "Area",
          "longLabel": "Area"
        },
        "dischargeDisposition": {
          "shortLabel": "Discharge disposition",
          "longLabel": "Discharge disposition",
          "hidden": true
        },
        "clinician": {
          "shortLabel": "Clinician",
          "longLabel": "Clinician"
        },
        "diagnosis": {
          "shortLabel": "Diagnosis",
          "longLabel": "Diagnosis"
        },
        "userDisplayId": {
          "shortLabel": "Registration number",
          "longLabel": "Registration number"
        },
<<<<<<< HEAD
=======
        "date": {
          "shortLabel": "Date",
          "longLabel": "Date"
        },
        "registeredBy": {
          "shortLabel": "Registered by",
          "longLabel": "Registered by"
        },
        "status": {
          "shortLabel": "Status",
          "longLabel": "Status"
        },
        "conditions": {
          "shortLabel": "Conditions",
          "longLabel": "Conditions"
        },
        "programRegistry": {
          "shortLabel": "Program Registry",
          "longLabel": "Program Registry"
        }
>>>>>>> 51c6ed39
      },
      "features": {
        "enableVaccineConsent": true,
        "editPatientDetailsOnMobile": true,
        "quickPatientGenerator": false,
        "enableInvoicing": false,
        "registerNewPatient": true,
        "hideOtherSex": true,
        "enablePatientDeaths": false,
        "mergePopulatedPADRecords": true,
        "enableNoteBackdating": true,
        "enableCovidClearanceCertificate": false,
        "editPatientDisplayId": false,
        "patientPlannedMove": false,
        "idleTimeout": {
          "enabled": true,
          // All values in seconds
          "timeoutDuration": 600,
          "warningPromptDuration": 30,
          "refreshInterval": 150
        },
        "fhirNewZealandEthnicity": false,
        "onlyAllowLabPanels": false,
        "displayProcedureCodesInDischargeSummary": true,
        "displayIcd10CodesInDischargeSummary": true,
        "tableAutoRefresh": {
          "enabled": false,
          // In Seconds
          "interval": 300
        },
        "mandatoryVitalEditReason": false,
        "enableVitalEdit": false
      },
      "templates": {
        "letterhead": {
          "title": "TAMANU MINISTRY OF HEALTH & MEDICAL SERVICES",
          "subTitle": "PO Box 12345, Melbourne, Australia"
        },
        "signerRenewalEmail": {
          "subject": "Tamanu ICAO Certificate Signing Request",
          "body": "Please sign the following certificate signing request (CSR) with the Country Signing Certificate Authority (CSCA), and return it to the Tamanu team or Tamanu deployment administration team."
        },
        "vaccineCertificateEmail": {
          "subject": "Medical Certificate now available",
          "body": "A medical certificate has been generated for you.\nYour certificate is available attached to this email."
        },
        "covidVaccineCertificateEmail": {
          "subject": "Medical Certificate now available",
          "body": "A medical certificate has been generated for you.\nYour certificate is available attached to this email."
        },
        "covidTestCertificateEmail": {
          "subject": "Medical Certificate now available",
          "body": "A medical certificate has been generated for you.\nYour certificate is attached to this email."
        },
        "covidClearanceCertificateEmail": {
          "subject": "COVID-19 Clearance Certificate now available",
          "body": "A COVID-19 clearance certificate has been generated for you.\nYour certificate is attached to this email."
        },
        "vaccineCertificate": {
          "emailAddress": "tamanu@health.gov",
          "contactNumber": "12345",
          "healthFacility": "State level"
        },
        "covidTestCertificate": {
          "laboratoryName": "Approved test provider",
          "clearanceCertRemark": "This notice certifies that $firstName$ $lastName$ is no longer considered infectious following 13 days of self-isolation from the date of their first positive SARS-CoV-2 test and are medically cleared from COVID-19. This certificate is valid for 3 months from the date of issue."
        },
        "plannedMoveTimeoutHours": 24
      },
      "imagingTypes": {
        // keys are taken from IMAGING_TYPES in shared/constants/imaging
        // e.g.
        // "xRay": { "label": "X-Ray" }
      },
      "imagingPriorities": [
        {
          "value": "routine",
          "label": "Routine"
        },
        {
          "value": "urgent",
          "label": "Urgent"
        },
        {
          "value": "asap",
          "label": "ASAP"
        },
        {
          "value": "stat",
          "label": "STAT"
        }
      ],
      "imagingCancellationReasons": [
        {
          "value": "clinical",
          "label": "Clinical reason"
        },
        {
          "value": "duplicate",
          "label": "Duplicate"
        },
        {
          "value": "entered-in-error",
          "label": "Entered in error"
        },
        {
          "value": "patient-discharged",
          "label": "Patient discharged"
        },
        {
          "value": "patient-refused",
          "label": "Patient refused"
        },
        {
          "value": "other",
          "label": "Other"
        }
      ],
      "labsCancellationReasons": [
        {
          "value": "clinical",
          "label": "Clinical reason"
        },
        {
          "value": "duplicate",
          "label": "Duplicate"
        },
        {
          "value": "entered-in-error",
          "label": "Entered in error"
        },
        {
          "value": "patient-discharged",
          "label": "Patient discharged"
        },
        {
          "value": "patient-refused",
          "label": "Patient refused"
        },
        {
          "value": "other",
          "label": "Other"
        }
      ],
      "layouts": {
        "patientDetails": "generic",
        "patientTabs": {
          "history": {
            "sortPriority": -100,
            "hidden": false
          },
          "details": {
            "sortPriority": -50,
            "hidden": false
          },
          "results": {
            "sortPriority": 0,
            "hidden": false
          },
          "referrals": {
            "sortPriority": 0,
            "hidden": false
          },
          "programs": {
            "sortPriority": 0,
            "hidden": false
          },
          "documents": {
            "sortPriority": 0,
            "hidden": false
          },
          "vaccines": {
            "sortPriority": 0,
            "hidden": false
          },
          "medication": {
            "sortPriority": 0,
            "hidden": false
          },
          "invoices": {
            "sortPriority": 0,
            "hidden": false
          }
        },
        "sidebar": {
          "patients": {
            "patientsInpatients": {
              hidden: false,
              sortPriority: 0,
            },
            patientsEmergency: {
              hidden: false,
              sortPriority: 0,
            },
            patientsOutpatients: {
              hidden: false,
              sortPriority: 0,
            },
          },
          scheduling: {
            hidden: false,
            sortPriority: 0,
            schedulingAppointments: {
              hidden: false,
              sortPriority: 0,
            },
            schedulingCalendar: {
              hidden: false,
              sortPriority: 0,
            },
            schedulingNew: {
              hidden: false,
              sortPriority: 0,
            },
          },
          medication: {
            hidden: false,
            sortPriority: 0,
            medicationAll: {
              hidden: false,
              sortPriority: 0,
            },
          },
          imaging: {
            hidden: false,
            sortPriority: 0,
            imagingActive: {
              hidden: false,
              sortPriority: 0,
            },
            imagingCompleted: {
              hidden: false,
              sortPriority: 0,
            },
          },
          labs: {
            hidden: false,
            sortPriority: 0,
            labsAll: {
              hidden: false,
              sortPriority: 0,
            },
            labsPublished: {
              hidden: false,
              sortPriority: 0,
            },
          },
          immunisations: {
            hidden: false,
            sortPriority: 0,
            immunisationsAll: {
              hidden: false,
              sortPriority: 0,
            },
          },
          programRegistry: {
            hidden: false,
            sortPriority: 0,
          },
          facilityAdmin: {
            hidden: false,
            sortPriority: 0,
            reports: {
              hidden: false,
              sortPriority: 0,
            },
            bedManagement: {
              hidden: false,
              sortPriority: 0,
            }
          }
        },
      },
      "printMeasures": {
        "labRequestPrintLabel": {
          "width": 50.8
        },
        "stickerLabelPage": {
          "pageWidth": "210mm",
          "pageHeight": "297mm",
          "pageMarginTop": "15.09mm",
          "pageMarginLeft": "6.4mm",
          "columnTotal": 3,
          "columnWidth": "64mm",
          "columnGap": "3.01mm",
          "rowTotal": 10,
          "rowHeight": "26.7mm",
          "rowGap": "0"
        },
        "idCardPage": {
          "cardMarginTop": "1mm",
          "cardMarginLeft": "5mm"
        }
      },
      // The time zone setting is currently only used for Vaccine Certificates
      // Todo: remove this timeZone once all date fields have been migrated to date_time_strings
      "timeZone": null,
      "triageCategories": [
        {
          "level": 1,
          "label": "Emergency",
          "color": "#F76853"
        },
        {
          "level": 2,
          "label": "Very Urgent",
          "color": "#F17F16"
        },
        {
          "level": 3,
          "label": "Urgent",
          "color": "#FFCC24"
        },
        {
          "level": 4,
          "label": "Non-urgent",
          "color": "#47CA80"
        },
        {
          "level": 5,
          "label": "Deceased",
          "color": "#67A6E3"
        }
      ],
      // UVCI format for vaccine certificate *previews* on Web.
      // This should match whichever of integrations.euDcc or .vdsNc is enabled, and
      // does *not* affect which format is used for the actual PDF certificate when
      // generated in the central server. Can be `tamanu` or `icao` or `eudcc`.
      // `tamanu` implies that the signing integrations are not enabled.
      "previewUvciFormat": "tamanu",
      "disabledReports": [],
      "vitalEditReasons": [
        {
          "value": "incorrect-patient",
          "label": "Incorrect patient"
        },
        {
          "value": "incorrect-value",
          "label": "Incorrect value recorded"
        },
        {
          "value": "recorded-in-error",
          "label": "Recorded in error"
        },
        {
          "value": "other",
          "label": "Other"
        }
      ],
      "ageDisplayFormat": [
        {
          "as": "days",
          "range": {
            "min": { "duration": { "days": 0 } },
            "max": { "duration": { "days": 8 }, "exclusive": true }
          }
        },
        {
          "as": "weeks",
          "range": {
            "min": { "duration": { "days": 8 } },
            "max": { "duration": { "months": 1 }, "exclusive": true }
          }
        },
        {
          "as": "months",
          "range": {
            "min": { "duration": { "months": 1 } },
            "max": { "duration": { "years": 2 }, "exclusive": true }
          }
        },
        {
          "as": "years",
          "range": {
            "min": { "duration": { "years": 2 } }
          }
        }
      ],
      "supportDeskUrl": "https://bes-support.zendesk.com/hc/en-us"
    }
  },
  "reportProcess": {
    // Report process timeout in 2 hours.
    "timeOutDurationSeconds": 7200,
    "runInChildProcess": true,
    // provide an array [] if you want to override the options, eg: ['--max-old-space-size=4096']
    "processOptions": null,
    // Provide an object {} for the env of child process
    "childProcessEnv": null
  },
  "hl7": {
    "nullLastNameValue": "NoLastName",
    "assigners": {
      "patientDisplayId": "Tamanu",
      "patientDrivingLicense": "RTA",
      "patientPassport": "Fiji Passport Office"
    },
    "dataDictionaries": {
      "testMethod": "http://tamanu.io/data-dictionary/covid-test-methods",
      "patientDisplayId": "http://tamanu.io/data-dictionary/application-reference-number.html",
      "labRequestDisplayId": "http://tamanu.io/data-dictionary/labrequest-reference-number.html",
      "areaExternalCode": "http://data-dictionary.tamanu-fiji.org/rispacs-billing-code.html",
      "encounterClass": "http://terminology.hl7.org/CodeSystem/v3-ActCode",
      "serviceRequestImagingDisplayId": "http://data-dictionary.tamanu-fiji.org/tamanu-mrid-imagingrequest.html",
      "serviceRequestImagingId": "http://data-dictionary.tamanu-fiji.org/tamanu-id-imagingrequest.html",
      "serviceRequestLabDisplayId": "http://data-dictionary.tamanu-fiji.org/tamanu-mrid-labrequest.html",
      "serviceRequestLabId": "http://data-dictionary.tamanu-fiji.org/tamanu-id-labrequest.html",
      "imagingStudyAccessionId": "http://data-dictionary.tamanu-fiji.org/ris-accession-number.html",
      "ethnicityId": "http://data-dictionary.tamanu-fiji.org/extensions/ethnic-group-code.html",
      "locationPhysicalType": "http://terminology.hl7.org/CodeSystem/location-physical-type",
      "ips": {
        "medicationEncoding": "http://nzmt.org.nz",
        "allergyIntoleranceEncoding": "http://snomed.info/sct",
        "conditionEncoding": "http://snomed.info/sct",
        "immunizationEncoding": "http://nzmt.org.nz",
        "absentUnknown": "http://hl7.org/fhir/uv/ips/CodeSystem/absent-unknown-uv-ips",
      }
    }
  },
  "s3": {
    "ips": {
      "region": "ap-southeast-2",
      "bucketName": "bes-tamanu-ips-public",
      "jsonBucketPath": "ips-demo",
      "viewerBucketPath": "viewer",
      "publicUrl": "https://public.tamanu.io"
    }
  },
  "scheduledReports": [],
  "disk": {
    "diskPath": "C:/",
    "freeSpaceRequired": {
      "gigabytesForUploadingDocuments": 16
    }
  },
  // Note: this config should be duplicated on the facility server if the same behavior is
  // desired for "this facility" and "all facilities"
  "reportConfig": {
    "encounter-summary-line-list": {
      "includedPatientFieldIds": []
    }
  },
  "questionCodeIds": {
    "passport": null,
    "nationalityId": null,
    "email": null
  },
  "notifications": {
    "certificates": {
      "labTestCategoryIds": []
    }
  },
  "proxy": {
    // Possible values: https://expressjs.com/en/guide/behind-proxies.html
    //
    // This should only be set to servers we trust! `loopback` is a safe default
    // because it means we only trust proxies running on the machine itself, e.g.
    // local nginx.
    //
    // As of 29/08/2022 all our deployments are behind a local nginx proxy and so
    // this shouldn't need to be changed.
    "trusted": ["loopback"]
  },
  "patientMerge": {
    // can be one of "RENAME", "DESTROY", or "NONE"
    // RENAME sets the patient's firstName to 'Deleted' and lastName to 'Patient'
    // DESTROY sets deleted_at to a timestamp
    // NONE is a no-op and does nothing
    "deletionAction": "RENAME"
  },
  "validateQuestionConfigs": {
    "enabled": false
  },
  // this should be an IANA tzdata timezone
  // @see here for a list of available options https://en.wikipedia.org/wiki/List_of_tz_database_time_zones
  "countryTimeZone": "Australia/Melbourne",
  "allowMismatchedTimeZones": false
}<|MERGE_RESOLUTION|>--- conflicted
+++ resolved
@@ -704,8 +704,6 @@
           "shortLabel": "Registration number",
           "longLabel": "Registration number"
         },
-<<<<<<< HEAD
-=======
         "date": {
           "shortLabel": "Date",
           "longLabel": "Date"
@@ -726,7 +724,6 @@
           "shortLabel": "Program Registry",
           "longLabel": "Program Registry"
         }
->>>>>>> 51c6ed39
       },
       "features": {
         "enableVaccineConsent": true,
