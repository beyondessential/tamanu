{
  "port": 3000,
  "deviceId": null,
  // this should be set to the external address of the server, e.g. "https://central.main.cd.tamanu.app"
  "canonicalHostName": "http://localhost:3000",
  "portalHostName": "http://localhost:5175",
  "db": {
    "name": "tamanu-central",
    // when verbose to true, log.consoleLevel must be set to "debug" to see any output
    "verbose": false,
    "username": "",
    "password": "",
    "migrateOnStartup": false,
    "pool": {
      "max": 10
      // "min": 5,
      // "idle": 10000,
      // "acquire": 60000,
      // "evict": 1000
    },
    "reportSchemas": {
      "enabled": false,
      "connections": {
        "raw": {
          "pool": {
            "max": 5
          },
          "username": "",
          "password": ""
        },
        "reporting": {
          "pool": {
            "max": 5
          },
          "username": "",
          "password": ""
        }
      }
    }
  },
  debugging: {
    // set a `tamanu-debug` header on a request with the value of this key
    // and the errors will get stack traces.
    apiErrorsToken: false,
  },
  "metaServer": {
    "hosts": [
      "https://meta.tamanu.app",
    ],
    "serverId": null,
    "timeoutMs": 20000,
  },
  "updateUrls": {
    "mobile": "https://meta.tamanu.app/versions/~{minVersion}/mobile",
  },
  "log": {
    "path": "",
    "consoleLevel": "http",
    "color": true,
    "timeless": false,
  },
  errors: {
    // enable to send errors to a bug tracking service
    enabled: false,
    // right now the only supported service is bugsnag
    type: 'bugsnag',
    // paste your bugsnag API key here
    apiKey: '',
  },
  patientMerge:{
    updateDependentRecordsForResyncEnabled: true
  },
  "sync": {
    "maxConcurrentSessions": 4,
    "persistedCacheBatchSize": 20000,
    "pauseBetweenPersistedCacheBatchesInMilliseconds": 50,
    "adjustDataBatchSize": 20000,
    "incomingSyncHookBatchSize": 20000,
    "numberConcurrentPullSnapshots": 4,
    "persistUpdateWorkerPoolSize": 5,
    // at its very large default, maxRecordsPerSnapshotChunk is essentially "off"
    // can be turned on by lowering to some amount that seems appropriate if snapshot performance is an issue
    "maxRecordsPerSnapshotChunk": 1000000000,
    "syncSessionTimeoutMs": null,
    snapshotTransactionTimeoutMs: null,
    "lookupTable": {
      "enabled": true,
      "perModelUpdateTimeoutMs": null,
      "avoidRepull": true
    }
  },
  "loadshedder": {
    // paths are checked sequentially until a path matches a prefix
    // (e.g. the path `/api/sync/xxx/pull` would match the prefix `/api/sync/`)
    //
    // if the path of a request matches a prefix it is added to that queue and
    // may be dropped under heavy load
    //
    // if the path of a request matches nothing, the server never drops the
    // request
    "queues": [
      // sync queue
      // (defaults to shedding requests for sync or attachments earlier than other requests)
      {
        "name": "low_priority",
        "prefixes": ["/api/sync", "/api/attachment"],
        "maxActiveRequests": 4,
        "maxQueuedRequests": 8,
        "queueTimeout": 7500
      },
      // global queue for non-sync non-attachment requests
      // (defaults to queueing more requests than sync/attachments and them shedding much later)
      {
        "name": "high_priority",
        "prefixes": ["/"],
        "maxActiveRequests": 8,
        "maxQueuedRequests": 32,
        "queueTimeout": 7500
      }
    ]
  },
  "auth": {
    // these secrets should be set if more than one process of the central-server is running
    // otherwise, each process will use a different key and tokens won't match
    "secret": null,
    "saltRounds": 12,
    "tokenDuration": "1h",
    "reportNoUserError": false,
    "useHardcodedPermissions": true,
    "refreshToken": {
      "secret": null,
      "tokenDuration": "30d",
      "absoluteExpiration": false,
      "refreshIdLength": 54
    },
    "resetPassword": {
      "tokenLength": 6,
      "tokenExpiry": 20
    }
  },
  "export": {
    "maxFileSizeInMB": 50
  },
  "mailgun": {
    "domain": "",
    "apiKey": "",
    "from": ""
  },
  "cors": {
    "allowedOrigin": ""
  },
  "schedules": {
    // batchSize == run through them all in one run, in batches of N
    // limit == run through N per task run
    // schedule: 5 fields == first is minutes, 6 fields == first is SECONDS
    "outpatientDischarger": {
      // every day at 2 AM
      "schedule": "0 2 * * *",
      "batchSize": 1000,
      "batchSleepAsyncDurationInMilliseconds": 50
    },
    "surveyCompletionNotifierProcessor": {
      "enabled": true,
      // every 30seconds /!\
      "schedule": "*/30 * * * * *",
      "limit": 100
    },
    "patientEmailCommunicationProcessor": {
      // every 30seconds /!\
      "schedule": "*/30 * * * * *",
      "limit": 10
    },
    "vaccinationReminderProcessor": {
     // every day at 1 AM
     "schedule": "0 1 * * *",
    },
    "patientTelegramCommunicationProcessor": {
      // every 30seconds /!\
      "schedule": "*/30 * * * * *",
      "batchSize": 100,
      "batchSleepAsyncDurationInMilliseconds": 50
    },
    "portalCommunicationProcessor": {
      // every 30seconds /!\
      "schedule": "*/30 * * * * *",
      "batchSize": 100,
      "batchSleepAsyncDurationInMilliseconds": 50
    },
    "deceasedPatientDischarger": {
      // once an hour
      "schedule": "29 * * * *",
      "batchSize": 100,
      "batchSleepAsyncDurationInMilliseconds": 50
    },
    "patientMergeMaintainer": {
      // once an hour at minute 12
      "schedule": "12 * * * *"
    },
    "certificateNotificationProcessor": {
      // every 30 seconds /!\
      "schedule": "*/30 * * * * *",
      "limit": 10
    },
    "IPSRequestProcessor": {
      // every 30 seconds /!\
      "schedule": "*/30 * * * * *",
      "limit": 10
    },
    "reportRequestProcessor": {
      // every 30 seconds /!\
      "schedule": "*/30 * * * * *",
      "limit": 10
    },
    "signerRenewalChecker": {
      "schedule": "0 0 * * *"
    },
    "signerRenewalSender": {
      // needs to happen after the Renewal Checker, and regularly thereafter as a retry mechanism
      "schedule": "30 * * * *"
    },
    "signerWorkingPeriodChecker": {
      "schedule": "0 1 * * *"
    },
    "dhis2IntegrationProcessor": {
      "enabled": false,
      "schedule": "0 2 * * *"
    },
    "automaticLabTestResultPublisher": {
      "enabled": false,
      "schedule": "*/15 * * * *",
      "limit": 300,
      "results": {
        "labTestType-RATPositive": {
          "labTestMethodId": "labTestMethod-RAT",
          "result": "Positive"
        },
        "labTestType-RATNegative": {
          "labTestMethodId": "labTestMethod-RAT",
          "result": "Negative"
        }
      }
    },
    "covidClearanceCertificatePublisher": {
      "enabled": false,
      "schedule": "*/30 * * * *"
    },
    "fhirMissingResources": {
      "enabled": true,
      "schedule": "48 1 * * *" // once a day, time does not matter (better in off hours)
    },
    "plannedMoveTimeout": {
      "enabled": true,
      // Once an hour
      "schedule": "0 * * * *",
      "timeoutHours": 24,
      "batchSize": 100,
      "batchSleepAsyncDurationInMilliseconds": 50
    },
    "staleSyncSessionCleaner": {
      "enabled": true,
      "schedule": "* * * * *",
      "staleSessionSeconds": 3600
    },
    "processSyncQueue": {
      "enabled": true,
      "schedule": "* * * * *"
    },
    "syncLookupRefresher": {
      "enabled": true,
      "schedule": "*/20 * * * * *"
    },
    "generateRepeatingTasks": {
      // every day at 1 AM
      "schedule": "0 1 * * *",
      "batchSize": 50,
      "batchSleepAsyncDurationInMilliseconds": 50
    },
    "generateMedicationAdministrationRecords": {
      // every day at 1 AM
      "schedule": "0 1 * * *",
      "batchSize": 50,
      "batchSleepAsyncDurationInMilliseconds": 50
    },
    "generateRepeatingAppointments": {
      // every day at 1 AM
      "schedule": "0 1 * * *",
      "generateOffsetDays": 7,
    },
    "sendStatusToMetaServer": {
      "enabled": true,
      // every minute
      "schedule": "* * * * *",
      jitterTime: "30s",
    },
    "medicationDiscontinuer": {
      // every hour
      "schedule": "0 * * * *",
    },
  },
  "integrations": {
    "fijiVrs": {
      "enabled": false,
      "host": "http://uat-vra.digitalfiji.gov.fj:8786",
      "username": null,
      "password": null,
      // refresh the token if it's within tokenExpiryMarginMs milliseconds of expiry
      "tokenExpiryMarginMs": 60000,
      "flagInsteadOfDeleting": true,
      "retrySchedule": "*/30 * * * * *",
      // don't retry pending records unless they're retryMinAgeMs old
      "retryMinAgeMs": 60000,
      "requireClientHeaders": true
    },
    "fijiVps": {
      "enabled": false,
      "requireClientHeaders": true
    },
    "euDcc": {
      "enabled": false,
      "issuer": null // Responsible org for vax cert issuance, e.g. 'Ministry of Health of the Tamanu Republic'. If null defaults to the facility name.
    },
    "ips": {
      "attester": "Ministry of Health",
      "author": "Tamanu is a free and open-source EHR for low resource and remote settings.",
      "email": {
        "subject": "Your International Patient Summary",
        "bodyText": "Please scan the QR code attached to view your International Patient Summary"
      }
    },
    "vdsNc": {
      "enabled": false
    },
    "signer": {
      "enabled": false,
      // Encryption key for ICAO Signer key material (stored in DB).
      // This must be unique per country/installation AND NEVER CHANGED.
      // It must be at least 32 bytes of random data in Base64.
      // $ openssl rand -base64 32
      "keySecret": null,
      // For VDS-NC: exactly 2 uppercase letters/numbers, must be unique in country, ref 9303-13 §2.2.1(a)
      // For EU DCC: at least 1 character, must be unique in country, should be descriptive
      "commonName": "TA",
      // For EU DCC only: the name of the issuing organisation (provider/O of the DSC)
      // "provider": "Tamanu",
      // Email address for CSCA signing contact
      "sendRequestTo": "admin@tamanu.io"
    },
    "fijiAspenMediciReport": {
      "enabled": false
    },
    "mSupply": {
      "enabled": false,
      "requireClientHeaders": true
    },
    "fhir": {
      // Enabling the HTTP routes and enabling the worker are completely separate:
      // one may be enabled without the other and vice versa. The worker is on by
      // default so that FHIR resources can be used as a target for reports without
      // the FHIR API being exposed to the public in a deployment that doesn't need it.
      "enabled": false, // the HTTP routes
      "worker": {
        "enabled": true, // the materialisation worker
        "concurrency": 100,
        "resourceMaterialisationEnabled": {
          "Patient": true,
          "Encounter": false,
          "Immunization": false,
          "MediciReport": false,
          "Organization": false,
          "Practitioner": false,
          "ServiceRequest": false,
          "Specimen": false,
          "MedicationRequest": false
        }
      },
      "parameters": {
        "_count": {
          "default": 100,
          "max": 1000
        }
      },
      "extensions": {
        "Patient": {
          "newZealandEthnicity": false
        }
      }
    },
<<<<<<< HEAD
=======
    "omniLab": {
      "enabled": false,
      // Must be set to a random value, and the value must be saved somewhere (at BES we use lastpass)
      // New keys may be issued by running `npx node dist apiKeys issue fhirIntegration <email> -e '100 years'`
      // If this is changed, all API keys using this secret will be revoked and must be reissued
      "secret": null
    },
    "dhis2": {
      "enabled": false,
      "username": "",
      "password": ""
    }
>>>>>>> 209d3ab4
  },
  // on the central-server, don't read these values from config!
  // use the getLocalisation() helper in packages/central-server/app/localisation.js
  // this will ensure we can read these values from the database in the future
  "localisation": {
    "allowInvalid": false,
    // the labResultWidget and timeZone keys are here for legacy reasons
    // don't put anything else in the top level of localisation unless it relates to localisation itself
    "labResultWidget": {
      "categoryWhitelist": ["labTestCategory-COVID"],
      "testTypeWhitelist": ["labTestType-COVID"]
    },
    "data": {
      // To do: review this section when implementing the patient charts feature
      "units": {
        "temperature": "celsius"
      },
      "country": {
        "name": "",
        "alpha-2": "",
        "alpha-3": ""
      },
      "imagingTypes": {
        // keys are taken from IMAGING_TYPES in shared/constants/imaging
        // e.g.
        // "xRay": { "label": "X-Ray" }
      },
      // The time zone setting is currently only used for Vaccine Certificates
      // Todo: remove this timeZone once all date fields have been migrated to date_time_strings
      "timeZone": null,
      // UVCI format for vaccine certificate *previews* on Web.
      // This should match whichever of integrations.euDcc or .vdsNc is enabled, and
      // does *not* affect which format is used for the actual PDF certificate when
      // generated in the central server. Can be `tamanu` or `icao` or `eudcc`.
      // `tamanu` implies that the signing integrations are not enabled.
      "previewUvciFormat": "tamanu",
      "disabledReports": [],
      "supportDeskUrl": "https://bes-support.zendesk.com/hc/en-us"
    }
  },
  "hl7": {
    "nullLastNameValue": "NoLastName",
    "assigners": {
      "patientDisplayId": "Tamanu",
      "patientDrivingLicense": "RTA",
      "patientPassport": "Fiji Passport Office"
    },
    "dataDictionaries": {
      "testMethod": "http://tamanu.io/data-dictionary/covid-test-methods",
      "patientDisplayId": "http://tamanu.io/data-dictionary/application-reference-number.html",
      "labRequestDisplayId": "http://tamanu.io/data-dictionary/labrequest-reference-number.html",
      "areaExternalCode": "http://data-dictionary.tamanu-fiji.org/rispacs-billing-code.html",
      "encounterClass": "http://terminology.hl7.org/CodeSystem/v3-ActCode",
      "pharmacyOrderPrescriptionId": "http://data-dictionary.tamanu.org/tamanu-mrid-pharmacyorderprescription.html",
      "pharmacyOrderId": "http://data-dictionary.tamanu.org/tamanu-mrid-pharmacyorder.html",
      "medicationCodeSystem": "http://data-dictionary.tamanu.org/tamanu-msupplyuniveralcodes.html",
      "medicationRouteCodeSystem": "http://data-dictionary.tamanu.org/tamanu-medicationroutecodes.html",
      "serviceRequestImagingDisplayId": "http://data-dictionary.tamanu-fiji.org/tamanu-mrid-imagingrequest.html",
      "serviceRequestImagingId": "http://data-dictionary.tamanu-fiji.org/tamanu-id-imagingrequest.html",
      "serviceRequestImagingTypeCodeSystem": "http://tamanu.io/data-dictionary/imaging-type-code.html",
      "serviceRequestLabDisplayId": "http://data-dictionary.tamanu-fiji.org/tamanu-mrid-labrequest.html",
      "serviceRequestLabId": "http://data-dictionary.tamanu-fiji.org/tamanu-id-labrequest.html",
      "serviceRequestLabPanelCodeSystem": "https://www.senaite.com/profileCodes.html",
      "serviceRequestLabPanelExternalCodeSystem": "http://loinc.org",
      "serviceRequestLabTestCodeSystem": "https://www.senaite.com/testCodes.html",
      "serviceRequestLabTestExternalCodeSystem": "http://loinc.org",
      "imagingStudyAccessionId": "http://data-dictionary.tamanu-fiji.org/ris-accession-number.html",
      "ethnicityId": "http://data-dictionary.tamanu-fiji.org/extensions/ethnic-group-code.html",
      "locationPhysicalType": "http://terminology.hl7.org/CodeSystem/location-physical-type",
      "ips": {
        "medicationEncoding": "http://nzmt.org.nz",
        "allergyIntoleranceEncoding": "http://snomed.info/sct",
        "conditionEncoding": "http://snomed.info/sct",
        "immunizationEncoding": "http://nzmt.org.nz",
        "absentUnknown": "http://hl7.org/fhir/uv/ips/CodeSystem/absent-unknown-uv-ips",
      },
      "specimenType": "http://www.senaite.com/data/sample_types",
      "sampleBodySite": "http://bodySITE.NEW"
    }
  },
  "s3": {
    "ips": {
      "region": "ap-southeast-2",
      "bucketName": "bes-tamanu-ips-public",
      "jsonBucketPath": "ips-demo",
      "viewerBucketPath": "viewer",
      "publicUrl": "https://public.tamanu.io"
    }
  },
  "scheduledReports": [],
  "disk": {
    "diskPath": "C:/",
  },
  // Note: this config should be duplicated on the facility server if the same behavior is
  // desired for "this facility" and "all facilities"
  "reportConfig": {
    "encounter-summary-line-list": {
      "includedPatientFieldIds": []
    }
  },
  "notifications": {
    "certificates": {
      "labTestCategoryIds": []
    }
  },
  "proxy": {
    // Possible values: https://expressjs.com/en/guide/behind-proxies.html
    //
    // This should only be set to servers we trust! `loopback` is a safe default
    // because it means we only trust proxies running on the machine itself, e.g.
    // local nginx.
    //
    // As of 29/08/2022 all our deployments are behind a local nginx proxy and so
    // this shouldn't need to be changed.
    "trusted": ["loopback"]
  },
  "validateQuestionConfigs": {
    "enabled": true
  },
  // this should be an IANA tzdata timezone
  // @see here for a list of available options https://en.wikipedia.org/wiki/List_of_tz_database_time_zones
  "countryTimeZone": "Australia/Melbourne",
  "allowMismatchedTimeZones": false,
  "socket.io": {
    enabled: true,
  },
  "telegramBot": {
    apiToken: "",
    webhook: {
      // this should be set to the external address of the server, e.g. "https://central.main.cd.tamanu.app/api/public/telegram-webhook"
      url: "",
      secret: ""
    }
  },
  "patientCommunication": {
    "retryThreshold": 20
  },
  "language": "en",
  "tasking": {
    "upcomingTasksShouldBeGeneratedTimeFrame": 72, // hours
  },
  "medicationAdministrationRecord": {
    "upcomingRecordsShouldBeGeneratedTimeFrame": 72, // hours
  },
  "patientPortal": {
    "portalUrl": "http://localhost:5175",
    "tokenDuration": "24h",
    "loginTokenDurationMinutes": 20,
    "registerTokenDurationMinutes": 43800 // 1 month
  }
}<|MERGE_RESOLUTION|>--- conflicted
+++ resolved
@@ -385,8 +385,6 @@
         }
       }
     },
-<<<<<<< HEAD
-=======
     "omniLab": {
       "enabled": false,
       // Must be set to a random value, and the value must be saved somewhere (at BES we use lastpass)
@@ -399,7 +397,6 @@
       "username": "",
       "password": ""
     }
->>>>>>> 209d3ab4
   },
   // on the central-server, don't read these values from config!
   // use the getLocalisation() helper in packages/central-server/app/localisation.js
