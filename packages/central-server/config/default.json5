--- conflicted
+++ resolved
@@ -355,493 +355,6 @@
         "alpha-2": "",
         "alpha-3": ""
       },
-<<<<<<< HEAD
-      "fields": {
-        "countryName": {
-          "shortLabel": "Country",
-          "longLabel": "Country",
-          "hidden": false
-        },
-        "emergencyContactName": {
-          "shortLabel": "Emergency contact name",
-          "longLabel": "Emergency contact name",
-          "requiredPatientData": false
-        },
-        "emergencyContactNumber": {
-          "shortLabel": "Emergency contact number",
-          "longLabel": "Emergency contact number",
-          "requiredPatientData": false
-        },
-        "markedForSync": {
-          "shortLabel": "Sync",
-          "longLabel": "Marked for sync"
-        },
-        "displayId": {
-          "shortLabel": "NHN",
-          "longLabel": "National Health Number",
-          "pattern": "[\\s\\S]*"
-        },
-        "firstName": {
-          "shortLabel": "First name",
-          "longLabel": "First name",
-          "requiredPatientData": false
-        },
-        "middleName": {
-          "shortLabel": "Middle name",
-          "longLabel": "Middle name",
-          "hidden": false,
-          "requiredPatientData": false
-        },
-        "lastName": {
-          "shortLabel": "Last name",
-          "longLabel": "Last name",
-          "requiredPatientData": false
-        },
-        "culturalName": {
-          "shortLabel": "Cultural name",
-          "longLabel": "Cultural/traditional name",
-          "hidden": false,
-          "requiredPatientData": false
-        },
-        "sex": {
-          "shortLabel": "Sex",
-          "longLabel": "Sex",
-          "hidden": false,
-          "requiredPatientData": false
-        },
-        "email": {
-          "shortLabel": "Email",
-          "longLabel": "Email",
-          "hidden": false,
-          "requiredPatientData": false
-        },
-        "dateOfBirth": {
-          "shortLabel": "DOB",
-          "longLabel": "Date of birth",
-          "requiredPatientData": false
-        },
-        "dateOfBirthFrom": {
-          "shortLabel": "DOB from",
-          "longLabel": "Date of birth from"
-        },
-        "dateOfBirthTo": {
-          "shortLabel": "DOB to",
-          "longLabel": "Date of birth to"
-        },
-        "dateOfBirthExact": {
-          "shortLabel": "DOB exact",
-          "longLabel": "Date of birth exact"
-        },
-        "dateOfDeath": {
-          "shortLabel": "Death",
-          "longLabel": "Date of death"
-        },
-        "bloodType": {
-          "shortLabel": "Blood type",
-          "longLabel": "Blood type",
-          "hidden": false,
-          "requiredPatientData": false
-        },
-        "title": {
-          "shortLabel": "Title",
-          "longLabel": "Title",
-          "hidden": false,
-          "requiredPatientData": false
-        },
-        "placeOfBirth": {
-          "shortLabel": "Birth location",
-          "longLabel": "Birth location",
-          "hidden": false,
-          "requiredPatientData": false
-        },
-        "countryOfBirthId": {
-          "shortLabel": "Country of birth",
-          "longLabel": "Country of birth",
-          "hidden": false,
-          "requiredPatientData": false
-        },
-        "maritalStatus": {
-          "shortLabel": "Marital status",
-          "longLabel": "Marital status",
-          "hidden": false,
-          "requiredPatientData": false
-        },
-        "primaryContactNumber": {
-          "shortLabel": "Primary contact number",
-          "longLabel": "Primary contact number",
-          "hidden": false,
-          "requiredPatientData": false
-        },
-        "secondaryContactNumber": {
-          "shortLabel": "Secondary contact number",
-          "longLabel": "Secondary contact number",
-          "hidden": false,
-          "requiredPatientData": false
-        },
-        "socialMedia": {
-          "shortLabel": "Social media",
-          "longLabel": "Social media",
-          "hidden": false,
-          "requiredPatientData": false
-        },
-        "settlementId": {
-          "shortLabel": "Settlement",
-          "longLabel": "Settlement",
-          "hidden": false,
-          "requiredPatientData": false
-        },
-        "streetVillage": {
-          "shortLabel": "Residential landmark",
-          "longLabel": "Residential landmark",
-          "hidden": false,
-          "requiredPatientData": false
-        },
-        "cityTown": {
-          "shortLabel": "City/town",
-          "longLabel": "City/town",
-          "hidden": false,
-          "requiredPatientData": false
-        },
-        "subdivisionId": {
-          "shortLabel": "Sub division",
-          "longLabel": "Sub division",
-          "hidden": false,
-          "requiredPatientData": false
-        },
-        "divisionId": {
-          "shortLabel": "Division",
-          "longLabel": "Division",
-          "hidden": false,
-          "requiredPatientData": false
-        },
-        "countryId": {
-          "shortLabel": "Country",
-          "longLabel": "Country",
-          "hidden": false,
-          "requiredPatientData": false
-        },
-        "medicalAreaId": {
-          "shortLabel": "Medical area",
-          "longLabel": "Medical area",
-          "hidden": false,
-          "requiredPatientData": false
-        },
-        "nursingZoneId": {
-          "shortLabel": "Nursing zone",
-          "longLabel": "Nursing zone",
-          "hidden": false,
-          "requiredPatientData": false
-        },
-        "nationalityId": {
-          "shortLabel": "Nationality",
-          "longLabel": "Nationality",
-          "hidden": false,
-          "requiredPatientData": false
-        },
-        "ethnicityId": {
-          "shortLabel": "Ethnicity",
-          "longLabel": "Ethnicity",
-          "hidden": false,
-          "requiredPatientData": false
-        },
-        "occupationId": {
-          "shortLabel": "Occupation",
-          "longLabel": "Occupation",
-          "hidden": false,
-          "requiredPatientData": false
-        },
-        "educationalLevel": {
-          "shortLabel": "Educational attainment",
-          "longLabel": "Educational attainment",
-          "hidden": false,
-          "requiredPatientData": false
-        },
-        "villageName": {
-          "shortLabel": "Village",
-          "longLabel": "Village",
-          "hidden": false
-        },
-        "villageId": {
-          "shortLabel": "Village",
-          "longLabel": "Village",
-          "hidden": false,
-          "requiredPatientData": false
-        },
-        "birthCertificate": {
-          "shortLabel": "Birth certificate",
-          "longLabel": "Birth certificate number",
-          "hidden": false,
-          "requiredPatientData": false
-        },
-        "insurerId": {
-          "shortLabel": "Insurer",
-          "longLabel": "Insurer",
-          "hidden": false,
-          "requiredPatientData": false
-        },
-        "insurerPolicyNumber": {
-          "shortLabel": "Insurance policy",
-          "longLabel": "Insurance policy number",
-          "hidden": false,
-          "requiredPatientData": false
-        },
-        "drivingLicense": {
-          "shortLabel": "Driving license",
-          "longLabel": "Driving license number",
-          "hidden": false,
-          "requiredPatientData": false
-        },
-        "passport": {
-          "shortLabel": "Passport",
-          "longLabel": "Passport number",
-          "hidden": false,
-          "requiredPatientData": false
-        },
-        "religionId": {
-          "shortLabel": "Religion",
-          "longLabel": "Religion",
-          "hidden": false,
-          "requiredPatientData": false
-        },
-        "patientBillingTypeId": {
-          "shortLabel": "Type",
-          "longLabel": "Patient type",
-          "hidden": false,
-          "requiredPatientData": false
-        },
-        "ageRange": {
-          "shortLabel": "Age range",
-          "longLabel": "Age range"
-        },
-        "age": {
-          "shortLabel": "Age",
-          "longLabel": "Age"
-        },
-        "motherId": {
-          "shortLabel": "Mother",
-          "longLabel": "Mother",
-          "hidden": false,
-          "requiredPatientData": false
-        },
-        "fatherId": {
-          "shortLabel": "Father",
-          "longLabel": "Father",
-          "hidden": false,
-          "requiredPatientData": false
-        },
-        "birthWeight": {
-          "shortLabel": "Birth weight (kg)",
-          "longLabel": "Birth weight (kg)",
-          "hidden": false,
-          "requiredPatientData": false
-        },
-        "birthLength": {
-          "shortLabel": "Birth length (cm)",
-          "longLabel": "Birth length (cm)",
-          "hidden": false,
-          "requiredPatientData": false
-        },
-        "birthDeliveryType": {
-          "shortLabel": "Delivery type",
-          "longLabel": "Delivery type",
-          "hidden": false,
-          "requiredPatientData": false
-        },
-        "gestationalAgeEstimate": {
-          "shortLabel": "Gestational age (weeks)",
-          "longLabel": "Gestational age (weeks)",
-          "hidden": false,
-          "requiredPatientData": false
-        },
-        "apgarScoreOneMinute": {
-          "shortLabel": "Apgar score at 1 min",
-          "longLabel": "Apgar score at 1 min",
-          "hidden": false,
-          "requiredPatientData": false
-        },
-        "apgarScoreFiveMinutes": {
-          "shortLabel": "Apgar score at 5 min",
-          "longLabel": "Apgar score at 5 min",
-          "hidden": false,
-          "requiredPatientData": false
-        },
-        "apgarScoreTenMinutes": {
-          "shortLabel": "Apgar score at 10 min",
-          "longLabel": "Apgar score at 10 min",
-          "hidden": false,
-          "requiredPatientData": false
-        },
-        "timeOfBirth": {
-          "shortLabel": "Time of birth",
-          "longLabel": "Time of birth",
-          "hidden": false,
-          "requiredPatientData": false
-        },
-        "attendantAtBirth": {
-          "shortLabel": "Attendant at birth",
-          "longLabel": "Attendant at birth",
-          "hidden": false,
-          "requiredPatientData": false
-        },
-        "nameOfAttendantAtBirth": {
-          "shortLabel": "Name of attendant",
-          "longLabel": "Name of attendant",
-          "hidden": false,
-          "requiredPatientData": false
-        },
-        "birthType": {
-          "shortLabel": "Single/Plural birth",
-          "longLabel": "Single/Plural birth",
-          "hidden": false,
-          "requiredPatientData": false
-        },
-        "birthFacilityId": {
-          "shortLabel": "Name of health facility (if applicable)",
-          "longLabel": "Name of health facility (if applicable)",
-          "hidden": false,
-          "requiredPatientData": false
-        },
-        "healthCenterId": {
-          "shortLabel": "Health center",
-          "longLabel": "Health center",
-          "hidden": false,
-          "requiredPatientData": false
-        },
-        "registeredBirthPlace": {
-          "shortLabel": "Place of birth",
-          "longLabel": "Place of birth",
-          "hidden": false,
-          "requiredPatientData": false
-        },
-        "referralSourceId": {
-          "shortLabel": "Referral source",
-          "longLabel": "Referral source",
-          "hidden": false
-        },
-        "arrivalModeId": {
-          "shortLabel": "Arrival mode",
-          "longLabel": "Arrival mode",
-          "hidden": false
-        },
-        "prescriber": {
-          "shortLabel": "Prescriber",
-          "longLabel": "Prescriber",
-          "hidden": false
-        },
-        "prescriberId": {
-          "shortLabel": "Prescriber ID",
-          "longLabel": "Prescriber ID",
-          "hidden": false
-        },
-        "facility": {
-          "shortLabel": "Facility",
-          "longLabel": "Facility",
-          "hidden": false
-        },
-        "locationId": {
-          "shortLabel": "Location",
-          "longLabel": "Location"
-        },
-        "locationGroupId": {
-          "shortLabel": "Area",
-          "longLabel": "Area"
-        },
-        "dischargeDisposition": {
-          "shortLabel": "Discharge disposition",
-          "longLabel": "Discharge disposition",
-          "hidden": true
-        },
-        "clinician": {
-          "shortLabel": "Clinician",
-          "longLabel": "Clinician"
-        },
-        "diagnosis": {
-          "shortLabel": "Diagnosis",
-          "longLabel": "Diagnosis"
-        },
-        "userDisplayId": {
-          "shortLabel": "Registration number",
-          "longLabel": "Registration number"
-        },
-        "notGivenReasonId": {
-          "shortLabel": "Reason",
-          "longLabel": "Reason",
-          "hidden": false
-        },
-        "circumstanceIds": {
-          "shortLabel": "Circumstance",
-          "longLabel": "Circumstance"
-        },
-        "date": {
-          "shortLabel": "Date",
-          "longLabel": "Date"
-        },
-        "registeredBy": {
-          "shortLabel": "Registered by",
-          "longLabel": "Registered by"
-        },
-        "status": {
-          "shortLabel": "Status",
-          "longLabel": "Status"
-        },
-        "conditions": {
-          "shortLabel": "Conditions",
-          "longLabel": "Conditions"
-        },
-        "programRegistry": {
-          "shortLabel": "Program registry",
-          "longLabel": "Program registry"
-        },
-        "reminderContactName":{
-          "shortLabel": "Contact name",
-          "longLabel": "Contact name"
-        },
-        "reminderContactRelationship":{
-          "shortLabel": "Relationship",
-          "longLabel": "Relationship"
-        },
-        "weightUnit": {
-          "shortLabel": "kg",
-          "longLabel": "kg"
-        }
-=======
-      "templates": {
-        "letterhead": {
-          "title": "TAMANU MINISTRY OF HEALTH & MEDICAL SERVICES",
-          "subTitle": "PO Box 12345, Melbourne, Australia"
-        },
-        "signerRenewalEmail": {
-          "subject": "Tamanu ICAO Certificate Signing Request",
-          "body": "Please sign the following certificate signing request (CSR) with the Country Signing Certificate Authority (CSCA), and return it to the Tamanu team or Tamanu deployment administration team."
-        },
-        "vaccineCertificateEmail": {
-          "subject": "Medical Certificate now available",
-          "body": "A medical certificate has been generated for you.\nYour certificate is available attached to this email."
-        },
-        "covidVaccineCertificateEmail": {
-          "subject": "Medical Certificate now available",
-          "body": "A medical certificate has been generated for you.\nYour certificate is available attached to this email."
-        },
-        "covidTestCertificateEmail": {
-          "subject": "Medical Certificate now available",
-          "body": "A medical certificate has been generated for you.\nYour certificate is attached to this email."
-        },
-        "covidClearanceCertificateEmail": {
-          "subject": "COVID-19 Clearance Certificate now available",
-          "body": "A COVID-19 clearance certificate has been generated for you.\nYour certificate is attached to this email."
-        },
-        "vaccineCertificate": {
-          "emailAddress": "tamanu@health.gov",
-          "contactNumber": "12345",
-          "healthFacility": "State level"
-        },
-        "covidTestCertificate": {
-          "laboratoryName": "Approved test provider",
-          "clearanceCertRemark": "This notice certifies that $firstName$ $lastName$ is no longer considered infectious following 13 days of self-isolation from the date of their first positive SARS-CoV-2 test and are medically cleared from COVID-19. This certificate is valid for 3 months from the date of issue."
-        },
-        "plannedMoveTimeoutHours": 24
->>>>>>> 4114213b
-      },
       "imagingTypes": {
         // keys are taken from IMAGING_TYPES in shared/constants/imaging
         // e.g.
