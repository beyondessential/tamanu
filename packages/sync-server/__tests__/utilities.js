import supertest from 'supertest';
import Chance from 'chance';
import http from 'http';

import { createApp } from 'sync-server/app/createApp';
import { initDatabase } from 'sync-server/app/database';
import { getToken } from 'sync-server/app/middleware/auth';

const chance = new Chance();

const formatError = response => {
  if (!response.body) {
    return `

Error has no body! (Did you forget to await?)
`;
  }
  return `

Error details:
${JSON.stringify(response.body.error, null, 2)}
`;
};

export function extendExpect(expect) {
  expect.extend({
    toBeForbidden(response) {
      const { statusCode } = response;
      const pass = statusCode === 403;
      if (pass) {
        return {
          message: () =>
            `Expected not forbidden (!== 403), got ${statusCode}. ${formatError(response)}`,
          pass,
        };
      }
      return {
        message: () => `Expected forbidden (403), got ${statusCode}. ${formatError(response)}`,
        pass,
      };
    },
    toHaveRequestError(response, expected) {
      const { statusCode } = response;
      const match = !expected || expected === statusCode;
      const pass = statusCode >= 400 && statusCode < 500 && statusCode !== 403 && match;
      let expectedText = 'Expected error status code';
      if (expected) {
        expectedText += ` ${expected}`;
      }
      if (pass) {
        return {
          message: () => `${expectedText}, got ${statusCode}.`,
          pass,
        };
      }
      return {
        message: () => `${expectedText}, got ${statusCode}. ${formatError(response)}`,
        pass,
      };
    },
    toHaveSucceeded(response) {
      const { statusCode } = response;
      const pass = statusCode < 400;
      if (pass) {
        return {
          message: () => `Expected failure status code, got ${statusCode}.`,
          pass,
        };
      }
      return {
        message: () => `Expected success status code, got ${statusCode}. ${formatError(response)}`,
        pass,
      };
    },
  });
}

export function createTestContext() {
  const { store } = initDatabase({
    testMode: true,
  });

  const expressApp = createApp({ store });
  const appServer = http.createServer(expressApp);
  const baseApp = supertest(appServer);

  /*
  baseApp.asUser = async user => {
    const agent = supertest.agent(expressApp);
    const token = await getToken(user, '1d');
    agent.set('authorization', `Bearer ${token}`);
    agent.user = user;
    return agent;
  };
  */

  baseApp.asRole = async role => {
    const agent = supertest.agent(expressApp);
    const token = 'fake-token';
    agent.set('authorization', `Bearer ${token}`);
    return agent;

    /*
    const newUser = await models.User.create({
      email: chance.email(),
      displayName: chance.name(),
      password: chance.string(),
      role,
    });

    return baseApp.asUser(newUser);
    */
  };

<<<<<<< HEAD
  return { baseApp, store, expressApp };
=======
  const close = async () => {
    await new Promise(resolve => appServer.close(resolve));
    if (store.close) {
      await store.close();
    }
  };

  return { baseApp, store, close };
>>>>>>> b6e5f548
}<|MERGE_RESOLUTION|>--- conflicted
+++ resolved
@@ -112,9 +112,6 @@
     */
   };
 
-<<<<<<< HEAD
-  return { baseApp, store, expressApp };
-=======
   const close = async () => {
     await new Promise(resolve => appServer.close(resolve));
     if (store.close) {
@@ -123,5 +120,4 @@
   };
 
   return { baseApp, store, close };
->>>>>>> b6e5f548
 }