import { Op } from 'sequelize';

import { fake, fakeUser } from '@tamanu/shared/test-helpers/fake';
import { NOTE_TYPES } from '@tamanu/constants/notes';
import { VISIBILITY_STATUSES } from '@tamanu/constants';
import { InvalidParameterError } from '@tamanu/shared/errors';
import { PATIENT_FIELD_DEFINITION_TYPES } from '@tamanu/constants/patientFields';
import {
  mergePatient,
  getTablesWithNoMergeCoverage,
} from '../../app/admin/patientMerge/mergePatient';
import { PatientMergeMaintainer } from '../../app/tasks/PatientMergeMaintainer';
import { createTestContext } from '../utilities';

describe('Patient merge', () => {
  let ctx;
  let models;
  let settings;
  let baseApp;
  let adminApp;

  const makeTwoPatients = async (overridesKeep = {}, overridesMerge = {}) => {
    const { Patient } = models;
    const keep = await models.Patient.create({
      ...fake(Patient),
      ...overridesKeep,
    });
    const merge = await models.Patient.create({
      ...fake(Patient),
      ...overridesMerge,
    });
    return [keep, merge];
  };

  beforeAll(async () => {
    ctx = await createTestContext();
    baseApp = ctx.baseApp;
    models = ctx.store.models;
    settings = ctx.settings;
    adminApp = await baseApp.asRole('admin');
  });

  afterAll(async () => {
    await ctx.close();
  });

  it("Should make a fuss if any models with a patientId aren't covered", async () => {
    // If this test is breaking your CI after adding a new model, you need to add it
    // to the simpleUpdateModels array over in mergePatient.js (unless it isn't
    // trivial to merge, in which case, thank goodness this caught you)
    const tables = await getTablesWithNoMergeCoverage(models);
    expect(tables).toHaveLength(0);
  });

  it('Should merge a patient with no additional records', async () => {
    const [keep, merge] = await makeTwoPatients();

    const { updates } = await mergePatient({ models, settings }, keep.id, merge.id);
    expect(updates).toEqual({
      Patient: 2,
    });

    await keep.reload({ paranoid: false });
    await merge.reload({ paranoid: false });
    expect(keep).toHaveProperty('mergedIntoId', null);
    expect(keep).toHaveProperty('deletedAt', null);
    expect(merge).toHaveProperty('mergedIntoId', keep.id);
    expect(merge).toHaveProperty('visibilityStatus', VISIBILITY_STATUSES.MERGED);

    // As long as the default strategy is RENAME, then we expect these two:
    expect(merge.deletedAt).toBe(null);
    expect(merge).toMatchObject({ firstName: 'Deleted', lastName: 'Patient' });
  });

  it('Should merge encounters across', async () => {
    const { Encounter, Facility, Department, Location, User } = models;

    const [keep, merge] = await makeTwoPatients();

    const facility = await Facility.create({
      ...fake(Facility),
      name: 'Utopia HQ',
    });

    const location = await Location.create({
      ...fake(Location),
      facilityId: facility.id,
    });

    const department = await Department.create({
      ...fake(Department),
      facilityId: facility.id,
    });

    const examiner = await User.create(fakeUser());

    const baseEncounter = {
      locationId: location.id,
      departmentId: department.id,
      examinerId: examiner.id,
    };

    const mergeEnc = await models.Encounter.create({
      ...fake(Encounter),
      ...baseEncounter,
      patientId: merge.id,
    });
    const mergeEnc2 = await models.Encounter.create({
      ...fake(Encounter),
      ...baseEncounter,
      patientId: merge.id,
    });
    const keepEnc = await models.Encounter.create({
      ...fake(Encounter),
      ...baseEncounter,
      patientId: keep.id,
    });

    const { updates } = await mergePatient({ models, settings }, keep.id, merge.id);

    expect(updates).toEqual({
      Patient: 2,
      Encounter: 2,
    });

    for (const e of [mergeEnc, mergeEnc2, keepEnc]) {
      await e.reload();
      expect(e).toHaveProperty('patientId', keep.id);
    }

    expect(await keep.getEncounters()).toHaveLength(3);
    expect(await merge.getEncounters()).toHaveLength(0);
  });

  it('Should merge a patient with some extra records', async () => {
    const [keep, merge] = await makeTwoPatients();
    const allergy = await models.PatientAllergy.create({
      ...fake(models.PatientAllergy),
      patientId: merge.id,
    });

    const issue = await models.PatientIssue.create({
      ...fake(models.PatientIssue),
      patientId: merge.id,
    });

    const { updates } = await mergePatient({ models, settings }, keep.id, merge.id);

    expect(updates).toEqual({
      Patient: 2,
      PatientAllergy: 1,
      PatientIssue: 1,
    });

    await allergy.reload();
    expect(allergy).toHaveProperty('patientId', keep.id);
    await issue.reload();
    expect(issue).toHaveProperty('patientId', keep.id);
  });

<<<<<<< HEAD
  it('Should merge death data cleanly', async () => {
    // Theoretically this should behave the same as other records but I (@mclean)
    // encountered a validation issue* during dev, so I'm just including this
    // additional test to be safe.
    // *complaints of a missing clinicianId despite not updating any records
    const [keep, merge] = await makeTwoPatients();

    const clinician = await models.User.create(fake(models.User));
    const death = await models.PatientDeathData.create({
      ...fake(models.PatientDeathData),
      patientId: merge.id,
      clinicianId: clinician.id,
    });

    const { updates } = await mergePatient({ models, settings }, keep.id, merge.id);
    expect(updates).toEqual({
      Patient: 2,
      PatientDeathData: 1,
    });

    await death.reload();
    expect(death).toHaveProperty('patientId', keep.id);
  });

=======
>>>>>>> f2070e08
  it('Should throw if the keep patient and merge patient are the same', async () => {
    const { Patient } = models;
    const keep = await Patient.create(fake(Patient));
    expect(() => mergePatient({ models, settings }, keep.id, keep.id)).rejects.toThrow(
      InvalidParameterError,
    );
  });

  it("Should throw if the keep patient doesn't exist", async () => {
    const { Patient } = models;
    const keep = await Patient.create(fake(Patient));
    expect(() => mergePatient({ models, settings }, keep.id, 'not real')).rejects.toThrow(
      InvalidParameterError,
    );
  });

  it("Should throw if the merge patient doesn't exist", async () => {
    const { Patient } = models;
    const merge = await Patient.create(fake(Patient));
    expect(() => mergePatient({ models, settings }, 'not real', merge.id)).rejects.toThrow(
      InvalidParameterError,
    );
  });

  it('Should merge a page of notes across', async () => {
    const [keep, merge] = await makeTwoPatients();

    const note = await merge.createNote({
      noteType: NOTE_TYPES.OTHER,
    });

    const { updates } = await mergePatient({ models, settings }, keep.id, merge.id);
    expect(updates).toEqual({
      Patient: 2,
      Note: 1,
    });
    await note.reload();
    expect(note.recordId).toEqual(keep.id);
  });

  describe('Patient', () => {
    it('Should preserve fields and grab missing fields', async () => {
      const [keep, merge] = await makeTwoPatients({ middleName: '', culturalName: null });
      const mergedFirstName = merge.firstName;
      const mergeMiddleName = merge.middleName;
      const mergeCulturalName = merge.culturalName;

      await mergePatient({ models, settings }, keep.id, merge.id);
      await keep.reload({ paranoid: false });

      expect(keep.firstName).not.toBe(mergedFirstName);
      expect(keep).toHaveProperty('middleName', mergeMiddleName);
      expect(keep).toHaveProperty('culturalName', mergeCulturalName);
    });
  });

  describe('PatientAdditionalData', () => {
    it('Should delete both PADs and generate a new one', async () => {
      const { PatientAdditionalData } = models;
      const [keep, merge] = await makeTwoPatients();
      const oldKeepPatientPad = await PatientAdditionalData.create({
        patientId: keep.id,
        passport: 'keep-passport',
      });
      await PatientAdditionalData.create({
        patientId: merge.id,
        primaryContactNumber: 'merge-phone',
      });
      const oldKeepPatientPadCreatedAt = oldKeepPatientPad.createdAt;

      const { updates } = await mergePatient({ models, settings }, keep.id, merge.id);
      expect(updates).toEqual({
        Patient: 2,
        PatientAdditionalData: 1,
      });

      const newKeepPatientPad = await PatientAdditionalData.findOne({
        where: { patientId: keep.id },
        paranoid: false,
      });
      const newMergePatientPad = await PatientAdditionalData.findOne({
        where: { patientId: merge.id },
        paranoid: false,
      });

      expect(newMergePatientPad).toEqual(null);
      expect(newKeepPatientPad.createdAt).not.toBe(oldKeepPatientPadCreatedAt);
      expect(newKeepPatientPad).toHaveProperty('deletedAt', null);
    });

    it('Should merge patient additional data cleanly', async () => {
      const { PatientAdditionalData } = models;
      const [keep, merge] = await makeTwoPatients();

      await PatientAdditionalData.create({
        patientId: keep.id,
        passport: 'keep-passport',
      });

      await PatientAdditionalData.create({
        patientId: merge.id,
        primaryContactNumber: 'merge-phone',
      });

      await mergePatient({ models, settings }, keep.id, merge.id);

      const newKeepPatientPad = await PatientAdditionalData.findOne({
        where: { patientId: keep.id },
        paranoid: false,
      });

      expect(newKeepPatientPad).toHaveProperty('passport', 'keep-passport');
      expect(newKeepPatientPad).toHaveProperty('primaryContactNumber', 'merge-phone');
    });

    it('Should merge patient additional data even if the keep patient PAD is null', async () => {
      const { PatientAdditionalData } = models;
      const [keep, merge] = await makeTwoPatients();

      await PatientAdditionalData.create({
        patientId: keep.id,
      });

      await PatientAdditionalData.create({
        patientId: merge.id,
        primaryContactNumber: 'merge-phone',
      });

      await mergePatient({ models, settings }, keep.id, merge.id);

      const newKeepPatientPad = await PatientAdditionalData.findOne({
        where: { patientId: keep.id },
        paranoid: false,
      });

      expect(newKeepPatientPad).toHaveProperty('primaryContactNumber', 'merge-phone');
      expect(newKeepPatientPad).toHaveProperty('patientId', keep.id);
    });

    it('Should keep data from the keep patient and fill unknown values from merge patient', async () => {
      const { PatientAdditionalData } = models;
      const [keep, merge] = await makeTwoPatients();

      await PatientAdditionalData.create({
        patientId: keep.id,
        passport: 'keep-passport',
        primaryContactNumber: 'keep-primary-phone',
        emergencyContactNumber: '',
      });

      await PatientAdditionalData.create({
        patientId: merge.id,
        primaryContactNumber: 'merge-primary-phone',
        secondaryContactNumber: 'merge-secondary-phone',
        emergencyContactNumber: 'merge-emergency-phone',
      });

      await mergePatient({ models, settings }, keep.id, merge.id);

      const newKeepPatientPad = await PatientAdditionalData.findOne({
        where: { patientId: keep.id },
        paranoid: false,
      });

      expect(newKeepPatientPad).toHaveProperty('passport', 'keep-passport');
      expect(newKeepPatientPad).toHaveProperty('primaryContactNumber', 'keep-primary-phone');
      expect(newKeepPatientPad).toHaveProperty('secondaryContactNumber', 'merge-secondary-phone');
      expect(newKeepPatientPad).toHaveProperty('emergencyContactNumber', 'merge-emergency-phone');
    });

    it('Should NOT use sync merge logic', async () => {
      const { PatientAdditionalData, LocalSystemFact } = models;
      const [keep, merge] = await makeTwoPatients();
      await PatientAdditionalData.create({
        patientId: keep.id,
        passport: 'keep-passport',
      });

      // Manually update currentSyncTick to fake sync behavior
      const systemFact = await LocalSystemFact.findOne({ where: { key: 'currentSyncTick' } });
      await systemFact.update({ value: 2 });

      // Create merge PAD second, so it would be preferred under sync logic (but NOT under merge logic)
      await PatientAdditionalData.create({
        patientId: merge.id,
        passport: 'merge-passport',
      });

      await mergePatient({ models, settings }, keep.id, merge.id);
      const newKeepPatientPad = await PatientAdditionalData.findOne({
        where: { patientId: keep.id },
        paranoid: false,
      });
      expect(newKeepPatientPad).toHaveProperty('passport', 'keep-passport');
    });
  });

  describe('PatientBirthData', () => {
    it('deletes both PatientBirthData records and generate a new one', async () => {
      const { PatientBirthData } = models;
      const [keep, merge] = await makeTwoPatients();
      const oldKeepPatientBirthData = await PatientBirthData.create({
        patientId: keep.id,
        birthWeight: 5,
      });
      await PatientBirthData.create({
        patientId: merge.id,
        birthWeight: 7,
      });
      const oldKeepPatientBirthDataCreatedAt = oldKeepPatientBirthData.createdAt;

      const { updates } = await mergePatient(models, keep.id, merge.id);
      expect(updates).toEqual({
        Patient: 2,
        PatientBirthData: 1,
      });

      const newKeepPatientBirthData = await PatientBirthData.findOne({
        where: { patientId: keep.id },
        paranoid: false,
      });
      const newMergePatientPa = await PatientBirthData.findOne({
        where: { patientId: merge.id },
        paranoid: false,
      });

      expect(newMergePatientPa).toEqual(null);
      expect(newKeepPatientBirthData.createdAt).not.toBe(oldKeepPatientBirthDataCreatedAt);
      expect(newKeepPatientBirthData).toHaveProperty('deletedAt', null);
    });

    it('merges Patient Birth Data cleanly', async () => {
      const { PatientBirthData } = models;
      const [keep, merge] = await makeTwoPatients();

      const keepPatientBirthData = await PatientBirthData.create({
        patientId: keep.id,
        birthWeight: 5,
      });

      const mergePatientBirthData = await PatientBirthData.create({
        patientId: merge.id,
        birthLength: 6,
      });

      await mergePatient(models, keep.id, merge.id);

      const newKeepPatientBirthData = await PatientBirthData.findOne({
        where: { patientId: keep.id },
        paranoid: false,
      });

      expect(newKeepPatientBirthData).toHaveProperty(
        'birthWeight',
        keepPatientBirthData.birthWeight,
      );
      expect(newKeepPatientBirthData).toHaveProperty(
        'birthLength',
        mergePatientBirthData.birthLength,
      );
    });

    it('merges Patient Birth Data even if the keep Patient Birth Data is null', async () => {
      const { PatientBirthData } = models;
      const [keep, merge] = await makeTwoPatients();

      await PatientBirthData.create({
        patientId: keep.id,
      });

      const mergePatientBirthData = await PatientBirthData.create({
        patientId: merge.id,
        birthWeight: 5,
      });

      await mergePatient(models, keep.id, merge.id);

      const newKeepPatientBirthData = await PatientBirthData.findOne({
        where: { patientId: keep.id },
        paranoid: false,
      });

      expect(newKeepPatientBirthData).toHaveProperty(
        'birthWeight',
        mergePatientBirthData.birthWeight,
      );
      expect(newKeepPatientBirthData).toHaveProperty('patientId', keep.id);
    });

    it('keeps Patient Birth Data from the keep patient and fill unknown values from merge patient', async () => {
      const { PatientBirthData } = models;
      const [keep, merge] = await makeTwoPatients();

      const keepPatientBirthData = await PatientBirthData.create({
        patientId: keep.id,
        birthWeight: 3,
        birthLength: 20,
        gestationalAgeEstimate: 6,
      });

      const mergePatientBirthData = await PatientBirthData.create({
        patientId: merge.id,
        birthWeight: 4,
        apgarScoreOneMinute: 3,
        apgarScoreFiveMinutes: 4,
        apgarScoreTenMinutes: 5,
      });

      await mergePatient(models, keep.id, merge.id);

      const newKeepPatientBirthData = await PatientBirthData.findOne({
        where: { patientId: keep.id },
        paranoid: false,
      });

      expect(newKeepPatientBirthData).toHaveProperty(
        'birthWeight',
        keepPatientBirthData.birthWeight,
      );
      expect(newKeepPatientBirthData).toHaveProperty(
        'apgarScoreOneMinute',
        mergePatientBirthData.apgarScoreOneMinute,
      );
      expect(newKeepPatientBirthData).toHaveProperty(
        'apgarScoreFiveMinutes',
        mergePatientBirthData.apgarScoreFiveMinutes,
      );
      expect(newKeepPatientBirthData).toHaveProperty(
        'apgarScoreTenMinutes',
        mergePatientBirthData.apgarScoreTenMinutes,
      );
    });
  });

  describe('PatientDeathData', () => {
    it('appends PatientDeathData of merged patient into keep patient WITHOUT death record, and switch the status to MERGED', async () => {
      const { PatientDeathData, User } = models;
      const [keep, merge] = await makeTwoPatients();
      const clinician = await User.create(fakeUser());

      const oldMergePatientDeathData = await PatientDeathData.create({
        patientId: merge.id,
        clinicianId: clinician.id,
        carrierAge: 25,
        visibilityStatus: VISIBILITY_STATUSES.CURRENT,
      });

      const { updates } = await mergePatient(models, keep.id, merge.id);
      expect(updates).toEqual({
        Patient: 2,
        PatientDeathData: 1,
      });

      const keepPatientDeathDataRows = await PatientDeathData.findAll({
        where: { patientId: keep.id },
        paranoid: false,
      });
      const newMergePatientDeathData = await PatientDeathData.findOne({
        where: { id: oldMergePatientDeathData.id },
        paranoid: false,
      });

      expect(keepPatientDeathDataRows).toHaveLength(1);
      expect(newMergePatientDeathData).toHaveProperty(
        'visibilityStatus',
        VISIBILITY_STATUSES.MERGED,
      );
    });

    it('appends PatientDeathData of merged patient into keep patient WITH death record, and switch the status to MERGED', async () => {
      const { PatientDeathData, User } = models;
      const [keep, merge] = await makeTwoPatients();
      const clinician = await User.create(fakeUser());

      await PatientDeathData.create({
        patientId: keep.id,
        clinicianId: clinician.id,
        carrierAge: 27,
        visibilityStatus: VISIBILITY_STATUSES.CURRENT,
      });
      const oldMergePatientDeathData = await PatientDeathData.create({
        patientId: merge.id,
        clinicianId: clinician.id,
        carrierAge: 25,
        visibilityStatus: VISIBILITY_STATUSES.CURRENT,
      });

      const { updates } = await mergePatient(models, keep.id, merge.id);
      expect(updates).toEqual({
        Patient: 2,
        PatientDeathData: 1,
      });

      const keepPatientDeathDataRows = await PatientDeathData.findAll({
        where: { patientId: keep.id },
        paranoid: false,
      });
      const newMergePatientDeathData = await PatientDeathData.findOne({
        where: { id: oldMergePatientDeathData.id },
        paranoid: false,
      });

      expect(keepPatientDeathDataRows).toHaveLength(2);
      expect(newMergePatientDeathData).toHaveProperty(
        'visibilityStatus',
        VISIBILITY_STATUSES.MERGED,
      );
    });

    it('append HISTORICAL and MERGED PatientDeathData into keep patient', async () => {
      const { PatientDeathData, User } = models;
      const [keep, merge] = await makeTwoPatients();

      const clinician = await User.create(fakeUser());

      // keep patient historical data
      await PatientDeathData.create({
        patientId: keep.id,
        clinicianId: clinician.id,
        carrierAge: 27,
        visibilityStatus: VISIBILITY_STATUSES.HISTORICAL,
      });

      // merged patient historical data 1
      await PatientDeathData.create({
        patientId: merge.id,
        clinicianId: clinician.id,
        carrierAge: 25,
        visibilityStatus: VISIBILITY_STATUSES.HISTORICAL,
      });

      // merged patient historical merged data 2
      await PatientDeathData.create({
        patientId: merge.id,
        clinicianId: clinician.id,
        carrierAge: 29,
        visibilityStatus: VISIBILITY_STATUSES.MERGED,
      });

      const { updates } = await mergePatient(models, keep.id, merge.id);
      expect(updates).toEqual({
        Patient: 2,
        PatientDeathData: 2,
      });

      const newKeepPatientDeathDataRows = await PatientDeathData.findAll({
        where: {
          patientId: keep.id,
          visibilityStatus: { [Op.not]: VISIBILITY_STATUSES.CURRENT },
        },
        paranoid: false,
      });

      expect(newKeepPatientDeathDataRows).toHaveLength(3);
    });
  });

  describe('PatientFieldValue', () => {
    it('Merge patient field values', async () => {
      const { PatientFieldDefinitionCategory, PatientFieldDefinition, PatientFieldValue } = models;

      const category = await PatientFieldDefinitionCategory.create(
        fake(PatientFieldDefinitionCategory),
      );
      const definitionA = await PatientFieldDefinition.create({
        categoryId: category.id,
        name: 'Secret Identity',
        fieldType: PATIENT_FIELD_DEFINITION_TYPES.STRING,
      });
      const definitionB = await PatientFieldDefinition.create({
        categoryId: category.id,
        name: 'Alter Ego',
        fieldType: PATIENT_FIELD_DEFINITION_TYPES.STRING,
      });
      const definitionC = await PatientFieldDefinition.create({
        categoryId: category.id,
        name: 'Avatar name',
        fieldType: PATIENT_FIELD_DEFINITION_TYPES.STRING,
      });

      const [keep, merge] = await makeTwoPatients();
      const testValuesObject = {
        [definitionA.id]: {
          merge: 'Dick Grayson',
          keep: 'Jason Todd',
          expect: 'Jason Todd',
        },
        // Copies values if keep patient has empty string
        [definitionB.id]: {
          merge: 'Robin',
          keep: '',
          expect: 'Robin',
        },
        // Creates value if keep patient didn't had any record
        [definitionC.id]: {
          merge: 'Nightwing',
          expect: 'Nightwing',
        },
      };

      await PatientFieldValue.create({
        patientId: merge.id,
        definitionId: definitionA.id,
        value: testValuesObject[definitionA.id].merge,
      });
      await PatientFieldValue.create({
        patientId: keep.id,
        definitionId: definitionA.id,
        value: testValuesObject[definitionA.id].keep,
      });
      await PatientFieldValue.create({
        patientId: merge.id,
        definitionId: definitionB.id,
        value: testValuesObject[definitionB.id].merge,
      });
      await PatientFieldValue.create({
        patientId: keep.id,
        definitionId: definitionB.id,
        value: testValuesObject[definitionB.id].keep,
      });
      await PatientFieldValue.create({
        patientId: merge.id,
        definitionId: definitionC.id,
        value: testValuesObject[definitionC.id].merge,
      });

      const { updates } = await mergePatient({ models, settings }, keep.id, merge.id);
      expect(updates).toEqual({
        Patient: 2,
        PatientFieldValue: 2,
      });

      const updatedFieldValues = await PatientFieldValue.findAll({});
      expect(updatedFieldValues.length).toEqual(3);
      updatedFieldValues.forEach(fieldValue => {
        expect(fieldValue.value).toEqual(testValuesObject[fieldValue.definitionId].expect);
      });
    });
  });

  describe('PatientFacility', () => {
    it('Should replace patient facility records with a new one per facility', async () => {
      const { Facility, PatientFacility } = models;
      const [keep, merge] = await makeTwoPatients();

      const facilityWithNone = await Facility.create(fake(Facility)); // eslint-disable-line no-unused-vars

      const facilityWithKeep = await Facility.create(fake(Facility));
      await PatientFacility.create({
        id: PatientFacility.generateId(),
        patientId: keep.id,
        facilityId: facilityWithKeep.id,
      });

      const facilityWithMerge = await Facility.create(fake(Facility));
      await PatientFacility.create({
        id: PatientFacility.generateId(),
        patientId: merge.id,
        facilityId: facilityWithMerge.id,
      });

      const facilityWithBoth = await Facility.create(fake(Facility));
      await PatientFacility.create({
        id: PatientFacility.generateId(),
        patientId: keep.id,
        facilityId: facilityWithBoth.id,
      });
      await PatientFacility.create({
        id: PatientFacility.generateId(),
        patientId: merge.id,
        facilityId: facilityWithBoth.id,
      });

      const prePatientFacilities = await PatientFacility.findAll({});
      expect(prePatientFacilities.length).toEqual(4);

      const { updates } = await mergePatient({ models, settings }, keep.id, merge.id);
      expect(updates).toEqual({
        Patient: 2,
        PatientFacility: 3,
      });

      const postPatientFacilities = await PatientFacility.findAll({});
      expect(postPatientFacilities.length).toEqual(3);
      expect(postPatientFacilities.map(p => p.facilityId).sort()).toEqual(
        [facilityWithKeep.id, facilityWithMerge.id, facilityWithBoth.id].sort(),
      );
    });
  });

  describe('Endpoint', () => {
    it('Should call the function from the endpoint', async () => {
      const [keep, merge] = await makeTwoPatients();

      const response = await adminApp.post('/v1/admin/mergePatient').send({
        keepPatientId: keep.id,
        unwantedPatientId: merge.id,
      });
      expect(response).toHaveSucceeded();
      expect(response.body.updates).toEqual({
        Patient: 2,
      });

      await keep.reload({ paranoid: false });
      await merge.reload({ paranoid: false });
      expect(keep).toHaveProperty('mergedIntoId', null);
      expect(keep).toHaveProperty('deletedAt', null);
      expect(merge).toHaveProperty('mergedIntoId', keep.id);
      expect(merge).toHaveProperty('visibilityStatus', VISIBILITY_STATUSES.MERGED);
      // TODO: TAN-1802 removed this, but it should be added back once we've fixed
      // the underlying issue
      // expect(merge.deletedAt).toBeTruthy();
      expect(merge).toMatchObject({ firstName: 'Deleted', lastName: 'Patient' });
    });

    it('Should only allow admins to merge patients', async () => {
      const [keep, merge] = await makeTwoPatients();
      const app = await baseApp.asRole('reception');

      const response = await app.post('/v1/admin/mergePatient').send({
        keepPatientId: keep.id,
        unwantedPatientId: merge.id,
      });
      expect(response).toBeForbidden();
    });

    it('Should return any encountered error', async () => {
      const { Patient } = models;
      const patient = await Patient.create(fake(Patient));

      const response = await adminApp.post('/v1/admin/mergePatient').send({
        keepPatientId: patient.id,
        unwantedPatientId: 'doesnt exist',
      });
      expect(response).toHaveRequestError();
    });
  });

  describe('Maintainer task', () => {
    let maintainerTask;
    beforeAll(() => {
      maintainerTask = new PatientMergeMaintainer({
        ...ctx,
        schedules: {
          patientMergeMaintainer: {
            schedule: '',
          },
        },
      });
    });

    it("Should make a fuss if a specificUpdateModel isn't covered", async () => {
      const missingModels = await maintainerTask.checkModelsMissingSpecificUpdateCoverage();
      expect(missingModels).toHaveLength(0);
    });

    it("Should return an empty results object if there's nothing to do", async () => {
      const results = await maintainerTask.remergePatientRecords();
      expect(results).toEqual({});
    });

    it('Should remerge a PatientIssue', async () => {
      // This is a stand-in for all the simple merge models
      const { PatientIssue } = models;

      const [keep, merge] = await makeTwoPatients();
      await mergePatient({ models, settings }, keep.id, merge.id);

      const enc = await PatientIssue.create({
        ...fake(PatientIssue),
        patientId: merge.id,
      });

      const results = await maintainerTask.remergePatientRecords();
      expect(results).toEqual({
        PatientIssue: 1,
      });

      await enc.reload();
      expect(enc.patientId).toEqual(keep.id);
    });

    it('Should remerge some patient additional data', async () => {
      const { PatientAdditionalData, LocalSystemFact } = models;

      const [keep, merge] = await makeTwoPatients();
      await mergePatient({ models, settings }, keep.id, merge.id);

      // give the Keep patient some PAD to reconcile into
      const keepPad = await PatientAdditionalData.create({
        passport: 'keep',
        patientId: keep.id,
      });

      // increment sync tick so the reconciler knows how to merge the records
      await LocalSystemFact.increment('currentSyncTick');

      // create second record
      const mergePad = await PatientAdditionalData.create({
        placeOfBirth: 'merge',
        patientId: merge.id,
      });

      const results = await maintainerTask.remergePatientRecords();

      expect(results).toEqual({
        PatientAdditionalData: 1,
      });

      // all of the values should end up in the keep pad
      await keepPad.reload();
      expect(keepPad).toHaveProperty('passport', 'keep');
      expect(keepPad).toHaveProperty('placeOfBirth', 'merge');

      // and the merge pad should be deleted
      const deletedPad = await PatientAdditionalData.findByPk(mergePad.id);
      expect(deletedPad).toBeFalsy();
    });

    it('Should remerge a patient note', async () => {
      const { Note } = models;

      const [keep, merge] = await makeTwoPatients();
      await mergePatient({ models, settings }, keep.id, merge.id);

      const note = await merge.createNote({
        ...fake(Note),
      });

      const results = await maintainerTask.remergePatientRecords();
      expect(results).toEqual({
        Note: 1,
      });

      await note.reload();
      expect(note.recordId).toEqual(keep.id);
    });

    it('Should remerge a patient facility', async () => {
      const { Facility, PatientFacility } = models;

      const facility = await Facility.create(fake(Facility));

      const [keep, merge] = await makeTwoPatients();
      await mergePatient({ models, settings }, keep.id, merge.id);

      // create the facility association after the merge
      await PatientFacility.create({
        facilityId: facility.id,
        patientId: merge.id,
      });

      // remerge it
      const results = await maintainerTask.remergePatientRecords();
      expect(results).toEqual({
        PatientFacility: 1,
      });

      const updatedFacility = await PatientFacility.findOne({
        where: {
          patientId: keep.id,
          facilityId: facility.id,
        },
      });
      expect(updatedFacility).toBeTruthy();

      // ensure the old record was deleted
      const removedFacility = await PatientFacility.findOne({
        where: {
          patientId: merge.id,
          facilityId: facility.id,
        },
      });
      expect(removedFacility).toBeFalsy();
    });
  });
});<|MERGE_RESOLUTION|>--- conflicted
+++ resolved
@@ -158,33 +158,6 @@
     expect(issue).toHaveProperty('patientId', keep.id);
   });
 
-<<<<<<< HEAD
-  it('Should merge death data cleanly', async () => {
-    // Theoretically this should behave the same as other records but I (@mclean)
-    // encountered a validation issue* during dev, so I'm just including this
-    // additional test to be safe.
-    // *complaints of a missing clinicianId despite not updating any records
-    const [keep, merge] = await makeTwoPatients();
-
-    const clinician = await models.User.create(fake(models.User));
-    const death = await models.PatientDeathData.create({
-      ...fake(models.PatientDeathData),
-      patientId: merge.id,
-      clinicianId: clinician.id,
-    });
-
-    const { updates } = await mergePatient({ models, settings }, keep.id, merge.id);
-    expect(updates).toEqual({
-      Patient: 2,
-      PatientDeathData: 1,
-    });
-
-    await death.reload();
-    expect(death).toHaveProperty('patientId', keep.id);
-  });
-
-=======
->>>>>>> f2070e08
   it('Should throw if the keep patient and merge patient are the same', async () => {
     const { Patient } = models;
     const keep = await Patient.create(fake(Patient));
