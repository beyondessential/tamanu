import { fake, fakeUser } from 'shared/test-helpers/fake';
import { NOTE_TYPES } from '@tamanu/constants/notes';
import { VISIBILITY_STATUSES } from '@tamanu/constants';
import { InvalidParameterError } from 'shared/errors';
import { PATIENT_FIELD_DEFINITION_TYPES } from '@tamanu/constants/patientFields';
import {
  mergePatient,
  getTablesWithNoMergeCoverage,
} from '../../app/admin/patientMerge/mergePatient';
import { PatientMergeMaintainer } from '../../app/tasks/PatientMergeMaintainer';
import { createTestContext } from '../utilities';

describe('Patient merge', () => {
  let ctx;
  let models;
  let baseApp;
  let adminApp;

  const makeTwoPatients = async (overridesKeep = {}, overridesMerge = {}) => {
    const { Patient } = models;
    const keep = await models.Patient.create({
      ...fake(Patient),
      ...overridesKeep,
    });
    const merge = await models.Patient.create({
      ...fake(Patient),
      ...overridesMerge,
    });
    return [keep, merge];
  };

  beforeAll(async () => {
    ctx = await createTestContext();
    baseApp = ctx.baseApp;
    models = ctx.store.models;
    adminApp = await baseApp.asRole('admin');
  });

  afterAll(async () => {
    await ctx.close();
  });

  it("Should make a fuss if any models with a patientId aren't covered", async () => {
    // If this test is breaking your CI after adding a new model, you need to add it
    // to the simpleUpdateModels array over in mergePatient.js (unless it isn't
    // trivial to merge, in which case, thank goodness this caught you)
    const tables = await getTablesWithNoMergeCoverage(models);
    expect(tables).toHaveLength(0);
  });

  it('Should merge a patient with no additional records', async () => {
    const [keep, merge] = await makeTwoPatients();

    const { updates } = await mergePatient(models, keep.id, merge.id);
    expect(updates).toEqual({
      Patient: 2,
    });

    await keep.reload({ paranoid: false });
    await merge.reload({ paranoid: false });
    expect(keep).toHaveProperty('mergedIntoId', null);
    expect(keep).toHaveProperty('deletedAt', null);
    expect(merge).toHaveProperty('mergedIntoId', keep.id);
    expect(merge).toHaveProperty('visibilityStatus', VISIBILITY_STATUSES.MERGED);

    // As long as the default strategy is RENAME, then we expect these two:
    expect(merge.deletedAt).toBe(null);
    expect(merge).toMatchObject({ firstName: 'Deleted', lastName: 'Patient' });
  });

  it('Should merge encounters across', async () => {
    const { Encounter, Facility, Department, Location, User } = models;

    const [keep, merge] = await makeTwoPatients();

    const facility = await Facility.create({
      ...fake(Facility),
      name: 'Utopia HQ',
    });

    const location = await Location.create({
      ...fake(Location),
      facilityId: facility.id,
    });

    const department = await Department.create({
      ...fake(Department),
      facilityId: facility.id,
    });

    const examiner = await User.create(fakeUser());

    const baseEncounter = {
      locationId: location.id,
      departmentId: department.id,
      examinerId: examiner.id,
    };

    const mergeEnc = await models.Encounter.create({
      ...fake(Encounter),
      ...baseEncounter,
      patientId: merge.id,
    });
    const mergeEnc2 = await models.Encounter.create({
      ...fake(Encounter),
      ...baseEncounter,
      patientId: merge.id,
    });
    const keepEnc = await models.Encounter.create({
      ...fake(Encounter),
      ...baseEncounter,
      patientId: keep.id,
    });

    const { updates } = await mergePatient(models, keep.id, merge.id);

    expect(updates).toEqual({
      Patient: 2,
      Encounter: 2,
    });

    for (const e of [mergeEnc, mergeEnc2, keepEnc]) {
      await e.reload();
      expect(e).toHaveProperty('patientId', keep.id);
    }

    expect(await keep.getEncounters()).toHaveLength(3);
    expect(await merge.getEncounters()).toHaveLength(0);
  });

  it('Should merge a patient with some extra records', async () => {
    const [keep, merge] = await makeTwoPatients();
    const allergy = await models.PatientAllergy.create({
      ...fake(models.PatientAllergy),
      patientId: merge.id,
    });

    const issue = await models.PatientIssue.create({
      ...fake(models.PatientIssue),
      patientId: merge.id,
    });

    const { updates } = await mergePatient(models, keep.id, merge.id);

    expect(updates).toEqual({
      Patient: 2,
      PatientAllergy: 1,
      PatientIssue: 1,
    });

    await allergy.reload();
    expect(allergy).toHaveProperty('patientId', keep.id);
    await issue.reload();
    expect(issue).toHaveProperty('patientId', keep.id);
  });

  it('Should merge death data cleanly', async () => {
    // Theoretically this should behave the same as other records but I (@mclean)
    // encountered a validation issue* during dev, so I'm just including this
    // additional test to be safe.
    // *complaints of a missing clinicianId despite not updating any records
    const [keep, merge] = await makeTwoPatients();

    const clinician = await models.User.create(fake(models.User));
    const death = await models.PatientDeathData.create({
      ...fake(models.PatientDeathData),
      patientId: merge.id,
      clinicianId: clinician.id,
    });

    const { updates } = await mergePatient(models, keep.id, merge.id);
    expect(updates).toEqual({
      Patient: 2,
      PatientDeathData: 1,
    });

    await death.reload();
    expect(death).toHaveProperty('patientId', keep.id);
  });

  it('Should throw if the keep patient and merge patient are the same', async () => {
    const { Patient } = models;
    const keep = await Patient.create(fake(Patient));
    expect(() => mergePatient(models, keep.id, keep.id)).rejects.toThrow(InvalidParameterError);
  });

  it("Should throw if the keep patient doesn't exist", async () => {
    const { Patient } = models;
    const keep = await Patient.create(fake(Patient));
    expect(() => mergePatient(models, keep.id, 'not real')).rejects.toThrow(InvalidParameterError);
  });

  it("Should throw if the merge patient doesn't exist", async () => {
    const { Patient } = models;
    const merge = await Patient.create(fake(Patient));
    expect(() => mergePatient(models, 'not real', merge.id)).rejects.toThrow(InvalidParameterError);
  });

  it('Should merge a page of notes across', async () => {
    const [keep, merge] = await makeTwoPatients();

    const note = await merge.createNote({
      noteType: NOTE_TYPES.OTHER,
    });

    const { updates } = await mergePatient(models, keep.id, merge.id);
    expect(updates).toEqual({
<<<<<<< HEAD
      Patient: 1,
      Note: 1,
=======
      Patient: 2,
      NotePage: 1,
>>>>>>> 32f28a89
    });
    await note.reload();
    expect(note.recordId).toEqual(keep.id);
  });

  describe('Patient', () => {
    it('Should preserve fields and grab missing fields', async () => {
      const [keep, merge] = await makeTwoPatients({ middleName: '', culturalName: null });
      const mergedFirstName = merge.firstName;
      const mergeMiddleName = merge.middleName;
      const mergeCulturalName = merge.culturalName;

      await mergePatient(models, keep.id, merge.id);
      await keep.reload({ paranoid: false });

      expect(keep.firstName).not.toBe(mergedFirstName);
      expect(keep).toHaveProperty('middleName', mergeMiddleName);
      expect(keep).toHaveProperty('culturalName', mergeCulturalName);
    });
  });

  describe('PatientAdditionalData', () => {
    it('Should delete both PADs and generate a new one', async () => {
      const { PatientAdditionalData } = models;
      const [keep, merge] = await makeTwoPatients();
      const oldKeepPatientPad = await PatientAdditionalData.create({
        patientId: keep.id,
        passport: 'keep-passport',
      });
      await PatientAdditionalData.create({
        patientId: merge.id,
        primaryContactNumber: 'merge-phone',
      });
      const oldKeepPatientPadCreatedAt = oldKeepPatientPad.createdAt;

      const { updates } = await mergePatient(models, keep.id, merge.id);
      expect(updates).toEqual({
        Patient: 2,
        PatientAdditionalData: 1,
      });

      const newKeepPatientPad = await PatientAdditionalData.findOne({
        where: { patientId: keep.id },
        paranoid: false,
      });
      const newMergePatientPad = await PatientAdditionalData.findOne({
        where: { patientId: merge.id },
        paranoid: false,
      });

      expect(newMergePatientPad).toEqual(null);
      expect(newKeepPatientPad.createdAt).not.toBe(oldKeepPatientPadCreatedAt);
      expect(newKeepPatientPad).toHaveProperty('deletedAt', null);
    });

    it('Should merge patient additional data cleanly', async () => {
      const { PatientAdditionalData } = models;
      const [keep, merge] = await makeTwoPatients();

      await PatientAdditionalData.create({
        patientId: keep.id,
        passport: 'keep-passport',
      });

      await PatientAdditionalData.create({
        patientId: merge.id,
        primaryContactNumber: 'merge-phone',
      });

      await mergePatient(models, keep.id, merge.id);

      const newKeepPatientPad = await PatientAdditionalData.findOne({
        where: { patientId: keep.id },
        paranoid: false,
      });

      expect(newKeepPatientPad).toHaveProperty('passport', 'keep-passport');
      expect(newKeepPatientPad).toHaveProperty('primaryContactNumber', 'merge-phone');
    });

    it('Should merge patient additional data even if the keep patient PAD is null', async () => {
      const { PatientAdditionalData } = models;
      const [keep, merge] = await makeTwoPatients();

      await PatientAdditionalData.create({
        patientId: keep.id,
      });

      await PatientAdditionalData.create({
        patientId: merge.id,
        primaryContactNumber: 'merge-phone',
      });

      await mergePatient(models, keep.id, merge.id);

      const newKeepPatientPad = await PatientAdditionalData.findOne({
        where: { patientId: keep.id },
        paranoid: false,
      });

      expect(newKeepPatientPad).toHaveProperty('primaryContactNumber', 'merge-phone');
      expect(newKeepPatientPad).toHaveProperty('patientId', keep.id);
    });

    it('Should keep data from the keep patient and fill unknown values from merge patient', async () => {
      const { PatientAdditionalData } = models;
      const [keep, merge] = await makeTwoPatients();

      await PatientAdditionalData.create({
        patientId: keep.id,
        passport: 'keep-passport',
        primaryContactNumber: 'keep-primary-phone',
        emergencyContactNumber: '',
      });

      await PatientAdditionalData.create({
        patientId: merge.id,
        primaryContactNumber: 'merge-primary-phone',
        secondaryContactNumber: 'merge-secondary-phone',
        emergencyContactNumber: 'merge-emergency-phone',
      });

      await mergePatient(models, keep.id, merge.id);

      const newKeepPatientPad = await PatientAdditionalData.findOne({
        where: { patientId: keep.id },
        paranoid: false,
      });

      expect(newKeepPatientPad).toHaveProperty('passport', 'keep-passport');
      expect(newKeepPatientPad).toHaveProperty('primaryContactNumber', 'keep-primary-phone');
      expect(newKeepPatientPad).toHaveProperty('secondaryContactNumber', 'merge-secondary-phone');
      expect(newKeepPatientPad).toHaveProperty('emergencyContactNumber', 'merge-emergency-phone');
    });

    it('Should NOT use sync merge logic', async () => {
      const { PatientAdditionalData, LocalSystemFact } = models;
      const [keep, merge] = await makeTwoPatients();
      await PatientAdditionalData.create({
        patientId: keep.id,
        passport: 'keep-passport',
      });

      // Manually update currentSyncTick to fake sync behavior
      const systemFact = await LocalSystemFact.findOne({ where: { key: 'currentSyncTick' } });
      await systemFact.update({ value: 2 });

     // Create merge PAD second, so it would be preferred under sync logic (but NOT under merge logic)
      await PatientAdditionalData.create({
        patientId: merge.id,
        passport: 'merge-passport',
      });

      await mergePatient(models, keep.id, merge.id);
      const newKeepPatientPad = await PatientAdditionalData.findOne({
        where: { patientId: keep.id },
        paranoid: false,
      });
      expect(newKeepPatientPad).toHaveProperty('passport', 'keep-passport');
    });
  });

  describe('PatientFieldValue', () => {
    it('Merge patient field values', async () => {
      const { PatientFieldDefinitionCategory, PatientFieldDefinition, PatientFieldValue } = models;

      const category = await PatientFieldDefinitionCategory.create(
        fake(PatientFieldDefinitionCategory),
      );
      const definitionA = await PatientFieldDefinition.create({
        categoryId: category.id,
        name: 'Secret Identity',
        fieldType: PATIENT_FIELD_DEFINITION_TYPES.STRING,
      });
      const definitionB = await PatientFieldDefinition.create({
        categoryId: category.id,
        name: 'Alter Ego',
        fieldType: PATIENT_FIELD_DEFINITION_TYPES.STRING,
      });
      const definitionC = await PatientFieldDefinition.create({
        categoryId: category.id,
        name: 'Avatar name',
        fieldType: PATIENT_FIELD_DEFINITION_TYPES.STRING,
      });

      const [keep, merge] = await makeTwoPatients();
      const testValuesObject = {
        [definitionA.id]: {
          merge: 'Dick Grayson',
          keep: 'Jason Todd',
          expect: 'Jason Todd',
        },
        // Copies values if keep patient has empty string
        [definitionB.id]: {
          merge: 'Robin',
          keep: '',
          expect: 'Robin',
        },
        // Creates value if keep patient didn't had any record
        [definitionC.id]: {
          merge: 'Nightwing',
          expect: 'Nightwing',
        },
      };

      await PatientFieldValue.create({
        patientId: merge.id,
        definitionId: definitionA.id,
        value: testValuesObject[definitionA.id].merge,
      });
      await PatientFieldValue.create({
        patientId: keep.id,
        definitionId: definitionA.id,
        value: testValuesObject[definitionA.id].keep,
      });
      await PatientFieldValue.create({
        patientId: merge.id,
        definitionId: definitionB.id,
        value: testValuesObject[definitionB.id].merge,
      });
      await PatientFieldValue.create({
        patientId: keep.id,
        definitionId: definitionB.id,
        value: testValuesObject[definitionB.id].keep,
      });
      await PatientFieldValue.create({
        patientId: merge.id,
        definitionId: definitionC.id,
        value: testValuesObject[definitionC.id].merge,
      });

      const { updates } = await mergePatient(models, keep.id, merge.id);
      expect(updates).toEqual({
        Patient: 2,
        PatientFieldValue: 2,
      });

      const updatedFieldValues = await PatientFieldValue.findAll({});
      expect(updatedFieldValues.length).toEqual(3);
      updatedFieldValues.forEach(fieldValue => {
        expect(fieldValue.value).toEqual(testValuesObject[fieldValue.definitionId].expect);
      });
    });
  });

  describe('PatientFacility', () => {
    it('Should replace patient facility records with a new one per facility', async () => {
      const { Facility, PatientFacility } = models;
      const [keep, merge] = await makeTwoPatients();

      const facilityWithNone = await Facility.create(fake(Facility)); // eslint-disable-line no-unused-vars

      const facilityWithKeep = await Facility.create(fake(Facility));
      await PatientFacility.create({
        id: PatientFacility.generateId(),
        patientId: keep.id,
        facilityId: facilityWithKeep.id,
      });

      const facilityWithMerge = await Facility.create(fake(Facility));
      await PatientFacility.create({
        id: PatientFacility.generateId(),
        patientId: merge.id,
        facilityId: facilityWithMerge.id,
      });

      const facilityWithBoth = await Facility.create(fake(Facility));
      await PatientFacility.create({
        id: PatientFacility.generateId(),
        patientId: keep.id,
        facilityId: facilityWithBoth.id,
      });
      await PatientFacility.create({
        id: PatientFacility.generateId(),
        patientId: merge.id,
        facilityId: facilityWithBoth.id,
      });

      const prePatientFacilities = await PatientFacility.findAll({});
      expect(prePatientFacilities.length).toEqual(4);

      const { updates } = await mergePatient(models, keep.id, merge.id);
      expect(updates).toEqual({
        Patient: 2,
        PatientFacility: 3,
      });

      const postPatientFacilities = await PatientFacility.findAll({});
      expect(postPatientFacilities.length).toEqual(3);
      expect(postPatientFacilities.map(p => p.facilityId).sort()).toEqual(
        [facilityWithKeep.id, facilityWithMerge.id, facilityWithBoth.id].sort(),
      );
    });
  });

  describe('Endpoint', () => {
    it('Should call the function from the endpoint', async () => {
      const [keep, merge] = await makeTwoPatients();

      const response = await adminApp.post('/v1/admin/mergePatient').send({
        keepPatientId: keep.id,
        unwantedPatientId: merge.id,
      });
      expect(response).toHaveSucceeded();
      expect(response.body.updates).toEqual({
        Patient: 2,
      });

      await keep.reload({ paranoid: false });
      await merge.reload({ paranoid: false });
      expect(keep).toHaveProperty('mergedIntoId', null);
      expect(keep).toHaveProperty('deletedAt', null);
      expect(merge).toHaveProperty('mergedIntoId', keep.id);
      expect(merge).toHaveProperty('visibilityStatus', VISIBILITY_STATUSES.MERGED);
      // TODO: TAN-1802 removed this, but it should be added back once we've fixed
      // the underlying issue
      // expect(merge.deletedAt).toBeTruthy();
      expect(merge).toMatchObject({ firstName: 'Deleted', lastName: 'Patient' });
    });

    it('Should only allow admins to merge patients', async () => {
      const [keep, merge] = await makeTwoPatients();
      const app = await baseApp.asRole('reception');

      const response = await app.post('/v1/admin/mergePatient').send({
        keepPatientId: keep.id,
        unwantedPatientId: merge.id,
      });
      expect(response).toBeForbidden();
    });

    it('Should return any encountered error', async () => {
      const { Patient } = models;
      const patient = await Patient.create(fake(Patient));

      const response = await adminApp.post('/v1/admin/mergePatient').send({
        keepPatientId: patient.id,
        unwantedPatientId: 'doesnt exist',
      });
      expect(response).toHaveRequestError();
    });
  });

  describe('Maintainer task', () => {
    let maintainerTask;
    beforeAll(() => {
      maintainerTask = new PatientMergeMaintainer(ctx);
    });

    it("Should make a fuss if a specificUpdateModel isn't covered", async () => {
      const missingModels = await maintainerTask.checkModelsMissingSpecificUpdateCoverage();
      expect(missingModels).toHaveLength(0);
    });

    it("Should return an empty results object if there's nothing to do", async () => {
      const results = await maintainerTask.remergePatientRecords();
      expect(results).toEqual({});
    });

    it('Should remerge a PatientIssue', async () => {
      // This is a stand-in for all the simple merge models
      const { PatientIssue } = models;

      const [keep, merge] = await makeTwoPatients();
      await mergePatient(models, keep.id, merge.id);

      const enc = await PatientIssue.create({
        ...fake(PatientIssue),
        patientId: merge.id,
      });

      const results = await maintainerTask.remergePatientRecords();
      expect(results).toEqual({
        PatientIssue: 1,
      });

      await enc.reload();
      expect(enc.patientId).toEqual(keep.id);
    });

    it('Should remerge some patient additional data', async () => {
      const { PatientAdditionalData, LocalSystemFact } = models;

      const [keep, merge] = await makeTwoPatients();
      await mergePatient(models, keep.id, merge.id);

      // give the Keep patient some PAD to reconcile into
      const keepPad = await PatientAdditionalData.create({
        passport: 'keep',
        patientId: keep.id,
      });

      // increment sync tick so the reconciler knows how to merge the records
      await LocalSystemFact.increment('currentSyncTick');

      // create second record
      const mergePad = await PatientAdditionalData.create({
        placeOfBirth: 'merge',
        patientId: merge.id,
      });

      const results = await maintainerTask.remergePatientRecords();

      expect(results).toEqual({
        PatientAdditionalData: 1,
      });

      // all of the values should end up in the keep pad
      await keepPad.reload();
      expect(keepPad).toHaveProperty('passport', 'keep');
      expect(keepPad).toHaveProperty('placeOfBirth', 'merge');

      // and the merge pad should be deleted
      const deletedPad = await PatientAdditionalData.findByPk(mergePad.id);
      expect(deletedPad).toBeFalsy();
    });

    it('Should remerge a patient note', async () => {
      const { Note } = models;

      const [keep, merge] = await makeTwoPatients();
      await mergePatient(models, keep.id, merge.id);

      const note = await merge.createNote({
        ...fake(Note),
      });

      const results = await maintainerTask.remergePatientRecords();
      expect(results).toEqual({
        Note: 1,
      });

      await note.reload();
      expect(note.recordId).toEqual(keep.id);
    });

    it('Should remerge a patient facility', async () => {
      const { Facility, PatientFacility } = models;

      const facility = await Facility.create(fake(Facility));

      const [keep, merge] = await makeTwoPatients();
      await mergePatient(models, keep.id, merge.id);

      // create the facility association after the merge
      await PatientFacility.create({
        facilityId: facility.id,
        patientId: merge.id,
      });

      // remerge it
      const results = await maintainerTask.remergePatientRecords();
      expect(results).toEqual({
        PatientFacility: 1,
      });

      const updatedFacility = await PatientFacility.findOne({
        where: {
          patientId: keep.id,
          facilityId: facility.id,
        },
      });
      expect(updatedFacility).toBeTruthy();

      // ensure the old record was deleted
      const removedFacility = await PatientFacility.findOne({
        where: {
          patientId: merge.id,
          facilityId: facility.id,
        },
      });
      expect(removedFacility).toBeFalsy();
    });
  });
});<|MERGE_RESOLUTION|>--- conflicted
+++ resolved
@@ -205,13 +205,8 @@
 
     const { updates } = await mergePatient(models, keep.id, merge.id);
     expect(updates).toEqual({
-<<<<<<< HEAD
-      Patient: 1,
+      Patient: 2,
       Note: 1,
-=======
-      Patient: 2,
-      NotePage: 1,
->>>>>>> 32f28a89
     });
     await note.reload();
     expect(note.recordId).toEqual(keep.id);
