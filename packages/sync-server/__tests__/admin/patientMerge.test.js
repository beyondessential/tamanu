import { Op } from 'sequelize';
import { fake, fakeUser } from 'shared/test-helpers/fake';
import { VISIBILITY_STATUSES } from 'shared/constants';
import { InvalidParameterError } from 'shared/errors';
import {
  mergePatient,
  getTablesWithNoMergeCoverage,
} from '../../app/admin/patientMerge/mergePatient';
import { createTestContext } from '../utilities';

describe('Patient merge', () => {
  let ctx;
  let models;
  let baseApp;
  let adminApp;

  const makeTwoPatients = async (overridesKeep = {}, overridesMerge = {}) => {
    const { Patient } = models;
    const keep = await models.Patient.create({
      ...fake(Patient),
      ...overridesKeep,
    });
    const merge = await models.Patient.create({
      ...fake(Patient),
      ...overridesMerge,
    });
    return [keep, merge];
  };

  beforeAll(async () => {
    ctx = await createTestContext();
    baseApp = ctx.baseApp;
    models = ctx.store.models;
    adminApp = await baseApp.asRole('admin');
  });

  afterAll(async () => {
    await ctx.close();
  });

  it("Should make a fuss if any models with a patientId aren't covered", async () => {
    // If this test is breaking your CI after adding a new model, you need to add it
    // to the simpleUpdateModels array over in mergePatient.js (unless it isn't
    // trivial to merge, in which case, thank goodness this caught you)
    const tables = await getTablesWithNoMergeCoverage(models);
    expect(tables).toHaveLength(0);
  });

  it('Should merge a patient with no additional records', async () => {
    const [keep, merge] = await makeTwoPatients();

    const { updates } = await mergePatient(models, keep.id, merge.id);
    expect(updates).toEqual({
      Patient: 1,
    });

    await keep.reload({ paranoid: false });
    await merge.reload({ paranoid: false });
    expect(keep).toHaveProperty('mergedIntoId', null);
    expect(keep).toHaveProperty('deletedAt', null);
    expect(merge).toHaveProperty('mergedIntoId', keep.id);
    expect(merge).toHaveProperty('visibilityStatus', VISIBILITY_STATUSES.MERGED);
    // TODO: TAN-1802 removed this, but it should be added back once we've fixed
    // the underlying issue
    // expect(merge.deletedAt).toBeTruthy();
    expect(merge).toMatchObject({ firstName: 'Deleted', lastName: 'Patient' });
  });

  it('Should merge encounters across', async () => {
    const { Encounter, Facility, Department, Location, User } = models;

    const [keep, merge] = await makeTwoPatients();

    const facility = await Facility.create({
      ...fake(Facility),
      name: 'Utopia HQ',
    });

    const location = await Location.create({
      ...fake(Location),
      facilityId: facility.id,
    });

    const department = await Department.create({
      ...fake(Department),
      facilityId: facility.id,
    });

    const examiner = await User.create(fakeUser());

    const baseEncounter = {
      locationId: location.id,
      departmentId: department.id,
      examinerId: examiner.id,
    };

    const mergeEnc = await models.Encounter.create({
      ...fake(Encounter),
      ...baseEncounter,
      patientId: merge.id,
    });
    const mergeEnc2 = await models.Encounter.create({
      ...fake(Encounter),
      ...baseEncounter,
      patientId: merge.id,
    });
    const keepEnc = await models.Encounter.create({
      ...fake(Encounter),
      ...baseEncounter,
      patientId: keep.id,
    });

    const { updates } = await mergePatient(models, keep.id, merge.id);

    expect(updates).toEqual({
      Patient: 1,
      Encounter: 2,
    });

    for (const e of [mergeEnc, mergeEnc2, keepEnc]) {
      await e.reload();
      expect(e).toHaveProperty('patientId', keep.id);
    }

    expect(await keep.getEncounters()).toHaveLength(3);
    expect(await merge.getEncounters()).toHaveLength(0);
  });

  it('Should merge a patient with some extra records', async () => {
    const [keep, merge] = await makeTwoPatients();
    const allergy = await models.PatientAllergy.create({
      ...fake(models.PatientAllergy),
      patientId: merge.id,
    });

    const issue = await models.PatientIssue.create({
      ...fake(models.PatientIssue),
      patientId: merge.id,
    });

    const { updates } = await mergePatient(models, keep.id, merge.id);

    expect(updates).toEqual({
      Patient: 1,
      PatientAllergy: 1,
      PatientIssue: 1,
    });

    await allergy.reload();
    expect(allergy).toHaveProperty('patientId', keep.id);
    await issue.reload();
    expect(issue).toHaveProperty('patientId', keep.id);
  });

  it('Should merge death data cleanly', async () => {
    // Theoretically this should behave the same as other records but I (@mclean)
    // encountered a validation issue* during dev, so I'm just including this
    // additional test to be safe.
    // *complaints of a missing clinicianId despite not updating any records
    const [keep, merge] = await makeTwoPatients();

    const clinician = await models.User.create(fake(models.User));
    const death = await models.PatientDeathData.create({
      ...fake(models.PatientDeathData),
      patientId: merge.id,
      clinicianId: clinician.id,
    });

    const { updates } = await mergePatient(models, keep.id, merge.id);
    expect(updates).toEqual({
      Patient: 1,
      PatientDeathData: 1,
    });

    await death.reload();
    expect(death).toHaveProperty('patientId', keep.id);
  });

  it('Should throw if the keep patient and merge patient are the same', async () => {
    const { Patient } = models;
    const keep = await Patient.create(fake(Patient));
    expect(() => mergePatient(models, keep.id, keep.id)).rejects.toThrow(InvalidParameterError);
  });

  it("Should throw if the keep patient doesn't exist", async () => {
    const { Patient } = models;
    const keep = await Patient.create(fake(Patient));
    expect(() => mergePatient(models, keep.id, 'not real')).rejects.toThrow(InvalidParameterError);
  });

  it("Should throw if the merge patient doesn't exist", async () => {
    const { Patient } = models;
    const merge = await Patient.create(fake(Patient));
    expect(() => mergePatient(models, 'not real', merge.id)).rejects.toThrow(InvalidParameterError);
  });

  describe('PatientAdditionalData', () => {
    it('Should merge patient additional data cleanly', async () => {
      const { PatientAdditionalData } = models;
      const [keep, merge] = await makeTwoPatients();

      await PatientAdditionalData.create({
        patientId: keep.id,
        passport: 'keep-passport',
      });

      await PatientAdditionalData.create({
        patientId: merge.id,
        primaryContactNumber: 'merge-phone',
      });

      const { updates } = await mergePatient(models, keep.id, merge.id);
      expect(updates).toEqual({
        Patient: 1,
        PatientAdditionalData: 1,
      });

      const newKeepPatientPad = await PatientAdditionalData.findOne({
        where: { patientId: keep.id },
        paranoid: false,
      });
      const newMergePatientPad = await PatientAdditionalData.findOne({
        where: { patientId: merge.id },
        paranoid: false,
      });

      expect(newKeepPatientPad).toHaveProperty('deletedAt', null);
      expect(newKeepPatientPad).toHaveProperty('passport', 'keep-passport');
      expect(newKeepPatientPad).toHaveProperty('primaryContactNumber', 'merge-phone');
      expect(newMergePatientPad).toEqual(null);
    });

    it('Should merge patient additional data even if the keep patient PAD is null', async () => {
      const { PatientAdditionalData } = models;
      const [keep, merge] = await makeTwoPatients();

      await PatientAdditionalData.create({
        patientId: keep.id,
      });

      await PatientAdditionalData.create({
        patientId: merge.id,
        primaryContactNumber: 'merge-phone',
      });

      const { updates } = await mergePatient(models, keep.id, merge.id);
      expect(updates).toEqual({
        Patient: 1,
        PatientAdditionalData: 1,
      });

      const newKeepPatientPad = await PatientAdditionalData.findOne({
        where: { patientId: keep.id },
        paranoid: false,
      });
      const newMergePatientPad = await PatientAdditionalData.findOne({
        where: { patientId: merge.id },
        paranoid: false,
      });

      expect(newKeepPatientPad).toHaveProperty('deletedAt', null);
      expect(newKeepPatientPad).toHaveProperty('primaryContactNumber', 'merge-phone');
      expect(newKeepPatientPad).toHaveProperty('patientId', keep.id);
      expect(newMergePatientPad).toEqual(null);
    });
  });

  describe.only('PatientFacility', () => {
    it('Should replace patient facility records with a new one per facility', async () => {
      const { Facility, PatientFacility } = models;
      const [keep, merge] = await makeTwoPatients();

      const facilityWithNone = await Facility.create(fake(Facility)); // eslint-disable-line no-unused-vars

      const facilityWithKeep = await Facility.create(fake(Facility));
      await PatientFacility.create({
        id: PatientFacility.generateId(),
        patientId: keep.id,
        facilityId: facilityWithKeep.id,
      });

      const facilityWithMerge = await Facility.create(fake(Facility));
      await PatientFacility.create({
        id: PatientFacility.generateId(),
        patientId: merge.id,
        facilityId: facilityWithMerge.id,
      });

      const facilityWithBoth = await Facility.create(fake(Facility));
      await PatientFacility.create({
        id: PatientFacility.generateId(),
        patientId: keep.id,
        facilityId: facilityWithBoth.id,
      });
      await PatientFacility.create({
        id: PatientFacility.generateId(),
        patientId: merge.id,
        facilityId: facilityWithBoth.id,
      });

      const prePatientFacilities = await PatientFacility.findAll({});
      expect(prePatientFacilities.length).toEqual(4);

      const { updates } = await mergePatient(models, keep.id, merge.id);
      expect(updates).toEqual({
        Patient: 1,
        PatientFacility: 3,
      });

      const postPatientFacilities = await PatientFacility.findAll({});
      expect(postPatientFacilities.length).toEqual(3);
      expect(postPatientFacilities.map(p => p.facilityId).sort()).toEqual(
        [facilityWithKeep.id, facilityWithMerge.id, facilityWithBoth.id].sort(),
      );
<<<<<<< HEAD
=======

      const sameRecords = await PatientFacility.findAll({
        where: { id: { [Op.in]: prePatientFacilities.map(p => p.id) } },
        paranoid: false,
      });
      expect(sameRecords.length).toEqual(0); // old ones should all be deleted and replaced
>>>>>>> b93e61a0
    });
  });

  describe('Endpoint', () => {
    it('Should call the function from the endpoint', async () => {
      const [keep, merge] = await makeTwoPatients();

      const response = await adminApp.post('/v1/admin/mergePatient').send({
        keepPatientId: keep.id,
        unwantedPatientId: merge.id,
      });
      expect(response).toHaveSucceeded();
      expect(response.body.updates).toEqual({
        Patient: 1,
      });

      await keep.reload({ paranoid: false });
      await merge.reload({ paranoid: false });
      expect(keep).toHaveProperty('mergedIntoId', null);
      expect(keep).toHaveProperty('deletedAt', null);
      expect(merge).toHaveProperty('mergedIntoId', keep.id);
      expect(merge).toHaveProperty('visibilityStatus', VISIBILITY_STATUSES.MERGED);
      // TODO: TAN-1802 removed this, but it should be added back once we've fixed
      // the underlying issue
      // expect(merge.deletedAt).toBeTruthy();
      expect(merge).toMatchObject({ firstName: 'Deleted', lastName: 'Patient' });
    });

    it('Should only allow admins to merge patients', async () => {
      const [keep, merge] = await makeTwoPatients();
      const app = await baseApp.asRole('reception');

      const response = await app.post('/v1/admin/mergePatient').send({
        keepPatientId: keep.id,
        unwantedPatientId: merge.id,
      });
      expect(response).toBeForbidden();
    });

    it('Should return any encountered error', async () => {
      const { Patient } = models;
      const patient = await Patient.create(fake(Patient));

      const response = await adminApp.post('/v1/admin/mergePatient').send({
        keepPatientId: patient.id,
        unwantedPatientId: 'doesnt exist',
      });
      expect(response).toHaveRequestError();
    });
  });
});<|MERGE_RESOLUTION|>--- conflicted
+++ resolved
@@ -312,15 +312,6 @@
       expect(postPatientFacilities.map(p => p.facilityId).sort()).toEqual(
         [facilityWithKeep.id, facilityWithMerge.id, facilityWithBoth.id].sort(),
       );
-<<<<<<< HEAD
-=======
-
-      const sameRecords = await PatientFacility.findAll({
-        where: { id: { [Op.in]: prePatientFacilities.map(p => p.id) } },
-        paranoid: false,
-      });
-      expect(sameRecords.length).toEqual(0); // old ones should all be deleted and replaced
->>>>>>> b93e61a0
     });
   });
 
