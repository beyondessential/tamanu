--- conflicted
+++ resolved
@@ -1,10 +1,6 @@
-<<<<<<< HEAD
 import { Op } from 'sequelize';
 
-import { fake, fakeUser } from 'shared/test-helpers/fake';
-=======
 import { fake, fakeUser } from '@tamanu/shared/test-helpers/fake';
->>>>>>> b61f33a2
 import { NOTE_TYPES } from '@tamanu/constants/notes';
 import { VISIBILITY_STATUSES } from '@tamanu/constants';
 import { InvalidParameterError } from '@tamanu/shared/errors';
