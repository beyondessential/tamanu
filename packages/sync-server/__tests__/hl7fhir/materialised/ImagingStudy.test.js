--- conflicted
+++ resolved
@@ -223,8 +223,6 @@
               identifier: {
                 system: 'http://data-dictionary.tamanu-fiji.org/tamanu-mrid-imagingrequest.html',
                 value: ir.displayId,
-<<<<<<< HEAD
-=======
               },
             },
           ],
@@ -276,7 +274,6 @@
               identifier: {
                 system: 'http://data-dictionary.tamanu-fiji.org/tamanu-id-imagingrequest.html',
                 value: ir.id,
->>>>>>> d6d3214a
               },
             },
           ],
