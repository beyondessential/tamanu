/* eslint-disable no-unused-expressions */

import { addDays, format, formatRFC7231 } from 'date-fns';

import { fake, fakeReferenceData } from 'shared/test-helpers';
import { IMAGING_REQUEST_STATUS_TYPES } from 'shared/constants';
import { fakeUUID } from 'shared/utils/generateId';
<<<<<<< HEAD
import { formatFhirDate } from 'shared/utils/fhir/datetime';

import { createTestContext } from '../../utilities';
=======
import { dateTimeStringIntoCountryTimezone } from 'shared/utils/dateTime';
>>>>>>> d6d3214a

import { createTestContext } from '../../utilities';

const INTEGRATION_ROUTE = 'fhir/mat';

describe(`Materialised FHIR - ServiceRequest`, () => {
  let ctx;
  let app;
  let resources;

  beforeAll(async () => {
    ctx = await createTestContext();
    app = await ctx.baseApp.asRole('practitioner');

    const {
      Department,
      Facility,
      ImagingAreaExternalCode,
      Location,
      LocationGroup,
      Patient,
      ReferenceData,
      User,
      FhirPatient,
    } = ctx.store.models;

    const [practitioner, patient, area1, area2, facility] = await Promise.all([
      User.create(fake(User)),
      Patient.create(fake(Patient)),
      ReferenceData.create({ ...fakeReferenceData('xRay'), type: 'xRayImagingArea' }),
      ReferenceData.create({ ...fakeReferenceData('xRay'), type: 'xRayImagingArea' }),
      Facility.create(fake(Facility)),
    ]);

    const location = await Location.create(fake(Location, { facilityId: facility.id }));
    const department = await Department.create(
      fake(Department, { locationId: location.id, facilityId: facility.id }),
    );

    const [extCode1, extCode2, pat, locationGroup] = await Promise.all([
      ImagingAreaExternalCode.create(fake(ImagingAreaExternalCode, { areaId: area1.id })),
      ImagingAreaExternalCode.create(fake(ImagingAreaExternalCode, { areaId: area2.id })),
      FhirPatient.materialiseFromUpstream(patient.id),
      LocationGroup.create(
        fake(LocationGroup, { facilityId: facility.id, locationId: location.id }),
      ),
    ]);

    resources = {
      practitioner,
      patient,
      area1,
      area2,
      facility,
      location,
      department,
      extCode1,
      extCode2,
      pat,
      locationGroup,
    };
  });
  afterAll(() => ctx.close());

  describe('materialise', () => {
    let encounter;
    beforeEach(async () => {
      const {
        Encounter,
        FhirServiceRequest,
        ImagingRequest,
        ImagingRequestArea,
      } = ctx.store.models;
      await FhirServiceRequest.destroy({ where: {} });
      await ImagingRequest.destroy({ where: {} });
      await ImagingRequestArea.destroy({ where: {} });

      encounter = await Encounter.create(
        fake(Encounter, {
          patientId: resources.patient.id,
          locationId: resources.location.id,
          departmentId: resources.department.id,
          examinerId: resources.practitioner.id,
        }),
      );
    });

    it('fetches a service request by materialised ID', async () => {
      // arrange
      const { FhirServiceRequest, ImagingRequest } = ctx.store.models;
      const ir = await ImagingRequest.create(
        fake(ImagingRequest, {
          requestedById: resources.practitioner.id,
          encounterId: encounter.id,
          locationGroupId: resources.locationGroup.id,
          status: IMAGING_REQUEST_STATUS_TYPES.COMPLETED,
          priority: 'routine',
          requestedDate: '2022-03-04 15:30:00',
        }),
      );
      await ir.setAreas([resources.area1.id, resources.area2.id]);
      await ir.reload();
      const mat = await FhirServiceRequest.materialiseFromUpstream(ir.id);
      await FhirServiceRequest.resolveUpstreams();

      const path = `/v1/integration/${INTEGRATION_ROUTE}/ServiceRequest/${mat.id}`;

      // act
      const response = await app.get(path);

      // normalise for comparison
      // eslint-disable-next-line no-unused-expressions
      response.body?.orderDetail?.sort((a, b) => a.text.localeCompare(b.text));
      response.body?.identifier?.sort((a, b) => a.system.localeCompare(b.system));

      // assert
      expect(response.body).toMatchObject({
        resourceType: 'ServiceRequest',
        id: expect.any(String),
        meta: {
          lastUpdated: formatFhirDate(ir.updatedAt),
        },
        identifier: [
          {
            system: 'http://data-dictionary.tamanu-fiji.org/tamanu-id-imagingrequest.html',
            value: ir.id,
          },
          {
            system: 'http://data-dictionary.tamanu-fiji.org/tamanu-mrid-imagingrequest.html',
            value: ir.displayId,
          },
        ],
        status: 'completed',
        intent: 'order',
        category: [
          {
            coding: [
              {
                system: 'http://snomed.info/sct',
                code: '363679005',
              },
            ],
          },
        ],
        priority: 'routine',
        code: {
          text: 'X-Ray',
        },
        orderDetail: [
          {
            text: resources.extCode1.description,
            coding: [
              {
                code: resources.extCode1.code,
                system: 'http://data-dictionary.tamanu-fiji.org/rispacs-billing-code.html',
              },
            ],
          },
          {
            text: resources.extCode2.description,
            coding: [
              {
                code: resources.extCode2.code,
                system: 'http://data-dictionary.tamanu-fiji.org/rispacs-billing-code.html',
              },
            ],
          },
        ].sort((a, b) => a.text.localeCompare(b.text)),
        subject: {
          reference: `Patient/${resources.pat.id}`,
          type: 'Patient',
          display: `${resources.patient.firstName} ${resources.patient.lastName}`,
        },
        occurrenceDateTime: formatFhirDate('2022-03-04 15:30:00'),
        requester: {
          display: resources.practitioner.displayName,
        },
        locationCode: [
          {
            text: resources.facility.name,
          },
        ],
      });
      expect(response.headers['last-modified']).toBe(formatRFC7231(new Date(ir.updatedAt)));
      expect(response).toHaveSucceeded();

      // regression EPI-403
      expect(response.body.subject).not.toHaveProperty('identifier');
    });

    it('materialises the default priority if the source data has a null priority', async () => {
      // arrange
      const { FhirServiceRequest, ImagingRequest } = ctx.store.models;
      const ir = await ImagingRequest.create(
        fake(ImagingRequest, {
          requestedById: resources.practitioner.id,
          encounterId: encounter.id,
          locationGroupId: resources.locationGroup.id,
          status: IMAGING_REQUEST_STATUS_TYPES.COMPLETED,
          priority: null,
          requestedDate: '2022-03-04 15:30:00',
        }),
      );
      await ir.setAreas([resources.area1.id, resources.area2.id]);
      await ir.reload();
      const mat = await FhirServiceRequest.materialiseFromUpstream(ir.id);
      await FhirServiceRequest.resolveUpstreams();

      const path = `/v1/integration/${INTEGRATION_ROUTE}/ServiceRequest/${mat.id}`;

      // act
      const response = await app.get(path);
      response.body?.identifier?.sort((a, b) => a.system.localeCompare(b.system));

      // assert
      expect(response.body).toMatchObject({
        resourceType: 'ServiceRequest',
        id: expect.any(String),
        identifier: [
          {
            system: 'http://data-dictionary.tamanu-fiji.org/tamanu-id-imagingrequest.html',
            value: ir.id,
          },
          {
            system: 'http://data-dictionary.tamanu-fiji.org/tamanu-mrid-imagingrequest.html',
            value: ir.displayId,
          },
        ],
        priority: 'routine',
      });
      expect(response).toHaveSucceeded();
    });

    it('searches a single service request by Tamanu UUID', async () => {
<<<<<<< HEAD
      // arrange
      const { FhirServiceRequest, ImagingRequest } = ctx.store.models;
      const ir = await ImagingRequest.create(
        fake(ImagingRequest, {
          requestedById: resources.practitioner.id,
          encounterId: encounter.id,
          locationGroupId: resources.locationGroup.id,
          status: IMAGING_REQUEST_STATUS_TYPES.COMPLETED,
          priority: 'routine',
          requestedDate: '2023-11-12 13:14:15',
        }),
      );
      await ir.setAreas([resources.area1.id, resources.area2.id]);
      await ir.reload();
      await FhirServiceRequest.materialiseFromUpstream(ir.id);
      await FhirServiceRequest.resolveUpstreams();

      const id = encodeURIComponent(
        `http://data-dictionary.tamanu-fiji.org/tamanu-id-imagingrequest.html|${ir.id}`,
      );
      const path = `/v1/integration/${INTEGRATION_ROUTE}/ServiceRequest?identifier=${id}`;

      // act
      const response = await app.get(path);
      response.body?.entry?.[0]?.orderDetail?.sort((a, b) => a.text.localeCompare(b.text));
      response.body?.entry?.[0]?.identifier?.sort((a, b) => a.system.localeCompare(b.system));

      // assert
      expect(response.body).toMatchObject({
        resourceType: 'Bundle',
        id: expect.any(String),
        timestamp: expect.any(String),
        meta: {
          lastUpdated: formatFhirDate(ir.updatedAt),
        },
        type: 'searchset',
        total: 1,
        link: [
          {
            relation: 'self',
            url: expect.stringContaining(path),
          },
        ],
        entry: [
          {
            resource: {
              resourceType: 'ServiceRequest',
              id: expect.any(String),
              meta: {
                lastUpdated: formatFhirDate(ir.updatedAt),
              },
              identifier: [
                {
                  system: 'http://data-dictionary.tamanu-fiji.org/tamanu-id-imagingrequest.html',
                  value: ir.id,
                },
                {
                  system: 'http://data-dictionary.tamanu-fiji.org/tamanu-mrid-imagingrequest.html',
                  value: ir.displayId,
                },
              ],
              status: 'completed',
              intent: 'order',
              category: [
                {
                  coding: [
                    {
                      system: 'http://snomed.info/sct',
                      code: '363679005',
                    },
                  ],
                },
              ],
              priority: 'routine',
              code: {
                text: 'X-Ray',
              },
              orderDetail: [
                {
                  text: resources.extCode1.description,
                  coding: [
                    {
                      code: resources.extCode1.code,
                      system: 'http://data-dictionary.tamanu-fiji.org/rispacs-billing-code.html',
                    },
                  ],
                },
                {
                  text: resources.extCode2.description,
                  coding: [
                    {
                      code: resources.extCode2.code,
                      system: 'http://data-dictionary.tamanu-fiji.org/rispacs-billing-code.html',
                    },
                  ],
                },
              ],
              subject: {
                reference: `Patient/${resources.pat.id}`,
                type: 'Patient',
                display: `${resources.patient.firstName} ${resources.patient.lastName}`,
              },
              occurrenceDateTime: formatFhirDate('2023-11-12 13:14:15'),
              requester: {
                display: resources.practitioner.displayName,
              },
              locationCode: [
                {
                  text: resources.facility.name,
                },
              ],
            },
          },
        ],
      });
      expect(response).toHaveSucceeded();
    });

    it('searches a single service request by Tamanu Display ID', async () => {
=======
>>>>>>> d6d3214a
      // arrange
      const { FhirServiceRequest, ImagingRequest } = ctx.store.models;
      const ir = await ImagingRequest.create(
        fake(ImagingRequest, {
          requestedById: resources.practitioner.id,
          encounterId: encounter.id,
          locationGroupId: resources.locationGroup.id,
          status: IMAGING_REQUEST_STATUS_TYPES.COMPLETED,
          priority: 'routine',
          requestedDate: '2023-11-12 13:14:15',
        }),
      );
      await ir.setAreas([resources.area1.id, resources.area2.id]);
      await ir.reload();
      await FhirServiceRequest.materialiseFromUpstream(ir.id);
      await FhirServiceRequest.resolveUpstreams();

      const id = encodeURIComponent(
<<<<<<< HEAD
        `http://data-dictionary.tamanu-fiji.org/tamanu-mrid-imagingrequest.html|${ir.displayId}`,
=======
        `http://data-dictionary.tamanu-fiji.org/tamanu-id-imagingrequest.html|${ir.id}`,
>>>>>>> d6d3214a
      );
      const path = `/v1/integration/${INTEGRATION_ROUTE}/ServiceRequest?identifier=${id}`;

      // act
      const response = await app.get(path);
      response.body?.entry?.[0]?.orderDetail?.sort((a, b) => a.text.localeCompare(b.text));
      response.body?.entry?.[0]?.identifier?.sort((a, b) => a.system.localeCompare(b.system));

      // assert
      expect(response.body).toMatchObject({
        resourceType: 'Bundle',
        id: expect.any(String),
        timestamp: expect.any(String),
        meta: {
          lastUpdated: format(new Date(ir.updatedAt), "yyyy-MM-dd'T'HH:mm:ssXXX"),
        },
        type: 'searchset',
        total: 1,
        link: [
          {
            relation: 'self',
            url: expect.stringContaining(path),
          },
        ],
        entry: [
          {
            resource: {
              resourceType: 'ServiceRequest',
              id: expect.any(String),
              meta: {
                lastUpdated: format(new Date(ir.updatedAt), "yyyy-MM-dd'T'HH:mm:ssXXX"),
              },
              identifier: [
                {
                  system: 'http://data-dictionary.tamanu-fiji.org/tamanu-id-imagingrequest.html',
<<<<<<< HEAD
=======
                  value: ir.id,
                },
                {
                  system: 'http://data-dictionary.tamanu-fiji.org/tamanu-mrid-imagingrequest.html',
                  value: ir.displayId,
                },
              ],
              status: 'completed',
              intent: 'order',
              category: [
                {
                  coding: [
                    {
                      system: 'http://snomed.info/sct',
                      code: '363679005',
                    },
                  ],
                },
              ],
              priority: 'routine',
              code: {
                text: 'X-Ray',
              },
              orderDetail: [
                {
                  text: resources.extCode1.description,
                  coding: [
                    {
                      code: resources.extCode1.code,
                      system: 'http://data-dictionary.tamanu-fiji.org/rispacs-billing-code.html',
                    },
                  ],
                },
                {
                  text: resources.extCode2.description,
                  coding: [
                    {
                      code: resources.extCode2.code,
                      system: 'http://data-dictionary.tamanu-fiji.org/rispacs-billing-code.html',
                    },
                  ],
                },
              ],
              subject: {
                reference: `Patient/${resources.pat.id}`,
                type: 'Patient',
                display: `${resources.patient.firstName} ${resources.patient.lastName}`,
              },
              occurrenceDateTime: format(
                dateTimeStringIntoCountryTimezone('2023-11-12 13:14:15'),
                "yyyy-MM-dd'T'HH:mm:ssXXX",
              ),
              requester: {
                display: resources.practitioner.displayName,
              },
              locationCode: [
                {
                  text: resources.facility.name,
                },
              ],
            },
          },
        ],
      });
      expect(response).toHaveSucceeded();
    });

    it('searches a single service request by Tamanu Display ID', async () => {
      // arrange
      const { FhirServiceRequest, ImagingRequest } = ctx.store.models;
      const ir = await ImagingRequest.create(
        fake(ImagingRequest, {
          requestedById: resources.practitioner.id,
          encounterId: encounter.id,
          locationGroupId: resources.locationGroup.id,
          status: IMAGING_REQUEST_STATUS_TYPES.COMPLETED,
          priority: 'routine',
          requestedDate: '2023-11-12 13:14:15',
        }),
      );
      await ir.setAreas([resources.area1.id, resources.area2.id]);
      await ir.reload();
      await FhirServiceRequest.materialiseFromUpstream(ir.id);
      await FhirServiceRequest.resolveUpstreams();

      const id = encodeURIComponent(
        `http://data-dictionary.tamanu-fiji.org/tamanu-mrid-imagingrequest.html|${ir.displayId}`,
      );
      const path = `/v1/integration/${INTEGRATION_ROUTE}/ServiceRequest?identifier=${id}`;

      // act
      const response = await app.get(path);
      response.body?.entry?.[0]?.orderDetail?.sort((a, b) => a.text.localeCompare(b.text));
      response.body?.entry?.[0]?.identifier?.sort((a, b) => a.system.localeCompare(b.system));

      // assert
      expect(response.body).toMatchObject({
        resourceType: 'Bundle',
        id: expect.any(String),
        timestamp: expect.any(String),
        meta: {
          lastUpdated: format(new Date(ir.updatedAt), "yyyy-MM-dd'T'HH:mm:ssXXX"),
        },
        type: 'searchset',
        total: 1,
        link: [
          {
            relation: 'self',
            url: expect.stringContaining(path),
          },
        ],
        entry: [
          {
            resource: {
              resourceType: 'ServiceRequest',
              id: expect.any(String),
              meta: {
                lastUpdated: format(new Date(ir.updatedAt), "yyyy-MM-dd'T'HH:mm:ssXXX"),
              },
              identifier: [
                {
                  system: 'http://data-dictionary.tamanu-fiji.org/tamanu-id-imagingrequest.html',
>>>>>>> d6d3214a
                  value: ir.id,
                },
                {
                  system: 'http://data-dictionary.tamanu-fiji.org/tamanu-mrid-imagingrequest.html',
                  value: ir.displayId,
                },
              ],
              status: 'completed',
              intent: 'order',
              category: [
                {
                  coding: [
                    {
                      system: 'http://snomed.info/sct',
                      code: '363679005',
                    },
                  ],
                },
              ],
              priority: 'routine',
              code: {
                text: 'X-Ray',
              },
              orderDetail: [
                {
                  text: resources.extCode1.description,
                  coding: [
                    {
                      code: resources.extCode1.code,
                      system: 'http://data-dictionary.tamanu-fiji.org/rispacs-billing-code.html',
                    },
                  ],
                },
                {
                  text: resources.extCode2.description,
                  coding: [
                    {
                      code: resources.extCode2.code,
                      system: 'http://data-dictionary.tamanu-fiji.org/rispacs-billing-code.html',
                    },
                  ],
                },
              ],
              subject: {
                reference: `Patient/${resources.pat.id}`,
                type: 'Patient',
                display: `${resources.patient.firstName} ${resources.patient.lastName}`,
              },
              occurrenceDateTime: formatFhirDate('2023-11-12 13:14:15'),
              requester: {
                display: resources.practitioner.displayName,
              },
              locationCode: [
                {
                  text: resources.facility.name,
                },
              ],
            },
          },
        ],
      });
      expect(response).toHaveSucceeded();
    });
  });

  describe('search', () => {
    let encounter;
    let irs;
    beforeAll(async () => {
      const {
        Encounter,
        FhirServiceRequest,
        ImagingRequest,
        ImagingRequestArea,
      } = ctx.store.models;
      await FhirServiceRequest.destroy({ where: {} });
      await ImagingRequest.destroy({ where: {} });
      await ImagingRequestArea.destroy({ where: {} });

      encounter = await Encounter.create(
        fake(Encounter, {
          patientId: resources.patient.id,
          locationId: resources.location.id,
          departmentId: resources.department.id,
          examinerId: resources.practitioner.id,
        }),
      );

      irs = await Promise.all([
        (async () => {
          const ir = await ImagingRequest.create(
            fake(ImagingRequest, {
              requestedById: resources.practitioner.id,
              encounterId: encounter.id,
              locationId: resources.location.id,
              status: IMAGING_REQUEST_STATUS_TYPES.IN_PROGRESS,
              priority: 'urgent',
              requestedDate: '2022-03-04 15:30:00',
            }),
          );

          await ir.setAreas([resources.area1.id]);
          await ImagingRequest.sequelize.query(
            `UPDATE imaging_requests SET updated_at = $1 WHERE id = $2`,
            { bind: [addDays(new Date(), 5), ir.id] },
          );
          await ir.reload();
          await FhirServiceRequest.materialiseFromUpstream(ir.id);
          return ir;
        })(),
        (async () => {
          const ir = await ImagingRequest.create(
            fake(ImagingRequest, {
              requestedById: resources.practitioner.id,
              encounterId: encounter.id,
              locationId: resources.location.id,
              status: IMAGING_REQUEST_STATUS_TYPES.COMPLETED,
              priority: 'routine',
              requestedDate: '2023-11-12 13:14:15',
            }),
          );

          await ir.setAreas([resources.area2.id]);
          await ImagingRequest.sequelize.query(
            `UPDATE imaging_requests SET updated_at = $1 WHERE id = $2`,
            { bind: [addDays(new Date(), 10), ir.id] },
          );
          await ir.reload();
          await FhirServiceRequest.materialiseFromUpstream(ir.id);
          return ir;
        })(),
      ]);
      await FhirServiceRequest.resolveUpstreams();
    });

    it('returns a list when passed no query params', async () => {
      const response = await app.get(`/v1/integration/${INTEGRATION_ROUTE}/ServiceRequest`);

      expect(response.body.total).toBe(2);
      expect(response).toHaveSucceeded();
    });

    it('sorts by lastUpdated ascending', async () => {
      const response = await app.get(
        `/v1/integration/${INTEGRATION_ROUTE}/ServiceRequest?_sort=_lastUpdated`,
      );

      expect(response.body.total).toBe(2);
      expect(response.body.entry.map(entry => entry.resource.identifier[0].value)).toEqual([
        irs[0].id,
        irs[1].id,
      ]);
      expect(response).toHaveSucceeded();
    });

    it('sorts by lastUpdated descending', async () => {
      const response = await app.get(
        `/v1/integration/${INTEGRATION_ROUTE}/ServiceRequest?_sort=-_lastUpdated`,
      );

      expect(response.body.total).toBe(2);
      expect(response.body.entry.map(entry => entry.resource.identifier[0].value)).toEqual([
        irs[1].id,
        irs[0].id,
      ]);
      expect(response).toHaveSucceeded();
    });

    it('sorts by status', async () => {
      const response = await app.get(
        `/v1/integration/${INTEGRATION_ROUTE}/ServiceRequest?_sort=status`,
      );

      expect(response.body.total).toBe(2);
      expect(response.body.entry.map(entry => entry.resource.identifier[0].value)).toEqual([
        irs[0].id, // active
        irs[1].id, // completed
      ]);
      expect(response).toHaveSucceeded();
    });

    it('sorts by priority', async () => {
      const response = await app.get(
        `/v1/integration/${INTEGRATION_ROUTE}/ServiceRequest?_sort=priority`,
      );

      expect(response.body.total).toBe(2);
      expect(response.body.entry.map(entry => entry.resource.identifier[0].value)).toEqual([
        irs[1].id, // normal
        irs[0].id, // urgent
      ]);
      expect(response).toHaveSucceeded();
    });

    it('filters by lastUpdated=gt with a date', async () => {
      const response = await app.get(
        `/v1/integration/${INTEGRATION_ROUTE}/ServiceRequest?_lastUpdated=gt${format(
          addDays(new Date(), 7),
          'yyyy-MM-dd',
        )}`,
      );

      expect(response.body.total).toBe(1);
      expect(response.body.entry[0].resource.identifier[0].value).toBe(irs[1].id);
      expect(response).toHaveSucceeded();
    });

    it('filters by lastUpdated=gt with a datetime', async () => {
      const response = await app.get(
        `/v1/integration/${INTEGRATION_ROUTE}/ServiceRequest?_lastUpdated=gt${encodeURIComponent(
          format(addDays(new Date(), 7), "yyyy-MM-dd'T'HH:mm:ssXXX"),
        )}`,
      );

      expect(response.body.total).toBe(1);
      expect(response.body.entry[0].resource.identifier[0].value).toBe(irs[1].id);
      expect(response).toHaveSucceeded();
    });

    it('filters by upstream ID (identifier)', async () => {
      const response = await app.get(
        `/v1/integration/${INTEGRATION_ROUTE}/ServiceRequest?identifier=${irs[0].id}`,
      );

      expect(response.body.total).toBe(1);
      expect(response.body.entry[0].resource.identifier[0].value).toBe(irs[0].id);
      expect(response).toHaveSucceeded();
    });

    it('filters by status', async () => {
      const response = await app.get(
        `/v1/integration/${INTEGRATION_ROUTE}/ServiceRequest?status=active`,
      );

      expect(response.body.total).toBe(1);
      expect(response.body.entry[0].resource.identifier[0].value).toBe(irs[0].id);
      expect(response).toHaveSucceeded();
    });

    it('filters by priority', async () => {
      const response = await app.get(
        `/v1/integration/${INTEGRATION_ROUTE}/ServiceRequest?priority=urgent`,
      );

      expect(response.body.total).toBe(1);
      expect(response.body.entry[0].resource.identifier[0].value).toBe(irs[0].id);
      expect(response).toHaveSucceeded();
    });

    it('filters by category (match)', async () => {
      const response = await app.get(
        `/v1/integration/${INTEGRATION_ROUTE}/ServiceRequest?category=363679005`,
      );

      expect(response.body.total).toBe(2);
      expect(response).toHaveSucceeded();
    });

    it('filters by category (no match)', async () => {
      const response = await app.get(
        `/v1/integration/${INTEGRATION_ROUTE}/ServiceRequest?category=363679123`,
      );

      expect(response.body.total).toBe(0);
      expect(response).toHaveSucceeded();
    });
  });

  describe('errors', () => {
    it('returns not found when fetching a non-existent service request', async () => {
      // arrange
      const id = fakeUUID();
      const path = `/v1/integration/${INTEGRATION_ROUTE}/ServiceRequest/${id}`;

      // act
      const response = await app.get(path);

      // assert
      expect(response.body).toMatchObject({
        resourceType: 'OperationOutcome',
        id: expect.any(String),
        issue: [
          {
            severity: 'error',
            code: 'not-found',
            diagnostics: expect.any(String),
            details: {
              text: `no ServiceRequest with id ${id}`,
            },
          },
        ],
      });
      expect(response.status).toBe(404);
    });

    it('returns an error if there are any unknown search params', async () => {
      // arrange
      const path = `/v1/integration/${INTEGRATION_ROUTE}/ServiceRequest?whatever=something`;

      // act
      const response = await app.get(path);

      // assert
      expect(response.body).toMatchObject({
        resourceType: 'OperationOutcome',
        id: expect.any(String),
        issue: [
          {
            severity: 'error',
            code: 'not-supported',
            diagnostics: expect.any(String),
            details: {
              text: 'parameter is not supported: whatever',
            },
          },
        ],
      });
      expect(response).toHaveRequestError(501);
    });
  });
});<|MERGE_RESOLUTION|>--- conflicted
+++ resolved
@@ -5,13 +5,8 @@
 import { fake, fakeReferenceData } from 'shared/test-helpers';
 import { IMAGING_REQUEST_STATUS_TYPES } from 'shared/constants';
 import { fakeUUID } from 'shared/utils/generateId';
-<<<<<<< HEAD
 import { formatFhirDate } from 'shared/utils/fhir/datetime';
-
 import { createTestContext } from '../../utilities';
-=======
-import { dateTimeStringIntoCountryTimezone } from 'shared/utils/dateTime';
->>>>>>> d6d3214a
 
 import { createTestContext } from '../../utilities';
 
@@ -246,7 +241,6 @@
     });
 
     it('searches a single service request by Tamanu UUID', async () => {
-<<<<<<< HEAD
       // arrange
       const { FhirServiceRequest, ImagingRequest } = ctx.store.models;
       const ir = await ImagingRequest.create(
@@ -301,133 +295,6 @@
               identifier: [
                 {
                   system: 'http://data-dictionary.tamanu-fiji.org/tamanu-id-imagingrequest.html',
-                  value: ir.id,
-                },
-                {
-                  system: 'http://data-dictionary.tamanu-fiji.org/tamanu-mrid-imagingrequest.html',
-                  value: ir.displayId,
-                },
-              ],
-              status: 'completed',
-              intent: 'order',
-              category: [
-                {
-                  coding: [
-                    {
-                      system: 'http://snomed.info/sct',
-                      code: '363679005',
-                    },
-                  ],
-                },
-              ],
-              priority: 'routine',
-              code: {
-                text: 'X-Ray',
-              },
-              orderDetail: [
-                {
-                  text: resources.extCode1.description,
-                  coding: [
-                    {
-                      code: resources.extCode1.code,
-                      system: 'http://data-dictionary.tamanu-fiji.org/rispacs-billing-code.html',
-                    },
-                  ],
-                },
-                {
-                  text: resources.extCode2.description,
-                  coding: [
-                    {
-                      code: resources.extCode2.code,
-                      system: 'http://data-dictionary.tamanu-fiji.org/rispacs-billing-code.html',
-                    },
-                  ],
-                },
-              ],
-              subject: {
-                reference: `Patient/${resources.pat.id}`,
-                type: 'Patient',
-                display: `${resources.patient.firstName} ${resources.patient.lastName}`,
-              },
-              occurrenceDateTime: formatFhirDate('2023-11-12 13:14:15'),
-              requester: {
-                display: resources.practitioner.displayName,
-              },
-              locationCode: [
-                {
-                  text: resources.facility.name,
-                },
-              ],
-            },
-          },
-        ],
-      });
-      expect(response).toHaveSucceeded();
-    });
-
-    it('searches a single service request by Tamanu Display ID', async () => {
-=======
->>>>>>> d6d3214a
-      // arrange
-      const { FhirServiceRequest, ImagingRequest } = ctx.store.models;
-      const ir = await ImagingRequest.create(
-        fake(ImagingRequest, {
-          requestedById: resources.practitioner.id,
-          encounterId: encounter.id,
-          locationGroupId: resources.locationGroup.id,
-          status: IMAGING_REQUEST_STATUS_TYPES.COMPLETED,
-          priority: 'routine',
-          requestedDate: '2023-11-12 13:14:15',
-        }),
-      );
-      await ir.setAreas([resources.area1.id, resources.area2.id]);
-      await ir.reload();
-      await FhirServiceRequest.materialiseFromUpstream(ir.id);
-      await FhirServiceRequest.resolveUpstreams();
-
-      const id = encodeURIComponent(
-<<<<<<< HEAD
-        `http://data-dictionary.tamanu-fiji.org/tamanu-mrid-imagingrequest.html|${ir.displayId}`,
-=======
-        `http://data-dictionary.tamanu-fiji.org/tamanu-id-imagingrequest.html|${ir.id}`,
->>>>>>> d6d3214a
-      );
-      const path = `/v1/integration/${INTEGRATION_ROUTE}/ServiceRequest?identifier=${id}`;
-
-      // act
-      const response = await app.get(path);
-      response.body?.entry?.[0]?.orderDetail?.sort((a, b) => a.text.localeCompare(b.text));
-      response.body?.entry?.[0]?.identifier?.sort((a, b) => a.system.localeCompare(b.system));
-
-      // assert
-      expect(response.body).toMatchObject({
-        resourceType: 'Bundle',
-        id: expect.any(String),
-        timestamp: expect.any(String),
-        meta: {
-          lastUpdated: format(new Date(ir.updatedAt), "yyyy-MM-dd'T'HH:mm:ssXXX"),
-        },
-        type: 'searchset',
-        total: 1,
-        link: [
-          {
-            relation: 'self',
-            url: expect.stringContaining(path),
-          },
-        ],
-        entry: [
-          {
-            resource: {
-              resourceType: 'ServiceRequest',
-              id: expect.any(String),
-              meta: {
-                lastUpdated: format(new Date(ir.updatedAt), "yyyy-MM-dd'T'HH:mm:ssXXX"),
-              },
-              identifier: [
-                {
-                  system: 'http://data-dictionary.tamanu-fiji.org/tamanu-id-imagingrequest.html',
-<<<<<<< HEAD
-=======
                   value: ir.id,
                 },
                 {
@@ -550,7 +417,125 @@
               identifier: [
                 {
                   system: 'http://data-dictionary.tamanu-fiji.org/tamanu-id-imagingrequest.html',
->>>>>>> d6d3214a
+                  value: ir.id,
+                },
+                {
+                  system: 'http://data-dictionary.tamanu-fiji.org/tamanu-mrid-imagingrequest.html',
+                  value: ir.displayId,
+                },
+              ],
+              status: 'completed',
+              intent: 'order',
+              category: [
+                {
+                  coding: [
+                    {
+                      system: 'http://snomed.info/sct',
+                      code: '363679005',
+                    },
+                  ],
+                },
+              ],
+              priority: 'routine',
+              code: {
+                text: 'X-Ray',
+              },
+              orderDetail: [
+                {
+                  text: resources.extCode1.description,
+                  coding: [
+                    {
+                      code: resources.extCode1.code,
+                      system: 'http://data-dictionary.tamanu-fiji.org/rispacs-billing-code.html',
+                    },
+                  ],
+                },
+                {
+                  text: resources.extCode2.description,
+                  coding: [
+                    {
+                      code: resources.extCode2.code,
+                      system: 'http://data-dictionary.tamanu-fiji.org/rispacs-billing-code.html',
+                    },
+                  ],
+                },
+              ],
+              subject: {
+                reference: `Patient/${resources.pat.id}`,
+                type: 'Patient',
+                display: `${resources.patient.firstName} ${resources.patient.lastName}`,
+              },
+              occurrenceDateTime: formatFhirDate('2023-11-12 13:14:15'),
+              requester: {
+                display: resources.practitioner.displayName,
+              },
+              locationCode: [
+                {
+                  text: resources.facility.name,
+                },
+              ],
+            },
+          },
+        ],
+      });
+      expect(response).toHaveSucceeded();
+    });
+
+    it('searches a single service request by Tamanu Display ID', async () => {
+      // arrange
+      const { FhirServiceRequest, ImagingRequest } = ctx.store.models;
+      const ir = await ImagingRequest.create(
+        fake(ImagingRequest, {
+          requestedById: resources.practitioner.id,
+          encounterId: encounter.id,
+          locationGroupId: resources.locationGroup.id,
+          status: IMAGING_REQUEST_STATUS_TYPES.COMPLETED,
+          priority: 'routine',
+          requestedDate: '2023-11-12 13:14:15',
+        }),
+      );
+      await ir.setAreas([resources.area1.id, resources.area2.id]);
+      await ir.reload();
+      await FhirServiceRequest.materialiseFromUpstream(ir.id);
+      await FhirServiceRequest.resolveUpstreams();
+
+      const id = encodeURIComponent(
+        `http://data-dictionary.tamanu-fiji.org/tamanu-mrid-imagingrequest.html|${ir.displayId}`,
+      );
+      const path = `/v1/integration/${INTEGRATION_ROUTE}/ServiceRequest?identifier=${id}`;
+
+      // act
+      const response = await app.get(path);
+      response.body?.entry?.[0]?.orderDetail?.sort((a, b) => a.text.localeCompare(b.text));
+      response.body?.entry?.[0]?.identifier?.sort((a, b) => a.system.localeCompare(b.system));
+
+      // assert
+      expect(response.body).toMatchObject({
+        resourceType: 'Bundle',
+        id: expect.any(String),
+        timestamp: expect.any(String),
+        meta: {
+          lastUpdated: format(new Date(ir.updatedAt), "yyyy-MM-dd'T'HH:mm:ssXXX"),
+        },
+        type: 'searchset',
+        total: 1,
+        link: [
+          {
+            relation: 'self',
+            url: expect.stringContaining(path),
+          },
+        ],
+        entry: [
+          {
+            resource: {
+              resourceType: 'ServiceRequest',
+              id: expect.any(String),
+              meta: {
+                lastUpdated: format(new Date(ir.updatedAt), "yyyy-MM-dd'T'HH:mm:ssXXX"),
+              },
+              identifier: [
+                {
+                  system: 'http://data-dictionary.tamanu-fiji.org/tamanu-id-imagingrequest.html',
                   value: ir.id,
                 },
                 {
