/* eslint-disable no-unused-expressions */

import { addDays, formatRFC7231 } from 'date-fns';

import { fake, fakeReferenceData } from 'shared/test-helpers';
import {
  FHIR_DATETIME_PRECISION,
  IMAGING_REQUEST_STATUS_TYPES,
  NOTE_TYPES,
  VISIBILITY_STATUSES,
<<<<<<< HEAD
} from '@tamanu/constants';
=======
  LAB_REQUEST_STATUSES,
} from 'shared/constants';
import { randomLabRequest } from '@tamanu/shared/demoData';
>>>>>>> e53a1cd0
import { fakeUUID } from 'shared/utils/generateId';
import { formatFhirDate } from 'shared/utils/fhir/datetime';

import { createTestContext } from '../../utilities';

const INTEGRATION_ROUTE = 'fhir/mat';

describe(`Materialised FHIR - ServiceRequest`, () => {
  let ctx;
  let app;
  let resources;

  beforeAll(async () => {
    ctx = await createTestContext();
    app = await ctx.baseApp.asRole('practitioner');

    const {
      Department,
      Facility,
      ImagingAreaExternalCode,
      Location,
      LocationGroup,
      Patient,
      ReferenceData,
      User,
      FhirPatient,
    } = ctx.store.models;

    const [practitioner, patient, area1, area2, facility] = await Promise.all([
      User.create(fake(User)),
      Patient.create(fake(Patient)),
      ReferenceData.create({ ...fakeReferenceData('xRay'), type: 'xRayImagingArea' }),
      ReferenceData.create({ ...fakeReferenceData('xRay'), type: 'xRayImagingArea' }),
      Facility.create(fake(Facility)),
    ]);

    const [extCode1, extCode2, fhirPatient, locationGroup] = await Promise.all([
      ImagingAreaExternalCode.create(fake(ImagingAreaExternalCode, { areaId: area1.id })),
      ImagingAreaExternalCode.create(fake(ImagingAreaExternalCode, { areaId: area2.id })),
      FhirPatient.materialiseFromUpstream(patient.id),
      LocationGroup.create(fake(LocationGroup, { facilityId: facility.id })),
    ]);

    const location = await Location.create(
      fake(Location, { facilityId: facility.id, locationGroupId: locationGroup.id }),
    );
    const department = await Department.create(
      fake(Department, { locationId: location.id, facilityId: facility.id }),
    );

    resources = {
      practitioner,
      patient,
      area1,
      area2,
      facility,
      location,
      department,
      extCode1,
      extCode2,
      fhirPatient,
      locationGroup,
    };
  });
  afterAll(() => ctx.close());

  describe('materialise', () => {
    let encounter;
    let fhirEncounter;
    beforeEach(async () => {
      const {
        Encounter,
        FhirServiceRequest,
        ImagingRequest,
        ImagingRequestArea,
        LabRequest,
        LabTestPanel,
        LabTestPanelRequest,
        FhirEncounter,
      } = ctx.store.models;
      await FhirServiceRequest.destroy({ where: {} });
      await ImagingRequest.destroy({ where: {} });
      await ImagingRequestArea.destroy({ where: {} });
      await LabRequest.destroy({ where: {} });
      await LabTestPanel.destroy({ where: {} });
      await LabTestPanelRequest.destroy({ where: {} });

      encounter = await Encounter.create(
        fake(Encounter, {
          patientId: resources.patient.id,
          locationId: resources.location.id,
          departmentId: resources.department.id,
          examinerId: resources.practitioner.id,
        }),
      );

      fhirEncounter = await FhirEncounter.materialiseFromUpstream(encounter.id);
    });

    it('fetches a service request by materialised ID (imaging request)', async () => {
      // arrange
      const { FhirServiceRequest, ImagingRequest, NoteItem, NotePage } = ctx.store.models;
      const ir = await ImagingRequest.create(
        fake(ImagingRequest, {
          requestedById: resources.practitioner.id,
          encounterId: encounter.id,
          locationGroupId: resources.locationGroup.id,
          status: IMAGING_REQUEST_STATUS_TYPES.COMPLETED,
          priority: 'routine',
          requestedDate: '2022-03-04 15:30:00',
          imagingType: 'xRay',
        }),
      );
      const [np1, np2] = await NotePage.bulkCreate([
        fake(NotePage, {
          date: '2022-03-05',
          visibilityStatus: VISIBILITY_STATUSES.CURRENT,
          noteType: NOTE_TYPES.OTHER,
          recordType: ImagingRequest.name,
          recordId: ir.id,
        }),
        fake(NotePage, {
          date: '2022-03-06',
          visibilityStatus: VISIBILITY_STATUSES.CURRENT,
          noteType: NOTE_TYPES.OTHER,
          recordType: ImagingRequest.name,
          recordId: ir.id,
        }),
      ]);
      await NoteItem.bulkCreate([
        fake(NoteItem, { notePageId: np1.id, content: 'Suspected adenoma' }),
        fake(NoteItem, { notePageId: np1.id, content: 'Patient may need mobility assistance' }),
        fake(NoteItem, {
          notePageId: np2.id,
          content: 'Patient may have shrapnel in leg - need to confirm beforehand',
        }),
      ]);

      await ir.setAreas([resources.area1.id, resources.area2.id]);
      await ir.reload();
      const mat = await FhirServiceRequest.materialiseFromUpstream(ir.id);
      await FhirServiceRequest.resolveUpstreams();

      const path = `/v1/integration/${INTEGRATION_ROUTE}/ServiceRequest/${mat.id}`;

      // act
      const response = await app.get(path);

      // normalise for comparison
      // eslint-disable-next-line no-unused-expressions
      response.body?.orderDetail?.sort((a, b) => a.text.localeCompare(b.text));
      response.body?.identifier?.sort((a, b) => a.system.localeCompare(b.system));

      // assert
      expect(response.body).toMatchObject({
        resourceType: 'ServiceRequest',
        id: expect.any(String),
        meta: {
          lastUpdated: formatFhirDate(mat.lastUpdated),
        },
        identifier: [
          {
            system: 'http://data-dictionary.tamanu-fiji.org/tamanu-id-imagingrequest.html',
            value: ir.id,
          },
          {
            system: 'http://data-dictionary.tamanu-fiji.org/tamanu-mrid-imagingrequest.html',
            value: ir.displayId,
          },
        ],
        status: 'completed',
        intent: 'order',
        category: [
          {
            coding: [
              {
                system: 'http://snomed.info/sct',
                code: '363679005',
              },
            ],
          },
        ],
        priority: 'routine',
        code: {
          text: 'X-Ray',
        },
        orderDetail: [
          {
            text: resources.extCode1.description,
            coding: [
              {
                code: resources.extCode1.code,
                system: 'http://data-dictionary.tamanu-fiji.org/rispacs-billing-code.html',
              },
            ],
          },
          {
            text: resources.extCode2.description,
            coding: [
              {
                code: resources.extCode2.code,
                system: 'http://data-dictionary.tamanu-fiji.org/rispacs-billing-code.html',
              },
            ],
          },
        ].sort((a, b) => a.text.localeCompare(b.text)),
        subject: {
          reference: `Patient/${resources.fhirPatient.id}`,
          type: 'Patient',
          display: `${resources.patient.firstName} ${resources.patient.lastName}`,
        },
        encounter: {
          reference: `Encounter/${fhirEncounter.id}`,
          type: 'Encounter',
        },
        occurrenceDateTime: formatFhirDate('2022-03-04 15:30:00'),
        requester: {
          display: resources.practitioner.displayName,
        },
        locationCode: [
          {
            text: resources.facility.name,
          },
        ],
        note: [
          {
            time: formatFhirDate('2022-03-05'),
            text: `Suspected adenoma

Patient may need mobility assistance`,
          },
          {
            time: formatFhirDate('2022-03-06'),
            text: 'Patient may have shrapnel in leg - need to confirm beforehand',
          },
        ],
      });
      expect(response.headers['last-modified']).toBe(formatRFC7231(new Date(mat.lastUpdated)));
      expect(response).toHaveSucceeded();

      // regression EPI-403
      expect(response.body.subject).not.toHaveProperty('identifier');
    });

    it('fetches a service request by materialised ID (lab request)', async () => {
      // arrange
      const {
        FhirServiceRequest,
        LabRequest,
        ReferenceData,
        LabTestPanel,
        LabTestPanelRequest,
      } = ctx.store.models;
      const category = await ReferenceData.create({
        id: 'test1',
        type: 'labTestCategory',
        code: 'test1',
        name: 'Test 1',
      });
      const labTestPanel = await LabTestPanel.create({
        ...fake(LabTestPanel),
        categoryId: category.id,
      });
      const labTestPanelRequest = await LabTestPanelRequest.create({
        ...fake(LabTestPanelRequest),
        labTestPanelId: labTestPanel.id,
        encounterId: encounter.id,
      });
      const labRequestData = await randomLabRequest(ctx.store.models, {
        requestedById: resources.practitioner.id,
        patientId: resources.patient.id,
        encounterId: encounter.id,
        status: LAB_REQUEST_STATUSES.PUBLISHED,
        labTestPanelRequestId: labTestPanelRequest.id, // make one of them part of a panel
        requestedDate: '2022-07-27 16:30:00',
      });
      const lr = await LabRequest.create(labRequestData);
      const mat = await FhirServiceRequest.materialiseFromUpstream(lr.id);
      await FhirServiceRequest.resolveUpstreams();

      const path = `/v1/integration/${INTEGRATION_ROUTE}/ServiceRequest/${mat.id}`;

      // act
      const response = await app.get(path);

      // normalise for comparison
      // eslint-disable-next-line no-unused-expressions
      response.body?.orderDetail?.sort((a, b) => a.text.localeCompare(b.text));
      response.body?.identifier?.sort((a, b) => a.system.localeCompare(b.system));

      // assert
      expect(response.body).toMatchObject({
        resourceType: 'ServiceRequest',
        id: expect.any(String),
        meta: {
          lastUpdated: formatFhirDate(mat.lastUpdated),
        },
        identifier: [
          {
            system: 'http://data-dictionary.tamanu-fiji.org/tamanu-id-labrequest.html',
            value: lr.id,
          },
          {
            system: 'http://data-dictionary.tamanu-fiji.org/tamanu-mrid-labrequest.html',
            value: lr.displayId,
          },
        ],
        status: 'completed',
        intent: 'order',
        category: [
          {
            coding: [
              {
                system: 'http://snomed.info/sct',
                code: '108252007',
              },
            ],
          },
        ],
        priority: 'routine',
        code: {
          coding: [
            {
              code: labTestPanel.externalCode,
              display: labTestPanel.name,
              system:
                'http://intersystems.com/fhir/extn/sda3/lib/code-table-translated-prior-codes',
            },
          ],
        },
        orderDetail: [],
        subject: {
          reference: `Patient/${resources.fhirPatient.id}`,
          type: 'Patient',
          display: `${resources.patient.firstName} ${resources.patient.lastName}`,
        },
        encounter: {
          reference: `Encounter/${fhirEncounter.id}`,
          type: 'Encounter',
        },
        occurrenceDateTime: formatFhirDate('2022-07-27 16:30:00'),
        requester: {
          display: resources.practitioner.displayName,
          reference: `Practitioner/${resources.practitioner.id}`,
        },
        locationCode: [],
        note: [],
      });
      expect(response.headers['last-modified']).toBe(formatRFC7231(new Date(mat.lastUpdated)));
      expect(response).toHaveSucceeded();

      // regression EPI-403
      expect(response.body.subject).not.toHaveProperty('identifier');
    });

    it('materialises the default priority if the source data has a null priority', async () => {
      // arrange
      const { FhirServiceRequest, ImagingRequest } = ctx.store.models;
      const ir = await ImagingRequest.create(
        fake(ImagingRequest, {
          requestedById: resources.practitioner.id,
          encounterId: encounter.id,
          locationGroupId: resources.locationGroup.id,
          status: IMAGING_REQUEST_STATUS_TYPES.COMPLETED,
          priority: null,
          requestedDate: '2022-03-04 15:30:00',
          imagingType: 'xRay',
        }),
      );
      await ir.setAreas([resources.area1.id, resources.area2.id]);
      await ir.reload();
      const mat = await FhirServiceRequest.materialiseFromUpstream(ir.id);
      await FhirServiceRequest.resolveUpstreams();

      const path = `/v1/integration/${INTEGRATION_ROUTE}/ServiceRequest/${mat.id}`;

      // act
      const response = await app.get(path);
      response.body?.identifier?.sort((a, b) => a.system.localeCompare(b.system));

      // assert
      expect(response.body).toMatchObject({
        resourceType: 'ServiceRequest',
        id: expect.any(String),
        identifier: [
          {
            system: 'http://data-dictionary.tamanu-fiji.org/tamanu-id-imagingrequest.html',
            value: ir.id,
          },
          {
            system: 'http://data-dictionary.tamanu-fiji.org/tamanu-mrid-imagingrequest.html',
            value: ir.displayId,
          },
        ],
        priority: 'routine',
      });
      expect(response).toHaveSucceeded();
    });

    it('searches a single service request by Tamanu UUID', async () => {
      // arrange
      const { FhirServiceRequest, ImagingRequest } = ctx.store.models;
      const ir = await ImagingRequest.create(
        fake(ImagingRequest, {
          requestedById: resources.practitioner.id,
          encounterId: encounter.id,
          locationGroupId: resources.locationGroup.id,
          status: IMAGING_REQUEST_STATUS_TYPES.COMPLETED,
          priority: 'routine',
          requestedDate: '2023-11-12 13:14:15',
          imagingType: 'xRay',
        }),
      );
      await ir.setAreas([resources.area1.id, resources.area2.id]);
      await ir.reload();
      await FhirServiceRequest.materialiseFromUpstream(ir.id);
      await FhirServiceRequest.resolveUpstreams();

      const id = encodeURIComponent(
        `http://data-dictionary.tamanu-fiji.org/tamanu-id-imagingrequest.html|${ir.id}`,
      );
      const path = `/v1/integration/${INTEGRATION_ROUTE}/ServiceRequest?identifier=${id}`;

      // act
      const response = await app.get(path);
      response.body?.entry?.[0]?.orderDetail?.sort((a, b) => a.text.localeCompare(b.text));
      response.body?.entry?.[0]?.identifier?.sort((a, b) => a.system.localeCompare(b.system));

      // assert
      expect(response.body).toMatchObject({
        resourceType: 'Bundle',
        id: expect.any(String),
        timestamp: expect.any(String),
        type: 'searchset',
        total: 1,
        link: [
          {
            relation: 'self',
            url: expect.stringContaining(path),
          },
        ],
        entry: [
          {
            resource: {
              resourceType: 'ServiceRequest',
              id: expect.any(String),
              meta: {
                lastUpdated: expect.any(String),
              },
              identifier: [
                {
                  system: 'http://data-dictionary.tamanu-fiji.org/tamanu-id-imagingrequest.html',
                  value: ir.id,
                },
                {
                  system: 'http://data-dictionary.tamanu-fiji.org/tamanu-mrid-imagingrequest.html',
                  value: ir.displayId,
                },
              ],
              status: 'completed',
              intent: 'order',
              category: [
                {
                  coding: [
                    {
                      system: 'http://snomed.info/sct',
                      code: '363679005',
                    },
                  ],
                },
              ],
              priority: 'routine',
              code: {
                text: 'X-Ray',
              },
              orderDetail: [
                {
                  text: resources.extCode1.description,
                  coding: [
                    {
                      code: resources.extCode1.code,
                      system: 'http://data-dictionary.tamanu-fiji.org/rispacs-billing-code.html',
                    },
                  ],
                },
                {
                  text: resources.extCode2.description,
                  coding: [
                    {
                      code: resources.extCode2.code,
                      system: 'http://data-dictionary.tamanu-fiji.org/rispacs-billing-code.html',
                    },
                  ],
                },
              ],
              subject: {
                reference: `Patient/${resources.fhirPatient.id}`,
                type: 'Patient',
                display: `${resources.patient.firstName} ${resources.patient.lastName}`,
              },
              occurrenceDateTime: formatFhirDate('2023-11-12 13:14:15'),
              requester: {
                display: resources.practitioner.displayName,
              },
              locationCode: [
                {
                  text: resources.facility.name,
                },
              ],
            },
          },
        ],
      });
      expect(response).toHaveSucceeded();
    });

    it('searches a single service request by Tamanu Display ID', async () => {
      // arrange
      const { FhirServiceRequest, ImagingRequest } = ctx.store.models;
      const ir = await ImagingRequest.create(
        fake(ImagingRequest, {
          requestedById: resources.practitioner.id,
          encounterId: encounter.id,
          locationGroupId: resources.locationGroup.id,
          status: IMAGING_REQUEST_STATUS_TYPES.COMPLETED,
          priority: 'routine',
          requestedDate: '2023-11-12 13:14:15',
          imagingType: 'xRay',
        }),
      );
      await ir.setAreas([resources.area1.id, resources.area2.id]);
      await ir.reload();
      await FhirServiceRequest.materialiseFromUpstream(ir.id);
      await FhirServiceRequest.resolveUpstreams();

      const id = encodeURIComponent(
        `http://data-dictionary.tamanu-fiji.org/tamanu-mrid-imagingrequest.html|${ir.displayId}`,
      );
      const path = `/v1/integration/${INTEGRATION_ROUTE}/ServiceRequest?identifier=${id}`;

      // act
      const response = await app.get(path);
      response.body?.entry?.[0]?.orderDetail?.sort((a, b) => a.text.localeCompare(b.text));
      response.body?.entry?.[0]?.identifier?.sort((a, b) => a.system.localeCompare(b.system));

      // assert
      expect(response.body).toMatchObject({
        resourceType: 'Bundle',
        id: expect.any(String),
        timestamp: expect.any(String),
        type: 'searchset',
        total: 1,
        link: [
          {
            relation: 'self',
            url: expect.stringContaining(path),
          },
        ],
        entry: [
          {
            resource: {
              resourceType: 'ServiceRequest',
              id: expect.any(String),
              meta: {
                lastUpdated: expect.any(String),
              },
              identifier: [
                {
                  system: 'http://data-dictionary.tamanu-fiji.org/tamanu-id-imagingrequest.html',
                  value: ir.id,
                },
                {
                  system: 'http://data-dictionary.tamanu-fiji.org/tamanu-mrid-imagingrequest.html',
                  value: ir.displayId,
                },
              ],
              status: 'completed',
              intent: 'order',
              category: [
                {
                  coding: [
                    {
                      system: 'http://snomed.info/sct',
                      code: '363679005',
                    },
                  ],
                },
              ],
              priority: 'routine',
              code: {
                text: 'X-Ray',
              },
              orderDetail: [
                {
                  text: resources.extCode1.description,
                  coding: [
                    {
                      code: resources.extCode1.code,
                      system: 'http://data-dictionary.tamanu-fiji.org/rispacs-billing-code.html',
                    },
                  ],
                },
                {
                  text: resources.extCode2.description,
                  coding: [
                    {
                      code: resources.extCode2.code,
                      system: 'http://data-dictionary.tamanu-fiji.org/rispacs-billing-code.html',
                    },
                  ],
                },
              ],
              subject: {
                reference: `Patient/${resources.fhirPatient.id}`,
                type: 'Patient',
                display: `${resources.patient.firstName} ${resources.patient.lastName}`,
              },
              occurrenceDateTime: formatFhirDate('2023-11-12 13:14:15'),
              requester: {
                display: resources.practitioner.displayName,
              },
              locationCode: [
                {
                  text: resources.facility.name,
                },
              ],
            },
          },
        ],
      });
      expect(response).toHaveSucceeded();
    });
  });

  describe('search', () => {
    let encounter;
    let irs;
    beforeAll(async () => {
      const {
        Encounter,
        FhirServiceRequest,
        ImagingRequest,
        ImagingRequestArea,
      } = ctx.store.models;
      await FhirServiceRequest.destroy({ where: {} });
      await ImagingRequest.destroy({ where: {} });
      await ImagingRequestArea.destroy({ where: {} });

      encounter = await Encounter.create(
        fake(Encounter, {
          patientId: resources.patient.id,
          locationId: resources.location.id,
          departmentId: resources.department.id,
          examinerId: resources.practitioner.id,
        }),
      );

      irs = await Promise.all([
        (async () => {
          const ir = await ImagingRequest.create(
            fake(ImagingRequest, {
              requestedById: resources.practitioner.id,
              encounterId: encounter.id,
              locationId: resources.location.id,
              status: IMAGING_REQUEST_STATUS_TYPES.IN_PROGRESS,
              priority: 'urgent',
              requestedDate: '2022-03-04 15:30:00',
            }),
          );

          await ir.setAreas([resources.area1.id]);
          await ir.reload();
          const mat = await FhirServiceRequest.materialiseFromUpstream(ir.id);
          mat.update({ lastUpdated: addDays(new Date(), 5) });
          return ir;
        })(),
        (async () => {
          const ir = await ImagingRequest.create(
            fake(ImagingRequest, {
              requestedById: resources.practitioner.id,
              encounterId: encounter.id,
              locationId: resources.location.id,
              status: IMAGING_REQUEST_STATUS_TYPES.COMPLETED,
              priority: 'routine',
              requestedDate: '2023-11-12 13:14:15',
            }),
          );

          await ir.setAreas([resources.area2.id]);
          await ir.reload();
          const mat = await FhirServiceRequest.materialiseFromUpstream(ir.id);
          mat.update({ lastUpdated: addDays(new Date(), 10) });
          return ir;
        })(),
      ]);
      await FhirServiceRequest.resolveUpstreams();
    });

    it('returns a list when passed no query params', async () => {
      const response = await app.get(`/v1/integration/${INTEGRATION_ROUTE}/ServiceRequest`);

      expect(response.body.total).toBe(2);
      expect(response).toHaveSucceeded();
    });

    it('sorts by lastUpdated ascending', async () => {
      const response = await app.get(
        `/v1/integration/${INTEGRATION_ROUTE}/ServiceRequest?_sort=_lastUpdated`,
      );

      expect(response.body.total).toBe(2);
      expect(response.body.entry.map(entry => entry.resource.identifier[0].value)).toEqual([
        irs[0].id,
        irs[1].id,
      ]);
      expect(response).toHaveSucceeded();
    });

    it('sorts by lastUpdated descending', async () => {
      const response = await app.get(
        `/v1/integration/${INTEGRATION_ROUTE}/ServiceRequest?_sort=-_lastUpdated`,
      );

      expect(response.body.total).toBe(2);
      expect(response.body.entry.map(entry => entry.resource.identifier[0].value)).toEqual([
        irs[1].id,
        irs[0].id,
      ]);
      expect(response).toHaveSucceeded();
    });

    it('sorts by status', async () => {
      const response = await app.get(
        `/v1/integration/${INTEGRATION_ROUTE}/ServiceRequest?_sort=status`,
      );

      expect(response.body.total).toBe(2);
      expect(response.body.entry.map(entry => entry.resource.identifier[0].value)).toEqual([
        irs[0].id, // active
        irs[1].id, // completed
      ]);
      expect(response).toHaveSucceeded();
    });

    it('sorts by priority', async () => {
      const response = await app.get(
        `/v1/integration/${INTEGRATION_ROUTE}/ServiceRequest?_sort=priority`,
      );

      expect(response.body.total).toBe(2);
      expect(response.body.entry.map(entry => entry.resource.identifier[0].value)).toEqual([
        irs[1].id, // normal
        irs[0].id, // urgent
      ]);
      expect(response).toHaveSucceeded();
    });

    it('filters by lastUpdated=gt with a date', async () => {
      const response = await app.get(
        `/v1/integration/${INTEGRATION_ROUTE}/ServiceRequest?_lastUpdated=gt${formatFhirDate(
          addDays(new Date(), 7),
          FHIR_DATETIME_PRECISION.DAYS,
        )}`,
      );

      expect(response.body.total).toBe(1);
      expect(response.body.entry[0].resource.identifier[0].value).toBe(irs[1].id);
      expect(response).toHaveSucceeded();
    });

    it('filters by lastUpdated=gt with a datetime', async () => {
      const response = await app.get(
        `/v1/integration/${INTEGRATION_ROUTE}/ServiceRequest?_lastUpdated=gt${encodeURIComponent(
          formatFhirDate(addDays(new Date(), 7)),
        )}`,
      );

      expect(response.body.total).toBe(1);
      expect(response.body.entry[0].resource.identifier[0].value).toBe(irs[1].id);
      expect(response).toHaveSucceeded();
    });

    it('filters by upstream ID (identifier)', async () => {
      const response = await app.get(
        `/v1/integration/${INTEGRATION_ROUTE}/ServiceRequest?identifier=${irs[0].id}`,
      );

      expect(response.body.total).toBe(1);
      expect(response.body.entry[0].resource.identifier[0].value).toBe(irs[0].id);
      expect(response).toHaveSucceeded();
    });

    it('filters by status', async () => {
      const response = await app.get(
        `/v1/integration/${INTEGRATION_ROUTE}/ServiceRequest?status=active`,
      );

      expect(response.body.total).toBe(1);
      expect(response.body.entry[0].resource.identifier[0].value).toBe(irs[0].id);
      expect(response).toHaveSucceeded();
    });

    it('filters by priority', async () => {
      const response = await app.get(
        `/v1/integration/${INTEGRATION_ROUTE}/ServiceRequest?priority=urgent`,
      );

      expect(response.body.total).toBe(1);
      expect(response.body.entry[0].resource.identifier[0].value).toBe(irs[0].id);
      expect(response).toHaveSucceeded();
    });

    it('filters by category (match)', async () => {
      const response = await app.get(
        `/v1/integration/${INTEGRATION_ROUTE}/ServiceRequest?category=363679005`,
      );

      expect(response.body.total).toBe(2);
      expect(response).toHaveSucceeded();
    });

    it('filters by category (no match)', async () => {
      const response = await app.get(
        `/v1/integration/${INTEGRATION_ROUTE}/ServiceRequest?category=363679123`,
      );

      expect(response.body.total).toBe(0);
      expect(response).toHaveSucceeded();
    });

    it('includes subject patient', async () => {
      const response = await app.get(
        `/v1/integration/${INTEGRATION_ROUTE}/ServiceRequest?category=363679005&_include=Patient:subject`,
      );

      expect(response.body.total).toBe(2);
      expect(response.body.entry.length).toBe(3);
      expect(response.body.entry.filter(({ search: { mode } }) => mode === 'match').length).toBe(2);
      expect(
        response.body.entry.find(({ search: { mode } }) => mode === 'include')?.resource.id,
      ).toBe(resources.fhirPatient.id);
      expect(response).toHaveSucceeded();
    });

    it('includes subject patient with targetType (match)', async () => {
      const response = await app.get(
        `/v1/integration/${INTEGRATION_ROUTE}/ServiceRequest?category=363679005&_include=Patient:subject:Patient`,
      );

      expect(response.body.total).toBe(2);
      expect(response.body.entry.length).toBe(3);
      expect(response.body.entry.filter(({ search: { mode } }) => mode === 'match').length).toBe(2);
      expect(
        response.body.entry.find(({ search: { mode } }) => mode === 'include')?.resource.id,
      ).toBe(resources.fhirPatient.id);
      expect(response).toHaveSucceeded();
    });

    it('includes subject patient with targetType (no match)', async () => {
      const response = await app.get(
        `/v1/integration/${INTEGRATION_ROUTE}/ServiceRequest?category=363679005&_include=Patient:subject:Practitioner`,
      );

      expect(response.body.total).toBe(2);
      expect(response.body.entry.length).toBe(2);
      expect(response.body.entry.filter(({ search: { mode } }) => mode === 'match').length).toBe(2);
      expect(response).toHaveSucceeded();
    });
  });

  describe('errors', () => {
    it('returns not found when fetching a non-existent service request', async () => {
      // arrange
      const id = fakeUUID();
      const path = `/v1/integration/${INTEGRATION_ROUTE}/ServiceRequest/${id}`;

      // act
      const response = await app.get(path);

      // assert
      expect(response.body).toMatchObject({
        resourceType: 'OperationOutcome',
        id: expect.any(String),
        issue: [
          {
            severity: 'error',
            code: 'not-found',
            diagnostics: expect.any(String),
            details: {
              text: `no ServiceRequest with id ${id}`,
            },
          },
        ],
      });
      expect(response.status).toBe(404);
    });

    it('returns an error if there are any unknown search params', async () => {
      // arrange
      const path = `/v1/integration/${INTEGRATION_ROUTE}/ServiceRequest?whatever=something`;

      // act
      const response = await app.get(path);

      // assert
      expect(response.body).toMatchObject({
        resourceType: 'OperationOutcome',
        id: expect.any(String),
        issue: [
          {
            severity: 'error',
            code: 'not-supported',
            diagnostics: expect.any(String),
            details: {
              text: 'parameter is not supported: whatever',
            },
          },
        ],
      });
      expect(response).toHaveRequestError(501);
    });
  });
});<|MERGE_RESOLUTION|>--- conflicted
+++ resolved
@@ -8,13 +8,9 @@
   IMAGING_REQUEST_STATUS_TYPES,
   NOTE_TYPES,
   VISIBILITY_STATUSES,
-<<<<<<< HEAD
+  LAB_REQUEST_STATUSES,
 } from '@tamanu/constants';
-=======
-  LAB_REQUEST_STATUSES,
-} from 'shared/constants';
 import { randomLabRequest } from '@tamanu/shared/demoData';
->>>>>>> e53a1cd0
 import { fakeUUID } from 'shared/utils/generateId';
 import { formatFhirDate } from 'shared/utils/fhir/datetime';
 
