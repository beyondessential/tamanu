/* eslint-disable no-unused-expressions */

import { addDays, formatRFC7231 } from 'date-fns';

import { fake, fakeReferenceData } from 'shared/test-helpers';
import {
  FHIR_DATETIME_PRECISION,
  IMAGING_REQUEST_STATUS_TYPES,
  NOTE_TYPES,
  VISIBILITY_STATUSES,
  LAB_REQUEST_STATUSES,
<<<<<<< HEAD
} from 'shared/constants';
=======
} from '@tamanu/constants';
>>>>>>> 237d7fd6
import { randomLabRequest } from '@tamanu/shared/demoData';
import { fakeUUID } from 'shared/utils/generateId';
import { formatFhirDate } from 'shared/utils/fhir/datetime';

import { createTestContext } from '../../utilities';

const INTEGRATION_ROUTE = 'fhir/mat';

describe(`Materialised FHIR - ServiceRequest`, () => {
  let ctx;
  let app;
  let resources;

  beforeAll(async () => {
    ctx = await createTestContext();
    app = await ctx.baseApp.asRole('practitioner');

    const {
      Department,
      Facility,
      ImagingAreaExternalCode,
      Location,
      LocationGroup,
      Patient,
      ReferenceData,
      User,
      FhirPatient,
    } = ctx.store.models;

    const [practitioner, patient, area1, area2, facility] = await Promise.all([
      User.create(fake(User)),
      Patient.create(fake(Patient)),
      ReferenceData.create({ ...fakeReferenceData('xRay'), type: 'xRayImagingArea' }),
      ReferenceData.create({ ...fakeReferenceData('xRay'), type: 'xRayImagingArea' }),
      Facility.create(fake(Facility)),
    ]);

    const [extCode1, extCode2, fhirPatient, locationGroup] = await Promise.all([
      ImagingAreaExternalCode.create(fake(ImagingAreaExternalCode, { areaId: area1.id })),
      ImagingAreaExternalCode.create(fake(ImagingAreaExternalCode, { areaId: area2.id })),
      FhirPatient.materialiseFromUpstream(patient.id),
      LocationGroup.create(fake(LocationGroup, { facilityId: facility.id })),
    ]);

    const location = await Location.create(
      fake(Location, { facilityId: facility.id, locationGroupId: locationGroup.id }),
    );
    const department = await Department.create(
      fake(Department, { locationId: location.id, facilityId: facility.id }),
    );

    resources = {
      practitioner,
      patient,
      area1,
      area2,
      facility,
      location,
      department,
      extCode1,
      extCode2,
      fhirPatient,
      locationGroup,
    };
  });
  afterAll(() => ctx.close());

  describe('materialise', () => {
    let encounter;
    let fhirEncounter;
    beforeEach(async () => {
      const {
        Encounter,
        FhirServiceRequest,
        ImagingRequest,
        ImagingRequestArea,
        LabRequest,
        LabTestPanel,
        LabTestPanelRequest,
        FhirEncounter,
      } = ctx.store.models;
      await FhirServiceRequest.destroy({ where: {} });
      await ImagingRequest.destroy({ where: {} });
      await ImagingRequestArea.destroy({ where: {} });
      await LabRequest.destroy({ where: {} });
      await LabTestPanel.destroy({ where: {} });
      await LabTestPanelRequest.destroy({ where: {} });

      encounter = await Encounter.create(
        fake(Encounter, {
          patientId: resources.patient.id,
          locationId: resources.location.id,
          departmentId: resources.department.id,
          examinerId: resources.practitioner.id,
        }),
      );

      fhirEncounter = await FhirEncounter.materialiseFromUpstream(encounter.id);
    });

    it('fetches a service request by materialised ID (imaging request)', async () => {
      // arrange
      const { FhirServiceRequest, ImagingRequest, NoteItem, NotePage } = ctx.store.models;
      const ir = await ImagingRequest.create(
        fake(ImagingRequest, {
          requestedById: resources.practitioner.id,
          encounterId: encounter.id,
          locationGroupId: resources.locationGroup.id,
          status: IMAGING_REQUEST_STATUS_TYPES.COMPLETED,
          priority: 'routine',
          requestedDate: '2022-03-04 15:30:00',
          imagingType: 'xRay',
        }),
      );
      const [np1, np2] = await NotePage.bulkCreate([
        fake(NotePage, {
          date: '2022-03-05',
          visibilityStatus: VISIBILITY_STATUSES.CURRENT,
          noteType: NOTE_TYPES.OTHER,
          recordType: ImagingRequest.name,
          recordId: ir.id,
        }),
        fake(NotePage, {
          date: '2022-03-06',
          visibilityStatus: VISIBILITY_STATUSES.CURRENT,
          noteType: NOTE_TYPES.OTHER,
          recordType: ImagingRequest.name,
          recordId: ir.id,
        }),
      ]);
      await NoteItem.bulkCreate([
        fake(NoteItem, { notePageId: np1.id, content: 'Suspected adenoma' }),
        fake(NoteItem, { notePageId: np1.id, content: 'Patient may need mobility assistance' }),
        fake(NoteItem, {
          notePageId: np2.id,
          content: 'Patient may have shrapnel in leg - need to confirm beforehand',
        }),
      ]);

      await ir.setAreas([resources.area1.id, resources.area2.id]);
      await ir.reload();
      const mat = await FhirServiceRequest.materialiseFromUpstream(ir.id);
      await FhirServiceRequest.resolveUpstreams();

      const path = `/v1/integration/${INTEGRATION_ROUTE}/ServiceRequest/${mat.id}`;

      // act
      const response = await app.get(path);

      // normalise for comparison
      // eslint-disable-next-line no-unused-expressions
      response.body?.orderDetail?.sort((a, b) => a.text.localeCompare(b.text));
      response.body?.identifier?.sort((a, b) => a.system.localeCompare(b.system));

      // assert
      expect(response.body).toMatchObject({
        resourceType: 'ServiceRequest',
        id: expect.any(String),
        meta: {
          lastUpdated: formatFhirDate(mat.lastUpdated),
        },
        identifier: [
          {
            system: 'http://data-dictionary.tamanu-fiji.org/tamanu-id-imagingrequest.html',
            value: ir.id,
          },
          {
            system: 'http://data-dictionary.tamanu-fiji.org/tamanu-mrid-imagingrequest.html',
            value: ir.displayId,
          },
        ],
        status: 'completed',
        intent: 'order',
        category: [
          {
            coding: [
              {
                system: 'http://snomed.info/sct',
                code: '363679005',
              },
            ],
          },
        ],
        priority: 'routine',
        code: {
          text: 'X-Ray',
        },
        orderDetail: [
          {
            text: resources.extCode1.description,
            coding: [
              {
                code: resources.extCode1.code,
                system: 'http://data-dictionary.tamanu-fiji.org/rispacs-billing-code.html',
              },
            ],
          },
          {
            text: resources.extCode2.description,
            coding: [
              {
                code: resources.extCode2.code,
                system: 'http://data-dictionary.tamanu-fiji.org/rispacs-billing-code.html',
              },
            ],
          },
        ].sort((a, b) => a.text.localeCompare(b.text)),
        subject: {
          reference: `Patient/${resources.fhirPatient.id}`,
          type: 'Patient',
          display: `${resources.patient.firstName} ${resources.patient.lastName}`,
        },
        encounter: {
          reference: `Encounter/${fhirEncounter.id}`,
          type: 'Encounter',
        },
        occurrenceDateTime: formatFhirDate('2022-03-04 15:30:00'),
        requester: {
          display: resources.practitioner.displayName,
        },
        locationCode: [
          {
            text: resources.facility.name,
          },
        ],
        note: [
          {
            time: formatFhirDate('2022-03-05'),
            text: `Suspected adenoma

Patient may need mobility assistance`,
          },
          {
            time: formatFhirDate('2022-03-06'),
            text: 'Patient may have shrapnel in leg - need to confirm beforehand',
          },
        ],
      });
      expect(response.headers['last-modified']).toBe(formatRFC7231(new Date(mat.lastUpdated)));
      expect(response).toHaveSucceeded();

      // regression EPI-403
      expect(response.body.subject).not.toHaveProperty('identifier');
    });

    it('fetches a service request by materialised ID (lab request)', async () => {
      // arrange
      const {
        FhirServiceRequest,
        LabRequest,
        ReferenceData,
        LabTestPanel,
        LabTestPanelRequest,
      } = ctx.store.models;
      const category = await ReferenceData.create({
        id: 'test1',
        type: 'labTestCategory',
        code: 'test1',
        name: 'Test 1',
      });
      const labTestPanel = await LabTestPanel.create({
        ...fake(LabTestPanel),
        categoryId: category.id,
      });
      const labTestPanelRequest = await LabTestPanelRequest.create({
        ...fake(LabTestPanelRequest),
        labTestPanelId: labTestPanel.id,
        encounterId: encounter.id,
      });
      const labRequestData = await randomLabRequest(ctx.store.models, {
        requestedById: resources.practitioner.id,
        patientId: resources.patient.id,
        encounterId: encounter.id,
        status: LAB_REQUEST_STATUSES.PUBLISHED,
        labTestPanelRequestId: labTestPanelRequest.id, // make one of them part of a panel
        requestedDate: '2022-07-27 16:30:00',
      });
      const lr = await LabRequest.create(labRequestData);
      const mat = await FhirServiceRequest.materialiseFromUpstream(lr.id);
      await FhirServiceRequest.resolveUpstreams();

      const path = `/v1/integration/${INTEGRATION_ROUTE}/ServiceRequest/${mat.id}`;

      // act
      const response = await app.get(path);

      // normalise for comparison
      // eslint-disable-next-line no-unused-expressions
      response.body?.orderDetail?.sort((a, b) => a.text.localeCompare(b.text));
      response.body?.identifier?.sort((a, b) => a.system.localeCompare(b.system));

      // assert
      expect(response.body).toMatchObject({
        resourceType: 'ServiceRequest',
        id: expect.any(String),
        meta: {
          lastUpdated: formatFhirDate(mat.lastUpdated),
        },
        identifier: [
          {
            system: 'http://data-dictionary.tamanu-fiji.org/tamanu-id-labrequest.html',
            value: lr.id,
          },
          {
            system: 'http://data-dictionary.tamanu-fiji.org/tamanu-mrid-labrequest.html',
            value: lr.displayId,
          },
        ],
        status: 'completed',
        intent: 'order',
        category: [
          {
            coding: [
              {
                system: 'http://snomed.info/sct',
                code: '108252007',
              },
            ],
          },
        ],
        priority: 'routine',
        code: {
          coding: [
            {
              code: labTestPanel.externalCode,
              display: labTestPanel.name,
              system:
                'http://intersystems.com/fhir/extn/sda3/lib/code-table-translated-prior-codes',
            },
          ],
        },
        orderDetail: [],
        subject: {
          reference: `Patient/${resources.fhirPatient.id}`,
          type: 'Patient',
          display: `${resources.patient.firstName} ${resources.patient.lastName}`,
        },
        encounter: {
          reference: `Encounter/${fhirEncounter.id}`,
          type: 'Encounter',
        },
        occurrenceDateTime: formatFhirDate('2022-07-27 16:30:00'),
        requester: {
          display: resources.practitioner.displayName,
          reference: `Practitioner/${resources.practitioner.id}`,
        },
        locationCode: [],
        note: [],
      });
      expect(response.headers['last-modified']).toBe(formatRFC7231(new Date(mat.lastUpdated)));
      expect(response).toHaveSucceeded();

      // regression EPI-403
      expect(response.body.subject).not.toHaveProperty('identifier');
    });

    it('materialises the default priority if the source data has a null priority', async () => {
      // arrange
      const { FhirServiceRequest, ImagingRequest } = ctx.store.models;
      const ir = await ImagingRequest.create(
        fake(ImagingRequest, {
          requestedById: resources.practitioner.id,
          encounterId: encounter.id,
          locationGroupId: resources.locationGroup.id,
          status: IMAGING_REQUEST_STATUS_TYPES.COMPLETED,
          priority: null,
          requestedDate: '2022-03-04 15:30:00',
          imagingType: 'xRay',
        }),
      );
      await ir.setAreas([resources.area1.id, resources.area2.id]);
      await ir.reload();
      const mat = await FhirServiceRequest.materialiseFromUpstream(ir.id);
      await FhirServiceRequest.resolveUpstreams();

      const path = `/v1/integration/${INTEGRATION_ROUTE}/ServiceRequest/${mat.id}`;

      // act
      const response = await app.get(path);
      response.body?.identifier?.sort((a, b) => a.system.localeCompare(b.system));

      // assert
      expect(response.body).toMatchObject({
        resourceType: 'ServiceRequest',
        id: expect.any(String),
        identifier: [
          {
            system: 'http://data-dictionary.tamanu-fiji.org/tamanu-id-imagingrequest.html',
            value: ir.id,
          },
          {
            system: 'http://data-dictionary.tamanu-fiji.org/tamanu-mrid-imagingrequest.html',
            value: ir.displayId,
          },
        ],
        priority: 'routine',
      });
      expect(response).toHaveSucceeded();
    });

    it('searches a single service request by Tamanu UUID', async () => {
      // arrange
      const { FhirServiceRequest, ImagingRequest } = ctx.store.models;
      const ir = await ImagingRequest.create(
        fake(ImagingRequest, {
          requestedById: resources.practitioner.id,
          encounterId: encounter.id,
          locationGroupId: resources.locationGroup.id,
          status: IMAGING_REQUEST_STATUS_TYPES.COMPLETED,
          priority: 'routine',
          requestedDate: '2023-11-12 13:14:15',
          imagingType: 'xRay',
        }),
      );
      await ir.setAreas([resources.area1.id, resources.area2.id]);
      await ir.reload();
      await FhirServiceRequest.materialiseFromUpstream(ir.id);
      await FhirServiceRequest.resolveUpstreams();

      const id = encodeURIComponent(
        `http://data-dictionary.tamanu-fiji.org/tamanu-id-imagingrequest.html|${ir.id}`,
      );
      const path = `/v1/integration/${INTEGRATION_ROUTE}/ServiceRequest?identifier=${id}`;

      // act
      const response = await app.get(path);
      response.body?.entry?.[0]?.orderDetail?.sort((a, b) => a.text.localeCompare(b.text));
      response.body?.entry?.[0]?.identifier?.sort((a, b) => a.system.localeCompare(b.system));

      // assert
      expect(response.body).toMatchObject({
        resourceType: 'Bundle',
        id: expect.any(String),
        timestamp: expect.any(String),
        type: 'searchset',
        total: 1,
        link: [
          {
            relation: 'self',
            url: expect.stringContaining(path),
          },
        ],
        entry: [
          {
            resource: {
              resourceType: 'ServiceRequest',
              id: expect.any(String),
              meta: {
                lastUpdated: expect.any(String),
              },
              identifier: [
                {
                  system: 'http://data-dictionary.tamanu-fiji.org/tamanu-id-imagingrequest.html',
                  value: ir.id,
                },
                {
                  system: 'http://data-dictionary.tamanu-fiji.org/tamanu-mrid-imagingrequest.html',
                  value: ir.displayId,
                },
              ],
              status: 'completed',
              intent: 'order',
              category: [
                {
                  coding: [
                    {
                      system: 'http://snomed.info/sct',
                      code: '363679005',
                    },
                  ],
                },
              ],
              priority: 'routine',
              code: {
                text: 'X-Ray',
              },
              orderDetail: [
                {
                  text: resources.extCode1.description,
                  coding: [
                    {
                      code: resources.extCode1.code,
                      system: 'http://data-dictionary.tamanu-fiji.org/rispacs-billing-code.html',
                    },
                  ],
                },
                {
                  text: resources.extCode2.description,
                  coding: [
                    {
                      code: resources.extCode2.code,
                      system: 'http://data-dictionary.tamanu-fiji.org/rispacs-billing-code.html',
                    },
                  ],
                },
              ],
              subject: {
                reference: `Patient/${resources.fhirPatient.id}`,
                type: 'Patient',
                display: `${resources.patient.firstName} ${resources.patient.lastName}`,
              },
              occurrenceDateTime: formatFhirDate('2023-11-12 13:14:15'),
              requester: {
                display: resources.practitioner.displayName,
              },
              locationCode: [
                {
                  text: resources.facility.name,
                },
              ],
            },
          },
        ],
      });
      expect(response).toHaveSucceeded();
    });

    it('searches a single service request by Tamanu Display ID', async () => {
      // arrange
      const { FhirServiceRequest, ImagingRequest } = ctx.store.models;
      const ir = await ImagingRequest.create(
        fake(ImagingRequest, {
          requestedById: resources.practitioner.id,
          encounterId: encounter.id,
          locationGroupId: resources.locationGroup.id,
          status: IMAGING_REQUEST_STATUS_TYPES.COMPLETED,
          priority: 'routine',
          requestedDate: '2023-11-12 13:14:15',
          imagingType: 'xRay',
        }),
      );
      await ir.setAreas([resources.area1.id, resources.area2.id]);
      await ir.reload();
      await FhirServiceRequest.materialiseFromUpstream(ir.id);
      await FhirServiceRequest.resolveUpstreams();

      const id = encodeURIComponent(
        `http://data-dictionary.tamanu-fiji.org/tamanu-mrid-imagingrequest.html|${ir.displayId}`,
      );
      const path = `/v1/integration/${INTEGRATION_ROUTE}/ServiceRequest?identifier=${id}`;

      // act
      const response = await app.get(path);
      response.body?.entry?.[0]?.orderDetail?.sort((a, b) => a.text.localeCompare(b.text));
      response.body?.entry?.[0]?.identifier?.sort((a, b) => a.system.localeCompare(b.system));

      // assert
      expect(response.body).toMatchObject({
        resourceType: 'Bundle',
        id: expect.any(String),
        timestamp: expect.any(String),
        type: 'searchset',
        total: 1,
        link: [
          {
            relation: 'self',
            url: expect.stringContaining(path),
          },
        ],
        entry: [
          {
            resource: {
              resourceType: 'ServiceRequest',
              id: expect.any(String),
              meta: {
                lastUpdated: expect.any(String),
              },
              identifier: [
                {
                  system: 'http://data-dictionary.tamanu-fiji.org/tamanu-id-imagingrequest.html',
                  value: ir.id,
                },
                {
                  system: 'http://data-dictionary.tamanu-fiji.org/tamanu-mrid-imagingrequest.html',
                  value: ir.displayId,
                },
              ],
              status: 'completed',
              intent: 'order',
              category: [
                {
                  coding: [
                    {
                      system: 'http://snomed.info/sct',
                      code: '363679005',
                    },
                  ],
                },
              ],
              priority: 'routine',
              code: {
                text: 'X-Ray',
              },
              orderDetail: [
                {
                  text: resources.extCode1.description,
                  coding: [
                    {
                      code: resources.extCode1.code,
                      system: 'http://data-dictionary.tamanu-fiji.org/rispacs-billing-code.html',
                    },
                  ],
                },
                {
                  text: resources.extCode2.description,
                  coding: [
                    {
                      code: resources.extCode2.code,
                      system: 'http://data-dictionary.tamanu-fiji.org/rispacs-billing-code.html',
                    },
                  ],
                },
              ],
              subject: {
                reference: `Patient/${resources.fhirPatient.id}`,
                type: 'Patient',
                display: `${resources.patient.firstName} ${resources.patient.lastName}`,
              },
              occurrenceDateTime: formatFhirDate('2023-11-12 13:14:15'),
              requester: {
                display: resources.practitioner.displayName,
              },
              locationCode: [
                {
                  text: resources.facility.name,
                },
              ],
            },
          },
        ],
      });
      expect(response).toHaveSucceeded();
    });
  });

  describe('search', () => {
    let encounter;
    let fhirEncounter;
    let irs;
    beforeAll(async () => {
      const {
        Encounter,
        FhirServiceRequest,
        ImagingRequest,
        ImagingRequestArea,
        FhirEncounter,
      } = ctx.store.models;
      await FhirServiceRequest.destroy({ where: {} });
      await ImagingRequest.destroy({ where: {} });
      await ImagingRequestArea.destroy({ where: {} });

      encounter = await Encounter.create(
        fake(Encounter, {
          patientId: resources.patient.id,
          locationId: resources.location.id,
          departmentId: resources.department.id,
          examinerId: resources.practitioner.id,
        }),
      );

      fhirEncounter = await FhirEncounter.materialiseFromUpstream(encounter.id);

      irs = await Promise.all([
        (async () => {
          const ir = await ImagingRequest.create(
            fake(ImagingRequest, {
              requestedById: resources.practitioner.id,
              encounterId: encounter.id,
              locationId: resources.location.id,
              status: IMAGING_REQUEST_STATUS_TYPES.IN_PROGRESS,
              priority: 'urgent',
              requestedDate: '2022-03-04 15:30:00',
            }),
          );

          await ir.setAreas([resources.area1.id]);
          await ir.reload();
          const mat = await FhirServiceRequest.materialiseFromUpstream(ir.id);
          mat.update({ lastUpdated: addDays(new Date(), 5) });
          return ir;
        })(),
        (async () => {
          const ir = await ImagingRequest.create(
            fake(ImagingRequest, {
              requestedById: resources.practitioner.id,
              encounterId: encounter.id,
              locationId: resources.location.id,
              status: IMAGING_REQUEST_STATUS_TYPES.COMPLETED,
              priority: 'routine',
              requestedDate: '2023-11-12 13:14:15',
            }),
          );

          await ir.setAreas([resources.area2.id]);
          await ir.reload();
          const mat = await FhirServiceRequest.materialiseFromUpstream(ir.id);
          mat.update({ lastUpdated: addDays(new Date(), 10) });
          return ir;
        })(),
      ]);
      await FhirServiceRequest.resolveUpstreams();
    });

    it('returns a list when passed no query params', async () => {
      const response = await app.get(`/v1/integration/${INTEGRATION_ROUTE}/ServiceRequest`);

      expect(response.body.total).toBe(2);
      expect(response).toHaveSucceeded();
    });

    it('sorts by lastUpdated ascending', async () => {
      const response = await app.get(
        `/v1/integration/${INTEGRATION_ROUTE}/ServiceRequest?_sort=_lastUpdated`,
      );

      expect(response.body.total).toBe(2);
      expect(response.body.entry.map(entry => entry.resource.identifier[0].value)).toEqual([
        irs[0].id,
        irs[1].id,
      ]);
      expect(response).toHaveSucceeded();
    });

    it('sorts by lastUpdated descending', async () => {
      const response = await app.get(
        `/v1/integration/${INTEGRATION_ROUTE}/ServiceRequest?_sort=-_lastUpdated`,
      );

      expect(response.body.total).toBe(2);
      expect(response.body.entry.map(entry => entry.resource.identifier[0].value)).toEqual([
        irs[1].id,
        irs[0].id,
      ]);
      expect(response).toHaveSucceeded();
    });

    it('sorts by status', async () => {
      const response = await app.get(
        `/v1/integration/${INTEGRATION_ROUTE}/ServiceRequest?_sort=status`,
      );

      expect(response.body.total).toBe(2);
      expect(response.body.entry.map(entry => entry.resource.identifier[0].value)).toEqual([
        irs[0].id, // active
        irs[1].id, // completed
      ]);
      expect(response).toHaveSucceeded();
    });

    it('sorts by priority', async () => {
      const response = await app.get(
        `/v1/integration/${INTEGRATION_ROUTE}/ServiceRequest?_sort=priority`,
      );

      expect(response.body.total).toBe(2);
      expect(response.body.entry.map(entry => entry.resource.identifier[0].value)).toEqual([
        irs[1].id, // normal
        irs[0].id, // urgent
      ]);
      expect(response).toHaveSucceeded();
    });

    it('filters by lastUpdated=gt with a date', async () => {
      const response = await app.get(
        `/v1/integration/${INTEGRATION_ROUTE}/ServiceRequest?_lastUpdated=gt${formatFhirDate(
          addDays(new Date(), 7),
          FHIR_DATETIME_PRECISION.DAYS,
        )}`,
      );

      expect(response.body.total).toBe(1);
      expect(response.body.entry[0].resource.identifier[0].value).toBe(irs[1].id);
      expect(response).toHaveSucceeded();
    });

    it('filters by lastUpdated=gt with a datetime', async () => {
      const response = await app.get(
        `/v1/integration/${INTEGRATION_ROUTE}/ServiceRequest?_lastUpdated=gt${encodeURIComponent(
          formatFhirDate(addDays(new Date(), 7)),
        )}`,
      );

      expect(response.body.total).toBe(1);
      expect(response.body.entry[0].resource.identifier[0].value).toBe(irs[1].id);
      expect(response).toHaveSucceeded();
    });

    it('filters by upstream ID (identifier)', async () => {
      const response = await app.get(
        `/v1/integration/${INTEGRATION_ROUTE}/ServiceRequest?identifier=${irs[0].id}`,
      );

      expect(response.body.total).toBe(1);
      expect(response.body.entry[0].resource.identifier[0].value).toBe(irs[0].id);
      expect(response).toHaveSucceeded();
    });

    it('filters by status', async () => {
      const response = await app.get(
        `/v1/integration/${INTEGRATION_ROUTE}/ServiceRequest?status=active`,
      );

      expect(response.body.total).toBe(1);
      expect(response.body.entry[0].resource.identifier[0].value).toBe(irs[0].id);
      expect(response).toHaveSucceeded();
    });

    it('filters by priority', async () => {
      const response = await app.get(
        `/v1/integration/${INTEGRATION_ROUTE}/ServiceRequest?priority=urgent`,
      );

      expect(response.body.total).toBe(1);
      expect(response.body.entry[0].resource.identifier[0].value).toBe(irs[0].id);
      expect(response).toHaveSucceeded();
    });

    it('filters by category (match)', async () => {
      const response = await app.get(
        `/v1/integration/${INTEGRATION_ROUTE}/ServiceRequest?category=363679005`,
      );

      expect(response.body.total).toBe(2);
      expect(response).toHaveSucceeded();
    });

    it('filters by category (no match)', async () => {
      const response = await app.get(
        `/v1/integration/${INTEGRATION_ROUTE}/ServiceRequest?category=363679123`,
      );

      expect(response.body.total).toBe(0);
      expect(response).toHaveSucceeded();
    });

    it('includes subject patient', async () => {
      const response = await app.get(
        `/v1/integration/${INTEGRATION_ROUTE}/ServiceRequest?category=363679005&_include=Patient:subject`,
      );

      expect(response.body.total).toBe(2);
      expect(response.body.entry.length).toBe(3);
      expect(response.body.entry.filter(({ search: { mode } }) => mode === 'match').length).toBe(2);
      expect(
        response.body.entry.find(({ search: { mode } }) => mode === 'include')?.resource.id,
      ).toBe(resources.fhirPatient.id);
      expect(response).toHaveSucceeded();
    });

    it('includes subject patient with targetType (match)', async () => {
      const response = await app.get(
        `/v1/integration/${INTEGRATION_ROUTE}/ServiceRequest?category=363679005&_include=Patient:subject:Patient`,
      );

      expect(response.body.total).toBe(2);
      expect(response.body.entry.length).toBe(3);
      expect(response.body.entry.filter(({ search: { mode } }) => mode === 'match').length).toBe(2);
      expect(
        response.body.entry.find(({ search: { mode } }) => mode === 'include')?.resource.id,
      ).toBe(resources.fhirPatient.id);
      expect(response).toHaveSucceeded();
    });

    it('includes subject patient with targetType (no match)', async () => {
      const response = await app.get(
        `/v1/integration/${INTEGRATION_ROUTE}/ServiceRequest?category=363679005&_include=Patient:subject:Practitioner`,
      );

      expect(response.body.total).toBe(2);
      expect(response.body.entry.length).toBe(2);
      expect(response.body.entry.filter(({ search: { mode } }) => mode === 'match').length).toBe(2);
      expect(response).toHaveSucceeded();
    });

    it('includes encounter as materialised encounter', async () => {
      const response = await app.get(
        `/v1/integration/${INTEGRATION_ROUTE}/ServiceRequest?category=363679005&_include=Encounter:encounter`,
      );

      expect(response.body.total).toBe(2);
      expect(response.body.entry.length).toBe(3);
      expect(response.body.entry.filter(({ search: { mode } }) => mode === 'match').length).toBe(2);
      expect(
        response.body.entry.find(({ search: { mode } }) => mode === 'include')?.resource.id,
      ).toBe(fhirEncounter.id);
      expect(response).toHaveSucceeded();
    });
  });

  describe('errors', () => {
    it('returns not found when fetching a non-existent service request', async () => {
      // arrange
      const id = fakeUUID();
      const path = `/v1/integration/${INTEGRATION_ROUTE}/ServiceRequest/${id}`;

      // act
      const response = await app.get(path);

      // assert
      expect(response.body).toMatchObject({
        resourceType: 'OperationOutcome',
        id: expect.any(String),
        issue: [
          {
            severity: 'error',
            code: 'not-found',
            diagnostics: expect.any(String),
            details: {
              text: `no ServiceRequest with id ${id}`,
            },
          },
        ],
      });
      expect(response.status).toBe(404);
    });

    it('returns an error if there are any unknown search params', async () => {
      // arrange
      const path = `/v1/integration/${INTEGRATION_ROUTE}/ServiceRequest?whatever=something`;

      // act
      const response = await app.get(path);

      // assert
      expect(response.body).toMatchObject({
        resourceType: 'OperationOutcome',
        id: expect.any(String),
        issue: [
          {
            severity: 'error',
            code: 'not-supported',
            diagnostics: expect.any(String),
            details: {
              text: 'parameter is not supported: whatever',
            },
          },
        ],
      });
      expect(response).toHaveRequestError(501);
    });
  });
});<|MERGE_RESOLUTION|>--- conflicted
+++ resolved
@@ -9,11 +9,7 @@
   NOTE_TYPES,
   VISIBILITY_STATUSES,
   LAB_REQUEST_STATUSES,
-<<<<<<< HEAD
-} from 'shared/constants';
-=======
 } from '@tamanu/constants';
->>>>>>> 237d7fd6
 import { randomLabRequest } from '@tamanu/shared/demoData';
 import { fakeUUID } from 'shared/utils/generateId';
 import { formatFhirDate } from 'shared/utils/fhir/datetime';
