/* eslint-disable no-unused-expressions */

import { addDays, formatRFC7231 } from 'date-fns';

import { fake } from 'shared/test-helpers';
import {
  FHIR_DATETIME_PRECISION,
  IMAGING_REQUEST_STATUS_TYPES,
  NOTE_TYPES,
  VISIBILITY_STATUSES,
  LAB_REQUEST_STATUSES,
} from '@tamanu/constants';
import { randomLabRequest } from '@tamanu/shared/demoData';
import { fakeUUID } from 'shared/utils/generateId';
import { formatFhirDate } from 'shared/utils/fhir/datetime';

import { createTestContext } from '../../utilities';
import { fakeResourcesOfFhirServiceRequest } from '../../fake/fhir';

const INTEGRATION_ROUTE = 'fhir/mat';

describe(`Materialised FHIR - ServiceRequest`, () => {
  let ctx;
  let app;
  let resources;
<<<<<<< HEAD
  let fhirResources;
=======
  const fhirResources = {
    fhirPractitioner: null,
    fhirEncounter: null,
  };
>>>>>>> 0aa048a5

  beforeAll(async () => {
    ctx = await createTestContext();
    app = await ctx.baseApp.asRole('practitioner');
    resources = await fakeResourcesOfFhirServiceRequest(ctx.store.models);
    const { FhirPractitioner } = ctx.store.models;
    const fhirPractitioner = await FhirPractitioner.materialiseFromUpstream(
      resources.practitioner.id,
    );
    fhirResources.fhirPractitioner = fhirPractitioner;
  });
  afterAll(() => ctx.close());

  describe('materialise', () => {
    beforeEach(async () => {
      const {
        FhirServiceRequest,
        ImagingRequest,
        ImagingRequestArea,
        LabRequest,
        LabTestPanel,
        LabTestPanelRequest,
        FhirEncounter,
      } = ctx.store.models;
      await FhirEncounter.destroy({ where: {} });
      await FhirServiceRequest.destroy({ where: {} });
      await ImagingRequest.destroy({ where: {} });
      await ImagingRequestArea.destroy({ where: {} });
      await LabRequest.destroy({ where: {} });
      await LabTestPanel.destroy({ where: {} });
      await LabTestPanelRequest.destroy({ where: {} });

      const fhirEncounter = await FhirEncounter.materialiseFromUpstream(resources.encounter.id);
<<<<<<< HEAD
      fhirResources = { fhirEncounter };
=======
      fhirResources.fhirEncounter = fhirEncounter;
>>>>>>> 0aa048a5
    });

    it('fetches a service request by materialised ID (imaging request)', async () => {
      // arrange
      const { FhirServiceRequest, ImagingRequest, Note } = ctx.store.models;
      const ir = await ImagingRequest.create(
        fake(ImagingRequest, {
          requestedById: resources.practitioner.id,
          encounterId: resources.encounter.id,
          locationGroupId: resources.locationGroup.id,
          status: IMAGING_REQUEST_STATUS_TYPES.COMPLETED,
          priority: 'routine',
          requestedDate: '2022-03-04 15:30:00',
          imagingType: 'xRay',
        }),
      );
      await Note.bulkCreate([
        fake(Note, {
          date: '2022-03-05',
          visibilityStatus: VISIBILITY_STATUSES.CURRENT,
          noteType: NOTE_TYPES.OTHER,
          recordType: ImagingRequest.name,
          recordId: ir.id,
          content: 'Suspected adenoma',
        }),
        fake(Note, {
          date: '2022-03-06',
          visibilityStatus: VISIBILITY_STATUSES.CURRENT,
          noteType: NOTE_TYPES.OTHER,
          recordType: ImagingRequest.name,
          recordId: ir.id,
          content: 'Patient may need mobility assistance',
        }),
      ]);

      await ir.setAreas([resources.area1.id, resources.area2.id]);
      await ir.reload();
      const mat = await FhirServiceRequest.materialiseFromUpstream(ir.id);
      await FhirServiceRequest.resolveUpstreams();

      const path = `/v1/integration/${INTEGRATION_ROUTE}/ServiceRequest/${mat.id}`;

      // act
      const response = await app.get(path);

      // normalise for comparison
      // eslint-disable-next-line no-unused-expressions
      response.body?.orderDetail?.sort((a, b) => a.text.localeCompare(b.text));
      response.body?.identifier?.sort((a, b) => a.system.localeCompare(b.system));

      // assert
      expect(response.body).toMatchObject({
        resourceType: 'ServiceRequest',
        id: expect.any(String),
        meta: {
          lastUpdated: formatFhirDate(mat.lastUpdated),
        },
        identifier: [
          {
            system: 'http://data-dictionary.tamanu-fiji.org/tamanu-id-imagingrequest.html',
            value: ir.id,
          },
          {
            system: 'http://data-dictionary.tamanu-fiji.org/tamanu-mrid-imagingrequest.html',
            value: ir.displayId,
          },
        ],
        status: 'completed',
        intent: 'order',
        category: [
          {
            coding: [
              {
                system: 'http://snomed.info/sct',
                code: '363679005',
              },
            ],
          },
        ],
        priority: 'routine',
        code: {
          text: 'X-Ray',
        },
        orderDetail: [
          {
            text: resources.extCode1.description,
            coding: [
              {
                code: resources.extCode1.code,
                system: 'http://data-dictionary.tamanu-fiji.org/rispacs-billing-code.html',
              },
            ],
          },
          {
            text: resources.extCode2.description,
            coding: [
              {
                code: resources.extCode2.code,
                system: 'http://data-dictionary.tamanu-fiji.org/rispacs-billing-code.html',
              },
            ],
          },
        ].sort((a, b) => a.text.localeCompare(b.text)),
        subject: {
          reference: `Patient/${resources.fhirPatient.id}`,
          type: 'Patient',
          display: `${resources.patient.firstName} ${resources.patient.lastName}`,
        },
        encounter: {
          reference: `Encounter/${fhirResources.fhirEncounter.id}`,
          type: 'Encounter',
        },
        occurrenceDateTime: formatFhirDate('2022-03-04 15:30:00'),
        requester: {
          type: 'Practitioner',
          reference: `Practitioner/${fhirResources.fhirPractitioner.id}`,
          display: fhirResources.fhirPractitioner.name[0].text,
        },
        locationCode: [
          {
            text: resources.facility.name,
          },
        ],
        note: [
          {
            time: formatFhirDate('2022-03-05'),
            text: 'Suspected adenoma',
          },
          {
            time: formatFhirDate('2022-03-06'),
            text: 'Patient may need mobility assistance',
          },
        ],
      });
      expect(response.headers['last-modified']).toBe(formatRFC7231(new Date(mat.lastUpdated)));
      expect(response).toHaveSucceeded();

      // regression EPI-403
      expect(response.body.subject).not.toHaveProperty('identifier');
    });

    it('fetches a service request by materialised ID (lab request)', async () => {
      // arrange
      const {
        FhirServiceRequest,
        LabRequest,
        ReferenceData,
        LabTestPanel,
        LabTestPanelRequest,
      } = ctx.store.models;
      const category = await ReferenceData.create({
        id: 'test1',
        type: 'labTestCategory',
        code: 'test1',
        name: 'Test 1',
      });
      const labTestPanel = await LabTestPanel.create({
        ...fake(LabTestPanel),
        categoryId: category.id,
      });
      const labTestPanelRequest = await LabTestPanelRequest.create({
        ...fake(LabTestPanelRequest),
        labTestPanelId: labTestPanel.id,
        encounterId: resources.encounter.id,
      });
      const labRequestData = await randomLabRequest(ctx.store.models, {
        requestedById: resources.practitioner.id,
        patientId: resources.patient.id,
        encounterId: resources.encounter.id,
        status: LAB_REQUEST_STATUSES.PUBLISHED,
        labTestPanelRequestId: labTestPanelRequest.id, // make one of them part of a panel
        requestedDate: '2022-07-27 16:30:00',
      });
      const lr = await LabRequest.create(labRequestData);
      const mat = await FhirServiceRequest.materialiseFromUpstream(lr.id);
      await FhirServiceRequest.resolveUpstreams();

      const path = `/v1/integration/${INTEGRATION_ROUTE}/ServiceRequest/${mat.id}`;

      // act
      const response = await app.get(path);

      // normalise for comparison
      // eslint-disable-next-line no-unused-expressions
      response.body?.orderDetail?.sort((a, b) => a.text.localeCompare(b.text));
      response.body?.identifier?.sort((a, b) => a.system.localeCompare(b.system));

      // assert
      expect(response.body).toMatchObject({
        resourceType: 'ServiceRequest',
        id: expect.any(String),
        meta: {
          lastUpdated: formatFhirDate(mat.lastUpdated),
        },
        identifier: [
          {
            system: 'http://data-dictionary.tamanu-fiji.org/tamanu-id-labrequest.html',
            value: lr.id,
          },
          {
            system: 'http://data-dictionary.tamanu-fiji.org/tamanu-mrid-labrequest.html',
            value: lr.displayId,
          },
        ],
        status: 'completed',
        intent: 'order',
        category: [
          {
            coding: [
              {
                system: 'http://snomed.info/sct',
                code: '108252007',
              },
            ],
          },
        ],
        priority: 'routine',
        code: {
          coding: [
            {
              code: labTestPanel.externalCode,
              display: labTestPanel.name,
              system:
                'http://intersystems.com/fhir/extn/sda3/lib/code-table-translated-prior-codes',
            },
          ],
        },
        orderDetail: [],
        subject: {
          reference: `Patient/${resources.fhirPatient.id}`,
          type: 'Patient',
          display: `${resources.patient.firstName} ${resources.patient.lastName}`,
        },
        encounter: {
          reference: `Encounter/${fhirResources.fhirEncounter.id}`,
          type: 'Encounter',
        },
        occurrenceDateTime: formatFhirDate('2022-07-27 16:30:00'),
        requester: {
          type: 'Practitioner',
          reference: `Practitioner/${fhirResources.fhirPractitioner.id}`,
          display: fhirResources.fhirPractitioner.name[0].text,
        },
        locationCode: [],
        note: [],
      });
      expect(response.headers['last-modified']).toBe(formatRFC7231(new Date(mat.lastUpdated)));
      expect(response).toHaveSucceeded();

      // regression EPI-403
      expect(response.body.subject).not.toHaveProperty('identifier');
    });

    it('materialises the default priority if the source data has a null priority', async () => {
      // arrange
      const { FhirServiceRequest, ImagingRequest } = ctx.store.models;
      const ir = await ImagingRequest.create(
        fake(ImagingRequest, {
          requestedById: resources.practitioner.id,
          encounterId: resources.encounter.id,
          locationGroupId: resources.locationGroup.id,
          status: IMAGING_REQUEST_STATUS_TYPES.COMPLETED,
          priority: null,
          requestedDate: '2022-03-04 15:30:00',
          imagingType: 'xRay',
        }),
      );
      await ir.setAreas([resources.area1.id, resources.area2.id]);
      await ir.reload();
      const mat = await FhirServiceRequest.materialiseFromUpstream(ir.id);
      await FhirServiceRequest.resolveUpstreams();

      const path = `/v1/integration/${INTEGRATION_ROUTE}/ServiceRequest/${mat.id}`;

      // act
      const response = await app.get(path);
      response.body?.identifier?.sort((a, b) => a.system.localeCompare(b.system));

      // assert
      expect(response.body).toMatchObject({
        resourceType: 'ServiceRequest',
        id: expect.any(String),
        identifier: [
          {
            system: 'http://data-dictionary.tamanu-fiji.org/tamanu-id-imagingrequest.html',
            value: ir.id,
          },
          {
            system: 'http://data-dictionary.tamanu-fiji.org/tamanu-mrid-imagingrequest.html',
            value: ir.displayId,
          },
        ],
        priority: 'routine',
      });
      expect(response).toHaveSucceeded();
    });

    it('searches a single service request by Tamanu UUID', async () => {
      // arrange
      const { FhirServiceRequest, ImagingRequest } = ctx.store.models;
      const ir = await ImagingRequest.create(
        fake(ImagingRequest, {
          requestedById: resources.practitioner.id,
          encounterId: resources.encounter.id,
          locationGroupId: resources.locationGroup.id,
          status: IMAGING_REQUEST_STATUS_TYPES.COMPLETED,
          priority: 'routine',
          requestedDate: '2023-11-12 13:14:15',
          imagingType: 'xRay',
        }),
      );
      await ir.setAreas([resources.area1.id, resources.area2.id]);
      await ir.reload();
      await FhirServiceRequest.materialiseFromUpstream(ir.id);
      await FhirServiceRequest.resolveUpstreams();

      const id = encodeURIComponent(
        `http://data-dictionary.tamanu-fiji.org/tamanu-id-imagingrequest.html|${ir.id}`,
      );
      const path = `/v1/integration/${INTEGRATION_ROUTE}/ServiceRequest?identifier=${id}`;

      // act
      const response = await app.get(path);
      response.body?.entry?.[0]?.orderDetail?.sort((a, b) => a.text.localeCompare(b.text));
      response.body?.entry?.[0]?.identifier?.sort((a, b) => a.system.localeCompare(b.system));

      // assert
      expect(response.body).toMatchObject({
        resourceType: 'Bundle',
        id: expect.any(String),
        timestamp: expect.any(String),
        type: 'searchset',
        total: 1,
        link: [
          {
            relation: 'self',
            url: expect.stringContaining(path),
          },
        ],
        entry: [
          {
            resource: {
              resourceType: 'ServiceRequest',
              id: expect.any(String),
              meta: {
                lastUpdated: expect.any(String),
              },
              identifier: [
                {
                  system: 'http://data-dictionary.tamanu-fiji.org/tamanu-id-imagingrequest.html',
                  value: ir.id,
                },
                {
                  system: 'http://data-dictionary.tamanu-fiji.org/tamanu-mrid-imagingrequest.html',
                  value: ir.displayId,
                },
              ],
              status: 'completed',
              intent: 'order',
              category: [
                {
                  coding: [
                    {
                      system: 'http://snomed.info/sct',
                      code: '363679005',
                    },
                  ],
                },
              ],
              priority: 'routine',
              code: {
                text: 'X-Ray',
              },
              orderDetail: [
                {
                  text: resources.extCode1.description,
                  coding: [
                    {
                      code: resources.extCode1.code,
                      system: 'http://data-dictionary.tamanu-fiji.org/rispacs-billing-code.html',
                    },
                  ],
                },
                {
                  text: resources.extCode2.description,
                  coding: [
                    {
                      code: resources.extCode2.code,
                      system: 'http://data-dictionary.tamanu-fiji.org/rispacs-billing-code.html',
                    },
                  ],
                },
              ],
              subject: {
                reference: `Patient/${resources.fhirPatient.id}`,
                type: 'Patient',
                display: `${resources.patient.firstName} ${resources.patient.lastName}`,
              },
              occurrenceDateTime: formatFhirDate('2023-11-12 13:14:15'),
              requester: {
                type: 'Practitioner',
                reference: `Practitioner/${fhirResources.fhirPractitioner.id}`,
                display: fhirResources.fhirPractitioner.name[0].text,
              },
              locationCode: [
                {
                  text: resources.facility.name,
                },
              ],
            },
          },
        ],
      });
      expect(response).toHaveSucceeded();
    });

    it('searches a single service request by Tamanu Display ID', async () => {
      // arrange
      const { FhirServiceRequest, ImagingRequest } = ctx.store.models;
      const ir = await ImagingRequest.create(
        fake(ImagingRequest, {
          requestedById: resources.practitioner.id,
          encounterId: resources.encounter.id,
          locationGroupId: resources.locationGroup.id,
          status: IMAGING_REQUEST_STATUS_TYPES.COMPLETED,
          priority: 'routine',
          requestedDate: '2023-11-12 13:14:15',
          imagingType: 'xRay',
        }),
      );
      await ir.setAreas([resources.area1.id, resources.area2.id]);
      await ir.reload();
      await FhirServiceRequest.materialiseFromUpstream(ir.id);
      await FhirServiceRequest.resolveUpstreams();

      const id = encodeURIComponent(
        `http://data-dictionary.tamanu-fiji.org/tamanu-mrid-imagingrequest.html|${ir.displayId}`,
      );
      const path = `/v1/integration/${INTEGRATION_ROUTE}/ServiceRequest?identifier=${id}`;

      // act
      const response = await app.get(path);
      response.body?.entry?.[0]?.orderDetail?.sort((a, b) => a.text.localeCompare(b.text));
      response.body?.entry?.[0]?.identifier?.sort((a, b) => a.system.localeCompare(b.system));

      // assert
      expect(response.body).toMatchObject({
        resourceType: 'Bundle',
        id: expect.any(String),
        timestamp: expect.any(String),
        type: 'searchset',
        total: 1,
        link: [
          {
            relation: 'self',
            url: expect.stringContaining(path),
          },
        ],
        entry: [
          {
            resource: {
              resourceType: 'ServiceRequest',
              id: expect.any(String),
              meta: {
                lastUpdated: expect.any(String),
              },
              identifier: [
                {
                  system: 'http://data-dictionary.tamanu-fiji.org/tamanu-id-imagingrequest.html',
                  value: ir.id,
                },
                {
                  system: 'http://data-dictionary.tamanu-fiji.org/tamanu-mrid-imagingrequest.html',
                  value: ir.displayId,
                },
              ],
              status: 'completed',
              intent: 'order',
              category: [
                {
                  coding: [
                    {
                      system: 'http://snomed.info/sct',
                      code: '363679005',
                    },
                  ],
                },
              ],
              priority: 'routine',
              code: {
                text: 'X-Ray',
              },
              orderDetail: [
                {
                  text: resources.extCode1.description,
                  coding: [
                    {
                      code: resources.extCode1.code,
                      system: 'http://data-dictionary.tamanu-fiji.org/rispacs-billing-code.html',
                    },
                  ],
                },
                {
                  text: resources.extCode2.description,
                  coding: [
                    {
                      code: resources.extCode2.code,
                      system: 'http://data-dictionary.tamanu-fiji.org/rispacs-billing-code.html',
                    },
                  ],
                },
              ],
              subject: {
                reference: `Patient/${resources.fhirPatient.id}`,
                type: 'Patient',
                display: `${resources.patient.firstName} ${resources.patient.lastName}`,
              },
              occurrenceDateTime: formatFhirDate('2023-11-12 13:14:15'),
              requester: {
                type: 'Practitioner',
                reference: `Practitioner/${fhirResources.fhirPractitioner.id}`,
                display: fhirResources.fhirPractitioner.name[0].text,
              },
              locationCode: [
                {
                  text: resources.facility.name,
                },
              ],
            },
          },
        ],
      });
      expect(response).toHaveSucceeded();
    });
  });

  describe('search', () => {
    let irs;

    beforeAll(async () => {
      const {
        FhirEncounter,
        FhirServiceRequest,
        ImagingRequest,
        ImagingRequestArea,
      } = ctx.store.models;
      await FhirEncounter.destroy({ where: {} });
      await FhirServiceRequest.destroy({ where: {} });
      await ImagingRequest.destroy({ where: {} });
      await ImagingRequestArea.destroy({ where: {} });

      const fhirEncounter = await FhirEncounter.materialiseFromUpstream(resources.encounter.id);
<<<<<<< HEAD
      fhirResources = { fhirEncounter };
=======
      fhirResources.fhirEncounter = fhirEncounter;
>>>>>>> 0aa048a5

      irs = await Promise.all([
        (async () => {
          const ir = await ImagingRequest.create(
            fake(ImagingRequest, {
              requestedById: resources.practitioner.id,
              encounterId: resources.encounter.id,
              locationId: resources.location.id,
              status: IMAGING_REQUEST_STATUS_TYPES.IN_PROGRESS,
              priority: 'urgent',
              requestedDate: '2022-03-04 15:30:00',
            }),
          );

          await ir.setAreas([resources.area1.id]);
          await ir.reload();
          const mat = await FhirServiceRequest.materialiseFromUpstream(ir.id);
          mat.update({ lastUpdated: addDays(new Date(), 5) });
          return ir;
        })(),
        (async () => {
          const ir = await ImagingRequest.create(
            fake(ImagingRequest, {
              requestedById: resources.practitioner.id,
              encounterId: resources.encounter.id,
              locationId: resources.location.id,
              status: IMAGING_REQUEST_STATUS_TYPES.COMPLETED,
              priority: 'routine',
              requestedDate: '2023-11-12 13:14:15',
            }),
          );

          await ir.setAreas([resources.area2.id]);
          await ir.reload();
          const mat = await FhirServiceRequest.materialiseFromUpstream(ir.id);
          mat.update({ lastUpdated: addDays(new Date(), 10) });
          return ir;
        })(),
      ]);
      await FhirServiceRequest.resolveUpstreams();
    });

    it('returns a list when passed no query params', async () => {
      const response = await app.get(`/v1/integration/${INTEGRATION_ROUTE}/ServiceRequest`);

      expect(response.body.total).toBe(2);
      expect(response).toHaveSucceeded();
    });

    it('sorts by lastUpdated ascending', async () => {
      const response = await app.get(
        `/v1/integration/${INTEGRATION_ROUTE}/ServiceRequest?_sort=_lastUpdated`,
      );

      expect(response.body.total).toBe(2);
      expect(response.body.entry.map(entry => entry.resource.identifier[0].value)).toEqual([
        irs[0].id,
        irs[1].id,
      ]);
      expect(response).toHaveSucceeded();
    });

    it('sorts by lastUpdated descending', async () => {
      const response = await app.get(
        `/v1/integration/${INTEGRATION_ROUTE}/ServiceRequest?_sort=-_lastUpdated`,
      );

      expect(response.body.total).toBe(2);
      expect(response.body.entry.map(entry => entry.resource.identifier[0].value)).toEqual([
        irs[1].id,
        irs[0].id,
      ]);
      expect(response).toHaveSucceeded();
    });

    it('sorts by status', async () => {
      const response = await app.get(
        `/v1/integration/${INTEGRATION_ROUTE}/ServiceRequest?_sort=status`,
      );

      expect(response.body.total).toBe(2);
      expect(response.body.entry.map(entry => entry.resource.identifier[0].value)).toEqual([
        irs[0].id, // active
        irs[1].id, // completed
      ]);
      expect(response).toHaveSucceeded();
    });

    it('sorts by priority', async () => {
      const response = await app.get(
        `/v1/integration/${INTEGRATION_ROUTE}/ServiceRequest?_sort=priority`,
      );

      expect(response.body.total).toBe(2);
      expect(response.body.entry.map(entry => entry.resource.identifier[0].value)).toEqual([
        irs[1].id, // normal
        irs[0].id, // urgent
      ]);
      expect(response).toHaveSucceeded();
    });

    it('filters by lastUpdated=gt with a date', async () => {
      const response = await app.get(
        `/v1/integration/${INTEGRATION_ROUTE}/ServiceRequest?_lastUpdated=gt${formatFhirDate(
          addDays(new Date(), 7),
          FHIR_DATETIME_PRECISION.DAYS,
        )}`,
      );

      expect(response.body.total).toBe(1);
      expect(response.body.entry[0].resource.identifier[0].value).toBe(irs[1].id);
      expect(response).toHaveSucceeded();
    });

    it('filters by lastUpdated=gt with a datetime', async () => {
      const response = await app.get(
        `/v1/integration/${INTEGRATION_ROUTE}/ServiceRequest?_lastUpdated=gt${encodeURIComponent(
          formatFhirDate(addDays(new Date(), 7)),
        )}`,
      );

      expect(response.body.total).toBe(1);
      expect(response.body.entry[0].resource.identifier[0].value).toBe(irs[1].id);
      expect(response).toHaveSucceeded();
    });

    it('filters by upstream ID (identifier)', async () => {
      const response = await app.get(
        `/v1/integration/${INTEGRATION_ROUTE}/ServiceRequest?identifier=${irs[0].id}`,
      );

      expect(response.body.total).toBe(1);
      expect(response.body.entry[0].resource.identifier[0].value).toBe(irs[0].id);
      expect(response).toHaveSucceeded();
    });

    it('filters by status', async () => {
      const response = await app.get(
        `/v1/integration/${INTEGRATION_ROUTE}/ServiceRequest?status=active`,
      );

      expect(response.body.total).toBe(1);
      expect(response.body.entry[0].resource.identifier[0].value).toBe(irs[0].id);
      expect(response).toHaveSucceeded();
    });

    it('filters by priority', async () => {
      const response = await app.get(
        `/v1/integration/${INTEGRATION_ROUTE}/ServiceRequest?priority=urgent`,
      );

      expect(response.body.total).toBe(1);
      expect(response.body.entry[0].resource.identifier[0].value).toBe(irs[0].id);
      expect(response).toHaveSucceeded();
    });

    it('filters by category (match)', async () => {
      const response = await app.get(
        `/v1/integration/${INTEGRATION_ROUTE}/ServiceRequest?category=363679005`,
      );

      expect(response.body.total).toBe(2);
      expect(response).toHaveSucceeded();
    });

    it('filters by category (no match)', async () => {
      const response = await app.get(
        `/v1/integration/${INTEGRATION_ROUTE}/ServiceRequest?category=363679123`,
      );

      expect(response.body.total).toBe(0);
      expect(response).toHaveSucceeded();
    });

    it('includes subject patient', async () => {
      const response = await app.get(
        `/v1/integration/${INTEGRATION_ROUTE}/ServiceRequest?category=363679005&_include=Patient:subject`,
      );

      expect(response.body.total).toBe(2);
      expect(response.body.entry.length).toBe(3);
      expect(response.body.entry.filter(({ search: { mode } }) => mode === 'match').length).toBe(2);
      expect(
        response.body.entry.find(({ search: { mode } }) => mode === 'include')?.resource.id,
      ).toBe(resources.fhirPatient.id);
      expect(response).toHaveSucceeded();
    });

    it('includes subject patient with targetType (match)', async () => {
      const response = await app.get(
        `/v1/integration/${INTEGRATION_ROUTE}/ServiceRequest?category=363679005&_include=Patient:subject:Patient`,
      );

      expect(response.body.total).toBe(2);
      expect(response.body.entry.length).toBe(3);
      expect(response.body.entry.filter(({ search: { mode } }) => mode === 'match').length).toBe(2);
      expect(
        response.body.entry.find(({ search: { mode } }) => mode === 'include')?.resource.id,
      ).toBe(resources.fhirPatient.id);
      expect(response).toHaveSucceeded();
    });

    it('includes subject patient with targetType (no match)', async () => {
      const response = await app.get(
        `/v1/integration/${INTEGRATION_ROUTE}/ServiceRequest?category=363679005&_include=Patient:subject:Practitioner`,
      );

      expect(response.body.total).toBe(2);
      expect(response.body.entry.length).toBe(2);
      expect(response.body.entry.filter(({ search: { mode } }) => mode === 'match').length).toBe(2);
      expect(response).toHaveSucceeded();
    });

    it('includes encounter as materialised encounter', async () => {
      const response = await app.get(
        `/v1/integration/${INTEGRATION_ROUTE}/ServiceRequest?category=363679005&_include=Encounter:encounter`,
      );
<<<<<<< HEAD

=======
>>>>>>> 0aa048a5
      expect(response.body.total).toBe(2);
      expect(response.body.entry.length).toBe(3);
      expect(response.body.entry.filter(({ search: { mode } }) => mode === 'match').length).toBe(2);
      expect(
        response.body.entry.find(({ search: { mode } }) => mode === 'include')?.resource.id,
      ).toBe(fhirResources.fhirEncounter.id);
<<<<<<< HEAD
=======
    });

    it('includes requester practitioner', async () => {
      const response = await app.get(
        `/v1/integration/${INTEGRATION_ROUTE}/ServiceRequest?category=363679005&_include=Practitioner:requester`,
      );
      const practitionerRef = response.body.entry.find(
        ({ search: { mode } }) => mode === 'include',
      );
      expect(practitionerRef).toBeDefined();
      expect(practitionerRef.resource.id).toBe(fhirResources.fhirPractitioner.id);
      expect(practitionerRef.resource.name.length).toBe(1);
      expect(practitionerRef.resource.name[0].text).toBe(
        fhirResources.fhirPractitioner.name[0].text,
      );
>>>>>>> 0aa048a5
      expect(response).toHaveSucceeded();
    });
  });

  describe('errors', () => {
    it('returns not found when fetching a non-existent service request', async () => {
      // arrange
      const id = fakeUUID();
      const path = `/v1/integration/${INTEGRATION_ROUTE}/ServiceRequest/${id}`;

      // act
      const response = await app.get(path);

      // assert
      expect(response.body).toMatchObject({
        resourceType: 'OperationOutcome',
        id: expect.any(String),
        issue: [
          {
            severity: 'error',
            code: 'not-found',
            diagnostics: expect.any(String),
            details: {
              text: `no ServiceRequest with id ${id}`,
            },
          },
        ],
      });
      expect(response.status).toBe(404);
    });

    it('returns an error if there are any unknown search params', async () => {
      // arrange
      const path = `/v1/integration/${INTEGRATION_ROUTE}/ServiceRequest?whatever=something`;

      // act
      const response = await app.get(path);

      // assert
      expect(response.body).toMatchObject({
        resourceType: 'OperationOutcome',
        id: expect.any(String),
        issue: [
          {
            severity: 'error',
            code: 'not-supported',
            diagnostics: expect.any(String),
            details: {
              text: 'parameter is not supported: whatever',
            },
          },
        ],
      });
      expect(response).toHaveRequestError(501);
    });
  });
});<|MERGE_RESOLUTION|>--- conflicted
+++ resolved
@@ -23,14 +23,10 @@
   let ctx;
   let app;
   let resources;
-<<<<<<< HEAD
-  let fhirResources;
-=======
   const fhirResources = {
     fhirPractitioner: null,
     fhirEncounter: null,
   };
->>>>>>> 0aa048a5
 
   beforeAll(async () => {
     ctx = await createTestContext();
@@ -64,11 +60,7 @@
       await LabTestPanelRequest.destroy({ where: {} });
 
       const fhirEncounter = await FhirEncounter.materialiseFromUpstream(resources.encounter.id);
-<<<<<<< HEAD
-      fhirResources = { fhirEncounter };
-=======
       fhirResources.fhirEncounter = fhirEncounter;
->>>>>>> 0aa048a5
     });
 
     it('fetches a service request by materialised ID (imaging request)', async () => {
@@ -621,11 +613,7 @@
       await ImagingRequestArea.destroy({ where: {} });
 
       const fhirEncounter = await FhirEncounter.materialiseFromUpstream(resources.encounter.id);
-<<<<<<< HEAD
-      fhirResources = { fhirEncounter };
-=======
       fhirResources.fhirEncounter = fhirEncounter;
->>>>>>> 0aa048a5
 
       irs = await Promise.all([
         (async () => {
@@ -843,18 +831,12 @@
       const response = await app.get(
         `/v1/integration/${INTEGRATION_ROUTE}/ServiceRequest?category=363679005&_include=Encounter:encounter`,
       );
-<<<<<<< HEAD
-
-=======
->>>>>>> 0aa048a5
       expect(response.body.total).toBe(2);
       expect(response.body.entry.length).toBe(3);
       expect(response.body.entry.filter(({ search: { mode } }) => mode === 'match').length).toBe(2);
       expect(
         response.body.entry.find(({ search: { mode } }) => mode === 'include')?.resource.id,
       ).toBe(fhirResources.fhirEncounter.id);
-<<<<<<< HEAD
-=======
     });
 
     it('includes requester practitioner', async () => {
@@ -870,7 +852,6 @@
       expect(practitionerRef.resource.name[0].text).toBe(
         fhirResources.fhirPractitioner.name[0].text,
       );
->>>>>>> 0aa048a5
       expect(response).toHaveSucceeded();
     });
   });
