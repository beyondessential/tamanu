/* eslint-disable no-unused-expressions */

import { addDays, format, formatRFC7231 } from 'date-fns';

import { fake, fakeReferenceData } from 'shared/test-helpers';
import { IMAGING_REQUEST_STATUS_TYPES } from 'shared/constants';
import { fakeUUID } from 'shared/utils/generateId';
<<<<<<< HEAD
import { dateTimeStringIntoCountryTimezone } from 'shared/utils/dateTime';
=======
import { formatFhirDate } from 'shared/utils/fhir/datetime';

import { createTestContext } from '../../utilities';
>>>>>>> 11b0d6e3

import { createTestContext } from '../../utilities';

const INTEGRATION_ROUTE = 'fhir/mat';

describe(`Materialised FHIR - ServiceRequest`, () => {
  let ctx;
  let app;
  let resources;

  beforeAll(async () => {
    ctx = await createTestContext();
    app = await ctx.baseApp.asRole('practitioner');

    const {
      Department,
      Facility,
      ImagingAreaExternalCode,
      Location,
      LocationGroup,
      Patient,
      ReferenceData,
      User,
      FhirPatient,
    } = ctx.store.models;

    const [practitioner, patient, area1, area2, facility] = await Promise.all([
      User.create(fake(User)),
      Patient.create(fake(Patient)),
      ReferenceData.create({ ...fakeReferenceData('xRay'), type: 'xRayImagingArea' }),
      ReferenceData.create({ ...fakeReferenceData('xRay'), type: 'xRayImagingArea' }),
      Facility.create(fake(Facility)),
    ]);

    const location = await Location.create(fake(Location, { facilityId: facility.id }));
    const department = await Department.create(
      fake(Department, { locationId: location.id, facilityId: facility.id }),
    );

    const [extCode1, extCode2, pat, locationGroup] = await Promise.all([
      ImagingAreaExternalCode.create(fake(ImagingAreaExternalCode, { areaId: area1.id })),
      ImagingAreaExternalCode.create(fake(ImagingAreaExternalCode, { areaId: area2.id })),
      FhirPatient.materialiseFromUpstream(patient.id),
      LocationGroup.create(
        fake(LocationGroup, { facilityId: facility.id, locationId: location.id }),
      ),
    ]);

    resources = {
      practitioner,
      patient,
      area1,
      area2,
      facility,
      location,
      department,
      extCode1,
      extCode2,
      pat,
      locationGroup,
    };
  });
  afterAll(() => ctx.close());

  describe('materialise', () => {
    let encounter;
    beforeEach(async () => {
      const {
        Encounter,
        FhirServiceRequest,
        ImagingRequest,
        ImagingRequestArea,
      } = ctx.store.models;
      await FhirServiceRequest.destroy({ where: {} });
      await ImagingRequest.destroy({ where: {} });
      await ImagingRequestArea.destroy({ where: {} });

      encounter = await Encounter.create(
        fake(Encounter, {
          patientId: resources.patient.id,
          locationId: resources.location.id,
          departmentId: resources.department.id,
          examinerId: resources.practitioner.id,
        }),
      );
    });

    it('fetches a service request by materialised ID', async () => {
      // arrange
      const { FhirServiceRequest, ImagingRequest } = ctx.store.models;
      const ir = await ImagingRequest.create(
        fake(ImagingRequest, {
          requestedById: resources.practitioner.id,
          encounterId: encounter.id,
          locationGroupId: resources.locationGroup.id,
          status: IMAGING_REQUEST_STATUS_TYPES.COMPLETED,
          priority: 'routine',
          requestedDate: '2022-03-04 15:30:00',
        }),
      );
      await ir.setAreas([resources.area1.id, resources.area2.id]);
      await ir.reload();
      const mat = await FhirServiceRequest.materialiseFromUpstream(ir.id);
      await FhirServiceRequest.resolveUpstreams();

      const path = `/v1/integration/${INTEGRATION_ROUTE}/ServiceRequest/${mat.id}`;

      // act
      const response = await app.get(path);

      // normalise for comparison
      // eslint-disable-next-line no-unused-expressions
      response.body?.orderDetail?.sort((a, b) => a.text.localeCompare(b.text));
      response.body?.identifier?.sort((a, b) => a.system.localeCompare(b.system));

      // assert
      expect(response.body).toMatchObject({
        resourceType: 'ServiceRequest',
        id: expect.any(String),
        meta: {
          lastUpdated: formatFhirDate(ir.updatedAt),
        },
        identifier: [
          {
            system: 'http://data-dictionary.tamanu-fiji.org/tamanu-id-imagingrequest.html',
            value: ir.id,
          },
          {
            system: 'http://data-dictionary.tamanu-fiji.org/tamanu-mrid-imagingrequest.html',
            value: ir.displayId,
          },
        ],
        status: 'completed',
        intent: 'order',
        category: [
          {
            coding: [
              {
                system: 'http://snomed.info/sct',
                code: '363679005',
              },
            ],
          },
        ],
        priority: 'routine',
        code: {
          text: 'X-Ray',
        },
        orderDetail: [
          {
            text: resources.extCode1.description,
            coding: [
              {
                code: resources.extCode1.code,
                system: 'http://data-dictionary.tamanu-fiji.org/rispacs-billing-code.html',
              },
            ],
          },
          {
            text: resources.extCode2.description,
            coding: [
              {
                code: resources.extCode2.code,
                system: 'http://data-dictionary.tamanu-fiji.org/rispacs-billing-code.html',
              },
            ],
          },
        ].sort((a, b) => a.text.localeCompare(b.text)),
        subject: {
          reference: `Patient/${resources.pat.id}`,
          type: 'Patient',
          display: `${resources.patient.firstName} ${resources.patient.lastName}`,
        },
        occurrenceDateTime: formatFhirDate('2022-03-04 15:30:00'),
        requester: {
          display: resources.practitioner.displayName,
        },
        locationCode: [
          {
            text: resources.facility.name,
          },
        ],
      });
      expect(response.headers['last-modified']).toBe(formatRFC7231(new Date(ir.updatedAt)));
      expect(response).toHaveSucceeded();
    });

    it('materialises the default priority if the source data has a null priority', async () => {
      // arrange
      const { FhirServiceRequest, ImagingRequest } = ctx.store.models;
      const ir = await ImagingRequest.create(
        fake(ImagingRequest, {
          requestedById: resources.practitioner.id,
          encounterId: encounter.id,
          locationGroupId: resources.locationGroup.id,
          status: IMAGING_REQUEST_STATUS_TYPES.COMPLETED,
          priority: null,
          requestedDate: '2022-03-04 15:30:00',
        }),
      );
      await ir.setAreas([resources.area1.id, resources.area2.id]);
      await ir.reload();
      const mat = await FhirServiceRequest.materialiseFromUpstream(ir.id);
      await FhirServiceRequest.resolveUpstreams();

      const path = `/v1/integration/${INTEGRATION_ROUTE}/ServiceRequest/${mat.id}`;

      // act
      const response = await app.get(path);
      response.body?.identifier?.sort((a, b) => a.system.localeCompare(b.system));

      // assert
      expect(response.body).toMatchObject({
        resourceType: 'ServiceRequest',
        id: expect.any(String),
        identifier: [
          {
            system: 'http://data-dictionary.tamanu-fiji.org/tamanu-id-imagingrequest.html',
            value: ir.id,
          },
          {
            system: 'http://data-dictionary.tamanu-fiji.org/tamanu-mrid-imagingrequest.html',
            value: ir.displayId,
          },
        ],
        priority: 'routine',
      });
      expect(response).toHaveSucceeded();
    });

    it('searches a single service request by Tamanu UUID', async () => {
      // arrange
      const { FhirServiceRequest, ImagingRequest } = ctx.store.models;
      const ir = await ImagingRequest.create(
        fake(ImagingRequest, {
          requestedById: resources.practitioner.id,
          encounterId: encounter.id,
          locationGroupId: resources.locationGroup.id,
          status: IMAGING_REQUEST_STATUS_TYPES.COMPLETED,
          priority: 'routine',
          requestedDate: '2023-11-12 13:14:15',
        }),
      );
      await ir.setAreas([resources.area1.id, resources.area2.id]);
      await ir.reload();
      await FhirServiceRequest.materialiseFromUpstream(ir.id);
      await FhirServiceRequest.resolveUpstreams();

      const id = encodeURIComponent(
        `http://data-dictionary.tamanu-fiji.org/tamanu-id-imagingrequest.html|${ir.id}`,
      );
      const path = `/v1/integration/${INTEGRATION_ROUTE}/ServiceRequest?identifier=${id}`;

      // act
      const response = await app.get(path);
      response.body?.entry?.[0]?.orderDetail?.sort((a, b) => a.text.localeCompare(b.text));
      response.body?.entry?.[0]?.identifier?.sort((a, b) => a.system.localeCompare(b.system));
<<<<<<< HEAD
=======

      // assert
      expect(response.body).toMatchObject({
        resourceType: 'Bundle',
        id: expect.any(String),
        timestamp: expect.any(String),
        meta: {
          lastUpdated: formatFhirDate(ir.updatedAt),
        },
        type: 'searchset',
        total: 1,
        link: [
          {
            relation: 'self',
            url: expect.stringContaining(path),
          },
        ],
        entry: [
          {
            resource: {
              resourceType: 'ServiceRequest',
              id: expect.any(String),
              meta: {
                lastUpdated: formatFhirDate(ir.updatedAt),
              },
              identifier: [
                {
                  system: 'http://data-dictionary.tamanu-fiji.org/tamanu-id-imagingrequest.html',
                  value: ir.id,
                },
                {
                  system: 'http://data-dictionary.tamanu-fiji.org/tamanu-mrid-imagingrequest.html',
                  value: ir.displayId,
                },
              ],
              status: 'completed',
              intent: 'order',
              category: [
                {
                  coding: [
                    {
                      system: 'http://snomed.info/sct',
                      code: '363679005',
                    },
                  ],
                },
              ],
              priority: 'routine',
              code: {
                text: 'X-Ray',
              },
              orderDetail: [
                {
                  text: resources.extCode1.description,
                  coding: [
                    {
                      code: resources.extCode1.code,
                      system: 'http://data-dictionary.tamanu-fiji.org/rispacs-billing-code.html',
                    },
                  ],
                },
                {
                  text: resources.extCode2.description,
                  coding: [
                    {
                      code: resources.extCode2.code,
                      system: 'http://data-dictionary.tamanu-fiji.org/rispacs-billing-code.html',
                    },
                  ],
                },
              ],
              subject: {
                reference: `Patient/${resources.pat.id}`,
                type: 'Patient',
                display: `${resources.patient.firstName} ${resources.patient.lastName}`,
              },
              occurrenceDateTime: formatFhirDate('2023-11-12 13:14:15'),
              requester: {
                display: resources.practitioner.displayName,
              },
              locationCode: [
                {
                  text: resources.facility.name,
                },
              ],
            },
          },
        ],
      });
      expect(response).toHaveSucceeded();
    });

    it('searches a single service request by Tamanu Display ID', async () => {
      // arrange
      const { FhirServiceRequest, ImagingRequest } = ctx.store.models;
      const ir = await ImagingRequest.create(
        fake(ImagingRequest, {
          requestedById: resources.practitioner.id,
          encounterId: encounter.id,
          locationGroupId: resources.locationGroup.id,
          status: IMAGING_REQUEST_STATUS_TYPES.COMPLETED,
          priority: 'routine',
          requestedDate: '2023-11-12 13:14:15',
        }),
      );
      await ir.setAreas([resources.area1.id, resources.area2.id]);
      await ir.reload();
      await FhirServiceRequest.materialiseFromUpstream(ir.id);
      await FhirServiceRequest.resolveUpstreams();

      const id = encodeURIComponent(
        `http://data-dictionary.tamanu-fiji.org/tamanu-mrid-imagingrequest.html|${ir.displayId}`,
      );
      const path = `/v1/integration/${INTEGRATION_ROUTE}/ServiceRequest?identifier=${id}`;

      // act
      const response = await app.get(path);
      response.body?.entry?.[0]?.orderDetail?.sort((a, b) => a.text.localeCompare(b.text));
      response.body?.entry?.[0]?.identifier?.sort((a, b) => a.system.localeCompare(b.system));
>>>>>>> 11b0d6e3

      // assert
      expect(response.body).toMatchObject({
        resourceType: 'Bundle',
        id: expect.any(String),
        timestamp: expect.any(String),
        meta: {
          lastUpdated: format(new Date(ir.updatedAt), "yyyy-MM-dd'T'HH:mm:ssXXX"),
        },
        type: 'searchset',
        total: 1,
        link: [
          {
            relation: 'self',
            url: expect.stringContaining(path),
          },
        ],
        entry: [
          {
            resource: {
              resourceType: 'ServiceRequest',
              id: expect.any(String),
              meta: {
                lastUpdated: format(new Date(ir.updatedAt), "yyyy-MM-dd'T'HH:mm:ssXXX"),
              },
              identifier: [
                {
                  system: 'http://data-dictionary.tamanu-fiji.org/tamanu-id-imagingrequest.html',
<<<<<<< HEAD
                  value: ir.id,
                },
                {
                  system: 'http://data-dictionary.tamanu-fiji.org/tamanu-mrid-imagingrequest.html',
                  value: ir.displayId,
                },
              ],
              status: 'completed',
              intent: 'order',
              category: [
                {
                  coding: [
                    {
                      system: 'http://snomed.info/sct',
                      code: '363679005',
                    },
                  ],
                },
              ],
              priority: 'routine',
              code: {
                text: 'X-Ray',
              },
              orderDetail: [
                {
                  text: resources.extCode1.description,
                  coding: [
                    {
                      code: resources.extCode1.code,
                      system: 'http://data-dictionary.tamanu-fiji.org/rispacs-billing-code.html',
                    },
                  ],
                },
                {
                  text: resources.extCode2.description,
                  coding: [
                    {
                      code: resources.extCode2.code,
                      system: 'http://data-dictionary.tamanu-fiji.org/rispacs-billing-code.html',
                    },
                  ],
                },
              ],
              subject: {
                reference: `Patient/${resources.pat.id}`,
                type: 'Patient',
                display: `${resources.patient.firstName} ${resources.patient.lastName}`,
              },
              occurrenceDateTime: format(
                dateTimeStringIntoCountryTimezone('2023-11-12 13:14:15'),
                "yyyy-MM-dd'T'HH:mm:ssXXX",
              ),
              requester: {
                display: resources.practitioner.displayName,
              },
              locationCode: [
                {
                  text: resources.facility.name,
                },
              ],
            },
          },
        ],
      });
      expect(response).toHaveSucceeded();
    });

    it('searches a single service request by Tamanu Display ID', async () => {
      // arrange
      const { FhirServiceRequest, ImagingRequest } = ctx.store.models;
      const ir = await ImagingRequest.create(
        fake(ImagingRequest, {
          requestedById: resources.practitioner.id,
          encounterId: encounter.id,
          locationGroupId: resources.locationGroup.id,
          status: IMAGING_REQUEST_STATUS_TYPES.COMPLETED,
          priority: 'routine',
          requestedDate: '2023-11-12 13:14:15',
        }),
      );
      await ir.setAreas([resources.area1.id, resources.area2.id]);
      await ir.reload();
      await FhirServiceRequest.materialiseFromUpstream(ir.id);
      await FhirServiceRequest.resolveUpstreams();

      const id = encodeURIComponent(
        `http://data-dictionary.tamanu-fiji.org/tamanu-mrid-imagingrequest.html|${ir.displayId}`,
      );
      const path = `/v1/integration/${INTEGRATION_ROUTE}/ServiceRequest?identifier=${id}`;

      // act
      const response = await app.get(path);
      response.body?.entry?.[0]?.orderDetail?.sort((a, b) => a.text.localeCompare(b.text));
      response.body?.entry?.[0]?.identifier?.sort((a, b) => a.system.localeCompare(b.system));

      // assert
      expect(response.body).toMatchObject({
        resourceType: 'Bundle',
        id: expect.any(String),
        timestamp: expect.any(String),
        meta: {
          lastUpdated: format(new Date(ir.updatedAt), "yyyy-MM-dd'T'HH:mm:ssXXX"),
        },
        type: 'searchset',
        total: 1,
        link: [
          {
            relation: 'self',
            url: expect.stringContaining(path),
          },
        ],
        entry: [
          {
            resource: {
              resourceType: 'ServiceRequest',
              id: expect.any(String),
              meta: {
                lastUpdated: format(new Date(ir.updatedAt), "yyyy-MM-dd'T'HH:mm:ssXXX"),
              },
              identifier: [
                {
                  system: 'http://data-dictionary.tamanu-fiji.org/tamanu-id-imagingrequest.html',
=======
>>>>>>> 11b0d6e3
                  value: ir.id,
                },
                {
                  system: 'http://data-dictionary.tamanu-fiji.org/tamanu-mrid-imagingrequest.html',
                  value: ir.displayId,
                },
              ],
              status: 'completed',
              intent: 'order',
              category: [
                {
                  coding: [
                    {
                      system: 'http://snomed.info/sct',
                      code: '363679005',
                    },
                  ],
                },
              ],
              priority: 'routine',
              code: {
                text: 'X-Ray',
              },
              orderDetail: [
                {
                  text: resources.extCode1.description,
                  coding: [
                    {
                      code: resources.extCode1.code,
                      system: 'http://data-dictionary.tamanu-fiji.org/rispacs-billing-code.html',
                    },
                  ],
                },
                {
                  text: resources.extCode2.description,
                  coding: [
                    {
                      code: resources.extCode2.code,
                      system: 'http://data-dictionary.tamanu-fiji.org/rispacs-billing-code.html',
                    },
                  ],
                },
              ],
              subject: {
                reference: `Patient/${resources.pat.id}`,
                type: 'Patient',
                display: `${resources.patient.firstName} ${resources.patient.lastName}`,
              },
              occurrenceDateTime: formatFhirDate('2023-11-12 13:14:15'),
              requester: {
                display: resources.practitioner.displayName,
              },
              locationCode: [
                {
                  text: resources.facility.name,
                },
              ],
            },
          },
        ],
      });
      expect(response).toHaveSucceeded();
    });
  });

  describe('search', () => {
    let encounter;
    let irs;
    beforeAll(async () => {
      const {
        Encounter,
        FhirServiceRequest,
        ImagingRequest,
        ImagingRequestArea,
      } = ctx.store.models;
      await FhirServiceRequest.destroy({ where: {} });
      await ImagingRequest.destroy({ where: {} });
      await ImagingRequestArea.destroy({ where: {} });

      encounter = await Encounter.create(
        fake(Encounter, {
          patientId: resources.patient.id,
          locationId: resources.location.id,
          departmentId: resources.department.id,
          examinerId: resources.practitioner.id,
        }),
      );

      irs = await Promise.all([
        (async () => {
          const ir = await ImagingRequest.create(
            fake(ImagingRequest, {
              requestedById: resources.practitioner.id,
              encounterId: encounter.id,
              locationId: resources.location.id,
              status: IMAGING_REQUEST_STATUS_TYPES.IN_PROGRESS,
              priority: 'urgent',
              requestedDate: '2022-03-04 15:30:00',
            }),
          );

          await ir.setAreas([resources.area1.id]);
          await ImagingRequest.sequelize.query(
            `UPDATE imaging_requests SET updated_at = $1 WHERE id = $2`,
            { bind: [addDays(new Date(), 5), ir.id] },
          );
          await ir.reload();
          await FhirServiceRequest.materialiseFromUpstream(ir.id);
          return ir;
        })(),
        (async () => {
          const ir = await ImagingRequest.create(
            fake(ImagingRequest, {
              requestedById: resources.practitioner.id,
              encounterId: encounter.id,
              locationId: resources.location.id,
              status: IMAGING_REQUEST_STATUS_TYPES.COMPLETED,
              priority: 'routine',
              requestedDate: '2023-11-12 13:14:15',
            }),
          );

          await ir.setAreas([resources.area2.id]);
          await ImagingRequest.sequelize.query(
            `UPDATE imaging_requests SET updated_at = $1 WHERE id = $2`,
            { bind: [addDays(new Date(), 10), ir.id] },
          );
          await ir.reload();
          await FhirServiceRequest.materialiseFromUpstream(ir.id);
          return ir;
        })(),
      ]);
      await FhirServiceRequest.resolveUpstreams();
    });

    it('returns a list when passed no query params', async () => {
      const response = await app.get(`/v1/integration/${INTEGRATION_ROUTE}/ServiceRequest`);

      expect(response.body.total).toBe(2);
      expect(response).toHaveSucceeded();
    });

    it('sorts by lastUpdated ascending', async () => {
      const response = await app.get(
        `/v1/integration/${INTEGRATION_ROUTE}/ServiceRequest?_sort=_lastUpdated`,
      );

      expect(response.body.total).toBe(2);
      expect(response.body.entry.map(entry => entry.resource.identifier[0].value)).toEqual([
        irs[0].id,
        irs[1].id,
      ]);
      expect(response).toHaveSucceeded();
    });

    it('sorts by lastUpdated descending', async () => {
      const response = await app.get(
        `/v1/integration/${INTEGRATION_ROUTE}/ServiceRequest?_sort=-_lastUpdated`,
      );

      expect(response.body.total).toBe(2);
      expect(response.body.entry.map(entry => entry.resource.identifier[0].value)).toEqual([
        irs[1].id,
        irs[0].id,
      ]);
      expect(response).toHaveSucceeded();
    });

    it('sorts by status', async () => {
      const response = await app.get(
        `/v1/integration/${INTEGRATION_ROUTE}/ServiceRequest?_sort=status`,
      );

      expect(response.body.total).toBe(2);
      expect(response.body.entry.map(entry => entry.resource.identifier[0].value)).toEqual([
        irs[0].id, // active
        irs[1].id, // completed
      ]);
      expect(response).toHaveSucceeded();
    });

    it('sorts by priority', async () => {
      const response = await app.get(
        `/v1/integration/${INTEGRATION_ROUTE}/ServiceRequest?_sort=priority`,
      );

      expect(response.body.total).toBe(2);
      expect(response.body.entry.map(entry => entry.resource.identifier[0].value)).toEqual([
        irs[1].id, // normal
        irs[0].id, // urgent
      ]);
      expect(response).toHaveSucceeded();
    });

    it('filters by lastUpdated=gt with a date', async () => {
      const response = await app.get(
        `/v1/integration/${INTEGRATION_ROUTE}/ServiceRequest?_lastUpdated=gt${format(
          addDays(new Date(), 7),
          'yyyy-MM-dd',
        )}`,
      );

      expect(response.body.total).toBe(1);
      expect(response.body.entry[0].resource.identifier[0].value).toBe(irs[1].id);
      expect(response).toHaveSucceeded();
    });

    it('filters by lastUpdated=gt with a datetime', async () => {
      const response = await app.get(
        `/v1/integration/${INTEGRATION_ROUTE}/ServiceRequest?_lastUpdated=gt${encodeURIComponent(
          format(addDays(new Date(), 7), "yyyy-MM-dd'T'HH:mm:ssXXX"),
        )}`,
      );

      expect(response.body.total).toBe(1);
      expect(response.body.entry[0].resource.identifier[0].value).toBe(irs[1].id);
      expect(response).toHaveSucceeded();
    });

    it('filters by upstream ID (identifier)', async () => {
      const response = await app.get(
        `/v1/integration/${INTEGRATION_ROUTE}/ServiceRequest?identifier=${irs[0].id}`,
      );

      expect(response.body.total).toBe(1);
      expect(response.body.entry[0].resource.identifier[0].value).toBe(irs[0].id);
      expect(response).toHaveSucceeded();
    });

    it('filters by status', async () => {
      const response = await app.get(
        `/v1/integration/${INTEGRATION_ROUTE}/ServiceRequest?status=active`,
      );

      expect(response.body.total).toBe(1);
      expect(response.body.entry[0].resource.identifier[0].value).toBe(irs[0].id);
      expect(response).toHaveSucceeded();
    });

    it('filters by priority', async () => {
      const response = await app.get(
        `/v1/integration/${INTEGRATION_ROUTE}/ServiceRequest?priority=urgent`,
      );

      expect(response.body.total).toBe(1);
      expect(response.body.entry[0].resource.identifier[0].value).toBe(irs[0].id);
      expect(response).toHaveSucceeded();
    });

    it('filters by category (match)', async () => {
      const response = await app.get(
        `/v1/integration/${INTEGRATION_ROUTE}/ServiceRequest?category=363679005`,
      );

      expect(response.body.total).toBe(2);
      expect(response).toHaveSucceeded();
    });

    it('filters by category (no match)', async () => {
      const response = await app.get(
        `/v1/integration/${INTEGRATION_ROUTE}/ServiceRequest?category=363679123`,
      );

      expect(response.body.total).toBe(0);
      expect(response).toHaveSucceeded();
    });
  });

  describe('errors', () => {
    it('returns not found when fetching a non-existent service request', async () => {
      // arrange
      const id = fakeUUID();
      const path = `/v1/integration/${INTEGRATION_ROUTE}/ServiceRequest/${id}`;

      // act
      const response = await app.get(path);

      // assert
      expect(response.body).toMatchObject({
        resourceType: 'OperationOutcome',
        id: expect.any(String),
        issue: [
          {
            severity: 'error',
            code: 'not-found',
            diagnostics: expect.any(String),
            details: {
              text: `no ServiceRequest with id ${id}`,
            },
          },
        ],
      });
      expect(response.status).toBe(404);
    });

    it('returns an error if there are any unknown search params', async () => {
      // arrange
      const path = `/v1/integration/${INTEGRATION_ROUTE}/ServiceRequest?whatever=something`;

      // act
      const response = await app.get(path);

      // assert
      expect(response.body).toMatchObject({
        resourceType: 'OperationOutcome',
        id: expect.any(String),
        issue: [
          {
            severity: 'error',
            code: 'not-supported',
            diagnostics: expect.any(String),
            details: {
              text: 'parameter is not supported: whatever',
            },
          },
        ],
      });
      expect(response).toHaveRequestError(501);
    });
  });
});<|MERGE_RESOLUTION|>--- conflicted
+++ resolved
@@ -5,13 +5,7 @@
 import { fake, fakeReferenceData } from 'shared/test-helpers';
 import { IMAGING_REQUEST_STATUS_TYPES } from 'shared/constants';
 import { fakeUUID } from 'shared/utils/generateId';
-<<<<<<< HEAD
-import { dateTimeStringIntoCountryTimezone } from 'shared/utils/dateTime';
-=======
 import { formatFhirDate } from 'shared/utils/fhir/datetime';
-
-import { createTestContext } from '../../utilities';
->>>>>>> 11b0d6e3
 
 import { createTestContext } from '../../utilities';
 
@@ -269,8 +263,6 @@
       const response = await app.get(path);
       response.body?.entry?.[0]?.orderDetail?.sort((a, b) => a.text.localeCompare(b.text));
       response.body?.entry?.[0]?.identifier?.sort((a, b) => a.system.localeCompare(b.system));
-<<<<<<< HEAD
-=======
 
       // assert
       expect(response.body).toMatchObject({
@@ -390,7 +382,6 @@
       const response = await app.get(path);
       response.body?.entry?.[0]?.orderDetail?.sort((a, b) => a.text.localeCompare(b.text));
       response.body?.entry?.[0]?.identifier?.sort((a, b) => a.system.localeCompare(b.system));
->>>>>>> 11b0d6e3
 
       // assert
       expect(response.body).toMatchObject({
@@ -419,131 +410,6 @@
               identifier: [
                 {
                   system: 'http://data-dictionary.tamanu-fiji.org/tamanu-id-imagingrequest.html',
-<<<<<<< HEAD
-                  value: ir.id,
-                },
-                {
-                  system: 'http://data-dictionary.tamanu-fiji.org/tamanu-mrid-imagingrequest.html',
-                  value: ir.displayId,
-                },
-              ],
-              status: 'completed',
-              intent: 'order',
-              category: [
-                {
-                  coding: [
-                    {
-                      system: 'http://snomed.info/sct',
-                      code: '363679005',
-                    },
-                  ],
-                },
-              ],
-              priority: 'routine',
-              code: {
-                text: 'X-Ray',
-              },
-              orderDetail: [
-                {
-                  text: resources.extCode1.description,
-                  coding: [
-                    {
-                      code: resources.extCode1.code,
-                      system: 'http://data-dictionary.tamanu-fiji.org/rispacs-billing-code.html',
-                    },
-                  ],
-                },
-                {
-                  text: resources.extCode2.description,
-                  coding: [
-                    {
-                      code: resources.extCode2.code,
-                      system: 'http://data-dictionary.tamanu-fiji.org/rispacs-billing-code.html',
-                    },
-                  ],
-                },
-              ],
-              subject: {
-                reference: `Patient/${resources.pat.id}`,
-                type: 'Patient',
-                display: `${resources.patient.firstName} ${resources.patient.lastName}`,
-              },
-              occurrenceDateTime: format(
-                dateTimeStringIntoCountryTimezone('2023-11-12 13:14:15'),
-                "yyyy-MM-dd'T'HH:mm:ssXXX",
-              ),
-              requester: {
-                display: resources.practitioner.displayName,
-              },
-              locationCode: [
-                {
-                  text: resources.facility.name,
-                },
-              ],
-            },
-          },
-        ],
-      });
-      expect(response).toHaveSucceeded();
-    });
-
-    it('searches a single service request by Tamanu Display ID', async () => {
-      // arrange
-      const { FhirServiceRequest, ImagingRequest } = ctx.store.models;
-      const ir = await ImagingRequest.create(
-        fake(ImagingRequest, {
-          requestedById: resources.practitioner.id,
-          encounterId: encounter.id,
-          locationGroupId: resources.locationGroup.id,
-          status: IMAGING_REQUEST_STATUS_TYPES.COMPLETED,
-          priority: 'routine',
-          requestedDate: '2023-11-12 13:14:15',
-        }),
-      );
-      await ir.setAreas([resources.area1.id, resources.area2.id]);
-      await ir.reload();
-      await FhirServiceRequest.materialiseFromUpstream(ir.id);
-      await FhirServiceRequest.resolveUpstreams();
-
-      const id = encodeURIComponent(
-        `http://data-dictionary.tamanu-fiji.org/tamanu-mrid-imagingrequest.html|${ir.displayId}`,
-      );
-      const path = `/v1/integration/${INTEGRATION_ROUTE}/ServiceRequest?identifier=${id}`;
-
-      // act
-      const response = await app.get(path);
-      response.body?.entry?.[0]?.orderDetail?.sort((a, b) => a.text.localeCompare(b.text));
-      response.body?.entry?.[0]?.identifier?.sort((a, b) => a.system.localeCompare(b.system));
-
-      // assert
-      expect(response.body).toMatchObject({
-        resourceType: 'Bundle',
-        id: expect.any(String),
-        timestamp: expect.any(String),
-        meta: {
-          lastUpdated: format(new Date(ir.updatedAt), "yyyy-MM-dd'T'HH:mm:ssXXX"),
-        },
-        type: 'searchset',
-        total: 1,
-        link: [
-          {
-            relation: 'self',
-            url: expect.stringContaining(path),
-          },
-        ],
-        entry: [
-          {
-            resource: {
-              resourceType: 'ServiceRequest',
-              id: expect.any(String),
-              meta: {
-                lastUpdated: format(new Date(ir.updatedAt), "yyyy-MM-dd'T'HH:mm:ssXXX"),
-              },
-              identifier: [
-                {
-                  system: 'http://data-dictionary.tamanu-fiji.org/tamanu-id-imagingrequest.html',
-=======
->>>>>>> 11b0d6e3
                   value: ir.id,
                 },
                 {
