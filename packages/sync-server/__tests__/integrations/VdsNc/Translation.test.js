--- conflicted
+++ resolved
@@ -230,19 +230,8 @@
     const scheduledAz3 = await ScheduledVaccine.create({
       ...fake(ScheduledVaccine),
       label: 'COVID-19 AZ',
-      schedule: 'Booster',
-<<<<<<< HEAD
+      schedule: 'Dose 3',
       vaccineId: data.azVaxDrug.id,
-=======
-      vaccineId: azVaxDrug.id,
-    });
-
-    const scheduledAz4 = await ScheduledVaccine.create({
-      ...fake(ScheduledVaccine),
-      label: 'COVID-19 AZ',
-      schedule: 'Dose 4',
-      vaccineId: azVaxDrug.id,
->>>>>>> 5ac13e83
     });
 
     const location1 = await Location.create({
