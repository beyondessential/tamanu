/* eslint-disable no-unused-expressions */

import { createTestContext } from 'sync-server/__tests__/utilities';
import { fake, fakeUser } from '@tamanu/shared/test-helpers/fake';
import { VdsNcDocument } from 'sync-server/app/integrations/VdsNc';
import {
  loadCertificateIntoSigner,
  newKeypairAndCsr,
  TestCSCA,
} from 'sync-server/app/integrations/Signer';
import { ICAO_DOCUMENT_TYPES } from '@tamanu/constants';
import { generateICAOFormatUVCI } from '@tamanu/shared/utils/uvci/icao';
import crypto from 'crypto';
import { expect } from 'chai';
import { canonicalize } from 'json-canonicalize';
<<<<<<< HEAD
import { base64UrlDecode } from 'shared/utils/encodings';
=======
import { base64UrlDecode } from '@tamanu/shared/utils/encodings';
import { getLocalisation } from 'sync-server/app/localisation';
>>>>>>> f2070e08

describe('VDS-NC: Document cryptography', () => {
  let ctx;
  beforeAll(async () => {
    ctx = await createTestContext();
    const { settings } = ctx;
    const testCSCA = await TestCSCA.generate();

    const { publicKey, privateKey, request } = await newKeypairAndCsr({ settings });

    const countryCode = await settings.get('country.alpha-3');

    const { Signer } = ctx.store.models;
    const signer = await Signer.create({
      publicKey: Buffer.from(publicKey),
      privateKey: Buffer.from(privateKey),
      request,
      countryCode,
    });

    const signerCert = await testCSCA.signCSR(request);
    const signedCert = await loadCertificateIntoSigner(signerCert, {}, { settings });
    await signer.update(signedCert);
    expect(signer?.isActive()).to.be.true;
  });
  afterAll(() => ctx.close());

  it('can sign a test document', async () => {
    const { Signer } = ctx.store.models;

    const uniqueProofId = 'UNIQTESTID';
    const signer = await Signer.findActive();

    // Pre-check
    expect(signer?.isActive()).to.be.true;
    const signCount = signer.signaturesIssued;

    // Act
    const document = new VdsNcDocument(
      ICAO_DOCUMENT_TYPES.PROOF_OF_TESTING.JSON,
      { test: 'data' },
      uniqueProofId,
    );
    document.models = ctx.store.models;

    await document.sign();
    const payload = await document.intoVDS();
    const vds = JSON.parse(payload);

    // Assert
    expect(document.isSigned).to.be.true;
    expect(document.algorithm).to.equal('ES256');
    expect(vds.sig.alg).to.equal('ES256');
    expect(vds.data.hdr.t).to.equal('icao.test');
    expect(vds.data.hdr.is).to.equal('UTO');
    expect(vds.data.msg).to.deep.equal({ test: 'data', utci: 'UNIQTESTID' });

    await signer.reload();
    expect(signer.signaturesIssued).to.equal(signCount + 1);

    // And verify the signature
    const publicKey = crypto.createPublicKey({
      key: signer.publicKey,
      format: 'der',
      type: 'spki',
    });
    const verifier = crypto.createVerify('SHA256');
    verifier.update(canonicalize(vds.data));
    verifier.end();
    expect(
      verifier.verify(
        {
          key: publicKey,
          dsaEncoding: 'ieee-p1363',
        },
        base64UrlDecode(vds.sig.sigvl),
      ),
    ).to.be.true;
  });

  it('can sign a vaccination document', async () => {
    const {
      Signer,
      AdministeredVaccine,
      Encounter,
      Patient,
      ReferenceData,
      ScheduledVaccine,
      Location,
      Department,
      User,
      Facility,
    } = ctx.store.models;

    // Arrange
    const patient = await Patient.create({
      ...fake(Patient),
      firstName: 'Fiamē Naomi',
      lastName: 'Mataʻafa',
      dateOfBirth: new Date(Date.parse('29 April 1957, UTC')),
      sex: 'female',
    });

    const azVaxDrug = await ReferenceData.create({
      ...fake(ReferenceData),
      type: 'vaccine',
      name: 'ChAdOx1-S',
    });

    const scheduledAz = await ScheduledVaccine.create({
      ...fake(ScheduledVaccine),
      label: 'COVID-19 AZ',
      schedule: 'Dose 1',
      vaccineId: azVaxDrug.id,
    });

    const facility = await Facility.create({
      ...fake(Facility),
      name: 'Utopia HQ',
    });

    const location = await Location.create({
      ...fake(Location),
      facilityId: facility.id,
    });

    const department = await Department.create({
      ...fake(Department),
      facilityId: facility.id,
    });

    const examiner = await User.create(fakeUser());

    const latestVacc = await AdministeredVaccine.create({
      id: 'e7664992-13c4-42c8-a106-b31f4f825466',
      status: 'GIVEN',
      batch: '1234-567-890',
      scheduledVaccineId: scheduledAz.id,
      encounterId: (
        await Encounter.create({
          ...fake(Encounter),
          patientId: patient.id,
          locationId: location.id,
          departmentId: department.id,
          examinerId: examiner.id,
        })
      ).id,
      date: new Date(Date.parse('22 February 2022, UTC')),
    });

    await AdministeredVaccine.create({
      id: 'f7664992-13c4-42c8-a106-b31f4f825466',
      status: 'GIVEN',
      batch: '1234-567-890',
      scheduledVaccineId: scheduledAz.id,
      encounterId: (
        await Encounter.create({
          ...fake(Encounter),
          patientId: patient.id,
          locationId: location.id,
          departmentId: department.id,
          examinerId: examiner.id,
        })
      ).id,
      date: new Date(Date.parse('2 January 2022, UTC')),
    });

    // This file specifically tests ICAO format, so specifically generate that UVCI
    // Instead of reading format from localisation
    const uniqueProofId = generateICAOFormatUVCI(latestVacc.id);
    const signer = await Signer.findActive();

    // Pre-check
    expect(signer?.isActive()).to.be.true;
    const signCount = signer.signaturesIssued;

    // Act
    const document = new VdsNcDocument(
      ICAO_DOCUMENT_TYPES.PROOF_OF_VACCINATION.JSON,
      { vaxx: 'data' },
      uniqueProofId,
    );
    document.models = ctx.store.models;

    await document.sign();
    const payload = await document.intoVDS();
    const vds = JSON.parse(payload);

    // Assert
    expect(document.isSigned).to.be.true;
    expect(document.uniqueProofId.length).to.equal(12);
    expect(document.algorithm).to.equal('ES256');
    expect(vds.sig.alg).to.equal('ES256');
    expect(vds.data.hdr.t).to.equal('icao.vacc');
    expect(vds.data.hdr.is).to.equal('UTO');
    expect(vds.data.msg).to.deep.equal({ vaxx: 'data', uvci: document.uniqueProofId });

    await signer.reload();
    expect(signer.signaturesIssued).to.equal(signCount + 1);

    // And verify the signature
    const publicKey = crypto.createPublicKey({
      key: signer.publicKey,
      format: 'der',
      type: 'spki',
    });
    const verifier = crypto.createVerify('SHA256');
    verifier.update(canonicalize(vds.data));
    verifier.end();
    expect(
      verifier.verify(
        {
          key: publicKey,
          dsaEncoding: 'ieee-p1363',
        },
        base64UrlDecode(vds.sig.sigvl),
      ),
    ).to.be.true;
  });
});<|MERGE_RESOLUTION|>--- conflicted
+++ resolved
@@ -13,12 +13,7 @@
 import crypto from 'crypto';
 import { expect } from 'chai';
 import { canonicalize } from 'json-canonicalize';
-<<<<<<< HEAD
-import { base64UrlDecode } from 'shared/utils/encodings';
-=======
 import { base64UrlDecode } from '@tamanu/shared/utils/encodings';
-import { getLocalisation } from 'sync-server/app/localisation';
->>>>>>> f2070e08
 
 describe('VDS-NC: Document cryptography', () => {
   let ctx;
