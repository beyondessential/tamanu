<<<<<<< HEAD
import { format } from 'date-fns';
import moment from 'moment';

import { fake } from 'shared/test-helpers/fake';
import { getCurrentDateString, parseISO9075 } from 'shared/utils/dateTime';
import { createTestContext } from 'sync-server/__tests__/utilities';
import { IDENTIFIER_NAMESPACE } from '../../../app/hl7fhir/utils';

describe('mSupply integration - Patient', () => {
  let ctx;
  let app;
  beforeAll(async () => {
    ctx = await createTestContext();
    app = await ctx.baseApp.asRole('practitioner');
  });
  afterAll(() => ctx.close());

  describe('success', () => {
    it('fetches a patient', async () => {
      // arrange
      const { Patient, PatientAdditionalData } = ctx.store.models;
      const patient = await Patient.create(fake(Patient, { dateOfDeath: new Date() }));
      const additionalData = await PatientAdditionalData.create({
        ...fake(PatientAdditionalData),
        patientId: patient.id,
      });
      await patient.reload(); // saving PatientAdditionalData updates the patient too
      const id = encodeURIComponent(`${IDENTIFIER_NAMESPACE}|${patient.displayId}`);
      const path = `/v1/integration/mSupply/Patient?_sort=-issued&_page=0&_count=2&status=final&subject%3Aidentifier=${id}`;

      // act
      const response = await app
        .get(path)
        .set({ 'X-Tamanu-Client': 'mSupply', 'X-Version': '0.0.1' });

      // assert
      expect(response).toHaveSucceeded();
      expect(response.body).toEqual({
        resourceType: 'Bundle',
        id: 'patients',
        meta: {
          lastUpdated: patient.updatedAt.toISOString(),
        },
        type: 'searchset',
        total: 1,
        link: [
          {
            relation: 'self',
            url: expect.stringContaining(path),
          },
        ],
        entry: [
          {
            active: true,
            address: [
              {
                city: additionalData.cityTown,
                line: [additionalData.streetVillage],
                type: 'physical',
                use: 'home',
              },
            ],
            birthDate: patient.dateOfBirth,
            deceasedDateTime: format(parseISO9075(patient.dateOfDeath), "yyyy-MM-dd'T'HH:mm:ssXXX"),
            gender: patient.sex,
            id: patient.id,
            identifier: [
              {
                assigner: 'Tamanu',
                system: 'http://tamanu.io/data-dictionary/application-reference-number.html',
                use: 'usual',
                value: patient.displayId,
              },
              {
                assigner: 'RTA',
                use: 'secondary',
                value: additionalData.drivingLicense,
              },
            ],
            name: [
              {
                family: patient.lastName,
                given: [patient.firstName, patient.middleName],
                prefix: [additionalData.title],
                use: 'official',
              },
              {
                text: patient.culturalName,
                use: 'nickname',
              },
            ],
            resourceType: 'Patient',
            telecom: [
              {
                rank: 1,
                value: additionalData.primaryContactNumber,
              },
              {
                rank: 2,
                value: additionalData.secondaryContactNumber,
              },
            ],
          },
        ],
      });
    });

    it("returns no error but no results when subject:identifier doesn't match a patient", async () => {
      // arrange
      const id = encodeURIComponent(`${IDENTIFIER_NAMESPACE}|abc123-not-real`);
      const path = `/v1/integration/mSupply/Patient?_sort=-issued&_page=0&_count=2&status=final&subject%3Aidentifier=${id}`;

      // act
      const response = await app
        .get(path)
        .set({ 'X-Tamanu-Client': 'mSupply', 'X-Version': '0.0.1' });

      // assert
      expect(response).toHaveSucceeded();
      expect(response.body).toEqual({
        resourceType: 'Bundle',
        id: 'patients',
        meta: {
          lastUpdated: null,
        },
        type: 'searchset',
        total: 0,
        link: [
          {
            relation: 'self',
            url: expect.stringContaining(path),
          },
        ],
        entry: [],
      });
    });

    it('returns a list of patients when passed no query params', async () => {
      // arrange
      const { Patient, PatientAdditionalData } = ctx.store.models;
      const patient = await Patient.create(fake(Patient));
      await PatientAdditionalData.create({
        ...fake(PatientAdditionalData),
        patientId: patient.id,
      });
      const path = `/v1/integration/mSupply/Patient`;

      // act
      const response = await app
        .get(path)
        .set({ 'X-Tamanu-Client': 'mSupply', 'X-Version': '0.0.1' });

      // assert
      expect(response).toHaveSucceeded();
      expect(response.body.total).toBe(2);
    });
  });

  describe('sorts correctly', () => {
    beforeEach(async () => {
      const { Patient, PatientAdditionalData } = ctx.store.models;
      await Patient.destroy({ where: {} });
      await PatientAdditionalData.destroy({ where: {} });
    });

    it('sorts by firstName ascending (given)', async () => {
      const { Patient } = ctx.store.models;
      await Promise.all([
        Patient.create(fake(Patient, { firstName: 'Alice' })),
        Patient.create(fake(Patient, { firstName: 'Bob' })),
        Patient.create(fake(Patient, { firstName: 'Charlie' })),
      ]);

      const path = `/v1/integration/mSupply/Patient?_sort=given`;
      const response = await app
        .get(path)
        .set({ 'X-Tamanu-Client': 'mSupply', 'X-Version': '0.0.1' });

      expect(response).toHaveSucceeded();
      expect(response.body.total).toBe(3);
      expect(response.body.entry[0].name[0].given[0]).toBe('Alice');
      expect(response.body.entry[1].name[0].given[0]).toBe('Bob');
      expect(response.body.entry[2].name[0].given[0]).toBe('Charlie');
    });

    it('sorts by firstName descending (-given)', async () => {
      const { Patient } = ctx.store.models;
      await Promise.all([
        Patient.create(fake(Patient, { firstName: 'Alice' })),
        Patient.create(fake(Patient, { firstName: 'Bob' })),
        Patient.create(fake(Patient, { firstName: 'Charlie' })),
      ]);

      const path = `/v1/integration/mSupply/Patient?_sort=-given`;
      const response = await app
        .get(path)
        .set({ 'X-Tamanu-Client': 'mSupply', 'X-Version': '0.0.1' });

      expect(response).toHaveSucceeded();
      expect(response.body.total).toBe(3);
      expect(response.body.entry[0].name[0].given[0]).toBe('Charlie');
      expect(response.body.entry[1].name[0].given[0]).toBe('Bob');
      expect(response.body.entry[2].name[0].given[0]).toBe('Alice');
    });

    it('sorts by lastName ascending (family)', async () => {
      const { Patient } = ctx.store.models;
      await Promise.all([
        Patient.create(fake(Patient, { lastName: 'Adams' })),
        Patient.create(fake(Patient, { lastName: 'Brown' })),
        Patient.create(fake(Patient, { lastName: 'Carter' })),
      ]);

      const path = `/v1/integration/mSupply/Patient?_sort=family`;
      const response = await app
        .get(path)
        .set({ 'X-Tamanu-Client': 'mSupply', 'X-Version': '0.0.1' });

      expect(response).toHaveSucceeded();
      expect(response.body.total).toBe(3);
      expect(response.body.entry[0].name[0].family).toBe('Adams');
      expect(response.body.entry[1].name[0].family).toBe('Brown');
      expect(response.body.entry[2].name[0].family).toBe('Carter');
    });

    it('sorts by lastName descending (-family)', async () => {
      const { Patient } = ctx.store.models;
      await Promise.all([
        Patient.create(fake(Patient, { lastName: 'Adams' })),
        Patient.create(fake(Patient, { lastName: 'Brown' })),
        Patient.create(fake(Patient, { lastName: 'Carter' })),
      ]);

      const path = `/v1/integration/mSupply/Patient?_sort=-family`;
      const response = await app
        .get(path)
        .set({ 'X-Tamanu-Client': 'mSupply', 'X-Version': '0.0.1' });

      expect(response).toHaveSucceeded();
      expect(response.body.total).toBe(3);
      expect(response.body.entry[0].name[0].family).toBe('Carter');
      expect(response.body.entry[1].name[0].family).toBe('Brown');
      expect(response.body.entry[2].name[0].family).toBe('Adams');
    });

    it('sorts by dateOfBirth ascending (birthdate)', async () => {
      const { Patient } = ctx.store.models;
      await Promise.all([
        Patient.create(fake(Patient, { dateOfBirth: '1984-10-20' })),
        Patient.create(fake(Patient, { dateOfBirth: '1985-02-20' })),
        Patient.create(fake(Patient, { dateOfBirth: '1985-03-20' })),
        Patient.create(fake(Patient, { dateOfBirth: '1985-03-21' })),
      ]);

      const path = `/v1/integration/mSupply/Patient?_sort=birthdate`;
      const response = await app
        .get(path)
        .set({ 'X-Tamanu-Client': 'mSupply', 'X-Version': '0.0.1' });

      expect(response).toHaveSucceeded();
      expect(response.body.total).toBe(4);
      expect(response.body.entry[0].birthDate).toBe('1984-10-20');
      expect(response.body.entry[1].birthDate).toBe('1985-02-20');
      expect(response.body.entry[2].birthDate).toBe('1985-03-20');
      expect(response.body.entry[3].birthDate).toBe('1985-03-21');
    });

    it('sorts by dateOfBirth descending (-birthdate)', async () => {
      const { Patient } = ctx.store.models;
      await Promise.all([
        Patient.create(fake(Patient, { dateOfBirth: '1984-10-20' })),
        Patient.create(fake(Patient, { dateOfBirth: '1985-02-20' })),
        Patient.create(fake(Patient, { dateOfBirth: '1985-03-20' })),
        Patient.create(fake(Patient, { dateOfBirth: '1985-03-21' })),
      ]);

      const path = `/v1/integration/mSupply/Patient?_sort=-birthdate`;
      const response = await app
        .get(path)
        .set({ 'X-Tamanu-Client': 'mSupply', 'X-Version': '0.0.1' });

      expect(response).toHaveSucceeded();
      expect(response.body.total).toBe(4);
      expect(response.body.entry[0].birthDate).toBe('1985-03-21');
      expect(response.body.entry[1].birthDate).toBe('1985-03-20');
      expect(response.body.entry[2].birthDate).toBe('1985-02-20');
      expect(response.body.entry[3].birthDate).toBe('1984-10-20');
    });

    it('sorts by additionalData.cityTown ascending (address)', async () => {
      const { Patient, PatientAdditionalData } = ctx.store.models;
      const [patientOne, patientTwo, patientThree] = await Promise.all([
        Patient.create(fake(Patient)),
        Patient.create(fake(Patient)),
        Patient.create(fake(Patient)),
      ]);

      await Promise.all([
        PatientAdditionalData.create({
          ...fake(PatientAdditionalData, { cityTown: 'Amsterdam' }),
          patientId: patientOne.id,
        }),
        PatientAdditionalData.create({
          ...fake(PatientAdditionalData, { cityTown: 'Berlin' }),
          patientId: patientTwo.id,
        }),
        PatientAdditionalData.create({
          ...fake(PatientAdditionalData, { cityTown: 'Cabo' }),
          patientId: patientThree.id,
        }),
      ]);

      const path = `/v1/integration/mSupply/Patient?_sort=address`;
      const response = await app
        .get(path)
        .set({ 'X-Tamanu-Client': 'mSupply', 'X-Version': '0.0.1' });

      expect(response).toHaveSucceeded();
      expect(response.body.total).toBe(3);
      expect(response.body.entry[0].address[0].city).toBe('Amsterdam');
      expect(response.body.entry[1].address[0].city).toBe('Berlin');
      expect(response.body.entry[2].address[0].city).toBe('Cabo');
    });

    it('sorts by additionalData.cityTown descending (-address)', async () => {
      const { Patient, PatientAdditionalData } = ctx.store.models;
      const [patientOne, patientTwo, patientThree] = await Promise.all([
        Patient.create(fake(Patient)),
        Patient.create(fake(Patient)),
        Patient.create(fake(Patient)),
      ]);

      await Promise.all([
        PatientAdditionalData.create({
          ...fake(PatientAdditionalData, { cityTown: 'Amsterdam' }),
          patientId: patientOne.id,
        }),
        PatientAdditionalData.create({
          ...fake(PatientAdditionalData, { cityTown: 'Berlin' }),
          patientId: patientTwo.id,
        }),
        PatientAdditionalData.create({
          ...fake(PatientAdditionalData, { cityTown: 'Cabo' }),
          patientId: patientThree.id,
        }),
      ]);

      const path = `/v1/integration/mSupply/Patient?_sort=-address`;
      const response = await app
        .get(path)
        .set({ 'X-Tamanu-Client': 'mSupply', 'X-Version': '0.0.1' });

      expect(response).toHaveSucceeded();
      expect(response.body.total).toBe(3);
      expect(response.body.entry[0].address[0].city).toBe('Cabo');
      expect(response.body.entry[1].address[0].city).toBe('Berlin');
      expect(response.body.entry[2].address[0].city).toBe('Amsterdam');
    });

    it('sorts by additionalData.cityTown ascending (address-city)', async () => {
      const { Patient, PatientAdditionalData } = ctx.store.models;
      const [patientOne, patientTwo, patientThree] = await Promise.all([
        Patient.create(fake(Patient)),
        Patient.create(fake(Patient)),
        Patient.create(fake(Patient)),
      ]);

      await Promise.all([
        PatientAdditionalData.create({
          ...fake(PatientAdditionalData, { cityTown: 'Amsterdam' }),
          patientId: patientOne.id,
        }),
        PatientAdditionalData.create({
          ...fake(PatientAdditionalData, { cityTown: 'Berlin' }),
          patientId: patientTwo.id,
        }),
        PatientAdditionalData.create({
          ...fake(PatientAdditionalData, { cityTown: 'Cabo' }),
          patientId: patientThree.id,
        }),
      ]);

      const path = `/v1/integration/mSupply/Patient?_sort=address-city`;
      const response = await app
        .get(path)
        .set({ 'X-Tamanu-Client': 'mSupply', 'X-Version': '0.0.1' });

      expect(response).toHaveSucceeded();
      expect(response.body.total).toBe(3);
      expect(response.body.entry[0].address[0].city).toBe('Amsterdam');
      expect(response.body.entry[1].address[0].city).toBe('Berlin');
      expect(response.body.entry[2].address[0].city).toBe('Cabo');
    });

    it('sorts by additionalData.cityTown descending (-address-city)', async () => {
      const { Patient, PatientAdditionalData } = ctx.store.models;
      const [patientOne, patientTwo, patientThree] = await Promise.all([
        Patient.create(fake(Patient)),
        Patient.create(fake(Patient)),
        Patient.create(fake(Patient)),
      ]);

      await Promise.all([
        PatientAdditionalData.create({
          ...fake(PatientAdditionalData, { cityTown: 'Amsterdam' }),
          patientId: patientOne.id,
        }),
        PatientAdditionalData.create({
          ...fake(PatientAdditionalData, { cityTown: 'Berlin' }),
          patientId: patientTwo.id,
        }),
        PatientAdditionalData.create({
          ...fake(PatientAdditionalData, { cityTown: 'Cabo' }),
          patientId: patientThree.id,
        }),
      ]);

      const path = `/v1/integration/mSupply/Patient?_sort=-address-city`;
      const response = await app
        .get(path)
        .set({ 'X-Tamanu-Client': 'mSupply', 'X-Version': '0.0.1' });

      expect(response).toHaveSucceeded();
      expect(response.body.total).toBe(3);
      expect(response.body.entry[0].address[0].city).toBe('Cabo');
      expect(response.body.entry[1].address[0].city).toBe('Berlin');
      expect(response.body.entry[2].address[0].city).toBe('Amsterdam');
    });

    it('sorts by additionalData.primaryContactNumber ascending (telecom)', async () => {
      const { Patient, PatientAdditionalData } = ctx.store.models;
      const [patientOne, patientTwo, patientThree] = await Promise.all([
        Patient.create(fake(Patient)),
        Patient.create(fake(Patient)),
        Patient.create(fake(Patient)),
      ]);

      await Promise.all([
        PatientAdditionalData.create({
          ...fake(PatientAdditionalData, { primaryContactNumber: '123456781' }),
          patientId: patientOne.id,
        }),
        PatientAdditionalData.create({
          ...fake(PatientAdditionalData, { primaryContactNumber: '123456782' }),
          patientId: patientTwo.id,
        }),
        PatientAdditionalData.create({
          ...fake(PatientAdditionalData, { primaryContactNumber: '123456783' }),
          patientId: patientThree.id,
        }),
      ]);

      const path = `/v1/integration/mSupply/Patient?_sort=telecom`;
      const response = await app
        .get(path)
        .set({ 'X-Tamanu-Client': 'mSupply', 'X-Version': '0.0.1' });

      expect(response).toHaveSucceeded();
      expect(response.body.total).toBe(3);
      expect(response.body.entry[0].telecom[0].value).toBe('123456781');
      expect(response.body.entry[1].telecom[0].value).toBe('123456782');
      expect(response.body.entry[2].telecom[0].value).toBe('123456783');
    });

    it('sorts by additionalData.primaryContactNumber descending (-telecom)', async () => {
      const { Patient, PatientAdditionalData } = ctx.store.models;
      const [patientOne, patientTwo, patientThree] = await Promise.all([
        Patient.create(fake(Patient)),
        Patient.create(fake(Patient)),
        Patient.create(fake(Patient)),
      ]);

      await Promise.all([
        PatientAdditionalData.create({
          ...fake(PatientAdditionalData, { primaryContactNumber: '123456781' }),
          patientId: patientOne.id,
        }),
        PatientAdditionalData.create({
          ...fake(PatientAdditionalData, { primaryContactNumber: '123456782' }),
          patientId: patientTwo.id,
        }),
        PatientAdditionalData.create({
          ...fake(PatientAdditionalData, { primaryContactNumber: '123456783' }),
          patientId: patientThree.id,
        }),
      ]);

      const path = `/v1/integration/mSupply/Patient?_sort=-telecom`;
      const response = await app
        .get(path)
        .set({ 'X-Tamanu-Client': 'mSupply', 'X-Version': '0.0.1' });

      expect(response).toHaveSucceeded();
      expect(response.body.total).toBe(3);
      expect(response.body.entry[0].telecom[0].value).toBe('123456783');
      expect(response.body.entry[1].telecom[0].value).toBe('123456782');
      expect(response.body.entry[2].telecom[0].value).toBe('123456781');
    });

    it('sorts by multiple fields', async () => {
      const { Patient, PatientAdditionalData } = ctx.store.models;
      const [patientOne, patientTwo, patientThree, patientFour, patientFive] = await Promise.all([
        Patient.create(fake(Patient, { firstName: 'Alice', lastName: 'Adams' })),
        Patient.create(fake(Patient, { firstName: 'Alice', lastName: 'Adams' })),
        Patient.create(fake(Patient, { firstName: 'Alice', lastName: 'Baker' })),
        Patient.create(fake(Patient, { firstName: 'Bob', lastName: 'Adams' })),
        Patient.create(fake(Patient, { firstName: 'Bob', lastName: 'Baker' })),
      ]);

      await Promise.all([
        PatientAdditionalData.create({
          ...fake(PatientAdditionalData, { primaryContactNumber: '123456781' }),
          patientId: patientOne.id,
        }),
        PatientAdditionalData.create({
          ...fake(PatientAdditionalData, { primaryContactNumber: '123456782' }),
          patientId: patientTwo.id,
        }),
        PatientAdditionalData.create({
          ...fake(PatientAdditionalData, { primaryContactNumber: '123456783' }),
          patientId: patientThree.id,
        }),
        PatientAdditionalData.create({
          ...fake(PatientAdditionalData, { primaryContactNumber: '123456784' }),
          patientId: patientFour.id,
        }),
        PatientAdditionalData.create({
          ...fake(PatientAdditionalData, { primaryContactNumber: '123456785' }),
          patientId: patientFive.id,
        }),
      ]);

      // Sort by firstName ascending, lastName descending, primaryContactNumber ascending
      const path = `/v1/integration/mSupply/Patient?_sort=given,-family,telecom`;
      const response = await app
        .get(path)
        .set({ 'X-Tamanu-Client': 'mSupply', 'X-Version': '0.0.1' });

      expect(response).toHaveSucceeded();
      expect(response.body.total).toBe(5);
      // Numbers don't repeat so everything else should be in place
      expect(response.body.entry[0].telecom[0].value).toBe('123456783');
      expect(response.body.entry[1].telecom[0].value).toBe('123456781');
      expect(response.body.entry[2].telecom[0].value).toBe('123456782');
      expect(response.body.entry[3].telecom[0].value).toBe('123456785');
      expect(response.body.entry[4].telecom[0].value).toBe('123456784');
    });
  });

  describe('filters search', () => {
    beforeEach(async () => {
      const { Patient, PatientAdditionalData } = ctx.store.models;
      await Patient.destroy({ where: {} });
      await PatientAdditionalData.destroy({ where: {} });
    });

    it('filters patient by displayId (identifier)', async () => {
      const { Patient } = ctx.store.models;
      const [patientOne] = await Promise.all([
        Patient.create(fake(Patient)),
        Patient.create(fake(Patient)),
      ]);

      const identifier = encodeURIComponent(`${IDENTIFIER_NAMESPACE}|${patientOne.displayId}`);
      const path = `/v1/integration/mSupply/Patient?identifier=${identifier}`;
      const response = await app
        .get(path)
        .set({ 'X-Tamanu-Client': 'mSupply', 'X-Version': '0.0.1' });

      expect(response).toHaveSucceeded();
      expect(response.body.total).toBe(1);
    });

    it('filters patients by firstName (given)', async () => {
      const { Patient } = ctx.store.models;
      const firstName = 'John';
      await Promise.all([
        Patient.create(fake(Patient, { firstName })),
        Patient.create(fake(Patient, { firstName })),
        Patient.create(fake(Patient, { firstName: 'Bob' })),
      ]);

      const path = `/v1/integration/mSupply/Patient?given=${firstName}`;
      const response = await app
        .get(path)
        .set({ 'X-Tamanu-Client': 'mSupply', 'X-Version': '0.0.1' });

      expect(response).toHaveSucceeded();
      expect(response.body.total).toBe(2);
    });

    it('filters patients by lastName (family)', async () => {
      const { Patient } = ctx.store.models;
      const lastName = 'Doe';
      await Promise.all([
        Patient.create(fake(Patient, { lastName })),
        Patient.create(fake(Patient, { lastName })),
        Patient.create(fake(Patient, { lastName: 'Gray' })),
      ]);

      const path = `/v1/integration/mSupply/Patient?family=${lastName}`;
      const response = await app
        .get(path)
        .set({ 'X-Tamanu-Client': 'mSupply', 'X-Version': '0.0.1' });

      expect(response).toHaveSucceeded();
      expect(response.body.total).toBe(2);
    });

    it('filters patients by sex (gender)', async () => {
      const { Patient } = ctx.store.models;
      const sex = 'other';
      await Promise.all([
        Patient.create(fake(Patient, { sex })),
        Patient.create(fake(Patient, { sex })),
        Patient.create(fake(Patient, { sex: 'female' })),
      ]);

      const path = `/v1/integration/mSupply/Patient?gender=${sex}`;
      const response = await app
        .get(path)
        .set({ 'X-Tamanu-Client': 'mSupply', 'X-Version': '0.0.1' });

      expect(response).toHaveSucceeded();
      expect(response.body.total).toBe(2);
    });

    it('filters patients by dateOfBirth (birthdate)', async () => {
      const { Patient } = ctx.store.models;
      const dateOfBirth = '1990-05-25';
      await Promise.all([
        Patient.create(fake(Patient, { dateOfBirth })),
        Patient.create(fake(Patient, { dateOfBirth })),
        Patient.create(fake(Patient, { dateOfBirth: '1985-10-20' })),
      ]);

      const path = `/v1/integration/mSupply/Patient?birthdate=${dateOfBirth}`;
      const response = await app
        .get(path)
        .set({ 'X-Tamanu-Client': 'mSupply', 'X-Version': '0.0.1' });

      expect(response).toHaveSucceeded();
      expect(response.body.total).toBe(2);
    });

    it('filters patients by being deceased or not (deceased)', async () => {
      const { Patient } = ctx.store.models;
      await Promise.all([
        Patient.create(fake(Patient)),
        Patient.create(fake(Patient)),
        Patient.create(fake(Patient, { dateOfDeath: getCurrentDateString() })),
      ]);

      // Query deceased=true
      const pathTrue = '/v1/integration/mSupply/Patient?deceased=true';
      const responseTrue = await app
        .get(pathTrue)
        .set({ 'X-Tamanu-Client': 'mSupply', 'X-Version': '0.0.1' });

      expect(responseTrue).toHaveSucceeded();
      expect(responseTrue.body.total).toBe(1);

      // Query deceased=false
      const pathFalse = '/v1/integration/mSupply/Patient?deceased=false';
      const responseFalse = await app
        .get(pathFalse)
        .set({ 'X-Tamanu-Client': 'mSupply', 'X-Version': '0.0.1' });

      expect(responseFalse).toHaveSucceeded();
      expect(responseFalse.body.total).toBe(2);
    });

    it('filters patients by additionalData.cityTown (address-city)', async () => {
      const { Patient, PatientAdditionalData } = ctx.store.models;
      const [patientOne, patientTwo, patientThree] = await Promise.all([
        Patient.create(fake(Patient)),
        Patient.create(fake(Patient)),
        Patient.create(fake(Patient)),
      ]);

      const cityTown = 'luxembourg';
      await Promise.all([
        PatientAdditionalData.create({
          ...fake(PatientAdditionalData, { cityTown }),
          patientId: patientOne.id,
        }),
        PatientAdditionalData.create({
          ...fake(PatientAdditionalData, { cityTown }),
          patientId: patientTwo.id,
        }),
        PatientAdditionalData.create({
          ...fake(PatientAdditionalData, { cityTown: 'quito' }),
          patientId: patientThree.id,
        }),
      ]);

      const path = `/v1/integration/mSupply/Patient?address-city=${cityTown}`;
      const response = await app
        .get(path)
        .set({ 'X-Tamanu-Client': 'mSupply', 'X-Version': '0.0.1' });

      expect(response).toHaveSucceeded();
      expect(response.body.total).toBe(2);
    });

    test.todo('filtering by address looks up a bunch of fields');
    test.todo('filtering by telecom looks up a bunch of fields');

    // This test can be replaced after address is able to look up several fields
    it('filtering by address only looks up additionalData.cityTown', async () => {
      const { Patient, PatientAdditionalData } = ctx.store.models;
      const [patientOne, patientTwo, patientThree] = await Promise.all([
        Patient.create(fake(Patient)),
        Patient.create(fake(Patient)),
        Patient.create(fake(Patient)),
      ]);

      const cityTown = 'luxembourg';
      await Promise.all([
        PatientAdditionalData.create({
          ...fake(PatientAdditionalData, { cityTown }),
          patientId: patientOne.id,
        }),
        PatientAdditionalData.create({
          ...fake(PatientAdditionalData, { cityTown }),
          patientId: patientTwo.id,
        }),
        PatientAdditionalData.create({
          ...fake(PatientAdditionalData, { cityTown: 'quito' }),
          patientId: patientThree.id,
        }),
      ]);

      const path = `/v1/integration/mSupply/Patient?address=${cityTown}`;
      const response = await app
        .get(path)
        .set({ 'X-Tamanu-Client': 'mSupply', 'X-Version': '0.0.1' });

      expect(response).toHaveSucceeded();
      expect(response.body.total).toBe(2);
    });

    // This test can be replaced after telecom is able to look up several fields
    it('filtering by telecom only looks up additionalData.primaryContactNumber', async () => {
      const { Patient, PatientAdditionalData } = ctx.store.models;
      const [patientOne, patientTwo, patientThree] = await Promise.all([
        Patient.create(fake(Patient)),
        Patient.create(fake(Patient)),
        Patient.create(fake(Patient)),
      ]);

      const primaryContactNumber = '123456789';
      await Promise.all([
        PatientAdditionalData.create({
          ...fake(PatientAdditionalData, { primaryContactNumber }),
          patientId: patientOne.id,
        }),
        PatientAdditionalData.create({
          ...fake(PatientAdditionalData, { primaryContactNumber }),
          patientId: patientTwo.id,
        }),
        PatientAdditionalData.create({
          ...fake(PatientAdditionalData, { primaryContactNumber: '987654321' }),
          patientId: patientThree.id,
        }),
      ]);

      const path = `/v1/integration/mSupply/Patient?telecom=${primaryContactNumber}`;
      const response = await app
        .get(path)
        .set({ 'X-Tamanu-Client': 'mSupply', 'X-Version': '0.0.1' });

      expect(response).toHaveSucceeded();
      expect(response.body.total).toBe(2);
    });

    it('filters patients by params with supported modifiers', async () => {
      const { Patient } = ctx.store.models;
      const firstName = 'Jane';
      await Promise.all([
        Patient.create(fake(Patient, { firstName })),
        Patient.create(fake(Patient, { firstName })),
        Patient.create(fake(Patient, { firstName: 'Alice' })),
      ]);

      const path = `/v1/integration/mSupply/Patient?given:contains=${firstName.slice(1, 3)}`;
      const response = await app
        .get(path)
        .set({ 'X-Tamanu-Client': 'mSupply', 'X-Version': '0.0.1' });

      expect(response).toHaveSucceeded();
      expect(response.body.total).toBe(2);
    });

    it('filters patients by combining params and modifiers (all need to match)', async () => {
      const { Patient } = ctx.store.models;
      const firstName = 'Jane';
      const lastName = 'Doe';
      const dateOfBirth = '1990-05-20';
      await Promise.all([
        Patient.create(fake(Patient, { firstName, lastName, dateOfBirth })),
        Patient.create(fake(Patient, { firstName, lastName, dateOfBirth })),
        Patient.create(fake(Patient, { firstName: 'Alice', lastName, dateOfBirth })),
      ]);

      const slicedName = firstName.slice(1, 3);
      const path = `/v1/integration/mSupply/Patient?given:contains=${slicedName}&family=${lastName}&birthdate=${dateOfBirth}`;
      const response = await app
        .get(path)
        .set({ 'X-Tamanu-Client': 'mSupply', 'X-Version': '0.0.1' });

      expect(response).toHaveSucceeded();
      expect(response.body.total).toBe(2);
    });
  });

  describe('failure', () => {
    it('returns a 422 error when passed the wrong query params', async () => {
      // arrange
      const { Patient, PatientAdditionalData } = ctx.store.models;
      const patient = await Patient.create(fake(Patient));
      await PatientAdditionalData.create({
        ...fake(PatientAdditionalData),
        patientId: patient.id,
      });
      const id = encodeURIComponent(`not-the-right-identifier|${patient.displayId}`);
      const path = `/v1/integration/mSupply/Patient?_sort=id&_page=z&_count=x&subject%3Aidentifier=${id}`;

      // act
      const response = await app
        .get(path)
        .set({ 'X-Tamanu-Client': 'mSupply', 'X-Version': '0.0.1' });

      // assert
      expect(response).toHaveRequestError(422);
      expect(response.body).toMatchObject({
        error: {
          errors: [
            'subject:identifier must be in the format "<namespace>|<id>"',
            '_count must be a `number` type, but the final value was: `NaN` (cast from the value `"x"`).',
            '_page must be a `number` type, but the final value was: `NaN` (cast from the value `"z"`).',
            'Unsupported or unknown parameters in _sort',
          ],
        },
      });
    });

    it('returns a 422 if there are any unknown patient params', async () => {
      // arrange
      const { Patient, PatientAdditionalData } = ctx.store.models;
      const patient = await Patient.create(fake(Patient));
      await PatientAdditionalData.create({
        ...fake(PatientAdditionalData),
        patientId: patient.id,
      });
      const path = `/v1/integration/mSupply/Patient?whatever=something`;

      // act
      const response = await app
        .get(path)
        .set({ 'X-Tamanu-Client': 'mSupply', 'X-Version': '0.0.1' });

      // assert
      expect(response).toHaveRequestError(422);
      expect(response.body).toMatchObject({
        error: {
          errors: ['Unknown or unsupported parameters: whatever'],
        },
      });
    });
=======
import { testPatientHandler } from '../../hl7fhir/routeHandlersTests';

describe('mSupply integration - Patient', () => {
  testPatientHandler('mSupply', {
    'X-Tamanu-Client': 'mSupply',
    'X-Version': '0.0.1',
>>>>>>> bc345d6a
  });
});<|MERGE_RESOLUTION|>--- conflicted
+++ resolved
@@ -1,881 +1,8 @@
-<<<<<<< HEAD
-import { format } from 'date-fns';
-import moment from 'moment';
-
-import { fake } from 'shared/test-helpers/fake';
-import { getCurrentDateString, parseISO9075 } from 'shared/utils/dateTime';
-import { createTestContext } from 'sync-server/__tests__/utilities';
-import { IDENTIFIER_NAMESPACE } from '../../../app/hl7fhir/utils';
-
-describe('mSupply integration - Patient', () => {
-  let ctx;
-  let app;
-  beforeAll(async () => {
-    ctx = await createTestContext();
-    app = await ctx.baseApp.asRole('practitioner');
-  });
-  afterAll(() => ctx.close());
-
-  describe('success', () => {
-    it('fetches a patient', async () => {
-      // arrange
-      const { Patient, PatientAdditionalData } = ctx.store.models;
-      const patient = await Patient.create(fake(Patient, { dateOfDeath: new Date() }));
-      const additionalData = await PatientAdditionalData.create({
-        ...fake(PatientAdditionalData),
-        patientId: patient.id,
-      });
-      await patient.reload(); // saving PatientAdditionalData updates the patient too
-      const id = encodeURIComponent(`${IDENTIFIER_NAMESPACE}|${patient.displayId}`);
-      const path = `/v1/integration/mSupply/Patient?_sort=-issued&_page=0&_count=2&status=final&subject%3Aidentifier=${id}`;
-
-      // act
-      const response = await app
-        .get(path)
-        .set({ 'X-Tamanu-Client': 'mSupply', 'X-Version': '0.0.1' });
-
-      // assert
-      expect(response).toHaveSucceeded();
-      expect(response.body).toEqual({
-        resourceType: 'Bundle',
-        id: 'patients',
-        meta: {
-          lastUpdated: patient.updatedAt.toISOString(),
-        },
-        type: 'searchset',
-        total: 1,
-        link: [
-          {
-            relation: 'self',
-            url: expect.stringContaining(path),
-          },
-        ],
-        entry: [
-          {
-            active: true,
-            address: [
-              {
-                city: additionalData.cityTown,
-                line: [additionalData.streetVillage],
-                type: 'physical',
-                use: 'home',
-              },
-            ],
-            birthDate: patient.dateOfBirth,
-            deceasedDateTime: format(parseISO9075(patient.dateOfDeath), "yyyy-MM-dd'T'HH:mm:ssXXX"),
-            gender: patient.sex,
-            id: patient.id,
-            identifier: [
-              {
-                assigner: 'Tamanu',
-                system: 'http://tamanu.io/data-dictionary/application-reference-number.html',
-                use: 'usual',
-                value: patient.displayId,
-              },
-              {
-                assigner: 'RTA',
-                use: 'secondary',
-                value: additionalData.drivingLicense,
-              },
-            ],
-            name: [
-              {
-                family: patient.lastName,
-                given: [patient.firstName, patient.middleName],
-                prefix: [additionalData.title],
-                use: 'official',
-              },
-              {
-                text: patient.culturalName,
-                use: 'nickname',
-              },
-            ],
-            resourceType: 'Patient',
-            telecom: [
-              {
-                rank: 1,
-                value: additionalData.primaryContactNumber,
-              },
-              {
-                rank: 2,
-                value: additionalData.secondaryContactNumber,
-              },
-            ],
-          },
-        ],
-      });
-    });
-
-    it("returns no error but no results when subject:identifier doesn't match a patient", async () => {
-      // arrange
-      const id = encodeURIComponent(`${IDENTIFIER_NAMESPACE}|abc123-not-real`);
-      const path = `/v1/integration/mSupply/Patient?_sort=-issued&_page=0&_count=2&status=final&subject%3Aidentifier=${id}`;
-
-      // act
-      const response = await app
-        .get(path)
-        .set({ 'X-Tamanu-Client': 'mSupply', 'X-Version': '0.0.1' });
-
-      // assert
-      expect(response).toHaveSucceeded();
-      expect(response.body).toEqual({
-        resourceType: 'Bundle',
-        id: 'patients',
-        meta: {
-          lastUpdated: null,
-        },
-        type: 'searchset',
-        total: 0,
-        link: [
-          {
-            relation: 'self',
-            url: expect.stringContaining(path),
-          },
-        ],
-        entry: [],
-      });
-    });
-
-    it('returns a list of patients when passed no query params', async () => {
-      // arrange
-      const { Patient, PatientAdditionalData } = ctx.store.models;
-      const patient = await Patient.create(fake(Patient));
-      await PatientAdditionalData.create({
-        ...fake(PatientAdditionalData),
-        patientId: patient.id,
-      });
-      const path = `/v1/integration/mSupply/Patient`;
-
-      // act
-      const response = await app
-        .get(path)
-        .set({ 'X-Tamanu-Client': 'mSupply', 'X-Version': '0.0.1' });
-
-      // assert
-      expect(response).toHaveSucceeded();
-      expect(response.body.total).toBe(2);
-    });
-  });
-
-  describe('sorts correctly', () => {
-    beforeEach(async () => {
-      const { Patient, PatientAdditionalData } = ctx.store.models;
-      await Patient.destroy({ where: {} });
-      await PatientAdditionalData.destroy({ where: {} });
-    });
-
-    it('sorts by firstName ascending (given)', async () => {
-      const { Patient } = ctx.store.models;
-      await Promise.all([
-        Patient.create(fake(Patient, { firstName: 'Alice' })),
-        Patient.create(fake(Patient, { firstName: 'Bob' })),
-        Patient.create(fake(Patient, { firstName: 'Charlie' })),
-      ]);
-
-      const path = `/v1/integration/mSupply/Patient?_sort=given`;
-      const response = await app
-        .get(path)
-        .set({ 'X-Tamanu-Client': 'mSupply', 'X-Version': '0.0.1' });
-
-      expect(response).toHaveSucceeded();
-      expect(response.body.total).toBe(3);
-      expect(response.body.entry[0].name[0].given[0]).toBe('Alice');
-      expect(response.body.entry[1].name[0].given[0]).toBe('Bob');
-      expect(response.body.entry[2].name[0].given[0]).toBe('Charlie');
-    });
-
-    it('sorts by firstName descending (-given)', async () => {
-      const { Patient } = ctx.store.models;
-      await Promise.all([
-        Patient.create(fake(Patient, { firstName: 'Alice' })),
-        Patient.create(fake(Patient, { firstName: 'Bob' })),
-        Patient.create(fake(Patient, { firstName: 'Charlie' })),
-      ]);
-
-      const path = `/v1/integration/mSupply/Patient?_sort=-given`;
-      const response = await app
-        .get(path)
-        .set({ 'X-Tamanu-Client': 'mSupply', 'X-Version': '0.0.1' });
-
-      expect(response).toHaveSucceeded();
-      expect(response.body.total).toBe(3);
-      expect(response.body.entry[0].name[0].given[0]).toBe('Charlie');
-      expect(response.body.entry[1].name[0].given[0]).toBe('Bob');
-      expect(response.body.entry[2].name[0].given[0]).toBe('Alice');
-    });
-
-    it('sorts by lastName ascending (family)', async () => {
-      const { Patient } = ctx.store.models;
-      await Promise.all([
-        Patient.create(fake(Patient, { lastName: 'Adams' })),
-        Patient.create(fake(Patient, { lastName: 'Brown' })),
-        Patient.create(fake(Patient, { lastName: 'Carter' })),
-      ]);
-
-      const path = `/v1/integration/mSupply/Patient?_sort=family`;
-      const response = await app
-        .get(path)
-        .set({ 'X-Tamanu-Client': 'mSupply', 'X-Version': '0.0.1' });
-
-      expect(response).toHaveSucceeded();
-      expect(response.body.total).toBe(3);
-      expect(response.body.entry[0].name[0].family).toBe('Adams');
-      expect(response.body.entry[1].name[0].family).toBe('Brown');
-      expect(response.body.entry[2].name[0].family).toBe('Carter');
-    });
-
-    it('sorts by lastName descending (-family)', async () => {
-      const { Patient } = ctx.store.models;
-      await Promise.all([
-        Patient.create(fake(Patient, { lastName: 'Adams' })),
-        Patient.create(fake(Patient, { lastName: 'Brown' })),
-        Patient.create(fake(Patient, { lastName: 'Carter' })),
-      ]);
-
-      const path = `/v1/integration/mSupply/Patient?_sort=-family`;
-      const response = await app
-        .get(path)
-        .set({ 'X-Tamanu-Client': 'mSupply', 'X-Version': '0.0.1' });
-
-      expect(response).toHaveSucceeded();
-      expect(response.body.total).toBe(3);
-      expect(response.body.entry[0].name[0].family).toBe('Carter');
-      expect(response.body.entry[1].name[0].family).toBe('Brown');
-      expect(response.body.entry[2].name[0].family).toBe('Adams');
-    });
-
-    it('sorts by dateOfBirth ascending (birthdate)', async () => {
-      const { Patient } = ctx.store.models;
-      await Promise.all([
-        Patient.create(fake(Patient, { dateOfBirth: '1984-10-20' })),
-        Patient.create(fake(Patient, { dateOfBirth: '1985-02-20' })),
-        Patient.create(fake(Patient, { dateOfBirth: '1985-03-20' })),
-        Patient.create(fake(Patient, { dateOfBirth: '1985-03-21' })),
-      ]);
-
-      const path = `/v1/integration/mSupply/Patient?_sort=birthdate`;
-      const response = await app
-        .get(path)
-        .set({ 'X-Tamanu-Client': 'mSupply', 'X-Version': '0.0.1' });
-
-      expect(response).toHaveSucceeded();
-      expect(response.body.total).toBe(4);
-      expect(response.body.entry[0].birthDate).toBe('1984-10-20');
-      expect(response.body.entry[1].birthDate).toBe('1985-02-20');
-      expect(response.body.entry[2].birthDate).toBe('1985-03-20');
-      expect(response.body.entry[3].birthDate).toBe('1985-03-21');
-    });
-
-    it('sorts by dateOfBirth descending (-birthdate)', async () => {
-      const { Patient } = ctx.store.models;
-      await Promise.all([
-        Patient.create(fake(Patient, { dateOfBirth: '1984-10-20' })),
-        Patient.create(fake(Patient, { dateOfBirth: '1985-02-20' })),
-        Patient.create(fake(Patient, { dateOfBirth: '1985-03-20' })),
-        Patient.create(fake(Patient, { dateOfBirth: '1985-03-21' })),
-      ]);
-
-      const path = `/v1/integration/mSupply/Patient?_sort=-birthdate`;
-      const response = await app
-        .get(path)
-        .set({ 'X-Tamanu-Client': 'mSupply', 'X-Version': '0.0.1' });
-
-      expect(response).toHaveSucceeded();
-      expect(response.body.total).toBe(4);
-      expect(response.body.entry[0].birthDate).toBe('1985-03-21');
-      expect(response.body.entry[1].birthDate).toBe('1985-03-20');
-      expect(response.body.entry[2].birthDate).toBe('1985-02-20');
-      expect(response.body.entry[3].birthDate).toBe('1984-10-20');
-    });
-
-    it('sorts by additionalData.cityTown ascending (address)', async () => {
-      const { Patient, PatientAdditionalData } = ctx.store.models;
-      const [patientOne, patientTwo, patientThree] = await Promise.all([
-        Patient.create(fake(Patient)),
-        Patient.create(fake(Patient)),
-        Patient.create(fake(Patient)),
-      ]);
-
-      await Promise.all([
-        PatientAdditionalData.create({
-          ...fake(PatientAdditionalData, { cityTown: 'Amsterdam' }),
-          patientId: patientOne.id,
-        }),
-        PatientAdditionalData.create({
-          ...fake(PatientAdditionalData, { cityTown: 'Berlin' }),
-          patientId: patientTwo.id,
-        }),
-        PatientAdditionalData.create({
-          ...fake(PatientAdditionalData, { cityTown: 'Cabo' }),
-          patientId: patientThree.id,
-        }),
-      ]);
-
-      const path = `/v1/integration/mSupply/Patient?_sort=address`;
-      const response = await app
-        .get(path)
-        .set({ 'X-Tamanu-Client': 'mSupply', 'X-Version': '0.0.1' });
-
-      expect(response).toHaveSucceeded();
-      expect(response.body.total).toBe(3);
-      expect(response.body.entry[0].address[0].city).toBe('Amsterdam');
-      expect(response.body.entry[1].address[0].city).toBe('Berlin');
-      expect(response.body.entry[2].address[0].city).toBe('Cabo');
-    });
-
-    it('sorts by additionalData.cityTown descending (-address)', async () => {
-      const { Patient, PatientAdditionalData } = ctx.store.models;
-      const [patientOne, patientTwo, patientThree] = await Promise.all([
-        Patient.create(fake(Patient)),
-        Patient.create(fake(Patient)),
-        Patient.create(fake(Patient)),
-      ]);
-
-      await Promise.all([
-        PatientAdditionalData.create({
-          ...fake(PatientAdditionalData, { cityTown: 'Amsterdam' }),
-          patientId: patientOne.id,
-        }),
-        PatientAdditionalData.create({
-          ...fake(PatientAdditionalData, { cityTown: 'Berlin' }),
-          patientId: patientTwo.id,
-        }),
-        PatientAdditionalData.create({
-          ...fake(PatientAdditionalData, { cityTown: 'Cabo' }),
-          patientId: patientThree.id,
-        }),
-      ]);
-
-      const path = `/v1/integration/mSupply/Patient?_sort=-address`;
-      const response = await app
-        .get(path)
-        .set({ 'X-Tamanu-Client': 'mSupply', 'X-Version': '0.0.1' });
-
-      expect(response).toHaveSucceeded();
-      expect(response.body.total).toBe(3);
-      expect(response.body.entry[0].address[0].city).toBe('Cabo');
-      expect(response.body.entry[1].address[0].city).toBe('Berlin');
-      expect(response.body.entry[2].address[0].city).toBe('Amsterdam');
-    });
-
-    it('sorts by additionalData.cityTown ascending (address-city)', async () => {
-      const { Patient, PatientAdditionalData } = ctx.store.models;
-      const [patientOne, patientTwo, patientThree] = await Promise.all([
-        Patient.create(fake(Patient)),
-        Patient.create(fake(Patient)),
-        Patient.create(fake(Patient)),
-      ]);
-
-      await Promise.all([
-        PatientAdditionalData.create({
-          ...fake(PatientAdditionalData, { cityTown: 'Amsterdam' }),
-          patientId: patientOne.id,
-        }),
-        PatientAdditionalData.create({
-          ...fake(PatientAdditionalData, { cityTown: 'Berlin' }),
-          patientId: patientTwo.id,
-        }),
-        PatientAdditionalData.create({
-          ...fake(PatientAdditionalData, { cityTown: 'Cabo' }),
-          patientId: patientThree.id,
-        }),
-      ]);
-
-      const path = `/v1/integration/mSupply/Patient?_sort=address-city`;
-      const response = await app
-        .get(path)
-        .set({ 'X-Tamanu-Client': 'mSupply', 'X-Version': '0.0.1' });
-
-      expect(response).toHaveSucceeded();
-      expect(response.body.total).toBe(3);
-      expect(response.body.entry[0].address[0].city).toBe('Amsterdam');
-      expect(response.body.entry[1].address[0].city).toBe('Berlin');
-      expect(response.body.entry[2].address[0].city).toBe('Cabo');
-    });
-
-    it('sorts by additionalData.cityTown descending (-address-city)', async () => {
-      const { Patient, PatientAdditionalData } = ctx.store.models;
-      const [patientOne, patientTwo, patientThree] = await Promise.all([
-        Patient.create(fake(Patient)),
-        Patient.create(fake(Patient)),
-        Patient.create(fake(Patient)),
-      ]);
-
-      await Promise.all([
-        PatientAdditionalData.create({
-          ...fake(PatientAdditionalData, { cityTown: 'Amsterdam' }),
-          patientId: patientOne.id,
-        }),
-        PatientAdditionalData.create({
-          ...fake(PatientAdditionalData, { cityTown: 'Berlin' }),
-          patientId: patientTwo.id,
-        }),
-        PatientAdditionalData.create({
-          ...fake(PatientAdditionalData, { cityTown: 'Cabo' }),
-          patientId: patientThree.id,
-        }),
-      ]);
-
-      const path = `/v1/integration/mSupply/Patient?_sort=-address-city`;
-      const response = await app
-        .get(path)
-        .set({ 'X-Tamanu-Client': 'mSupply', 'X-Version': '0.0.1' });
-
-      expect(response).toHaveSucceeded();
-      expect(response.body.total).toBe(3);
-      expect(response.body.entry[0].address[0].city).toBe('Cabo');
-      expect(response.body.entry[1].address[0].city).toBe('Berlin');
-      expect(response.body.entry[2].address[0].city).toBe('Amsterdam');
-    });
-
-    it('sorts by additionalData.primaryContactNumber ascending (telecom)', async () => {
-      const { Patient, PatientAdditionalData } = ctx.store.models;
-      const [patientOne, patientTwo, patientThree] = await Promise.all([
-        Patient.create(fake(Patient)),
-        Patient.create(fake(Patient)),
-        Patient.create(fake(Patient)),
-      ]);
-
-      await Promise.all([
-        PatientAdditionalData.create({
-          ...fake(PatientAdditionalData, { primaryContactNumber: '123456781' }),
-          patientId: patientOne.id,
-        }),
-        PatientAdditionalData.create({
-          ...fake(PatientAdditionalData, { primaryContactNumber: '123456782' }),
-          patientId: patientTwo.id,
-        }),
-        PatientAdditionalData.create({
-          ...fake(PatientAdditionalData, { primaryContactNumber: '123456783' }),
-          patientId: patientThree.id,
-        }),
-      ]);
-
-      const path = `/v1/integration/mSupply/Patient?_sort=telecom`;
-      const response = await app
-        .get(path)
-        .set({ 'X-Tamanu-Client': 'mSupply', 'X-Version': '0.0.1' });
-
-      expect(response).toHaveSucceeded();
-      expect(response.body.total).toBe(3);
-      expect(response.body.entry[0].telecom[0].value).toBe('123456781');
-      expect(response.body.entry[1].telecom[0].value).toBe('123456782');
-      expect(response.body.entry[2].telecom[0].value).toBe('123456783');
-    });
-
-    it('sorts by additionalData.primaryContactNumber descending (-telecom)', async () => {
-      const { Patient, PatientAdditionalData } = ctx.store.models;
-      const [patientOne, patientTwo, patientThree] = await Promise.all([
-        Patient.create(fake(Patient)),
-        Patient.create(fake(Patient)),
-        Patient.create(fake(Patient)),
-      ]);
-
-      await Promise.all([
-        PatientAdditionalData.create({
-          ...fake(PatientAdditionalData, { primaryContactNumber: '123456781' }),
-          patientId: patientOne.id,
-        }),
-        PatientAdditionalData.create({
-          ...fake(PatientAdditionalData, { primaryContactNumber: '123456782' }),
-          patientId: patientTwo.id,
-        }),
-        PatientAdditionalData.create({
-          ...fake(PatientAdditionalData, { primaryContactNumber: '123456783' }),
-          patientId: patientThree.id,
-        }),
-      ]);
-
-      const path = `/v1/integration/mSupply/Patient?_sort=-telecom`;
-      const response = await app
-        .get(path)
-        .set({ 'X-Tamanu-Client': 'mSupply', 'X-Version': '0.0.1' });
-
-      expect(response).toHaveSucceeded();
-      expect(response.body.total).toBe(3);
-      expect(response.body.entry[0].telecom[0].value).toBe('123456783');
-      expect(response.body.entry[1].telecom[0].value).toBe('123456782');
-      expect(response.body.entry[2].telecom[0].value).toBe('123456781');
-    });
-
-    it('sorts by multiple fields', async () => {
-      const { Patient, PatientAdditionalData } = ctx.store.models;
-      const [patientOne, patientTwo, patientThree, patientFour, patientFive] = await Promise.all([
-        Patient.create(fake(Patient, { firstName: 'Alice', lastName: 'Adams' })),
-        Patient.create(fake(Patient, { firstName: 'Alice', lastName: 'Adams' })),
-        Patient.create(fake(Patient, { firstName: 'Alice', lastName: 'Baker' })),
-        Patient.create(fake(Patient, { firstName: 'Bob', lastName: 'Adams' })),
-        Patient.create(fake(Patient, { firstName: 'Bob', lastName: 'Baker' })),
-      ]);
-
-      await Promise.all([
-        PatientAdditionalData.create({
-          ...fake(PatientAdditionalData, { primaryContactNumber: '123456781' }),
-          patientId: patientOne.id,
-        }),
-        PatientAdditionalData.create({
-          ...fake(PatientAdditionalData, { primaryContactNumber: '123456782' }),
-          patientId: patientTwo.id,
-        }),
-        PatientAdditionalData.create({
-          ...fake(PatientAdditionalData, { primaryContactNumber: '123456783' }),
-          patientId: patientThree.id,
-        }),
-        PatientAdditionalData.create({
-          ...fake(PatientAdditionalData, { primaryContactNumber: '123456784' }),
-          patientId: patientFour.id,
-        }),
-        PatientAdditionalData.create({
-          ...fake(PatientAdditionalData, { primaryContactNumber: '123456785' }),
-          patientId: patientFive.id,
-        }),
-      ]);
-
-      // Sort by firstName ascending, lastName descending, primaryContactNumber ascending
-      const path = `/v1/integration/mSupply/Patient?_sort=given,-family,telecom`;
-      const response = await app
-        .get(path)
-        .set({ 'X-Tamanu-Client': 'mSupply', 'X-Version': '0.0.1' });
-
-      expect(response).toHaveSucceeded();
-      expect(response.body.total).toBe(5);
-      // Numbers don't repeat so everything else should be in place
-      expect(response.body.entry[0].telecom[0].value).toBe('123456783');
-      expect(response.body.entry[1].telecom[0].value).toBe('123456781');
-      expect(response.body.entry[2].telecom[0].value).toBe('123456782');
-      expect(response.body.entry[3].telecom[0].value).toBe('123456785');
-      expect(response.body.entry[4].telecom[0].value).toBe('123456784');
-    });
-  });
-
-  describe('filters search', () => {
-    beforeEach(async () => {
-      const { Patient, PatientAdditionalData } = ctx.store.models;
-      await Patient.destroy({ where: {} });
-      await PatientAdditionalData.destroy({ where: {} });
-    });
-
-    it('filters patient by displayId (identifier)', async () => {
-      const { Patient } = ctx.store.models;
-      const [patientOne] = await Promise.all([
-        Patient.create(fake(Patient)),
-        Patient.create(fake(Patient)),
-      ]);
-
-      const identifier = encodeURIComponent(`${IDENTIFIER_NAMESPACE}|${patientOne.displayId}`);
-      const path = `/v1/integration/mSupply/Patient?identifier=${identifier}`;
-      const response = await app
-        .get(path)
-        .set({ 'X-Tamanu-Client': 'mSupply', 'X-Version': '0.0.1' });
-
-      expect(response).toHaveSucceeded();
-      expect(response.body.total).toBe(1);
-    });
-
-    it('filters patients by firstName (given)', async () => {
-      const { Patient } = ctx.store.models;
-      const firstName = 'John';
-      await Promise.all([
-        Patient.create(fake(Patient, { firstName })),
-        Patient.create(fake(Patient, { firstName })),
-        Patient.create(fake(Patient, { firstName: 'Bob' })),
-      ]);
-
-      const path = `/v1/integration/mSupply/Patient?given=${firstName}`;
-      const response = await app
-        .get(path)
-        .set({ 'X-Tamanu-Client': 'mSupply', 'X-Version': '0.0.1' });
-
-      expect(response).toHaveSucceeded();
-      expect(response.body.total).toBe(2);
-    });
-
-    it('filters patients by lastName (family)', async () => {
-      const { Patient } = ctx.store.models;
-      const lastName = 'Doe';
-      await Promise.all([
-        Patient.create(fake(Patient, { lastName })),
-        Patient.create(fake(Patient, { lastName })),
-        Patient.create(fake(Patient, { lastName: 'Gray' })),
-      ]);
-
-      const path = `/v1/integration/mSupply/Patient?family=${lastName}`;
-      const response = await app
-        .get(path)
-        .set({ 'X-Tamanu-Client': 'mSupply', 'X-Version': '0.0.1' });
-
-      expect(response).toHaveSucceeded();
-      expect(response.body.total).toBe(2);
-    });
-
-    it('filters patients by sex (gender)', async () => {
-      const { Patient } = ctx.store.models;
-      const sex = 'other';
-      await Promise.all([
-        Patient.create(fake(Patient, { sex })),
-        Patient.create(fake(Patient, { sex })),
-        Patient.create(fake(Patient, { sex: 'female' })),
-      ]);
-
-      const path = `/v1/integration/mSupply/Patient?gender=${sex}`;
-      const response = await app
-        .get(path)
-        .set({ 'X-Tamanu-Client': 'mSupply', 'X-Version': '0.0.1' });
-
-      expect(response).toHaveSucceeded();
-      expect(response.body.total).toBe(2);
-    });
-
-    it('filters patients by dateOfBirth (birthdate)', async () => {
-      const { Patient } = ctx.store.models;
-      const dateOfBirth = '1990-05-25';
-      await Promise.all([
-        Patient.create(fake(Patient, { dateOfBirth })),
-        Patient.create(fake(Patient, { dateOfBirth })),
-        Patient.create(fake(Patient, { dateOfBirth: '1985-10-20' })),
-      ]);
-
-      const path = `/v1/integration/mSupply/Patient?birthdate=${dateOfBirth}`;
-      const response = await app
-        .get(path)
-        .set({ 'X-Tamanu-Client': 'mSupply', 'X-Version': '0.0.1' });
-
-      expect(response).toHaveSucceeded();
-      expect(response.body.total).toBe(2);
-    });
-
-    it('filters patients by being deceased or not (deceased)', async () => {
-      const { Patient } = ctx.store.models;
-      await Promise.all([
-        Patient.create(fake(Patient)),
-        Patient.create(fake(Patient)),
-        Patient.create(fake(Patient, { dateOfDeath: getCurrentDateString() })),
-      ]);
-
-      // Query deceased=true
-      const pathTrue = '/v1/integration/mSupply/Patient?deceased=true';
-      const responseTrue = await app
-        .get(pathTrue)
-        .set({ 'X-Tamanu-Client': 'mSupply', 'X-Version': '0.0.1' });
-
-      expect(responseTrue).toHaveSucceeded();
-      expect(responseTrue.body.total).toBe(1);
-
-      // Query deceased=false
-      const pathFalse = '/v1/integration/mSupply/Patient?deceased=false';
-      const responseFalse = await app
-        .get(pathFalse)
-        .set({ 'X-Tamanu-Client': 'mSupply', 'X-Version': '0.0.1' });
-
-      expect(responseFalse).toHaveSucceeded();
-      expect(responseFalse.body.total).toBe(2);
-    });
-
-    it('filters patients by additionalData.cityTown (address-city)', async () => {
-      const { Patient, PatientAdditionalData } = ctx.store.models;
-      const [patientOne, patientTwo, patientThree] = await Promise.all([
-        Patient.create(fake(Patient)),
-        Patient.create(fake(Patient)),
-        Patient.create(fake(Patient)),
-      ]);
-
-      const cityTown = 'luxembourg';
-      await Promise.all([
-        PatientAdditionalData.create({
-          ...fake(PatientAdditionalData, { cityTown }),
-          patientId: patientOne.id,
-        }),
-        PatientAdditionalData.create({
-          ...fake(PatientAdditionalData, { cityTown }),
-          patientId: patientTwo.id,
-        }),
-        PatientAdditionalData.create({
-          ...fake(PatientAdditionalData, { cityTown: 'quito' }),
-          patientId: patientThree.id,
-        }),
-      ]);
-
-      const path = `/v1/integration/mSupply/Patient?address-city=${cityTown}`;
-      const response = await app
-        .get(path)
-        .set({ 'X-Tamanu-Client': 'mSupply', 'X-Version': '0.0.1' });
-
-      expect(response).toHaveSucceeded();
-      expect(response.body.total).toBe(2);
-    });
-
-    test.todo('filtering by address looks up a bunch of fields');
-    test.todo('filtering by telecom looks up a bunch of fields');
-
-    // This test can be replaced after address is able to look up several fields
-    it('filtering by address only looks up additionalData.cityTown', async () => {
-      const { Patient, PatientAdditionalData } = ctx.store.models;
-      const [patientOne, patientTwo, patientThree] = await Promise.all([
-        Patient.create(fake(Patient)),
-        Patient.create(fake(Patient)),
-        Patient.create(fake(Patient)),
-      ]);
-
-      const cityTown = 'luxembourg';
-      await Promise.all([
-        PatientAdditionalData.create({
-          ...fake(PatientAdditionalData, { cityTown }),
-          patientId: patientOne.id,
-        }),
-        PatientAdditionalData.create({
-          ...fake(PatientAdditionalData, { cityTown }),
-          patientId: patientTwo.id,
-        }),
-        PatientAdditionalData.create({
-          ...fake(PatientAdditionalData, { cityTown: 'quito' }),
-          patientId: patientThree.id,
-        }),
-      ]);
-
-      const path = `/v1/integration/mSupply/Patient?address=${cityTown}`;
-      const response = await app
-        .get(path)
-        .set({ 'X-Tamanu-Client': 'mSupply', 'X-Version': '0.0.1' });
-
-      expect(response).toHaveSucceeded();
-      expect(response.body.total).toBe(2);
-    });
-
-    // This test can be replaced after telecom is able to look up several fields
-    it('filtering by telecom only looks up additionalData.primaryContactNumber', async () => {
-      const { Patient, PatientAdditionalData } = ctx.store.models;
-      const [patientOne, patientTwo, patientThree] = await Promise.all([
-        Patient.create(fake(Patient)),
-        Patient.create(fake(Patient)),
-        Patient.create(fake(Patient)),
-      ]);
-
-      const primaryContactNumber = '123456789';
-      await Promise.all([
-        PatientAdditionalData.create({
-          ...fake(PatientAdditionalData, { primaryContactNumber }),
-          patientId: patientOne.id,
-        }),
-        PatientAdditionalData.create({
-          ...fake(PatientAdditionalData, { primaryContactNumber }),
-          patientId: patientTwo.id,
-        }),
-        PatientAdditionalData.create({
-          ...fake(PatientAdditionalData, { primaryContactNumber: '987654321' }),
-          patientId: patientThree.id,
-        }),
-      ]);
-
-      const path = `/v1/integration/mSupply/Patient?telecom=${primaryContactNumber}`;
-      const response = await app
-        .get(path)
-        .set({ 'X-Tamanu-Client': 'mSupply', 'X-Version': '0.0.1' });
-
-      expect(response).toHaveSucceeded();
-      expect(response.body.total).toBe(2);
-    });
-
-    it('filters patients by params with supported modifiers', async () => {
-      const { Patient } = ctx.store.models;
-      const firstName = 'Jane';
-      await Promise.all([
-        Patient.create(fake(Patient, { firstName })),
-        Patient.create(fake(Patient, { firstName })),
-        Patient.create(fake(Patient, { firstName: 'Alice' })),
-      ]);
-
-      const path = `/v1/integration/mSupply/Patient?given:contains=${firstName.slice(1, 3)}`;
-      const response = await app
-        .get(path)
-        .set({ 'X-Tamanu-Client': 'mSupply', 'X-Version': '0.0.1' });
-
-      expect(response).toHaveSucceeded();
-      expect(response.body.total).toBe(2);
-    });
-
-    it('filters patients by combining params and modifiers (all need to match)', async () => {
-      const { Patient } = ctx.store.models;
-      const firstName = 'Jane';
-      const lastName = 'Doe';
-      const dateOfBirth = '1990-05-20';
-      await Promise.all([
-        Patient.create(fake(Patient, { firstName, lastName, dateOfBirth })),
-        Patient.create(fake(Patient, { firstName, lastName, dateOfBirth })),
-        Patient.create(fake(Patient, { firstName: 'Alice', lastName, dateOfBirth })),
-      ]);
-
-      const slicedName = firstName.slice(1, 3);
-      const path = `/v1/integration/mSupply/Patient?given:contains=${slicedName}&family=${lastName}&birthdate=${dateOfBirth}`;
-      const response = await app
-        .get(path)
-        .set({ 'X-Tamanu-Client': 'mSupply', 'X-Version': '0.0.1' });
-
-      expect(response).toHaveSucceeded();
-      expect(response.body.total).toBe(2);
-    });
-  });
-
-  describe('failure', () => {
-    it('returns a 422 error when passed the wrong query params', async () => {
-      // arrange
-      const { Patient, PatientAdditionalData } = ctx.store.models;
-      const patient = await Patient.create(fake(Patient));
-      await PatientAdditionalData.create({
-        ...fake(PatientAdditionalData),
-        patientId: patient.id,
-      });
-      const id = encodeURIComponent(`not-the-right-identifier|${patient.displayId}`);
-      const path = `/v1/integration/mSupply/Patient?_sort=id&_page=z&_count=x&subject%3Aidentifier=${id}`;
-
-      // act
-      const response = await app
-        .get(path)
-        .set({ 'X-Tamanu-Client': 'mSupply', 'X-Version': '0.0.1' });
-
-      // assert
-      expect(response).toHaveRequestError(422);
-      expect(response.body).toMatchObject({
-        error: {
-          errors: [
-            'subject:identifier must be in the format "<namespace>|<id>"',
-            '_count must be a `number` type, but the final value was: `NaN` (cast from the value `"x"`).',
-            '_page must be a `number` type, but the final value was: `NaN` (cast from the value `"z"`).',
-            'Unsupported or unknown parameters in _sort',
-          ],
-        },
-      });
-    });
-
-    it('returns a 422 if there are any unknown patient params', async () => {
-      // arrange
-      const { Patient, PatientAdditionalData } = ctx.store.models;
-      const patient = await Patient.create(fake(Patient));
-      await PatientAdditionalData.create({
-        ...fake(PatientAdditionalData),
-        patientId: patient.id,
-      });
-      const path = `/v1/integration/mSupply/Patient?whatever=something`;
-
-      // act
-      const response = await app
-        .get(path)
-        .set({ 'X-Tamanu-Client': 'mSupply', 'X-Version': '0.0.1' });
-
-      // assert
-      expect(response).toHaveRequestError(422);
-      expect(response.body).toMatchObject({
-        error: {
-          errors: ['Unknown or unsupported parameters: whatever'],
-        },
-      });
-    });
-=======
 import { testPatientHandler } from '../../hl7fhir/routeHandlersTests';
 
 describe('mSupply integration - Patient', () => {
   testPatientHandler('mSupply', {
     'X-Tamanu-Client': 'mSupply',
     'X-Version': '0.0.1',
->>>>>>> bc345d6a
   });
 });