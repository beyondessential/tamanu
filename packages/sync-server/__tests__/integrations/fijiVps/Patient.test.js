--- conflicted
+++ resolved
@@ -1,198 +1,8 @@
-<<<<<<< HEAD
-import { format } from 'date-fns';
-
-import { fake } from 'shared/test-helpers/fake';
-import { parseISO9075 } from 'shared/utils/dateTime';
-import { createTestContext } from 'sync-server/__tests__/utilities';
-import { IDENTIFIER_NAMESPACE } from '../../../app/hl7fhir/utils';
-
-describe('VPS integration - Patient', () => {
-  let ctx;
-  let app;
-  beforeAll(async () => {
-    ctx = await createTestContext();
-    app = await ctx.baseApp.asRole('practitioner');
-  });
-  afterAll(() => ctx.close());
-
-  describe('success', () => {
-    it('fetches a patient', async () => {
-      // arrange
-      const { Patient, PatientAdditionalData } = ctx.store.models;
-      const patient = await Patient.create(fake(Patient, { dateOfDeath: new Date() }));
-      const additionalData = await PatientAdditionalData.create({
-        ...fake(PatientAdditionalData),
-        patientId: patient.id,
-      });
-      await patient.reload(); // saving PatientAdditionalData updates the patient too
-      const id = encodeURIComponent(`${IDENTIFIER_NAMESPACE}|${patient.displayId}`);
-      const path = `/v1/integration/fijiVps/Patient?_sort=-issued&_page=0&_count=2&status=final&subject%3Aidentifier=${id}`;
-
-      // act
-      const response = await app
-        .get(path)
-        .set({ 'X-Tamanu-Client': 'fiji-vps', 'X-Version': '0.0.1' });
-
-      // assert
-      expect(response).toHaveSucceeded();
-      expect(response.body).toEqual({
-        resourceType: 'Bundle',
-        id: 'patients',
-        meta: {
-          lastUpdated: patient.updatedAt.toISOString(),
-        },
-        type: 'searchset',
-        total: 1,
-        link: [
-          {
-            relation: 'self',
-            url: expect.stringContaining(path),
-          },
-        ],
-        entry: [
-          {
-            active: true,
-            address: [
-              {
-                city: additionalData.cityTown,
-                line: [additionalData.streetVillage],
-                type: 'physical',
-                use: 'home',
-              },
-            ],
-            birthDate: format(parseISO9075(patient.dateOfBirth), 'yyyy-MM-dd'),
-            deceasedDateTime: format(parseISO9075(patient.dateOfDeath), "yyyy-MM-dd'T'HH:mm:ssXXX"),
-            gender: patient.sex,
-            id: patient.id,
-            identifier: [
-              {
-                assigner: 'Tamanu',
-                system: 'http://tamanu.io/data-dictionary/application-reference-number.html',
-                use: 'usual',
-                value: patient.displayId,
-              },
-              {
-                assigner: 'RTA',
-                use: 'secondary',
-                value: additionalData.drivingLicense,
-              },
-            ],
-            name: [
-              {
-                family: patient.lastName,
-                given: [patient.firstName, patient.middleName],
-                prefix: [additionalData.title],
-                use: 'official',
-              },
-              {
-                text: patient.culturalName,
-                use: 'nickname',
-              },
-            ],
-            resourceType: 'Patient',
-            telecom: [
-              {
-                rank: 1,
-                value: additionalData.primaryContactNumber,
-              },
-              {
-                rank: 2,
-                value: additionalData.secondaryContactNumber,
-              },
-            ],
-          },
-        ],
-      });
-    });
-
-    it("returns no error but no results when subject:identifier doesn't match a patient", async () => {
-      // arrange
-      const id = encodeURIComponent(`${IDENTIFIER_NAMESPACE}|abc123-not-real`);
-      const path = `/v1/integration/fijiVps/Patient?_sort=-issued&_page=0&_count=2&status=final&subject%3Aidentifier=${id}`;
-
-      // act
-      const response = await app
-        .get(path)
-        .set({ 'X-Tamanu-Client': 'fiji-vps', 'X-Version': '0.0.1' });
-
-      // assert
-      expect(response).toHaveSucceeded();
-      expect(response.body).toEqual({
-        resourceType: 'Bundle',
-        id: 'patients',
-        meta: {
-          lastUpdated: null,
-        },
-        type: 'searchset',
-        total: 0,
-        link: [
-          {
-            relation: 'self',
-            url: expect.stringContaining(path),
-          },
-        ],
-        entry: [],
-      });
-    });
-
-    it('returns a list of patients when passed no query params', async () => {
-      // arrange
-      const { Patient, PatientAdditionalData } = ctx.store.models;
-      const patient = await Patient.create(fake(Patient));
-      await PatientAdditionalData.create({
-        ...fake(PatientAdditionalData),
-        patientId: patient.id,
-      });
-      const path = `/v1/integration/fijiVps/Patient`;
-
-      // act
-      const response = await app
-        .get(path)
-        .set({ 'X-Tamanu-Client': 'fiji-vps', 'X-Version': '0.0.1' });
-
-      // assert
-      expect(response).toHaveSucceeded();
-      expect(response.body.total).toBe(2);
-    });
-  });
-
-  describe('failure', () => {
-    it('returns a 422 error when passed the wrong query params', async () => {
-      // arrange
-      const { Patient, PatientAdditionalData } = ctx.store.models;
-      const patient = await Patient.create(fake(Patient));
-      await PatientAdditionalData.create({
-        ...fake(PatientAdditionalData),
-        patientId: patient.id,
-      });
-      const id = encodeURIComponent(`not-the-right-identifier|${patient.displayId}`);
-      const path = `/v1/integration/fijiVps/Patient?_sort=id&_page=z&_count=x&status=initial&subject%3Aidentifier=${id}`;
-
-      // act
-      const response = await app
-        .get(path)
-        .set({ 'X-Tamanu-Client': 'fiji-vps', 'X-Version': '0.0.1' });
-
-      // assert
-      expect(response).toHaveRequestError(422);
-      expect(response.body).toMatchObject({
-        error: {
-          errors: [
-            'subject:identifier must be in the format "<namespace>|<id>"',
-            '_count must be a `number` type, but the final value was: `NaN` (cast from the value `"x"`).',
-            '_page must be a `number` type, but the final value was: `NaN` (cast from the value `"z"`).',
-            'Unsupported or unknown parameters in _sort',
-          ],
-        },
-      });
-    });
-=======
 import { testPatientHandler } from '../../hl7fhir/routeHandlersTests';
 
 describe('VPS integration - Patient', () => {
   testPatientHandler('fijiVps', {
     'X-Tamanu-Client': 'fiji-vps',
     'X-Version': '0.0.1',
->>>>>>> bc345d6a
   });
 });