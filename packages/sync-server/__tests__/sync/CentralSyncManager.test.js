--- conflicted
+++ resolved
@@ -1,25 +1,15 @@
 import { sub, endOfDay, parseISO } from 'date-fns';
 import { v4 as uuid } from 'uuid';
 
-<<<<<<< HEAD
-import { CURRENT_SYNC_TIME_KEY } from 'shared/sync/constants';
-import { SYNC_SESSION_DIRECTION } from 'shared/sync';
-import { fake, fakeUser, fakeSurvey, fakeReferenceData } from 'shared/test-helpers/fake';
-import { createDummyEncounter, createDummyPatient } from 'shared/demoData/patients';
-import { randomLabRequest } from 'shared/demoData';
-import { sleepAsync } from 'shared/utils/sleepAsync';
-import { SYNC_DIRECTIONS, LAB_REQUEST_STATUSES, SETTINGS_SCOPES } from '@tamanu/constants';
-import { toDateTimeString } from 'shared/utils/dateTime';
-=======
+
 import { CURRENT_SYNC_TIME_KEY } from '@tamanu/shared/sync/constants';
 import { SYNC_SESSION_DIRECTION } from '@tamanu/shared/sync';
 import { fake, fakeUser, fakeSurvey, fakeReferenceData } from '@tamanu/shared/test-helpers/fake';
 import { createDummyEncounter, createDummyPatient } from '@tamanu/shared/demoData/patients';
 import { randomLabRequest } from '@tamanu/shared/demoData';
 import { sleepAsync } from '@tamanu/shared/utils/sleepAsync';
-import { SYNC_DIRECTIONS, LAB_REQUEST_STATUSES } from '@tamanu/constants';
+import { SYNC_DIRECTIONS, LAB_REQUEST_STATUSES,SETTINGS_SCOPES } from '@tamanu/constants';
 import { toDateTimeString } from '@tamanu/shared/utils/dateTime';
->>>>>>> 7b931bd5
 
 import { createTestContext } from '../utilities';
 import { importerTransaction } from '../../app/admin/importerEndpoint';
