--- conflicted
+++ resolved
@@ -235,13 +235,9 @@
     expect(stats).toMatchObject({
       Program: { created: 1, updated: 0, errored: 0 },
       Survey: { created: 2, updated: 0, errored: 0 },
-<<<<<<< HEAD
-      ProgramDataElement: { created: 41, updated: 0, errored: 0 },
-      SurveyScreenComponent: { created: 9, updated: 0, errored: 32 }, // 32 fields in failure test, 9 in success test
-=======
+      // TODO: Fix after merge
       ProgramDataElement: { created: 42, updated: 0, errored: 0 },
       SurveyScreenComponent: { created: 11, updated: 0, errored: 31 }, // 31 fields in failure test, 11 in success test
->>>>>>> 326a9e48
     });
   });
 
