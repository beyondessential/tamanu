import { importerTransaction } from '../../../app/admin/importerEndpoint';
import { importer } from '../../../app/admin/refdataImporter';
import { createTestContext } from '../../utilities';
import '../matchers';

// the importer can take a little while
jest.setTimeout(30000);

describe('Patients import', () => {
  let ctx;
  beforeAll(async () => {
    ctx = await createTestContext();
    await ctx.store.models.ReferenceData.upsert({
      id: 'village-test',
      code: 'village-test',
      type: 'village',
      name: 'Village test',
    });
  });
  afterAll(async () => {
    await ctx.close();
  });

  function doImport(options) {
    const { file, ...opts } = options;
    return importerTransaction({
      importer,
      file: `./__tests__/importers/patient/${file}.xlsx`,
      models: ctx.store.models,
      ...opts,
    });
  }

  it('should succeed with valid data', async () => {
    const { didntSendReason, errors, stats } = await doImport({
      file: 'valid-patient',
      dryRun: true,
    });

    expect(didntSendReason).toEqual('dryRun');
    expect(errors).toBeEmpty();
    expect(stats).toEqual({
<<<<<<< HEAD
      Patient: { created: 1, updated: 0, errored: 0, restored: 0, skipped: 0, deleted: 0 },
=======
      Patient: { created: 1, updated: 0, errored: 0, deleted: 0, restored: 0, skipped: 0 },
>>>>>>> dfccdca2
      PatientAdditionalData: {
        created: 1,
        updated: 0,
        errored: 0,
<<<<<<< HEAD
        restored: 0,
        skipped: 0,
        deleted: 0,
=======
        deleted: 0,
        restored: 0,
        skipped: 0,
>>>>>>> dfccdca2
      },
    });
  });

  it('should not write anything for a dry run', async () => {
    const { Patient } = ctx.store.models;
    const beforeCount = await Patient.count();

    await doImport({ file: 'valid-patient', dryRun: true });

    const afterCount = await Patient.count();
    expect(afterCount).toEqual(beforeCount);
  });

  it('should validate Patient data', async () => {
    const { didntSendReason, errors } = await doImport({
      file: 'invalid-patient',
      dryRun: true,
    });

    expect(didntSendReason).toEqual('validationFailed');

    expect(errors).toContainValidationError(
      'patient',
      2,
      'firstName is a required field on patient at row 2',
    );

    expect(errors).toContainValidationError(
      'patient',
      2,
      'lastName is a required field on patient at row 2',
    );

    expect(errors).toContainValidationError(
      'patient',
      2,
      'sex is a required field on patient at row 2',
    );

    expect(errors).toContainValidationError(
      'patient',
      2,
      'dateOfBirth is a required field on patient at row 2',
    );
  });

  it('should create PatientAdditionalData when patientAdditionalData field is TRUE', async () => {
    const { didntSendReason, errors, stats } = await doImport({
      file: 'create-pad',
      dryRun: true,
    });

    expect(didntSendReason).toEqual('dryRun');
    expect(errors).toBeEmpty();
    expect(stats).toEqual({
<<<<<<< HEAD
      Patient: { created: 1, updated: 0, errored: 0, restored: 0, skipped: 0, deleted: 0 },
=======
      Patient: { created: 1, updated: 0, errored: 0, deleted: 0, restored: 0, skipped: 0 },
>>>>>>> dfccdca2
      PatientAdditionalData: {
        created: 1,
        updated: 0,
        errored: 0,
<<<<<<< HEAD
        restored: 0,
        skipped: 0,
        deleted: 0,
=======
        deleted: 0,
        restored: 0,
        skipped: 0,
>>>>>>> dfccdca2
      },
    });
  });

  it('should not create PatientAdditionalData when patientAdditionalData field is FALSE', async () => {
    const { didntSendReason, errors, stats } = await doImport({
      file: 'ignore-pad',
      dryRun: true,
    });

    expect(didntSendReason).toEqual('dryRun');
    expect(errors).toBeEmpty();
    expect(stats).toEqual({
<<<<<<< HEAD
      Patient: { created: 1, updated: 0, errored: 0, restored: 0, skipped: 0, deleted: 0 },
=======
      Patient: { created: 1, updated: 0, errored: 0, deleted: 0, restored: 0, skipped: 0 },
>>>>>>> dfccdca2
    });
  });

  it('should not create PatientAdditionalData when patientAdditionalData field does not exist', async () => {
    const { didntSendReason, errors, stats } = await doImport({
      file: 'ignore-pad',
      dryRun: true,
    });

    expect(didntSendReason).toEqual('dryRun');
    expect(errors).toBeEmpty();
    expect(stats).toEqual({
<<<<<<< HEAD
      Patient: { created: 1, updated: 0, errored: 0, restored: 0, skipped: 0, deleted: 0 },
=======
      Patient: { created: 1, updated: 0, errored: 0, deleted: 0, restored: 0, skipped: 0 },
>>>>>>> dfccdca2
    });
  });
});<|MERGE_RESOLUTION|>--- conflicted
+++ resolved
@@ -40,24 +40,14 @@
     expect(didntSendReason).toEqual('dryRun');
     expect(errors).toBeEmpty();
     expect(stats).toEqual({
-<<<<<<< HEAD
-      Patient: { created: 1, updated: 0, errored: 0, restored: 0, skipped: 0, deleted: 0 },
-=======
       Patient: { created: 1, updated: 0, errored: 0, deleted: 0, restored: 0, skipped: 0 },
->>>>>>> dfccdca2
       PatientAdditionalData: {
         created: 1,
         updated: 0,
         errored: 0,
-<<<<<<< HEAD
-        restored: 0,
-        skipped: 0,
-        deleted: 0,
-=======
         deleted: 0,
         restored: 0,
         skipped: 0,
->>>>>>> dfccdca2
       },
     });
   });
@@ -114,24 +104,14 @@
     expect(didntSendReason).toEqual('dryRun');
     expect(errors).toBeEmpty();
     expect(stats).toEqual({
-<<<<<<< HEAD
-      Patient: { created: 1, updated: 0, errored: 0, restored: 0, skipped: 0, deleted: 0 },
-=======
       Patient: { created: 1, updated: 0, errored: 0, deleted: 0, restored: 0, skipped: 0 },
->>>>>>> dfccdca2
       PatientAdditionalData: {
         created: 1,
         updated: 0,
         errored: 0,
-<<<<<<< HEAD
-        restored: 0,
-        skipped: 0,
-        deleted: 0,
-=======
         deleted: 0,
         restored: 0,
         skipped: 0,
->>>>>>> dfccdca2
       },
     });
   });
@@ -145,11 +125,7 @@
     expect(didntSendReason).toEqual('dryRun');
     expect(errors).toBeEmpty();
     expect(stats).toEqual({
-<<<<<<< HEAD
-      Patient: { created: 1, updated: 0, errored: 0, restored: 0, skipped: 0, deleted: 0 },
-=======
       Patient: { created: 1, updated: 0, errored: 0, deleted: 0, restored: 0, skipped: 0 },
->>>>>>> dfccdca2
     });
   });
 
@@ -162,11 +138,7 @@
     expect(didntSendReason).toEqual('dryRun');
     expect(errors).toBeEmpty();
     expect(stats).toEqual({
-<<<<<<< HEAD
-      Patient: { created: 1, updated: 0, errored: 0, restored: 0, skipped: 0, deleted: 0 },
-=======
       Patient: { created: 1, updated: 0, errored: 0, deleted: 0, restored: 0, skipped: 0 },
->>>>>>> dfccdca2
     });
   });
 });