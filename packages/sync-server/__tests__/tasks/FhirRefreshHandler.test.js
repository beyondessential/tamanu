import { fake } from 'shared/test-helpers';
import { log } from 'shared/services/logging';

import { createTestContext } from '../utilities';
import {
  fakeResourcesOfFhirServiceRequest,
  fakeResourcesOfFhirServiceRequestWithImagingRequest,
} from '../fake/fhir';
import { allFromUpstream } from '../../app/tasks/fhir/refresh/allFromUpstream';

describe('FHIR refresh handler', () => {
  let ctx;
  let resources;
  let imagingRequest;

  beforeAll(async () => {
    ctx = await createTestContext();
    const { FhirEncounter } = ctx.store.models;

    resources = await fakeResourcesOfFhirServiceRequest(ctx.store.models);

    await FhirEncounter.materialiseFromUpstream(resources.encounter.id);

    imagingRequest = await fakeResourcesOfFhirServiceRequestWithImagingRequest(
      ctx.store.models,
      resources,
    );
  });

<<<<<<< HEAD
  describe('allFromUpstream', () => {
    beforeEach(async () => {
      await ctx.store.models.FhirJob.destroy({ where: {} });
    });

    it('finds all the FHIR resources that need to be updated', async () => {
      await allFromUpstream(
        {
          payload: {
            op: 'UPDATE',
            table: 'public.encounters',
            id: resources.encounter.id,
          },
=======
  afterAll(() => ctx.close());

  it('allFromUpstream', async () => {
    await allFromUpstream(
      {
        payload: {
          op: 'UPDATE',
          table: 'public.encounters',
          id: resources.encounter.id,
>>>>>>> 9c9d22a1
        },
        {
          log,
          sequelize: ctx.store.sequelize,
          models: ctx.store.models,
        },
      );

      const { count, rows } = await ctx.store.models.FhirJob.findAndCountAll({
        where: {
          topic: 'fhir.refresh.fromUpstream',
        },
      });

      expect(count).toEqual(2);
      expect(rows).toEqual([
        expect.objectContaining({
          payload: expect.objectContaining({
            op: 'UPDATE',
            resource: 'Encounter',
            table: 'public.encounters',
            upstreamId: resources.encounter.id,
          }),
        }),
        expect.objectContaining({
          payload: expect.objectContaining({
            op: 'UPDATE',
            resource: 'ServiceRequest',
            table: 'public.encounters',
            upstreamId: imagingRequest.id,
          }),
        }),
      ]);
    });

    it('does not create a job if the upstream do not meet the filter criteria', async () => {
      const { Encounter } = ctx.store.models;

      const encounter = await Encounter.create(
        fake(Encounter, {
          patientId: resources.patient.id,
          locationId: resources.location.id,
          departmentId: resources.department.id,
          examinerId: resources.practitioner.id,
          encounterType: 'surveyResponse',
        }),
      );

      await allFromUpstream(
        {
          payload: {
            op: 'UPDATE',
            table: 'public.encounters',
            id: encounter.id,
          },
        },
        {
          log,
          sequelize: ctx.store.sequelize,
          models: ctx.store.models,
        },
      );

      const { count, rows } = await ctx.store.models.FhirJob.findAndCountAll({
        where: {
          topic: 'fhir.refresh.fromUpstream',
        },
      });

      expect(count).toEqual(0);
      expect(rows).toEqual([]);
      await encounter.destroy();
    });
  });
});<|MERGE_RESOLUTION|>--- conflicted
+++ resolved
@@ -27,85 +27,19 @@
     );
   });
 
-<<<<<<< HEAD
   describe('allFromUpstream', () => {
     beforeEach(async () => {
       await ctx.store.models.FhirJob.destroy({ where: {} });
     });
+    afterAll(() => ctx.close());
 
-    it('finds all the FHIR resources that need to be updated', async () => {
+    it('allFromUpstream', async () => {
       await allFromUpstream(
         {
           payload: {
             op: 'UPDATE',
             table: 'public.encounters',
             id: resources.encounter.id,
-          },
-=======
-  afterAll(() => ctx.close());
-
-  it('allFromUpstream', async () => {
-    await allFromUpstream(
-      {
-        payload: {
-          op: 'UPDATE',
-          table: 'public.encounters',
-          id: resources.encounter.id,
->>>>>>> 9c9d22a1
-        },
-        {
-          log,
-          sequelize: ctx.store.sequelize,
-          models: ctx.store.models,
-        },
-      );
-
-      const { count, rows } = await ctx.store.models.FhirJob.findAndCountAll({
-        where: {
-          topic: 'fhir.refresh.fromUpstream',
-        },
-      });
-
-      expect(count).toEqual(2);
-      expect(rows).toEqual([
-        expect.objectContaining({
-          payload: expect.objectContaining({
-            op: 'UPDATE',
-            resource: 'Encounter',
-            table: 'public.encounters',
-            upstreamId: resources.encounter.id,
-          }),
-        }),
-        expect.objectContaining({
-          payload: expect.objectContaining({
-            op: 'UPDATE',
-            resource: 'ServiceRequest',
-            table: 'public.encounters',
-            upstreamId: imagingRequest.id,
-          }),
-        }),
-      ]);
-    });
-
-    it('does not create a job if the upstream do not meet the filter criteria', async () => {
-      const { Encounter } = ctx.store.models;
-
-      const encounter = await Encounter.create(
-        fake(Encounter, {
-          patientId: resources.patient.id,
-          locationId: resources.location.id,
-          departmentId: resources.department.id,
-          examinerId: resources.practitioner.id,
-          encounterType: 'surveyResponse',
-        }),
-      );
-
-      await allFromUpstream(
-        {
-          payload: {
-            op: 'UPDATE',
-            table: 'public.encounters',
-            id: encounter.id,
           },
         },
         {
@@ -121,9 +55,87 @@
         },
       });
 
-      expect(count).toEqual(0);
-      expect(rows).toEqual([]);
-      await encounter.destroy();
+      it('finds all the FHIR resources that need to be updated', async () => {
+        await allFromUpstream(
+          {
+            payload: {
+              op: 'UPDATE',
+              table: 'public.encounters',
+              id: resources.encounter.id,
+            },
+          },
+          {
+            log,
+            sequelize: ctx.store.sequelize,
+            models: ctx.store.models,
+          },
+        );
+
+        const { count, rows } = await ctx.store.models.FhirJob.findAndCountAll({
+          where: {
+            topic: 'fhir.refresh.fromUpstream',
+          },
+        });
+
+        expect(count).toEqual(2);
+        expect(rows).toEqual([
+          expect.objectContaining({
+            payload: expect.objectContaining({
+              op: 'UPDATE',
+              resource: 'Encounter',
+              table: 'public.encounters',
+              upstreamId: resources.encounter.id,
+            }),
+          }),
+          expect.objectContaining({
+            payload: expect.objectContaining({
+              op: 'UPDATE',
+              resource: 'ServiceRequest',
+              table: 'public.encounters',
+              upstreamId: imagingRequest.id,
+            }),
+          }),
+        ]);
+      });
+
+      it('does not create a job if the upstream do not meet the filter criteria', async () => {
+        const { Encounter } = ctx.store.models;
+
+        const encounter = await Encounter.create(
+          fake(Encounter, {
+            patientId: resources.patient.id,
+            locationId: resources.location.id,
+            departmentId: resources.department.id,
+            examinerId: resources.practitioner.id,
+            encounterType: 'surveyResponse',
+          }),
+        );
+
+        await allFromUpstream(
+          {
+            payload: {
+              op: 'UPDATE',
+              table: 'public.encounters',
+              id: encounter.id,
+            },
+          },
+          {
+            log,
+            sequelize: ctx.store.sequelize,
+            models: ctx.store.models,
+          },
+        );
+
+        const { count, rows } = await ctx.store.models.FhirJob.findAndCountAll({
+          where: {
+            topic: 'fhir.refresh.fromUpstream',
+          },
+        });
+
+        expect(count).toEqual(0);
+        expect(rows).toEqual([]);
+        await encounter.destroy();
+      });
     });
   });
 });