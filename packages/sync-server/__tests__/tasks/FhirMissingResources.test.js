--- conflicted
+++ resolved
@@ -14,21 +14,12 @@
 
   beforeAll(async () => {
     ctx = await createTestContext();
-<<<<<<< HEAD
-    const {
-      FhirEncounter,
-      ImagingRequest,
-      FhirServiceRequest,
-      FhirPractitioner,
-    } = ctx.store.models;
     ctx.schedules = {
       fhirMissingResources: {
         schedule: '',
       },
     };
-=======
     const { FhirEncounter, FhirPractitioner } = ctx.store.models;
->>>>>>> 370a2515
 
     fhirMissingResourcesWorker = new FhirMissingResources(ctx);
     resources = await fakeResourcesOfFhirServiceRequest(ctx.store.models);
