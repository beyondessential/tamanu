import { v4 as uuid } from 'uuid';
import bcrypt from 'bcrypt';
import jwt from 'jsonwebtoken';
import config from 'config';
<<<<<<< HEAD
import { JWT_TOKEN_TYPES } from '@tamanu/shared/constants/auth';
=======
import { JWT_TOKEN_TYPES } from '@tamanu/constants/auth';
>>>>>>> ad69f725
import { fake, disableHardcodedPermissionsForSuite } from '@tamanu/shared/test-helpers';
import { createTestContext, withDate } from '../utilities';

const TEST_EMAIL = 'test@beyondessential.com.au';
const TEST_ROLE_EMAIL = 'testrole@bes.au';
const TEST_ROLE_ID = 'test-role-id';
const TEST_PASSWORD = '1Q2Q3Q4Q';
const TEST_DEVICE_ID = 'test-device-id';
const TEST_FACILITY = {
  id: 'testfacilityid',
  code: 'testfacilitycode',
  name: 'Test Facility',
};

const USERS = [
  {
    email: TEST_EMAIL,
    password: TEST_PASSWORD,
    displayName: 'Test Beyond',
  },
  {
    email: TEST_ROLE_EMAIL,
    password: TEST_PASSWORD,
    displayName: 'Role Test BES',
    role: TEST_ROLE_ID,
  },
];

describe('Auth', () => {
  let baseApp;
  let store;
  let close;
  let emailService;
  beforeAll(async () => {
    const ctx = await createTestContext();
    baseApp = ctx.baseApp;
    close = ctx.close;
    store = ctx.store;
    emailService = ctx.emailService;
    const { Role, User, Facility } = store.models;
    await Promise.all([
      Role.create(fake(Role, { id: TEST_ROLE_ID })),
      ...USERS.map(r => User.create(r)),
      Facility.create(TEST_FACILITY),
    ]);
  });

  afterAll(async () => close());

  describe('auth with db-defined permissions', () => {
    disableHardcodedPermissionsForSuite();

    it('should include role in the data returned by a successful login', async () => {
      const result = await baseApp.post('/v1/login').send({
        email: TEST_ROLE_EMAIL,
        password: TEST_PASSWORD,
        deviceId: TEST_DEVICE_ID,
      });
      expect(result).toHaveSucceeded();
      expect(result.body.role).toMatchObject({
        id: TEST_ROLE_ID,
      });
    });
  });

  describe('Logging in', () => {
    it('Should get a valid access token for correct credentials', async () => {
      const response = await baseApp.post('/v1/login').send({
        email: TEST_EMAIL,
        password: TEST_PASSWORD,
        deviceId: TEST_DEVICE_ID,
      });

      expect(response).toHaveSucceeded();
      expect(response.body).toHaveProperty('token');
      const contents = jwt.decode(response.body.token);

      expect(contents).toEqual({
        aud: JWT_TOKEN_TYPES.ACCESS,
        iss: config.canonicalHostName,
        userId: expect.any(String),
        deviceId: TEST_DEVICE_ID,
        jti: expect.any(String),
        iat: expect.any(Number),
        exp: expect.any(Number),
      });
    });

    it('Should issue a refresh token and save hashed refreshId to the database', async () => {
      const response = await baseApp.post('/v1/login').send({
        email: TEST_EMAIL,
        password: TEST_PASSWORD,
        deviceId: TEST_DEVICE_ID,
      });
      expect(response).toHaveSucceeded();
      expect(response.body).toHaveProperty('refreshToken');

      const { refreshToken, user } = response.body;

      const contents = jwt.decode(refreshToken);

      expect(contents).toEqual({
        aud: JWT_TOKEN_TYPES.REFRESH,
        iss: config.canonicalHostName,
        userId: expect.any(String),
        refreshId: expect.any(String),
        jti: expect.any(String),
        iat: expect.any(Number),
        exp: expect.any(Number),
      });

      const refreshTokenRecord = await store.models.RefreshToken.findOne({
        where: { deviceId: TEST_DEVICE_ID, userId: user.id },
      });
      expect(refreshTokenRecord).not.toBeNull();
      expect(refreshTokenRecord).toHaveProperty('refreshId');
      expect(bcrypt.compare(contents.refreshId, refreshTokenRecord.refreshId)).resolves.toBe(true);
    });

    it('Should not issue a refresh token for external client', async () => {
      const response = await baseApp
        .post('/v1/login')
        .set({ 'X-Tamanu-Client': 'FHIR' })
        .send({
          email: TEST_EMAIL,
          password: TEST_PASSWORD,
        });
      expect(response).toHaveSucceeded();
      expect(response.body.refreshToken).toBeUndefined();
    });

    it('Should respond with user details with correct credentials', async () => {
      const response = await baseApp.post('/v1/login').send({
        email: TEST_EMAIL,
        password: TEST_PASSWORD,
        deviceId: TEST_DEVICE_ID,
      });

      expect(response).toHaveSucceeded();
      expect(response.body).toHaveProperty('user.id');
      expect(response.body).toHaveProperty('user.email', TEST_EMAIL);
      expect(response.body).toHaveProperty('user.displayName');

      expect(response.body).not.toHaveProperty('user.password');
      expect(response.body).not.toHaveProperty('user.hashedPassword');
    });

    it('Should return feature flags in the login response', async () => {
      const response = await baseApp.post('/v1/login').send({
        email: TEST_EMAIL,
        password: TEST_PASSWORD,
        deviceId: TEST_DEVICE_ID,
      });

      expect(response).toHaveSucceeded();
      expect(response.body).toHaveProperty('localisation.fields.displayId', {
        shortLabel: 'NHN',
        longLabel: 'National Health Number',
        pattern: '[\\s\\S]*',
      });
    });

    it('Should reject an empty credential', async () => {
      const response = await baseApp.post('/v1/login').send({
        email: TEST_EMAIL,
        password: '',
        deviceId: TEST_DEVICE_ID,
      });
      expect(response).toHaveRequestError();
    });

    it('Should reject an incorrect password', async () => {
      const response = await baseApp.post('/v1/login').send({
        email: TEST_EMAIL,
        password: 'not the password',
        deviceId: TEST_DEVICE_ID,
      });
      expect(response).toHaveRequestError();
    });
  });

  describe('Refresh token', () => {
    it('Should return a new access token with expiresAt for a valid refresh token', async () => {
      const loginResponse = await baseApp.post('/v1/login').send({
        email: TEST_EMAIL,
        password: TEST_PASSWORD,
        deviceId: TEST_DEVICE_ID,
      });

      expect(loginResponse).toHaveSucceeded();
      const { token, refreshToken } = loginResponse.body;

      // Make sure that Date used in signing new token is different from global mock date
      const refreshResponse = await withDate(new Date(Date.now() + 10000), () =>
        baseApp.post('/v1/refresh').send({
          refreshToken,
          deviceId: TEST_DEVICE_ID,
        }),
      );

      expect(refreshResponse).toHaveSucceeded();
      expect(refreshResponse.body).toHaveProperty('token');

      const oldTokenContents = jwt.decode(token);
      const newTokenContents = jwt.decode(refreshResponse.body.token);

      expect(newTokenContents).toEqual({
        aud: JWT_TOKEN_TYPES.ACCESS,
        iss: config.canonicalHostName,
        userId: expect.any(String),
        deviceId: TEST_DEVICE_ID,
        jti: expect.any(String),
        iat: expect.any(Number),
        exp: expect.any(Number),
      });

      expect(newTokenContents.jti).not.toEqual(oldTokenContents.jti);
      expect(newTokenContents.iat).toBeGreaterThan(oldTokenContents.iat);
      expect(newTokenContents.exp).toBeGreaterThan(oldTokenContents.exp);
    });
    it('Should return a rotated refresh token', async () => {
      const loginResponse = await baseApp.post('/v1/login').send({
        email: TEST_EMAIL,
        password: TEST_PASSWORD,
        deviceId: TEST_DEVICE_ID,
      });

      expect(loginResponse).toHaveSucceeded();
      const { refreshToken, user } = loginResponse.body;

      // Make sure that Date used in signing new token is different from global mock date
      const refreshResponse = await withDate(new Date(Date.now() + 10000), () =>
        baseApp.post('/v1/refresh').send({
          refreshToken,
          deviceId: TEST_DEVICE_ID,
        }),
      );

      expect(refreshResponse).toHaveSucceeded();
      expect(refreshResponse.body).toHaveProperty('refreshToken');

      const newRefreshTokenContents = jwt.decode(refreshResponse.body.refreshToken);
      const oldRefreshTokenContents = jwt.decode(refreshToken);

      expect(newRefreshTokenContents).toEqual({
        aud: JWT_TOKEN_TYPES.REFRESH,
        iss: config.canonicalHostName,
        userId: expect.any(String),
        refreshId: expect.any(String),
        jti: expect.any(String),
        iat: expect.any(Number),
        exp: expect.any(Number),
      });

      expect(newRefreshTokenContents.jti).not.toEqual(oldRefreshTokenContents.jti);
      expect(newRefreshTokenContents.iat).toBeGreaterThan(oldRefreshTokenContents.iat);
      expect(newRefreshTokenContents.exp).toBeGreaterThan(oldRefreshTokenContents.exp);

      const refreshTokenRecord = await store.models.RefreshToken.findOne({
        where: { deviceId: TEST_DEVICE_ID, userId: user.id },
      });
      expect(refreshTokenRecord).not.toBeNull();
      expect(refreshTokenRecord).toHaveProperty('refreshId');
      expect(
        bcrypt.compare(newRefreshTokenContents.refreshId, refreshTokenRecord.refreshId),
      ).resolves.toBe(true);
    });
    it('Should reject if external client', async () => {
      const loginResponse = await baseApp.post('/v1/login').send({
        email: TEST_EMAIL,
        password: TEST_PASSWORD,
        deviceId: TEST_DEVICE_ID,
      });
      expect(loginResponse).toHaveSucceeded();
      const refreshResponse = await baseApp
        .post('/v1/refresh')
        .set('X-Tamanu-Client', 'FHIR')
        .send({
          refreshToken: loginResponse.refreshToken,
          deviceId: TEST_DEVICE_ID,
        });
      expect(refreshResponse).toHaveRequestError();
    });
    it('Should reject invalid refresh token', async () => {
      const loginResponse = await baseApp.post('/v1/login').send({
        email: TEST_EMAIL,
        password: TEST_PASSWORD,
        deviceId: TEST_DEVICE_ID,
      });
      expect(loginResponse).toHaveSucceeded();

      const refreshResponse = await baseApp.post('/v1/refresh').send({
        refreshToken: 'invalid-token',
        deviceId: TEST_DEVICE_ID,
      });
      expect(refreshResponse).toHaveRequestError();
    });
    it('Should fail if refresh token requested with a token with aud not of refresh', async () => {
      const loginResponse = await baseApp.post('/v1/login').send({
        email: TEST_EMAIL,
        password: TEST_PASSWORD,
        deviceId: TEST_DEVICE_ID,
      });
      expect(loginResponse).toHaveSucceeded();

      const { token } = loginResponse.body;

      const refreshResponse = await baseApp.post('/v1/refresh').send({
        // Incorrectly send token instead
        refreshToken: token,
        deviceId: TEST_DEVICE_ID,
      });
      expect(refreshResponse).toHaveRequestError();
    });
    it('Should fail if refresh token requested from different device', async () => {
      const loginResponse = await baseApp.post('/v1/login').send({
        email: TEST_EMAIL,
        password: TEST_PASSWORD,
        deviceId: TEST_DEVICE_ID,
      });
      expect(loginResponse).toHaveSucceeded();

      const { refreshToken } = loginResponse.body;

      const refreshResponse = await baseApp.post('/v1/refresh').send({
        refreshToken,
        deviceId: 'different-device',
      });
      expect(refreshResponse).toHaveRequestError();
    });
  });

  describe('User management', () => {
    test.todo('Should prevent user creation without appropriate permission');
    test.todo('Should prevent password change without appropriate permission');
  });

  it('Should answer a whoami request correctly', async () => {
    // first, log in and get token
    const response = await baseApp.post('/v1/login').send({
      email: TEST_EMAIL,
      password: TEST_PASSWORD,
      deviceId: TEST_DEVICE_ID,
    });

    expect(response).toHaveSucceeded();
    const { token } = response.body;

    // then run the whoami request
    const whoamiResponse = await baseApp.get('/v1/whoami').set('Authorization', `Bearer ${token}`);
    expect(whoamiResponse).toHaveSucceeded();

    const { body } = whoamiResponse;
    expect(body).toHaveProperty('email', TEST_EMAIL);
    expect(body).not.toHaveProperty('password');
    expect(body).not.toHaveProperty('hashedPassword');
  });

  it('Should send permissions alongside login information', async () => {
    const response = await baseApp.post('/v1/login').send({
      email: TEST_EMAIL,
      password: TEST_PASSWORD,
      deviceId: TEST_DEVICE_ID,
    });

    expect(response).toHaveSucceeded();
    expect(response.body).toHaveProperty('permissions');
  });

  describe('Change password', () => {
    describe('Creating a one-time login', () => {
      it('Should create a one-time login for a password reset request', async () => {
        const response = await baseApp.post('/v1/resetPassword').send({
          email: TEST_EMAIL,
        });

        const otl = await store.models.OneTimeLogin.findOne({
          include: [
            {
              association: 'user',
              where: { email: TEST_EMAIL },
            },
          ],
        });

        expect(response).toHaveSucceeded();
        expect(otl).toHaveProperty('token', expect.any(String));
        expect(otl).toHaveProperty('user.email', TEST_EMAIL);
      });

      it('Should email the user a one-time login', async () => {
        await baseApp.post('/v1/resetPassword').send({
          email: TEST_EMAIL,
        });
        const email = emailService.sendEmail.mock.calls[0][0].text;
        const token = email.match(/Reset Code: (.*)\n/)[1];
        expect(token).toEqual(expect.any(String));
      });
    });

    describe('Consuming a one-time login', () => {
      let userId;
      beforeAll(async () => {
        const user = await store.models.User.findOne({
          where: { email: TEST_EMAIL },
        });
        userId = user.id;
      });

      it('Should consume a one-time login and reset a password', async () => {
        const token = uuid();
        const newPassword = uuid();

        await store.models.OneTimeLogin.create({ userId, token, expiresAt: new Date(2077, 1, 1) });

        const response = await baseApp.post('/v1/changePassword').send({
          email: TEST_EMAIL,
          newPassword,
          token,
        });

        // expect a successful response
        expect(response).toHaveSucceeded();

        // expect a matching hashed password
        const dbUser = await store.models.User.scope('withPassword').findByPk(userId);
        const user = dbUser.get({ plain: true });
        expect(user).toHaveProperty('password', expect.any(String));
        expect(await bcrypt.compare(newPassword, user.password)).toEqual(true);

        // expect the token to be used
        const dbOtl = await store.models.OneTimeLogin.findOne({ where: { token } });
        const otl = dbOtl.get({ plain: true });
        expect(otl).toHaveProperty('usedAt', expect.any(Date));
      });

      it('Should reject a password reset if no one-time login exists', async () => {
        const response = await baseApp.post('/v1/changePassword').send({
          email: TEST_EMAIL,
          newPassword: uuid(),
          token: uuid(),
        });
        expect(response).not.toHaveSucceeded();
      });

      it('Should reject a password reset if the OTL is consumed', async () => {
        const token = uuid();
        const newPassword = uuid();

        await store.models.OneTimeLogin.create({
          userId,
          token,
          expiresAt: new Date(2077, 1, 1),
          usedAt: new Date(2000, 1, 1),
        });

        const response = await baseApp.post('/v1/changePassword').send({
          email: TEST_EMAIL,
          newPassword,
          token,
        });

        expect(response).not.toHaveSucceeded();
      });

      it('Should reject a password reset if the OTL is expired', async () => {
        const token = uuid();
        const newPassword = uuid();

        await store.models.OneTimeLogin.create({
          userId,
          token,
          expiresAt: new Date(2000, 1, 1),
        });

        const response = await baseApp.post('/v1/changePassword').send({
          email: TEST_EMAIL,
          newPassword,
          token,
        });

        expect(response).not.toHaveSucceeded();
      });
    });
  });
});<|MERGE_RESOLUTION|>--- conflicted
+++ resolved
@@ -2,11 +2,7 @@
 import bcrypt from 'bcrypt';
 import jwt from 'jsonwebtoken';
 import config from 'config';
-<<<<<<< HEAD
-import { JWT_TOKEN_TYPES } from '@tamanu/shared/constants/auth';
-=======
 import { JWT_TOKEN_TYPES } from '@tamanu/constants/auth';
->>>>>>> ad69f725
 import { fake, disableHardcodedPermissionsForSuite } from '@tamanu/shared/test-helpers';
 import { createTestContext, withDate } from '../utilities';
 
