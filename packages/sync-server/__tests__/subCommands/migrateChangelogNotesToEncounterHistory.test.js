import { sub } from 'date-fns';
import { Op } from 'sequelize';

import { toDateTimeString, getCurrentDateTimeString } from '@tamanu/shared/utils/dateTime';
import { createDummyEncounter, createDummyPatient } from '@tamanu/shared/demoData/patients';
import { fake } from '@tamanu/shared/test-helpers/fake';
import { NOTE_RECORD_TYPES, NOTE_TYPES } from '@tamanu/shared/constants';

import { createTestContext } from '../utilities';
import { migrateChangelogNotesToEncounterHistory } from '../../app/subCommands';

const addSystemNote = async (models, recordId, content, date) => {
  const notePage = await models.LegacyNotePage.create({
    recordId,
    recordType: NOTE_RECORD_TYPES.ENCOUNTER,
    date,
    noteType: NOTE_TYPES.SYSTEM,
  });

  await models.LegacyNoteItem.create({
    notePageId: notePage.id,
    date,
    content,
  });
};

const addLocationChangeNote = async (
  models,
  recordId,
  oldLocationId,
  newLocationId,
  submittedTime,
) => {
  const { Location } = models;
  const oldLocation = await Location.findOne({
    where: { id: oldLocationId },
    include: 'locationGroup',
  });
  const newLocation = await Location.findOne({
    where: { id: newLocationId },
    include: 'locationGroup',
  });

  await addSystemNote(
    models,
    recordId,
    `Changed location from ${Location.formatFullLocationName(
      oldLocation,
    )} to ${Location.formatFullLocationName(newLocation)}`,
    submittedTime,
  );
};

const addDepartmentChangeNote = async (
  models,
  recordId,
  fromDepartmentId,
  toDepartmentId,
  submittedTime,
) => {
  const { Department } = models;
  const oldDepartment = await Department.findOne({ where: { id: fromDepartmentId } });
  const newDepartment = await Department.findOne({ where: { id: toDepartmentId } });
  await addSystemNote(
    models,
    recordId,
    `Changed department from ${oldDepartment.name} to ${newDepartment.name}`,
    submittedTime,
  );
};

const updateClinician = async (models, recordId, oldClinicianId, newClinicianId, submittedTime) => {
  const { User } = models;
  const oldClinician = await User.findOne({ where: { id: oldClinicianId } });
  const newClinician = await User.findOne({ where: { id: newClinicianId } });
  await addSystemNote(
    models,
    recordId,
    `Changed supervising clinician from ${oldClinician.displayName} to ${newClinician.displayName}`,
    submittedTime,
  );
};

const onEncounterProgression = async (
  models,
  recordId,
  oldEncounterType,
  newEncounterType,
  submittedTime,
  user,
) => {
  await addSystemNote(
    models,
    recordId,
    `Changed type from ${oldEncounterType} to ${newEncounterType}`,
    submittedTime,
    user,
  );
};

describe('migrateChangelogNotesToEncounterHistory', () => {
  let ctx;
  let models;
  let patient;
  let facility1;
  let facility2;
  let placeholderUser;
  let placeholderDepartment;
  let placeholderLocation;
  let locationGroup1;
  let locationGroup2;

  const PLACEHOLDER_LOCATION_ID = 'PLACEHOLDER_LOCATION_ID';
  const PLACEHOLDER_DEPARTMENT_ID = 'PLACEHOLDER_DEPARTMENT_ID';
  const PLACEHOLDER_USER_ID = 'PLACEHOLDER_USER_ID';

  const SUB_COMMAND_OPTIONS = {
    batchSize: 1,
    placeholderLocation: PLACEHOLDER_LOCATION_ID,
    placeholderDepartment: PLACEHOLDER_DEPARTMENT_ID,
    placeholderUser: PLACEHOLDER_USER_ID,
  };

  const getDateSubtractedFromNow = daysToSubtract =>
    toDateTimeString(sub(new Date(), { days: daysToSubtract }));

  const createEncounter = async (encounterPatient, overrides = {}) => {
    const encounter = await models.Encounter.create({
      ...(await createDummyEncounter(models)),
      patientId: encounterPatient.id,
      ...overrides,
    });

    // Clear the encounter_history data so that
    // the migration will not skip this encounter when migrating changelog
    await models.EncounterHistory.destroy({ where: { encounterId: encounter.id }, force: true });

    return encounter;
  };

  const createLocation = async (locationName, overrides) => {
    return models.Location.create(
      fake(models.Location, {
        name: locationName,
        facilityId: facility1.id,
        locationGroupId: locationGroup1.id,
        ...overrides,
      }),
    );
  };

  const createDepartment = async (departmentName, overrides) => {
    return models.Department.create(
      fake(models.Department, { name: departmentName, facilityId: facility1.id, ...overrides }),
    );
  };

  const createUser = async (clinicianName, overrides) => {
    return models.User.create(
      fake(models.User, {
        displayName: clinicianName,
        ...overrides,
      }),
    );
  };

  const clearTestData = async () => {
    await models.EncounterHistory.truncate({ cascade: true, force: true });
    await models.Encounter.truncate({ cascade: true, force: true });
    await models.Location.destroy({
      where: { id: { [Op.not]: placeholderLocation.id } },
      cascade: true,
      force: true,
    });
    await models.Department.destroy({
      where: { id: { [Op.not]: placeholderDepartment.id } },
      cascade: true,
      force: true,
    });
    await models.LegacyNoteItem.truncate({ cascade: true, force: true });
    await models.LegacyNotePage.truncate({ cascade: true, force: true });
    await models.User.destroy({
      where: { id: { [Op.not]: placeholderUser.id } },
      cascade: true,
      force: true,
    });
  };

  beforeAll(async () => {
    ctx = await createTestContext();
    models = ctx.store.models;

    patient = await models.Patient.create(await createDummyPatient(models));
    facility1 = await models.Facility.create({
      ...fake(models.Facility),
      name: 'Utopia HQ',
    });

    facility2 = await models.Facility.create({
      ...fake(models.Facility),
      name: 'Epi HQ',
    });

    locationGroup1 = await models.LocationGroup.create({
      code: 'ward-1',
      name: 'Ward 1',
      facilityId: facility1.id,
    });
    locationGroup2 = await models.LocationGroup.create({
      code: 'ward-2',
      name: 'Ward 2',
      facilityId: facility1.id,
    });

    placeholderLocation = await createLocation('Placeholder location', {
      id: PLACEHOLDER_LOCATION_ID,
    });
    placeholderDepartment = await createDepartment('Placeholder department', {
      id: PLACEHOLDER_DEPARTMENT_ID,
    });
    placeholderUser = await createUser('Placeholder user', {
      id: PLACEHOLDER_USER_ID,
    });
  });

  afterAll(() => ctx.close());

  describe('with single change', () => {
    beforeEach(async () => {
      await clearTestData();
    });

    it('migrates changelog with location change', async () => {
      const exitSpy = jest.spyOn(process, 'exit').mockImplementation(() => {});
      const oldLocation = await createLocation('oldLocation');
      const newLocation = await createLocation('newLocation');
      const department = await createDepartment('department');
      const clinician = await createUser('testUser');
      const encounter = await createEncounter(patient, {
        departmentId: department.id,
        locationId: oldLocation.id,
        examinerId: clinician.id,
        encounterType: 'admission',
        startDate: getDateSubtractedFromNow(6),
      });
      await addLocationChangeNote(
        models,
        encounter.id,
        oldLocation.id,
        newLocation.id,
        getCurrentDateTimeString(),
      );
      encounter.locationId = newLocation.id;
      await encounter.save();

      await migrateChangelogNotesToEncounterHistory(SUB_COMMAND_OPTIONS);

      expect(exitSpy).toBeCalledWith(0);

      const encounterHistoryRecords = await models.EncounterHistory.findAll({
        order: [['date', 'ASC']],
      });

      expect(encounterHistoryRecords[0]).toMatchObject({
        encounterId: encounter.id,
        departmentId: department.id,
        locationId: oldLocation.id,
        examinerId: clinician.id,
        encounterType: 'admission',
      });

      expect(encounterHistoryRecords[1]).toMatchObject({
        encounterId: encounter.id,
        departmentId: department.id,
        locationId: newLocation.id,
        examinerId: clinician.id,
        encounterType: 'admission',
      });
    });

    it('migrates changelog with department change', async () => {
      const exitSpy = jest.spyOn(process, 'exit').mockImplementation(() => {});
      const location = await createLocation('location');
      const oldDepartment = await createDepartment('oldDepartment');
      const newDepartment = await createDepartment('newDepartment');
      const clinician = await createUser('testUser');
      const encounter = await createEncounter(patient, {
        departmentId: oldDepartment.id,
        locationId: location.id,
        examinerId: clinician.id,
        encounterType: 'admission',
        startDate: getDateSubtractedFromNow(6),
      });
      await addDepartmentChangeNote(
        models,
        encounter.id,
        oldDepartment.id,
        newDepartment.id,
        getCurrentDateTimeString(),
      );
      encounter.departmentId = newDepartment.id;
      await encounter.save();

      await migrateChangelogNotesToEncounterHistory(SUB_COMMAND_OPTIONS);

      expect(exitSpy).toBeCalledWith(0);

      const encounterHistoryRecords = await models.EncounterHistory.findAll({
        order: [['date', 'ASC']],
      });

      expect(encounterHistoryRecords[0]).toMatchObject({
        encounterId: encounter.id,
        departmentId: oldDepartment.id,
        locationId: location.id,
        examinerId: clinician.id,
        encounterType: 'admission',
      });

      expect(encounterHistoryRecords[1]).toMatchObject({
        encounterId: encounter.id,
        departmentId: newDepartment.id,
        locationId: location.id,
        examinerId: clinician.id,
        encounterType: 'admission',
      });
    });

    it('migrates changelog with clinician change', async () => {
      const exitSpy = jest.spyOn(process, 'exit').mockImplementation(() => {});
      const location = await createLocation('location');
      const department = await createDepartment('department');
      const oldClinician = await createUser('oldClinician');
      const newClinician = await createUser('newClinician');
      const encounter = await createEncounter(patient, {
        departmentId: department.id,
        locationId: location.id,
        examinerId: oldClinician.id,
        encounterType: 'admission',
        startDate: getDateSubtractedFromNow(6),
      });
      await updateClinician(
        models,
        encounter.id,
        oldClinician.id,
        newClinician.id,
        getCurrentDateTimeString(),
      );
      encounter.examinerId = newClinician.id;
      await encounter.save();

      await migrateChangelogNotesToEncounterHistory(SUB_COMMAND_OPTIONS);

      expect(exitSpy).toBeCalledWith(0);

      const encounterHistoryRecords = await models.EncounterHistory.findAll({
        order: [['date', 'ASC']],
      });

      expect(encounterHistoryRecords[0]).toMatchObject({
        encounterId: encounter.id,
        departmentId: department.id,
        locationId: location.id,
        examinerId: oldClinician.id,
        encounterType: 'admission',
      });

      expect(encounterHistoryRecords[1]).toMatchObject({
        encounterId: encounter.id,
        departmentId: department.id,
        locationId: location.id,
        examinerId: newClinician.id,
        encounterType: 'admission',
      });
    });

    it('migrates changelog with encounter_type change', async () => {
      const exitSpy = jest.spyOn(process, 'exit').mockImplementation(() => {});
      const location = await createLocation('location');
      const department = await createDepartment('department');
      const clinician = await createUser('testUser');
      const encounter = await createEncounter(patient, {
        departmentId: department.id,
        locationId: location.id,
        examinerId: clinician.id,
        encounterType: 'admission',
        startDate: getDateSubtractedFromNow(6),
      });
      await onEncounterProgression(
        models,
        encounter.id,
        'admission',
        'clinic',
        getCurrentDateTimeString(),
      );
      encounter.encounterType = 'clinic';
      await encounter.save();

      await migrateChangelogNotesToEncounterHistory(SUB_COMMAND_OPTIONS);

      expect(exitSpy).toBeCalledWith(0);

      const encounterHistoryRecords = await models.EncounterHistory.findAll({
        order: [['date', 'ASC']],
      });

      expect(encounterHistoryRecords[0]).toMatchObject({
        encounterId: encounter.id,
        departmentId: department.id,
        locationId: location.id,
        examinerId: clinician.id,
        encounterType: 'admission',
      });

      expect(encounterHistoryRecords[1]).toMatchObject({
        encounterId: encounter.id,
        departmentId: department.id,
        locationId: location.id,
        examinerId: clinician.id,
        encounterType: 'clinic',
      });
    });
  });

  describe('with multiple changes', () => {
    beforeEach(async () => {
      await clearTestData();
    });

    it('migrates changelog with multiple different changes', async () => {
      const exitSpy = jest.spyOn(process, 'exit').mockImplementation(() => {});
      const oldLocation = await createLocation('oldLocation');
      const newLocation = await createLocation('newLocation');
      const oldDepartment = await createDepartment('oldDepartment');
      const newDepartment = await createDepartment('newDepartment');
      const oldUser = await createUser('oldUser');
      const newUser = await createUser('newUser');
      const oldEncounterType = 'admission';
      const newEncounterType = 'clinic';

      const encounter = await createEncounter(patient, {
        departmentId: oldDepartment.id,
        locationId: oldLocation.id,
        examinerId: oldUser.id,
        encounterType: oldEncounterType,
        startDate: getDateSubtractedFromNow(8),
      });

      // Change location
      await addLocationChangeNote(
        models,
        encounter.id,
        oldLocation.id,
        newLocation.id,
        getDateSubtractedFromNow(6),
      );
      encounter.locationId = newLocation.id;
      await encounter.save();

      // Change department
<<<<<<< HEAD
      await addDepartmentChangeNote(
        models,
        encounter.id,
        oldDepartment.id,
        newDepartment.id,
        toDateTimeString(sub(new Date(), { days: 5 })),
      );
=======
      await encounter.addDepartmentChangeNote(newDepartment.id, getDateSubtractedFromNow(5));
>>>>>>> e121e4e0
      encounter.departmentId = newDepartment.id;
      await encounter.save();

      // Change clinician
<<<<<<< HEAD
      await updateClinician(
        models,
        encounter.id,
        oldUser.id,
        newUser.id,
        toDateTimeString(sub(new Date(), { days: 4 })),
      );
=======
      await encounter.updateClinician(newUser.id, getDateSubtractedFromNow(4));
>>>>>>> e121e4e0
      encounter.examinerId = newUser.id;
      await encounter.save();

      // Change encounter type
<<<<<<< HEAD
      await onEncounterProgression(
        models,
        encounter.id,
        oldEncounterType,
        newEncounterType,
        toDateTimeString(sub(new Date(), { days: 3 })),
      );
=======
      await encounter.onEncounterProgression(newEncounterType, getDateSubtractedFromNow(3));
>>>>>>> e121e4e0
      encounter.encounterType = newEncounterType;
      await encounter.save();

      await migrateChangelogNotesToEncounterHistory(SUB_COMMAND_OPTIONS);

      expect(exitSpy).toBeCalledWith(0);

      const encounterHistoryRecords = await models.EncounterHistory.findAll({
        order: [['date', 'ASC']],
      });

      // Original encounter
      expect(encounterHistoryRecords[0]).toMatchObject({
        encounterId: encounter.id,
        departmentId: oldDepartment.id,
        locationId: oldLocation.id,
        examinerId: oldUser.id,
        encounterType: oldEncounterType,
      });

      // Location change history
      expect(encounterHistoryRecords[1]).toMatchObject({
        encounterId: encounter.id,
        departmentId: oldDepartment.id,
        locationId: newLocation.id,
        examinerId: oldUser.id,
        encounterType: oldEncounterType,
      });

      // Department change history
      expect(encounterHistoryRecords[2]).toMatchObject({
        encounterId: encounter.id,
        departmentId: newDepartment.id,
        locationId: newLocation.id,
        examinerId: oldUser.id,
        encounterType: oldEncounterType,
      });

      // Clinician change history
      expect(encounterHistoryRecords[3]).toMatchObject({
        encounterId: encounter.id,
        departmentId: newDepartment.id,
        locationId: newLocation.id,
        examinerId: newUser.id,
        encounterType: oldEncounterType,
      });

      // Encounter type change history
      expect(encounterHistoryRecords[4]).toMatchObject({
        encounterId: encounter.id,
        departmentId: newDepartment.id,
        locationId: newLocation.id,
        examinerId: newUser.id,
        encounterType: newEncounterType,
      });
    });

    it('migrates changelog with multiple location changes', async () => {
      const exitSpy = jest.spyOn(process, 'exit').mockImplementation(() => {});
      const location1 = await createLocation('location1');
      const location2 = await createLocation('location2');
      const location3 = await createLocation('location3');
      const location4 = await createLocation('location4');

      const department = await createDepartment('department');
      const clinician = await createUser('testUser');
      const encounterType = 'admission';

      const encounter = await createEncounter(patient, {
        departmentId: department.id,
        locationId: location1.id,
        examinerId: clinician.id,
        encounterType,
        startDate: getDateSubtractedFromNow(8),
      });

      // Change location 1
      await addLocationChangeNote(
        models,
        encounter.id,
        location1.id,
        location2.id,
        getDateSubtractedFromNow(6),
      );
      encounter.locationId = location2.id;
      await encounter.save();

      // Change location 2
      await addLocationChangeNote(
        models,
        encounter.id,
        location2.id,
        location3.id,
        getDateSubtractedFromNow(5),
      );
      encounter.locationId = location3.id;
      await encounter.save();

      // Change location 3
      await addLocationChangeNote(
        models,
        encounter.id,
        location3.id,
        location4.id,
        getDateSubtractedFromNow(4),
      );
      encounter.locationId = location4.id;
      await encounter.save();

      await migrateChangelogNotesToEncounterHistory(SUB_COMMAND_OPTIONS);

      expect(exitSpy).toBeCalledWith(0);

      const encounterHistoryRecords = await models.EncounterHistory.findAll({
        order: [['date', 'ASC']],
      });

      // Original encounter
      expect(encounterHistoryRecords[0]).toMatchObject({
        encounterId: encounter.id,
        departmentId: department.id,
        locationId: location1.id,
        examinerId: clinician.id,
        encounterType,
      });

      // Location change history 1
      expect(encounterHistoryRecords[1]).toMatchObject({
        encounterId: encounter.id,
        departmentId: department.id,
        locationId: location2.id,
        examinerId: clinician.id,
        encounterType,
      });

      // Location change history 2
      expect(encounterHistoryRecords[2]).toMatchObject({
        encounterId: encounter.id,
        departmentId: department.id,
        locationId: location3.id,
        examinerId: clinician.id,
        encounterType,
      });

      // Location change history 3
      expect(encounterHistoryRecords[3]).toMatchObject({
        encounterId: encounter.id,
        departmentId: department.id,
        locationId: location4.id,
        examinerId: clinician.id,
        encounterType,
      });
    });

    it('migrates changelog with multiple department changes', async () => {
      const exitSpy = jest.spyOn(process, 'exit').mockImplementation(() => {});
      const location = await createLocation('location');
      const department1 = await createDepartment('department1');
      const department2 = await createDepartment('department2');
      const department3 = await createDepartment('department3');
      const department4 = await createDepartment('department4');
      const clinician = await createUser('testUser');
      const encounterType = 'admission';

      const encounter = await createEncounter(patient, {
        departmentId: department1.id,
        locationId: location.id,
        examinerId: clinician.id,
        encounterType,
        startDate: getDateSubtractedFromNow(8),
      });

      // Change department 1
<<<<<<< HEAD
      await addDepartmentChangeNote(
        models,
        encounter.id,
        department1.id,
        department2.id,
        toDateTimeString(sub(new Date(), { days: 6 })),
      );
=======
      await encounter.addDepartmentChangeNote(department2.id, getDateSubtractedFromNow(6));
>>>>>>> e121e4e0
      encounter.departmentId = department2.id;
      await encounter.save();

      // Change department 2
<<<<<<< HEAD
      await addDepartmentChangeNote(
        models,
        encounter.id,
        department2.id,
        department3.id,
        toDateTimeString(sub(new Date(), { days: 5 })),
      );
=======
      await encounter.addDepartmentChangeNote(department3.id, getDateSubtractedFromNow(5));
>>>>>>> e121e4e0
      encounter.departmentId = department3.id;
      await encounter.save();

      // Change department 3
<<<<<<< HEAD
      await addDepartmentChangeNote(
        models,
        encounter.id,
        department3.id,
        department4.id,
        toDateTimeString(sub(new Date(), { days: 4 })),
      );
=======
      await encounter.addDepartmentChangeNote(department4.id, getDateSubtractedFromNow(4));
>>>>>>> e121e4e0
      encounter.departmentId = department4.id;
      await encounter.save();

      await migrateChangelogNotesToEncounterHistory(SUB_COMMAND_OPTIONS);

      expect(exitSpy).toBeCalledWith(0);

      const encounterHistoryRecords = await models.EncounterHistory.findAll({
        order: [['date', 'ASC']],
      });

      // Original department
      expect(encounterHistoryRecords[0]).toMatchObject({
        encounterId: encounter.id,
        departmentId: department1.id,
        locationId: location.id,
        examinerId: clinician.id,
        encounterType,
      });

      // Department change history 1
      expect(encounterHistoryRecords[1]).toMatchObject({
        encounterId: encounter.id,
        departmentId: department2.id,
        locationId: location.id,
        examinerId: clinician.id,
        encounterType,
      });

      // Department change history 2
      expect(encounterHistoryRecords[2]).toMatchObject({
        encounterId: encounter.id,
        departmentId: department3.id,
        locationId: location.id,
        examinerId: clinician.id,
        encounterType,
      });

      // Department change history 3
      expect(encounterHistoryRecords[3]).toMatchObject({
        encounterId: encounter.id,
        departmentId: department4.id,
        locationId: location.id,
        examinerId: clinician.id,
        encounterType,
      });
    });

    it('migrates changelog with multiple clinician changes', async () => {
      const exitSpy = jest.spyOn(process, 'exit').mockImplementation(() => {});
      const location = await createLocation('location');
      const department = await createDepartment('department');
      const clinician1 = await createUser('testUser1');
      const clinician2 = await createUser('testUser2');
      const clinician3 = await createUser('testUser3');
      const clinician4 = await createUser('testUser4');
      const encounterType = 'admission';

      const encounter = await createEncounter(patient, {
        departmentId: department.id,
        locationId: location.id,
        examinerId: clinician1.id,
        encounterType,
        startDate: getDateSubtractedFromNow(8),
      });

      // Change clinician 1
<<<<<<< HEAD
      await updateClinician(
        models,
        encounter.id,
        clinician1.id,
        clinician2.id,
        toDateTimeString(sub(new Date(), { days: 6 })),
      );
=======
      await encounter.updateClinician(clinician2.id, getDateSubtractedFromNow(6));
>>>>>>> e121e4e0
      encounter.examinerId = clinician2.id;
      await encounter.save();

      // Change clinician 2
<<<<<<< HEAD
      await updateClinician(
        models,
        encounter.id,
        clinician2.id,
        clinician3.id,
        toDateTimeString(sub(new Date(), { days: 5 })),
      );
=======
      await encounter.updateClinician(clinician3.id, getDateSubtractedFromNow(5));
>>>>>>> e121e4e0
      encounter.examinerId = clinician3.id;
      await encounter.save();

      // Change clinician 3
<<<<<<< HEAD
      await updateClinician(
        models,
        encounter.id,
        clinician3.id,
        clinician4.id,
        toDateTimeString(sub(new Date(), { days: 4 })),
      );
=======
      await encounter.updateClinician(clinician4.id, getDateSubtractedFromNow(4));
>>>>>>> e121e4e0
      encounter.examinerId = clinician4.id;
      await encounter.save();

      await migrateChangelogNotesToEncounterHistory(SUB_COMMAND_OPTIONS);

      expect(exitSpy).toBeCalledWith(0);

      const encounterHistoryRecords = await models.EncounterHistory.findAll({
        order: [['date', 'ASC']],
      });

      // Original encounter
      expect(encounterHistoryRecords[0]).toMatchObject({
        encounterId: encounter.id,
        departmentId: department.id,
        locationId: location.id,
        examinerId: clinician1.id,
        encounterType,
      });

      // Clinician change history 1
      expect(encounterHistoryRecords[1]).toMatchObject({
        encounterId: encounter.id,
        departmentId: department.id,
        locationId: location.id,
        examinerId: clinician2.id,
        encounterType,
      });

      // Clinician change history 2
      expect(encounterHistoryRecords[2]).toMatchObject({
        encounterId: encounter.id,
        departmentId: department.id,
        locationId: location.id,
        examinerId: clinician3.id,
        encounterType,
      });

      // Clinician change history 3
      expect(encounterHistoryRecords[3]).toMatchObject({
        encounterId: encounter.id,
        departmentId: department.id,
        locationId: location.id,
        examinerId: clinician4.id,
        encounterType,
      });
    });

    it('migrates changelog with multiple encounter_type changes', async () => {
      const exitSpy = jest.spyOn(process, 'exit').mockImplementation(() => {});
      const location = await createLocation('location');
      const department = await createDepartment('department');
      const clinician = await createUser('testUser');
      const encounterType1 = 'triage';
      const encounterType2 = 'observation';
      const encounterType3 = 'admission';
      const encounterType4 = 'clinic';

      const encounter = await createEncounter(patient, {
        departmentId: department.id,
        locationId: location.id,
        examinerId: clinician.id,
        encounterType: encounterType1,
        startDate: getDateSubtractedFromNow(8),
      });

      // Change encounter type 1
<<<<<<< HEAD
      await onEncounterProgression(
        models,
        encounter.id,
        encounterType1,
        encounterType2,
        toDateTimeString(sub(new Date(), { days: 6 })),
      );
=======
      await encounter.onEncounterProgression(encounterType2, getDateSubtractedFromNow(6));
>>>>>>> e121e4e0
      encounter.encounterType = encounterType2;
      await encounter.save();

      // Change encounter type 2
<<<<<<< HEAD
      await onEncounterProgression(
        models,
        encounter.id,
        encounterType2,
        encounterType3,
        toDateTimeString(sub(new Date(), { days: 5 })),
      );
=======
      await encounter.onEncounterProgression(encounterType3, getDateSubtractedFromNow(5));
>>>>>>> e121e4e0
      encounter.encounterType = encounterType3;
      await encounter.save();

      // Change encounter type 3
<<<<<<< HEAD
      await onEncounterProgression(
        models,
        encounter.id,
        encounterType3,
        encounterType4,
        toDateTimeString(sub(new Date(), { days: 4 })),
      );
=======
      await encounter.onEncounterProgression(encounterType4, getDateSubtractedFromNow(4));
>>>>>>> e121e4e0
      encounter.encounterType = encounterType4;
      await encounter.save();

      await migrateChangelogNotesToEncounterHistory(SUB_COMMAND_OPTIONS);

      expect(exitSpy).toBeCalledWith(0);

      const encounterHistoryRecords = await models.EncounterHistory.findAll({
        order: [['date', 'ASC']],
      });

      // Original encounter
      expect(encounterHistoryRecords[0]).toMatchObject({
        encounterId: encounter.id,
        departmentId: department.id,
        locationId: location.id,
        examinerId: clinician.id,
        encounterType: encounterType1,
      });

      // Encounter type change history 1
      expect(encounterHistoryRecords[1]).toMatchObject({
        encounterId: encounter.id,
        departmentId: department.id,
        locationId: location.id,
        examinerId: clinician.id,
        encounterType: encounterType2,
      });

      // Encounter type change history 2
      expect(encounterHistoryRecords[2]).toMatchObject({
        encounterId: encounter.id,
        departmentId: department.id,
        locationId: location.id,
        examinerId: clinician.id,
        encounterType: encounterType3,
      });

      // Encounter type change history 3
      expect(encounterHistoryRecords[3]).toMatchObject({
        encounterId: encounter.id,
        departmentId: department.id,
        locationId: location.id,
        examinerId: clinician.id,
        encounterType: encounterType4,
      });
    });

    it('migrates changelog with multiple mixed changes', async () => {
      const exitSpy = jest.spyOn(process, 'exit').mockImplementation(() => {});
      const location1 = await createLocation('location1');
      const location2 = await createLocation('location2');
      const location3 = await createLocation('location3');

      const department1 = await createDepartment('department1');
      const department2 = await createDepartment('department2');
      const department3 = await createDepartment('department3');

      const clinician1 = await createUser('testUser1');
      const clinician2 = await createUser('testUser2');

      const encounterType1 = 'triage';
      const encounterType2 = 'observation';
      const encounterType3 = 'admission';
      const encounterType4 = 'clinic';

      const encounter = await createEncounter(patient, {
        departmentId: department1.id,
        locationId: location1.id,
        examinerId: clinician1.id,
        encounterType: encounterType1,
        startDate: getDateSubtractedFromNow(14),
      });

      await addLocationChangeNote(
        models,
        encounter.id,
        location1.id,
        location2.id,
        getDateSubtractedFromNow(13),
      );
      encounter.locationId = location2.id;
      await encounter.save();

<<<<<<< HEAD
      await onEncounterProgression(
        models,
        encounter.id,
        encounterType1,
        encounterType2,
        toDateTimeString(sub(new Date(), { days: 12 })),
      );
      encounter.encounterType = encounterType2;
      await encounter.save();

      await onEncounterProgression(
        models,
        encounter.id,
        encounterType2,
        encounterType3,
        toDateTimeString(sub(new Date(), { days: 11 })),
      );
=======
      await encounter.onEncounterProgression(encounterType2, getDateSubtractedFromNow(12));
      encounter.encounterType = encounterType2;
      await encounter.save();

      await encounter.onEncounterProgression(encounterType3, getDateSubtractedFromNow(11));
>>>>>>> e121e4e0
      encounter.encounterType = encounterType3;
      await encounter.save();

      await addLocationChangeNote(
        models,
        encounter.id,
        location2.id,
        location3.id,
        getDateSubtractedFromNow(10),
      );
      encounter.locationId = location3.id;
      await encounter.save();

<<<<<<< HEAD
      await addDepartmentChangeNote(
        models,
        encounter.id,
        department1.id,
        department2.id,
        toDateTimeString(sub(new Date(), { days: 9 })),
      );
      encounter.departmentId = department2.id;
      await encounter.save();

      await addDepartmentChangeNote(
        models,
        encounter.id,
        department2.id,
        department3.id,
        toDateTimeString(sub(new Date(), { days: 8 })),
      );
      encounter.departmentId = department3.id;
      await encounter.save();

      await updateClinician(
        models,
        encounter.id,
        clinician1.id,
        clinician2.id,
        toDateTimeString(sub(new Date(), { days: 7 })),
      );
      encounter.examinerId = clinician2.id;
      await encounter.save();

      await onEncounterProgression(
        models,
        encounter.id,
        encounterType3,
        encounterType4,
        toDateTimeString(sub(new Date(), { days: 6 })),
      );
=======
      await encounter.addDepartmentChangeNote(department2.id, getDateSubtractedFromNow(9));
      encounter.departmentId = department2.id;
      await encounter.save();

      await encounter.addDepartmentChangeNote(department3.id, getDateSubtractedFromNow(8));
      encounter.departmentId = department3.id;
      await encounter.save();

      await encounter.updateClinician(clinician2.id, getDateSubtractedFromNow(7));
      encounter.examinerId = clinician2.id;
      await encounter.save();

      await encounter.onEncounterProgression(encounterType4, getDateSubtractedFromNow(6));
>>>>>>> e121e4e0
      encounter.encounterType = encounterType4;
      await encounter.save();

      await migrateChangelogNotesToEncounterHistory(SUB_COMMAND_OPTIONS);

      expect(exitSpy).toBeCalledWith(0);

      const encounterHistoryRecords = await models.EncounterHistory.findAll({
        order: [['date', 'ASC']],
      });

      // Original encounter
      expect(encounterHistoryRecords[0]).toMatchObject({
        encounterId: encounter.id,
        departmentId: department1.id,
        locationId: location1.id,
        examinerId: clinician1.id,
        encounterType: encounterType1,
      });

      expect(encounterHistoryRecords[1]).toMatchObject({
        encounterId: encounter.id,
        departmentId: department1.id,
        locationId: location2.id,
        examinerId: clinician1.id,
        encounterType: encounterType1,
      });

      expect(encounterHistoryRecords[2]).toMatchObject({
        encounterId: encounter.id,
        departmentId: department1.id,
        locationId: location2.id,
        examinerId: clinician1.id,
        encounterType: encounterType2,
      });

      expect(encounterHistoryRecords[3]).toMatchObject({
        encounterId: encounter.id,
        departmentId: department1.id,
        locationId: location2.id,
        examinerId: clinician1.id,
        encounterType: encounterType3,
      });

      expect(encounterHistoryRecords[4]).toMatchObject({
        encounterId: encounter.id,
        departmentId: department1.id,
        locationId: location3.id,
        examinerId: clinician1.id,
        encounterType: encounterType3,
      });

      expect(encounterHistoryRecords[5]).toMatchObject({
        encounterId: encounter.id,
        departmentId: department2.id,
        locationId: location3.id,
        examinerId: clinician1.id,
        encounterType: encounterType3,
      });

      expect(encounterHistoryRecords[6]).toMatchObject({
        encounterId: encounter.id,
        departmentId: department3.id,
        locationId: location3.id,
        examinerId: clinician1.id,
        encounterType: encounterType3,
      });

      expect(encounterHistoryRecords[7]).toMatchObject({
        encounterId: encounter.id,
        departmentId: department3.id,
        locationId: location3.id,
        examinerId: clinician2.id,
        encounterType: encounterType3,
      });

      expect(encounterHistoryRecords[8]).toMatchObject({
        encounterId: encounter.id,
        departmentId: department3.id,
        locationId: location3.id,
        examinerId: clinician2.id,
        encounterType: encounterType4,
      });
    });
  });

  describe('edge cases', () => {
    beforeEach(async () => {
      await clearTestData();
    });

    it('migrates changelog with duplicated location names in a location group', async () => {
      const exitSpy = jest.spyOn(process, 'exit').mockImplementation(() => {});
      const location1 = await createLocation('location same name', {
        locationGroupId: locationGroup1.id,
      });
      const location2 = await createLocation('location same name', {
        locationGroupId: locationGroup2.id,
      });
      const department = await createDepartment('department');
      const clinician = await createUser('user');
      const encounterType = 'admission';

      const encounter = await createEncounter(patient, {
        departmentId: department.id,
        locationId: location1.id,
        examinerId: clinician.id,
        encounterType,
        startDate: getDateSubtractedFromNow(6),
      });

      // Change location
      await addLocationChangeNote(
        models,
        encounter.id,
        location1.id,
        location2.id,
        getDateSubtractedFromNow(3),
      );
      encounter.locationId = location2.id;
      await encounter.save();

      // Migration
      await migrateChangelogNotesToEncounterHistory(SUB_COMMAND_OPTIONS);

      expect(exitSpy).toBeCalledWith(0);

      const encounterHistoryRecords = await models.EncounterHistory.findAll({
        order: [['date', 'ASC']],
      });

      expect(encounterHistoryRecords).toHaveLength(2);

      // Original encounter
      expect(encounterHistoryRecords[0]).toMatchObject({
        encounterId: encounter.id,
        departmentId: department.id,
        locationId: location1.id,
        examinerId: clinician.id,
        encounterType,
      });

      // Location change history
      expect(encounterHistoryRecords[1]).toMatchObject({
        encounterId: encounter.id,
        departmentId: department.id,
        locationId: location2.id,
        examinerId: clinician.id,
        encounterType,
      });
    });

    it('replaces duplicated location names in a location group with placeholder location', async () => {
      const exitSpy = jest.spyOn(process, 'exit').mockImplementation(() => {});
      const location1 = await createLocation('location same name', {
        locationGroupId: locationGroup1.id,
      });
      const location2 = await createLocation('location same name', {
        locationGroupId: locationGroup1.id,
      });
      const location3 = await createLocation('location same name', {
        locationGroupId: locationGroup2.id,
      });
      const department = await createDepartment('department');
      const clinician = await createUser('user');
      const encounterType = 'admission';

      const encounter = await createEncounter(patient, {
        departmentId: department.id,
        locationId: location1.id,
        examinerId: clinician.id,
        encounterType,
        startDate: getDateSubtractedFromNow(6),
      });

      // Change location
      await addLocationChangeNote(
        models,
        encounter.id,
        location1.id,
        location2.id,
        getDateSubtractedFromNow(3),
      );
      encounter.locationId = location2.id;
      await encounter.save();

      // Change location
      await addLocationChangeNote(
        models,
        encounter.id,
        location2.id,
        location3.id,
        getDateSubtractedFromNow(1),
      );
      encounter.locationId = location3.id;
      await encounter.save();

      await migrateChangelogNotesToEncounterHistory(SUB_COMMAND_OPTIONS);

      expect(exitSpy).toBeCalledWith(0);

      const encounterHistoryRecords = await models.EncounterHistory.findAll({
        order: [['date', 'ASC']],
      });

      expect(encounterHistoryRecords).toHaveLength(3);

      // Latest encounter
      expect(encounterHistoryRecords[0]).toMatchObject({
        encounterId: encounter.id,
        departmentId: department.id,
        locationId: placeholderLocation.id,
        examinerId: clinician.id,
        encounterType,
      });

      // Latest encounter
      expect(encounterHistoryRecords[1]).toMatchObject({
        encounterId: encounter.id,
        departmentId: department.id,
        locationId: placeholderLocation.id,
        examinerId: clinician.id,
        encounterType,
      });

      // Latest encounter
      expect(encounterHistoryRecords[2]).toMatchObject({
        encounterId: encounter.id,
        departmentId: department.id,
        locationId: location3.id,
        examinerId: clinician.id,
        encounterType,
      });
    });

    it('replaces duplicated department names in a facility with placeholder deparment', async () => {
      const exitSpy = jest.spyOn(process, 'exit').mockImplementation(() => {});
      const department1 = await createDepartment('department same name', {
        facilityId: facility1.id,
      });
      const department2 = await createDepartment('department same name', {
        facilityId: facility1.id,
      });
      const department3 = await createDepartment('department 3', {
        facilityId: facility1.id,
      });

      const location = await createLocation('location');
      const clinician = await createUser('user');
      const encounterType = 'admission';

      const encounter = await createEncounter(patient, {
        departmentId: department1.id,
        locationId: location.id,
        examinerId: clinician.id,
        encounterType,
        startDate: getDateSubtractedFromNow(6),
      });

      // Change department 1
<<<<<<< HEAD
      await addDepartmentChangeNote(
        models,
        encounter.id,
        department1.id,
        department2.id,
        toDateTimeString(sub(new Date(), { days: 4 })),
      );
=======
      await encounter.addDepartmentChangeNote(department2.id, getDateSubtractedFromNow(4));
>>>>>>> e121e4e0
      encounter.departmentId = department2.id;
      await encounter.save();

      // Change department 2
<<<<<<< HEAD
      await addDepartmentChangeNote(
        models,
        encounter.id,
        department2.id,
        department3.id,
        toDateTimeString(sub(new Date(), { days: 2 })),
      );
=======
      await encounter.addDepartmentChangeNote(department3.id, getDateSubtractedFromNow(2));
>>>>>>> e121e4e0
      encounter.departmentId = department3.id;
      await encounter.save();

      // Migration
      await migrateChangelogNotesToEncounterHistory(SUB_COMMAND_OPTIONS);

      expect(exitSpy).toBeCalledWith(0);

      const encounterHistoryRecords = await models.EncounterHistory.findAll({
        order: [['date', 'ASC']],
      });

      expect(encounterHistoryRecords).toHaveLength(3);

      expect(encounterHistoryRecords[0]).toMatchObject({
        encounterId: encounter.id,
        departmentId: placeholderDepartment.id,
        locationId: location.id,
        examinerId: clinician.id,
        encounterType,
      });

      expect(encounterHistoryRecords[1]).toMatchObject({
        encounterId: encounter.id,
        departmentId: placeholderDepartment.id,
        locationId: location.id,
        examinerId: clinician.id,
        encounterType,
      });

      // Latest encounter
      expect(encounterHistoryRecords[2]).toMatchObject({
        encounterId: encounter.id,
        departmentId: department3.id,
        locationId: location.id,
        examinerId: clinician.id,
        encounterType,
      });
    });

    it('replaces duplicated clinician names in a facility with placeholder clinician', async () => {
      const exitSpy = jest.spyOn(process, 'exit').mockImplementation(() => {});
      const clinician1 = await createUser('clinician same name');
      const clinician2 = await createUser('clinician same name');
      const clinician3 = await createUser('clinician 3');
      const department = await createDepartment('department');
      const location = await createLocation('location');
      const encounterType = 'admission';

      const encounter = await createEncounter(patient, {
        departmentId: department.id,
        locationId: location.id,
        examinerId: clinician1.id,
        encounterType,
        startDate: getDateSubtractedFromNow(6),
      });

      // Change clinician 1
<<<<<<< HEAD
      await updateClinician(
        models,
        encounter.id,
        clinician1.id,
        clinician2.id,
        toDateTimeString(sub(new Date(), { days: 4 })),
      );
=======
      await encounter.updateClinician(clinician2.id, getDateSubtractedFromNow(4));
>>>>>>> e121e4e0
      encounter.examinerId = clinician2.id;
      await encounter.save();

      // Change clinician 2
<<<<<<< HEAD
      await updateClinician(
        models,
        encounter.id,
        clinician2.id,
        clinician3.id,
        toDateTimeString(sub(new Date(), { days: 2 })),
      );
=======
      await encounter.updateClinician(clinician3.id, getDateSubtractedFromNow(2));
>>>>>>> e121e4e0
      encounter.examinerId = clinician3.id;
      await encounter.save();

      // Migration
      await migrateChangelogNotesToEncounterHistory(SUB_COMMAND_OPTIONS);

      expect(exitSpy).toBeCalledWith(0);

      const encounterHistoryRecords = await models.EncounterHistory.findAll({
        order: [['date', 'ASC']],
      });

      expect(encounterHistoryRecords).toHaveLength(3);

      // 1st encounter
      expect(encounterHistoryRecords[0]).toMatchObject({
        encounterId: encounter.id,
        departmentId: department.id,
        locationId: location.id,
        examinerId: placeholderUser.id,
        encounterType,
      });

      // 2nd encounter
      expect(encounterHistoryRecords[1]).toMatchObject({
        encounterId: encounter.id,
        departmentId: department.id,
        locationId: location.id,
        examinerId: placeholderUser.id,
        encounterType,
      });

      // Latest encounter
      expect(encounterHistoryRecords[2]).toMatchObject({
        encounterId: encounter.id,
        departmentId: department.id,
        locationId: location.id,
        examinerId: clinician3.id,
        encounterType,
      });
    });

    it('creates encounter_history for encounter that does not have changelog', async () => {
      const exitSpy = jest.spyOn(process, 'exit').mockImplementation(() => {});
      const clinician1 = await createUser('Clinician 1');
      const clinician2 = await createUser('Clinician 2');
      const department = await createDepartment('department');
      const location = await createLocation('location');
      const encounterType = 'admission';

      const encounter = await createEncounter(patient, {
        departmentId: department.id,
        locationId: location.id,
        examinerId: clinician1.id,
        encounterType,
        startDate: getDateSubtractedFromNow(6),
      });

      // Change clinician 1
<<<<<<< HEAD
      await updateClinician(
        models,
        encounter.id,
        clinician1.id,
        clinician2.id,
        toDateTimeString(sub(new Date(), { days: 4 })),
      );
=======
      await encounter.updateClinician(clinician2.id, getDateSubtractedFromNow(4));
>>>>>>> e121e4e0
      encounter.examinerId = clinician2.id;
      await encounter.save();

      await models.LegacyNotePage.createForRecord(
        encounter.id,
        NOTE_RECORD_TYPES.ENCOUNTER,
        NOTE_TYPES.SYSTEM,
        'Automatically discharged',
        clinician1.id,
      );

      // Migration
      await migrateChangelogNotesToEncounterHistory(SUB_COMMAND_OPTIONS);

      expect(exitSpy).toBeCalledWith(0);

      const encounterHistoryRecords = await models.EncounterHistory.findAll({
        order: [['date', 'ASC']],
      });

      expect(encounterHistoryRecords).toHaveLength(2);

      // 1st encounter
      expect(encounterHistoryRecords[0]).toMatchObject({
        encounterId: encounter.id,
        departmentId: department.id,
        locationId: location.id,
        examinerId: clinician1.id,
        encounterType,
      });

      // Latest encounter
      expect(encounterHistoryRecords[1]).toMatchObject({
        encounterId: encounter.id,
        departmentId: department.id,
        locationId: location.id,
        examinerId: clinician2.id,
        encounterType,
      });
    });

    it('creates encounter_history for encounter that does not have any notes', async () => {
      const exitSpy = jest.spyOn(process, 'exit').mockImplementation(() => {});
      const clinician1 = await createUser('Clinician 1');
      const clinician2 = await createUser('Clinician 2');
      const clinician3 = await createUser('Clinician 3');

      const department1 = await createDepartment('department1');
      const department2 = await createDepartment('department2');
      const department3 = await createDepartment('department3');

      const location1 = await createLocation('location1');
      const location2 = await createLocation('location2');
      const location3 = await createLocation('location3');

      const encounterType = 'admission';

      const encounter1 = await createEncounter(patient, {
        departmentId: department1.id,
        locationId: location1.id,
        examinerId: clinician1.id,
        encounterType,
        startDate: getDateSubtractedFromNow(6),
      });

      const encounter2 = await createEncounter(patient, {
        departmentId: department2.id,
        locationId: location2.id,
        examinerId: clinician2.id,
        encounterType,
        startDate: getDateSubtractedFromNow(4),
      });

      const encounter3 = await createEncounter(patient, {
        departmentId: department3.id,
        locationId: location3.id,
        examinerId: clinician3.id,
        encounterType,
        startDate: getDateSubtractedFromNow(2),
      });

      // Migration
      await migrateChangelogNotesToEncounterHistory(SUB_COMMAND_OPTIONS);

      expect(exitSpy).toBeCalledWith(0);

      const encounterHistoryRecords = await models.EncounterHistory.findAll({
        order: [['date', 'ASC']],
      });

      expect(encounterHistoryRecords).toHaveLength(3);

      // 1st encounter
      expect(encounterHistoryRecords[0]).toMatchObject({
        encounterId: encounter1.id,
        departmentId: department1.id,
        locationId: location1.id,
        examinerId: clinician1.id,
        encounterType,
      });

      // 2nd encounter
      expect(encounterHistoryRecords[1]).toMatchObject({
        encounterId: encounter2.id,
        departmentId: department2.id,
        locationId: location2.id,
        examinerId: clinician2.id,
        encounterType,
      });

      // 3rd encounter
      expect(encounterHistoryRecords[2]).toMatchObject({
        encounterId: encounter3.id,
        departmentId: department3.id,
        locationId: location3.id,
        examinerId: clinician3.id,
        encounterType,
      });
    });

    it('does not create encounter_history for migrated encounter when running sub command again', async () => {
      const exitSpy = jest.spyOn(process, 'exit').mockImplementation(() => {});
      const clinician1 = await createUser('Clinician 1');
      const clinician2 = await createUser('Clinician 2');
      const clinician3 = await createUser('Clinician 3');

      const department1 = await createDepartment('department1');
      const department2 = await createDepartment('department2');
      const department3 = await createDepartment('department3');

      const location1 = await createLocation('location1');
      const location2 = await createLocation('location2');
      const location3 = await createLocation('location3');

      const encounterType = 'admission';

      const encounter1 = await createEncounter(patient, {
        departmentId: department1.id,
        locationId: location1.id,
        examinerId: clinician1.id,
        encounterType,
        startDate: getDateSubtractedFromNow(6),
      });

      const encounter2 = await createEncounter(patient, {
        departmentId: department2.id,
        locationId: location2.id,
        examinerId: clinician2.id,
        encounterType,
        startDate: getDateSubtractedFromNow(4),
      });

      const encounter3 = await createEncounter(patient, {
        departmentId: department3.id,
        locationId: location3.id,
        examinerId: clinician3.id,
        encounterType,
        startDate: getDateSubtractedFromNow(2),
      });

      // Migration 1
      await migrateChangelogNotesToEncounterHistory(SUB_COMMAND_OPTIONS);

      // Migration 2
      await migrateChangelogNotesToEncounterHistory(SUB_COMMAND_OPTIONS);

      expect(exitSpy).toBeCalledWith(0);

      const encounterHistoryRecords = await models.EncounterHistory.findAll({
        order: [['date', 'ASC']],
      });

      expect(encounterHistoryRecords).toHaveLength(3);

      // 1st encounter
      expect(encounterHistoryRecords[0]).toMatchObject({
        encounterId: encounter1.id,
        departmentId: department1.id,
        locationId: location1.id,
        examinerId: clinician1.id,
        encounterType,
      });

      // 2nd encounter
      expect(encounterHistoryRecords[1]).toMatchObject({
        encounterId: encounter2.id,
        departmentId: department2.id,
        locationId: location2.id,
        examinerId: clinician2.id,
        encounterType,
      });

      // 3rd encounter
      expect(encounterHistoryRecords[2]).toMatchObject({
        encounterId: encounter3.id,
        departmentId: department3.id,
        locationId: location3.id,
        examinerId: clinician3.id,
        encounterType,
      });
    });
  });
});<|MERGE_RESOLUTION|>--- conflicted
+++ resolved
@@ -458,47 +458,35 @@
       await encounter.save();
 
       // Change department
-<<<<<<< HEAD
       await addDepartmentChangeNote(
         models,
         encounter.id,
         oldDepartment.id,
         newDepartment.id,
-        toDateTimeString(sub(new Date(), { days: 5 })),
-      );
-=======
-      await encounter.addDepartmentChangeNote(newDepartment.id, getDateSubtractedFromNow(5));
->>>>>>> e121e4e0
+        getDateSubtractedFromNow(5),
+      );
       encounter.departmentId = newDepartment.id;
       await encounter.save();
 
       // Change clinician
-<<<<<<< HEAD
       await updateClinician(
         models,
         encounter.id,
         oldUser.id,
         newUser.id,
-        toDateTimeString(sub(new Date(), { days: 4 })),
-      );
-=======
-      await encounter.updateClinician(newUser.id, getDateSubtractedFromNow(4));
->>>>>>> e121e4e0
+        getDateSubtractedFromNow(4),
+      );
       encounter.examinerId = newUser.id;
       await encounter.save();
 
       // Change encounter type
-<<<<<<< HEAD
       await onEncounterProgression(
         models,
         encounter.id,
         oldEncounterType,
         newEncounterType,
-        toDateTimeString(sub(new Date(), { days: 3 })),
-      );
-=======
-      await encounter.onEncounterProgression(newEncounterType, getDateSubtractedFromNow(3));
->>>>>>> e121e4e0
+        getDateSubtractedFromNow(3),
+      );
       encounter.encounterType = newEncounterType;
       await encounter.save();
 
@@ -672,47 +660,35 @@
       });
 
       // Change department 1
-<<<<<<< HEAD
       await addDepartmentChangeNote(
         models,
         encounter.id,
         department1.id,
         department2.id,
-        toDateTimeString(sub(new Date(), { days: 6 })),
-      );
-=======
-      await encounter.addDepartmentChangeNote(department2.id, getDateSubtractedFromNow(6));
->>>>>>> e121e4e0
+        getDateSubtractedFromNow(6),
+      );
       encounter.departmentId = department2.id;
       await encounter.save();
 
       // Change department 2
-<<<<<<< HEAD
       await addDepartmentChangeNote(
         models,
         encounter.id,
         department2.id,
         department3.id,
-        toDateTimeString(sub(new Date(), { days: 5 })),
-      );
-=======
-      await encounter.addDepartmentChangeNote(department3.id, getDateSubtractedFromNow(5));
->>>>>>> e121e4e0
+        getDateSubtractedFromNow(5),
+      );
       encounter.departmentId = department3.id;
       await encounter.save();
 
       // Change department 3
-<<<<<<< HEAD
       await addDepartmentChangeNote(
         models,
         encounter.id,
         department3.id,
         department4.id,
-        toDateTimeString(sub(new Date(), { days: 4 })),
-      );
-=======
-      await encounter.addDepartmentChangeNote(department4.id, getDateSubtractedFromNow(4));
->>>>>>> e121e4e0
+        getDateSubtractedFromNow(4),
+      );
       encounter.departmentId = department4.id;
       await encounter.save();
 
@@ -780,47 +756,35 @@
       });
 
       // Change clinician 1
-<<<<<<< HEAD
       await updateClinician(
         models,
         encounter.id,
         clinician1.id,
         clinician2.id,
-        toDateTimeString(sub(new Date(), { days: 6 })),
-      );
-=======
-      await encounter.updateClinician(clinician2.id, getDateSubtractedFromNow(6));
->>>>>>> e121e4e0
+        getDateSubtractedFromNow(6),
+      );
       encounter.examinerId = clinician2.id;
       await encounter.save();
 
       // Change clinician 2
-<<<<<<< HEAD
       await updateClinician(
         models,
         encounter.id,
         clinician2.id,
         clinician3.id,
-        toDateTimeString(sub(new Date(), { days: 5 })),
-      );
-=======
-      await encounter.updateClinician(clinician3.id, getDateSubtractedFromNow(5));
->>>>>>> e121e4e0
+        getDateSubtractedFromNow(5),
+      );
       encounter.examinerId = clinician3.id;
       await encounter.save();
 
       // Change clinician 3
-<<<<<<< HEAD
       await updateClinician(
         models,
         encounter.id,
         clinician3.id,
         clinician4.id,
-        toDateTimeString(sub(new Date(), { days: 4 })),
-      );
-=======
-      await encounter.updateClinician(clinician4.id, getDateSubtractedFromNow(4));
->>>>>>> e121e4e0
+        getDateSubtractedFromNow(4),
+      );
       encounter.examinerId = clinician4.id;
       await encounter.save();
 
@@ -888,47 +852,35 @@
       });
 
       // Change encounter type 1
-<<<<<<< HEAD
       await onEncounterProgression(
         models,
         encounter.id,
         encounterType1,
         encounterType2,
-        toDateTimeString(sub(new Date(), { days: 6 })),
-      );
-=======
-      await encounter.onEncounterProgression(encounterType2, getDateSubtractedFromNow(6));
->>>>>>> e121e4e0
+        getDateSubtractedFromNow(6),
+      );
       encounter.encounterType = encounterType2;
       await encounter.save();
 
       // Change encounter type 2
-<<<<<<< HEAD
       await onEncounterProgression(
         models,
         encounter.id,
         encounterType2,
         encounterType3,
-        toDateTimeString(sub(new Date(), { days: 5 })),
-      );
-=======
-      await encounter.onEncounterProgression(encounterType3, getDateSubtractedFromNow(5));
->>>>>>> e121e4e0
+        getDateSubtractedFromNow(5),
+      );
       encounter.encounterType = encounterType3;
       await encounter.save();
 
       // Change encounter type 3
-<<<<<<< HEAD
       await onEncounterProgression(
         models,
         encounter.id,
         encounterType3,
         encounterType4,
-        toDateTimeString(sub(new Date(), { days: 4 })),
-      );
-=======
-      await encounter.onEncounterProgression(encounterType4, getDateSubtractedFromNow(4));
->>>>>>> e121e4e0
+        getDateSubtractedFromNow(4),
+      );
       encounter.encounterType = encounterType4;
       await encounter.save();
 
@@ -1013,13 +965,12 @@
       encounter.locationId = location2.id;
       await encounter.save();
 
-<<<<<<< HEAD
       await onEncounterProgression(
         models,
         encounter.id,
         encounterType1,
         encounterType2,
-        toDateTimeString(sub(new Date(), { days: 12 })),
+        getDateSubtractedFromNow(12),
       );
       encounter.encounterType = encounterType2;
       await encounter.save();
@@ -1029,15 +980,8 @@
         encounter.id,
         encounterType2,
         encounterType3,
-        toDateTimeString(sub(new Date(), { days: 11 })),
-      );
-=======
-      await encounter.onEncounterProgression(encounterType2, getDateSubtractedFromNow(12));
-      encounter.encounterType = encounterType2;
-      await encounter.save();
-
-      await encounter.onEncounterProgression(encounterType3, getDateSubtractedFromNow(11));
->>>>>>> e121e4e0
+        getDateSubtractedFromNow(11),
+      );
       encounter.encounterType = encounterType3;
       await encounter.save();
 
@@ -1051,13 +995,12 @@
       encounter.locationId = location3.id;
       await encounter.save();
 
-<<<<<<< HEAD
       await addDepartmentChangeNote(
         models,
         encounter.id,
         department1.id,
         department2.id,
-        toDateTimeString(sub(new Date(), { days: 9 })),
+        getDateSubtractedFromNow(9),
       );
       encounter.departmentId = department2.id;
       await encounter.save();
@@ -1067,7 +1010,7 @@
         encounter.id,
         department2.id,
         department3.id,
-        toDateTimeString(sub(new Date(), { days: 8 })),
+        getDateSubtractedFromNow(8),
       );
       encounter.departmentId = department3.id;
       await encounter.save();
@@ -1077,7 +1020,7 @@
         encounter.id,
         clinician1.id,
         clinician2.id,
-        toDateTimeString(sub(new Date(), { days: 7 })),
+        getDateSubtractedFromNow(7),
       );
       encounter.examinerId = clinician2.id;
       await encounter.save();
@@ -1087,23 +1030,8 @@
         encounter.id,
         encounterType3,
         encounterType4,
-        toDateTimeString(sub(new Date(), { days: 6 })),
-      );
-=======
-      await encounter.addDepartmentChangeNote(department2.id, getDateSubtractedFromNow(9));
-      encounter.departmentId = department2.id;
-      await encounter.save();
-
-      await encounter.addDepartmentChangeNote(department3.id, getDateSubtractedFromNow(8));
-      encounter.departmentId = department3.id;
-      await encounter.save();
-
-      await encounter.updateClinician(clinician2.id, getDateSubtractedFromNow(7));
-      encounter.examinerId = clinician2.id;
-      await encounter.save();
-
-      await encounter.onEncounterProgression(encounterType4, getDateSubtractedFromNow(6));
->>>>>>> e121e4e0
+        getDateSubtractedFromNow(6),
+      );
       encounter.encounterType = encounterType4;
       await encounter.save();
 
@@ -1364,32 +1292,24 @@
       });
 
       // Change department 1
-<<<<<<< HEAD
       await addDepartmentChangeNote(
         models,
         encounter.id,
         department1.id,
         department2.id,
-        toDateTimeString(sub(new Date(), { days: 4 })),
-      );
-=======
-      await encounter.addDepartmentChangeNote(department2.id, getDateSubtractedFromNow(4));
->>>>>>> e121e4e0
+        getDateSubtractedFromNow(4),
+      );
       encounter.departmentId = department2.id;
       await encounter.save();
 
       // Change department 2
-<<<<<<< HEAD
       await addDepartmentChangeNote(
         models,
         encounter.id,
         department2.id,
         department3.id,
-        toDateTimeString(sub(new Date(), { days: 2 })),
-      );
-=======
-      await encounter.addDepartmentChangeNote(department3.id, getDateSubtractedFromNow(2));
->>>>>>> e121e4e0
+        getDateSubtractedFromNow(2),
+      );
       encounter.departmentId = department3.id;
       await encounter.save();
 
@@ -1448,32 +1368,24 @@
       });
 
       // Change clinician 1
-<<<<<<< HEAD
       await updateClinician(
         models,
         encounter.id,
         clinician1.id,
         clinician2.id,
-        toDateTimeString(sub(new Date(), { days: 4 })),
-      );
-=======
-      await encounter.updateClinician(clinician2.id, getDateSubtractedFromNow(4));
->>>>>>> e121e4e0
+        getDateSubtractedFromNow(4),
+      );
       encounter.examinerId = clinician2.id;
       await encounter.save();
 
       // Change clinician 2
-<<<<<<< HEAD
       await updateClinician(
         models,
         encounter.id,
         clinician2.id,
         clinician3.id,
-        toDateTimeString(sub(new Date(), { days: 2 })),
-      );
-=======
-      await encounter.updateClinician(clinician3.id, getDateSubtractedFromNow(2));
->>>>>>> e121e4e0
+        getDateSubtractedFromNow(2),
+      );
       encounter.examinerId = clinician3.id;
       await encounter.save();
 
@@ -1533,17 +1445,13 @@
       });
 
       // Change clinician 1
-<<<<<<< HEAD
       await updateClinician(
         models,
         encounter.id,
         clinician1.id,
         clinician2.id,
-        toDateTimeString(sub(new Date(), { days: 4 })),
-      );
-=======
-      await encounter.updateClinician(clinician2.id, getDateSubtractedFromNow(4));
->>>>>>> e121e4e0
+        getDateSubtractedFromNow(4),
+      );
       encounter.examinerId = clinician2.id;
       await encounter.save();
 
