import { sub } from 'date-fns';

<<<<<<< HEAD
import { toDateTimeString, getCurrentDateTimeString } from '@tamanu/shared/utils/dateTime';
import { createDummyEncounter, createDummyPatient } from '@tamanu/shared/demoData/patients';
import { fake } from '@tamanu/shared/test-helpers/fake';
import { NOTE_RECORD_TYPES, NOTE_TYPES } from '@tamanu/shared/constants';

import { createTestContext } from '../utilities';
import { migrateChangelogNotesToEncounterHistory } from '../../app/subCommands';

const addSystemNote = async (models, recordId, content, date) => {
  const notePage = await models.LegacyNotePage.create({
    recordId,
    recordType: NOTE_RECORD_TYPES.ENCOUNTER,
    date,
    noteType: NOTE_TYPES.SYSTEM,
  });

  await models.LegacyNoteItem.create({
    notePageId: notePage.id,
    date,
    content,
  });
};

const addLocationChangeNote = async (
  models,
  recordId,
  oldLocationId,
  newLocationId,
  submittedTime,
) => {
  const { Location } = models;
  const oldLocation = await Location.findOne({
    where: { id: oldLocationId },
    include: 'locationGroup',
  });
  const newLocation = await Location.findOne({
    where: { id: newLocationId },
    include: 'locationGroup',
  });

  await addSystemNote(
    models,
    recordId,
    `Changed location from ${Location.formatFullLocationName(
      oldLocation,
    )} to ${Location.formatFullLocationName(newLocation)}`,
    submittedTime,
  );
};

const addDepartmentChangeNote = async (
  models,
  recordId,
  fromDepartmentId,
  toDepartmentId,
  submittedTime,
) => {
  const { Department } = models;
  const oldDepartment = await Department.findOne({ where: { id: fromDepartmentId } });
  const newDepartment = await Department.findOne({ where: { id: toDepartmentId } });
  await addSystemNote(
    models,
    recordId,
    `Changed department from ${oldDepartment.name} to ${newDepartment.name}`,
    submittedTime,
  );
};

const updateClinician = async (models, recordId, oldClinicianId, newClinicianId, submittedTime) => {
  const { User } = models;
  const oldClinician = await User.findOne({ where: { id: oldClinicianId } });
  const newClinician = await User.findOne({ where: { id: newClinicianId } });
  await addSystemNote(
    models,
    recordId,
    `Changed supervising clinician from ${oldClinician.displayName} to ${newClinician.displayName}`,
    submittedTime,
  );
};

const onEncounterProgression = async (
  models,
  recordId,
  oldEncounterType,
  newEncounterType,
  submittedTime,
  user,
) => {
  await addSystemNote(
    models,
    recordId,
    `Changed type from ${oldEncounterType} to ${newEncounterType}`,
    submittedTime,
    user,
  );
};
=======
import { createDummyEncounter, createDummyPatient } from '@tamanu/shared/demoData/patients';
import { fake } from '@tamanu/shared/test-helpers/fake';
import { toDateTimeString, getCurrentDateTimeString } from '@tamanu/shared/utils/dateTime';
import { NOTE_RECORD_TYPES, NOTE_TYPES, VISIBILITY_STATUSES } from '@tamanu/shared/constants';
import { sleepAsync } from '@tamanu/shared/utils';

import { createTestContext } from '../utilities';
import { migrateChangelogNotesToEncounterHistory } from '../../app/subCommands';
>>>>>>> aad13ad1

describe('migrateChangelogNotesToEncounterHistory', () => {
  let ctx;
  let models;
  let patient;
  let facility1;
  let facility2;
  let locationGroup1;
  let locationGroup2;

  const SUB_COMMAND_OPTIONS = {
    batchSize: 1,
  };

  const getDateSubtractedFromNow = daysToSubtract =>
    toDateTimeString(sub(new Date(), { days: daysToSubtract }));

  const createEncounter = async (encounterPatient, overrides = {}) => {
    const encounter = await models.Encounter.create({
      ...(await createDummyEncounter(models)),
      patientId: encounterPatient.id,
      ...overrides,
    });

    // Clear the encounter_history data so that
    // the migration will not skip this encounter when migrating changelog
    await models.EncounterHistory.destroy({ where: { encounterId: encounter.id }, force: true });

    return encounter;
  };

  const createLocation = async (locationName, overrides) => {
    return models.Location.create(
      fake(models.Location, {
        name: locationName,
        facilityId: facility1.id,
        locationGroupId: locationGroup1.id,
        ...overrides,
      }),
    );
  };

  const createDepartment = async (departmentName, overrides) => {
    return models.Department.create(
      fake(models.Department, { name: departmentName, facilityId: facility1.id, ...overrides }),
    );
  };

  const createUser = async (clinicianName, overrides) => {
    return models.User.create(
      fake(models.User, {
        displayName: clinicianName,
        ...overrides,
      }),
    );
  };

  const clearTestData = async () => {
    await models.EncounterHistory.truncate({ cascade: true, force: true });
    await models.Encounter.truncate({ cascade: true, force: true });
    await models.Location.truncate({
      cascade: true,
      force: true,
    });
    await models.Department.truncate({
      cascade: true,
      force: true,
    });
<<<<<<< HEAD
    await models.LegacyNoteItem.truncate({ cascade: true, force: true });
    await models.LegacyNotePage.truncate({ cascade: true, force: true });
    await models.User.destroy({
      where: { id: { [Op.not]: placeholderUser.id } },
=======
    await models.NoteItem.truncate({ cascade: true, force: true });
    await models.NotePage.truncate({ cascade: true, force: true });
    await models.User.truncate({
>>>>>>> aad13ad1
      cascade: true,
      force: true,
    });
  };

  beforeAll(async () => {
    ctx = await createTestContext();
    models = ctx.store.models;

    patient = await models.Patient.create(await createDummyPatient(models));
    facility1 = await models.Facility.create({
      ...fake(models.Facility),
      name: 'Utopia HQ',
    });

    facility2 = await models.Facility.create({
      ...fake(models.Facility),
      name: 'Epi HQ',
    });

    locationGroup1 = await models.LocationGroup.create({
      code: 'ward-1',
      name: 'Ward 1',
      facilityId: facility1.id,
    });
    locationGroup2 = await models.LocationGroup.create({
      code: 'ward-2',
      name: 'Ward 2',
      facilityId: facility1.id,
    });
  });

  afterAll(() => ctx.close());

  describe('with single change', () => {
    beforeEach(async () => {
      await clearTestData();
    });

    it('migrates changelog with location change', async () => {
      const exitSpy = jest.spyOn(process, 'exit').mockImplementation(() => {});
      const oldLocation = await createLocation('oldLocation');
      const newLocation = await createLocation('newLocation');
      const department = await createDepartment('department');
      const clinician = await createUser('testUser');
      const encounter = await createEncounter(patient, {
        departmentId: department.id,
        locationId: oldLocation.id,
        examinerId: clinician.id,
        encounterType: 'admission',
        startDate: getDateSubtractedFromNow(6),
      });
      await addLocationChangeNote(
        models,
        encounter.id,
        oldLocation.id,
        newLocation.id,
        getCurrentDateTimeString(),
      );
      encounter.locationId = newLocation.id;
      await encounter.save();

      await migrateChangelogNotesToEncounterHistory(SUB_COMMAND_OPTIONS);

      expect(exitSpy).toBeCalledWith(0);

      const encounterHistoryRecords = await models.EncounterHistory.findAll({
        order: [['date', 'ASC']],
      });

      expect(encounterHistoryRecords[0]).toMatchObject({
        encounterId: encounter.id,
        departmentId: department.id,
        locationId: oldLocation.id,
        examinerId: clinician.id,
        encounterType: 'admission',
      });

      expect(encounterHistoryRecords[1]).toMatchObject({
        encounterId: encounter.id,
        departmentId: department.id,
        locationId: newLocation.id,
        examinerId: clinician.id,
        encounterType: 'admission',
      });
    });

    it('migrates changelog with department change', async () => {
      const exitSpy = jest.spyOn(process, 'exit').mockImplementation(() => {});
      const location = await createLocation('location');
      const oldDepartment = await createDepartment('oldDepartment');
      const newDepartment = await createDepartment('newDepartment');
      const clinician = await createUser('testUser');
      const encounter = await createEncounter(patient, {
        departmentId: oldDepartment.id,
        locationId: location.id,
        examinerId: clinician.id,
        encounterType: 'admission',
        startDate: getDateSubtractedFromNow(6),
      });
      await addDepartmentChangeNote(
        models,
        encounter.id,
        oldDepartment.id,
        newDepartment.id,
        getCurrentDateTimeString(),
      );
      encounter.departmentId = newDepartment.id;
      await encounter.save();

      await migrateChangelogNotesToEncounterHistory(SUB_COMMAND_OPTIONS);

      expect(exitSpy).toBeCalledWith(0);

      const encounterHistoryRecords = await models.EncounterHistory.findAll({
        order: [['date', 'ASC']],
      });

      expect(encounterHistoryRecords[0]).toMatchObject({
        encounterId: encounter.id,
        departmentId: oldDepartment.id,
        locationId: location.id,
        examinerId: clinician.id,
        encounterType: 'admission',
      });

      expect(encounterHistoryRecords[1]).toMatchObject({
        encounterId: encounter.id,
        departmentId: newDepartment.id,
        locationId: location.id,
        examinerId: clinician.id,
        encounterType: 'admission',
      });
    });

    it('migrates changelog with clinician change', async () => {
      const exitSpy = jest.spyOn(process, 'exit').mockImplementation(() => {});
      const location = await createLocation('location');
      const department = await createDepartment('department');
      const oldClinician = await createUser('oldClinician');
      const newClinician = await createUser('newClinician');
      const encounter = await createEncounter(patient, {
        departmentId: department.id,
        locationId: location.id,
        examinerId: oldClinician.id,
        encounterType: 'admission',
        startDate: getDateSubtractedFromNow(6),
      });
      await updateClinician(
        models,
        encounter.id,
        oldClinician.id,
        newClinician.id,
        getCurrentDateTimeString(),
      );
      encounter.examinerId = newClinician.id;
      await encounter.save();

      await migrateChangelogNotesToEncounterHistory(SUB_COMMAND_OPTIONS);

      expect(exitSpy).toBeCalledWith(0);

      const encounterHistoryRecords = await models.EncounterHistory.findAll({
        order: [['date', 'ASC']],
      });

      expect(encounterHistoryRecords[0]).toMatchObject({
        encounterId: encounter.id,
        departmentId: department.id,
        locationId: location.id,
        examinerId: oldClinician.id,
        encounterType: 'admission',
      });

      expect(encounterHistoryRecords[1]).toMatchObject({
        encounterId: encounter.id,
        departmentId: department.id,
        locationId: location.id,
        examinerId: newClinician.id,
        encounterType: 'admission',
      });
    });

    it('migrates changelog with encounter_type change', async () => {
      const exitSpy = jest.spyOn(process, 'exit').mockImplementation(() => {});
      const location = await createLocation('location');
      const department = await createDepartment('department');
      const clinician = await createUser('testUser');
      const encounter = await createEncounter(patient, {
        departmentId: department.id,
        locationId: location.id,
        examinerId: clinician.id,
        encounterType: 'admission',
        startDate: getDateSubtractedFromNow(6),
      });
      await onEncounterProgression(
        models,
        encounter.id,
        'admission',
        'clinic',
        getCurrentDateTimeString(),
      );
      encounter.encounterType = 'clinic';
      await encounter.save();

      await migrateChangelogNotesToEncounterHistory(SUB_COMMAND_OPTIONS);

      expect(exitSpy).toBeCalledWith(0);

      const encounterHistoryRecords = await models.EncounterHistory.findAll({
        order: [['date', 'ASC']],
      });

      expect(encounterHistoryRecords[0]).toMatchObject({
        encounterId: encounter.id,
        departmentId: department.id,
        locationId: location.id,
        examinerId: clinician.id,
        encounterType: 'admission',
      });

      expect(encounterHistoryRecords[1]).toMatchObject({
        encounterId: encounter.id,
        departmentId: department.id,
        locationId: location.id,
        examinerId: clinician.id,
        encounterType: 'clinic',
      });
    });
  });

  describe('with multiple changes', () => {
    beforeEach(async () => {
      await clearTestData();
    });

    it('migrates changelog with multiple different changes', async () => {
      const exitSpy = jest.spyOn(process, 'exit').mockImplementation(() => {});
      const oldLocation = await createLocation('oldLocation');
      const newLocation = await createLocation('newLocation');
      const oldDepartment = await createDepartment('oldDepartment');
      const newDepartment = await createDepartment('newDepartment');
      const oldUser = await createUser('oldUser');
      const newUser = await createUser('newUser');
      const oldEncounterType = 'admission';
      const newEncounterType = 'clinic';

      const encounter = await createEncounter(patient, {
        departmentId: oldDepartment.id,
        locationId: oldLocation.id,
        examinerId: oldUser.id,
        encounterType: oldEncounterType,
        startDate: getDateSubtractedFromNow(8),
      });

      // Change location
      await addLocationChangeNote(
        models,
        encounter.id,
        oldLocation.id,
        newLocation.id,
        getDateSubtractedFromNow(6),
      );
      encounter.locationId = newLocation.id;
      await encounter.save();

      // Change department
      await addDepartmentChangeNote(
        models,
        encounter.id,
        oldDepartment.id,
        newDepartment.id,
        getDateSubtractedFromNow(5),
      );
      encounter.departmentId = newDepartment.id;
      await encounter.save();

      // Change clinician
      await updateClinician(
        models,
        encounter.id,
        oldUser.id,
        newUser.id,
        getDateSubtractedFromNow(4),
      );
      encounter.examinerId = newUser.id;
      await encounter.save();

      // Change encounter type
      await onEncounterProgression(
        models,
        encounter.id,
        oldEncounterType,
        newEncounterType,
        getDateSubtractedFromNow(3),
      );
      encounter.encounterType = newEncounterType;
      await encounter.save();

      await migrateChangelogNotesToEncounterHistory(SUB_COMMAND_OPTIONS);

      expect(exitSpy).toBeCalledWith(0);

      const encounterHistoryRecords = await models.EncounterHistory.findAll({
        order: [['date', 'ASC']],
      });

      // Original encounter
      expect(encounterHistoryRecords[0]).toMatchObject({
        encounterId: encounter.id,
        departmentId: oldDepartment.id,
        locationId: oldLocation.id,
        examinerId: oldUser.id,
        encounterType: oldEncounterType,
      });

      // Location change history
      expect(encounterHistoryRecords[1]).toMatchObject({
        encounterId: encounter.id,
        departmentId: oldDepartment.id,
        locationId: newLocation.id,
        examinerId: oldUser.id,
        encounterType: oldEncounterType,
      });

      // Department change history
      expect(encounterHistoryRecords[2]).toMatchObject({
        encounterId: encounter.id,
        departmentId: newDepartment.id,
        locationId: newLocation.id,
        examinerId: oldUser.id,
        encounterType: oldEncounterType,
      });

      // Clinician change history
      expect(encounterHistoryRecords[3]).toMatchObject({
        encounterId: encounter.id,
        departmentId: newDepartment.id,
        locationId: newLocation.id,
        examinerId: newUser.id,
        encounterType: oldEncounterType,
      });

      // Encounter type change history
      expect(encounterHistoryRecords[4]).toMatchObject({
        encounterId: encounter.id,
        departmentId: newDepartment.id,
        locationId: newLocation.id,
        examinerId: newUser.id,
        encounterType: newEncounterType,
      });
    });

    it('migrates changelog with multiple location changes', async () => {
      const exitSpy = jest.spyOn(process, 'exit').mockImplementation(() => {});
      const location1 = await createLocation('location1');
      const location2 = await createLocation('location2');
      const location3 = await createLocation('location3');
      const location4 = await createLocation('location4');

      const department = await createDepartment('department');
      const clinician = await createUser('testUser');
      const encounterType = 'admission';

      const encounter = await createEncounter(patient, {
        departmentId: department.id,
        locationId: location1.id,
        examinerId: clinician.id,
        encounterType,
        startDate: getDateSubtractedFromNow(8),
      });

      // Change location 1
      await addLocationChangeNote(
        models,
        encounter.id,
        location1.id,
        location2.id,
        getDateSubtractedFromNow(6),
      );
      encounter.locationId = location2.id;
      await encounter.save();

      // Change location 2
      await addLocationChangeNote(
        models,
        encounter.id,
        location2.id,
        location3.id,
        getDateSubtractedFromNow(5),
      );
      encounter.locationId = location3.id;
      await encounter.save();

      // Change location 3
      await addLocationChangeNote(
        models,
        encounter.id,
        location3.id,
        location4.id,
        getDateSubtractedFromNow(4),
      );
      encounter.locationId = location4.id;
      await encounter.save();

      await migrateChangelogNotesToEncounterHistory(SUB_COMMAND_OPTIONS);

      expect(exitSpy).toBeCalledWith(0);

      const encounterHistoryRecords = await models.EncounterHistory.findAll({
        order: [['date', 'ASC']],
      });

      // Original encounter
      expect(encounterHistoryRecords[0]).toMatchObject({
        encounterId: encounter.id,
        departmentId: department.id,
        locationId: location1.id,
        examinerId: clinician.id,
        encounterType,
      });

      // Location change history 1
      expect(encounterHistoryRecords[1]).toMatchObject({
        encounterId: encounter.id,
        departmentId: department.id,
        locationId: location2.id,
        examinerId: clinician.id,
        encounterType,
      });

      // Location change history 2
      expect(encounterHistoryRecords[2]).toMatchObject({
        encounterId: encounter.id,
        departmentId: department.id,
        locationId: location3.id,
        examinerId: clinician.id,
        encounterType,
      });

      // Location change history 3
      expect(encounterHistoryRecords[3]).toMatchObject({
        encounterId: encounter.id,
        departmentId: department.id,
        locationId: location4.id,
        examinerId: clinician.id,
        encounterType,
      });
    });

    it('migrates changelog with multiple department changes', async () => {
      const exitSpy = jest.spyOn(process, 'exit').mockImplementation(() => {});
      const location = await createLocation('location');
      const department1 = await createDepartment('department1');
      const department2 = await createDepartment('department2');
      const department3 = await createDepartment('department3');
      const department4 = await createDepartment('department4');
      const clinician = await createUser('testUser');
      const encounterType = 'admission';

      const encounter = await createEncounter(patient, {
        departmentId: department1.id,
        locationId: location.id,
        examinerId: clinician.id,
        encounterType,
        startDate: getDateSubtractedFromNow(8),
      });

      // Change department 1
      await addDepartmentChangeNote(
        models,
        encounter.id,
        department1.id,
        department2.id,
        getDateSubtractedFromNow(6),
      );
      encounter.departmentId = department2.id;
      await encounter.save();

      // Change department 2
      await addDepartmentChangeNote(
        models,
        encounter.id,
        department2.id,
        department3.id,
        getDateSubtractedFromNow(5),
      );
      encounter.departmentId = department3.id;
      await encounter.save();

      // Change department 3
      await addDepartmentChangeNote(
        models,
        encounter.id,
        department3.id,
        department4.id,
        getDateSubtractedFromNow(4),
      );
      encounter.departmentId = department4.id;
      await encounter.save();

      await migrateChangelogNotesToEncounterHistory(SUB_COMMAND_OPTIONS);

      expect(exitSpy).toBeCalledWith(0);

      const encounterHistoryRecords = await models.EncounterHistory.findAll({
        order: [['date', 'ASC']],
      });

      // Original department
      expect(encounterHistoryRecords[0]).toMatchObject({
        encounterId: encounter.id,
        departmentId: department1.id,
        locationId: location.id,
        examinerId: clinician.id,
        encounterType,
      });

      // Department change history 1
      expect(encounterHistoryRecords[1]).toMatchObject({
        encounterId: encounter.id,
        departmentId: department2.id,
        locationId: location.id,
        examinerId: clinician.id,
        encounterType,
      });

      // Department change history 2
      expect(encounterHistoryRecords[2]).toMatchObject({
        encounterId: encounter.id,
        departmentId: department3.id,
        locationId: location.id,
        examinerId: clinician.id,
        encounterType,
      });

      // Department change history 3
      expect(encounterHistoryRecords[3]).toMatchObject({
        encounterId: encounter.id,
        departmentId: department4.id,
        locationId: location.id,
        examinerId: clinician.id,
        encounterType,
      });
    });

    it('migrates changelog with multiple clinician changes', async () => {
      const exitSpy = jest.spyOn(process, 'exit').mockImplementation(() => {});
      const location = await createLocation('location');
      const department = await createDepartment('department');
      const clinician1 = await createUser('testUser1');
      const clinician2 = await createUser('testUser2');
      const clinician3 = await createUser('testUser3');
      const clinician4 = await createUser('testUser4');
      const encounterType = 'admission';

      const encounter = await createEncounter(patient, {
        departmentId: department.id,
        locationId: location.id,
        examinerId: clinician1.id,
        encounterType,
        startDate: getDateSubtractedFromNow(8),
      });

      // Change clinician 1
      await updateClinician(
        models,
        encounter.id,
        clinician1.id,
        clinician2.id,
        getDateSubtractedFromNow(6),
      );
      encounter.examinerId = clinician2.id;
      await encounter.save();

      // Change clinician 2
      await updateClinician(
        models,
        encounter.id,
        clinician2.id,
        clinician3.id,
        getDateSubtractedFromNow(5),
      );
      encounter.examinerId = clinician3.id;
      await encounter.save();

      // Change clinician 3
      await updateClinician(
        models,
        encounter.id,
        clinician3.id,
        clinician4.id,
        getDateSubtractedFromNow(4),
      );
      encounter.examinerId = clinician4.id;
      await encounter.save();

      await migrateChangelogNotesToEncounterHistory(SUB_COMMAND_OPTIONS);

      expect(exitSpy).toBeCalledWith(0);

      const encounterHistoryRecords = await models.EncounterHistory.findAll({
        order: [['date', 'ASC']],
      });

      // Original encounter
      expect(encounterHistoryRecords[0]).toMatchObject({
        encounterId: encounter.id,
        departmentId: department.id,
        locationId: location.id,
        examinerId: clinician1.id,
        encounterType,
      });

      // Clinician change history 1
      expect(encounterHistoryRecords[1]).toMatchObject({
        encounterId: encounter.id,
        departmentId: department.id,
        locationId: location.id,
        examinerId: clinician2.id,
        encounterType,
      });

      // Clinician change history 2
      expect(encounterHistoryRecords[2]).toMatchObject({
        encounterId: encounter.id,
        departmentId: department.id,
        locationId: location.id,
        examinerId: clinician3.id,
        encounterType,
      });

      // Clinician change history 3
      expect(encounterHistoryRecords[3]).toMatchObject({
        encounterId: encounter.id,
        departmentId: department.id,
        locationId: location.id,
        examinerId: clinician4.id,
        encounterType,
      });
    });

    it('migrates changelog with multiple encounter_type changes', async () => {
      const exitSpy = jest.spyOn(process, 'exit').mockImplementation(() => {});
      const location = await createLocation('location');
      const department = await createDepartment('department');
      const clinician = await createUser('testUser');
      const encounterType1 = 'triage';
      const encounterType2 = 'observation';
      const encounterType3 = 'admission';
      const encounterType4 = 'clinic';

      const encounter = await createEncounter(patient, {
        departmentId: department.id,
        locationId: location.id,
        examinerId: clinician.id,
        encounterType: encounterType1,
        startDate: getDateSubtractedFromNow(8),
      });

      // Change encounter type 1
      await onEncounterProgression(
        models,
        encounter.id,
        encounterType1,
        encounterType2,
        getDateSubtractedFromNow(6),
      );
      encounter.encounterType = encounterType2;
      await encounter.save();

      // Change encounter type 2
      await onEncounterProgression(
        models,
        encounter.id,
        encounterType2,
        encounterType3,
        getDateSubtractedFromNow(5),
      );
      encounter.encounterType = encounterType3;
      await encounter.save();

      // Change encounter type 3
      await onEncounterProgression(
        models,
        encounter.id,
        encounterType3,
        encounterType4,
        getDateSubtractedFromNow(4),
      );
      encounter.encounterType = encounterType4;
      await encounter.save();

      await migrateChangelogNotesToEncounterHistory(SUB_COMMAND_OPTIONS);

      expect(exitSpy).toBeCalledWith(0);

      const encounterHistoryRecords = await models.EncounterHistory.findAll({
        order: [['date', 'ASC']],
      });

      // Original encounter
      expect(encounterHistoryRecords[0]).toMatchObject({
        encounterId: encounter.id,
        departmentId: department.id,
        locationId: location.id,
        examinerId: clinician.id,
        encounterType: encounterType1,
      });

      // Encounter type change history 1
      expect(encounterHistoryRecords[1]).toMatchObject({
        encounterId: encounter.id,
        departmentId: department.id,
        locationId: location.id,
        examinerId: clinician.id,
        encounterType: encounterType2,
      });

      // Encounter type change history 2
      expect(encounterHistoryRecords[2]).toMatchObject({
        encounterId: encounter.id,
        departmentId: department.id,
        locationId: location.id,
        examinerId: clinician.id,
        encounterType: encounterType3,
      });

      // Encounter type change history 3
      expect(encounterHistoryRecords[3]).toMatchObject({
        encounterId: encounter.id,
        departmentId: department.id,
        locationId: location.id,
        examinerId: clinician.id,
        encounterType: encounterType4,
      });
    });

    it('migrates changelog with multiple mixed changes', async () => {
      const exitSpy = jest.spyOn(process, 'exit').mockImplementation(() => {});
      const location1 = await createLocation('location1');
      const location2 = await createLocation('location2');
      const location3 = await createLocation('location3');

      const department1 = await createDepartment('department1');
      const department2 = await createDepartment('department2');
      const department3 = await createDepartment('department3');

      const clinician1 = await createUser('testUser1');
      const clinician2 = await createUser('testUser2');

      const encounterType1 = 'triage';
      const encounterType2 = 'observation';
      const encounterType3 = 'admission';
      const encounterType4 = 'clinic';

      const encounter = await createEncounter(patient, {
        departmentId: department1.id,
        locationId: location1.id,
        examinerId: clinician1.id,
        encounterType: encounterType1,
        startDate: getDateSubtractedFromNow(14),
      });

      await addLocationChangeNote(
        models,
        encounter.id,
        location1.id,
        location2.id,
        getDateSubtractedFromNow(13),
      );
      encounter.locationId = location2.id;
      await encounter.save();

      await onEncounterProgression(
        models,
        encounter.id,
        encounterType1,
        encounterType2,
        getDateSubtractedFromNow(12),
      );
      encounter.encounterType = encounterType2;
      await encounter.save();

      await onEncounterProgression(
        models,
        encounter.id,
        encounterType2,
        encounterType3,
        getDateSubtractedFromNow(11),
      );
      encounter.encounterType = encounterType3;
      await encounter.save();

      await addLocationChangeNote(
        models,
        encounter.id,
        location2.id,
        location3.id,
        getDateSubtractedFromNow(10),
      );
      encounter.locationId = location3.id;
      await encounter.save();

      await addDepartmentChangeNote(
        models,
        encounter.id,
        department1.id,
        department2.id,
        getDateSubtractedFromNow(9),
      );
      encounter.departmentId = department2.id;
      await encounter.save();

      await addDepartmentChangeNote(
        models,
        encounter.id,
        department2.id,
        department3.id,
        getDateSubtractedFromNow(8),
      );
      encounter.departmentId = department3.id;
      await encounter.save();

      await updateClinician(
        models,
        encounter.id,
        clinician1.id,
        clinician2.id,
        getDateSubtractedFromNow(7),
      );
      encounter.examinerId = clinician2.id;
      await encounter.save();

      await onEncounterProgression(
        models,
        encounter.id,
        encounterType3,
        encounterType4,
        getDateSubtractedFromNow(6),
      );
      encounter.encounterType = encounterType4;
      await encounter.save();

      await migrateChangelogNotesToEncounterHistory(SUB_COMMAND_OPTIONS);

      expect(exitSpy).toBeCalledWith(0);

      const encounterHistoryRecords = await models.EncounterHistory.findAll({
        order: [['date', 'ASC']],
      });

      // Original encounter
      expect(encounterHistoryRecords[0]).toMatchObject({
        encounterId: encounter.id,
        departmentId: department1.id,
        locationId: location1.id,
        examinerId: clinician1.id,
        encounterType: encounterType1,
      });

      expect(encounterHistoryRecords[1]).toMatchObject({
        encounterId: encounter.id,
        departmentId: department1.id,
        locationId: location2.id,
        examinerId: clinician1.id,
        encounterType: encounterType1,
      });

      expect(encounterHistoryRecords[2]).toMatchObject({
        encounterId: encounter.id,
        departmentId: department1.id,
        locationId: location2.id,
        examinerId: clinician1.id,
        encounterType: encounterType2,
      });

      expect(encounterHistoryRecords[3]).toMatchObject({
        encounterId: encounter.id,
        departmentId: department1.id,
        locationId: location2.id,
        examinerId: clinician1.id,
        encounterType: encounterType3,
      });

      expect(encounterHistoryRecords[4]).toMatchObject({
        encounterId: encounter.id,
        departmentId: department1.id,
        locationId: location3.id,
        examinerId: clinician1.id,
        encounterType: encounterType3,
      });

      expect(encounterHistoryRecords[5]).toMatchObject({
        encounterId: encounter.id,
        departmentId: department2.id,
        locationId: location3.id,
        examinerId: clinician1.id,
        encounterType: encounterType3,
      });

      expect(encounterHistoryRecords[6]).toMatchObject({
        encounterId: encounter.id,
        departmentId: department3.id,
        locationId: location3.id,
        examinerId: clinician1.id,
        encounterType: encounterType3,
      });

      expect(encounterHistoryRecords[7]).toMatchObject({
        encounterId: encounter.id,
        departmentId: department3.id,
        locationId: location3.id,
        examinerId: clinician2.id,
        encounterType: encounterType3,
      });

      expect(encounterHistoryRecords[8]).toMatchObject({
        encounterId: encounter.id,
        departmentId: department3.id,
        locationId: location3.id,
        examinerId: clinician2.id,
        encounterType: encounterType4,
      });
    });
  });

  describe('edge cases', () => {
    beforeEach(async () => {
      await clearTestData();
    });

<<<<<<< HEAD
    it('migrates changelog with duplicated location names in a location group', async () => {
      const exitSpy = jest.spyOn(process, 'exit').mockImplementation(() => {});
      const location1 = await createLocation('location same name', {
        locationGroupId: locationGroup1.id,
      });
      const location2 = await createLocation('location same name', {
        locationGroupId: locationGroup2.id,
      });
      const department = await createDepartment('department');
      const clinician = await createUser('user');
      const encounterType = 'admission';

      const encounter = await createEncounter(patient, {
        departmentId: department.id,
        locationId: location1.id,
        examinerId: clinician.id,
        encounterType,
        startDate: getDateSubtractedFromNow(6),
      });

      // Change location
      await addLocationChangeNote(
        models,
        encounter.id,
        location1.id,
        location2.id,
        getDateSubtractedFromNow(3),
      );
      encounter.locationId = location2.id;
      await encounter.save();

      // Migration
      await migrateChangelogNotesToEncounterHistory(SUB_COMMAND_OPTIONS);

      expect(exitSpy).toBeCalledWith(0);

      const encounterHistoryRecords = await models.EncounterHistory.findAll({
        order: [['date', 'ASC']],
      });

      expect(encounterHistoryRecords).toHaveLength(2);

      // Original encounter
      expect(encounterHistoryRecords[0]).toMatchObject({
        encounterId: encounter.id,
        departmentId: department.id,
        locationId: location1.id,
        examinerId: clinician.id,
        encounterType,
      });

      // Location change history
      expect(encounterHistoryRecords[1]).toMatchObject({
        encounterId: encounter.id,
        departmentId: department.id,
        locationId: location2.id,
        examinerId: clinician.id,
        encounterType,
      });
    });

    it('replaces duplicated location names in a location group with placeholder location', async () => {
      const exitSpy = jest.spyOn(process, 'exit').mockImplementation(() => {});
      const location1 = await createLocation('location same name', {
        locationGroupId: locationGroup1.id,
      });
      const location2 = await createLocation('location same name', {
        locationGroupId: locationGroup1.id,
      });
      const location3 = await createLocation('location same name', {
        locationGroupId: locationGroup2.id,
      });
      const department = await createDepartment('department');
      const clinician = await createUser('user');
      const encounterType = 'admission';

      const encounter = await createEncounter(patient, {
        departmentId: department.id,
        locationId: location1.id,
        examinerId: clinician.id,
        encounterType,
        startDate: getDateSubtractedFromNow(6),
      });

      // Change location
      await addLocationChangeNote(
        models,
        encounter.id,
        location1.id,
        location2.id,
        getDateSubtractedFromNow(3),
      );
      encounter.locationId = location2.id;
      await encounter.save();

      // Change location
      await addLocationChangeNote(
        models,
        encounter.id,
        location2.id,
        location3.id,
        getDateSubtractedFromNow(1),
      );
      encounter.locationId = location3.id;
      await encounter.save();

      await migrateChangelogNotesToEncounterHistory(SUB_COMMAND_OPTIONS);

      expect(exitSpy).toBeCalledWith(0);

      const encounterHistoryRecords = await models.EncounterHistory.findAll({
        order: [['date', 'ASC']],
      });

      expect(encounterHistoryRecords).toHaveLength(3);

      // Latest encounter
      expect(encounterHistoryRecords[0]).toMatchObject({
        encounterId: encounter.id,
        departmentId: department.id,
        locationId: placeholderLocation.id,
        examinerId: clinician.id,
        encounterType,
      });

      // Latest encounter
      expect(encounterHistoryRecords[1]).toMatchObject({
        encounterId: encounter.id,
        departmentId: department.id,
        locationId: placeholderLocation.id,
        examinerId: clinician.id,
        encounterType,
      });

      // Latest encounter
      expect(encounterHistoryRecords[2]).toMatchObject({
        encounterId: encounter.id,
        departmentId: department.id,
        locationId: location3.id,
        examinerId: clinician.id,
        encounterType,
      });
    });

    it('replaces duplicated department names in a facility with placeholder deparment', async () => {
      const exitSpy = jest.spyOn(process, 'exit').mockImplementation(() => {});
      const department1 = await createDepartment('department same name', {
        facilityId: facility1.id,
      });
      const department2 = await createDepartment('department same name', {
        facilityId: facility1.id,
      });
      const department3 = await createDepartment('department 3', {
        facilityId: facility1.id,
      });

      const location = await createLocation('location');
      const clinician = await createUser('user');
      const encounterType = 'admission';

      const encounter = await createEncounter(patient, {
        departmentId: department1.id,
        locationId: location.id,
        examinerId: clinician.id,
        encounterType,
        startDate: getDateSubtractedFromNow(6),
      });

      // Change department 1
      await addDepartmentChangeNote(
        models,
        encounter.id,
        department1.id,
        department2.id,
        getDateSubtractedFromNow(4),
      );
      encounter.departmentId = department2.id;
      await encounter.save();

      // Change department 2
      await addDepartmentChangeNote(
        models,
        encounter.id,
        department2.id,
        department3.id,
        getDateSubtractedFromNow(2),
      );
      encounter.departmentId = department3.id;
      await encounter.save();

      // Migration
      await migrateChangelogNotesToEncounterHistory(SUB_COMMAND_OPTIONS);

      expect(exitSpy).toBeCalledWith(0);

      const encounterHistoryRecords = await models.EncounterHistory.findAll({
        order: [['date', 'ASC']],
      });

      expect(encounterHistoryRecords).toHaveLength(3);

      expect(encounterHistoryRecords[0]).toMatchObject({
        encounterId: encounter.id,
        departmentId: placeholderDepartment.id,
        locationId: location.id,
        examinerId: clinician.id,
        encounterType,
      });

      expect(encounterHistoryRecords[1]).toMatchObject({
        encounterId: encounter.id,
        departmentId: placeholderDepartment.id,
        locationId: location.id,
        examinerId: clinician.id,
        encounterType,
      });

      // Latest encounter
      expect(encounterHistoryRecords[2]).toMatchObject({
        encounterId: encounter.id,
        departmentId: department3.id,
        locationId: location.id,
        examinerId: clinician.id,
        encounterType,
      });
    });

    it('replaces duplicated clinician names in a facility with placeholder clinician', async () => {
      const exitSpy = jest.spyOn(process, 'exit').mockImplementation(() => {});
      const clinician1 = await createUser('clinician same name');
      const clinician2 = await createUser('clinician same name');
      const clinician3 = await createUser('clinician 3');
      const department = await createDepartment('department');
      const location = await createLocation('location');
      const encounterType = 'admission';

      const encounter = await createEncounter(patient, {
        departmentId: department.id,
        locationId: location.id,
        examinerId: clinician1.id,
        encounterType,
        startDate: getDateSubtractedFromNow(6),
      });

      // Change clinician 1
      await updateClinician(
        models,
        encounter.id,
        clinician1.id,
        clinician2.id,
        getDateSubtractedFromNow(4),
      );
      encounter.examinerId = clinician2.id;
      await encounter.save();

      // Change clinician 2
      await updateClinician(
        models,
        encounter.id,
        clinician2.id,
        clinician3.id,
        getDateSubtractedFromNow(2),
      );
      encounter.examinerId = clinician3.id;
      await encounter.save();

      // Migration
      await migrateChangelogNotesToEncounterHistory(SUB_COMMAND_OPTIONS);

      expect(exitSpy).toBeCalledWith(0);

      const encounterHistoryRecords = await models.EncounterHistory.findAll({
        order: [['date', 'ASC']],
      });

      expect(encounterHistoryRecords).toHaveLength(3);

      // 1st encounter
      expect(encounterHistoryRecords[0]).toMatchObject({
        encounterId: encounter.id,
        departmentId: department.id,
        locationId: location.id,
        examinerId: placeholderUser.id,
        encounterType,
      });

      // 2nd encounter
      expect(encounterHistoryRecords[1]).toMatchObject({
        encounterId: encounter.id,
        departmentId: department.id,
        locationId: location.id,
        examinerId: placeholderUser.id,
        encounterType,
      });

      // Latest encounter
      expect(encounterHistoryRecords[2]).toMatchObject({
        encounterId: encounter.id,
        departmentId: department.id,
        locationId: location.id,
        examinerId: clinician3.id,
        encounterType,
=======
    describe('locations migration', () => {
      it('migrates changelog with duplicated location names in different location groups', async () => {
        const exitSpy = jest.spyOn(process, 'exit').mockImplementation(() => {});
        const location1 = await createLocation('location 1', {
          locationGroupId: locationGroup1.id,
        });
        const location2 = await createLocation('location same name', {
          locationGroupId: locationGroup1.id,
        });
        const location3 = await createLocation('location same name', {
          locationGroupId: locationGroup2.id,
        });
        const location4 = await createLocation('location 4', {
          locationGroupId: locationGroup2.id,
        });
        const department = await createDepartment('department');
        const clinician = await createUser('user');
        const encounterType = 'admission';

        const encounter = await createEncounter(patient, {
          departmentId: department.id,
          locationId: location1.id,
          examinerId: clinician.id,
          encounterType,
          startDate: getDateSubtractedFromNow(6),
        });

        // Change location
        await encounter.addLocationChangeNote(
          'Changed location',
          location2.id,
          getDateSubtractedFromNow(3),
        );
        encounter.locationId = location2.id;
        await encounter.save();

        // Change location
        await encounter.addLocationChangeNote(
          'Changed location',
          location4.id,
          getDateSubtractedFromNow(1),
        );
        encounter.locationId = location4.id;
        await encounter.save();

        // Migration
        await migrateChangelogNotesToEncounterHistory(SUB_COMMAND_OPTIONS);

        expect(exitSpy).toBeCalledWith(0);

        const encounterHistoryRecords = await models.EncounterHistory.findAll({
          order: [['date', 'ASC']],
        });

        expect(encounterHistoryRecords).toHaveLength(3);

        // Original encounter
        expect(encounterHistoryRecords[0]).toMatchObject({
          encounterId: encounter.id,
          departmentId: department.id,
          locationId: location1.id,
          examinerId: clinician.id,
          encounterType,
        });

        // Updated location from 1 to 2
        expect(encounterHistoryRecords[1]).toMatchObject({
          encounterId: encounter.id,
          departmentId: department.id,
          locationId: location2.id,
          examinerId: clinician.id,
          encounterType,
        });

        // Updated location from 2 to 4
        expect(encounterHistoryRecords[2]).toMatchObject({
          encounterId: encounter.id,
          departmentId: department.id,
          locationId: location4.id,
          examinerId: clinician.id,
          encounterType,
        });
      });

      it("chooses location with visibility = 'current' when there are duplicated location names in a location group and 1 of them is 'historical'", async () => {
        const exitSpy = jest.spyOn(process, 'exit').mockImplementation(() => {});
        const location1 = await createLocation('location 1', {
          locationGroupId: locationGroup2.id,
        });
        const location2 = await createLocation('location same name', {
          locationGroupId: locationGroup1.id,
        });
        const location3 = await createLocation('location same name', {
          locationGroupId: locationGroup1.id,
          visibilityStatus: VISIBILITY_STATUSES.HISTORICAL,
        });
        const location4 = await createLocation('location 4', {
          locationGroupId: locationGroup2.id,
        });
        const department = await createDepartment('department');
        const clinician = await createUser('user');
        const encounterType = 'admission';

        const encounter = await createEncounter(patient, {
          departmentId: department.id,
          locationId: location1.id,
          examinerId: clinician.id,
          encounterType,
          startDate: getDateSubtractedFromNow(6),
        });

        // Change location
        await encounter.addLocationChangeNote(
          'Changed location',
          location2.id,
          getDateSubtractedFromNow(3),
        );
        encounter.locationId = location2.id;
        await encounter.save();

        // Change location
        await encounter.addLocationChangeNote(
          'Changed location',
          location4.id,
          getDateSubtractedFromNow(1),
        );
        encounter.locationId = location4.id;
        await encounter.save();

        await migrateChangelogNotesToEncounterHistory(SUB_COMMAND_OPTIONS);

        expect(exitSpy).toBeCalledWith(0);

        const encounterHistoryRecords = await models.EncounterHistory.findAll({
          order: [['date', 'ASC']],
        });

        expect(encounterHistoryRecords).toHaveLength(3);

        // Original encounter
        expect(encounterHistoryRecords[0]).toMatchObject({
          encounterId: encounter.id,
          departmentId: department.id,
          locationId: location1.id,
          examinerId: clinician.id,
          encounterType,
        });

        // Updated location from 1 to 2
        expect(encounterHistoryRecords[1]).toMatchObject({
          encounterId: encounter.id,
          departmentId: department.id,
          locationId: location2.id,
          examinerId: clinician.id,
          encounterType,
        });

        // Updated location from 2 to 4
        expect(encounterHistoryRecords[2]).toMatchObject({
          encounterId: encounter.id,
          departmentId: department.id,
          locationId: location4.id,
          examinerId: clinician.id,
          encounterType,
        });
      });

      it("chooses later updated location when there are duplicated location names in a location group and all of them are 'current'", async () => {
        const exitSpy = jest.spyOn(process, 'exit').mockImplementation(() => {});
        const location1 = await createLocation('location 1', {
          locationGroupId: locationGroup1.id,
        });
        const location2 = await createLocation('location same name', {
          locationGroupId: locationGroup1.id,
        });
        await sleepAsync(50); // to add gap time in updated_at between location 2 and location 3
        const location3 = await createLocation('location same name', {
          locationGroupId: locationGroup1.id,
        });
        const location4 = await createLocation('location 4', {
          locationGroupId: locationGroup2.id,
        });
        const department = await createDepartment('department');
        const clinician = await createUser('user');
        const encounterType = 'admission';

        const encounter = await createEncounter(patient, {
          departmentId: department.id,
          locationId: location1.id,
          examinerId: clinician.id,
          encounterType,
          startDate: getDateSubtractedFromNow(6),
        });

        // Change location 1
        await encounter.addLocationChangeNote(
          'Changed location',
          location2.id,
          getDateSubtractedFromNow(3),
        );
        encounter.locationId = location2.id;
        await encounter.save();

        // Change location 2
        await encounter.addLocationChangeNote(
          'Changed location',
          location4.id,
          getDateSubtractedFromNow(1),
        );
        encounter.locationId = location4.id;
        await encounter.save();

        await migrateChangelogNotesToEncounterHistory(SUB_COMMAND_OPTIONS);

        expect(exitSpy).toBeCalledWith(0);

        const encounterHistoryRecords = await models.EncounterHistory.findAll({
          order: [['date', 'ASC']],
        });

        expect(encounterHistoryRecords).toHaveLength(3);

        // Initial encounter
        expect(encounterHistoryRecords[0]).toMatchObject({
          encounterId: encounter.id,
          departmentId: department.id,
          locationId: location1.id,
          examinerId: clinician.id,
          encounterType,
        });

        // Updated location from 1 to 3
        expect(encounterHistoryRecords[1]).toMatchObject({
          encounterId: encounter.id,
          departmentId: department.id,
          locationId: location3.id, // location 3 has same name as location 2 but created later
          examinerId: clinician.id,
          encounterType,
        });

        // Updated location from 3 to 4
        expect(encounterHistoryRecords[2]).toMatchObject({
          encounterId: encounter.id,
          departmentId: department.id,
          locationId: location4.id,
          examinerId: clinician.id,
          encounterType,
        });
      });

      it("chooses later updated location when there are duplicated location names in a location group and all of them are 'historical'", async () => {
        const exitSpy = jest.spyOn(process, 'exit').mockImplementation(() => {});
        const location1 = await createLocation('location 1', {
          locationGroupId: locationGroup1.id,
        });
        const location2 = await createLocation('location same name', {
          locationGroupId: locationGroup1.id,
          visibilityStatus: VISIBILITY_STATUSES.HISTORICAL,
        });
        await sleepAsync(50); // to add gap time in updated_at between location 2 and location 3
        const location3 = await createLocation('location same name', {
          locationGroupId: locationGroup1.id,
          visibilityStatus: VISIBILITY_STATUSES.HISTORICAL,
        });
        const location4 = await createLocation('location 4', {
          locationGroupId: locationGroup2.id,
        });
        const department = await createDepartment('department');
        const clinician = await createUser('user');
        const encounterType = 'admission';

        const encounter = await createEncounter(patient, {
          departmentId: department.id,
          locationId: location1.id,
          examinerId: clinician.id,
          encounterType,
          startDate: getDateSubtractedFromNow(6),
        });

        // Change location 1
        await encounter.addLocationChangeNote(
          'Changed location',
          location2.id,
          getDateSubtractedFromNow(3),
        );
        encounter.locationId = location2.id;
        await encounter.save();

        // Change location 2
        await encounter.addLocationChangeNote(
          'Changed location',
          location4.id,
          getDateSubtractedFromNow(1),
        );
        encounter.locationId = location4.id;
        await encounter.save();

        await migrateChangelogNotesToEncounterHistory(SUB_COMMAND_OPTIONS);

        expect(exitSpy).toBeCalledWith(0);

        const encounterHistoryRecords = await models.EncounterHistory.findAll({
          order: [['date', 'ASC']],
        });

        expect(encounterHistoryRecords).toHaveLength(3);

        // Initial encounter
        expect(encounterHistoryRecords[0]).toMatchObject({
          encounterId: encounter.id,
          departmentId: department.id,
          locationId: location1.id,
          examinerId: clinician.id,
          encounterType,
        });

        // Updated location from 1 to 3
        expect(encounterHistoryRecords[1]).toMatchObject({
          encounterId: encounter.id,
          departmentId: department.id,
          locationId: location3.id, // location 3 has same name as location 2 but created later
          examinerId: clinician.id,
          encounterType,
        });

        // Updated location from 3 to 4
        expect(encounterHistoryRecords[2]).toMatchObject({
          encounterId: encounter.id,
          departmentId: department.id,
          locationId: location4.id,
          examinerId: clinician.id,
          encounterType,
        });
      });
    });

    describe('departments migration', () => {
      it('migrates departments with the same name but from different facilities', async () => {
        const exitSpy = jest.spyOn(process, 'exit').mockImplementation(() => {});
        const department1 = await createDepartment('department 1', {
          facilityId: facility1.id,
        });
        const department2 = await createDepartment('department same name', {
          facilityId: facility1.id,
        });
        const department3 = await createDepartment('department same name', {
          facilityId: facility2.id,
        });
        const department4 = await createDepartment('department 4', {
          facilityId: facility1.id,
        });

        const location = await createLocation('location', { facilityId: facility1.id });
        const clinician = await createUser('user');
        const encounterType = 'admission';

        const encounter = await createEncounter(patient, {
          departmentId: department1.id,
          locationId: location.id,
          examinerId: clinician.id,
          encounterType,
          startDate: getDateSubtractedFromNow(6),
        });

        // Change department 1
        await encounter.addDepartmentChangeNote(department2.id, getDateSubtractedFromNow(4));
        encounter.departmentId = department2.id;
        await encounter.save();

        // Change department 2
        await encounter.addDepartmentChangeNote(department4.id, getDateSubtractedFromNow(2));
        encounter.departmentId = department4.id;
        await encounter.save();

        // Migration
        await migrateChangelogNotesToEncounterHistory(SUB_COMMAND_OPTIONS);

        expect(exitSpy).toBeCalledWith(0);

        const encounterHistoryRecords = await models.EncounterHistory.findAll({
          order: [['date', 'ASC']],
        });

        expect(encounterHistoryRecords).toHaveLength(3);

        // Initial encounter
        expect(encounterHistoryRecords[0]).toMatchObject({
          encounterId: encounter.id,
          departmentId: department1.id,
          locationId: location.id,
          examinerId: clinician.id,
          encounterType,
        });

        // Updated department 1 to department 2
        expect(encounterHistoryRecords[1]).toMatchObject({
          encounterId: encounter.id,
          departmentId: department2.id,
          locationId: location.id,
          examinerId: clinician.id,
          encounterType,
        });

        // Updated department 2 to department 4
        expect(encounterHistoryRecords[2]).toMatchObject({
          encounterId: encounter.id,
          departmentId: department4.id,
          locationId: location.id,
          examinerId: clinician.id,
          encounterType,
        });
      });

      it("chooses department with visibility = 'current' when there are duplicated department names in a facility and 1 of them is 'historical'", async () => {
        const exitSpy = jest.spyOn(process, 'exit').mockImplementation(() => {});
        const department1 = await createDepartment('department 1', {
          facilityId: facility1.id,
        });
        const department2 = await createDepartment('department same name', {
          facilityId: facility1.id,
        });
        const department3 = await createDepartment('department same name', {
          facilityId: facility1.id,
          visibilityStatus: VISIBILITY_STATUSES.HISTORICAL,
        });
        const department4 = await createDepartment('department 4', {
          facilityId: facility1.id,
        });

        const location = await createLocation('location');
        const clinician = await createUser('user');
        const encounterType = 'admission';

        const encounter = await createEncounter(patient, {
          departmentId: department1.id,
          locationId: location.id,
          examinerId: clinician.id,
          encounterType,
          startDate: getDateSubtractedFromNow(6),
        });

        // Change department 1
        await encounter.addDepartmentChangeNote(department2.id, getDateSubtractedFromNow(4));
        encounter.departmentId = department2.id;
        await encounter.save();

        // Change department 2
        await encounter.addDepartmentChangeNote(department4.id, getDateSubtractedFromNow(2));
        encounter.departmentId = department4.id;
        await encounter.save();

        // Migration
        await migrateChangelogNotesToEncounterHistory(SUB_COMMAND_OPTIONS);

        expect(exitSpy).toBeCalledWith(0);

        const encounterHistoryRecords = await models.EncounterHistory.findAll({
          order: [['date', 'ASC']],
        });

        expect(encounterHistoryRecords).toHaveLength(3);

        // Initial encounter
        expect(encounterHistoryRecords[0]).toMatchObject({
          encounterId: encounter.id,
          departmentId: department1.id,
          locationId: location.id,
          examinerId: clinician.id,
          encounterType,
        });

        // Updated department 1 to department 2
        expect(encounterHistoryRecords[1]).toMatchObject({
          encounterId: encounter.id,
          departmentId: department2.id,
          locationId: location.id,
          examinerId: clinician.id,
          encounterType,
        });

        // Updated department 1 to department 4
        expect(encounterHistoryRecords[2]).toMatchObject({
          encounterId: encounter.id,
          departmentId: department4.id,
          locationId: location.id,
          examinerId: clinician.id,
          encounterType,
        });
      });

      it("chooses the later updated department when there are duplicated department names in a facility and all of them have visibility_status = 'current'", async () => {
        const exitSpy = jest.spyOn(process, 'exit').mockImplementation(() => {});
        const department1 = await createDepartment('department 1', {
          facilityId: facility1.id,
        });
        const department2 = await createDepartment('department same name', {
          facilityId: facility1.id,
        });
        await sleepAsync(50); // to add gap time in updated_at between clinician 2 and clinician 3
        const department3 = await createDepartment('department same name', {
          facilityId: facility1.id,
        });
        const department4 = await createDepartment('department 4', {
          facilityId: facility1.id,
        });

        const location = await createLocation('location', { facilityId: facility1.id });
        const clinician = await createUser('user');
        const encounterType = 'admission';

        const encounter = await createEncounter(patient, {
          departmentId: department1.id,
          locationId: location.id,
          examinerId: clinician.id,
          encounterType,
          startDate: getDateSubtractedFromNow(6),
        });

        // Change department 1
        await encounter.addDepartmentChangeNote(department2.id, getDateSubtractedFromNow(4));
        encounter.departmentId = department2.id;
        await encounter.save();

        // Change department 2
        await encounter.addDepartmentChangeNote(department4.id, getDateSubtractedFromNow(2));
        encounter.departmentId = department4.id;
        await encounter.save();

        // Migration
        await migrateChangelogNotesToEncounterHistory(SUB_COMMAND_OPTIONS);

        expect(exitSpy).toBeCalledWith(0);

        const encounterHistoryRecords = await models.EncounterHistory.findAll({
          order: [['date', 'ASC']],
        });

        expect(encounterHistoryRecords).toHaveLength(3);

        // Initial encounter
        expect(encounterHistoryRecords[0]).toMatchObject({
          encounterId: encounter.id,
          departmentId: department1.id,
          locationId: location.id,
          examinerId: clinician.id,
          encounterType,
        });

        // Updated deparment 1 to department 3
        expect(encounterHistoryRecords[1]).toMatchObject({
          encounterId: encounter.id,
          departmentId: department3.id, // department 3 has the same name as department 2 but created later
          locationId: location.id,
          examinerId: clinician.id,
          encounterType,
        });

        // Updated deparment 3 to department 4
        expect(encounterHistoryRecords[2]).toMatchObject({
          encounterId: encounter.id,
          departmentId: department4.id,
          locationId: location.id,
          examinerId: clinician.id,
          encounterType,
        });
      });

      it("chooses the later updated department when there are duplicated department names in a facility and all of them have visibility_status = 'historical'", async () => {
        const exitSpy = jest.spyOn(process, 'exit').mockImplementation(() => {});
        const department1 = await createDepartment('department 1', {
          facilityId: facility1.id,
        });
        const department2 = await createDepartment('department same name', {
          facilityId: facility1.id,
          visibilityStatus: VISIBILITY_STATUSES.HISTORICAL,
        });
        await sleepAsync(50); // to add gap time in updated_at between clinician 2 and clinician 3
        const department3 = await createDepartment('department same name', {
          facilityId: facility1.id,
          visibilityStatus: VISIBILITY_STATUSES.HISTORICAL,
        });
        const department4 = await createDepartment('department 4', {
          facilityId: facility1.id,
        });

        const location = await createLocation('location', { facilityId: facility1.id });
        const clinician = await createUser('user');
        const encounterType = 'admission';

        const encounter = await createEncounter(patient, {
          departmentId: department1.id,
          locationId: location.id,
          examinerId: clinician.id,
          encounterType,
          startDate: getDateSubtractedFromNow(6),
        });

        // Change department 1
        await encounter.addDepartmentChangeNote(department2.id, getDateSubtractedFromNow(4));
        encounter.departmentId = department2.id;
        await encounter.save();

        // Change department 2
        await encounter.addDepartmentChangeNote(department4.id, getDateSubtractedFromNow(2));
        encounter.departmentId = department4.id;
        await encounter.save();

        // Migration
        await migrateChangelogNotesToEncounterHistory(SUB_COMMAND_OPTIONS);

        expect(exitSpy).toBeCalledWith(0);

        const encounterHistoryRecords = await models.EncounterHistory.findAll({
          order: [['date', 'ASC']],
        });

        expect(encounterHistoryRecords).toHaveLength(3);

        // Initial encounter
        expect(encounterHistoryRecords[0]).toMatchObject({
          encounterId: encounter.id,
          departmentId: department1.id,
          locationId: location.id,
          examinerId: clinician.id,
          encounterType,
        });

        // Updated deparment 1 to department 3
        expect(encounterHistoryRecords[1]).toMatchObject({
          encounterId: encounter.id,
          departmentId: department3.id, // department 3 has the same name as department 2 but created later
          locationId: location.id,
          examinerId: clinician.id,
          encounterType,
        });

        // Updated deparment 3 to department 4
        expect(encounterHistoryRecords[2]).toMatchObject({
          encounterId: encounter.id,
          departmentId: department4.id,
          locationId: location.id,
          examinerId: clinician.id,
          encounterType,
        });
      });
    });

    describe('clinicians migration', () => {
      it('chooses the later updated user when there are duplicated user names', async () => {
        const exitSpy = jest.spyOn(process, 'exit').mockImplementation(() => {});
        const clinician1 = await createUser('clinician 1');
        const clinician2 = await createUser('clinician same name');
        await sleepAsync(50); // to add gap time in updated_at between clinician 2 and clinician 3
        const clinician3 = await createUser('clinician same name');
        const clinician4 = await createUser('clinician 4');
        const department = await createDepartment('department');
        const location = await createLocation('location');
        const encounterType = 'admission';

        const encounter = await createEncounter(patient, {
          departmentId: department.id,
          locationId: location.id,
          examinerId: clinician1.id,
          encounterType,
          startDate: getDateSubtractedFromNow(6),
        });

        // Change clinician 1
        await encounter.updateClinician(clinician2.id, getDateSubtractedFromNow(4));
        encounter.examinerId = clinician2.id;
        await encounter.save();

        // Change clinician 2
        await encounter.updateClinician(clinician4.id, getDateSubtractedFromNow(2));
        encounter.examinerId = clinician4.id;
        await encounter.save();

        // Migration
        await migrateChangelogNotesToEncounterHistory(SUB_COMMAND_OPTIONS);

        expect(exitSpy).toBeCalledWith(0);

        const encounterHistoryRecords = await models.EncounterHistory.findAll({
          order: [['date', 'ASC']],
        });

        expect(encounterHistoryRecords).toHaveLength(3);

        // 1st encounter
        expect(encounterHistoryRecords[0]).toMatchObject({
          encounterId: encounter.id,
          departmentId: department.id,
          locationId: location.id,
          examinerId: clinician1.id,
          encounterType,
        });

        // 2nd encounter
        expect(encounterHistoryRecords[1]).toMatchObject({
          encounterId: encounter.id,
          departmentId: department.id,
          locationId: location.id,
          examinerId: clinician3.id,
          encounterType,
        });

        // Latest encounter
        expect(encounterHistoryRecords[2]).toMatchObject({
          encounterId: encounter.id,
          departmentId: department.id,
          locationId: location.id,
          examinerId: clinician4.id,
          encounterType,
        });
>>>>>>> aad13ad1
      });
    });

    it('creates encounter_history for encounter that does not have changelog', async () => {
      const exitSpy = jest.spyOn(process, 'exit').mockImplementation(() => {});
      const clinician1 = await createUser('Clinician 1');
      const clinician2 = await createUser('Clinician 2');
      const department = await createDepartment('department');
      const location = await createLocation('location');
      const encounterType = 'admission';

      const encounter = await createEncounter(patient, {
        departmentId: department.id,
        locationId: location.id,
        examinerId: clinician1.id,
        encounterType,
        startDate: getDateSubtractedFromNow(6),
      });

      // Change clinician 1
      await updateClinician(
        models,
        encounter.id,
        clinician1.id,
        clinician2.id,
        getDateSubtractedFromNow(4),
      );
      encounter.examinerId = clinician2.id;
      await encounter.save();

      await models.LegacyNotePage.createForRecord(
        encounter.id,
        NOTE_RECORD_TYPES.ENCOUNTER,
        NOTE_TYPES.SYSTEM,
        'Automatically discharged',
        clinician1.id,
      );

      // Migration
      await migrateChangelogNotesToEncounterHistory(SUB_COMMAND_OPTIONS);

      expect(exitSpy).toBeCalledWith(0);

      const encounterHistoryRecords = await models.EncounterHistory.findAll({
        order: [['date', 'ASC']],
      });

      expect(encounterHistoryRecords).toHaveLength(2);

      // 1st encounter
      expect(encounterHistoryRecords[0]).toMatchObject({
        encounterId: encounter.id,
        departmentId: department.id,
        locationId: location.id,
        examinerId: clinician1.id,
        encounterType,
      });

      // Latest encounter
      expect(encounterHistoryRecords[1]).toMatchObject({
        encounterId: encounter.id,
        departmentId: department.id,
        locationId: location.id,
        examinerId: clinician2.id,
        encounterType,
      });
    });

    it('creates encounter_history for encounter that does not have any notes', async () => {
      const exitSpy = jest.spyOn(process, 'exit').mockImplementation(() => {});
      const clinician1 = await createUser('Clinician 1');
      const clinician2 = await createUser('Clinician 2');
      const clinician3 = await createUser('Clinician 3');

      const department1 = await createDepartment('department1');
      const department2 = await createDepartment('department2');
      const department3 = await createDepartment('department3');

      const location1 = await createLocation('location1');
      const location2 = await createLocation('location2');
      const location3 = await createLocation('location3');

      const encounterType = 'admission';

      const encounter1 = await createEncounter(patient, {
        departmentId: department1.id,
        locationId: location1.id,
        examinerId: clinician1.id,
        encounterType,
        startDate: getDateSubtractedFromNow(6),
      });

      const encounter2 = await createEncounter(patient, {
        departmentId: department2.id,
        locationId: location2.id,
        examinerId: clinician2.id,
        encounterType,
        startDate: getDateSubtractedFromNow(4),
      });

      const encounter3 = await createEncounter(patient, {
        departmentId: department3.id,
        locationId: location3.id,
        examinerId: clinician3.id,
        encounterType,
        startDate: getDateSubtractedFromNow(2),
      });

      // Migration
      await migrateChangelogNotesToEncounterHistory(SUB_COMMAND_OPTIONS);

      expect(exitSpy).toBeCalledWith(0);

      const encounterHistoryRecords = await models.EncounterHistory.findAll({
        order: [['date', 'ASC']],
      });

      expect(encounterHistoryRecords).toHaveLength(3);

      // 1st encounter
      expect(encounterHistoryRecords[0]).toMatchObject({
        encounterId: encounter1.id,
        departmentId: department1.id,
        locationId: location1.id,
        examinerId: clinician1.id,
        encounterType,
      });

      // 2nd encounter
      expect(encounterHistoryRecords[1]).toMatchObject({
        encounterId: encounter2.id,
        departmentId: department2.id,
        locationId: location2.id,
        examinerId: clinician2.id,
        encounterType,
      });

      // 3rd encounter
      expect(encounterHistoryRecords[2]).toMatchObject({
        encounterId: encounter3.id,
        departmentId: department3.id,
        locationId: location3.id,
        examinerId: clinician3.id,
        encounterType,
      });
    });

    it('does not create encounter_history for migrated encounter when running sub command again', async () => {
      const exitSpy = jest.spyOn(process, 'exit').mockImplementation(() => {});
      const clinician1 = await createUser('Clinician 1');
      const clinician2 = await createUser('Clinician 2');
      const clinician3 = await createUser('Clinician 3');

      const department1 = await createDepartment('department1');
      const department2 = await createDepartment('department2');
      const department3 = await createDepartment('department3');

      const location1 = await createLocation('location1');
      const location2 = await createLocation('location2');
      const location3 = await createLocation('location3');

      const encounterType = 'admission';

      const encounter1 = await createEncounter(patient, {
        departmentId: department1.id,
        locationId: location1.id,
        examinerId: clinician1.id,
        encounterType,
        startDate: getDateSubtractedFromNow(6),
      });

      const encounter2 = await createEncounter(patient, {
        departmentId: department2.id,
        locationId: location2.id,
        examinerId: clinician2.id,
        encounterType,
        startDate: getDateSubtractedFromNow(4),
      });

      const encounter3 = await createEncounter(patient, {
        departmentId: department3.id,
        locationId: location3.id,
        examinerId: clinician3.id,
        encounterType,
        startDate: getDateSubtractedFromNow(2),
      });

      // Migration 1
      await migrateChangelogNotesToEncounterHistory(SUB_COMMAND_OPTIONS);

      // Migration 2
      await migrateChangelogNotesToEncounterHistory(SUB_COMMAND_OPTIONS);

      expect(exitSpy).toBeCalledWith(0);

      const encounterHistoryRecords = await models.EncounterHistory.findAll({
        order: [['date', 'ASC']],
      });

      expect(encounterHistoryRecords).toHaveLength(3);

      // 1st encounter
      expect(encounterHistoryRecords[0]).toMatchObject({
        encounterId: encounter1.id,
        departmentId: department1.id,
        locationId: location1.id,
        examinerId: clinician1.id,
        encounterType,
      });

      // 2nd encounter
      expect(encounterHistoryRecords[1]).toMatchObject({
        encounterId: encounter2.id,
        departmentId: department2.id,
        locationId: location2.id,
        examinerId: clinician2.id,
        encounterType,
      });

      // 3rd encounter
      expect(encounterHistoryRecords[2]).toMatchObject({
        encounterId: encounter3.id,
        departmentId: department3.id,
        locationId: location3.id,
        examinerId: clinician3.id,
        encounterType,
      });
    });
  });
});<|MERGE_RESOLUTION|>--- conflicted
+++ resolved
@@ -1,13 +1,14 @@
 import { sub } from 'date-fns';
 
-<<<<<<< HEAD
 import { toDateTimeString, getCurrentDateTimeString } from '@tamanu/shared/utils/dateTime';
 import { createDummyEncounter, createDummyPatient } from '@tamanu/shared/demoData/patients';
 import { fake } from '@tamanu/shared/test-helpers/fake';
-import { NOTE_RECORD_TYPES, NOTE_TYPES } from '@tamanu/shared/constants';
+import { NOTE_RECORD_TYPES, NOTE_TYPES, VISIBILITY_STATUSES } from '@tamanu/shared/constants';
 
 import { createTestContext } from '../utilities';
 import { migrateChangelogNotesToEncounterHistory } from '../../app/subCommands';
+
+import { sleepAsync } from '@tamanu/shared/utils';
 
 const addSystemNote = async (models, recordId, content, date) => {
   const notePage = await models.LegacyNotePage.create({
@@ -97,16 +98,6 @@
     user,
   );
 };
-=======
-import { createDummyEncounter, createDummyPatient } from '@tamanu/shared/demoData/patients';
-import { fake } from '@tamanu/shared/test-helpers/fake';
-import { toDateTimeString, getCurrentDateTimeString } from '@tamanu/shared/utils/dateTime';
-import { NOTE_RECORD_TYPES, NOTE_TYPES, VISIBILITY_STATUSES } from '@tamanu/shared/constants';
-import { sleepAsync } from '@tamanu/shared/utils';
-
-import { createTestContext } from '../utilities';
-import { migrateChangelogNotesToEncounterHistory } from '../../app/subCommands';
->>>>>>> aad13ad1
 
 describe('migrateChangelogNotesToEncounterHistory', () => {
   let ctx;
@@ -175,16 +166,9 @@
       cascade: true,
       force: true,
     });
-<<<<<<< HEAD
     await models.LegacyNoteItem.truncate({ cascade: true, force: true });
     await models.LegacyNotePage.truncate({ cascade: true, force: true });
-    await models.User.destroy({
-      where: { id: { [Op.not]: placeholderUser.id } },
-=======
-    await models.NoteItem.truncate({ cascade: true, force: true });
-    await models.NotePage.truncate({ cascade: true, force: true });
     await models.User.truncate({
->>>>>>> aad13ad1
       cascade: true,
       force: true,
     });
@@ -1117,310 +1101,6 @@
       await clearTestData();
     });
 
-<<<<<<< HEAD
-    it('migrates changelog with duplicated location names in a location group', async () => {
-      const exitSpy = jest.spyOn(process, 'exit').mockImplementation(() => {});
-      const location1 = await createLocation('location same name', {
-        locationGroupId: locationGroup1.id,
-      });
-      const location2 = await createLocation('location same name', {
-        locationGroupId: locationGroup2.id,
-      });
-      const department = await createDepartment('department');
-      const clinician = await createUser('user');
-      const encounterType = 'admission';
-
-      const encounter = await createEncounter(patient, {
-        departmentId: department.id,
-        locationId: location1.id,
-        examinerId: clinician.id,
-        encounterType,
-        startDate: getDateSubtractedFromNow(6),
-      });
-
-      // Change location
-      await addLocationChangeNote(
-        models,
-        encounter.id,
-        location1.id,
-        location2.id,
-        getDateSubtractedFromNow(3),
-      );
-      encounter.locationId = location2.id;
-      await encounter.save();
-
-      // Migration
-      await migrateChangelogNotesToEncounterHistory(SUB_COMMAND_OPTIONS);
-
-      expect(exitSpy).toBeCalledWith(0);
-
-      const encounterHistoryRecords = await models.EncounterHistory.findAll({
-        order: [['date', 'ASC']],
-      });
-
-      expect(encounterHistoryRecords).toHaveLength(2);
-
-      // Original encounter
-      expect(encounterHistoryRecords[0]).toMatchObject({
-        encounterId: encounter.id,
-        departmentId: department.id,
-        locationId: location1.id,
-        examinerId: clinician.id,
-        encounterType,
-      });
-
-      // Location change history
-      expect(encounterHistoryRecords[1]).toMatchObject({
-        encounterId: encounter.id,
-        departmentId: department.id,
-        locationId: location2.id,
-        examinerId: clinician.id,
-        encounterType,
-      });
-    });
-
-    it('replaces duplicated location names in a location group with placeholder location', async () => {
-      const exitSpy = jest.spyOn(process, 'exit').mockImplementation(() => {});
-      const location1 = await createLocation('location same name', {
-        locationGroupId: locationGroup1.id,
-      });
-      const location2 = await createLocation('location same name', {
-        locationGroupId: locationGroup1.id,
-      });
-      const location3 = await createLocation('location same name', {
-        locationGroupId: locationGroup2.id,
-      });
-      const department = await createDepartment('department');
-      const clinician = await createUser('user');
-      const encounterType = 'admission';
-
-      const encounter = await createEncounter(patient, {
-        departmentId: department.id,
-        locationId: location1.id,
-        examinerId: clinician.id,
-        encounterType,
-        startDate: getDateSubtractedFromNow(6),
-      });
-
-      // Change location
-      await addLocationChangeNote(
-        models,
-        encounter.id,
-        location1.id,
-        location2.id,
-        getDateSubtractedFromNow(3),
-      );
-      encounter.locationId = location2.id;
-      await encounter.save();
-
-      // Change location
-      await addLocationChangeNote(
-        models,
-        encounter.id,
-        location2.id,
-        location3.id,
-        getDateSubtractedFromNow(1),
-      );
-      encounter.locationId = location3.id;
-      await encounter.save();
-
-      await migrateChangelogNotesToEncounterHistory(SUB_COMMAND_OPTIONS);
-
-      expect(exitSpy).toBeCalledWith(0);
-
-      const encounterHistoryRecords = await models.EncounterHistory.findAll({
-        order: [['date', 'ASC']],
-      });
-
-      expect(encounterHistoryRecords).toHaveLength(3);
-
-      // Latest encounter
-      expect(encounterHistoryRecords[0]).toMatchObject({
-        encounterId: encounter.id,
-        departmentId: department.id,
-        locationId: placeholderLocation.id,
-        examinerId: clinician.id,
-        encounterType,
-      });
-
-      // Latest encounter
-      expect(encounterHistoryRecords[1]).toMatchObject({
-        encounterId: encounter.id,
-        departmentId: department.id,
-        locationId: placeholderLocation.id,
-        examinerId: clinician.id,
-        encounterType,
-      });
-
-      // Latest encounter
-      expect(encounterHistoryRecords[2]).toMatchObject({
-        encounterId: encounter.id,
-        departmentId: department.id,
-        locationId: location3.id,
-        examinerId: clinician.id,
-        encounterType,
-      });
-    });
-
-    it('replaces duplicated department names in a facility with placeholder deparment', async () => {
-      const exitSpy = jest.spyOn(process, 'exit').mockImplementation(() => {});
-      const department1 = await createDepartment('department same name', {
-        facilityId: facility1.id,
-      });
-      const department2 = await createDepartment('department same name', {
-        facilityId: facility1.id,
-      });
-      const department3 = await createDepartment('department 3', {
-        facilityId: facility1.id,
-      });
-
-      const location = await createLocation('location');
-      const clinician = await createUser('user');
-      const encounterType = 'admission';
-
-      const encounter = await createEncounter(patient, {
-        departmentId: department1.id,
-        locationId: location.id,
-        examinerId: clinician.id,
-        encounterType,
-        startDate: getDateSubtractedFromNow(6),
-      });
-
-      // Change department 1
-      await addDepartmentChangeNote(
-        models,
-        encounter.id,
-        department1.id,
-        department2.id,
-        getDateSubtractedFromNow(4),
-      );
-      encounter.departmentId = department2.id;
-      await encounter.save();
-
-      // Change department 2
-      await addDepartmentChangeNote(
-        models,
-        encounter.id,
-        department2.id,
-        department3.id,
-        getDateSubtractedFromNow(2),
-      );
-      encounter.departmentId = department3.id;
-      await encounter.save();
-
-      // Migration
-      await migrateChangelogNotesToEncounterHistory(SUB_COMMAND_OPTIONS);
-
-      expect(exitSpy).toBeCalledWith(0);
-
-      const encounterHistoryRecords = await models.EncounterHistory.findAll({
-        order: [['date', 'ASC']],
-      });
-
-      expect(encounterHistoryRecords).toHaveLength(3);
-
-      expect(encounterHistoryRecords[0]).toMatchObject({
-        encounterId: encounter.id,
-        departmentId: placeholderDepartment.id,
-        locationId: location.id,
-        examinerId: clinician.id,
-        encounterType,
-      });
-
-      expect(encounterHistoryRecords[1]).toMatchObject({
-        encounterId: encounter.id,
-        departmentId: placeholderDepartment.id,
-        locationId: location.id,
-        examinerId: clinician.id,
-        encounterType,
-      });
-
-      // Latest encounter
-      expect(encounterHistoryRecords[2]).toMatchObject({
-        encounterId: encounter.id,
-        departmentId: department3.id,
-        locationId: location.id,
-        examinerId: clinician.id,
-        encounterType,
-      });
-    });
-
-    it('replaces duplicated clinician names in a facility with placeholder clinician', async () => {
-      const exitSpy = jest.spyOn(process, 'exit').mockImplementation(() => {});
-      const clinician1 = await createUser('clinician same name');
-      const clinician2 = await createUser('clinician same name');
-      const clinician3 = await createUser('clinician 3');
-      const department = await createDepartment('department');
-      const location = await createLocation('location');
-      const encounterType = 'admission';
-
-      const encounter = await createEncounter(patient, {
-        departmentId: department.id,
-        locationId: location.id,
-        examinerId: clinician1.id,
-        encounterType,
-        startDate: getDateSubtractedFromNow(6),
-      });
-
-      // Change clinician 1
-      await updateClinician(
-        models,
-        encounter.id,
-        clinician1.id,
-        clinician2.id,
-        getDateSubtractedFromNow(4),
-      );
-      encounter.examinerId = clinician2.id;
-      await encounter.save();
-
-      // Change clinician 2
-      await updateClinician(
-        models,
-        encounter.id,
-        clinician2.id,
-        clinician3.id,
-        getDateSubtractedFromNow(2),
-      );
-      encounter.examinerId = clinician3.id;
-      await encounter.save();
-
-      // Migration
-      await migrateChangelogNotesToEncounterHistory(SUB_COMMAND_OPTIONS);
-
-      expect(exitSpy).toBeCalledWith(0);
-
-      const encounterHistoryRecords = await models.EncounterHistory.findAll({
-        order: [['date', 'ASC']],
-      });
-
-      expect(encounterHistoryRecords).toHaveLength(3);
-
-      // 1st encounter
-      expect(encounterHistoryRecords[0]).toMatchObject({
-        encounterId: encounter.id,
-        departmentId: department.id,
-        locationId: location.id,
-        examinerId: placeholderUser.id,
-        encounterType,
-      });
-
-      // 2nd encounter
-      expect(encounterHistoryRecords[1]).toMatchObject({
-        encounterId: encounter.id,
-        departmentId: department.id,
-        locationId: location.id,
-        examinerId: placeholderUser.id,
-        encounterType,
-      });
-
-      // Latest encounter
-      expect(encounterHistoryRecords[2]).toMatchObject({
-        encounterId: encounter.id,
-        departmentId: department.id,
-        locationId: location.id,
-        examinerId: clinician3.id,
-        encounterType,
-=======
     describe('locations migration', () => {
       it('migrates changelog with duplicated location names in different location groups', async () => {
         const exitSpy = jest.spyOn(process, 'exit').mockImplementation(() => {});
@@ -1449,8 +1129,10 @@
         });
 
         // Change location
-        await encounter.addLocationChangeNote(
-          'Changed location',
+        await addLocationChangeNote(
+          models,
+          encounter.id,
+          location1.id,
           location2.id,
           getDateSubtractedFromNow(3),
         );
@@ -1458,8 +1140,10 @@
         await encounter.save();
 
         // Change location
-        await encounter.addLocationChangeNote(
-          'Changed location',
+        await addLocationChangeNote(
+          models,
+          encounter.id,
+          location2.id,
           location4.id,
           getDateSubtractedFromNow(1),
         );
@@ -1533,8 +1217,10 @@
         });
 
         // Change location
-        await encounter.addLocationChangeNote(
-          'Changed location',
+        await addLocationChangeNote(
+          models,
+          encounter.id,
+          location1.id,
           location2.id,
           getDateSubtractedFromNow(3),
         );
@@ -1542,8 +1228,10 @@
         await encounter.save();
 
         // Change location
-        await encounter.addLocationChangeNote(
-          'Changed location',
+        await addLocationChangeNote(
+          models,
+          encounter.id,
+          location2.id,
           location4.id,
           getDateSubtractedFromNow(1),
         );
@@ -1616,8 +1304,10 @@
         });
 
         // Change location 1
-        await encounter.addLocationChangeNote(
-          'Changed location',
+        await addLocationChangeNote(
+          models,
+          encounter.id,
+          location1.id,
           location2.id,
           getDateSubtractedFromNow(3),
         );
@@ -1625,8 +1315,10 @@
         await encounter.save();
 
         // Change location 2
-        await encounter.addLocationChangeNote(
-          'Changed location',
+        await addLocationChangeNote(
+          models,
+          encounter.id,
+          location2.id,
           location4.id,
           getDateSubtractedFromNow(1),
         );
@@ -1701,8 +1393,10 @@
         });
 
         // Change location 1
-        await encounter.addLocationChangeNote(
-          'Changed location',
+        await addLocationChangeNote(
+          models,
+          encounter.id,
+          location1.id,
           location2.id,
           getDateSubtractedFromNow(3),
         );
@@ -1710,8 +1404,10 @@
         await encounter.save();
 
         // Change location 2
-        await encounter.addLocationChangeNote(
-          'Changed location',
+        await addLocationChangeNote(
+          models,
+          encounter.id,
+          location2.id,
           location4.id,
           getDateSubtractedFromNow(1),
         );
@@ -1786,12 +1482,24 @@
         });
 
         // Change department 1
-        await encounter.addDepartmentChangeNote(department2.id, getDateSubtractedFromNow(4));
+        await addDepartmentChangeNote(
+          models,
+          encounter.id,
+          department1.id,
+          department2.id,
+          getDateSubtractedFromNow(4),
+        );
         encounter.departmentId = department2.id;
         await encounter.save();
 
         // Change department 2
-        await encounter.addDepartmentChangeNote(department4.id, getDateSubtractedFromNow(2));
+        await addDepartmentChangeNote(
+          models,
+          encounter.id,
+          department2.id,
+          department4.id,
+          getDateSubtractedFromNow(2),
+        );
         encounter.departmentId = department4.id;
         await encounter.save();
 
@@ -1863,12 +1571,24 @@
         });
 
         // Change department 1
-        await encounter.addDepartmentChangeNote(department2.id, getDateSubtractedFromNow(4));
+        await addDepartmentChangeNote(
+          models,
+          encounter.id,
+          department1.id,
+          department2.id,
+          getDateSubtractedFromNow(4),
+        );
         encounter.departmentId = department2.id;
         await encounter.save();
 
         // Change department 2
-        await encounter.addDepartmentChangeNote(department4.id, getDateSubtractedFromNow(2));
+        await addDepartmentChangeNote(
+          models,
+          encounter.id,
+          department2.id,
+          department4.id,
+          getDateSubtractedFromNow(2),
+        );
         encounter.departmentId = department4.id;
         await encounter.save();
 
@@ -1940,12 +1660,24 @@
         });
 
         // Change department 1
-        await encounter.addDepartmentChangeNote(department2.id, getDateSubtractedFromNow(4));
+        await addDepartmentChangeNote(
+          models,
+          encounter.id,
+          department1.id,
+          department2.id,
+          getDateSubtractedFromNow(4),
+        );
         encounter.departmentId = department2.id;
         await encounter.save();
 
         // Change department 2
-        await encounter.addDepartmentChangeNote(department4.id, getDateSubtractedFromNow(2));
+        await addDepartmentChangeNote(
+          models,
+          encounter.id,
+          department2.id,
+          department4.id,
+          getDateSubtractedFromNow(2),
+        );
         encounter.departmentId = department4.id;
         await encounter.save();
 
@@ -2019,12 +1751,24 @@
         });
 
         // Change department 1
-        await encounter.addDepartmentChangeNote(department2.id, getDateSubtractedFromNow(4));
+        await addDepartmentChangeNote(
+          models,
+          encounter.id,
+          department1.id,
+          department2.id,
+          getDateSubtractedFromNow(4),
+        );
         encounter.departmentId = department2.id;
         await encounter.save();
 
         // Change department 2
-        await encounter.addDepartmentChangeNote(department4.id, getDateSubtractedFromNow(2));
+        await addDepartmentChangeNote(
+          models,
+          encounter.id,
+          department2.id,
+          department4.id,
+          getDateSubtractedFromNow(2),
+        );
         encounter.departmentId = department4.id;
         await encounter.save();
 
@@ -2089,12 +1833,24 @@
         });
 
         // Change clinician 1
-        await encounter.updateClinician(clinician2.id, getDateSubtractedFromNow(4));
+        await updateClinician(
+          models,
+          encounter.id,
+          clinician1.id,
+          clinician2.id,
+          getDateSubtractedFromNow(4),
+        );
         encounter.examinerId = clinician2.id;
         await encounter.save();
 
         // Change clinician 2
-        await encounter.updateClinician(clinician4.id, getDateSubtractedFromNow(2));
+        await updateClinician(
+          models,
+          encounter.id,
+          clinician2.id,
+          clinician4.id,
+          getDateSubtractedFromNow(2),
+        );
         encounter.examinerId = clinician4.id;
         await encounter.save();
 
@@ -2135,7 +1891,6 @@
           examinerId: clinician4.id,
           encounterType,
         });
->>>>>>> aad13ad1
       });
     });
 
