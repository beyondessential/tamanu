{
  "name": "sync-server",
<<<<<<< HEAD
  "version": "1.22.0",
=======
  "version": "1.21.1",
>>>>>>> 4b9cf0bd
  "description": "Sync server for Tamanu desktop app",
  "homepage": "https://github.com/beyondessential/tamanu.git#readme",
  "repository": "git@github.com:beyondessential/tamanu.git",
  "author": "Beyond Essential Systems Pty. Ltd.",
  "license": "SEE LICENSE IN license",
  "main": "NODE_ENV='development' index.js",
  "bin": "dist/app.bundle.js",
  "pkg": {
    "assets": [
      "../shared/**/*",
      "config",
      "node_modules/config"
    ]
  },
  "engines": {
    "node": "^16.16.0"
  },
  "scripts": {
    "start": "node ./dist/app.bundle.js",
    "setup-dev": "node ./dist/app.bundle.js setup",
    "start-dev": "rimraf ./dist/ && webpack --config webpack.config.dev.mjs",
    "test": "NODE_ENV=test jest",
    "test-coverage": "yarn test --coverage",
    "test-watch": "yarn test --watch",
    "build": "rimraf ./dist/ && webpack --config webpack.config.prod.mjs",
    "build-dev": "rimraf ./dist/ && NOWATCH=true webpack --config webpack.config.dev.mjs",
    "lint": "eslint app",
    "lint-stats": "eslint app --format ../scripts/eslint-stats.js",
    "shell": "yarn build-dev && node ./dist/app.bundle.js shell"
  },
  "devDependencies": {
    "@babel/core": "^7.17.12",
    "@babel/plugin-proposal-class-properties": "^7.17.12",
    "@babel/plugin-proposal-export-default-from": "^7.17.12",
    "@babel/plugin-proposal-logical-assignment-operators": "^7.17.12",
    "@babel/preset-env": "^7.17.12",
    "@beyondessential/eslint-config-js": "^1.1.0",
    "ajv": "^8.6.3",
    "babel-jest": "^28.1.1",
    "babel-loader": "^8.2.5",
    "chai": "^4.1.2",
    "eslint": "^5.15.2",
    "eslint-import-resolver-webpack": "^0.11.0",
    "eslint-plugin-import": "^2.22.1",
    "jest": "^28.1.1",
    "jest-extended": "^2.0.0",
    "mocha": "^5.2.0",
    "pkg": "^4.4.8",
    "supertest": "^4.0.2",
    "webpack": "^5.73.0",
    "webpack-cli": "^4.10.0",
    "webpack-node-externals": "^3.0.0"
  },
  "dependencies": {
    "@aws-sdk/client-s3": "^3.49.0",
    "@casl/ability": "^4.1.0",
    "@peculiar/webcrypto": "^1.3.3",
    "@react-pdf/renderer": "^2.1.1",
    "asn1js": "^2.2.0",
    "await-to-js": "^2.0.1",
    "base45-js": "^1.0.2",
    "basic-auth": "^2.0.1",
    "bcrypt": "^5.0.1",
    "body-parser": "^1.18.3",
    "calculate-luhn-mod-n": "^2.0.12",
    "cbor": "^8.1.0",
    "chalk": "^5.0.1",
    "chance": "^1.1.8",
    "check-disk-space": "^3.1.0",
    "cli-table3": "^0.6.2",
    "cls-hooked": "^4.2.2",
    "commander": "^9.0.0",
    "compression": "^1.7.2",
    "config": "^3.0.1",
    "connect-flash": "^0.1.1",
    "core-js": "^3.23.1",
    "cose-js": "^0.8.4",
    "date-fns": "^2.19.0",
    "date-fns-tz": "^1.3.6",
    "excel-date-to-js": "^1.0.6",
    "express": "^4.16.2",
    "express-async-handler": "^1.1.4",
    "express-session": "^1.15.6",
    "express-validator": "^6.5.0",
    "follow": "^1.1.0",
    "inflection": "^1.13.2",
    "json-canonicalize": "^1.0.4",
    "jsonwebtoken": "^8.4.0",
    "jszip": "^3.7.1",
    "libhoney": "^3.1.1",
    "lodash": "^4.17.5",
    "mailgun-js": "^0.22.0",
    "mathjs": "^9.3.0",
    "mkdirp": "^1.0.4",
    "moment": "^2.21.0",
    "moment-timezone": "^0.5.34",
    "mongodb": "^3.6.2",
    "morgan": "^1.9.0",
    "multiparty": "^4.2.3",
    "node-fetch": "^2.6.1",
    "node-schedule": "^1.3.2",
    "pg": "^8.5.1",
    "pkijs": "^2.2.1",
    "prompts": "^2.0.0",
    "qrcode": "^1.5.0",
    "react": "16.8.5",
    "react-dom": "16.8.5",
    "read": "^1.0.7",
    "request": "^2.88.0",
    "request-promise": "^4.2.2",
    "semver-compare": "^1.0.0",
    "semver-diff": "^3.1.1",
    "sequelize": "^6.21.3",
    "shortid": "^2.2.13",
    "tiny-async-pool": "^1.2.0",
    "transliteration": "^2.2.0",
    "umzug": "^2.3.0",
    "uuid": "^8.1.0",
    "wayfarer": "^7.0.1",
    "winston": "^3.2.1",
    "winston-transport": "^4.5.0",
    "xlsx": "^0.16.9",
    "yup": "^0.32.9"
  }
}<|MERGE_RESOLUTION|>--- conflicted
+++ resolved
@@ -1,10 +1,6 @@
 {
   "name": "sync-server",
-<<<<<<< HEAD
-  "version": "1.22.0",
-=======
   "version": "1.21.1",
->>>>>>> 4b9cf0bd
   "description": "Sync server for Tamanu desktop app",
   "homepage": "https://github.com/beyondessential/tamanu.git#readme",
   "repository": "git@github.com:beyondessential/tamanu.git",
