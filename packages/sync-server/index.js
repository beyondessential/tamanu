--- conflicted
+++ resolved
@@ -27,7 +27,6 @@
   await store.models.User.create(initialUser);
 }
 
-<<<<<<< HEAD
 function addHooks(context) {
   if (config.notifications && config.notifications.referralCreated) {
     context.models.Referral.addHook(
@@ -41,14 +40,6 @@
 }
 
 function isFirstProcess() {
-=======
-export async function run() {
-  process.on('SIGTERM', () => {
-    app.close();
-    context.sequelize.close();
-  });
-
->>>>>>> 91fb89aa
   // NODE_APP_INSTANCE is set by PM2; if it's not present, assume this process is the first
   return !process.env.NODE_APP_INSTANCE || (process.env.NODE_APP_INSTANCE === '0');
 }
@@ -67,6 +58,11 @@
   const app = createApp(context);
   app.listen(port, () => {
     log.info(`Server is running on port ${port}!`);
+  });
+
+  process.on('SIGTERM', () => {
+    app.close();
+    context.sequelize.close();
   });
 
   // only execute tasks on the first worker process
