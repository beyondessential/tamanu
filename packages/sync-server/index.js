import { log } from 'shared/services/logging';
import { parseArguments } from 'shared/arguments';

<<<<<<< HEAD
import { createApp } from './app/createApp';
import { initDatabase } from './app/database';
import { startScheduledTasks } from './app/tasks';
import { EmailService } from './app/services/EmailService';
import { ReportRunner } from './app/report/ReportRunner';
import { ApplicationContext } from './app/ApplicationContext';
import { version } from './package.json';

const port = config.port;

async function setup() {
  const store = await initDatabase({ testMode: false });
  const userCount = await store.models.User.count();
  if (userCount > 0) {
    throw new Error(`Found ${userCount} users already in the database, aborting setup.`);
  }

  // create initial admin user
  const { initialUser } = config.auth;
  if (!initialUser.email) {
    throw new Error(`The initial user in config is missing an email address.`);
  }

  log.info(`Creating initial user account for ${initialUser.email}...`);
  await store.models.User.create(initialUser);
  log.info(`Done.`);
  process.exit(0);
}

async function serve(options) {
  const context = await new ApplicationContext().init();
  const { store } = context;
  log.info(`Starting sync server version ${version}.`);

  if (config.db.migrateOnStartup) {
    await store.sequelize.migrate({ migrateDirection: 'up' });
  } else {
    await store.sequelize.assertUpToDate(options);
  }

  const app = createApp(context);

  if (process.env.PRINT_ROUTES === 'true') {
    // console instead of log.info is fine here because the aim is to output the
    // routes without wrapping, supressing, or transporting the output
    console.log(getRoutes(app._router).join('\n'));
  }

  app.listen(port, () => {
    log.info(`Server is running on port ${port}!`);
  });
  process.on('SIGTERM', () => {
    app.close();
  });

  // only execute tasks on the first worker process
  // NODE_APP_INSTANCE is set by PM2; if it's not present, assume this process is the first
  const isFirstProcess = !process.env.NODE_APP_INSTANCE || process.env.NODE_APP_INSTANCE === '0';
  if (isFirstProcess) {
    await startScheduledTasks(context);
  }

  if (config.notifications && config.notifications.referralCreated) {
    context.models.Referral.addHook(
      'afterCreate',
      'create referral notification hook',
      referral => {
        createReferralNotification(referral, context.models);
      },
    );
  }
}

function getRoutes(router, prefix = '') {
  const getRouteName = ({ regexp }) =>
    regexp
      .toString()
      .replace(/\\\//g, '/')
      .replace(/^\/\^(.*)\/i$/, '$1')
      .replace('/?(?=/|$)', '');
  let routes = [];
  router.stack.forEach(middleware => {
    if (middleware.route) {
      routes.push(`${prefix}${middleware.route.path.replace(/(\$|\/)$/, '')}`);
    } else if (middleware.name === 'router') {
      routes = [...routes, ...getRoutes(middleware.handle, `${prefix}${getRouteName(middleware)}`)];
    }
  });
  return routes;
}

async function migrate(options) {
  const store = await initDatabase({ testMode: false });
  await store.sequelize.migrate(options);
  process.exit(0);
}

async function report(options) {
  const store = await initDatabase({ testMode: false });
  try {
    const { name, parameters, recipients } = options;
    let reportParameters = {};
    let reportRecipients = {};
    try {
      reportParameters = JSON.parse(parameters);
    } catch (error) {
      log.warn(`Failed to parse parameters ${error}`);
    }

    try {
      reportRecipients = JSON.parse(recipients);
    } catch (error) {
      // Backwards compatibility: support previous syntax of plain string
      reportRecipients = {
        email: recipients.split(','),
      };
    }

    const emailService = new EmailService();
    const reportRunner = new ReportRunner(
      name,
      reportParameters,
      reportRecipients,
      store,
      emailService,
    );
    log.info(`Running report "${name}" with parameters "${parameters}"`);
    await reportRunner.run();
  } catch (error) {
    // Send error message back to parent process
    process.stderr.write(`Report failed: ${error.message}`);
    process.exit(1);
  }
  process.exit(0);
}
=======
import { migrate, report, serve, setup, calculateSurveyResults } from './subCommands';
>>>>>>> 1260286d

async function run(command, options) {
  const subcommand = {
    serve,
    migrate,
    setup,
    report,
    calculateSurveyResults,
  }[command];

  if (!subcommand) {
    throw new Error(`Unrecognised subcommand: ${command}`);
  }

  return subcommand(options);
}

// catch and exit if run() throws an error
(async () => {
  try {
    const { command, ...options } = parseArguments();
    await run(command, options);
  } catch (e) {
    log.error(`run(): fatal error: ${e.toString()}`);
    log.error(e.stack);
    process.exit(1);
  }
})();<|MERGE_RESOLUTION|>--- conflicted
+++ resolved
@@ -1,152 +1,14 @@
 import { log } from 'shared/services/logging';
 import { parseArguments } from 'shared/arguments';
 
-<<<<<<< HEAD
-import { createApp } from './app/createApp';
-import { initDatabase } from './app/database';
-import { startScheduledTasks } from './app/tasks';
-import { EmailService } from './app/services/EmailService';
-import { ReportRunner } from './app/report/ReportRunner';
-import { ApplicationContext } from './app/ApplicationContext';
-import { version } from './package.json';
-
-const port = config.port;
-
-async function setup() {
-  const store = await initDatabase({ testMode: false });
-  const userCount = await store.models.User.count();
-  if (userCount > 0) {
-    throw new Error(`Found ${userCount} users already in the database, aborting setup.`);
-  }
-
-  // create initial admin user
-  const { initialUser } = config.auth;
-  if (!initialUser.email) {
-    throw new Error(`The initial user in config is missing an email address.`);
-  }
-
-  log.info(`Creating initial user account for ${initialUser.email}...`);
-  await store.models.User.create(initialUser);
-  log.info(`Done.`);
-  process.exit(0);
-}
-
-async function serve(options) {
-  const context = await new ApplicationContext().init();
-  const { store } = context;
-  log.info(`Starting sync server version ${version}.`);
-
-  if (config.db.migrateOnStartup) {
-    await store.sequelize.migrate({ migrateDirection: 'up' });
-  } else {
-    await store.sequelize.assertUpToDate(options);
-  }
-
-  const app = createApp(context);
-
-  if (process.env.PRINT_ROUTES === 'true') {
-    // console instead of log.info is fine here because the aim is to output the
-    // routes without wrapping, supressing, or transporting the output
-    console.log(getRoutes(app._router).join('\n'));
-  }
-
-  app.listen(port, () => {
-    log.info(`Server is running on port ${port}!`);
-  });
-  process.on('SIGTERM', () => {
-    app.close();
-  });
-
-  // only execute tasks on the first worker process
-  // NODE_APP_INSTANCE is set by PM2; if it's not present, assume this process is the first
-  const isFirstProcess = !process.env.NODE_APP_INSTANCE || process.env.NODE_APP_INSTANCE === '0';
-  if (isFirstProcess) {
-    await startScheduledTasks(context);
-  }
-
-  if (config.notifications && config.notifications.referralCreated) {
-    context.models.Referral.addHook(
-      'afterCreate',
-      'create referral notification hook',
-      referral => {
-        createReferralNotification(referral, context.models);
-      },
-    );
-  }
-}
-
-function getRoutes(router, prefix = '') {
-  const getRouteName = ({ regexp }) =>
-    regexp
-      .toString()
-      .replace(/\\\//g, '/')
-      .replace(/^\/\^(.*)\/i$/, '$1')
-      .replace('/?(?=/|$)', '');
-  let routes = [];
-  router.stack.forEach(middleware => {
-    if (middleware.route) {
-      routes.push(`${prefix}${middleware.route.path.replace(/(\$|\/)$/, '')}`);
-    } else if (middleware.name === 'router') {
-      routes = [...routes, ...getRoutes(middleware.handle, `${prefix}${getRouteName(middleware)}`)];
-    }
-  });
-  return routes;
-}
-
-async function migrate(options) {
-  const store = await initDatabase({ testMode: false });
-  await store.sequelize.migrate(options);
-  process.exit(0);
-}
-
-async function report(options) {
-  const store = await initDatabase({ testMode: false });
-  try {
-    const { name, parameters, recipients } = options;
-    let reportParameters = {};
-    let reportRecipients = {};
-    try {
-      reportParameters = JSON.parse(parameters);
-    } catch (error) {
-      log.warn(`Failed to parse parameters ${error}`);
-    }
-
-    try {
-      reportRecipients = JSON.parse(recipients);
-    } catch (error) {
-      // Backwards compatibility: support previous syntax of plain string
-      reportRecipients = {
-        email: recipients.split(','),
-      };
-    }
-
-    const emailService = new EmailService();
-    const reportRunner = new ReportRunner(
-      name,
-      reportParameters,
-      reportRecipients,
-      store,
-      emailService,
-    );
-    log.info(`Running report "${name}" with parameters "${parameters}"`);
-    await reportRunner.run();
-  } catch (error) {
-    // Send error message back to parent process
-    process.stderr.write(`Report failed: ${error.message}`);
-    process.exit(1);
-  }
-  process.exit(0);
-}
-=======
 import { migrate, report, serve, setup, calculateSurveyResults } from './subCommands';
->>>>>>> 1260286d
 
 async function run(command, options) {
   const subcommand = {
     serve,
     migrate,
     setup,
-    report,
+    report, // TODO: pass through whole store in subcommand
     calculateSurveyResults,
   }[command];
 
