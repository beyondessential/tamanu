--- conflicted
+++ resolved
@@ -94,13 +94,8 @@
     },
   } = vaccination;
 
-<<<<<<< HEAD
   const facilityName = location?.facility?.name ?? encounterFacilityName;
 
-  if (!Object.keys(DRUG_TO_PRODUCT).includes(vaccineId)) {
-    throw new Error(`Unsupported vaccine: ${vaccineId}`);
-  }
-=======
   const certVax = await CertifiableVaccine.findOne({
     where: {
       vaccineId,
@@ -115,7 +110,6 @@
 
   if (!certVax) throw new Error('Vaccine is not certifiable');
   if (!certVax.usableForEuDcc()) throw new Error('Vaccination is not usable for EU DCC');
->>>>>>> 01afd32f
 
   const { timeZone, country } = await getLocalisation();
 
