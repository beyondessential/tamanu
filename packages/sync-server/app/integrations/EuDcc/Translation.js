import { formatInTimeZone } from 'date-fns-tz';
import { transliterate as tr } from 'transliteration';
import { EUDCC_CERTIFICATE_TYPES, EUDCC_SCHEMA_VERSION } from '@tamanu/constants';
<<<<<<< HEAD
import { generateUVCI } from 'shared/utils/uvci';
=======
import { generateUVCI } from '@tamanu/shared/utils/uvci';
import { getLocalisation } from '../../localisation';
>>>>>>> f2070e08

const SCHEDULE_TO_SEQUENCE = {
  'Dose 1': 1,
  'Dose 2': 2,
  Booster: 3,
  'Dose 3': 3,
  'Dose 4': 4,
  'Dose 5': 5,
  'Dose 6': 6,
  'Dose 7': 7,
  'Dose 8': 8,
  'Dose 9': 9,
};

const FORMAT_ISODATE = 'yyyy-MM-dd';

export async function createEuDccVaccinationData(administeredVaccineId, { models, settings }) {
  const {
    Patient,
    ReferenceData,
    AdministeredVaccine,
    Encounter,
    Facility,
    Location,
    ScheduledVaccine,
    CertifiableVaccine,
  } = models;

  const vaccination = await AdministeredVaccine.findByPk(administeredVaccineId, {
    include: [
      {
        model: Location,
        as: 'location',
        include: [
          {
            model: Facility,
            as: 'facility',
          },
        ],
      },
      {
        model: Encounter,
        as: 'encounter',
        include: [
          {
            model: Patient,
            as: 'patient',
          },
          {
            model: Location,
            as: 'location',
            include: [
              {
                model: Facility,
                as: 'facility',
              },
            ],
          },
        ],
      },
      {
        model: ScheduledVaccine,
        as: 'scheduledVaccine',
        include: [
          {
            model: ReferenceData,
            as: 'vaccine',
          },
        ],
      },
    ],
  });

  if (!vaccination) {
    throw new Error(`No vaccination found with id=${administeredVaccineId}`);
  }

  if (vaccination.status !== 'GIVEN') {
    throw new Error('Vaccination is not given');
  }

  const {
    id,
    date,
    location,
    scheduledVaccine: {
      schedule,
      vaccine: { id: vaccineId },
    },
    encounter: {
      patient,
      location: {
        facility: { name: encounterFacilityName },
      },
    },
  } = vaccination;

  const facilityName = location?.facility?.name ?? encounterFacilityName;

  const certVax = await CertifiableVaccine.findOne({
    where: {
      vaccineId,
    },
    include: [
      {
        model: ReferenceData,
        as: 'manufacturer',
      },
    ],
  });

  if (!certVax) throw new Error('Vaccine is not certifiable');
  if (!certVax.usableForEuDcc()) throw new Error('Vaccination is not usable for EU DCC');

  const timeZone = await settings.get('countryTimeZone');
  const countryCode = await settings.get('country.alpha-2');

  const dob = formatInTimeZone(patient.dateOfBirth, timeZone, FORMAT_ISODATE);
  const vaxDate = formatInTimeZone(date, timeZone, FORMAT_ISODATE);

  return {
    ver: EUDCC_SCHEMA_VERSION,
    nam: nameSection(patient),
    dob,
    [EUDCC_CERTIFICATE_TYPES.VACCINATION]: [
      {
        tg: certVax.targetCode,
        vp: certVax.vaccineCode,
        mp: certVax.euProductCode,
        ma: certVax.manufacturer.code,
        dn: SCHEDULE_TO_SEQUENCE[schedule],
        sd: certVax.maximumDosage,
        dt: vaxDate,
        co: countryCode,
        is: (await settings.get('integrations.euDcc.issuer')) ?? facilityName,
        ci: generateUVCI(id, { format: 'eudcc', countryCode }),
      },
    ],
  };
}

function transliterate(name) {
  return tr(name.toUpperCase()) // transliterate to ASCII
    .replace("'", '') // apostrophes shall be omitted
    .replace('-', '<') // hyphens as single filler
    .replace(/(\s+|,\s*)/g, '<') // commas as single filler (name parts are separated here)
    .replace(/<+/g, '<') // collapse multiple fillers
    .replace(/[^A-Z<]+/g, '') // all punctuation shall be omitted
    .substring(0, 80); // maximum length is 80
}

function nameSection(patient) {
  const { firstName, lastName } = patient;

  return {
    fn: lastName,
    fnt: transliterate(lastName),
    gn: firstName,
    gnt: transliterate(firstName),
  };
}<|MERGE_RESOLUTION|>--- conflicted
+++ resolved
@@ -1,12 +1,7 @@
 import { formatInTimeZone } from 'date-fns-tz';
 import { transliterate as tr } from 'transliteration';
 import { EUDCC_CERTIFICATE_TYPES, EUDCC_SCHEMA_VERSION } from '@tamanu/constants';
-<<<<<<< HEAD
-import { generateUVCI } from 'shared/utils/uvci';
-=======
 import { generateUVCI } from '@tamanu/shared/utils/uvci';
-import { getLocalisation } from '../../localisation';
->>>>>>> f2070e08
 
 const SCHEDULE_TO_SEQUENCE = {
   'Dose 1': 1,
