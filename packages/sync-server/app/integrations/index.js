import express from 'express';
<<<<<<< HEAD
import { log } from 'shared/services/logging';
=======
import config from 'config';

import { log } from '@tamanu/shared/services/logging';
>>>>>>> f2070e08

import * as fijiVrs from './fiji-vrs';
import * as fijiVps from './fiji-vps';
import * as signer from './Signer';
import * as fijiAspenMediciReport from './fijiAspenMediciReport';
import * as mSupply from './mSupply';
import * as fhir from './fhir';
import * as omniLab from './omniLab';

import { checkEuDccConfig } from './EuDcc';
import { checkSignerConfig } from './Signer';
import { checkVdsNcConfig } from './VdsNc';
import { checkFhirConfig } from './fhir/config';

const integrations = {
  fijiVrs,
  fijiVps,
  signer,
  fijiAspenMediciReport,
  mSupply,
  fhir,
  omniLab,
};

export const integrationRoutes = express.Router();
export const publicIntegrationRoutes = express.Router();

export const initIntegrations = async ctx => {
  for (const [key, integration] of Object.entries(integrations)) {
    if (await ctx.settings.get(`integrations.${key}.enabled`)) {
      log.info(`initIntegrations: ${key}: initialising`);
      const { routes, publicRoutes, initAppContext } = integration;
      if (initAppContext) {
        await initAppContext(ctx);
      }
      if (routes) {
        const requireClientHeaders = await ctx.settings.get(
          `integrations.${key}.requireClientHeaders`,
        );
        const isRouter = Object.getPrototypeOf(routes) === express.Router;
        const actualRoutes = isRouter ? routes : routes(ctx, requireClientHeaders);
        integrationRoutes.use(`/${key}`, actualRoutes);
      }
      if (publicRoutes) {
        publicIntegrationRoutes.use(`/${key}`, publicRoutes);
      }
    } else {
      log.info(`initIntegrations: ${key}: disabled, did not initialise`);
    }
  }
};

export async function checkIntegrationsConfig(settings) {
  const integrationSettings = await settings.get('integrations');
  await checkEuDccConfig(settings);
  await checkSignerConfig(settings);
  await checkVdsNcConfig(settings);
  await checkFhirConfig(settings);

  if (
    (integrationSettings?.euDcc?.enabled || integrationSettings?.vdsNc?.enabled) &&
    !integrationSettings?.signer?.enabled
  ) {
    throw new Error('euDcc and vdsNc integrations require the signer integration to be enabled');
  }

  if (integrationSettings?.euDcc?.enabled && integrationSettings?.vdsNc?.enabled) {
    throw new Error('Cannot enable both euDcc and vdsNc integrations at the same time');
  }
}<|MERGE_RESOLUTION|>--- conflicted
+++ resolved
@@ -1,11 +1,6 @@
 import express from 'express';
-<<<<<<< HEAD
-import { log } from 'shared/services/logging';
-=======
-import config from 'config';
 
 import { log } from '@tamanu/shared/services/logging';
->>>>>>> f2070e08
 
 import * as fijiVrs from './fiji-vrs';
 import * as fijiVps from './fiji-vps';
