import { QueryTypes } from 'sequelize';
import express from 'express';
import asyncHandler from 'express-async-handler';
import { upperFirst } from 'lodash';
import { parseISO } from 'date-fns';
import { formatInTimeZone } from 'date-fns-tz';
import { FHIR_DATETIME_PRECISION } from '@tamanu/constants/fhir';
<<<<<<< HEAD
import { parseDateTime, formatFhirDate } from 'shared/utils/fhir/datetime';
=======
import { parseDateTime, formatFhirDate } from '@tamanu/shared/utils/fhir/datetime';
import config from 'config';

>>>>>>> f2070e08
import { requireClientHeaders } from '../../middleware/requireClientHeaders';

export const routes = express.Router();

// Workaround for this test changing from a hotfix, see EPI-483/484
function formatDate(date) {
  if (!date) return date;
  return formatInTimeZone(
    parseISO(formatFhirDate(date, FHIR_DATETIME_PRECISION.SECONDS_WITH_TIMEZONE)),
    '+00:00',
    "yyyy-MM-dd'T'HH:mm:ssXXX",
  ).replace(/Z$/, '+00:00');
}

const reportQuery = `
with

notes_info as (
  select
    record_id,
    json_agg(
      json_build_object(
        'noteType', note_type,
        'content', "content",
        'noteDate', "date"::timestamp at time zone $timezone_string
      ) 
    ) aggregated_notes
  from notes
  group by record_id
),

lab_test_info as (
  select 
    lab_request_id,
    json_agg(
      json_build_object(
        'name', ltt.name
      )
    ) tests
  from lab_tests lt
  left join lab_test_types ltt on ltt.id = lt.lab_test_type_id
  group by lab_request_id 
),

lab_request_info as (
  select 
    encounter_id,
    json_agg(
      json_build_object(
        'tests', tests,
        'notes', to_json(aggregated_notes)
      )) "Lab requests"
  from lab_requests lr
  left join lab_test_info lti -- include lab requests with no tests (hyperthetical)
  on lti.lab_request_id  = lr.id
  left join notes_info ni on ni.record_id = lr.id
  group by encounter_id
),

procedure_info as (
  select
    encounter_id,
    json_agg(
      json_build_object(
        'name', proc.name,
        'code', proc.code,
        'date', date::timestamp at time zone $timezone_string,
        'location', loc.name,
        'notes', p.note,
        'completedNotes', completed_note
      ) order by date desc
    ) "Procedures"
  from "procedures" p
  left join reference_data proc ON proc.id = procedure_type_id
  left join locations loc on loc.id = location_id
  group by encounter_id 
),

medications_info as (
  select
    encounter_id,
    json_agg(
      json_build_object(
        'name', medication.name,
        'discontinued', coalesce(discontinued, false),
        'discontinuedDate', discontinued_date,
        'discontinuingReason', discontinuing_reason
      ) order by date desc
    ) "Medications"
  from encounter_medications em
  join reference_data medication on medication.id = em.medication_id
  group by encounter_id
),

diagnosis_info as (
  select
    encounter_id,
    json_agg(
      json_build_object(
        'name', diagnosis.name,
        'code', diagnosis.code,
        'isPrimary', is_primary,
        'certainty', certainty
      ) order by date desc
    ) "Diagnosis"
  from encounter_diagnoses ed
  join reference_data diagnosis on diagnosis.id = ed.diagnosis_id
  where certainty not in ('disproven', 'error')
  group by encounter_id
),

vaccine_info as (
  select
    encounter_id,
    json_agg(
      json_build_object(
        'name', drug.name,
        'label', sv.label,
        'schedule', sv.schedule
      ) order by date desc
    ) "Vaccinations"
  from administered_vaccines av
  join scheduled_vaccines sv on sv.id = av.scheduled_vaccine_id 
  join reference_data drug on drug.id = sv.vaccine_id 
  group by encounter_id
),

imaging_areas_by_request as (
  select
    imaging_request_id,
    json_agg(coalesce(area.name, '__UNKNOWN__AREA__') order by area.name) areas_to_be_imaged
  from imaging_request_areas ira
  left join reference_data area on area.id =  ira.area_id
  group by imaging_request_id
),

imaging_info as (
  select
    ir.encounter_id,
    json_agg(
      json_build_object(
        'name', ir.imaging_type,
        'areasToBeImaged', areas_to_be_imaged,
        'notes', to_json(aggregated_notes)
      )
    ) "Imaging requests"
  from imaging_requests ir
  left join notes_info ni on ni.record_id = ir.id::varchar
  left join imaging_areas_by_request iabr on iabr.imaging_request_id = ir.id 
  group by encounter_id
),

-- Note this will include non-encounter notes - but they won't join anywhere because we use uuids
encounter_notes_info as (
  select
    record_id encounter_id,
    json_agg(
      json_build_object(
        'noteType', note_type,
        'content', "content",
        'noteDate', "date"::timestamp at time zone $timezone_string
      ) order by n.date desc
    ) "Notes"
  from notes n
  where note_type != 'system'
  group by record_id
),

note_history as (
  select
    record_id encounter_id,
    matched_vals[1] place,
    matched_vals[2] "from",
    matched_vals[3] "to",
    n.date
  from notes n
  join (
  	select
  		id,
  		regexp_matches(content, 'Changed (.*) from (.*) to (.*)') matched_vals
  	from notes
  ) matched_vals
  on matched_vals.id = n.id 
  where note_type = 'system'
  and n.content ~ 'Changed (.*) from (.*) to (.*)'
),

department_info as (
  select 
    e.id encounter_id,
    case when count("from") = 0
      then json_build_array(json_build_object(
        'department', d.name,
        'assignedTime', e.start_date::timestamp at time zone $timezone_string
      ))
      else 
        array_to_json(json_build_object(
          'department', first_from, --first "from" from note
          'assignedTime', e.start_date::timestamp at time zone $timezone_string
        ) ||
        array_agg(
          json_build_object(
            'department', "to",
            'assignedTime', nh.date::timestamp at time zone $timezone_string
          ) ORDER BY nh.date
        ))
    end department_history
  from encounters e
  left join departments d on e.department_id = d.id
  left join note_history nh
  on nh.encounter_id = e.id and nh.place = 'department'
  left join (
    select
      nh2.encounter_id enc_id,
      "from" first_from,
      date
    from note_history nh2
    order by date
    limit 1
  ) first_from
  on e.id = first_from.enc_id
  group by e.id, d.name, e.start_date, first_from
),

location_info as (
  select 
    e.id encounter_id,
    case when count("from") = 0
      then json_build_array(json_build_object(
        'location', coalesce(lg.name || ', ', '' ) || l.name,
        'assignedTime', e.start_date::timestamp at time zone $timezone_string
      ))
      else
        json_build_array(json_build_object(
          'location', coalesce(lg.name || ', ', '' ) || l.name,
          'assignedTime', MAX(nh.date::timestamp at time zone $timezone_string)
        ))
    end location_history
  from encounters e
  left join locations l on e.location_id = l.id
  left join location_groups lg on l.location_group_id = lg.id
  left join note_history nh
  on nh.encounter_id = e.id and nh.place = 'location'
  group by e.id, l.name, lg.name, e.start_date
),

triage_info as (
  select
    encounter_id,
    hours::text || CHR(58) || remaining_minutes::text "waitTimeFollowingTriage"
  from triages t,
  lateral (
    select
      case when t.closed_time is null
        then (extract(EPOCH from now()) - extract(EPOCH from t.triage_time::timestamp))/60 -- NOTE: Timezone bug here, where now() is server timezone but triage_time is local timezone
        else (extract(EPOCH from t.closed_time::timestamp) - extract(EPOCH from t.triage_time::timestamp))/60
      end total_minutes
  ) total_minutes,
  lateral (select floor(total_minutes / 60) hours) hours,
  lateral (select floor(total_minutes - hours*60) remaining_minutes) remaining_minutes
),

discharge_disposition_info as (
  select
    encounter_id,
    json_build_object(
      'code', disposition.code,
      'name', disposition.name
    ) "encounterDischargeDisposition"
  from encounters e
  join discharges d on d.id =
   (SELECT id
        FROM discharges
        WHERE encounter_id = e.id
        order by updated_at desc
        LIMIT 1)
  join reference_data disposition on disposition.id = d.disposition_id
),

encounter_history_info as (
  select
    encounter_id,
    json_agg(
      json_build_object(
        'type', case encounter_type
                  when 'admission' then 'AR-DRG'
                  when 'imaging' then 'AR-DRG'
                  when 'emergency' then 'URG/UDG'
                  when 'observation' then 'URG/UDG'
                  when 'triage' then 'URG/UDG'
                  when 'surveyResponse' then 'URG/UDG'
                  when 'clinic' then 'SOPD'
                  else encounter_type
                end,
        'startDate', date::timestamp at time zone $timezone_string
      ) order by date
    ) "Encounter history"
  from encounter_history
  group by encounter_id
)

SELECT
p.display_id "patientId",
p.first_name "firstname",
p.last_name "lastname",
p.date_of_birth "dateOfBirth",
extract(year from age(p.date_of_birth::date)) "age",
p.sex "sex",
billing.name "patientBillingType",
e.id "encounterId",
e.start_date::timestamp at time zone $timezone_string "encounterStartDate",
e.end_date::timestamp at time zone $timezone_string "encounterEndDate",
e.end_date::timestamp at time zone $timezone_string "dischargeDate",
ehi."Encounter history" "encounterType",
birth_data.birth_weight "weight",
0 "hoursOfVentilation",
0 "leaveDays",
case e.encounter_type
    when 'triage' then  'Triage'
    when 'observation' then  'Active ED patient'
    when 'emergency' then  'Emergency short stay'
    when 'admission' then  'Hospital admission'
    when 'clinic' then 'Clinic'
    when 'imaging' then 'Imaging'
    when 'surveyResponse' then 'Survey response'
    else e.encounter_type
end "visitType",
ddi."encounterDischargeDisposition" "episodeEndStatus",
ddi."encounterDischargeDisposition",
t.score "triageCategory",
ti."waitTimeFollowingTriage" "waitTime",
di2.department_history "departments",
li.location_history "locations",
e.reason_for_encounter "reasonForEncounter",
di."Diagnosis" diagnoses,
mi."Medications" medications,
vi."Vaccinations" vaccinations,
pi."Procedures" as "procedures",
lri."Lab requests" "labRequests",
ii."Imaging requests" "imagingRequests",
ni."Notes" notes

from patients p
join encounters e on e.patient_id = p.id
left join reference_data billing on billing.id = e.patient_billing_type_id
left join patient_birth_data birth_data on birth_data.patient_id = p.id
left join medications_info mi on e.id = mi.encounter_id
left join vaccine_info vi on e.id = vi.encounter_id
left join diagnosis_info di on e.id = di.encounter_id
left join procedure_info pi on e.id = pi.encounter_id
left join lab_request_info lri on lri.encounter_id = e.id
left join imaging_info ii on ii.encounter_id = e.id
left join encounter_notes_info ni on ni.encounter_id = e.id
left join triages t on t.encounter_id = e.id
left join triage_info ti on ti.encounter_id = e.id
left join location_info li on li.encounter_id = e.id
left join department_info di2 on di2.encounter_id = e.id
left join discharge_disposition_info ddi on ddi.encounter_id = e.id
left join encounter_history_info ehi on e.id = ehi.encounter_id

WHERE true
  AND coalesce(billing.id, '-') LIKE coalesce($billing_type, '%%')
  AND e.end_date IS NOT NULL
  AND CASE WHEN coalesce($from_date, 'not_a_date') != 'not_a_date'
    THEN (e.end_date::timestamp at time zone $timezone_string) >= $from_date::timestamptz
  ELSE
    true
  END
  AND CASE WHEN coalesce($to_date, 'not_a_date') != 'not_a_date'
    THEN (e.end_date::timestamp at time zone $timezone_string) <= $to_date::timestamptz
  ELSE
    true
  END
  AND CASE WHEN coalesce(array_length($input_encounter_ids::varchar[], 1), 0) != 0
    THEN e.id = ANY(SELECT unnest($input_encounter_ids::varchar[]))
  ELSE
    true
  END

ORDER BY e.end_date DESC
LIMIT $limit OFFSET $offset;
`;

const parseDateParam = (date, timezone) => {
  const { plain: parsedDate } = parseDateTime(date, { withTz: timezone });
  return parsedDate || null;
};

routes.use(requireClientHeaders);
routes.get(
  '/',
  asyncHandler(async (req, res) => {
    const { sequelize } = req.store;
    const {
      'period.start': fromDate,
      'period.end': toDate,
      limit = 100,
      encounters,
      offset = 0,
    } = req.query;

    const timezone = await req.settings.get('countryTimeZone');

    if (!timezone) {
      throw new Error('A countryTimeZone must be configured in config for this report to run');
    }

    const data = await sequelize.query(reportQuery, {
      type: QueryTypes.SELECT,
      bind: {
        from_date: parseDateParam(fromDate, timezone),
        to_date: parseDateParam(toDate, timezone),
        input_encounter_ids: encounters?.split(',') ?? [],
        billing_type: null,
        limit: parseInt(limit, 10),
        offset, // Should still be able to offset even with no limit
        timezone_string: timezone,
      },
    });

    const mapNotes = notes =>
      notes?.map(note => ({
        ...note,
        noteDate: formatDate(note.noteDate),
      }));

    const mappedData = data.map(encounter => ({
      ...encounter,
      age: parseInt(encounter.age),
      weight: parseFloat(encounter.weight),
      sex: upperFirst(encounter.sex),
      departments: encounter.departments?.map(department => ({
        ...department,
        assignedTime: formatDate(department.assignedTime),
      })),
      locations: encounter.locations?.map(location => ({
        ...location,
        assignedTime: formatDate(location.assignedTime),
      })),
      imagingRequests: encounter.imagingRequests?.map(ir => ({
        ...ir,
        notes: mapNotes(ir.notes),
      })),
      labRequests: encounter.labRequests?.map(lr => ({
        ...lr,
        notes: mapNotes(lr.notes),
      })),
      procedures: encounter.procedures?.map(procedure => ({
        ...procedure,
        date: formatDate(procedure.date),
      })),
      notes: mapNotes(encounter.notes),
      encounterType: encounter.encounterType?.map(encounterType => ({
        ...encounterType,
        startDate: formatDate(encounterType.startDate),
      })),
    }));

    res.status(200).send({ data: mappedData });
  }),
);<|MERGE_RESOLUTION|>--- conflicted
+++ resolved
@@ -5,13 +5,7 @@
 import { parseISO } from 'date-fns';
 import { formatInTimeZone } from 'date-fns-tz';
 import { FHIR_DATETIME_PRECISION } from '@tamanu/constants/fhir';
-<<<<<<< HEAD
-import { parseDateTime, formatFhirDate } from 'shared/utils/fhir/datetime';
-=======
 import { parseDateTime, formatFhirDate } from '@tamanu/shared/utils/fhir/datetime';
-import config from 'config';
-
->>>>>>> f2070e08
 import { requireClientHeaders } from '../../middleware/requireClientHeaders';
 
 export const routes = express.Router();
