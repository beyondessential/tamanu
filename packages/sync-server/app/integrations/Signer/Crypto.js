--- conflicted
+++ resolved
@@ -26,12 +26,7 @@
   AuthorityKeyIdentifier,
 } from 'pkijs';
 import { ICAO_DOCUMENT_TYPES, X502_OIDS } from '@tamanu/constants';
-<<<<<<< HEAD
-import { depem, pem } from 'shared/utils';
-=======
 import { depem, pem } from '@tamanu/shared/utils';
-import { getLocalisation } from '../../localisation';
->>>>>>> f2070e08
 
 const webcrypto = new Crypto();
 setEngine(
