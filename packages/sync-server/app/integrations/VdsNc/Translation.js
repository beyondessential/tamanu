--- conflicted
+++ resolved
@@ -305,11 +305,7 @@
 
   const data = {
     n: name,
-<<<<<<< HEAD
     dob,
-=======
-    dob: formatInTimeZone(dateOfBirth, timeZone, DATE_FORMAT_ISODATE),
->>>>>>> ce3ffc5d
   };
 
   if (sex && SEX_TO_CHAR[sex]) {
