import React from 'react';
import ReactPDF from '@react-pdf/renderer';
import path from 'path';
import QRCode from 'qrcode';
import { get } from 'lodash';
import config from 'config';

<<<<<<< HEAD
import {
  tmpdir,
  VaccineCertificate,
  getPatientSurveyResponseAnswer,
  CovidVaccineCertificate,
} from 'shared/utils';
=======
>>>>>>> 9ef59caa
import { CovidLabCertificate, CertificateTypes } from 'shared/utils/patientCertificates';
import {
  tmpdir,
  VaccineCertificate,
  getPatientSurveyResponseAnswer,
  CovidVaccineCertificate,
} from 'shared/utils';
import { getLocalisation } from '../localisation';

async function getCertificateAssets(models) {
  const [logo, signingImage, watermark] = (
    await Promise.all(
      [
        'letterhead-logo',
        'certificate-bottom-half-img',
        'vaccine-certificate-watermark',
      ].map(name => models.Asset.findOne({ raw: true, where: { name } })),
    )
  ).map(record => record?.data); // avoids having to do ?.data in the prop later

  return { logo, signingImage, watermark };
}

async function renderPdf(element, fileName) {
  const folder = await tmpdir();
  const filePath = path.join(folder, fileName);

  await ReactPDF.render(element, filePath);
  return {
    status: 'success',
    filePath,
  };
}

async function getPatientVaccines(models, patient) {
  const { data: vaccines } = await patient.getAdministeredVaccines({
    order: [['date', 'ASC']],
    includeNotGiven: false,
  });
  const certifiableVaccines = vaccines.filter(vaccine => vaccine.certifiable);
  const additionalData = await models.PatientAdditionalData.findOne({
    where: { patientId: patient.id },
    include: models.PatientAdditionalData.getFullReferenceAssociations(),
  });
  const patientData = { ...patient.dataValues, additionalData: additionalData?.dataValues };
  return { certifiableVaccines, vaccines, patientData };
}

export const makeCovidVaccineCertificate = async (
  patient,
  printedBy,
  printedDate,
  models,
  uvci,
  qrData = null,
) => {
  const localisation = await getLocalisation();
  const getLocalisationData = key => get(localisation, key);

  const fileName = `covid-vaccine-certificate-${patient.id}.pdf`;
  const { logo, signingImage, watermark } = await getCertificateAssets(models);
  const { certifiableVaccines, patientData } = await getPatientVaccines(models, patient);
  const vds = qrData ? await QRCode.toDataURL(qrData) : null;

  return renderPdf(
    <CovidVaccineCertificate
      patient={patientData}
      printedBy={printedBy}
      printedDate={printedDate}
      uvci={uvci}
      vaccinations={certifiableVaccines}
      signingSrc={signingImage}
      watermarkSrc={watermark}
      logoSrc={logo}
      vdsSrc={vds}
      getLocalisation={getLocalisationData}
    />,
    fileName,
  );
};

export const makeVaccineCertificate = async (patient, printedBy, printedDate, models) => {
  const localisation = await getLocalisation();
  const getLocalisationData = key => get(localisation, key);

  const fileName = `vaccine-certificate-${patient.id}.pdf`;
  const { logo, signingImage, watermark } = await getCertificateAssets(models);
  const { vaccines, patientData } = await getPatientVaccines(models, patient);

  return renderPdf(
    <VaccineCertificate
      patient={patientData}
      printedBy={printedBy}
      printedDate={printedDate}
      vaccinations={vaccines}
      signingSrc={signingImage}
      watermarkSrc={watermark}
      logoSrc={logo}
      getLocalisation={getLocalisationData}
    />,
    fileName,
  );
};

export const makeCovidCertificate = async (
  certType,
  patient,
  printedBy,
  models,
  vdsData = null,
) => {
  const localisation = await getLocalisation();
  const getLocalisationData = key => get(localisation, key);

  const fileName = `covid-${certType}-certificate-${patient.id}.pdf`;
  const { logo, signingImage, watermark } = await getCertificateAssets(models);
  const vds = vdsData ? await QRCode.toDataURL(vdsData) : null;
  const additionalData = await models.PatientAdditionalData.findOne({
    where: { patientId: patient.id },
    include: models.PatientAdditionalData.getFullReferenceAssociations(),
  });
  const passportFromSurveyResponse = await getPatientSurveyResponseAnswer(
    models,
    patient.id,
    config?.questionCodeIds?.passport,
  );

  const nationalityId = await getPatientSurveyResponseAnswer(
    models,
    patient.id,
    config?.questionCodeIds?.nationalityId,
  );

  const nationalityRecord = await models.ReferenceData.findByPk(nationalityId);
  const nationalityFromSurveyResponse = nationalityRecord?.dataValues?.name;

  const patientData = {
    ...patient.dataValues,
    additionalData: {
      ...additionalData?.dataValues,
      passport: additionalData?.dataValues?.passport || passportFromSurveyResponse,
      nationality: {
        name: additionalData?.dataValues?.nationality?.name || nationalityFromSurveyResponse,
      },
    },
  };

  const labs =
    certType === CertificateTypes.test
      ? await patient.getCovidLabTests()
      : await patient.getCovidClearanceLabTests();

  return renderPdf(
    <CovidLabCertificate
      patient={patientData}
      labs={labs}
      signingSrc={signingImage}
      watermarkSrc={watermark}
      logoSrc={logo}
      printedBy={printedBy}
      vdsSrc={vds}
      getLocalisation={getLocalisationData}
      certType={certType}
    />,
    fileName,
  );
};<|MERGE_RESOLUTION|>--- conflicted
+++ resolved
@@ -5,22 +5,13 @@
 import { get } from 'lodash';
 import config from 'config';
 
-<<<<<<< HEAD
 import {
   tmpdir,
   VaccineCertificate,
   getPatientSurveyResponseAnswer,
   CovidVaccineCertificate,
 } from 'shared/utils';
-=======
->>>>>>> 9ef59caa
 import { CovidLabCertificate, CertificateTypes } from 'shared/utils/patientCertificates';
-import {
-  tmpdir,
-  VaccineCertificate,
-  getPatientSurveyResponseAnswer,
-  CovidVaccineCertificate,
-} from 'shared/utils';
 import { getLocalisation } from '../localisation';
 
 async function getCertificateAssets(models) {
