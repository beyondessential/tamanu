--- conflicted
+++ resolved
@@ -3,7 +3,12 @@
 import path from 'path';
 import QRCode from 'qrcode';
 import { log } from 'shared/services/logging';
-import { tmpdir, CovidLabCertificate, VaccineCertificate, generateUVCIForPatient } from 'shared/utils';
+import {
+  tmpdir,
+  CovidLabCertificate,
+  VaccineCertificate,
+  generateUVCIForPatient,
+} from 'shared/utils';
 import { getLocalisationData } from './localisation';
 
 export const makeVaccineCertificate = async (patient, printedBy, models, vdsData = null) => {
@@ -29,16 +34,12 @@
 
   try {
     const vaccinations = await patient.getAdministeredVaccines();
-<<<<<<< HEAD
-    const uvci = await generateUVCIForPatient(patient.id);
-=======
     const additionalData = await models.PatientAdditionalData.findOne({
       where: { patientId: patient.id },
       include: models.PatientAdditionalData.getFullReferenceAssociations(),
     });
     const patientData = { ...patient.dataValues, additionalData: additionalData.dataValues };
-    const uvci = await patient.getIcaoUVCI();
->>>>>>> 5efebf9e
+    const uvci = await generateUVCIForPatient(patient.id);
 
     await ReactPDF.render(
       <VaccineCertificate
