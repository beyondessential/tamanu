--- conflicted
+++ resolved
@@ -45,13 +45,8 @@
       where: { patientId: patient.id },
       include: models.PatientAdditionalData.getFullReferenceAssociations(),
     });
-<<<<<<< HEAD
     const patientData = { ...patient.dataValues, additionalData: additionalData?.dataValues };
-    const uvci = await patient.getIcaoUVCI();
-=======
-    const patientData = { ...patient.dataValues, additionalData: additionalData.dataValues };
     const uvci = await generateUVCIForPatient(patient.id);
->>>>>>> 9e753e3a
 
     await ReactPDF.render(
       <VaccineCertificate
