import React from 'react';
import ReactPDF from '@react-pdf/renderer';
import path from 'path';
import QRCode from 'qrcode';
import { get } from 'lodash';
import config from 'config';

<<<<<<< HEAD
import { log } from 'shared/services/logging';
import { tmpdir, VaccineCertificate, getPatientSurveyResponseAnswer } from 'shared/utils';
import { CovidLabCertificate, CertificateTypes } from 'shared/utils/patientCertificates';

=======
import {
  tmpdir,
  VaccineCertificate,
  getPatientSurveyResponseAnswer,
  CovidVaccineCertificate,
} from 'shared/utils';
import { CovidLabCertificate } from 'shared/utils/patientCertificates';
>>>>>>> 28371f83
import { getLocalisation } from '../localisation';

async function getCertificateAssets(models) {
  const [logo, signingImage, watermark] = (
    await Promise.all(
      [
        'letterhead-logo',
        'certificate-bottom-half-img',
        'vaccine-certificate-watermark',
      ].map(name => models.Asset.findOne({ raw: true, where: { name } })),
    )
  ).map(record => record?.data); // avoids having to do ?.data in the prop later

  return { logo, signingImage, watermark };
}

async function renderPdf(element, fileName) {
  const folder = await tmpdir();
  const filePath = path.join(folder, fileName);

  await ReactPDF.render(element, filePath);
  return {
    status: 'success',
    filePath,
  };
}

async function getPatientVaccines(models, patient) {
  const vaccines = await patient.getAdministeredVaccines();
  const certifiableVaccines = vaccines.filter(vaccine => vaccine.certifiable);
  const additionalData = await models.PatientAdditionalData.findOne({
    where: { patientId: patient.id },
    include: models.PatientAdditionalData.getFullReferenceAssociations(),
  });
  const patientData = { ...patient.dataValues, additionalData: additionalData?.dataValues };
  return { certifiableVaccines, vaccines, patientData };
}

export const makeCovidVaccineCertificate = async (
  patient,
  printedBy,
  models,
  uvci,
  qrData = null,
) => {
  const localisation = await getLocalisation();
  const getLocalisationData = key => get(localisation, key);

  const fileName = `covid-vaccine-certificate-${patient.id}.pdf`;
  const { logo, signingImage, watermark } = await getCertificateAssets(models);
  const { certifiableVaccines, patientData } = await getPatientVaccines(models, patient);
  const vds = qrData ? await QRCode.toDataURL(qrData) : null;

  return renderPdf(
    <CovidVaccineCertificate
      patient={patientData}
      printedBy={printedBy}
      uvci={uvci}
      vaccinations={certifiableVaccines}
      signingSrc={signingImage}
      watermarkSrc={watermark}
      logoSrc={logo}
      vdsSrc={vds}
      getLocalisation={getLocalisationData}
    />,
    fileName,
  );
};

export const makeVaccineCertificate = async (patient, printedBy, models) => {
  const localisation = await getLocalisation();
  const getLocalisationData = key => get(localisation, key);

  const fileName = `vaccine-certificate-${patient.id}.pdf`;
  const { logo, signingImage, watermark } = await getCertificateAssets(models);
  const { vaccines, patientData } = await getPatientVaccines(models, patient);

  return renderPdf(
    <VaccineCertificate
      patient={patientData}
      printedBy={printedBy}
      vaccinations={vaccines}
      signingSrc={signingImage}
      watermarkSrc={watermark}
      logoSrc={logo}
      getLocalisation={getLocalisationData}
    />,
    fileName,
  );
};

export const makeCovidCertificate = async (
  certType,
  patient,
  printedBy,
  models,
  vdsData = null,
) => {
  const localisation = await getLocalisation();
  const getLocalisationData = key => get(localisation, key);

  const fileName = `covid-${certType}-certificate-${patient.id}.pdf`;
  const { logo, signingImage, watermark } = await getCertificateAssets(models);
  const vds = vdsData ? await QRCode.toDataURL(vdsData) : null;
  const additionalData = await models.PatientAdditionalData.findOne({
    where: { patientId: patient.id },
    include: models.PatientAdditionalData.getFullReferenceAssociations(),
  });
  const passportFromSurveyResponse = await getPatientSurveyResponseAnswer(
    models,
    patient.id,
    config?.questionCodeIds?.passport,
  );

  const nationalityId = await getPatientSurveyResponseAnswer(
    models,
    patient.id,
    config?.questionCodeIds?.nationalityId,
  );

  const nationalityRecord = await models.ReferenceData.findByPk(nationalityId);
  const nationalityFromSurveyResponse = nationalityRecord?.dataValues?.name;

  const patientData = {
    ...patient.dataValues,
    additionalData: {
      ...additionalData?.dataValues,
      passport: additionalData?.dataValues?.passport || passportFromSurveyResponse,
      nationality: {
        name: additionalData?.dataValues?.nationality?.name || nationalityFromSurveyResponse,
      },
    },
  };

<<<<<<< HEAD
  try {
    const labs =
      certType === CertificateTypes.test
        ? await patient.getCovidLabTests()
        : await patient.getCovidClearanceLabTests();

    await ReactPDF.render(
      <CovidLabCertificate
        patient={patientData}
        labs={labs}
        signingSrc={signingImage?.data}
        watermarkSrc={watermark?.data}
        logoSrc={logo?.data}
        printedBy={printedBy}
        vdsSrc={vds}
        getLocalisation={getLocalisationData}
        certType={certType}
      />,
      filePath,
    );
  } catch (error) {
    log.info(`Error creating Patient Certificate ${patient.id}`);
    throw error;
  }

  return {
    status: 'success',
    filePath,
  };
=======
  const labs = await patient.getCovidLabTests();

  return renderPdf(
    <CovidLabCertificate
      patient={patientData}
      labs={labs}
      signingSrc={signingImage}
      watermarkSrc={watermark}
      logoSrc={logo}
      printedBy={printedBy}
      vdsSrc={vds}
      getLocalisation={getLocalisationData}
      certType={certType}
    />,
    fileName,
  );
>>>>>>> 28371f83
};<|MERGE_RESOLUTION|>--- conflicted
+++ resolved
@@ -5,20 +5,13 @@
 import { get } from 'lodash';
 import config from 'config';
 
-<<<<<<< HEAD
-import { log } from 'shared/services/logging';
-import { tmpdir, VaccineCertificate, getPatientSurveyResponseAnswer } from 'shared/utils';
-import { CovidLabCertificate, CertificateTypes } from 'shared/utils/patientCertificates';
-
-=======
 import {
   tmpdir,
   VaccineCertificate,
   getPatientSurveyResponseAnswer,
   CovidVaccineCertificate,
 } from 'shared/utils';
-import { CovidLabCertificate } from 'shared/utils/patientCertificates';
->>>>>>> 28371f83
+import { CovidLabCertificate, CertificateTypes } from 'shared/utils/patientCertificates';
 import { getLocalisation } from '../localisation';
 
 async function getCertificateAssets(models) {
@@ -153,38 +146,10 @@
     },
   };
 
-<<<<<<< HEAD
-  try {
-    const labs =
-      certType === CertificateTypes.test
-        ? await patient.getCovidLabTests()
-        : await patient.getCovidClearanceLabTests();
-
-    await ReactPDF.render(
-      <CovidLabCertificate
-        patient={patientData}
-        labs={labs}
-        signingSrc={signingImage?.data}
-        watermarkSrc={watermark?.data}
-        logoSrc={logo?.data}
-        printedBy={printedBy}
-        vdsSrc={vds}
-        getLocalisation={getLocalisationData}
-        certType={certType}
-      />,
-      filePath,
-    );
-  } catch (error) {
-    log.info(`Error creating Patient Certificate ${patient.id}`);
-    throw error;
-  }
-
-  return {
-    status: 'success',
-    filePath,
-  };
-=======
-  const labs = await patient.getCovidLabTests();
+  const labs =
+    certType === CertificateTypes.test
+      ? await patient.getCovidLabTests()
+      : await patient.getCovidClearanceLabTests();
 
   return renderPdf(
     <CovidLabCertificate
@@ -200,5 +165,4 @@
     />,
     fileName,
   );
->>>>>>> 28371f83
 };