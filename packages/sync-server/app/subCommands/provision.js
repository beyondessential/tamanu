--- conflicted
+++ resolved
@@ -5,11 +5,7 @@
   SYSTEM_USER_UUID,
   GENERAL_IMPORTABLE_DATA_TYPES,
   PERMISSION_IMPORTABLE_DATA_TYPES,
-<<<<<<< HEAD
-} from '@tamanu/shared/constants';
-=======
 } from '@tamanu/constants';
->>>>>>> ad69f725
 import { log } from '@tamanu/shared/services/logging';
 
 import { initDatabase } from '../database';
