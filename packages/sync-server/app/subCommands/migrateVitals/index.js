import { Command } from 'commander';
import { Sequelize } from 'sequelize';
import { SURVEY_TYPES } from '@tamanu/constants';
import { log } from 'shared/services/logging';
import { v4 as generateId } from 'uuid';
<<<<<<< HEAD
=======
import { ReadSettings } from '@tamanu/settings';
>>>>>>> dd0e0064
import { initDatabase } from '../../database';
import { ReadSettings } from '@tamanu/settings';

const BATCH_COUNT = 100;
export const COLUMNS_TO_DATA_ELEMENT_ID = {
  dateRecorded: 'pde-PatientVitalsDate',
  temperature: 'pde-PatientVitalsTemperature',
  weight: 'pde-PatientVitalsWeight',
  height: 'pde-PatientVitalsHeight',
  sbp: 'pde-PatientVitalsSBP',
  dbp: 'pde-PatientVitalsDBP',
  heartRate: 'pde-PatientVitalsHeartRate',
  respiratoryRate: 'pde-PatientVitalsRespiratoryRate',
  spo2: 'pde-PatientVitalsSPO2',
  avpu: 'pde-PatientVitalsAVPU',
};

const conversionFunctions = {
<<<<<<< HEAD
  temperature: (value, unit) => {
    if (value && unit === 'fahrenheit') {
=======
  temperature: (config, value) => {
    // TODO: use db config fetcher
    if (value && config.localisation.data.units.temperature === 'fahrenheit') {
>>>>>>> dd0e0064
      // Do this the hard way so we don't need to add a conversion lib to sync
      return (value * (9 / 5) + 32).toFixed(1);
    }
    return value;
  },
};

export async function migrateVitals() {
  const store = await initDatabase({ testMode: false });
  const { models, sequelize } = store;

  const settings = new ReadSettings(models);

  const vitalsSurvey = await models.Survey.findOne({
    where: {
      surveyType: SURVEY_TYPES.VITALS,
    },
  });

  if (!vitalsSurvey) {
    log.error('Vitals migration failed: no vitals survey found');
    process.exit(1);
  }

  let toProcess = await models.Vitals.count({
    where: {
      migrated_record: null,
    },
  });

  log.info(`Found ${toProcess} vitals records to migrate`);

  while (toProcess > 0) {
    // Slightly inaccurate, but editing the loop var inside the transaction callback is unsafe
    toProcess -= BATCH_COUNT;

    log.debug('Starting transaction');
    await sequelize.transaction(
      {
        // strongest level to be sure to read/write good data
        isolationLevel: Sequelize.Transaction.ISOLATION_LEVELS.REPEATABLE_READ,
      },
      async () => {
        const vitalsChunk = await models.Vitals.findAll({
          where: {
            migrated_record: null,
          },
          limit: BATCH_COUNT,
        });
        log.info(`Processing batch of ${vitalsChunk.length} vitals records`);

        // Map the new ids so we can look them up when generating the answer records
        const idMap = new Map(vitalsChunk.map(vital => [vital.dataValues.id, generateId()]));
        const newResponses = vitalsChunk.map(vital => ({
          id: idMap.get(vital.dataValues.id),
          encounterId: vital.dataValues.encounterId,
          updatedAt: vital.dataValues.updatedAt,
          createdAt: vital.dataValues.createdAt,
          startTime: vital.dataValues.dateRecorded,
          endTime: vital.dataValues.dateRecorded,
          surveyId: vitalsSurvey.dataValues.id,
        }));
        await models.SurveyResponse.bulkCreate(newResponses);

<<<<<<< HEAD
        const units = await settings.get('units');

=======
        const settings = new ReadSettings(models);
        // get all settings
        const config = await settings.get();
>>>>>>> dd0e0064
        // Each survey response generates many answer, map them to an array of arrays then flatten
        const answerData = vitalsChunk.map(vital =>
          Object.entries(vital.dataValues)
            .filter(([key, value]) => value && COLUMNS_TO_DATA_ELEMENT_ID[key])
            .map(([key, value]) => ({
              dataElementId: COLUMNS_TO_DATA_ELEMENT_ID[key],
              responseId: idMap.get(vital.dataValues.id),
<<<<<<< HEAD
              body: conversionFunctions[key] ? conversionFunctions[key](value, units[key]) : value,
=======
              body: conversionFunctions[key] ? conversionFunctions[key](config, value) : value,
>>>>>>> dd0e0064
            })),
        );
        await models.SurveyResponseAnswer.bulkCreate(answerData.flat());

        // models.Vitals.update will error if you don't update the encounterId because the validation triggers against the updated field list
        await sequelize.query(
          `
          UPDATE vitals SET migrated_record = response_id
          FROM (SELECT unnest(ARRAY[:keys]) AS vital_id,
                unnest(ARRAY[:values]) AS response_id) map
          WHERE map.vital_id = vitals.id
        `,
          {
            replacements: { keys: [...idMap.keys()], values: [...idMap.values()] },
          },
        );
      },
    );
  }
}

export const migrateVitalsCommand = new Command('migrateVitals')
  .description('Migrates vitals from legacy format to new format as survey responses')
  .action(migrateVitals);<|MERGE_RESOLUTION|>--- conflicted
+++ resolved
@@ -3,12 +3,8 @@
 import { SURVEY_TYPES } from '@tamanu/constants';
 import { log } from 'shared/services/logging';
 import { v4 as generateId } from 'uuid';
-<<<<<<< HEAD
-=======
 import { ReadSettings } from '@tamanu/settings';
->>>>>>> dd0e0064
 import { initDatabase } from '../../database';
-import { ReadSettings } from '@tamanu/settings';
 
 const BATCH_COUNT = 100;
 export const COLUMNS_TO_DATA_ELEMENT_ID = {
@@ -25,14 +21,8 @@
 };
 
 const conversionFunctions = {
-<<<<<<< HEAD
   temperature: (value, unit) => {
     if (value && unit === 'fahrenheit') {
-=======
-  temperature: (config, value) => {
-    // TODO: use db config fetcher
-    if (value && config.localisation.data.units.temperature === 'fahrenheit') {
->>>>>>> dd0e0064
       // Do this the hard way so we don't need to add a conversion lib to sync
       return (value * (9 / 5) + 32).toFixed(1);
     }
@@ -97,14 +87,8 @@
         }));
         await models.SurveyResponse.bulkCreate(newResponses);
 
-<<<<<<< HEAD
         const units = await settings.get('units');
 
-=======
-        const settings = new ReadSettings(models);
-        // get all settings
-        const config = await settings.get();
->>>>>>> dd0e0064
         // Each survey response generates many answer, map them to an array of arrays then flatten
         const answerData = vitalsChunk.map(vital =>
           Object.entries(vital.dataValues)
@@ -112,11 +96,7 @@
             .map(([key, value]) => ({
               dataElementId: COLUMNS_TO_DATA_ELEMENT_ID[key],
               responseId: idMap.get(vital.dataValues.id),
-<<<<<<< HEAD
               body: conversionFunctions[key] ? conversionFunctions[key](value, units[key]) : value,
-=======
-              body: conversionFunctions[key] ? conversionFunctions[key](config, value) : value,
->>>>>>> dd0e0064
             })),
         );
         await models.SurveyResponseAnswer.bulkCreate(answerData.flat());
