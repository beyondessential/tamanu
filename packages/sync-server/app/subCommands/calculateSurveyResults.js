import { Command } from 'commander';
import { checkJSONCriteria } from '@tamanu/shared/utils/criteria';

import { log } from 'shared/services/logging';

import { initDatabase } from '../database';

const SURVEY_RESPONSE_BATCH_SIZE = 1000;

/**
 * IMPORTANT: We have 4 other versions of this method:
 *
 * - mobile/App/ui/helpers/fields.ts
 * - desktop/app/utils/survey.js
 * - shared/src/utils/fields.js
 * - sync-server/app/subCommands/calculateSurveyResults.js
 *
 * So if there is an update to this method, please make the same update
 * in the other versions
 */
const checkVisibilityCriteria = (component, allComponentsFromQuery, values) => {
  const allComponents = allComponentsFromQuery.map(x => ({
    dataElement: {
      code: x.code,
      type: x.type,
    },
  }));

  try {
<<<<<<< HEAD
    const criteriaObject = JSON.parse(visibilityCriteria);

    if (!criteriaObject) {
      return true;
    }

    const { _conjunction: conjunction, hidden, ...restOfCriteria } = criteriaObject;
    if (Object.keys(restOfCriteria).length === 0) {
      return true;
    }

    const checkIfQuestionMeetsCriteria = ([questionCode, answersEnablingFollowUp]) => {
      const isMultiSelect = matchingComponent?.type === 'MultiSelect';
      const value = isMultiSelect
        ? JSON.parse(answerByCode[questionCode])
        : answerByCode[questionCode];

      if (answersEnablingFollowUp.type === 'range') {
        if (isNil(value)) return false;
        const { start, end } = answersEnablingFollowUp;

        if (!start) return value < end;
        if (!end) return value >= start;
        if (inRange(value, parseFloat(start), parseFloat(end))) {
          return true;
        }
      }

      const matchingComponent = allComponents.find(x => x.code === questionCode);

      if (Array.isArray(answersEnablingFollowUp)) {
        return isMultiSelect
          ? (value || []).some(selected => answersEnablingFollowUp.includes(selected))
          : answersEnablingFollowUp.includes(value);
      }

      return isMultiSelect
        ? value?.includes(answersEnablingFollowUp)
        : answersEnablingFollowUp === value;
    };

    return conjunction === 'and'
      ? Object.entries(restOfCriteria).every(checkIfQuestionMeetsCriteria)
      : Object.entries(restOfCriteria).some(checkIfQuestionMeetsCriteria);
=======
    return checkJSONCriteria(component.visibilityCriteria, allComponents, values);
>>>>>>> 326a9e48
  } catch (error) {
    log.error(`Error message: ${error}`);

    return false;
  }
};

const formatResultText = value =>
  // as percentage
  `${value.toFixed(0)}%`;

const getAnswerByCode = answerRows => {
  const answerByCode = {};
  answerRows.forEach(answerRow => {
    answerByCode[answerRow.code] = answerRow.answer;
  });
  return answerByCode;
};

const calculateSurveyResult = async (store, surveyResponseId, surveyComponents) => {
  const [answerRows] = await store.sequelize.query(
    `
    SELECT program_data_elements.code AS "code",
    survey_response_answers.body AS "answer"
    FROM survey_response_answers
    INNER JOIN program_data_elements
      ON program_data_elements.id = survey_response_answers.data_element_id
    WHERE survey_response_answers.response_id = :surveyResponseId
  `,
    {
      replacements: {
        surveyResponseId,
      },
    },
  );

  const answerByCode = getAnswerByCode(answerRows);
  const visibleResultComponents = surveyComponents
    .filter(component => component.type === 'Result')
    .filter(component => checkVisibilityCriteria(component, surveyComponents, answerByCode));

  // use the last visible component in the array
  const finalResultComponent = visibleResultComponents[visibleResultComponents.length - 1];
  if (!finalResultComponent) {
    // this survey does not have a result field
    return { result: 0, resultText: '' };
  }

  const rawValue = answerByCode[finalResultComponent.code];

  // invalid values just get empty results
  if (rawValue === undefined || rawValue === null || Number.isNaN(rawValue)) {
    return { result: 0, resultText: finalResultComponent.detail || '' };
  }

  // string values just get passed on directly
  if (typeof rawValue === 'string') {
    return { result: 0, resultText: rawValue };
  }

  // numeric data gets formatted
  return {
    result: rawValue,
    resultText: formatResultText(rawValue, finalResultComponent),
  };
};

const calculateSurveyResultsInBatch = async (
  store,
  surveyId,
  surveyComponents,
  batchSize,
  offset,
) => {
  const [surveyResponseRows] = await store.sequelize.query(
    `
      SELECT survey_responses.id,
      survey_responses.encounter_id AS "encounterId"
      FROM survey_responses
      WHERE survey_id = :surveyId
      ORDER BY survey_responses.id ASC
      LIMIT :batchSize
      OFFSET :offset
    `,
    {
      replacements: {
        surveyId,
        batchSize,
        offset: offset * batchSize,
      },
    },
  );

  for (const { id: surveyResponseId, encounterId } of surveyResponseRows) {
    const { resultText } = await calculateSurveyResult(store, surveyResponseId, surveyComponents);

    // Update the result text and updated_at
    await store.sequelize.query(
      `
      UPDATE survey_responses
      SET result_text = :resultText,
      updated_at = CURRENT_TIMESTAMP(3)
      WHERE id = :surveyResponseId
    `,
      {
        replacements: {
          resultText,
          surveyResponseId,
        },
      },
    );

    // Also update encounters.updated_at to trigger syncing down
    // inner survey responses to mobile / lan
    await store.sequelize.query(
      `
      UPDATE encounters
      SET updated_at = CURRENT_TIMESTAMP(3)
      WHERE id = :encounterId
    `,
      {
        replacements: {
          encounterId,
        },
      },
    );
    log.info(`Result generated for survey response with id ${surveyResponseId}`);
  }
};

/**
 * Due to an issue that none of the surveyResponse resultText was synced from mobile to sync-server,
 * this sub command can be used to rerun all the survey result calculations in sync-server.
 * Most of the code is copied pasted from tamanu-mobile
 * https://github.com/beyondessential/tamanu-mobile/blob/e81c87df3acb4518c808fbad399eec031a05e4c3/App/ui/helpers/fields.ts#L90
 * TODO: When we're sure that resultText are all syncing correctly, we can remove this sub command
 * @param {*} store
 * @param {*} options
 */
async function calculateSurveyResults() {
  const store = await initDatabase({ testMode: false });

  const [surveyRows] = await store.sequelize.query(`
    SELECT DISTINCT surveys.id
    FROM surveys
    INNER JOIN survey_screen_components
      ON surveys.id = survey_screen_components.survey_id
    INNER JOIN program_data_elements
      ON program_data_elements.id = survey_screen_components.data_element_id
    WHERE program_data_elements.type = 'Result';
  `);

  for (const { id: surveyId } of surveyRows) {
    const [surveyComponents] = await store.sequelize.query(
      `
        SELECT program_data_elements.code AS "code",
          program_data_elements.type AS "type",
          survey_screen_components.visibility_criteria AS "visibilityCriteria",
          survey_screen_components.detail AS "detail"
        FROM survey_screen_components
        INNER JOIN program_data_elements
          ON program_data_elements.id = survey_screen_components.data_element_id
        WHERE survey_id = :surveyId
        ORDER BY survey_screen_components.screen_index, survey_screen_components.component_index ASC;
    `,
      {
        replacements: {
          surveyId,
        },
      },
    );

    const [surveyResponseCountRows] = await store.sequelize.query(
      `
        SELECT COUNT(*)
        FROM survey_responses
        WHERE survey_id = :surveyId;
    `,
      {
        replacements: {
          surveyId,
        },
      },
    );
    const surveyResponseCount = surveyResponseCountRows[0].count;
    const batchCount = Math.ceil(surveyResponseCount / SURVEY_RESPONSE_BATCH_SIZE);

    // Run in batches to avoid OOM issue
    for (let i = 0; i < batchCount; i++) {
      await calculateSurveyResultsInBatch(
        store,
        surveyId,
        surveyComponents,
        SURVEY_RESPONSE_BATCH_SIZE,
        i,
      );
    }
  }

  log.info('Finished calculating survey results');
  process.exit(0);
}

export const calculateSurveyResultsCommand = new Command('calculateSurveyResults')
  .description('Recalculate all survey results (intended to fix a specific bug)')
  .action(calculateSurveyResults);<|MERGE_RESOLUTION|>--- conflicted
+++ resolved
@@ -27,54 +27,7 @@
   }));
 
   try {
-<<<<<<< HEAD
-    const criteriaObject = JSON.parse(visibilityCriteria);
-
-    if (!criteriaObject) {
-      return true;
-    }
-
-    const { _conjunction: conjunction, hidden, ...restOfCriteria } = criteriaObject;
-    if (Object.keys(restOfCriteria).length === 0) {
-      return true;
-    }
-
-    const checkIfQuestionMeetsCriteria = ([questionCode, answersEnablingFollowUp]) => {
-      const isMultiSelect = matchingComponent?.type === 'MultiSelect';
-      const value = isMultiSelect
-        ? JSON.parse(answerByCode[questionCode])
-        : answerByCode[questionCode];
-
-      if (answersEnablingFollowUp.type === 'range') {
-        if (isNil(value)) return false;
-        const { start, end } = answersEnablingFollowUp;
-
-        if (!start) return value < end;
-        if (!end) return value >= start;
-        if (inRange(value, parseFloat(start), parseFloat(end))) {
-          return true;
-        }
-      }
-
-      const matchingComponent = allComponents.find(x => x.code === questionCode);
-
-      if (Array.isArray(answersEnablingFollowUp)) {
-        return isMultiSelect
-          ? (value || []).some(selected => answersEnablingFollowUp.includes(selected))
-          : answersEnablingFollowUp.includes(value);
-      }
-
-      return isMultiSelect
-        ? value?.includes(answersEnablingFollowUp)
-        : answersEnablingFollowUp === value;
-    };
-
-    return conjunction === 'and'
-      ? Object.entries(restOfCriteria).every(checkIfQuestionMeetsCriteria)
-      : Object.entries(restOfCriteria).some(checkIfQuestionMeetsCriteria);
-=======
     return checkJSONCriteria(component.visibilityCriteria, allComponents, values);
->>>>>>> 326a9e48
   } catch (error) {
     log.error(`Error message: ${error}`);
 
