--- conflicted
+++ resolved
@@ -89,14 +89,13 @@
   return false;
 }
 
-<<<<<<< HEAD
 const convertPatientToHL7Patient = (patient, additional = {}) => ({
   resourceType: 'Patient',
   id: patient.id,
   active: isPatientActive(patient),
   identifier: patientIds(patient, additional),
   name: patientName(patient, additional),
-  birthDate: patient.dateOfBirth && format(patient.dateOfBirth, 'yyyy-MM-dd'),
+  birthDate: patient.dateOfBirth,
   gender: patient.sex,
   address: patientAddress(patient, additional),
   telecom: patientTelecom(patient, additional),
@@ -138,29 +137,16 @@
     });
     // get deeper level of merged patients if there's any
     links.push(
-      ...getFlattenMergedPatientReplaceLinks(baseUrl, mergedPatient, mergedPatientsByMergedIntoId, isRootPatientActive),
+      ...getFlattenMergedPatientReplaceLinks(
+        baseUrl,
+        mergedPatient,
+        mergedPatientsByMergedIntoId,
+        isRootPatientActive,
+      ),
     );
   }
 
   return links;
-=======
-export function patientToHL7Patient(patient, additional = {}) {
-  return {
-    resourceType: 'Patient',
-    id: patient.id,
-    active: isPatientActive(patient),
-    identifier: patientIds(patient, additional),
-    name: patientName(patient, additional),
-    birthDate: patient.dateOfBirth,
-    gender: patient.sex,
-    address: patientAddress(patient, additional),
-    telecom: patientTelecom(patient, additional),
-    // Only add deceasedDateTime key if the patient is deceased
-    ...(patient.dateOfDeath && {
-      deceasedDateTime: format(new Date(patient.dateOfDeath), "yyyy-MM-dd'T'HH:mm:ssXXX"),
-    }),
-  };
->>>>>>> 7ceb6210
 }
 
 /**
