import {
  toSearchId,
  getBaseUrl,
  hl7SortToTamanu,
  addPaginationToWhere,
  decodeIdentifier,
  getHL7Link,
  parseQuery,
} from './utils';

// TODO (TAN-943): fix auth to throw an error if X-Tamanu-Client and X-Tamanu-Version aren't set

/**
 * For toHL7() and toHL7List(), use either 1 of them depends on your needs
 */
export async function getHL7Payload({
  req,
  querySchema,
  model,
  getWhere,
  getInclude,
  bundleId,
  toHL7,
  toHL7List,
  extraOptions = {},
}) {
  const query = await parseQuery(req.query, querySchema);
  const [, displayId] = decodeIdentifier(query['subject:identifier']);
  const { _count, _page, _sort, after } = query;
  const offset = _count * _page;
  const baseWhere = getWhere(displayId, query);
  const afterWhere = addPaginationToWhere(baseWhere, after);
  const include = getInclude(displayId, query);
  const baseUrl = getBaseUrl(req);

  const [records, total, remaining] = await Promise.all([
    model.findAll({
      where: afterWhere,
      include,
      limit: _count,
      offset,
      order: hl7SortToTamanu(_sort, model.name),
      subQuery: false,
      ...extraOptions,
    }),
    model.count({
      where: baseWhere,
      include,
      ...extraOptions,
    }),
    model.count({
      where: afterWhere,
      include,
      limit: _count + 1, // we can stop once we've found n+1 remaining records
      subQuery: false,
      ...extraOptions,
    }),
  ]);

<<<<<<< HEAD
  // run in a loop instead of using `.map()` so embedded queries run in serial
  const hl7FhirResources = [];
  const hl7FhirIncludedResources = [];
  for (const r of records) {
    const { mainResource, includedResources } = await toHL7(r, query);
    hl7FhirResources.push(createBundledResource(baseUrl, mainResource));
    if (includedResources) {
      hl7FhirIncludedResources.push(...includedResources);
=======
  const entry = [];

  // If we want to perform expensive operations to transform records,
  // use toHL7List to do all the heavy uplift first (fetch all necessary
  // data) before iterating the records.
  if (toHL7List) {
    const resources = await toHL7List(records, query);
    entry.push(...resources);
  } else {
    // run in a loop instead of using `.map()` so embedded queries run in serial
    const hl7FhirResources = [];
    const hl7FhirIncludedResources = [];
    for (const r of records) {
      const { mainResource, includedResources } = await toHL7(r, query);
      hl7FhirResources.push(mainResource);
      if (includedResources) {
        hl7FhirIncludedResources.push(...includedResources);
      }
>>>>>>> a719e823
    }

    entry.push(...hl7FhirResources, ...hl7FhirIncludedResources);
  }

  const link = [
    {
      relation: 'self',
      url: getHL7Link(baseUrl, req.query), // use original query
    },
  ];
  const lastRecord = records[records.length - 1];
  if (remaining > records.length) {
    link.push({
      relation: 'next',
      url: getHL7Link(baseUrl, {
        searchId: toSearchId({
          ...query, // use parsed query
          after: lastRecord,
        }),
      }),
    });
  }

  const lastUpdated = records.reduce(
    (acc, r) => (acc > r.updatedAt.getTime() ? acc : r.updatedAt),
    null,
  );

  return {
    resourceType: 'Bundle',
    id: bundleId,
    meta: {
      lastUpdated: lastUpdated ? lastUpdated.toISOString() : null,
    },
    type: 'searchset',
    timestamp: new Date().toISOString(),
    total,
    link,
    entry,
  };
<<<<<<< HEAD
}

function getHL7Link(baseUrl, params) {
  const query = Object.entries(params)
    .filter(([, v]) => v !== null && v !== undefined)
    .map(([k, v]) => {
      const encodedKey = encodeURIComponent(k);
      const toPair = val => `${encodedKey}=${encodeURIComponent(val)}`;
      if (isArray(v)) {
        return v.map(toPair);
      }
      return [toPair(v)];
    })
    .flat()
    .join('&');
  return [baseUrl, query].filter(c => c).join('?');
}

function getBaseUrl(req) {
  return `${config.canonicalHostName}${req.baseUrl}${req.path}`;
}

function parseQuery(unsafeQuery, querySchema) {
  const { searchId, ...rest } = unsafeQuery;
  let values = rest;
  if (searchId) {
    values = fromSearchId(searchId);
  }
  /*
  Validation notes:

  - stripUnknown needs to be false because otherwise yup will
  remove those fields before validation occurs. We want to throw
  an error message when the query has unsupported parameters.

  - abortEarly needs to be false because we want to return a list of
  all errors found.

  - We can't validate schema strictly because we want defaults for
  required fields and possibly type coercion.
  */
  return querySchema.validate(values, { stripUnknown: false, abortEarly: false });
}

// When a resource is included in a bundle it needs an extra wrapping.
// This should only be done for main resources ATM.
function createBundledResource(baseUrl, resource) {
  return {
    fullUrl: `${baseUrl}/${resource.id}`,
    resource,
  };
=======
>>>>>>> a719e823
}<|MERGE_RESOLUTION|>--- conflicted
+++ resolved
@@ -57,16 +57,6 @@
     }),
   ]);
 
-<<<<<<< HEAD
-  // run in a loop instead of using `.map()` so embedded queries run in serial
-  const hl7FhirResources = [];
-  const hl7FhirIncludedResources = [];
-  for (const r of records) {
-    const { mainResource, includedResources } = await toHL7(r, query);
-    hl7FhirResources.push(createBundledResource(baseUrl, mainResource));
-    if (includedResources) {
-      hl7FhirIncludedResources.push(...includedResources);
-=======
   const entry = [];
 
   // If we want to perform expensive operations to transform records,
@@ -81,11 +71,10 @@
     const hl7FhirIncludedResources = [];
     for (const r of records) {
       const { mainResource, includedResources } = await toHL7(r, query);
-      hl7FhirResources.push(mainResource);
+      hl7FhirResources.push(createBundledResource(baseUrl, mainResource));
       if (includedResources) {
         hl7FhirIncludedResources.push(...includedResources);
       }
->>>>>>> a719e823
     }
 
     entry.push(...hl7FhirResources, ...hl7FhirIncludedResources);
@@ -127,49 +116,6 @@
     link,
     entry,
   };
-<<<<<<< HEAD
-}
-
-function getHL7Link(baseUrl, params) {
-  const query = Object.entries(params)
-    .filter(([, v]) => v !== null && v !== undefined)
-    .map(([k, v]) => {
-      const encodedKey = encodeURIComponent(k);
-      const toPair = val => `${encodedKey}=${encodeURIComponent(val)}`;
-      if (isArray(v)) {
-        return v.map(toPair);
-      }
-      return [toPair(v)];
-    })
-    .flat()
-    .join('&');
-  return [baseUrl, query].filter(c => c).join('?');
-}
-
-function getBaseUrl(req) {
-  return `${config.canonicalHostName}${req.baseUrl}${req.path}`;
-}
-
-function parseQuery(unsafeQuery, querySchema) {
-  const { searchId, ...rest } = unsafeQuery;
-  let values = rest;
-  if (searchId) {
-    values = fromSearchId(searchId);
-  }
-  /*
-  Validation notes:
-
-  - stripUnknown needs to be false because otherwise yup will
-  remove those fields before validation occurs. We want to throw
-  an error message when the query has unsupported parameters.
-
-  - abortEarly needs to be false because we want to return a list of
-  all errors found.
-
-  - We can't validate schema strictly because we want defaults for
-  required fields and possibly type coercion.
-  */
-  return querySchema.validate(values, { stripUnknown: false, abortEarly: false });
 }
 
 // When a resource is included in a bundle it needs an extra wrapping.
@@ -179,6 +125,4 @@
     fullUrl: `${baseUrl}/${resource.id}`,
     resource,
   };
-=======
->>>>>>> a719e823
 }