<<<<<<< HEAD
import { log } from 'shared/services/logging';
// import config from 'config';
=======
import { log } from '@tamanu/shared/services/logging';
import config from 'config';
>>>>>>> f2070e08
import { utils } from 'xlsx';

import { ImporterMetadataError, ValidationError } from '../errors';

import { idify } from './idify';

function checkHomeServer(homeServer, host) {
  log.debug('Check where we are importing');

  if (!homeServer) return true;

  // ignore slashes when comparing servers - easiest way to account for trailing slashes that may or may not be present
  const importingToHome = homeServer.replace('/', '') === host.replace('/', '');

  if (!importingToHome) {
    if (!host.match(/(localhost|dev|demo|staging)/)) {
      throw new ImporterMetadataError(
        `This workbook can only be imported to ${homeServer} or a non-production (dev/demo/staging) server. (nb: current server is ${host})`,
      );
    }
  }

  return importingToHome;
}

export function readMetadata(metadataSheet, canonicalHostName) {
  // The Metadata sheet follows this structure:
  // first few rows: program metadata (key in column A, value in column B)
  // then: survey metadata header row (with name & code in columns A/B, then other keys)
  // then: survey metadata values (corresponding to keys in the header row)

  log.debug('Checking for metadata sheet');
  if (!metadataSheet) {
    throw new ImporterMetadataError('A program workbook must have a sheet named Metadata');
  }

  const metadata = {};

  // Read rows as program metadata until we hit the survey header row
  // (this should be within the first few rows, there aren't many program metadata keys and
  // there's no reason to add blank rows here)
  log.debug('Reading metadata for survey header row');
  const headerRowIndex = (() => {
    const rowsToSearch = 10; // there are only a handful of metadata keys, so give up pretty early
    for (let i = 0; i < rowsToSearch; ++i) {
      const cell = metadataSheet[`A${i + 1}`];
      if (!cell) continue;
      if (cell.v === 'code' || cell.v === 'name') {
        // we've hit the header row -- immediately return
        return i;
      }
      const nextCell = metadataSheet[`B${i + 1}`];
      if (!nextCell) continue;
      metadata[cell.v.trim()] = nextCell.v.trim();
    }

    // we've exhausted the search
    throw new ImporterMetadataError(
      "A survey workbook Metadata sheet must have a row starting with a 'name' or 'code' cell in the first 10 rows",
    );
  })();

  if (!metadata.programCode) {
    throw new ImporterMetadataError('A program must have a code');
  }

  if (!metadata.programName) {
    throw new ImporterMetadataError('A program must have a name');
  }

  const importingToHome = checkHomeServer(metadata.homeServer, canonicalHostName);

  // Use a country prefix if we're importing to a server other than the home server.
  // eg a program will import as "(Samoa) NCD Screening" on the dev server, but
  // just "NCD Screening" on the Samoa server. Same goes for surveys.
  const { country } = metadata;
  const prefix = !importingToHome && country ? `(${country}) ` : '';

  const programName = `${prefix}${metadata.programName}`;
  const programId = `program-${idify(metadata.programCode)}`;

  const surveyMetadata = utils
    .sheet_to_json(metadataSheet, { range: headerRowIndex })
    .map(row => ({
      ...row,
      sheetName: row.name,
      id: `${programId}-${idify(row.code)}`,
      name: `${prefix}${row.name}`,
      programId,
    }))
    .filter(({ status, name }, rowIndex) => {
      // check against home server & publication status
      switch (status || 'draft') {
        case 'publish':
          return true;
        case 'hidden':
          return false;
        case 'draft':
          // import drafts only to non-home servers (ie dev servers)
          return !importingToHome;
        default:
          throw new ValidationError(
            'Metadata',
            rowIndex + headerRowIndex,
            `Survey ${name} has invalid status ${status}. Must be one of publish, draft, hidden.`,
          );
      }
    });

  return {
    programRecord: {
      name: programName,
      id: programId,
    },
    surveyMetadata,
  };
}<|MERGE_RESOLUTION|>--- conflicted
+++ resolved
@@ -1,10 +1,4 @@
-<<<<<<< HEAD
-import { log } from 'shared/services/logging';
-// import config from 'config';
-=======
 import { log } from '@tamanu/shared/services/logging';
-import config from 'config';
->>>>>>> f2070e08
 import { utils } from 'xlsx';
 
 import { ImporterMetadataError, ValidationError } from '../errors';
