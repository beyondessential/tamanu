--- conflicted
+++ resolved
@@ -207,7 +207,7 @@
     }
 
     const data = utils.sheet_to_json(worksheet);
-<<<<<<< HEAD
+    surveyRows = surveyRows.concat(importSurveySheet(data, surveyData));
 
     if (md.surveyType === 'vitals') {
       if (
@@ -220,9 +220,6 @@
     }
 
     surveyRows.push(...importSurveySheet(data, surveyData));
-=======
-    surveyRows = surveyRows.concat(importSurveySheet(data, surveyData));
->>>>>>> e8faa043
 
     stats.push(
       await importRows(context(sheetName), {
