const STATUSES_TO_DELETE = ['deleted', 'hidden', 'historical'];

export function yesOrNo(value) {
  return !!(value && value.toLowerCase() === 'yes');
}

function newlinesToArray(data) {
  if (!data) return null;

  let split = ',';
  if (data.trim().match(/[\r\n]/)) {
    // multiline record - split on newlines instead
    split = /[\r\n]+/g;
  }

  const array = data
    .split(split)
    .map(x => x.trim())
    .filter(x => x);
  return JSON.stringify(array);
}

function makeScreen(questions, componentData) {
  return questions.flatMap((component, i) => {
    const {
      visibilityCriteria = '',
      validationCriteria = '',
      detail = '',
      config: qConfig = '',
      calculation = '',
      row,
<<<<<<< HEAD
      type,
=======
      visibilityStatus = '',
>>>>>>> 857e3801
      ...elementData
    } = component;

    const { surveyId, ...otherComponentData } = componentData;
    const dataElId = `pde-${elementData.code}`;

    const deletedAt = STATUSES_TO_DELETE.includes(visibilityStatus.toLowerCase())
      ? Date.now()
      : null;

    return [
      {
        model: 'ProgramDataElement',
        sheetRow: row,
        values: {
          id: dataElId,
          defaultOptions: '',
          type,
          ...elementData,
        },
      },
      {
        model: 'SurveyScreenComponent',
        sheetRow: row,
        values: {
          id: `${surveyId}-${elementData.code}`,
          dataElementId: dataElId,
          surveyId,
          text: '',
          options: '',
          componentIndex: i,
          visibilityCriteria,
          validationCriteria,
          detail,
          config: qConfig,
          calculation,
          // Type won't be attached to the survey screen component but
          // different question types use different validation criteria
          type,
          ...otherComponentData,
          deletedAt,
        },
      },
    ];
  });
}

function importDataElement(row) {
  const { newScreen, options, optionLabels, text, ...rest } = row;

  return {
    newScreen: yesOrNo(newScreen),
    defaultOptions: options,
    optionLabels: newlinesToArray(optionLabels),
    defaultText: text,
    row: row.__rowNum__,
    ...rest,
  };
}

// Break an array of questions into chunks, with the split points determined
// by a newScreen: true property. (with newScreen: true questions placed as
// the first element of each chunk)
function splitIntoScreens(questions) {
  const screenStarts = questions
    .map((q, i) => ({ newScreen: q.newScreen, i }))
    .filter(q => q.i === 0 || q.newScreen)
    .concat([{ i: questions.length }]);

  return screenStarts.slice(0, -1).map((q, i) => {
    const start = q.i;
    const end = screenStarts[i + 1].i;
    return questions.slice(start, end);
  });
}

export function readSurveyQuestions(data, survey) {
  const questions = data.map(importDataElement).filter(q => q.code);
  const screens = splitIntoScreens(questions);

  return screens.flatMap((x, i) =>
    makeScreen(x, {
      surveyId: survey.id,
      sheet: survey.name,
      screenIndex: i,
    }),
  );
}<|MERGE_RESOLUTION|>--- conflicted
+++ resolved
@@ -29,11 +29,8 @@
       config: qConfig = '',
       calculation = '',
       row,
-<<<<<<< HEAD
       type,
-=======
       visibilityStatus = '',
->>>>>>> 857e3801
       ...elementData
     } = component;
 
