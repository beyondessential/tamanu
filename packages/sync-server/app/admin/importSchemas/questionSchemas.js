import * as yup from 'yup';
import {
  PROGRAM_DATA_ELEMENT_TYPE_VALUES,
  PATIENT_DATA_FIELD_LOCATIONS,
  VISIBILITY_STATUSES,
  CURRENTLY_AT_TYPES,
} from '@tamanu/constants';
import { SurveyScreenComponent, baseValidationShape, baseConfigShape } from './baseSchemas';
import { configString, validationString } from './jsonString';
import { mathjsString } from './mathjsString';
import { rangeObjectSchema, rangeArraySchema } from './rangeObject';
<<<<<<< HEAD

const testIncompatibleCurrentlyAtType = async (fieldName, ctx) => {
  const { models, programId } = ctx.options.context;
  const programRegistry = await models.ProgramRegistry.findOne({
    where: {
      programId,
      visibilityStatus: VISIBILITY_STATUSES.CURRENT,
    },
  });
  if (!programRegistry) return true;

  if (programRegistry?.currentlyAtType === CURRENTLY_AT_TYPES.VILLAGE)
    return fieldName !== 'registrationCurrentlyAtFacility';
  if (programRegistry?.currentlyAtType === CURRENTLY_AT_TYPES.FACILITY)
    return fieldName !== 'registrationCurrentlyAtVillage';
  return true;
};
=======
>>>>>>> 5cb53122

const columnReferenceConfig = baseConfigShape.shape({
  column: yup.string().required(),
});

export const SSCUserData = SurveyScreenComponent.shape({
  config: configString(columnReferenceConfig),
});
export const SSCPatientData = SurveyScreenComponent.shape({
  config: configString(
    columnReferenceConfig.shape({
      writeToPatient: yup
        .object()
        .shape({
          fieldName: yup
            .string()
            .oneOf(Object.keys(PATIENT_DATA_FIELD_LOCATIONS))
            .required()
            .test(
              'incompatible-currently-at-type',
              ({ value }) => {
                const inferredCurrentlyAtType =
                  value === 'registrationCurrentlyAtFacility' ? 'village' : 'facility';
                return `fieldName=${value} but program registry configured for ${inferredCurrentlyAtType}`;
              },
              testIncompatibleCurrentlyAtType,
            ),
          isAdditionalData: yup.boolean(),
          fieldType: yup
            .string()
            .oneOf(PROGRAM_DATA_ELEMENT_TYPE_VALUES)
            .required(),
        })
        .noUnknown()
        .default(null),
    }),
  ),
});

const sourceReferenceConfig = baseConfigShape.shape({
  source: yup.string().required(),
});

export const SSCSurveyLink = SurveyScreenComponent.shape({
  config: configString(sourceReferenceConfig),
});
export const SSCSurveyResult = SurveyScreenComponent.shape({
  config: configString(sourceReferenceConfig),
});
export const SSCSurveyAnswer = SurveyScreenComponent.shape({
  config: configString(sourceReferenceConfig),
});
export const SSCAutocomplete = SurveyScreenComponent.shape({
  config: configString(
    sourceReferenceConfig
      .shape({
        scope: yup.string(),
        where: yup
          .object()
          .when('source', {
            is: 'ReferenceData',
            then: yup
              .object()
              .shape({
                type: yup.string().required(),
              })
              .required(),
          })
          .default(null),
      })
      .test(
        'only-where-on-referenceData',
        "where field only used for when source='ReferenceData'",
        ({ source, where }) => {
          if (where) {
            return source === 'ReferenceData';
          }
          return true;
        },
      ),
  ),
});

const numberConfig = baseConfigShape.shape({
  unit: yup.string(),
  rounding: yup.number(),
});

const numberValidationCriteria = baseValidationShape.shape({
  min: yup.number(),
  max: yup.number(),
  normalRange: yup.lazy(value => (Array.isArray(value) ? rangeArraySchema : rangeObjectSchema)),
});

export const SSCNumber = SurveyScreenComponent.shape({
  config: configString(numberConfig),
  validationCriteria: validationString(numberValidationCriteria),
});
export const SSCCalculatedQuestion = SurveyScreenComponent.shape({
  config: configString(numberConfig),
  validationCriteria: validationString(numberValidationCriteria),
  calculation: mathjsString().required(),
});
export const SSCResult = SurveyScreenComponent.shape({
  config: configString(numberConfig),
  validationCriteria: validationString(numberValidationCriteria),
  calculation: mathjsString(),
});<|MERGE_RESOLUTION|>--- conflicted
+++ resolved
@@ -9,26 +9,6 @@
 import { configString, validationString } from './jsonString';
 import { mathjsString } from './mathjsString';
 import { rangeObjectSchema, rangeArraySchema } from './rangeObject';
-<<<<<<< HEAD
-
-const testIncompatibleCurrentlyAtType = async (fieldName, ctx) => {
-  const { models, programId } = ctx.options.context;
-  const programRegistry = await models.ProgramRegistry.findOne({
-    where: {
-      programId,
-      visibilityStatus: VISIBILITY_STATUSES.CURRENT,
-    },
-  });
-  if (!programRegistry) return true;
-
-  if (programRegistry?.currentlyAtType === CURRENTLY_AT_TYPES.VILLAGE)
-    return fieldName !== 'registrationCurrentlyAtFacility';
-  if (programRegistry?.currentlyAtType === CURRENTLY_AT_TYPES.FACILITY)
-    return fieldName !== 'registrationCurrentlyAtVillage';
-  return true;
-};
-=======
->>>>>>> 5cb53122
 
 const columnReferenceConfig = baseConfigShape.shape({
   column: yup.string().required(),
