import * as yup from 'yup';
import { PROGRAM_DATA_ELEMENT_TYPE_VALUES } from '@tamanu/constants';
import { SurveyScreenComponent, baseValidationShape, baseConfigShape } from './baseSchemas';
import { configString, validationString, visualisationConfigString } from './jsonString';
import { isNumberOrFloat } from '../../utils/numbers';
import { mathjsString } from './mathjsString';

const columnReferenceConfig = baseConfigShape.shape({
  column: yup.string().required(),
});

export const SSCUserData = SurveyScreenComponent.shape({
  config: configString(columnReferenceConfig),
});
export const SSCPatientData = SurveyScreenComponent.shape({
  config: configString(
    columnReferenceConfig.shape({
      writeToPatient: yup
        .object()
        .shape({
          fieldName: yup.string().required(),
<<<<<<< HEAD
          fieldType: yup.string().required(),
=======
          isAdditionalData: yup.boolean(),
          fieldType: yup
            .string()
            .oneOf(PROGRAM_DATA_ELEMENT_TYPE_VALUES)
            .required(),
>>>>>>> b0f4e771
        })
        .noUnknown()
        .default(null),
    }),
  ),
});

const sourceReferenceConfig = baseConfigShape.shape({
  source: yup.string().required(),
});

export const SSCSurveyLink = SurveyScreenComponent.shape({
  config: configString(sourceReferenceConfig),
});
export const SSCSurveyResult = SurveyScreenComponent.shape({
  config: configString(sourceReferenceConfig),
});
export const SSCSurveyAnswer = SurveyScreenComponent.shape({
  config: configString(sourceReferenceConfig),
});
export const SSCAutocomplete = SurveyScreenComponent.shape({
  config: configString(
    sourceReferenceConfig
      .shape({
        scope: yup.string(),
        where: yup
          .object()
          .when('source', {
            is: 'ReferenceData',
            then: yup
              .object()
              .shape({
                type: yup.string().required(),
              })
              .required(),
          })
          .default(null),
      })
      .test(
        'only-where-on-referenceData',
        "where field only used for when source='ReferenceData'",
        ({ source, where }) => {
          if (where) {
            return source === 'ReferenceData';
          }
          return true;
        },
      ),
  ),
});

const numberConfig = baseConfigShape.shape({
  unit: yup.string(),
  rounding: yup.number(),
});

const normalRangeObjectSchema = yup
  .object()
  .shape({
    min: yup.number(),
    max: yup.number(),
    ageUnit: yup.string().oneOf(['years', 'months', 'weeks']),
    ageMin: yup.number(),
    ageMax: yup.number(),
  })
  .noUnknown()
  .test({
    name: 'normalRange',
    message: ctx => `normalRange should have either min or max, got ${JSON.stringify(ctx.value)}`,
    test: value => {
      if (!value) {
        return true;
      }
      return isNumberOrFloat(value.min) || isNumberOrFloat(value.max);
    },
  });

const visualisationConfigSchema = yup.object().shape({
  yAxis: yup.object().shape({
    graphRange: yup
      .object()
      .shape({
        min: yup.number().required(),
        max: yup.number().required(),
      })
      .required(),
    interval: yup.number().required(),
  }),
});

const numberValidationCriteria = baseValidationShape.shape({
  min: yup.number(),
  max: yup.number(),
  normalRange: yup.lazy(value =>
    Array.isArray(value) ? yup.array().of(normalRangeObjectSchema) : normalRangeObjectSchema,
  ),
});

export const SSCNumber = SurveyScreenComponent.shape({
  config: configString(numberConfig),
  validationCriteria: validationString(numberValidationCriteria),
  visualisationConfig: visualisationConfigString(visualisationConfigSchema),
});
export const SSCCalculatedQuestion = SurveyScreenComponent.shape({
  config: configString(numberConfig),
  validationCriteria: validationString(numberValidationCriteria),
  calculation: mathjsString().required(),
});
export const SSCResult = SurveyScreenComponent.shape({
  config: configString(numberConfig),
  validationCriteria: validationString(numberValidationCriteria),
  calculation: mathjsString(),
});<|MERGE_RESOLUTION|>--- conflicted
+++ resolved
@@ -19,15 +19,10 @@
         .object()
         .shape({
           fieldName: yup.string().required(),
-<<<<<<< HEAD
-          fieldType: yup.string().required(),
-=======
-          isAdditionalData: yup.boolean(),
           fieldType: yup
             .string()
             .oneOf(PROGRAM_DATA_ELEMENT_TYPE_VALUES)
             .required(),
->>>>>>> b0f4e771
         })
         .noUnknown()
         .default(null),
