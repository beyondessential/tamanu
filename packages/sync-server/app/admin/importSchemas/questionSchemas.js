import * as yup from 'yup';
import { PROGRAM_DATA_ELEMENT_TYPE_VALUES } from '@tamanu/shared/constants/surveys';
import { SurveyScreenComponent, baseValidationShape, baseConfigShape } from './baseSchemas';
<<<<<<< HEAD
import { configString, validationString } from './jsonString';
import { mathjsString } from './mathjsString';
=======
import { configString, validationString, visualisationConfigString } from './jsonString';
import { isNumberOrFloat } from '../../utils/numbers';
>>>>>>> e3b02a0f

const columnReferenceConfig = baseConfigShape.shape({
  column: yup.string().required(),
});

export const SSCUserData = SurveyScreenComponent.shape({
  config: configString(columnReferenceConfig),
});
export const SSCPatientData = SurveyScreenComponent.shape({
  config: configString(
    columnReferenceConfig.shape({
      writeToPatient: yup
        .object()
        .shape({
          fieldName: yup.string().required(),
          isAdditionalData: yup.boolean(),
          fieldType: yup
            .string()
            .required()
            .oneOf(PROGRAM_DATA_ELEMENT_TYPE_VALUES),
        })
        .noUnknown()
        .default(null),
    }),
  ),
});

const sourceReferenceConfig = baseConfigShape.shape({
  source: yup.string().required(),
});

export const SSCSurveyLink = SurveyScreenComponent.shape({
  config: configString(sourceReferenceConfig),
});
export const SSCSurveyResult = SurveyScreenComponent.shape({
  config: configString(sourceReferenceConfig),
});
export const SSCSurveyAnswer = SurveyScreenComponent.shape({
  config: configString(sourceReferenceConfig),
});
export const SSCAutocomplete = SurveyScreenComponent.shape({
  config: configString(
    sourceReferenceConfig
      .shape({
        scope: yup.string(),
        where: yup
          .object()
          .when('source', {
            is: 'ReferenceData',
            then: yup
              .object()
              .shape({
                type: yup.string().required(),
              })
              .required(),
          })
          .default(null),
      })
      .test(
        'only-where-on-referenceData',
        "where field only used for when source='ReferenceData'",
        ({ source, where }) => {
          if (where) {
            return source === 'ReferenceData';
          }
          return true;
        },
      ),
  ),
});

const numberConfig = baseConfigShape.shape({
  unit: yup.string(),
  rounding: yup.number(),
});

const normalRangeObjectSchema = yup
  .object()
  .shape({
    min: yup.number(),
    max: yup.number(),
    ageUnit: yup.string().oneOf(['years', 'months', 'weeks']),
    ageMin: yup.number(),
    ageMax: yup.number(),
  })
  .noUnknown()
  .test({
    name: 'normalRange',
    message: ctx => `normalRange should have either min or max, got ${JSON.stringify(ctx.value)}`,
    test: value => {
      if (!value) {
        return true;
      }
      return isNumberOrFloat(value.min) || isNumberOrFloat(value.max);
    },
  });

const visualisationConfigSchema = yup.object().shape({
  yAxis: yup.object().shape({
    graphRange: yup
      .object()
      .shape({
        min: yup.number().required(),
        max: yup.number().required(),
      })
      .required(),
    interval: yup.number().required(),
  }),
});

const numberValidationCriteria = baseValidationShape.shape({
  min: yup.number(),
  max: yup.number(),
  normalRange: yup.lazy(value =>
    Array.isArray(value) ? yup.array().of(normalRangeObjectSchema) : normalRangeObjectSchema,
  ),
});

export const SSCNumber = SurveyScreenComponent.shape({
  config: configString(numberConfig),
  validationCriteria: validationString(numberValidationCriteria),
  visualisationConfig: visualisationConfigString(visualisationConfigSchema),
});
export const SSCCalculatedQuestion = SurveyScreenComponent.shape({
  config: configString(numberConfig),
  validationCriteria: validationString(numberValidationCriteria),
  calculation: mathjsString().required(),
});
export const SSCResult = SurveyScreenComponent.shape({
  config: configString(numberConfig),
  validationCriteria: validationString(numberValidationCriteria),
  calculation: mathjsString(),
});<|MERGE_RESOLUTION|>--- conflicted
+++ resolved
@@ -1,13 +1,9 @@
 import * as yup from 'yup';
 import { PROGRAM_DATA_ELEMENT_TYPE_VALUES } from '@tamanu/shared/constants/surveys';
 import { SurveyScreenComponent, baseValidationShape, baseConfigShape } from './baseSchemas';
-<<<<<<< HEAD
-import { configString, validationString } from './jsonString';
-import { mathjsString } from './mathjsString';
-=======
 import { configString, validationString, visualisationConfigString } from './jsonString';
 import { isNumberOrFloat } from '../../utils/numbers';
->>>>>>> e3b02a0f
+import { mathjsString } from './mathjsString';
 
 const columnReferenceConfig = baseConfigShape.shape({
   column: yup.string().required(),
