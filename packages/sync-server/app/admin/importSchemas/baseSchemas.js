import * as yup from 'yup';
import {
  ENCOUNTER_TYPES,
  INJECTION_SITE_OPTIONS,
  PROGRAM_DATA_ELEMENT_TYPE_VALUES,
  VACCINE_STATUS,
  LAB_TEST_RESULT_TYPES,
  VISIBILITY_STATUSES,
  LAB_TEST_TYPE_VISIBILITY_STATUSES,
} from '@tamanu/constants';
<<<<<<< HEAD
=======
// TODO: use db fetcher config
import config from 'config';
>>>>>>> dd0e0064
import { jsonString, validationString, configString } from './jsonString';

const visibilityStatus = yup
  .string()
  .default(VISIBILITY_STATUSES.CURRENT)
  .oneOf(Object.values(VISIBILITY_STATUSES));
const safeIdRegex = /^[A-Za-z0-9-]+$/;
const safeCodeRegex = /^[A-Za-z0-9-./]+$/;

const fieldTypes = {
  id: yup.string().matches(safeIdRegex, 'id must not have spaces or punctuation other than -'),
  code: yup
    .string()
    .matches(safeCodeRegex, 'code must not have spaces or punctuation other than -./'),
  name: yup.string().max(255),
};

export const Base = yup.object().shape({
  id: fieldTypes.id.required(),
});

export const ReferenceData = Base.shape({
  type: yup.string().required(),
  code: fieldTypes.code.required(),
  name: yup.string().required(),
  visibilityStatus,
});

export const RDmanufacturer = ReferenceData.shape({
  code: fieldTypes.code
    .matches(/^((?!ORG-).+|ORG-[0-9]+)$/, 'must either by a textual code or an EU ORG code')
    .required(),
  name: yup.string().required(),
});

export const Patient = Base.shape({
  firstName: yup.string().required(),
  middleName: yup.string(),
  lastName: yup.string().required(),
  culturalName: yup.string(),

  displayId: yup.string().required(),
  sex: yup
    .string()
    .oneOf(['male', 'female', 'other'])
    .required(),

  dateOfBirth: yup.date().required(),
  dateOfDeath: yup.date(),

  villageId: yup.string(),
});

export const PatientAdditionalData = yup.object().shape({
  patientId: yup.string().required(),
});

export const User = Base.shape({
  email: yup.string().required(),
  displayId: yup.string(),
  displayName: yup.string().required(),
  password: yup.string(),
});

export const Facility = Base.shape({
  code: fieldTypes.code.required(),
  name: fieldTypes.name.required(),
  email: yup.string(),
  contactNumber: yup.string(),
  streetAddress: yup.string(),
  cityTown: yup.string(),
  division: yup.string(),
  type: yup.string(),
  visibilityStatus,
});

export const Department = Base.shape({
  code: fieldTypes.code.required(),
  name: fieldTypes.name.required(),
  facilityId: yup.string().required(),
  visibilityStatus,
});

export const Location = Base.shape({
  code: fieldTypes.code.required(),
  name: fieldTypes.name.required(),
  facilityId: yup.string().required(),
  visibilityStatus,
  maxOccupancy: yup
    .number()
    .integer()
    .min(1, 'maxOccupancy must be 1 or null for unrestricted occupancy')
    .max(1, 'maxOccupancy above 1 is unimplemented'),
});

export const Permission = yup.object().shape({
  _yCell: yup.string().oneOf(['y', 'n'], 'permissions matrix must only use the letter y or n'), // validation-only, not stored in the database anywhere
  verb: yup.string().required(),
  noun: yup.string().required(),
  objectId: yup.string().nullable(),
  deletedAt: yup.date().nullable(),
});

const rangeRegex = /^[0-9.]+, [0-9.]+$/;
export const LabTestType = Base.shape({
  name: yup.string().required(),
  labTestCategoryId: yup.string().required(),
  resultType: yup
    .string()
    .required()
    .oneOf(Object.values(LAB_TEST_RESULT_TYPES)),
  options: yup.string(),
  unit: yup.string(),
  maleRange: yup.string().matches(rangeRegex),
  femaleRange: yup.string().matches(rangeRegex),
  visibilityStatus: yup
    .string()
    .default(LAB_TEST_TYPE_VISIBILITY_STATUSES.CURRENT)
    .oneOf(Object.values(LAB_TEST_TYPE_VISIBILITY_STATUSES)),
});

export const LabTestPanel = Base.shape({
  name: yup.string().required(),
  code: yup.string().required(),
  categoryId: yup.string().required(),
  visibilityStatus,
});

export const LabTestPanelLabTestTypes = yup.object().shape({
  // id is auto generated by db, so don't require it on import
  labTestPanelId: yup.string().required(),
  labTestTypeId: yup.string().required(),
});

export const ProgramDataElement = Base.shape({
  indicator: yup.string(),
  type: yup
    .string()
    .required()
    .oneOf(PROGRAM_DATA_ELEMENT_TYPE_VALUES),
  defaultOptions: jsonString(),
});

export const baseValidationShape = yup
  .object()
  .shape({
    mandatory: yup.boolean(),
  })
  .noUnknown();

export const baseConfigShape = yup.object().noUnknown();

export const SurveyScreenComponent = Base.shape({
  visibilityCriteria: jsonString(),
<<<<<<< HEAD
  validationCriteria: yup.string().when('$validateQuestionEnabled', {
    is: true,
    then: validationString(baseValidationShape),
    otherwise: jsonString(),
  }),
  config: yup.string().when('$validateQuestionEnabled', {
    is: true,
    then: configString(baseConfigShape),
    otherwise: jsonString(),
  }),
=======
  validationCriteria: config.validateQuestionConfigs.enabled
    ? validationString(baseValidationShape)
    : jsonString(),
  // TODO: using db fetcher config
  config: config.validateQuestionConfigs.enabled ? configString(baseConfigShape) : jsonString(),
>>>>>>> dd0e0064
  screenIndex: yup.number().required(),
  componentIndex: yup.number().required(),
  options: jsonString(),
  calculation: yup.string(),
  surveyId: yup.string().required(),
  detail: yup.string().max(255),
  dataElementId: yup.string().required(),
});

export const ScheduledVaccine = Base.shape({
  category: yup.string().required(),
  label: yup.string().required(),
  schedule: yup.string().required(),
  weeksFromBirthDue: yup.number(),
  weeksFromLastVaccinationDue: yup.number(),
  index: yup.number().required(),
  vaccineId: yup.string().required(),
  visibilityStatus,
});

const ICD11_REGEX = /^([0-9A-HJ-NP-V]{1,4}(\.[0-9A-HJ-NP-V]{1,4})?|X[0-9A-HJ-NP-Z.]+)$/;
const SNOMED_OR_ATC = /^([0-9]+|[A-Z][0-9A-Z]*)$/;
const EITHER_EU_CODE_OR_SOMETHING_ELSE = /^((?!EU\/).+|EU\/[0-9]\/[0-9]{2}\/[0-9]+)$/;
export const CertifiableVaccine = Base.shape({
  icd11DrugCode: yup
    .string()
    .matches(ICD11_REGEX, 'must be ICD-11 code')
    .required(),
  icd11DiseaseCode: yup
    .string()
    .matches(ICD11_REGEX, 'must be ICD-11 code')
    .required(),
  vaccineCode: yup
    .string()
    .matches(SNOMED_OR_ATC, 'must be SNOMED-CT or ATC code')
    .required(),
  targetCode: yup
    .string()
    .matches(SNOMED_OR_ATC, 'must be SNOMED-CT or ATC code')
    .optional(),
  euProductCode: yup
    .string()
    .matches(EITHER_EU_CODE_OR_SOMETHING_ELSE, 'must either be a name or an EU product code')
    .optional(),
  maximumDosage: yup
    .number()
    .positive()
    .integer()
    .required(),
  vaccineId: yup.string().required(),
  manufacturerId: yup.string().optional(),
});

export const Survey = Base.shape({
  surveyType: yup
    .string()
    .required()
    .oneOf(['programs', 'referral', 'obsolete', 'vitals']),
  isSensitive: yup.boolean().required(),
});

export const AdministeredVaccine = Base.shape({
  batch: yup.string(),
  consent: yup.boolean().required(),
  status: yup
    .string()
    .oneOf(Object.values(VACCINE_STATUS))
    .required(),
  reason: yup.string(),
  injectionSite: yup.string().oneOf(Object.values(INJECTION_SITE_OPTIONS)),
  date: yup.date().required(),
  scheduledVaccineId: fieldTypes.id.required(),
  encounterId: fieldTypes.id.required(),
});

export const Encounter = Base.shape({
  // contains only what's needed for administeredVaccine imports, extend as neccesary
  encounterType: yup.string().oneOf(Object.values(ENCOUNTER_TYPES)),
  startDate: yup.date().required(),
  endDate: yup.date(),
  reasonForEncounter: yup.string(),

  // relationships
  locationId: yup.string().required(),
  departmentId: yup.string().required(),
  examinerId: yup.string().required(),
  patientId: yup.string().required(),
});<|MERGE_RESOLUTION|>--- conflicted
+++ resolved
@@ -8,11 +8,6 @@
   VISIBILITY_STATUSES,
   LAB_TEST_TYPE_VISIBILITY_STATUSES,
 } from '@tamanu/constants';
-<<<<<<< HEAD
-=======
-// TODO: use db fetcher config
-import config from 'config';
->>>>>>> dd0e0064
 import { jsonString, validationString, configString } from './jsonString';
 
 const visibilityStatus = yup
@@ -167,24 +162,16 @@
 
 export const SurveyScreenComponent = Base.shape({
   visibilityCriteria: jsonString(),
-<<<<<<< HEAD
-  validationCriteria: yup.string().when('$validateQuestionEnabled', {
+  validationCriteria: yup.string().whenSetting('validateQuestionEnabled', {
     is: true,
     then: validationString(baseValidationShape),
     otherwise: jsonString(),
   }),
-  config: yup.string().when('$validateQuestionEnabled', {
+  config: yup.string().whenSetting('validateQuestionEnabled', {
     is: true,
     then: configString(baseConfigShape),
     otherwise: jsonString(),
   }),
-=======
-  validationCriteria: config.validateQuestionConfigs.enabled
-    ? validationString(baseValidationShape)
-    : jsonString(),
-  // TODO: using db fetcher config
-  config: config.validateQuestionConfigs.enabled ? configString(baseConfigShape) : jsonString(),
->>>>>>> dd0e0064
   screenIndex: yup.number().required(),
   componentIndex: yup.number().required(),
   options: jsonString(),
