--- conflicted
+++ resolved
@@ -11,10 +11,7 @@
 import { mergePatientHandler } from './patientMerge';
 import { syncLastCompleted } from './sync';
 import { reportsRouter } from './reports/reportRoutes';
-<<<<<<< HEAD
-=======
 import { assetRoutes } from './asset';
->>>>>>> 5e8ef37a
 
 export const adminRoutes = express.Router();
 
