--- conflicted
+++ resolved
@@ -1,12 +1,8 @@
 import express from 'express';
 import asyncHandler from 'express-async-handler';
 
-<<<<<<< HEAD
-import { ForbiddenError, NotFoundError } from 'shared/errors';
-=======
 import { ForbiddenError, NotFoundError } from '@tamanu/shared/errors';
-import { constructPermission } from '@tamanu/shared/permissions/middleware';
->>>>>>> bb00eee2
+
 import { createDataImporterEndpoint } from './importerEndpoint';
 
 import { programImporter } from './programImporter';
