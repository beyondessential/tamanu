import express from 'express';
import asyncHandler from 'express-async-handler';

import { ForbiddenError, NotFoundError } from 'shared/errors';
import { constructPermission } from 'shared/permissions/middleware';

<<<<<<< HEAD
import { createDataImporterEndpoint } from './importerEndpoint';
import { programImporter, PERMISSIONS as PROGRAM_PERMISSIONS } from './programImporter';
import { referenceDataImporter, PERMISSIONS as REFDATA_PERMISSIONS } from './referenceDataImporter';
=======
import { programImporter } from './programImporter';
import { referenceDataImporter } from './referenceDataImporter';
import { referenceDataExporter } from './referenceDataExporter';
>>>>>>> 0c3c4bac

import { mergePatientHandler } from './patientMerge';
import { syncLastCompleted } from './sync';
import { patientLetterTemplateRoutes } from './patientLetterTemplate';
import { assetRoutes } from './asset';

export const adminRoutes = express.Router();

// Only construct permissions for the admin stack for now.
// The only reason this isn't applied earlier/more generally is
// because it might affect sync performance. This will be fine to
// remove once more general permission checks have been implemented.
adminRoutes.use(constructPermission);

adminRoutes.use(
  asyncHandler((req, res, next) => {
    if (!req.ability.can('write', 'ReferenceData') || !req.ability.can('write', 'User')) {
      throw new ForbiddenError(
        'You do not have permission to access the central server admin panel.',
      );
    }
    next();
  }),
);

adminRoutes.post('/mergePatient', mergePatientHandler);

// A temporary lookup-patient-by-displayId endpoint, just to
// support patient merge because the patient search functionality is only
// available on LAN and there was some time pressure to get it out the door.
// This should be replaced by the full-fledged patient search once some
// more consideration has been put into how that functionality should best
// be shared between the server modules.
adminRoutes.get(
  '/lookup/patient/:displayId',
  asyncHandler(async (req, res) => {
    // Note there is no permission check for this endpoint as it's mounted under the
    // admin routes
    const { Patient } = req.store.models;
    const { displayId } = req.params;
    const patient = await Patient.findOne({
      where: {
        displayId,
      },
      include: ['village'],
    });
    if (!patient) throw new NotFoundError(`Could not find patient with display ID ${displayId}.`);
    res.send(patient);
  }),
);

adminRoutes.post('/import/referenceData', createDataImporterEndpoint(referenceDataImporter));

adminRoutes.post('/import/program', createDataImporterEndpoint(programImporter));

adminRoutes.get(
  '/export/referenceData',
  asyncHandler(async (req, res) => {
    const { store, query } = req;
    const filename = await referenceDataExporter(store.models, query.includedDataTypes);
    res.download(filename);
  }),
);

adminRoutes.get('/sync/lastCompleted', syncLastCompleted);

adminRoutes.use('/patientLetterTemplate', patientLetterTemplateRoutes);

adminRoutes.use('/asset', assetRoutes);<|MERGE_RESOLUTION|>--- conflicted
+++ resolved
@@ -4,15 +4,9 @@
 import { ForbiddenError, NotFoundError } from 'shared/errors';
 import { constructPermission } from 'shared/permissions/middleware';
 
-<<<<<<< HEAD
-import { createDataImporterEndpoint } from './importerEndpoint';
-import { programImporter, PERMISSIONS as PROGRAM_PERMISSIONS } from './programImporter';
-import { referenceDataImporter, PERMISSIONS as REFDATA_PERMISSIONS } from './referenceDataImporter';
-=======
 import { programImporter } from './programImporter';
 import { referenceDataImporter } from './referenceDataImporter';
 import { referenceDataExporter } from './referenceDataExporter';
->>>>>>> 0c3c4bac
 
 import { mergePatientHandler } from './patientMerge';
 import { syncLastCompleted } from './sync';
