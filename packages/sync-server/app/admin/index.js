import express from 'express';

import { ForbiddenError, NotFoundError } from 'shared/errors';
import { constructPermission } from 'shared/permissions/middleware';
import asyncHandler from 'express-async-handler';
import { createDataImporterEndpoint } from './importerEndpoint';

import { programImporter, PERMISSIONS as PROGRAM_PERMISSIONS } from './programImporter';
import { referenceDataImporter, PERMISSIONS as REFDATA_PERMISSIONS } from './referenceDataImporter';

import { mergePatientHandler } from './patientMerge';
import { syncLastCompleted } from './sync';
<<<<<<< HEAD
import { reportsRouter } from './reports/reportRoutes';
=======
import { assetRoutes } from './asset';
>>>>>>> c06e56d2

export const adminRoutes = express.Router();

// Only construct permissions for the admin stack for now.
// The only reason this isn't applied earlier/more generally is
// because it might affect sync performance. This will be fine to
// remove once more general permission checks have been implemented.
adminRoutes.use(constructPermission);

adminRoutes.use(
  asyncHandler((req, res, next) => {
    if (!req.ability.can('write', 'ReferenceData') || !req.ability.can('write', 'User')) {
      throw new ForbiddenError(
        'You do not have permission to access the central server admin panel.',
      );
    }
    next();
  }),
);

adminRoutes.use('/reports', reportsRouter);
adminRoutes.post('/mergePatient', mergePatientHandler);

// A temporary lookup-patient-by-displayId endpoint, just to
// support patient merge because the patient search functionality is only
// available on LAN and there was some time pressure to get it out the door.
// This should be replaced by the full-fledged patient search once some
// more consideration has been put into how that functionality should best
// be shared between the server modules.
adminRoutes.get(
  '/lookup/patient/:displayId',
  asyncHandler(async (req, res) => {
    // Note there is no permission check for this endpoint as it's mounted under the
    // admin routes
    const { Patient } = req.store.models;
    const { displayId } = req.params;
    const patient = await Patient.findOne({
      where: {
        displayId,
      },
      include: ['village'],
    });
    if (!patient) throw new NotFoundError(`Could not find patient with display ID ${displayId}.`);
    res.send(patient);
  }),
);

adminRoutes.post(
  '/import/refData',
  createDataImporterEndpoint(referenceDataImporter, REFDATA_PERMISSIONS),
);

adminRoutes.post(
  '/import/program',
  createDataImporterEndpoint(programImporter, PROGRAM_PERMISSIONS),
);

adminRoutes.get('/sync/lastCompleted', syncLastCompleted);

adminRoutes.use('/asset', assetRoutes);<|MERGE_RESOLUTION|>--- conflicted
+++ resolved
@@ -10,11 +10,8 @@
 
 import { mergePatientHandler } from './patientMerge';
 import { syncLastCompleted } from './sync';
-<<<<<<< HEAD
 import { reportsRouter } from './reports/reportRoutes';
-=======
 import { assetRoutes } from './asset';
->>>>>>> c06e56d2
 
 export const adminRoutes = express.Router();
 
