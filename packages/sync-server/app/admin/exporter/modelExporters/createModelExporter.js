import { REFERENCE_TYPE_VALUES } from '@tamanu/constants';
import { AdministeredVaccineExporter } from './AdministeredVaccineExporter';
import { DefaultDataExporter } from './DefaultDataExporter';
import { PatientExporter } from './PatientExporter';
import { LabPanelExporter } from './LabPanelExporter';
import { PermissionExporter } from './PermissionExporter';
import { PatientFieldDefinitionExporter } from './PatientFieldDefinitionExporter';
import { ReferenceDataExporter } from './ReferenceDataExporter';

const CustomExportersByDataType = {
  permission: PermissionExporter,
  patient: PatientExporter,
  administeredVaccine: AdministeredVaccineExporter,
<<<<<<< HEAD
  labPanel: LabPanelExporter,
=======
  labTestPanel: LabTestPanelExporter,
  patientFieldDefinition: PatientFieldDefinitionExporter,
>>>>>>> 049cfd1d
};
export const createModelExporter = (models, dataType) => {
  const referenceDataTypes = [...REFERENCE_TYPE_VALUES, 'diagnosis'];
  const CustomExporterClass = CustomExportersByDataType[dataType];
  if (CustomExporterClass) {
    return new CustomExporterClass(models, dataType);
  }
  if (referenceDataTypes.includes(dataType)) {
    return new ReferenceDataExporter(models, dataType);
  }

  return new DefaultDataExporter(models, dataType);
};<|MERGE_RESOLUTION|>--- conflicted
+++ resolved
@@ -11,12 +11,8 @@
   permission: PermissionExporter,
   patient: PatientExporter,
   administeredVaccine: AdministeredVaccineExporter,
-<<<<<<< HEAD
   labPanel: LabPanelExporter,
-=======
-  labTestPanel: LabTestPanelExporter,
   patientFieldDefinition: PatientFieldDefinitionExporter,
->>>>>>> 049cfd1d
 };
 export const createModelExporter = (models, dataType) => {
   const referenceDataTypes = [...REFERENCE_TYPE_VALUES, 'diagnosis'];
