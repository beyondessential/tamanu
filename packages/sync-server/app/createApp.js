import bodyParser from 'body-parser';
import compression from 'compression';
import config from 'config';
import express from 'express';
<<<<<<< HEAD
import cors from 'cors';
=======
import path from 'path';
>>>>>>> 79a5ae89

import { getLoggingMiddleware } from '@tamanu/shared/services/logging';
import { constructPermission } from '@tamanu/shared/permissions/middleware';
import { SERVER_TYPES } from '@tamanu/constants';

import { buildRoutes } from './buildRoutes';
import { authModule } from './auth';
import { publicRoutes } from './publicRoutes';

import { defaultErrorHandler } from './middleware/errorHandler';
import { loadshedder } from './middleware/loadshedder';
import { versionCompatibility } from './middleware/versionCompatibility';

import { version } from './serverInfo';

export function createApp(ctx) {
  const { store, emailService, reportSchemaStores } = ctx;

  // Init our app
  const app = express();
  app.use(loadshedder());
  app.use(compression());
  app.use(bodyParser.json({ limit: '50mb' }));
  app.use(bodyParser.urlencoded({ extended: true }));

  // trust the x-forwarded-for header from addresses in `config.proxy.trusted`
  app.set('trust proxy', config.proxy.trusted);
  app.use(getLoggingMiddleware());

  app.use((req, res, next) => {
    res.setHeader('X-Tamanu-Server', SERVER_TYPES.SYNC);
    res.setHeader('X-Version', version);
    next();
  });

  app.use(cors({
    origin: 'http://localhost:3001',
  }));

  app.use(versionCompatibility);

  app.use((req, res, next) => {
    req.models = store.models; // cross-compatibility with lan for shared middleware
    req.store = store;
    req.models = store.models;
    req.emailService = emailService;
    req.reportSchemaStores = reportSchemaStores;
    req.ctx = ctx;
    next();
  });

  // TODO: serve index page
  app.get('/$', (req, res) => {
    res.send({
      index: true,
    });
  });

  // API v1
  app.use('/v1/public', publicRoutes);
  app.use('/v1', authModule);
  app.use('/v1', constructPermission);
  app.use('/v1', buildRoutes(ctx));

  // Serve the latest desktop in upgrade folder so that desktops with lower versions
  // can perform auto upgrade when pointing to this endpoint
  app.use('/upgrade', express.static(path.join(process.cwd(), 'upgrade')));

  // Dis-allow all other routes
  app.use('*', (req, res) => {
    res.status(404).end();
  });

  app.use(defaultErrorHandler);

  return app;
}<|MERGE_RESOLUTION|>--- conflicted
+++ resolved
@@ -2,11 +2,8 @@
 import compression from 'compression';
 import config from 'config';
 import express from 'express';
-<<<<<<< HEAD
 import cors from 'cors';
-=======
 import path from 'path';
->>>>>>> 79a5ae89
 
 import { getLoggingMiddleware } from '@tamanu/shared/services/logging';
 import { constructPermission } from '@tamanu/shared/permissions/middleware';
