--- conflicted
+++ resolved
@@ -22,13 +22,10 @@
     this.store = store;
     this.emailService = emailService;
     this.userId = userId;
-<<<<<<< HEAD
     this.log = createNamedLogger(REPORT_RUNNER_LOG_NAME, { reportId, userId });
-=======
     // Export format is only used for emailed recipients. Local reports have the export format
     // defined in the recipients object and reports sent to s3 are always csv.
     this.exportFormat = exportFormat;
->>>>>>> a958e634
   }
 
   async validate(reportModule, reportDataGenerator) {
@@ -201,12 +198,8 @@
 
     let zipFile;
     try {
-<<<<<<< HEAD
       zipFile = await createZippedSpreadsheet(reportName, reportData);
       const recipients = this.recipients.email.join(',');
-=======
-      zipFile = await createZippedSpreadsheet(reportName, reportData, this.exportFormat);
->>>>>>> a958e634
 
       this.log.info('Sending report', {
         recipients,
