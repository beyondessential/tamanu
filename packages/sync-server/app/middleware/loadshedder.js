import asyncHandler from 'express-async-handler';

import { log } from '@tamanu/shared/services/logging';
import { RequestQueueTimeoutError, RequestQueueExceededError } from '@tamanu/shared/errors';

// helper class which defines a queue of requests and can shed load if the queue
// grows too large
export class RequestQueue {
  activeRequestCount = 0;

  // filtering an array is faster than deleting an item from a hash for small
  // numbers of items
  queuedRequests = [];

  constructor({
    // friendly name for the queue to make logging output more readable
    name,

    // maximum concurrent requests active at the one time
    maxActiveRequests,

    // maximum number of requests waiting to become active
    maxQueuedRequests,

    // maximum time a request can spend queued without becoming active
    //
    // this will only matter if requests are starting to back up, it's NOT the
    // same as total request timeout
    queueTimeout,
  }) {
    this.queueName = name;
    this.queueTimeout = queueTimeout;
    this.maxActiveRequests = maxActiveRequests;
    this.maxQueuedRequests = maxQueuedRequests;
  }

  // acquire a lock, and block the request until we have one
  //
  // if this function completes successfully, the caller MUST call the returned
  // `release` function, otherwise the queue will be blocked!
  async acquire() {
    const logEvent = eventName => {
      log.debug(`RequestQueue.acquire(): ${eventName}`, {
        queue: this.queueName,
        queued: `${this.queuedRequests.length}/${this.maxQueuedRequests}`,
        active: `${this.activeRequestCount}/${this.maxActiveRequests}`,
        timeout: `${this.queueTimeout}ms`,
      });
    };

    // attempt to queue requests once active request pool is full
    if (this.activeRequestCount >= this.maxActiveRequests) {
      // reject requests once the request queue is full
      if (this.queuedRequests.length >= this.maxQueuedRequests) {
        logEvent('rejected (queue exceeded)');
        throw new RequestQueueExceededError(
          'RequestQueue.acquire(): max queued requests exceeded (system may be under heavy load)',
        );
      }

      // otherwise, block until an active request completes
      await new Promise((resolve, reject) => {
        let timeoutHandle = null;
        const request = {
          // cancel the timeout and resolve this promise, letting the caller continue
          start: () => {
            clearTimeout(timeoutHandle);
            resolve();
          },
          // cancel the timeout and reject this promise, throwing an error and stopping the caller
          // also has to dequeue the request to stop it being started
          cancel: () => {
            clearTimeout(timeoutHandle);
            this.queuedRequests = this.queuedRequests.filter(j => j === request);
            logEvent('rejected (timeout)');
            reject(
              new RequestQueueTimeoutError(
                'RequestQueue.acquire(): timed out (system may be under heavy load)',
              ),
            );
          },
        };
        timeoutHandle = setTimeout(request.cancel, this.queueTimeout);
        this.queuedRequests.push(request);
        logEvent('queued');
      });
    }

    // acquire lock and return `release` function
    this.activeRequestCount += 1;
    logEvent('activated');
    return () => {
      this.activeRequestCount -= 1;
      const request = this.queuedRequests.pop();
      // `request` can be null if nothing is queued
      if (request) {
        request.start();
      }
      logEvent('released');
    };
  }
}

const normalisePath = path => (path.endsWith('/') ? path : `${path}/`);

export class QueueManager {
  prefixQueueTuples = [];

  constructor(queueDefinitions) {
    for (const queueDefinition of queueDefinitions) {
      const queue = new RequestQueue(queueDefinition);
      for (const prefix of queueDefinition.prefixes) {
        this.prefixQueueTuples.push([normalisePath(prefix), queue]);
      }
    }
  }

  getQueue(path) {
    const normalisedPath = normalisePath(path);
    // iterate over request queues until we find a matching one
    for (const [prefix, queue] of this.prefixQueueTuples) {
      if (normalisedPath.startsWith(prefix)) {
        return queue;
      }
    }
    return null; // no queue found
  }
}

<<<<<<< HEAD
export const loadshedder = () => {
=======
export const loadshedder = (options = config.loadshedder) => {
  const manager = new QueueManager(options.queues);
>>>>>>> d281e6ef
  return asyncHandler(async (req, res, next) => {
    const options = await req.settings.get('loadshedder');
    const manager = new QueueManager(options.queues);
    const queue = manager.getQueue(req.path);
    if (queue) {
      // acquire a lock from the queue and release it when the request is disposed of
      const release = await queue.acquire();
      res.once('close', () => {
        release();
      });
    }
    next();
  });
};<|MERGE_RESOLUTION|>--- conflicted
+++ resolved
@@ -127,15 +127,9 @@
   }
 }
 
-<<<<<<< HEAD
-export const loadshedder = () => {
-=======
 export const loadshedder = (options = config.loadshedder) => {
   const manager = new QueueManager(options.queues);
->>>>>>> d281e6ef
   return asyncHandler(async (req, res, next) => {
-    const options = await req.settings.get('loadshedder');
-    const manager = new QueueManager(options.queues);
     const queue = manager.getQueue(req.path);
     if (queue) {
       // acquire a lock from the queue and release it when the request is disposed of
