import { buildVersionCompatibilityCheck } from 'shared/utils';
import { InvalidClientHeadersError } from 'shared/errors';

// If a new version of the mobile app is being released in conjunction with an update to the sync
// server, set `min` for `Tamanu Mobile` to reflect that, and mobile users will be logged out until
// they have updated. Similarly with the LAN server, it won't be able to sync if its version is
// not supported.
export const SUPPORTED_CLIENT_VERSIONS = {
  'Tamanu LAN Server': {
    min: '1.25.0',
    max: '1.25.0', // note that higher patch versions will be allowed to connect
  },
  'Tamanu Desktop': {
    min: '1.25.0',
    max: '1.25.0', // note that higher patch versions will be allowed to connect
  },
  'Tamanu Mobile': {
<<<<<<< HEAD
    min: '1.25.54',
    max: '1.25.54', // note that higher patch versions will be allowed to connect
=======
    min: '1.24.46',
    max: '1.24.58', // note that higher patch versions will be allowed to connect
>>>>>>> 7a7740c9
  },
  'fiji-vps': {
    min: null,
    max: null,
  },
  'fiji-vrs': {
    min: null,
    max: null,
  },
  medici: {
    min: null,
    max: null,
  },
  mSupply: {
    min: null,
    max: null,
  },
  FHIR: {
    min: null,
    max: null,
  },
};

export const versionCompatibility = (req, res, next) => {
  const clientType = req.header('X-Tamanu-Client');

  if (!clientType) {
    // a thirdparty tool (or internal test suite) is using the API; ignore version checking
    next();
    return;
  }

  const clientTypes = Object.keys(SUPPORTED_CLIENT_VERSIONS);
  if (!clientTypes.includes(clientType)) {
    next(
      new InvalidClientHeadersError(
        `The only supported X-Tamanu-Client values are ${clientTypes.join(', ')}`,
      ),
    );
    return;
  }

  const clientInfo = SUPPORTED_CLIENT_VERSIONS[clientType];
  const { min, max } = clientInfo;

  const runCheck = buildVersionCompatibilityCheck(min, max);
  runCheck(req, res, next);
};<|MERGE_RESOLUTION|>--- conflicted
+++ resolved
@@ -15,13 +15,8 @@
     max: '1.25.0', // note that higher patch versions will be allowed to connect
   },
   'Tamanu Mobile': {
-<<<<<<< HEAD
-    min: '1.25.54',
-    max: '1.25.54', // note that higher patch versions will be allowed to connect
-=======
-    min: '1.24.46',
-    max: '1.24.58', // note that higher patch versions will be allowed to connect
->>>>>>> 7a7740c9
+    min: '1.25.59',
+    max: '1.25.59', // note that higher patch versions will be allowed to connect
   },
   'fiji-vps': {
     min: null,
