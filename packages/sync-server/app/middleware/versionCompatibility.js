--- conflicted
+++ resolved
@@ -7,13 +7,8 @@
 // not supported.
 export const SUPPORTED_CLIENT_VERSIONS = {
   'Tamanu LAN Server': {
-<<<<<<< HEAD
-    min: '1.14.0',
-    max: '1.14.2', // note that higher patch versions will be allowed to connect
-=======
     min: '1.15.0',
     max: '1.15.0', // note that higher patch versions will be allowed to connect
->>>>>>> 9f516b04
   },
   'Tamanu Mobile': {
     min: '1.15.0',
