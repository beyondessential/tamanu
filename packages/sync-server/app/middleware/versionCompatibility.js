import { buildVersionCompatibilityCheck } from 'shared/utils';
import { InvalidClientHeadersError } from 'shared/errors';

// If a new version of the mobile app is being released in conjunction with an update to the sync
// server, set `min` for `Tamanu Mobile` to reflect that, and mobile users will be logged out until
// they have updated. Similarly with the LAN server, it won't be able to sync if its version is
// not supported.
export const SUPPORTED_CLIENT_VERSIONS = {
  'Tamanu LAN Server': {
<<<<<<< HEAD
    min: '1.24.0',
    max: '1.24.2', // note that higher patch versions will be allowed to connect
  },
  'Tamanu Desktop': {
    min: '1.24.0',
    max: '1.24.2', // note that higher patch versions will be allowed to connect
  },
  'Tamanu Mobile': {
    min: '1.24.46',
    max: '1.24.55', // note that higher patch versions will be allowed to connect
=======
    min: '1.25.0',
    max: '1.25.0', // note that higher patch versions will be allowed to connect
  },
  'Tamanu Desktop': {
    min: '1.25.0',
    max: '1.25.0', // note that higher patch versions will be allowed to connect
  },
  'Tamanu Mobile': {
    min: '1.25.54',
    max: '1.25.54', // note that higher patch versions will be allowed to connect
>>>>>>> 74bb2723
  },
  'fiji-vps': {
    min: null,
    max: null,
  },
  'fiji-vrs': {
    min: null,
    max: null,
  },
  medici: {
    min: null,
    max: null,
  },
  mSupply: {
    min: null,
    max: null,
  },
  FHIR: {
    min: null,
    max: null,
  },
};

export const versionCompatibility = (req, res, next) => {
  const clientType = req.header('X-Tamanu-Client');

  if (!clientType) {
    // a thirdparty tool (or internal test suite) is using the API; ignore version checking
    next();
    return;
  }

  const clientTypes = Object.keys(SUPPORTED_CLIENT_VERSIONS);
  if (!clientTypes.includes(clientType)) {
    next(
      new InvalidClientHeadersError(
        `The only supported X-Tamanu-Client values are ${clientTypes.join(', ')}`,
      ),
    );
    return;
  }

  const clientInfo = SUPPORTED_CLIENT_VERSIONS[clientType];
  const { min, max } = clientInfo;

  const runCheck = buildVersionCompatibilityCheck(min, max);
  runCheck(req, res, next);
};<|MERGE_RESOLUTION|>--- conflicted
+++ resolved
@@ -7,18 +7,6 @@
 // not supported.
 export const SUPPORTED_CLIENT_VERSIONS = {
   'Tamanu LAN Server': {
-<<<<<<< HEAD
-    min: '1.24.0',
-    max: '1.24.2', // note that higher patch versions will be allowed to connect
-  },
-  'Tamanu Desktop': {
-    min: '1.24.0',
-    max: '1.24.2', // note that higher patch versions will be allowed to connect
-  },
-  'Tamanu Mobile': {
-    min: '1.24.46',
-    max: '1.24.55', // note that higher patch versions will be allowed to connect
-=======
     min: '1.25.0',
     max: '1.25.0', // note that higher patch versions will be allowed to connect
   },
@@ -29,7 +17,6 @@
   'Tamanu Mobile': {
     min: '1.25.54',
     max: '1.25.54', // note that higher patch versions will be allowed to connect
->>>>>>> 74bb2723
   },
   'fiji-vps': {
     min: null,
