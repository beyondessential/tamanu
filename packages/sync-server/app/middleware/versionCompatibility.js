import { buildVersionCompatibilityCheck } from 'shared/utils';
import { InvalidClientHeadersError } from 'shared/errors';

// only works via webpack, not direct nodejs
import pkgjson from '../../package.json';

export const SUPPORTED_CLIENT_VERSIONS = {
  'Tamanu LAN Server': {
<<<<<<< HEAD
    min: '1.26.0',
    max: '1.26.3', // note that higher patch versions will be allowed to connect
  },
  'Tamanu Desktop': {
    min: '1.26.0',
    max: '1.26.3', // note that higher patch versions will be allowed to connect
  },
  'Tamanu Mobile': {
    min: '1.26.0',
    max: '1.26.3', // note that higher patch versions will be allowed to connect
=======
    min: pkgjson.version,
    max: pkgjson.version, // note that higher patch versions will be allowed to connect
  },
  'Tamanu Desktop': {
    min: pkgjson.version,
    max: pkgjson.version, // note that higher patch versions will be allowed to connect
  },
  'Tamanu Mobile': {
    min: pkgjson.version,
    max: pkgjson.version, // note that higher patch versions will be allowed to connect
>>>>>>> 76d15929
  },
  'fiji-vps': {
    min: null,
    max: null,
  },
  'fiji-vrs': {
    min: null,
    max: null,
  },
  medici: {
    min: null,
    max: null,
  },
  mSupply: {
    min: null,
    max: null,
  },
  FHIR: {
    min: null,
    max: null,
  },
};

export const versionCompatibility = (req, res, next) => {
  const clientType = req.header('X-Tamanu-Client');

  if (!clientType) {
    // a thirdparty tool (or internal test suite) is using the API; ignore version checking
    next();
    return;
  }

  const clientTypes = Object.keys(SUPPORTED_CLIENT_VERSIONS);
  if (!clientTypes.includes(clientType)) {
    next(
      new InvalidClientHeadersError(
        `The only supported X-Tamanu-Client values are ${clientTypes.join(', ')}`,
      ),
    );
    return;
  }

  const clientInfo = SUPPORTED_CLIENT_VERSIONS[clientType];
  const { min, max } = clientInfo;

  const runCheck = buildVersionCompatibilityCheck(min, max);
  runCheck(req, res, next);
};<|MERGE_RESOLUTION|>--- conflicted
+++ resolved
@@ -6,18 +6,6 @@
 
 export const SUPPORTED_CLIENT_VERSIONS = {
   'Tamanu LAN Server': {
-<<<<<<< HEAD
-    min: '1.26.0',
-    max: '1.26.3', // note that higher patch versions will be allowed to connect
-  },
-  'Tamanu Desktop': {
-    min: '1.26.0',
-    max: '1.26.3', // note that higher patch versions will be allowed to connect
-  },
-  'Tamanu Mobile': {
-    min: '1.26.0',
-    max: '1.26.3', // note that higher patch versions will be allowed to connect
-=======
     min: pkgjson.version,
     max: pkgjson.version, // note that higher patch versions will be allowed to connect
   },
@@ -28,7 +16,6 @@
   'Tamanu Mobile': {
     min: pkgjson.version,
     max: pkgjson.version, // note that higher patch versions will be allowed to connect
->>>>>>> 76d15929
   },
   'fiji-vps': {
     min: null,
