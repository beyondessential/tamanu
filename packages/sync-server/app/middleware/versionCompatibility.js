--- conflicted
+++ resolved
@@ -6,21 +6,12 @@
 
 export const SUPPORTED_CLIENT_VERSIONS = {
   'Tamanu LAN Server': {
-<<<<<<< HEAD
-    min: '1.26.0',
-    max: '1.26.1', // note that higher patch versions will be allowed to connect
-  },
-  'Tamanu Desktop': {
-    min: '1.26.0',
-    max: '1.26.1', // note that higher patch versions will be allowed to connect
-=======
     min: pkgjson.version,
     max: pkgjson.version, // note that higher patch versions will be allowed to connect
   },
   'Tamanu Desktop': {
     min: pkgjson.version,
     max: pkgjson.version, // note that higher patch versions will be allowed to connect
->>>>>>> 71b194ec
   },
   'Tamanu Mobile': {
     min: pkgjson.version,
