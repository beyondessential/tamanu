--- conflicted
+++ resolved
@@ -7,21 +7,12 @@
 // not supported.
 export const SUPPORTED_CLIENT_VERSIONS = {
   'Tamanu LAN Server': {
-<<<<<<< HEAD
-    min: '1.23.1',
-    max: '1.23.1', // note that higher patch versions will be allowed to connect
-  },
-  'Tamanu Desktop': {
-    min: '1.23.1',
-    max: '1.23.1', // note that higher patch versions will be allowed to connect
-=======
     min: '1.24.0',
     max: '1.24.0', // note that higher patch versions will be allowed to connect
   },
   'Tamanu Desktop': {
     min: '1.24.0',
     max: '1.24.0', // note that higher patch versions will be allowed to connect
->>>>>>> 2e4b006e
   },
   'Tamanu Mobile': {
     min: '1.24.46',
