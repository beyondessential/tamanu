import { buildVersionCompatibilityCheck } from 'shared/utils';
import { InvalidClientHeadersError } from 'shared/errors';

// If a new version of the mobile app is being released in conjunction with an update to the sync
// server, set `min` for `Tamanu Mobile` to reflect that, and mobile users will be logged out until
// they have updated. Similarly with the LAN server, it won't be able to sync if its version is
// not supported.
export const SUPPORTED_CLIENT_VERSIONS = {
  'Tamanu LAN Server': {
    min: '1.25.0',
    max: '1.25.0', // note that higher patch versions will be allowed to connect
  },
  'Tamanu Desktop': {
    min: '1.25.0',
    max: '1.25.0', // note that higher patch versions will be allowed to connect
  },
  'Tamanu Mobile': {
<<<<<<< HEAD
    min: '1.24.46',
    max: '1.24.54', // note that higher patch versions will be allowed to connect
=======
    min: '1.25.54',
    max: '1.25.54', // note that higher patch versions will be allowed to connect
>>>>>>> 7b60951c
  },
  'fiji-vps': {
    min: null,
    max: null,
  },
  'fiji-vrs': {
    min: null,
    max: null,
  },
  medici: {
    min: null,
    max: null,
  },
  mSupply: {
    min: null,
    max: null,
  },
  FHIR: {
    min: null,
    max: null,
  },
};

export const versionCompatibility = (req, res, next) => {
  const clientType = req.header('X-Tamanu-Client');

  if (!clientType) {
    // a thirdparty tool (or internal test suite) is using the API; ignore version checking
    next();
    return;
  }

  const clientTypes = Object.keys(SUPPORTED_CLIENT_VERSIONS);
  if (!clientTypes.includes(clientType)) {
    next(
      new InvalidClientHeadersError(
        `The only supported X-Tamanu-Client values are ${clientTypes.join(', ')}`,
      ),
    );
    return;
  }

  const clientInfo = SUPPORTED_CLIENT_VERSIONS[clientType];
  const { min, max } = clientInfo;

  const runCheck = buildVersionCompatibilityCheck(min, max);
  runCheck(req, res, next);
};<|MERGE_RESOLUTION|>--- conflicted
+++ resolved
@@ -15,13 +15,8 @@
     max: '1.25.0', // note that higher patch versions will be allowed to connect
   },
   'Tamanu Mobile': {
-<<<<<<< HEAD
-    min: '1.24.46',
-    max: '1.24.54', // note that higher patch versions will be allowed to connect
-=======
     min: '1.25.54',
     max: '1.25.54', // note that higher patch versions will be allowed to connect
->>>>>>> 7b60951c
   },
   'fiji-vps': {
     min: null,
