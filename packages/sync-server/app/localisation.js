--- conflicted
+++ resolved
@@ -406,7 +406,6 @@
         enableCovidClearanceCertificate: yup.boolean().required(),
         editDisplayId: yup.boolean().required(),
         patientPlannedMove: yup.boolean().required(),
-<<<<<<< HEAD
         idleTimeout: yup
           .object()
           .shape({
@@ -416,9 +415,7 @@
             refreshInterval: yup.number().required(),
           })
           .required(),
-=======
         fhirNewZealandEthnicity: yup.boolean().required(),
->>>>>>> c8d32c55
       })
       .required()
       .noUnknown(),
