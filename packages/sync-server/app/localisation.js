import config from 'config';
import * as yup from 'yup';
import { defaultsDeep } from 'lodash';

import { log } from 'shared/services/logging';
import { IMAGING_TYPES } from 'shared/constants';

const fieldSchema = yup
  .object({
    shortLabel: yup.string().when('hidden', {
      is: false,
      then: yup.string().required(),
    }),
    longLabel: yup.string().when('hidden', {
      is: false,
      then: yup.string().required(),
    }),
    hidden: yup.boolean().required(),
    required: yup.boolean(),
    pattern: yup.string(),
  })
  .default({}) // necessary to stop yup throwing hard-to-debug errors
  .required()
  .noUnknown();

const unhideableFieldSchema = yup
  .object({
    shortLabel: yup.string().required(),
    longLabel: yup.string().required(),
    required: yup.boolean(),
    pattern: yup.string(),
  })
  .required()
  .noUnknown();

const UNHIDEABLE_FIELDS = [
  'markedForSync',
  'displayId',
  'firstName',
  'lastName',
  'dateOfBirth',
  'dateOfDeath',
  'age',
  'ageRange',
  'dateOfBirthFrom',
  'dateOfBirthTo',
  'dateOfBirthExact',
  'emergencyContactName',
  'emergencyContactNumber',
  'locationId',
  'locationGroupId',
  'diagnosis',
];

const HIDEABLE_FIELDS = [
  'countryName',
  'culturalName',
  'sex',
  'email',
  'villageName',
  'villageId',
  'bloodType',
  'title',
  'placeOfBirth',
  'countryOfBirthId',
  'maritalStatus',
  'primaryContactNumber',
  'secondaryContactNumber',
  'socialMedia',
  'settlementId',
  'streetVillage',
  'cityTown',
  'subdivisionId',
  'divisionId',
  'countryId',
  'medicalAreaId',
  'nursingZoneId',
  'nationalityId',
  'ethnicityId',
  'occupationId',
  'educationalLevel',
  'middleName',
  'birthCertificate',
  'drivingLicense',
  'passport',
  'religionId',
  'patientBillingTypeId',
  'motherId',
  'fatherId',
  'birthWeight',
  'birthLength',
  'birthDeliveryType',
  'gestationalAgeEstimate',
  'apgarScoreOneMinute',
  'apgarScoreFiveMinutes',
  'apgarScoreTenMinutes',
  'timeOfBirth',
  'attendantAtBirth',
  'nameOfAttendantAtBirth',
  'birthFacilityId',
  'birthType',
  'registeredBirthPlace',
  'referralSourceId',
  'arrivalModeId',
  'prescriber',
  'prescriberId',
  'facility',
  'dischargeDisposition',
];

const templatesSchema = yup
  .object({
    plannedMoveTimeoutHours: yup.number().required(),

    letterhead: yup
      .object({
        title: yup.string(),
        subTitle: yup.string(),
      })
      .default({})
      .required()
      .noUnknown(),

    signerRenewalEmail: yup
      .object()
      .shape({
        subject: yup
          .string()
          .trim()
          .min(1)
          .required(),
        body: yup
          .string()
          .trim()
          .min(1)
          .required(),
      })
      .required()
      .noUnknown(),

    vaccineCertificateEmail: yup
      .object()
      .shape({
        subject: yup
          .string()
          .trim()
          .min(1)
          .required(),
        body: yup
          .string()
          .trim()
          .min(1)
          .required(),
      })
      .required()
      .noUnknown(),

    covidVaccineCertificateEmail: yup
      .object()
      .shape({
        subject: yup
          .string()
          .trim()
          .min(1)
          .required(),
        body: yup
          .string()
          .trim()
          .min(1)
          .required(),
      })
      .required()
      .noUnknown(),

    covidTestCertificateEmail: yup
      .object()
      .shape({
        subject: yup
          .string()
          .trim()
          .min(1)
          .required(),
        body: yup
          .string()
          .trim()
          .min(1)
          .required(),
      })
      .required()
      .noUnknown(),

    covidClearanceCertificateEmail: yup
      .object()
      .shape({
        subject: yup
          .string()
          .trim()
          .min(1)
          .required(),
        body: yup
          .string()
          .trim()
          .min(1)
          .required(),
      })
      .required()
      .noUnknown(),

    vaccineCertificate: yup
      .object({
        emailAddress: yup.string().trim(),
        contactNumber: yup.string().trim(),
        healthFacility: yup
          .string()
          .trim()
          .min(1)
          .required(),
      })
      .required()
      .noUnknown(),

    covidTestCertificate: yup
      .object({
        laboratoryName: yup
          .string()
          .trim()
          .required(),
        clearanceCertRemark: yup
          .string()
          .trim()
          .required(),
      })
      .required()
      .noUnknown(),
  })
  .required()
  .noUnknown();

const fieldsSchema = yup
  .object({
    ...UNHIDEABLE_FIELDS.reduce(
      (fields, field) => ({
        ...fields,
        [field]: unhideableFieldSchema,
      }),
      {},
    ),
    ...HIDEABLE_FIELDS.reduce(
      (fields, field) => ({
        ...fields,
        [field]: fieldSchema,
      }),
      {},
    ),
  })
  .required()
  .noUnknown();

const imagingTypeSchema = yup
  .object({
    label: yup.string().required(),
  })
  .noUnknown();

const imagingTypesSchema = yup
  .object({
    ...Object.values(IMAGING_TYPES).reduce(
      (fields, field) => ({
        ...fields,
        [field]: imagingTypeSchema,
      }),
      {},
    ),
  })
  .required();

const validCssAbsoluteLength = yup
  .string()
  .required()
  // eslint-disable-next-line no-template-curly-in-string
  .test('is-valid-css-absolute-length', '${path} is not a valid CSS absolute length', value => {
    if (value === '0') {
      return true;
    }

    // Make sure unit is a valid CSS absolute unit
    const unitCharLength = value.slice(-1) === 'Q' ? 1 : 2;
    const unit = value.slice(-unitCharLength);
    if (['cm', 'mm', 'Q', 'in', 'pc', 'pt', 'px'].includes(unit) === false) {
      return false;
    }

    // Make sure the rest of the string is actually a valid CSS number
    // only integers or floats with no extra characters.
    const numberString = value.slice(0, -unitCharLength);
    return /(^\d+$)|(^\d+\.\d+$)/.test(numberString);
  });

const printMeasuresSchema = yup
  .object({
    labRequestPrintLabel: yup.object({
      width: yup
        .number()
        .required()
        .positive(),
    }),
    stickerLabelPage: yup.object({
      pageWidth: validCssAbsoluteLength,
      pageHeight: validCssAbsoluteLength,
      pageMarginTop: validCssAbsoluteLength,
      pageMarginLeft: validCssAbsoluteLength,
      columnTotal: yup.number().required(),
      columnWidth: validCssAbsoluteLength,
      columnGap: validCssAbsoluteLength,
      rowTotal: yup.number().required(),
      rowHeight: validCssAbsoluteLength,
      rowGap: validCssAbsoluteLength,
    }),
  })
  .required()
  .noUnknown();

const rootLocalisationSchema = yup
  .object({
    units: yup.object({
      temperature: yup.string().oneOf(['celsius', 'fahrenheit']),
    }),
    country: {
      name: yup
        .string()
        .min(1)
        .required(),
      'alpha-2': yup
        .string()
        .uppercase()
        .length(2)
        .required(),
      'alpha-3': yup
        .string()
        .uppercase()
        .length(3)
        .required(),
    },
    fields: fieldsSchema,
    templates: templatesSchema,
    timeZone: yup.string().nullable(),
    imagingTypes: imagingTypesSchema,
    imagingPriorities: yup.array(
      yup.object({
        value: yup.string().required(),
        label: yup.string().required(),
      }),
    ),
    imagingCancellationReasons: yup
      .array(
        yup.object({
          value: yup
            .string()
            .required()
            .max(31),
          label: yup.string().required(),
        }),
      )
      .test({
        name: 'imagingCancellationReasons',
        test(conf, ctx) {
          const values = conf.map(x => x.value);
          if (!values.includes('duplicate')) {
            return ctx.createError({
              message: 'imagingCancellationReasons must include an option with value = duplicate',
            });
          }
          if (!values.includes('entered-in-error')) {
            return ctx.createError({
              message:
                'imagingCancellationReasons must include an option with value = entered-in-error',
            });
          }
          return true;
        },
      }),
    labsCancellationReasons: yup
      .array(
        yup.object({
          value: yup
            .string()
            .required()
            .max(31),
          label: yup.string().required(),
        }),
      )
      .test({
        name: 'labsCancellationReasons',
        test(conf, ctx) {
          const values = conf.map(x => x.value);
          if (!values.includes('duplicate')) {
            return ctx.createError({
              message: 'labsCancellationReasons must include an option with value = duplicate',
            });
          }
          if (!values.includes('entered-in-error')) {
            return ctx.createError({
              message:
                'labsCancellationReasons must include an option with value = entered-in-error',
            });
          }
          return true;
        },
      }),
    triageCategories: yup
      .array(
        yup.object({
          level: yup.number().required(),
          label: yup.string().required(),
          color: yup.string().required(),
        }),
      )
      .min(3)
      .max(5),
    previewUvciFormat: yup
      .string()
      .required()
      .oneOf(['tamanu', 'eudcc', 'icao']),
    features: yup
      .object({
        editPatientDetailsOnMobile: yup.boolean().required(),
        quickPatientGenerator: yup.boolean().required(),
        enableInvoicing: yup.boolean().required(),
        hideOtherSex: yup.boolean().required(),
        registerNewPatient: yup.boolean().required(),
        enablePatientDeaths: yup.boolean().required(),
        mergePopulatedPADRecords: yup.boolean().required(),
        enableNoteBackdating: yup.boolean().required(),
        enableCovidClearanceCertificate: yup.boolean().required(),
        editDisplayId: yup.boolean().required(),
        patientPlannedMove: yup.boolean().required(),
        idleTimeout: yup
          .object()
          .shape({
            enabled: yup.boolean().required(),
            timeoutDuration: yup.number().required(),
            warningPromptDuration: yup.number().required(),
            refreshInterval: yup.number().required(),
          })
          .required(),
        fhirNewZealandEthnicity: yup.boolean().required(),
        onlyAllowLabPanels: yup.boolean().required(),
        displayProcedureCodesInDischargeSummary: yup.boolean().required(),
        displayIcd10CodesInDischargeSummary: yup.boolean().required(),
<<<<<<< HEAD
        tableAutorefresh: yup.object().shape({
          enabled: yup.boolean().required(),
          interval: yup.number().required(),
        }),
=======
        mandatoryVitalEditReason: yup.boolean().required(),
        enableVitalEdit: yup.boolean().required(),
>>>>>>> f841a308
      })
      .required()
      .noUnknown(),
    printMeasures: printMeasuresSchema,
    disabledReports: yup.array(yup.string().required()).defined(),
    vitalEditReasons: yup.array(
      yup.object({
        value: yup.string().required(),
        label: yup.string().required(),
      }),
    ),
  })
  .required()
  .noUnknown();

// TODO: once localisation is persisted in the db, dynamically reload this
const unvalidatedLocalisation = defaultsDeep(config.localisation.data);
const localisationPromise = rootLocalisationSchema
  .validate(unvalidatedLocalisation, { strict: true, abortEarly: false })
  .then(l => {
    log.info('Localisation validated successfully.');
    return l;
  })
  .catch(e => {
    const errors = e.inner.map(inner => `\n  - ${inner.message}`);
    log.error(
      `Error(s) validating localisation (check localisation.data in your config):${errors}`,
    );
    if (!config.localisation.allowInvalid) {
      process.exit(1);
    }
  });

// this is asynchronous to help with a later move to more complicated localisation logic
export const getLocalisation = async () => {
  if (config.localisation.allowInvalid) {
    return unvalidatedLocalisation;
  }
  const localisation = await localisationPromise;
  return localisation;
};<|MERGE_RESOLUTION|>--- conflicted
+++ resolved
@@ -447,15 +447,12 @@
         onlyAllowLabPanels: yup.boolean().required(),
         displayProcedureCodesInDischargeSummary: yup.boolean().required(),
         displayIcd10CodesInDischargeSummary: yup.boolean().required(),
-<<<<<<< HEAD
         tableAutorefresh: yup.object().shape({
           enabled: yup.boolean().required(),
           interval: yup.number().required(),
         }),
-=======
         mandatoryVitalEditReason: yup.boolean().required(),
         enableVitalEdit: yup.boolean().required(),
->>>>>>> f841a308
       })
       .required()
       .noUnknown(),
