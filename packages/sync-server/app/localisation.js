import config from 'config';
import * as yup from 'yup';
import { defaultsDeep } from 'lodash';

import { log } from 'shared/services/logging';
import { IMAGING_TYPES } from 'shared/constants';

const fieldSchema = yup
  .object({
    shortLabel: yup.string().when('hidden', {
      is: false,
      then: yup.string().required(),
    }),
    longLabel: yup.string().when('hidden', {
      is: false,
      then: yup.string().required(),
    }),
    hidden: yup.boolean().required(),
    required: yup.boolean(),
    pattern: yup.string(),
  })
  .default({}) // necessary to stop yup throwing hard-to-debug errors
  .required()
  .noUnknown();

const unhideableFieldSchema = yup
  .object({
    shortLabel: yup.string().required(),
    longLabel: yup.string().required(),
    required: yup.boolean(),
    pattern: yup.string(),
  })
  .required()
  .noUnknown();

const UNHIDEABLE_FIELDS = [
  'markedForSync',
  'displayId',
  'firstName',
  'lastName',
  'dateOfBirth',
  'dateOfDeath',
  'age',
  'ageRange',
  'dateOfBirthFrom',
  'dateOfBirthTo',
  'dateOfBirthExact',
  'emergencyContactName',
  'emergencyContactNumber',
  'locationId',
  'locationGroupId',
<<<<<<< HEAD
  'clinician',
=======
  'diagnosis',
>>>>>>> e121e4e0
];

const HIDEABLE_FIELDS = [
  'countryName',
  'culturalName',
  'sex',
  'email',
  'villageName',
  'villageId',
  'bloodType',
  'title',
  'placeOfBirth',
  'countryOfBirthId',
  'maritalStatus',
  'primaryContactNumber',
  'secondaryContactNumber',
  'socialMedia',
  'settlementId',
  'streetVillage',
  'cityTown',
  'subdivisionId',
  'divisionId',
  'countryId',
  'medicalAreaId',
  'nursingZoneId',
  'nationalityId',
  'ethnicityId',
  'occupationId',
  'educationalLevel',
  'middleName',
  'birthCertificate',
  'drivingLicense',
  'passport',
  'religionId',
  'patientBillingTypeId',
  'motherId',
  'fatherId',
  'birthWeight',
  'birthLength',
  'birthDeliveryType',
  'gestationalAgeEstimate',
  'apgarScoreOneMinute',
  'apgarScoreFiveMinutes',
  'apgarScoreTenMinutes',
  'timeOfBirth',
  'attendantAtBirth',
  'nameOfAttendantAtBirth',
  'birthFacilityId',
  'birthType',
  'registeredBirthPlace',
  'referralSourceId',
  'arrivalModeId',
  'prescriber',
  'prescriberId',
  'facility',
  'dischargeDisposition',
];

const ageDurationSchema = yup
  .object({
    years: yup.number(),
    months: yup.number(),
    days: yup.number(),
  })
  .noUnknown();

const templatesSchema = yup
  .object({
    plannedMoveTimeoutHours: yup.number().required(),

    letterhead: yup
      .object({
        title: yup.string(),
        subTitle: yup.string(),
      })
      .default({})
      .required()
      .noUnknown(),

    signerRenewalEmail: yup
      .object()
      .shape({
        subject: yup
          .string()
          .trim()
          .min(1)
          .required(),
        body: yup
          .string()
          .trim()
          .min(1)
          .required(),
      })
      .required()
      .noUnknown(),

    vaccineCertificateEmail: yup
      .object()
      .shape({
        subject: yup
          .string()
          .trim()
          .min(1)
          .required(),
        body: yup
          .string()
          .trim()
          .min(1)
          .required(),
      })
      .required()
      .noUnknown(),

    covidVaccineCertificateEmail: yup
      .object()
      .shape({
        subject: yup
          .string()
          .trim()
          .min(1)
          .required(),
        body: yup
          .string()
          .trim()
          .min(1)
          .required(),
      })
      .required()
      .noUnknown(),

    covidTestCertificateEmail: yup
      .object()
      .shape({
        subject: yup
          .string()
          .trim()
          .min(1)
          .required(),
        body: yup
          .string()
          .trim()
          .min(1)
          .required(),
      })
      .required()
      .noUnknown(),

    covidClearanceCertificateEmail: yup
      .object()
      .shape({
        subject: yup
          .string()
          .trim()
          .min(1)
          .required(),
        body: yup
          .string()
          .trim()
          .min(1)
          .required(),
      })
      .required()
      .noUnknown(),

    vaccineCertificate: yup
      .object({
        emailAddress: yup.string().trim(),
        contactNumber: yup.string().trim(),
        healthFacility: yup
          .string()
          .trim()
          .min(1)
          .required(),
      })
      .required()
      .noUnknown(),

    covidTestCertificate: yup
      .object({
        laboratoryName: yup
          .string()
          .trim()
          .required(),
        clearanceCertRemark: yup
          .string()
          .trim()
          .required(),
      })
      .required()
      .noUnknown(),
  })
  .required()
  .noUnknown();

const fieldsSchema = yup
  .object({
    ...UNHIDEABLE_FIELDS.reduce(
      (fields, field) => ({
        ...fields,
        [field]: unhideableFieldSchema,
      }),
      {},
    ),
    ...HIDEABLE_FIELDS.reduce(
      (fields, field) => ({
        ...fields,
        [field]: fieldSchema,
      }),
      {},
    ),
  })
  .required()
  .noUnknown();

const imagingTypeSchema = yup
  .object({
    label: yup.string().required(),
  })
  .noUnknown();

const imagingTypesSchema = yup
  .object({
    ...Object.values(IMAGING_TYPES).reduce(
      (fields, field) => ({
        ...fields,
        [field]: imagingTypeSchema,
      }),
      {},
    ),
  })
  .required();

const validCssAbsoluteLength = yup
  .string()
  .required()
  // eslint-disable-next-line no-template-curly-in-string
  .test('is-valid-css-absolute-length', '${path} is not a valid CSS absolute length', value => {
    if (value === '0') {
      return true;
    }

    // Make sure unit is a valid CSS absolute unit
    const unitCharLength = value.slice(-1) === 'Q' ? 1 : 2;
    const unit = value.slice(-unitCharLength);
    if (['cm', 'mm', 'Q', 'in', 'pc', 'pt', 'px'].includes(unit) === false) {
      return false;
    }

    // Make sure the rest of the string is actually a valid CSS number
    // only integers or floats with no extra characters.
    const numberString = value.slice(0, -unitCharLength);
    return /(^\d+$)|(^\d+\.\d+$)/.test(numberString);
  });

const printMeasuresSchema = yup
  .object({
    labRequestPrintLabel: yup.object({
      width: yup
        .number()
        .required()
        .positive(),
    }),
    stickerLabelPage: yup.object({
      pageWidth: validCssAbsoluteLength,
      pageHeight: validCssAbsoluteLength,
      pageMarginTop: validCssAbsoluteLength,
      pageMarginLeft: validCssAbsoluteLength,
      columnTotal: yup.number().required(),
      columnWidth: validCssAbsoluteLength,
      columnGap: validCssAbsoluteLength,
      rowTotal: yup.number().required(),
      rowHeight: validCssAbsoluteLength,
      rowGap: validCssAbsoluteLength,
    }),
  })
  .required()
  .noUnknown();

const rootLocalisationSchema = yup
  .object({
    units: yup.object({
      temperature: yup.string().oneOf(['celsius', 'fahrenheit']),
    }),
    country: {
      name: yup
        .string()
        .min(1)
        .required(),
      'alpha-2': yup
        .string()
        .uppercase()
        .length(2)
        .required(),
      'alpha-3': yup
        .string()
        .uppercase()
        .length(3)
        .required(),
    },
    fields: fieldsSchema,
    templates: templatesSchema,
    timeZone: yup.string().nullable(),
    imagingTypes: imagingTypesSchema,
    imagingPriorities: yup.array(
      yup.object({
        value: yup.string().required(),
        label: yup.string().required(),
      }),
    ),
    imagingCancellationReasons: yup
      .array(
        yup.object({
          value: yup
            .string()
            .required()
            .max(31),
          label: yup.string().required(),
        }),
      )
      .test({
        name: 'imagingCancellationReasons',
        test(conf, ctx) {
          const values = conf.map(x => x.value);
          if (!values.includes('duplicate')) {
            return ctx.createError({
              message: 'imagingCancellationReasons must include an option with value = duplicate',
            });
          }
          if (!values.includes('entered-in-error')) {
            return ctx.createError({
              message:
                'imagingCancellationReasons must include an option with value = entered-in-error',
            });
          }
          return true;
        },
      }),
    labsCancellationReasons: yup
      .array(
        yup.object({
          value: yup
            .string()
            .required()
            .max(31),
          label: yup.string().required(),
        }),
      )
      .test({
        name: 'labsCancellationReasons',
        test(conf, ctx) {
          const values = conf.map(x => x.value);
          if (!values.includes('duplicate')) {
            return ctx.createError({
              message: 'labsCancellationReasons must include an option with value = duplicate',
            });
          }
          if (!values.includes('entered-in-error')) {
            return ctx.createError({
              message:
                'labsCancellationReasons must include an option with value = entered-in-error',
            });
          }
          return true;
        },
      }),
    triageCategories: yup
      .array(
        yup.object({
          level: yup.number().required(),
          label: yup.string().required(),
          color: yup.string().required(),
        }),
      )
      .min(3)
      .max(5),
    previewUvciFormat: yup
      .string()
      .required()
      .oneOf(['tamanu', 'eudcc', 'icao']),
    features: yup
      .object({
        editPatientDetailsOnMobile: yup.boolean().required(),
        quickPatientGenerator: yup.boolean().required(),
        enableInvoicing: yup.boolean().required(),
        hideOtherSex: yup.boolean().required(),
        registerNewPatient: yup.boolean().required(),
        enablePatientDeaths: yup.boolean().required(),
        mergePopulatedPADRecords: yup.boolean().required(),
        enableNoteBackdating: yup.boolean().required(),
        enableCovidClearanceCertificate: yup.boolean().required(),
        editDisplayId: yup.boolean().required(),
        patientPlannedMove: yup.boolean().required(),
        idleTimeout: yup
          .object()
          .shape({
            enabled: yup.boolean().required(),
            timeoutDuration: yup.number().required(),
            warningPromptDuration: yup.number().required(),
            refreshInterval: yup.number().required(),
          })
          .required(),
        fhirNewZealandEthnicity: yup.boolean().required(),
        onlyAllowLabPanels: yup.boolean().required(),
        displayProcedureCodesInDischargeSummary: yup.boolean().required(),
        displayIcd10CodesInDischargeSummary: yup.boolean().required(),
        mandatoryVitalEditReason: yup.boolean().required(),
        enableVitalEdit: yup.boolean().required(),
      })
      .required()
      .noUnknown(),
    printMeasures: printMeasuresSchema,
    disabledReports: yup.array(yup.string().required()).defined(),
    ageDisplayFormat: yup
      .array(
        yup.object({
          as: yup.string().required(),
          range: yup
            .object({
              min: yup.object({
                duration: ageDurationSchema,
                exclusive: yup.boolean(),
              }),
              max: yup.object({
                duration: ageDurationSchema,
                exclusive: yup.boolean(),
              }),
            })
            .required()
            .test({
              name: 'ageDisplayFormat',
              test(range, ctx) {
                if (!range.min && !range.max) {
                  return ctx.createError({
                    message: `range in ageDisplayFormat must include either min or max, or both, got ${JSON.stringify(
                      range,
                    )}`,
                  });
                }

                return true;
              },
            }),
        }),
      )
      .required(),
    vitalEditReasons: yup.array(
      yup.object({
        value: yup.string().required(),
        label: yup.string().required(),
      }),
    ),
  })
  .required()
  .noUnknown();

// TODO: once localisation is persisted in the db, dynamically reload this
const unvalidatedLocalisation = defaultsDeep(config.localisation.data);
const localisationPromise = rootLocalisationSchema
  .validate(unvalidatedLocalisation, { strict: true, abortEarly: false })
  .then(l => {
    log.info('Localisation validated successfully.');
    return l;
  })
  .catch(e => {
    const errors = e.inner.map(inner => `\n  - ${inner.message}`);
    log.error(
      `Error(s) validating localisation (check localisation.data in your config):${errors}`,
    );
    if (!config.localisation.allowInvalid) {
      process.exit(1);
    }
  });

// this is asynchronous to help with a later move to more complicated localisation logic
export const getLocalisation = async () => {
  if (config.localisation.allowInvalid) {
    return unvalidatedLocalisation;
  }
  const localisation = await localisationPromise;
  return localisation;
};<|MERGE_RESOLUTION|>--- conflicted
+++ resolved
@@ -49,11 +49,8 @@
   'emergencyContactNumber',
   'locationId',
   'locationGroupId',
-<<<<<<< HEAD
   'clinician',
-=======
   'diagnosis',
->>>>>>> e121e4e0
 ];
 
 const HIDEABLE_FIELDS = [
