--- conflicted
+++ resolved
@@ -32,13 +32,10 @@
   'firstName',
   'lastName',
   'dateOfBirth',
-<<<<<<< HEAD
   'age',
   'ageRange',
-=======
   'dateOfBirthFrom',
   'dateOfBirthTo',
->>>>>>> ad121dc3
 ];
 
 const HIDEABLE_FIELDS = [
