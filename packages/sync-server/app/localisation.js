--- conflicted
+++ resolved
@@ -93,11 +93,8 @@
   'birthFacilityId',
   'birthType',
   'registeredBirthPlace',
-<<<<<<< HEAD
+  'referralSourceId',
   'arrivalModeId',
-=======
-  'referralSourceId',
->>>>>>> 8880e04a
 ];
 
 const templatesSchema = yup
