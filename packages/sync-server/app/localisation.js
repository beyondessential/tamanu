import config from 'config';
import * as yup from 'yup';
import { defaultsDeep } from 'lodash';

import { log } from 'shared/services/logging';
import { IMAGING_TYPES } from 'shared/constants';

const fieldSchema = yup
  .object({
    shortLabel: yup.string().when('hidden', {
      is: false,
      then: yup.string().required(),
    }),
    longLabel: yup.string().when('hidden', {
      is: false,
      then: yup.string().required(),
    }),
    hidden: yup.boolean().required(),
    required: yup.boolean(),
    pattern: yup.string(),
  })
  .default({}) // necessary to stop yup throwing hard-to-debug errors
  .required()
  .noUnknown();

const unhideableFieldSchema = yup
  .object({
    shortLabel: yup.string().required(),
    longLabel: yup.string().required(),
    required: yup.boolean(),
    pattern: yup.string(),
  })
  .required()
  .noUnknown();

const UNHIDEABLE_FIELDS = [
  'markedForSync',
  'displayId',
  'firstName',
  'lastName',
  'dateOfBirth',
  'dateOfDeath',
  'age',
  'ageRange',
  'dateOfBirthFrom',
  'dateOfBirthTo',
  'dateOfBirthExact',
  'emergencyContactName',
  'emergencyContactNumber',
  'locationId',
  'locationGroupId',
  'diagnosis',
];

const HIDEABLE_FIELDS = [
  'countryName',
  'culturalName',
  'sex',
  'email',
  'villageName',
  'villageId',
  'bloodType',
  'title',
  'placeOfBirth',
  'countryOfBirthId',
  'maritalStatus',
  'primaryContactNumber',
  'secondaryContactNumber',
  'socialMedia',
  'settlementId',
  'streetVillage',
  'cityTown',
  'subdivisionId',
  'divisionId',
  'countryId',
  'medicalAreaId',
  'nursingZoneId',
  'nationalityId',
  'ethnicityId',
  'occupationId',
  'educationalLevel',
  'middleName',
  'birthCertificate',
  'drivingLicense',
  'passport',
  'religionId',
  'patientBillingTypeId',
  'motherId',
  'fatherId',
  'birthWeight',
  'birthLength',
  'birthDeliveryType',
  'gestationalAgeEstimate',
  'apgarScoreOneMinute',
  'apgarScoreFiveMinutes',
  'apgarScoreTenMinutes',
  'timeOfBirth',
  'attendantAtBirth',
  'nameOfAttendantAtBirth',
  'birthFacilityId',
  'birthType',
  'registeredBirthPlace',
  'referralSourceId',
  'arrivalModeId',
  'prescriber',
  'prescriberId',
  'facility',
  'dischargeDisposition',
];

const ageDurationSchema = yup
  .object({
    years: yup.number(),
    months: yup.number(),
    days: yup.number(),
  })
  .noUnknown();

const templatesSchema = yup
  .object({
    plannedMoveTimeoutHours: yup.number().required(),

    letterhead: yup
      .object({
        title: yup.string(),
        subTitle: yup.string(),
      })
      .default({})
      .required()
      .noUnknown(),

    signerRenewalEmail: yup
      .object()
      .shape({
        subject: yup
          .string()
          .trim()
          .min(1)
          .required(),
        body: yup
          .string()
          .trim()
          .min(1)
          .required(),
      })
      .required()
      .noUnknown(),

    vaccineCertificateEmail: yup
      .object()
      .shape({
        subject: yup
          .string()
          .trim()
          .min(1)
          .required(),
        body: yup
          .string()
          .trim()
          .min(1)
          .required(),
      })
      .required()
      .noUnknown(),

    covidVaccineCertificateEmail: yup
      .object()
      .shape({
        subject: yup
          .string()
          .trim()
          .min(1)
          .required(),
        body: yup
          .string()
          .trim()
          .min(1)
          .required(),
      })
      .required()
      .noUnknown(),

    covidTestCertificateEmail: yup
      .object()
      .shape({
        subject: yup
          .string()
          .trim()
          .min(1)
          .required(),
        body: yup
          .string()
          .trim()
          .min(1)
          .required(),
      })
      .required()
      .noUnknown(),

    covidClearanceCertificateEmail: yup
      .object()
      .shape({
        subject: yup
          .string()
          .trim()
          .min(1)
          .required(),
        body: yup
          .string()
          .trim()
          .min(1)
          .required(),
      })
      .required()
      .noUnknown(),

    vaccineCertificate: yup
      .object({
        emailAddress: yup.string().trim(),
        contactNumber: yup.string().trim(),
        healthFacility: yup
          .string()
          .trim()
          .min(1)
          .required(),
      })
      .required()
      .noUnknown(),

    covidTestCertificate: yup
      .object({
        laboratoryName: yup
          .string()
          .trim()
          .required(),
        clearanceCertRemark: yup
          .string()
          .trim()
          .required(),
      })
      .required()
      .noUnknown(),
  })
  .required()
  .noUnknown();

const fieldsSchema = yup
  .object({
    ...UNHIDEABLE_FIELDS.reduce(
      (fields, field) => ({
        ...fields,
        [field]: unhideableFieldSchema,
      }),
      {},
    ),
    ...HIDEABLE_FIELDS.reduce(
      (fields, field) => ({
        ...fields,
        [field]: fieldSchema,
      }),
      {},
    ),
  })
  .required()
  .noUnknown();

const imagingTypeSchema = yup
  .object({
    label: yup.string().required(),
  })
  .noUnknown();

const imagingTypesSchema = yup
  .object({
    ...Object.values(IMAGING_TYPES).reduce(
      (fields, field) => ({
        ...fields,
        [field]: imagingTypeSchema,
      }),
      {},
    ),
  })
  .required();

const validCssAbsoluteLength = yup
  .string()
  .required()
  // eslint-disable-next-line no-template-curly-in-string
  .test('is-valid-css-absolute-length', '${path} is not a valid CSS absolute length', value => {
    if (value === '0') {
      return true;
    }

    // Make sure unit is a valid CSS absolute unit
    const unitCharLength = value.slice(-1) === 'Q' ? 1 : 2;
    const unit = value.slice(-unitCharLength);
    if (['cm', 'mm', 'Q', 'in', 'pc', 'pt', 'px'].includes(unit) === false) {
      return false;
    }

    // Make sure the rest of the string is actually a valid CSS number
    // only integers or floats with no extra characters.
    const numberString = value.slice(0, -unitCharLength);
    return /(^\d+$)|(^\d+\.\d+$)/.test(numberString);
  });

const printMeasuresSchema = yup
  .object({
    labRequestPrintLabel: yup.object({
      width: yup
        .number()
        .required()
        .positive(),
    }),
    stickerLabelPage: yup.object({
      pageWidth: validCssAbsoluteLength,
      pageHeight: validCssAbsoluteLength,
      pageMarginTop: validCssAbsoluteLength,
      pageMarginLeft: validCssAbsoluteLength,
      columnTotal: yup.number().required(),
      columnWidth: validCssAbsoluteLength,
      columnGap: validCssAbsoluteLength,
      rowTotal: yup.number().required(),
      rowHeight: validCssAbsoluteLength,
      rowGap: validCssAbsoluteLength,
    }),
  })
  .required()
  .noUnknown();

const rootLocalisationSchema = yup
  .object({
    units: yup.object({
      temperature: yup.string().oneOf(['celsius', 'fahrenheit']),
    }),
    country: {
      name: yup
        .string()
        .min(1)
        .required(),
      'alpha-2': yup
        .string()
        .uppercase()
        .length(2)
        .required(),
      'alpha-3': yup
        .string()
        .uppercase()
        .length(3)
        .required(),
    },
    fields: fieldsSchema,
    templates: templatesSchema,
    timeZone: yup.string().nullable(),
    imagingTypes: imagingTypesSchema,
    imagingPriorities: yup.array(
      yup.object({
        value: yup.string().required(),
        label: yup.string().required(),
      }),
    ),
    imagingCancellationReasons: yup
      .array(
        yup.object({
          value: yup
            .string()
            .required()
            .max(31),
          label: yup.string().required(),
        }),
      )
      .test({
        name: 'imagingCancellationReasons',
        test(conf, ctx) {
          const values = conf.map(x => x.value);
          if (!values.includes('duplicate')) {
            return ctx.createError({
              message: 'imagingCancellationReasons must include an option with value = duplicate',
            });
          }
          if (!values.includes('entered-in-error')) {
            return ctx.createError({
              message:
                'imagingCancellationReasons must include an option with value = entered-in-error',
            });
          }
          return true;
        },
      }),
    labsCancellationReasons: yup
      .array(
        yup.object({
          value: yup
            .string()
            .required()
            .max(31),
          label: yup.string().required(),
        }),
      )
      .test({
        name: 'labsCancellationReasons',
        test(conf, ctx) {
          const values = conf.map(x => x.value);
          if (!values.includes('duplicate')) {
            return ctx.createError({
              message: 'labsCancellationReasons must include an option with value = duplicate',
            });
          }
          if (!values.includes('entered-in-error')) {
            return ctx.createError({
              message:
                'labsCancellationReasons must include an option with value = entered-in-error',
            });
          }
          return true;
        },
      }),
    triageCategories: yup
      .array(
        yup.object({
          level: yup.number().required(),
          label: yup.string().required(),
          color: yup.string().required(),
        }),
      )
      .min(3)
      .max(5),
    previewUvciFormat: yup
      .string()
      .required()
      .oneOf(['tamanu', 'eudcc', 'icao']),
    features: yup
      .object({
        editPatientDetailsOnMobile: yup.boolean().required(),
        quickPatientGenerator: yup.boolean().required(),
        enableInvoicing: yup.boolean().required(),
        hideOtherSex: yup.boolean().required(),
        registerNewPatient: yup.boolean().required(),
        enablePatientDeaths: yup.boolean().required(),
        mergePopulatedPADRecords: yup.boolean().required(),
        enableNoteBackdating: yup.boolean().required(),
        enableCovidClearanceCertificate: yup.boolean().required(),
        editDisplayId: yup.boolean().required(),
        patientPlannedMove: yup.boolean().required(),
        idleTimeout: yup
          .object()
          .shape({
            enabled: yup.boolean().required(),
            timeoutDuration: yup.number().required(),
            warningPromptDuration: yup.number().required(),
            refreshInterval: yup.number().required(),
          })
          .required(),
        fhirNewZealandEthnicity: yup.boolean().required(),
        onlyAllowLabPanels: yup.boolean().required(),
        displayProcedureCodesInDischargeSummary: yup.boolean().required(),
        displayIcd10CodesInDischargeSummary: yup.boolean().required(),
        mandatoryVitalEditReason: yup.boolean().required(),
        enableVitalEdit: yup.boolean().required(),
      })
      .required()
      .noUnknown(),
    printMeasures: printMeasuresSchema,
    disabledReports: yup.array(yup.string().required()).defined(),
<<<<<<< HEAD
    ageDisplayFormat: yup
      .array(
        yup.object({
          as: yup.string().required(),
          range: yup
            .object({
              min: yup.object({
                duration: ageDurationSchema,
                exclusive: yup.boolean(),
              }),
              max: yup.object({
                duration: ageDurationSchema,
                exclusive: yup.boolean(),
              }),
            })
            .required()
            .test({
              name: 'ageDisplayFormat',
              test(range, ctx) {
                if (!range.min && !range.max) {
                  return ctx.createError({
                    message: `range in ageDisplayFormat must include either min or max, or both, got ${JSON.stringify(
                      range,
                    )}`,
                  });
                }

                return true;
              },
            }),
        }),
      )
      .required(),
=======
    vitalEditReasons: yup.array(
      yup.object({
        value: yup.string().required(),
        label: yup.string().required(),
      }),
    ),
>>>>>>> 8d8a3130
  })
  .required()
  .noUnknown();

// TODO: once localisation is persisted in the db, dynamically reload this
const unvalidatedLocalisation = defaultsDeep(config.localisation.data);
const localisationPromise = rootLocalisationSchema
  .validate(unvalidatedLocalisation, { strict: true, abortEarly: false })
  .then(l => {
    log.info('Localisation validated successfully.');
    return l;
  })
  .catch(e => {
    const errors = e.inner.map(inner => `\n  - ${inner.message}`);
    log.error(
      `Error(s) validating localisation (check localisation.data in your config):${errors}`,
    );
    if (!config.localisation.allowInvalid) {
      process.exit(1);
    }
  });

// this is asynchronous to help with a later move to more complicated localisation logic
export const getLocalisation = async () => {
  if (config.localisation.allowInvalid) {
    return unvalidatedLocalisation;
  }
  const localisation = await localisationPromise;
  return localisation;
};<|MERGE_RESOLUTION|>--- conflicted
+++ resolved
@@ -462,7 +462,6 @@
       .noUnknown(),
     printMeasures: printMeasuresSchema,
     disabledReports: yup.array(yup.string().required()).defined(),
-<<<<<<< HEAD
     ageDisplayFormat: yup
       .array(
         yup.object({
@@ -496,14 +495,12 @@
         }),
       )
       .required(),
-=======
     vitalEditReasons: yup.array(
       yup.object({
         value: yup.string().required(),
         label: yup.string().required(),
       }),
     ),
->>>>>>> 8d8a3130
   })
   .required()
   .noUnknown();
