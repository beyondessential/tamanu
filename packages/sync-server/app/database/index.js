import config from 'config';

import { initDatabase as sharedInitDatabase } from 'shared/services/database';
import { addHooks } from './hooks';

let existingConnection = null;

export async function initDatabase({ testMode = false, syncClientMode = false }) {
  // connect to database
  if (existingConnection) {
    return existingConnection;
  }

  const store = await sharedInitDatabase({
    ...config.db,
    testMode,
    makeEveryModelParanoid: true,
    saltRounds: config.auth.saltRounds,
<<<<<<< HEAD
  });

  // drop and recreate db
  if (testMode) {
    await store.sequelize.drop({});
=======
    syncClientMode,
  }).init();

  // drop and recreate db
  if (testMode) {
    await store.sequelize.drop({ cascade: true });
>>>>>>> 7ceb6210
    await store.sequelize.migrate('up');
  }

  await addHooks(store);

  existingConnection = store;
  return existingConnection;
}

export async function closeDatabase() {
  if (existingConnection) {
    const store = existingConnection;
    existingConnection = null;
    await store.sequelize.close();
  }
}<|MERGE_RESOLUTION|>--- conflicted
+++ resolved
@@ -16,20 +16,11 @@
     testMode,
     makeEveryModelParanoid: true,
     saltRounds: config.auth.saltRounds,
-<<<<<<< HEAD
   });
 
   // drop and recreate db
   if (testMode) {
-    await store.sequelize.drop({});
-=======
-    syncClientMode,
-  }).init();
-
-  // drop and recreate db
-  if (testMode) {
     await store.sequelize.drop({ cascade: true });
->>>>>>> 7ceb6210
     await store.sequelize.migrate('up');
   }
 
