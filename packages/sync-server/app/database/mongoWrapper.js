import { MongoClient } from 'mongodb';
import { getUUIDGenerator } from './uuid';

const convertToMongoFromSyncRecordFormat = (syncRecord) => {
  const {
    data,
    ...metadata
  } = syncRecord;
  const {
    id,
    ...additionalData
  } = syncRecord.data;

  return {
    ...metadata,
    _id: id,
    data: additionalData,
  };
};

const convertToSyncRecordFormatFromMongo = (mongoRecord) => {
  const {
    _id,
    data,
    channel,
    index,
    ...metadata
  } = mongoRecord;

  return {
    ...metadata,
    data: {
      id: _id,
      ...data,
    }
  };
};

function connect(url, dbName) {
  return new Promise((resolve, reject) => {
    MongoClient.connect(url, {
      useUnifiedTopology: true,
    }, (err, client) => {
      if(err) {
        reject(err);
      } else {
        const db = client.db(dbName);
        resolve({
          client,
          db,
        });
      }
    });
  });
}

export class MongoWrapper {

  constructor(path, dbName, testMode) {
    this.collectionName = 'test';
    this.idGenerator = getUUIDGenerator(testMode);

    this.connectionTask = connect(path, dbName);
  }

  async close() {
    const { client } = await this.connectionTask;
    return client.close();
  }

  async getCollection(name) {
    const { db } = await this.connectionTask;
    return db.collection(name);
  }

  convertStringToTimestamp(s) {
    if(isNaN(s)) {
      // TODO: try parsing it as a date
      return 0;
    }

    return parseInt(s, 10);
  }

  async remove(channel, filter) {
    const collection = await this.getCollection(channel);
    return new Promise((resolve, reject) => {
      collection.deleteMany(filter, (err, result) => {
        if(err) {
          reject(err)
        } else {
          resolve(result.result.n);
        }
      });
    });
  }

  async insert(channel, syncRecord) {
    const collection = await this.getCollection(channel);
    const index = await new Promise((resolve, reject) => {
      collection.countDocuments({ channel }, (err, count) => {
        if(err) {
          reject(err);
        } else {
          resolve(count);
        }
      });
    });

    const recordToStore = {
      channel,
      index,
      lastSynced: (new Date()).valueOf(),
      ...convertToMongoFromSyncRecordFormat(syncRecord)
    };

    recordToStore._id = recordToStore._id || this.idGenerator();

    return new Promise((resolve, reject) => {
      collection.updateOne(
        { _id: recordToStore._id, channel },
        { $set: recordToStore },
        { upsert: true },
        (err, count, newDoc) => {
          if(err) {
            reject(err);
          } else {
            resolve(count);
          }
        });
    });
  }

  async countSince(channel, since) {
    const stamp = this.convertStringToTimestamp(since);
    const collection = await this.getCollection(channel);

    return new Promise((resolve, reject) => {
      collection.countDocuments({
          channel,
          lastSynced: {
            $gt: stamp,
          }
        },
        (err, count) => {
          if(err) {
            reject(err);
          } else {
            resolve(count);
          }
        }
      );
    });
  }

  async findSince(channel, since, { limit, offset }= {}) {
    const stamp = this.convertStringToTimestamp(since);
    const collection = await this.getCollection(channel);

    return new Promise((resolve, reject) => {
      let cursor = collection.find({
          channel,
          lastSynced: {
            $gt: stamp,
          }
        })
        .sort({ lastSynced: 1, index: 1, "data.id": 1 });
      if (offset) {
        cursor = cursor.skip(offset);
      }

      if (limit) {
        cursor = cursor.limit(limit);
      }

      cursor.toArray((err, docs) => {
          if(err) {
            reject(err);
          } else {
            resolve(docs.map(convertToSyncRecordFormatFromMongo));
          }
        });
    });
  }

<<<<<<< HEAD
  async findUser(email) {
    const collection = await this.getCollection('user');

    return new Promise((resolve, reject) => {
      const item = collection.findOne(
        { channel: 'user', 'data.email': email },
        {}, 
        (error, item) => error 
          ? reject(error) 
          : resolve(convertToSyncRecordFormatFromMongo(item))
      );
    });
  }

  async findUserById(id) {
    const collection = await this.getCollection('user');

    return new Promise((resolve, reject) => {
      const item = collection.findOne(
        { '_id': id },
        {}, 
        (error, item) => error 
          ? reject(error) 
          : resolve(convertToSyncRecordFormatFromMongo(item))
      );
    });
  }

=======
  async markRecordDeleted(channel, id) {
    const collection = await this.getCollection('test');
    const { result } = await collection.update(
      { channel, _id: id },
      {
        $unset: { data: true },
        $set: {
          lastSynced: new Date().valueOf(),
          isDeleted: true,
        },
      },
    );
    return result.nModified;
  }
>>>>>>> b6e5f548
}<|MERGE_RESOLUTION|>--- conflicted
+++ resolved
@@ -183,7 +183,6 @@
     });
   }
 
-<<<<<<< HEAD
   async findUser(email) {
     const collection = await this.getCollection('user');
 
@@ -212,7 +211,6 @@
     });
   }
 
-=======
   async markRecordDeleted(channel, id) {
     const collection = await this.getCollection('test');
     const { result } = await collection.update(
@@ -227,5 +225,4 @@
     );
     return result.nModified;
   }
->>>>>>> b6e5f548
 }