--- conflicted
+++ resolved
@@ -38,17 +38,10 @@
 syncRoutes.get(
   '/:sessionId/pull',
   asyncHandler(async (req, res) => {
-<<<<<<< HEAD
     const { query, params, store } = req;
-    const { sessionIndex } = params;
+    const { sessionId } = params;
     const { offset = '', limit = '100' } = query;
-    const changes = await syncManager.getOutgoingChanges(store, sessionIndex, {
-=======
-    const { query, params } = req;
-    const { sessionId } = params;
-    const { offset = '0', limit = '100' } = query;
-    const changes = await syncManager.getOutgoingChanges(sessionId, {
->>>>>>> cc67c832
+    const changes = await syncManager.getOutgoingChanges(store, sessionId, {
       offset: parseInt(offset, 10),
       limit: parseInt(limit, 10),
     });
@@ -74,15 +67,9 @@
 syncRoutes.delete(
   '/:sessionId',
   asyncHandler(async (req, res) => {
-<<<<<<< HEAD
-    const { params, store } = req;
-    const { sessionIndex } = params;
-    await syncManager.endSession(store, sessionIndex);
-=======
     const { params } = req;
     const { sessionId } = params;
-    await syncManager.endSession(sessionId);
->>>>>>> cc67c832
+    await syncManager.endSession(store, sessionId);
     res.json({});
   }),
 );