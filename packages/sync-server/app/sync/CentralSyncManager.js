--- conflicted
+++ resolved
@@ -62,21 +62,12 @@
     return session;
   }
 
-<<<<<<< HEAD
   async endSession(store, sessionIndex) {
-    const session = await this.connectToSession(store, sessionIndex);
-    log.info(`Sync session performed in ${(Date.now() - session.startTime) / 1000} seconds`);
+    const session = await this.connectToSession(sessionId);
+    log.info('Sync session ended', {
+      time: Date.now() - session.startTime,
+    });
     await deleteSyncSession(store, sessionIndex);
-=======
-  async endSession(sessionId) {
-    const { incomingChanges, outgoingChanges, startTime } = this.connectToSession(sessionId);
-    log.info('Sync session ended', {
-      time: Date.now() - startTime,
-      incomingChanges: incomingChanges.length,
-      outgoingChanges: outgoingChanges.length,
-    });
-    delete this.sessions[sessionId];
->>>>>>> 0f92c919
   }
 
   // The hardest thing about sync is knowing what happens at the clock tick border - do we want
