--- conflicted
+++ resolved
@@ -270,17 +270,13 @@
       await session.save();
       throw new Error(errorMessageFromSession(session));
     }
-<<<<<<< HEAD
+
+    // snapshot processing complete! return the actual count
     return countSyncSnapshotRecords(
       this.store.sequelize,
       sessionId,
       SYNC_SESSION_DIRECTION.OUTGOING,
     );
-=======
-
-    // snapshot processing complete! return the actual count
-    return getOutgoingChangesCount(this.store, sessionId);
->>>>>>> cc4ca278
   }
 
   async getOutgoingChanges(sessionId, { fromId, limit }) {
