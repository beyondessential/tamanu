--- conflicted
+++ resolved
@@ -65,17 +65,6 @@
     delete this.sessions[sessionId];
   }
 
-<<<<<<< HEAD
-  // The hardest thing about sync is knowing what happens at the session index border - do we want
-  // records strictly >, or >= the cursor being requested? The truth is, it doesn't matter! A session
-  // index is unique to one device, and gets updated at the end of its sync session, so if a device
-  // is requesting records "from" index x, we know that it only has records from the central server
-  // that are _below_ that index, but also has all records locally _at_ that index already - it must
-  // have been the one that changed them, if they have an index unique to that device!
-  // For sanity's sake, we use >= consistently, because it aligns with the "from" of "fromSessionIndex"
-  async setPullFilter(sessionIndex, { fromSessionIndex, facilityId }, { models }) {
-    const session = this.connectToSession(sessionIndex);
-=======
   // The hardest thing about sync is knowing what happens at the clock tick border - do we want
   // records strictly >, or >= the cursor being requested? The truth is, it doesn't matter! A given
   // tick is unique to one device, and gets updated at the end of its sync session, so if a device
@@ -83,14 +72,13 @@
   // that are _below_ that tick, but also has all records locally _at_ that tick already - it must
   // have been the one that changed them, if they have an update tick unique to that device!
   // For sanity's sake, we use > consistently, because it aligns with "since"
-  async setPullFilter(sessionId, { since }, { models }) {
+  async setPullFilter(sessionId, { since, facilityId }, { models }) {
     const session = this.connectToSession(sessionId);
->>>>>>> 92e31fc2
 
     // work out if any patients were newly marked for sync since this device last connected, and
     // include changes from all time for those patients
     const newPatientFacilities = await models.PatientFacility.findAll({
-      where: { facilityId, updatedAtSyncIndex: { [Op.gte]: fromSessionIndex } },
+      where: { facilityId, updatedAtSyncTick: { [Op.gt]: since } },
     });
     const patientIdsForFullSync = newPatientFacilities.map(n => n.patientId);
     const fullSyncChanges = await snapshotOutgoingChanges(
@@ -107,12 +95,8 @@
       .filter(patientId => !patientIdsForFullSync.includes(patientId));
     const regularChanges = await snapshotOutgoingChanges(
       getModelsForDirection(models, SYNC_DIRECTIONS.PULL_FROM_CENTRAL),
-<<<<<<< HEAD
-      fromSessionIndex,
+      since,
       patientIdsForRegularSync,
-=======
-      since,
->>>>>>> 92e31fc2
     );
 
     const changes = [...fullSyncChanges, ...regularChanges];
