--- conflicted
+++ resolved
@@ -1,14 +1,10 @@
 import express from 'express';
 import asyncHandler from 'express-async-handler';
 
-<<<<<<< HEAD
 import { Op } from 'sequelize';
-import { log } from 'shared/services/logging';
-import { completeSyncSession } from 'shared/sync/completeSyncSession';
-
-=======
 import { log } from '@tamanu/shared/services/logging';
->>>>>>> ef54d114
+import { completeSyncSession } from '@tamanu/shared/sync/completeSyncSession';
+
 import { CentralSyncManager } from './CentralSyncManager';
 
 export const buildSyncRoutes = ctx => {
