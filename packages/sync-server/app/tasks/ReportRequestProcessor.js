--- conflicted
+++ resolved
@@ -34,23 +34,18 @@
         return;
       }
 
-<<<<<<< HEAD
-      const reportModule = getReportModule(request.reportType);
-      const reportDataGenerator = reportModule?.dataGenerator;
-      if (!reportModule || !reportDataGenerator) {
-=======
       const disabledReports = config.localisation.data.disabledReports;
-      if (disabledReports.includes(requestObject.reportType)) {
-        log.error(`Report "${requestObject.reportType}" is disabled`);
+      if (disabledReports.includes(request.reportType)) {
+        log.error(`Report "${request.reportType}" is disabled`);
         request.update({
           status: REPORT_REQUEST_STATUSES.ERROR,
         });
         return;
       }
 
-      const reportDataGenerator = getReportModule(requestObject.reportType)?.dataGenerator;
-      if (!reportDataGenerator) {
->>>>>>> 3ea535ff
+      const reportModule = getReportModule(request.reportType);
+      const reportDataGenerator = reportModule?.dataGenerator;
+      if (!reportModule || !reportDataGenerator) {
         log.error(
           `ReportRequestProcessorError - Unable to find report generator for report ${request.id} of type ${request.reportType}`,
         );
@@ -59,7 +54,6 @@
         });
         return;
       }
-<<<<<<< HEAD
 
       let reportData = null;
       try {
@@ -67,46 +61,18 @@
           if (!this.tupaiaApiClient) {
             this.tupaiaApiClient = createTupaiaApiClient();
           }
-=======
-      const reportName = `${requestObject.reportType}-report-${new Date().getTime()}`;
-      let zipFile;
-      try {
-        const parameters = requestObject.parameters ? JSON.parse(requestObject.parameters) : {};
-        const excelData = await reportDataGenerator(this.context.store.models, parameters);
-        zipFile = await createZippedExcelFile(reportName, excelData);
-        const result = await this.context.emailService.sendEmail({
-          from: config.mailgun.from,
-          to: request.recipients,
-          subject: 'Report delivery',
-          text: `Report requested: ${requestObject.reportType}`,
-          attachment: zipFile,
-        });
-        if (result.status === COMMUNICATION_STATUSES.SENT) {
-          log.info(`ReportRequestProcessor - Sent report "${zipFile}" to "${request.recipients}"`);
-          await request.update({
-            status: REPORT_REQUEST_STATUSES.PROCESSED,
-          });
-        } else {
-          log.error(`ReportRequestProcessorError - Mailgun error: ${result.error}`);
-          await request.update({
-            status: REPORT_REQUEST_STATUSES.ERROR,
-          });
->>>>>>> 3ea535ff
         }
-        reportData = await reportDataGenerator(this.context.store.models, request.getParameters(), this.tupaiaApiClient));
+        reportData = await reportDataGenerator(
+          this.context.store.models,
+          request.getParameters(),
+          this.tupaiaApiClient,
+        );
       } catch (e) {
         log.error(`ReportRequestProcessorError - Failed to generate report, ${e.message}`);
         log.error(e.stack);
         await request.update({
           status: REPORT_REQUEST_STATUSES.ERROR,
         });
-<<<<<<< HEAD
-=======
-      } finally {
-        if (zipFile) {
-          await removeFile(zipFile);
-        }
->>>>>>> 3ea535ff
       }
 
       try {
@@ -152,29 +118,28 @@
    * @returns {Promise<void>}
    */
   async sendReportToEmail(request, reportData, emailAddresses) {
-    const fileName = await createFilePathForEmailAttachment(
-      `${request.reportType}-report-${new Date().getTime()}.xlsx`,
-    );
+    const reportName = `${request.reportType}-report-${new Date().getTime()}`;
 
+    let zipFile = null;
     try {
-      await writeExcelFile(reportData, fileName);
+      zipFile = await createZippedExcelFile(reportName, reportData);
 
       const result = await this.context.emailService({
         from: config.mailgun.from,
         to: emailAddresses.join(','),
         subject: 'Report delivery',
         text: `Report requested: ${request.reportType}`,
-        attachment: fileName,
+        attachment: zipFile,
       });
       if (result.status === COMMUNICATION_STATUSES.SENT) {
         log.info(
-          `ReportRequestProcessorError - Sent report ${fileName} to ${emailAddresses.join(',')}`,
+          `ReportRequestProcessorError - Sent report ${zipFile} to ${emailAddresses.join(',')}`,
         );
       } else {
         throw new Error(`Mailgun error: ${result.error}`);
       }
     } finally {
-      await removeFile(fileName);
+      await removeFile(zipFile);
     }
   }
 
