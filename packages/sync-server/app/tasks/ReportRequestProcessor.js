--- conflicted
+++ resolved
@@ -49,32 +49,7 @@
       let reportData = null;
       try {
         const parameters = requestObject.parameters ? JSON.parse(requestObject.parameters) : {};
-<<<<<<< HEAD
         reportData = await reportDataGenerator(this.context.store.models, parameters);
-=======
-        const excelData = await reportDataGenerator(this.context.store.models, parameters);
-        await writeExcelFile(excelData, fileName);
-        const result = await this.context.emailService.sendEmail({
-          from: config.mailgun.from,
-          to: request.recipients,
-          subject: 'Report delivery',
-          text: `Report requested: ${requestObject.reportType}`,
-          attachment: fileName,
-        });
-        if (result.status === COMMUNICATION_STATUSES.SENT) {
-          log.info(
-            `ReportRequestProcessorError - Sent report ${fileName} to ${request.recipients.length}`,
-          );
-          await request.update({
-            status: REPORT_REQUEST_STATUSES.PROCESSED,
-          });
-        } else {
-          log.error(`ReportRequestProcessorError - Mailgun error: ${result.error}`);
-          await request.update({
-            status: REPORT_REQUEST_STATUSES.ERROR,
-          });
-        }
->>>>>>> 1e0070d0
       } catch (e) {
         log.error(`ReportRequestProcessorError - Failed to generate report, ${e.message}`);
         log.error(e.stack);
