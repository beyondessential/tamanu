--- conflicted
+++ resolved
@@ -141,11 +141,7 @@
   }
 
   async runReports() {
-<<<<<<< HEAD
-    const limit = await this.settings.get('reportRequestProcessor.limit');
-=======
     const limit = await this.settings.get('schedules.reportRequestProcessor.limit');
->>>>>>> d281e6ef
     const requests = await this.store.models.ReportRequest.findAll({
       where: {
         status: REPORT_REQUEST_STATUSES.RECEIVED,
