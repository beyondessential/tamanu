import config from 'config';
import { get } from 'lodash';

import {
  COMMUNICATION_STATUSES,
  PATIENT_COMMUNICATION_CHANNELS,
  PATIENT_COMMUNICATION_TYPES,
  ICAO_DOCUMENT_TYPES,
  CERTIFICATE_NOTIFICATION_STATUSES,
} from 'shared/constants';
import { log } from 'shared/services/logging';
import { ScheduledTask } from 'shared/tasks';
<<<<<<< HEAD
import { getPatientSurveyResponseAnswer } from 'shared/utils';
=======
import { generateUVCI } from 'shared/utils/uvci';
>>>>>>> eeb6a9d7
import { makeVaccineCertificate, makeCovidTestCertificate } from '../utils/makePatientCertificate';
import { getLocalisation } from '../localisation';
import { createVdsNcVaccinationData, VdsNcDocument } from '../integrations/VdsNc';
import { createEuDccVaccinationData, HCERTPack } from '../integrations/EuDcc';

export class CertificateNotificationProcessor extends ScheduledTask {
  constructor(context) {
    const conf = config.schedules.certificateNotificationProcessor;
    super(conf.schedule, log);
    this.config = conf;
    this.context = context;
  }

  getName() {
    return 'CertificateNotificationProcessor';
  }

  async processPublishedLabRequests() {
    const { models } = this.context.store;
    const { CertificateNotification, Encounter, LabRequest } = models;
    const categories = config.notifications.certificates.labTestCategoryIds;
    const questionId = config.questionCodeIds?.email;

    // Find all published requests that don't have associated certificate notifications
    const newlyPublished = await LabRequest.findAll({
      where: {
        status: 'published',
        '$certificate_notification.id$': null,
      },
      include: [
        {
          model: CertificateNotification,
          as: 'certificate_notification',
          required: false,
        },
        {
          model: Encounter,
          as: 'encounter',
          required: true,
        },
      ],
    });

    // Create a certificate notification for each
    for (const labRequest of newlyPublished) {
      const emailAddress = await getPatientSurveyResponseAnswer(
        models,
        labRequest.encounter.patientId,
        questionId,
      );

      await CertificateNotification.create({
        type: ICAO_DOCUMENT_TYPES.PROOF_OF_TESTING.JSON,
        requiresSigning: false,
        patientId: labRequest.encounter.patientId,
        // If forward address is null, the communication service will attempt to use the patient.email field
        forwardAddress: emailAddress,
        // Queue up emails for white listed categories
        status: categories.includes(labRequest.labTestCategoryId)
          ? CERTIFICATE_NOTIFICATION_STATUSES.QUEUED
          : CERTIFICATE_NOTIFICATION_STATUSES.IGNORE,
        labRequestId: labRequest.id,
      });
    }
  }

  async run() {
    const { models } = this.context.store;
    const { CertificateNotification, PatientCommunication, Patient } = models;
    const vdsEnabled = config.integrations.vdsNc.enabled;
    const euDccEnabled = config.integrations.euDcc.enabled;
    const localisation = await getLocalisation();

    await this.processPublishedLabRequests();

    const queuedNotifications = await CertificateNotification.findAll({
      where: {
        status: CERTIFICATE_NOTIFICATION_STATUSES.QUEUED,
      },
      order: [['createdAt', 'ASC']], // process in order received
      limit: this.config.limit,
    });
    if (queuedNotifications.length > 0) {
      log.info(`Starting: ${this.getName()} task with ${queuedNotifications.length} to process`);
    } else {
      return;
    }

    let processed = 0;
    for (const notification of queuedNotifications) {
      try {
        const patientId = notification.get('patientId');
        const patient = await Patient.findByPk(patientId);

        const requireSigning = notification.get('requireSigning');
        const type = notification.get('type');
        const printedBy = notification.get('createdBy');

        const countryCode = (await getLocalisation()).country['alpha-2'];

        log.info(
          `Processing certificate notification: id=${notification.id} patient=${patientId} type=${type} requireSigning=${requireSigning}`,
        );

        let template;
        let qrData = null;
        let pdf = null;

        switch (type) {
          case ICAO_DOCUMENT_TYPES.PROOF_OF_VACCINATION.JSON: {
            template = 'vaccineCertificateEmail';
            const latestVax = await models.AdministeredVaccine.lastVaccinationForPatient(
              patient.id,
            );
            const latestCovidVax = await models.AdministeredVaccine.lastVaccinationForPatient(
              patient.id,
              ['drug-COVID-19-Astra-Zeneca', 'drug-COVID-19-Pfizer'],
            );

            let uvci;
            if (requireSigning) {
              if (euDccEnabled) {
                log.debug('Generating EU DCC data for proof of vaccination');
                if (latestCovidVax) {
                  uvci = await generateUVCI(latestCovidVax.id, { format: 'eudcc', countryCode });

                  const povData = await createEuDccVaccinationData(latestCovidVax.id, {
                    models,
                  });

                  qrData = await HCERTPack(povData, { models });
                } else {
                  log.warn(
                    'EU DCC signing requested but certificate contains no Covid vaccination data',
                  );
                }
              } else if (vdsEnabled) {
                log.debug('Generating VDS data for proof of vaccination');
                uvci = await generateUVCI(latestCovidVax.id, { format: 'icao', countryCode });

                const povData = await createVdsNcVaccinationData(patient.id, { models });
                const vdsDoc = new VdsNcDocument(type, povData, uvci);
                vdsDoc.models = models;
                await vdsDoc.sign();

                qrData = await vdsDoc.intoVDS();
              } else {
                log.error('Signing is required but neither EU DCC nor VDS is enabled');
              }
            }

            // As fallback, generate from last (not necessarily covid) vaccine
            if (!uvci)
              uvci = await generateUVCI(latestVax.id, {
                format: euDccEnabled ? 'eudcc' : 'icao',
                countryCode,
              });

            pdf = await makeVaccineCertificate(patient, printedBy, models, uvci, qrData);
            break;
          }

          case ICAO_DOCUMENT_TYPES.PROOF_OF_TESTING.JSON: {
            // let uvci;

            template = 'covidTestCertificateEmail';
            if (requireSigning && vdsEnabled) {
              // log.debug('Generating VDS data for proof of testing');
              // uvci = await generateUVCI(latestCovidVax.id, { format: 'icao', countryCode });
              // const povData = await createVdsNcTestData(patient.id, { models });
              // const vdsDoc = new VdsNcDocument(type, povData, uvci);
              // vdsDoc.models = models;
              // await vdsDoc.sign();
              // qrData = await vdsDoc.intoVDS();
            }

            log.debug('Making test PDF');
            pdf = await makeCovidTestCertificate(patient, printedBy, models, qrData);
            break;
          }

          default:
            throw new Error(`Unknown certificate type ${type}`);
        }

        log.debug('Creating communication record');
        // build the email notification
        await PatientCommunication.create({
          type: PATIENT_COMMUNICATION_TYPES.CERTIFICATE,
          channel: PATIENT_COMMUNICATION_CHANNELS.EMAIL,
          subject: get(localisation, `templates.${template}.subject`),
          content: get(localisation, `templates.${template}.body`),
          status: COMMUNICATION_STATUSES.QUEUED,
          patientId,
          destination: notification.get('forwardAddress'),
          attachment: pdf.filePath,
        });

        processed += 1;
        await notification.update({
          status: CERTIFICATE_NOTIFICATION_STATUSES.PROCESSED,
        });
      } catch (error) {
        log.error(`Failed to process certificate notification id=${notification.id}: ${error}`);
        await notification.update({
          status: CERTIFICATE_NOTIFICATION_STATUSES.ERROR,
          error: error.message,
        });
      }
    }

    log.info(
      `Done: certificate notification sync-hook task. attempted=${queuedNotifications.length} processed=${processed}`,
    );
  }
}<|MERGE_RESOLUTION|>--- conflicted
+++ resolved
@@ -10,11 +10,8 @@
 } from 'shared/constants';
 import { log } from 'shared/services/logging';
 import { ScheduledTask } from 'shared/tasks';
-<<<<<<< HEAD
 import { getPatientSurveyResponseAnswer } from 'shared/utils';
-=======
 import { generateUVCI } from 'shared/utils/uvci';
->>>>>>> eeb6a9d7
 import { makeVaccineCertificate, makeCovidTestCertificate } from '../utils/makePatientCertificate';
 import { getLocalisation } from '../localisation';
 import { createVdsNcVaccinationData, VdsNcDocument } from '../integrations/VdsNc';
