<<<<<<< HEAD
import { ScheduledTask } from 'shared/tasks';
import { log } from 'shared/services/logging';
=======
import config from 'config';
import { ScheduledTask } from '@tamanu/shared/tasks';
import { log } from '@tamanu/shared/services/logging';
>>>>>>> f2070e08
import { Op } from 'sequelize';
import { newKeypairAndCsr } from '../integrations/Signer';

export class SignerRenewalChecker extends ScheduledTask {
  constructor(context) {
    const { schedules, settings, store } = context;
    super(schedules.signerRenewalChecker.schedule, log);
    this.settings = settings;
    this.models = store.models;
    this.runImmediately();
  }

  getName() {
    return 'SignerRenewalChecker';
  }

  async run() {
    const { Signer } = this.models;

    const pending = await Signer.findAll({
      where: {
        certificate: { [Op.is]: null },
        privateKey: { [Op.not]: null },
      },
    });

    if (pending.length > 0) {
      log.info(
        `There is at least one pending signer CSR: ${pending
          .map(s => s.id)
          .join(', ')}, skipping renewal`,
      );
      return;
    }

    const signer = await Signer.findActive();

    let beyondThreshold = false;

    // If this is the first signer
    if (!signer) {
      beyondThreshold = true;
    } else {
      // If we've let it lapse entirely
      if (signer.validityPeriodEnd <= new Date()) {
        beyondThreshold = true;
      }

      // If we're really too late somehow
      if (signer.workingPeriodEnd <= new Date()) {
        beyondThreshold = true;
      }

      // Buffer before PKUP ends
      const daysUntilWorkingEnd = (signer.workingPeriodEnd - new Date()) / (1000 * 60 * 60 * 24);
      if (daysUntilWorkingEnd <= 16) {
        beyondThreshold = true;
      }
    }

    if (beyondThreshold) {
      if (signer) {
        log.info(`Signer ${signer.id} is beyond renewal threshold`);
      } else {
        log.info(`Generating CSR for first Signer`);
      }

      log.info('Generating new signer CSR');
      const country = await this.settings.get('country');
      const { publicKey, privateKey, request } = await newKeypairAndCsr({
        settings: this.settings,
      });
      const newSigner = await Signer.create({
        publicKey: Buffer.from(publicKey),
        privateKey: Buffer.from(privateKey),
        request,
        countryCode: country['alpha-3'],
      });
      log.info(`Created new signer (CSR): ${newSigner.id}`);
    }
  }
}<|MERGE_RESOLUTION|>--- conflicted
+++ resolved
@@ -1,11 +1,5 @@
-<<<<<<< HEAD
-import { ScheduledTask } from 'shared/tasks';
-import { log } from 'shared/services/logging';
-=======
-import config from 'config';
 import { ScheduledTask } from '@tamanu/shared/tasks';
 import { log } from '@tamanu/shared/services/logging';
->>>>>>> f2070e08
 import { Op } from 'sequelize';
 import { newKeypairAndCsr } from '../integrations/Signer';
 
