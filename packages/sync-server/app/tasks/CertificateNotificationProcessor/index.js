--- conflicted
+++ resolved
@@ -43,7 +43,6 @@
   }
 
   async run() {
-<<<<<<< HEAD
     const {
       AdministeredVaccine,
       CertificateNotification,
@@ -54,15 +53,9 @@
 
     const limit = await this.settings.get('schedules.certificateNotificationProcessor.limit');
     const integrations = await this.settings.get('integrations');
+    const { sequelize } = this.context.store;
     const vdsEnabled = integrations.vdsNc.enabled;
     const euDccEnabled = integrations.euDcc.enabled;
-=======
-    const { models, sequelize } = this.context.store;
-    const { CertificateNotification, CertifiableVaccine, PatientCommunication, Patient } = models;
-    const vdsEnabled = config.integrations.vdsNc.enabled;
-    const euDccEnabled = config.integrations.euDcc.enabled;
-    const localisation = await getLocalisation();
->>>>>>> 37e1a054
 
     const certifiableVaccineIds = await CertifiableVaccine.allVaccineIds(euDccEnabled);
 
@@ -215,21 +208,6 @@
         const { subject, body } = await this.settings.get(`localisation.templates.${template}`);
 
         sublog.debug('Creating communication record');
-<<<<<<< HEAD
-        // build the email notification
-        const comm = await PatientCommunication.create({
-          type: PATIENT_COMMUNICATION_TYPES.CERTIFICATE,
-          channel: PATIENT_COMMUNICATION_CHANNELS.EMAIL,
-          subject,
-          content: body,
-          status: COMMUNICATION_STATUSES.QUEUED,
-          patientId,
-          destination: notification.get('forwardAddress'),
-          attachment: pdf.filePath,
-        });
-        sublog.info('Done processing certificate notification', { emailId: comm.id });
-
-=======
         // eslint-disable-next-line no-loop-func
         const [comm] = await sequelize.transaction(() =>
           // queue the email to be sent and mark this notification as processed
@@ -237,8 +215,8 @@
             PatientCommunication.create({
               type: PATIENT_COMMUNICATION_TYPES.CERTIFICATE,
               channel: PATIENT_COMMUNICATION_CHANNELS.EMAIL,
-              subject: get(localisation, `templates.${template}.subject`),
-              content: get(localisation, `templates.${template}.body`),
+              subject,
+              content: body,
               status: COMMUNICATION_STATUSES.QUEUED,
               patientId,
               destination: notification.get('forwardAddress'),
@@ -249,7 +227,6 @@
             }),
           ]),
         );
->>>>>>> 37e1a054
         processed += 1;
         sublog.info('Done processing certificate notification', { emailId: comm.id });
       } catch (error) {
