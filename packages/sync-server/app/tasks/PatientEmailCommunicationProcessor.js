--- conflicted
+++ resolved
@@ -1,13 +1,8 @@
 import config from 'config';
 import { PATIENT_COMMUNICATION_CHANNELS, COMMUNICATION_STATUSES } from '@tamanu/constants';
-<<<<<<< HEAD
-import { ScheduledTask } from 'shared/tasks';
-import { log } from 'shared/services/logging';
-import { removeFile } from '../utils/files';
-=======
 import { ScheduledTask } from '@tamanu/shared/tasks';
 import { log } from '@tamanu/shared/services/logging';
->>>>>>> 097c38b1
+import { removeFile } from '../utils/files';
 
 // turns 'hello there' into 'h*********e'
 const maskMiddle = s => s.slice(0, 1) + s.slice(1, -1).replace(/./g, '*') + s.slice(-1);
