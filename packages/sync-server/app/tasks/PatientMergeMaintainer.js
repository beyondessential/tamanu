--- conflicted
+++ resolved
@@ -1,14 +1,6 @@
 /* eslint camelcase: ["error", { allow: ["^specificUpdate_"] }] */
-
-<<<<<<< HEAD
-import { ScheduledTask } from 'shared/tasks';
-import { log } from 'shared/services/logging';
-=======
-import config from 'config';
-
 import { ScheduledTask } from '@tamanu/shared/tasks';
 import { log } from '@tamanu/shared/services/logging';
->>>>>>> f2070e08
 import { NOTE_RECORD_TYPES } from '@tamanu/constants/notes';
 
 import { QueryTypes } from 'sequelize';
