--- conflicted
+++ resolved
@@ -15,24 +15,14 @@
 export const syncRoutes = express.Router();
 
 // check for pending changes across a batch of channels
-<<<<<<< HEAD
 syncRoutes.post(
-=======
-syncRoutes.get(
->>>>>>> e37adc14
   '/channels',
   asyncHandler(async (req, res) => {
     // grab the requested time before running any queries
     const requestedAt = Date.now();
 
-<<<<<<< HEAD
     const { store, body } = req;
-    console.log(body);
     const channels = Object.keys(body);
-=======
-    const { store, query } = req;
-    const channels = Object.keys(query);
->>>>>>> e37adc14
 
     if (!channels || channels.length === 0) {
       throw new InvalidParameterError(
@@ -42,11 +32,7 @@
 
     const channelChangeChecks = await Promise.all(
       channels.map(async channel => {
-<<<<<<< HEAD
         const count = await store.countSince(channel, body[channel]);
-=======
-        const count = await store.countSince(channel, query[channel]);
->>>>>>> e37adc14
         return count > 0;
       }),
     );
