import asyncHandler from 'express-async-handler';
import config from 'config';
import bcrypt from 'bcrypt';
import jwt from 'jsonwebtoken';
import { JWT_TOKEN_TYPES } from 'shared/constants/auth';
import { BadAuthenticationError } from 'shared/errors';
import { getPermissionsForRoles } from 'shared/permissions/rolesToPermissions';
import { getLocalisation } from '../localisation';
import { convertFromDbRecord } from '../convertDbRecord';
import {
  getToken,
  stripUser,
  findUser,
  getRandomBase64String,
  getRandomU32,
  isInternalClient,
} from './utils';

export const login = ({ secret, refreshSecret }) =>
  asyncHandler(async (req, res) => {
    const { store, body } = req;
    const { email, password, facilityId, deviceId } = body;

    const internalClient = isInternalClient(req.header('X-Tamanu-Client'));

    if (!email || !password) {
      throw new BadAuthenticationError('Missing credentials');
    }

    if (internalClient && !deviceId) {
      throw new BadAuthenticationError('Missing deviceId');
    }

    const user = await findUser(store.models, email);

    if (!user && config.auth.reportNoUserError) {
      // an attacker can use this to get a list of user accounts
      // but hiding this error entirely can make debugging a hassle
      // so we just put it behind a config flag
      throw new BadAuthenticationError('No such user');
    }

    const hashedPassword = user?.password || '';

    if (!(await bcrypt.compare(password, hashedPassword))) {
      throw new BadAuthenticationError('Invalid credentials');
    }

    const { auth, canonicalHostName } = config;

    const {
      tokenDuration,
      saltRounds,
      refreshToken: { refreshIdLength, tokenDuration: refreshTokenDuration },
    } = auth;

    const accessTokenJwtId = getRandomU32();
    const token = getToken(
      {
        userId: user.id,
        deviceId,
      },
      secret,
      {
        expiresIn: tokenDuration,
        audience: JWT_TOKEN_TYPES.ACCESS,
        issuer: canonicalHostName,
        jwtid: `${accessTokenJwtId}`,
      },
    );

    let refreshToken;

    if (internalClient) {
      const refreshId = await getRandomBase64String(refreshIdLength);
      const refreshTokenJwtId = getRandomU32();
      const hashedRefreshId = await bcrypt.hash(refreshId, saltRounds);
<<<<<<< HEAD

      refreshToken = getToken(
        {
          userId: user.id,
          refreshId,
        },
        refreshSecret,
        {
          expiresIn: refreshTokenDuration,
          audience: JWT_TOKEN_TYPES.REFRESH,
          issuer: canonicalHostName,
          jwtid: `${refreshTokenJwtId}`,
        },
      );

      // Extract expiry as set by jwt.sign
      const { exp } = jwt.decode(refreshToken);

=======

      refreshToken = getToken(
        {
          userId: user.id,
          refreshId,
        },
        refreshSecret,
        {
          expiresIn: refreshTokenDuration,
          audience: JWT_TOKEN_TYPES.REFRESH,
          issuer: canonicalHostName,
          jwtid: `${refreshTokenJwtId}`,
        },
      );

      // Extract expiry as set by jwt.sign
      const { exp } = jwt.decode(refreshToken);

>>>>>>> 11b0d6e3
      await store.models.RefreshToken.upsert(
        {
          refreshId: hashedRefreshId,
          expiresAt: new Date(exp * 1000),
          userId: user.id,
          deviceId,
        },
        {
          where: {
            userId: user.id,
            deviceId,
          },
        },
      );
    }

    // Send some additional data with login to tell the user about
    // the context they've just logged in to.
    const [facility, localisation, permissions] = await Promise.all([
      store.models.Facility.findByPk(facilityId),
      getLocalisation(),
      getPermissionsForRoles(user.role),
    ]);

    res.send({
      token,
      refreshToken,
      user: convertFromDbRecord(stripUser(user)).data,
      permissions,
      facility,
      localisation,
      centralHost: config.canonicalHostName,
    });
  });<|MERGE_RESOLUTION|>--- conflicted
+++ resolved
@@ -75,7 +75,6 @@
       const refreshId = await getRandomBase64String(refreshIdLength);
       const refreshTokenJwtId = getRandomU32();
       const hashedRefreshId = await bcrypt.hash(refreshId, saltRounds);
-<<<<<<< HEAD
 
       refreshToken = getToken(
         {
@@ -94,26 +93,6 @@
       // Extract expiry as set by jwt.sign
       const { exp } = jwt.decode(refreshToken);
 
-=======
-
-      refreshToken = getToken(
-        {
-          userId: user.id,
-          refreshId,
-        },
-        refreshSecret,
-        {
-          expiresIn: refreshTokenDuration,
-          audience: JWT_TOKEN_TYPES.REFRESH,
-          issuer: canonicalHostName,
-          jwtid: `${refreshTokenJwtId}`,
-        },
-      );
-
-      // Extract expiry as set by jwt.sign
-      const { exp } = jwt.decode(refreshToken);
-
->>>>>>> 11b0d6e3
       await store.models.RefreshToken.upsert(
         {
           refreshId: hashedRefreshId,
