--- conflicted
+++ resolved
@@ -4,10 +4,6 @@
 
 import { JWT_TOKEN_TYPES } from 'shared/constants/auth';
 import { ForbiddenError, BadAuthenticationError } from 'shared/errors';
-<<<<<<< HEAD
-import { JWT_TOKEN_TYPES } from 'shared/constants/auth';
-=======
->>>>>>> ca36d596
 import { verifyToken, stripUser, findUser, findUserById } from './utils';
 
 const FAKE_TOKEN = 'fake-token';
