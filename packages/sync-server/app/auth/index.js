import express from 'express';
import asyncHandler from 'express-async-handler';
import { v4 as uuid } from 'uuid';
import config from 'config';
import { getLanguageOptions } from '@tamanu/shared/utils/translation/getLanguageOptions';
<<<<<<< HEAD
=======
import { NOT_MODIFIED_STATUS_CODE } from '@tamanu/constants';
>>>>>>> 8cfe845f

import { getPermissions } from '@tamanu/shared/permissions/middleware';

import { convertFromDbRecord } from '../convertDbRecord';
import { changePassword } from './changePassword';
import { resetPassword } from './resetPassword';
import { login } from './login';
import { refresh } from './refresh';
import { userMiddleware, userInfo } from './userMiddleware';

export const DEFAULT_JWT_SECRET = config.auth.secret || uuid();
export const DEFAULT_JWT_REFRESH_SECRET = config.auth.refreshToken.secret || uuid();

export const authModule = express.Router();

authModule.use('/resetPassword', resetPassword);
authModule.use('/changePassword', changePassword);
authModule.post(
  '/login',
  login({ secret: DEFAULT_JWT_SECRET, refreshSecret: DEFAULT_JWT_REFRESH_SECRET }),
);
authModule.post(
  '/refresh',
  refresh({ secret: DEFAULT_JWT_SECRET, refreshSecret: DEFAULT_JWT_REFRESH_SECRET }),
);

authModule.use(userMiddleware({ secret: DEFAULT_JWT_SECRET }));
authModule.get('/user/me', userInfo);

authModule.get('/permissions', asyncHandler(getPermissions));
authModule.get(
  '/whoami',
  asyncHandler((req, res) => {
    res.send(convertFromDbRecord(req.user).data);
  }),
);

authModule.get('/translation/preLogin', async (req, res) => {
  const response = await getLanguageOptions(req.models, req.headers['if-none-match']);
<<<<<<< HEAD
  if (response === 304) {
    res.status(304).end();
=======
  if (response === NOT_MODIFIED_STATUS_CODE) {
    res.status(NOT_MODIFIED_STATUS_CODE).end();
>>>>>>> 8cfe845f
    return;
  }
  res.setHeader('Cache-Control', 'no-cache');
  res.setHeader('ETag', response.eTag);
  res.send(response.languageOptions);
});<|MERGE_RESOLUTION|>--- conflicted
+++ resolved
@@ -3,10 +3,7 @@
 import { v4 as uuid } from 'uuid';
 import config from 'config';
 import { getLanguageOptions } from '@tamanu/shared/utils/translation/getLanguageOptions';
-<<<<<<< HEAD
-=======
 import { NOT_MODIFIED_STATUS_CODE } from '@tamanu/constants';
->>>>>>> 8cfe845f
 
 import { getPermissions } from '@tamanu/shared/permissions/middleware';
 
@@ -46,13 +43,8 @@
 
 authModule.get('/translation/preLogin', async (req, res) => {
   const response = await getLanguageOptions(req.models, req.headers['if-none-match']);
-<<<<<<< HEAD
-  if (response === 304) {
-    res.status(304).end();
-=======
   if (response === NOT_MODIFIED_STATUS_CODE) {
     res.status(NOT_MODIFIED_STATUS_CODE).end();
->>>>>>> 8cfe845f
     return;
   }
   res.setHeader('Cache-Control', 'no-cache');
