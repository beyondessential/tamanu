--- conflicted
+++ resolved
@@ -1,12 +1,8 @@
 import config from 'config';
 import asyncHandler from 'express-async-handler';
-import { JWT_TOKEN_TYPES } from 'shared/constants/auth';
 import { BadAuthenticationError } from 'shared/errors';
 import bcrypt from 'bcrypt';
 import jwt from 'jsonwebtoken';
-<<<<<<< HEAD
-import { getToken, verifyToken, findUserById, getRandomU32, getRandomBase64String } from './utils';
-=======
 import { JWT_TOKEN_TYPES } from 'shared/constants/auth';
 import {
   getToken,
@@ -16,7 +12,6 @@
   getRandomBase64String,
   isInternalClient,
 } from './utils';
->>>>>>> c4dab714
 
 export const refresh = ({ secret, refreshSecret }) =>
   asyncHandler(async (req, res) => {
