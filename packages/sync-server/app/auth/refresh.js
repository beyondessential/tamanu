--- conflicted
+++ resolved
@@ -3,13 +3,8 @@
 import bcrypt from 'bcrypt';
 import jwt from 'jsonwebtoken';
 
-<<<<<<< HEAD
 import { VISIBILITY_STATUSES, JWT_TOKEN_TYPES } from '@tamanu/constants';
-import { BadAuthenticationError } from 'shared/errors';
-=======
-import { JWT_TOKEN_TYPES } from '@tamanu/constants/auth';
 import { BadAuthenticationError } from '@tamanu/shared/errors';
->>>>>>> 434e9ca2
 
 import {
   getToken,
