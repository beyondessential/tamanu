{
  "auth": {
    "allowDummyToken": true,
    "reportNoUserError": true
  },
  "log": {
    "consoleLevel": "debug"
  },
  "localisation": {
    "data": {
      "timeZone": "UTC",
      "country": {
        "name": "Utopia",
        "alpha-2": "UT",
        "alpha-3": "UTO"
      }
    }
  },
  "integrations": {
    "vdsNc": {
      "enabled": true
    },
    "signer": {
      "enabled": true,
      "keySecret": "dTk8mJ0t+xszGxohhMq1Y7UEE9h1Pzvb+1r+YHVf+Y4="
    }
  },
<<<<<<< HEAD
  "countryTimeZone": "Pacific/Auckland"  
=======
  "countryTimeZone": "Pacific/Auckland"
>>>>>>> 0db3c2e9
}<|MERGE_RESOLUTION|>--- conflicted
+++ resolved
@@ -25,9 +25,5 @@
       "keySecret": "dTk8mJ0t+xszGxohhMq1Y7UEE9h1Pzvb+1r+YHVf+Y4="
     }
   },
-<<<<<<< HEAD
-  "countryTimeZone": "Pacific/Auckland"  
-=======
   "countryTimeZone": "Pacific/Auckland"
->>>>>>> 0db3c2e9
 }