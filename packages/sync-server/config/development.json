{
  "auth": {
    "allowDummyToken": true,
    "reportNoUserError": true
  },
  "log": {
    "consoleLevel": "debug"
  },
<<<<<<< HEAD
  "tupaiaApiClient": {
    "auth": {
      "username": "tamanu-server@tupaia.org",
      "password": ""
    },
    "environment": "dev"
  }
=======
  "scheduledReports": [
    {
      "reportType": "covid-vaccine-daily-summary-village",
      "schedule": "0 12,17 * * *",
      "parameters": {},
      "recipients": {
        "tupaia": true
      }
    }
  ]
>>>>>>> f22bfce8
}<|MERGE_RESOLUTION|>--- conflicted
+++ resolved
@@ -6,15 +6,13 @@
   "log": {
     "consoleLevel": "debug"
   },
-<<<<<<< HEAD
   "tupaiaApiClient": {
     "auth": {
       "username": "tamanu-server@tupaia.org",
       "password": ""
     },
     "environment": "dev"
-  }
-=======
+  },
   "scheduledReports": [
     {
       "reportType": "covid-vaccine-daily-summary-village",
@@ -25,5 +23,4 @@
       }
     }
   ]
->>>>>>> f22bfce8
 }