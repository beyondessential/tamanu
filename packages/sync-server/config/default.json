{
  "port": 3000,
  "db": {
    "name": "tamanu-sync",
    "verbose": false,
    "username": "",
    "password": "",
    "migrateOnStartup": false
  },
  "log": {
    "path": "",
    "consoleLevel": "info"
  },
  "auth": {
    "saltRounds": 12,
    "tokenDuration": "1h",
    "reportNoUserError": false,
    "allowDummyToken": false,
    "initialUser": {
      "email": "admin@tamanu.io",
      "displayName": "Initial Admin",
      "role": "admin",
      "password": "admin"
    },
    "resetPassword": {
      "tokenLength": 6,
      "tokenExpiry": 20
    }
  },
  "mailgun": {
    "domain": "",
    "apiKey": "",
    "from": ""
  },
  "cors": {
    "allowedOrigin": ""
  },
  "schedules": {
    "outpatientDischarger": "0 0 2 ? * * *"
  },
  "localisation": {
    "labResultWidget": {
      "categoryWhitelist": [
        "labTestCategory-COVID"
      ],
      "testTypeWhitelist": [
        "labTestType-COVID"
      ]
    },
    "data": {
      "fields": {
        "markedForSync": {
          "shortLabel": "Sync",
          "longLabel": "Marked for sync"
        },
        "displayId": {
          "shortLabel": "NHN",
          "longLabel": "National Health Number"
        },
        "firstName": {
          "shortLabel": "First name",
          "longLabel": "First name"
        },
        "middleName": {
          "shortLabel": "Middle name",
          "longLabel": "Middle name",
          "hidden": false
        },
        "lastName": {
          "shortLabel": "Last name",
          "longLabel": "Last name"
        },
        "culturalName": {
          "shortLabel": "Cultural name",
          "longLabel": "Cultural/traditional name",
          "hidden": false
        },
        "sex": {
          "shortLabel": "Sex",
          "longLabel": "Sex",
          "hidden": false
        },
        "dateOfBirth": {
          "shortLabel": "DOB",
          "longLabel": "Date of birth"
        },
        "dateOfBirthFrom": {
          "shortLabel": "DOB from",
          "longLabel": "Date of birth from"
        },
        "dateOfBirthTo": {
          "shortLabel": "DOB to",
          "longLabel": "Date of birth to"
        },
        "dateOfBirthExact": {
          "shortLabel": "DOB exact",
          "longLabel": "Date of birth exact"
        },
        "bloodType": {
          "shortLabel": "Blood type",
          "longLabel": "Blood type",
          "hidden": false
        },
        "title": {
          "shortLabel": "Title",
          "longLabel": "Title",
          "hidden": false
        },
        "placeOfBirth": {
          "shortLabel": "Place of birth",
          "longLabel": "Place of birth",
          "hidden": false
        },
        "countryOfBirthId": {
          "shortLabel": "Country of birth",
          "longLabel": "Country of birth",
          "hidden": false
        },
        "maritalStatus": {
          "shortLabel": "Marital status",
          "longLabel": "Marital status",
          "hidden": false
        },
        "primaryContactNumber": {
          "shortLabel": "Primary contact number",
          "longLabel": "Primary contact number",
          "hidden": false
        },
        "secondaryContactNumber": {
          "shortLabel": "Secondary contact number",
          "longLabel": "Secondary contact number",
          "hidden": false
        },
        "socialMedia": {
          "shortLabel": "Social media",
          "longLabel": "Social media",
          "hidden": false
        },
        "settlementId": {
          "shortLabel": "Settlement",
          "longLabel": "Settlement",
          "hidden": false
        },
        "streetVillage": {
          "shortLabel": "Residential landmark",
          "longLabel": "Residential landmark",
          "hidden": false
        },
        "cityTown": {
          "shortLabel": "City/town",
          "longLabel": "City/town",
          "hidden": false
        },
        "subdivisionId": {
          "shortLabel": "Sub Division",
          "longLabel": "Sub Division",
          "hidden": false
        },
        "divisionId": {
          "shortLabel": "Division",
          "longLabel": "Division",
          "hidden": false
        },
        "countryId": {
          "shortLabel": "Country",
          "longLabel": "Country",
          "hidden": false
        },
        "medicalAreaId": {
          "shortLabel": "Medical area",
          "longLabel": "Medical area",
          "hidden": false
        },
        "nursingZoneId": {
          "shortLabel": "Nursing zone",
          "longLabel": "Nursing zone",
          "hidden": false
        },
        "nationalityId": {
          "shortLabel": "Nationality",
          "longLabel": "Nationality",
          "hidden": false
        },
        "ethnicityId": {
          "shortLabel": "Ethnicity",
          "longLabel": "Ethnicity",
          "hidden": false
        },
        "occupationId": {
          "shortLabel": "Occupation",
          "longLabel": "Occupation",
          "hidden": false
        },
        "educationalLevel": {
          "shortLabel": "Educational attainment",
          "longLabel": "Educational attainment",
          "hidden": false
        },
        "villageName": {
          "shortLabel": "Village",
          "longLabel": "Village",
          "hidden": false
        },
        "villageId": {
          "shortLabel": "Village",
          "longLabel": "Village",
          "hidden": false
        },
        "birthCertificate": {
          "shortLabel": "Birth certificate",
          "longLabel": "Birth certificate number",
          "hidden": false
        },
        "drivingLicense": {
          "shortLabel": "Driving license",
          "longLabel": "Driving license number",
          "hidden": false
        },
        "passport": {
          "shortLabel": "Passport",
          "longLabel": "Passport number",
          "hidden": false
        },
        "religionId": {
          "shortLabel": "Religion",
          "longLabel": "Religion",
          "hidden": false
        },
        "patientBillingTypeId": {
          "shortLabel": "Type",
          "longLabel": "Patient type",
          "hidden": false
        },
        "ageRange": {
          "shortLabel": "Age range",
          "longLabel": "Age range"
        },
        "age": {
          "shortLabel": "Age",
          "longLabel": "Age"
        }
      },
      "features": {
        "registerNewPatient": true,
        "hideOtherSex": true
      },
      "templates": {
        "letterhead": {
          "title": "TAMANU MINISTRY OF HEALTH & MEDICAL SERVICES",
          "subTitle": "PO Box 12345, Melbourne, Australia"
        }
      },
      "sync": {
        "syncAllEncountersForTheseScheduledVaccines": []
      }
    }
  },
<<<<<<< HEAD
  "reports": {
    // Configure this COVID report with custom properties needed for mapping entities, and the surveyId to sync with tupaia.
    // Note: it only syncs if configured to in the scheduled reports config.
    "covid-vaccine-daily-summary-village": {
      "countryCode": "WS",
      "hierarchyName": "covid_samoa",
      "surveyId": "605b114261f76a3684009d5a"
    }
  },
  "tupaiaApiClient": {}
=======
  "country": {
    "name": "DemoLand"
  }
>>>>>>> 3d8c429c
}<|MERGE_RESOLUTION|>--- conflicted
+++ resolved
@@ -255,7 +255,6 @@
       }
     }
   },
-<<<<<<< HEAD
   "reports": {
     // Configure this COVID report with custom properties needed for mapping entities, and the surveyId to sync with tupaia.
     // Note: it only syncs if configured to in the scheduled reports config.
@@ -266,9 +265,4 @@
     }
   },
   "tupaiaApiClient": {}
-=======
-  "country": {
-    "name": "DemoLand"
-  }
->>>>>>> 3d8c429c
 }