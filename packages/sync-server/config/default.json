--- conflicted
+++ resolved
@@ -422,7 +422,7 @@
           "healthFacility": "State level"
         }
       },
-      
+
       // The time zone setting is currently only used for Vaccine Certificates
       "timeZone": null,
 
@@ -431,7 +431,7 @@
       // does *not* affect which format is used for the actual PDF certificate when
       // generated in the sync server. Can be: `icao` or `eudcc`.
       "previewUvciFormat": "icao",
-      
+
       "sync": {
         "syncAllEncountersForTheseScheduledVaccines": []
       },
@@ -483,12 +483,7 @@
   },
   "notifications": {
     "certificates": {
-<<<<<<< HEAD
       "labTestCategoryIds": []
-=======
-      // Add a lab test category to automatically email test certs for that category
-      "labTestCategoryId": null
->>>>>>> 6afff635
     }
   }
 }