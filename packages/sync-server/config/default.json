{
  "port": 3000,
  // this should be set to the external address of the server, e.g. "https://central-dev.tamanu.io"
  "canonicalHostName": "http://localhost:3000",
  "db": {
    "name": "tamanu-sync",
    // when verbose to true, log.consoleLevel must be set to "debug" to see any output
    "verbose": false,
    "username": "",
    "password": "",
    "migrateOnStartup": false
  },
  "updateUrls": {
    "mobile": ""
  },
  "log": {
    "path": "",
    "consoleLevel": "http",
    "color": true
  },
  "honeycomb": {
    "apiKey": "",
    "dataset": "tamanu-general",
    "enabled": true
  },
  "sync": {
    "readOnly": false,
    "persistedCacheBatchSize": 20000,
<<<<<<< HEAD
    "lapsedSessionSeconds": 3600,
    "lapsedSessionCheckFrequencySeconds": 60,
    "syncAllEncountersForTheseVaccines": []
=======
    "lapsedSessionSeconds": 1200,
    "lapsedSessionCheckFrequencySeconds": 60
>>>>>>> 96fe2f83
  },
  "loadshedder": {
    // paths are checked sequentially until a path matches a prefix
    // (e.g. the path `/v1/sync/xxx/pull` would match the prefix `/v1/sync/`)
    //
    // if the path of a request matches a prefix it is added to that queue and
    // may be dropped under heavy load
    //
    // if the path of a request matches nothing, the server never drops the
    // request
    "queues": [
      // sync queue
      // (defaults to shedding requests for sync or attachments earlier than other requests)
      {
        "name": "low_priority",
        "prefixes": [
          "/v1/sync",
          "/v1/attachment"
        ],
        "maxActiveRequests": 4,
        "maxQueuedRequests": 8,
        "queueTimeout": 500
      },
      // global queue for non-sync non-attachment requests
      // (defaults to queueing more requests than sync/attachments and them shedding much later)
      {
        "name": "high_priority",
        "prefixes": [
          "/"
        ],
        "maxActiveRequests": 8,
        "maxQueuedRequests": 32,
        "queueTimeout": 2000
      }
    ]
  },
  "auth": {
    // this secret should be set if more than one process of the sync-server is running
    // otherwise, each process will use a different key and tokens won't match
    "secret": null,
    "saltRounds": 12,
    "tokenDuration": "1h",
    "reportNoUserError": false,
    "allowDummyToken": false,
    "useHardcodedPermissions": true,
    "initialUser": {
      "email": "admin@tamanu.io",
      "displayName": "Initial Admin",
      "role": "admin",
      "password": "admin"
    },
    "resetPassword": {
      "tokenLength": 6,
      "tokenExpiry": 20
    }
  },
  "mailgun": {
    "domain": "",
    "apiKey": "",
    "from": ""
  },
  "cors": {
    "allowedOrigin": ""
  },
  "schedules": {
    // batchSize == run through them all in one run, in batches of N
    // limit == run through N per task run
    // schedule: 5 fields == first is minutes, 6 fields == first is SECONDS
    "outpatientDischarger": {
      // every day at 11 PM
      "schedule": "0 11 * * *",
      "batchSize": 1000,
      "batchSleepAsyncDurationInMilliseconds": 50
    },
    "patientEmailCommunicationProcessor": {
      // every 30seconds /!\
      "schedule": "*/30 * * * * *",
      "limit": 10
    },
    "deceasedPatientDischarger": {
      // once an hour
      "schedule": "29 * * * *",
      "batchSize": 100,
      "batchSleepAsyncDurationInMilliseconds": 50
    },
    "certificateNotificationProcessor": {
      // every 30 seconds /!\
      "schedule": "*/30 * * * * *",
      "limit": 10
    },
    "reportRequestProcessor": {
      // every 30 seconds /!\
      "schedule": "*/30 * * * * *",
      "limit": 10
    },
    "signerRenewalChecker": {
      "schedule": "0 0 * * *"
    },
    "signerRenewalSender": {
      // needs to happen after the Renewal Checker, and regularly thereafter as a retry mechanism
      "schedule": "30 * * * *"
    },
    "signerWorkingPeriodChecker": {
      "schedule": "0 1 * * *"
    },
    "automaticLabTestResultPublisher": {
      "enabled": false,
      "schedule": "*/15 * * * *",
      "limit": 300,
      "results": {
        "labTestType-RATPositive": {
          "labTestMethodId": "labTestMethod-RAT",
          "result": "Positive"
        },
        "labTestType-RATNegative": {
          "labTestMethodId": "labTestMethod-RAT",
          "result": "Negative"
        }
      }
    },
    "covidClearanceCertificatePublisher": {
      "enabled": false,
      "schedule": "*/30 * * * *",
      "daysSinceSampleTime": 13,
      "after": "2022-09-01",
      "labTestCategories": [],
      "labTestTypes": []
    },
    "fhirMaterialiser": {
      "enabled": true, // only when integrations.fhir is on
      "schedule": "*/1 * * * *",
      "limit": 100
    }
  },
  "integrations": {
    "fijiVrs": {
      "enabled": false,
      "host": "http://uat-vra.digitalfiji.gov.fj:8786",
      "username": null,
      "password": null,
      // refresh the token if it's within tokenExpiryMarginMs milliseconds of expiry
      "tokenExpiryMarginMs": 60000,
      "flagInsteadOfDeleting": true,
      "retrySchedule": "*/30 * * * * *",
      // don't retry pending records unless they're retryMinAgeMs old
      "retryMinAgeMs": 60000,
      "requireClientHeaders": true
    },
    "fijiVps": {
      "enabled": false,
      "requireClientHeaders": true
    },
    "euDcc": {
      "enabled": false,
      "issuer": null // Responsible org for vax cert issuance, e.g. 'Ministry of Health of the Tamanu Republic'. If null defaults to the facility name.
    },
    "vdsNc": {
      "enabled": false
    },
    "signer": {
      "enabled": false,
      // Encryption key for ICAO Signer key material (stored in DB).
      // This must be unique per country/installation AND NEVER CHANGED.
      // It must be at least 32 bytes of random data in Base64.
      // $ openssl rand -base64 32
      "keySecret": null,
      // For VDS-NC: exactly 2 uppercase letters/numbers, must be unique in country, ref 9303-13 §2.2.1(a)
      // For EU DCC: at least 1 character, must be unique in country, should be descriptive
      "commonName": "TA",
      // For EU DCC only: the name of the issuing organisation (provider/O of the DSC)
      // "provider": "Tamanu",
      // Email address for CSCA signing contact
      "sendRequestTo": "admin@tamanu.io"
    },
    "fijiAspenMediciReport": {
      "enabled": false
    },
    "mSupply": {
      "enabled": false,
      "requireClientHeaders": true
    },
    "fhir": {
      "enabled": false
    }
  },
  // on the sync-server, don't read these values from config!
  // use the getLocalisation() helper in packages/sync-server/app/localisation.js
  // this will ensure we can read these values from the database in the future
  "localisation": {
    "allowInvalid": false,
    // the labResultWidget and timeZone keys are here for legacy reasons
    // don't put anything else in the top level of localisation unless it relates to localisation itself
    "labResultWidget": {
      "categoryWhitelist": [
        "labTestCategory-COVID"
      ],
      "testTypeWhitelist": [
        "labTestType-COVID"
      ]
    },
    "data": {
      // To do: review this section when implementing the patient charts feature
      "units": {
        "temperature": "celsius"
      },
      "country": {
        "name": "",
        "alpha-2": "",
        "alpha-3": ""
      },
      "fields": {
        "countryName": {
          "shortLabel": "Country",
          "longLabel": "Country",
          "hidden": false
        },
        "emergencyContactName": {
          "shortLabel": "Emergency contact name",
          "longLabel": "Emergency contact name"
        },
        "emergencyContactNumber": {
          "shortLabel": "Emergency contact number",
          "longLabel": "Emergency contact number"
        },
        "markedForSync": {
          "shortLabel": "Sync",
          "longLabel": "Marked for sync"
        },
        "displayId": {
          "shortLabel": "NHN",
          "longLabel": "National Health Number"
        },
        "firstName": {
          "shortLabel": "First name",
          "longLabel": "First name"
        },
        "middleName": {
          "shortLabel": "Middle name",
          "longLabel": "Middle name",
          "hidden": false
        },
        "lastName": {
          "shortLabel": "Last name",
          "longLabel": "Last name"
        },
        "culturalName": {
          "shortLabel": "Cultural name",
          "longLabel": "Cultural/traditional name",
          "hidden": false
        },
        "sex": {
          "shortLabel": "Sex",
          "longLabel": "Sex",
          "hidden": false
        },
        "email": {
          "shortLabel": "Email",
          "longLabel": "Email",
          "hidden": false
        },
        "dateOfBirth": {
          "shortLabel": "DOB",
          "longLabel": "Date of birth"
        },
        "dateOfBirthFrom": {
          "shortLabel": "DOB from",
          "longLabel": "Date of birth from"
        },
        "dateOfBirthTo": {
          "shortLabel": "DOB to",
          "longLabel": "Date of birth to"
        },
        "dateOfBirthExact": {
          "shortLabel": "DOB exact",
          "longLabel": "Date of birth exact"
        },
        "dateOfDeath": {
          "shortLabel": "Death",
          "longLabel": "Date of death"
        },
        "bloodType": {
          "shortLabel": "Blood type",
          "longLabel": "Blood type",
          "hidden": false
        },
        "title": {
          "shortLabel": "Title",
          "longLabel": "Title",
          "hidden": false
        },
        "placeOfBirth": {
          "shortLabel": "Birth location",
          "longLabel": "Birth location",
          "hidden": false
        },
        "countryOfBirthId": {
          "shortLabel": "Country of birth",
          "longLabel": "Country of birth",
          "hidden": false
        },
        "maritalStatus": {
          "shortLabel": "Marital status",
          "longLabel": "Marital status",
          "hidden": false
        },
        "primaryContactNumber": {
          "shortLabel": "Primary contact number",
          "longLabel": "Primary contact number",
          "hidden": false
        },
        "secondaryContactNumber": {
          "shortLabel": "Secondary contact number",
          "longLabel": "Secondary contact number",
          "hidden": false
        },
        "socialMedia": {
          "shortLabel": "Social media",
          "longLabel": "Social media",
          "hidden": false
        },
        "settlementId": {
          "shortLabel": "Settlement",
          "longLabel": "Settlement",
          "hidden": false
        },
        "streetVillage": {
          "shortLabel": "Residential landmark",
          "longLabel": "Residential landmark",
          "hidden": false
        },
        "cityTown": {
          "shortLabel": "City/town",
          "longLabel": "City/town",
          "hidden": false
        },
        "subdivisionId": {
          "shortLabel": "Sub division",
          "longLabel": "Sub division",
          "hidden": false
        },
        "divisionId": {
          "shortLabel": "Division",
          "longLabel": "Division",
          "hidden": false
        },
        "countryId": {
          "shortLabel": "Country",
          "longLabel": "Country",
          "hidden": false
        },
        "medicalAreaId": {
          "shortLabel": "Medical area",
          "longLabel": "Medical area",
          "hidden": false
        },
        "nursingZoneId": {
          "shortLabel": "Nursing zone",
          "longLabel": "Nursing zone",
          "hidden": false
        },
        "nationalityId": {
          "shortLabel": "Nationality",
          "longLabel": "Nationality",
          "hidden": false
        },
        "ethnicityId": {
          "shortLabel": "Ethnicity",
          "longLabel": "Ethnicity",
          "hidden": false
        },
        "occupationId": {
          "shortLabel": "Occupation",
          "longLabel": "Occupation",
          "hidden": false
        },
        "educationalLevel": {
          "shortLabel": "Educational attainment",
          "longLabel": "Educational attainment",
          "hidden": false
        },
        "villageName": {
          "shortLabel": "Village",
          "longLabel": "Village",
          "hidden": false
        },
        "villageId": {
          "shortLabel": "Village",
          "longLabel": "Village",
          "hidden": false
        },
        "birthCertificate": {
          "shortLabel": "Birth certificate",
          "longLabel": "Birth certificate number",
          "hidden": false
        },
        "drivingLicense": {
          "shortLabel": "Driving license",
          "longLabel": "Driving license number",
          "hidden": false
        },
        "passport": {
          "shortLabel": "Passport",
          "longLabel": "Passport number",
          "hidden": false
        },
        "religionId": {
          "shortLabel": "Religion",
          "longLabel": "Religion",
          "hidden": false
        },
        "patientBillingTypeId": {
          "shortLabel": "Type",
          "longLabel": "Patient type",
          "hidden": false
        },
        "ageRange": {
          "shortLabel": "Age range",
          "longLabel": "Age range"
        },
        "age": {
          "shortLabel": "Age",
          "longLabel": "Age"
        },
        "motherId": {
          "shortLabel": "Mother",
          "longLabel": "Mother",
          "hidden": false
        },
        "fatherId": {
          "shortLabel": "Father",
          "longLabel": "Father",
          "hidden": false
        },
        "birthWeight": {
          "shortLabel": "Birth weight (kg)",
          "longLabel": "Birth weight (kg)",
          "hidden": false
        },
        "birthLength": {
          "shortLabel": "Birth length (cm)",
          "longLabel": "Birth length (cm)",
          "hidden": false
        },
        "birthDeliveryType": {
          "shortLabel": "Delivery type",
          "longLabel": "Delivery type",
          "hidden": false
        },
        "gestationalAgeEstimate": {
          "shortLabel": "Gestational age (weeks)",
          "longLabel": "Gestational age (weeks)",
          "hidden": false
        },
        "apgarScoreOneMinute": {
          "shortLabel": "Apgar score at 1 min",
          "longLabel": "Apgar score at 1 min",
          "hidden": false
        },
        "apgarScoreFiveMinutes": {
          "shortLabel": "Apgar score at 5 min",
          "longLabel": "Apgar score at 5 min",
          "hidden": false
        },
        "apgarScoreTenMinutes": {
          "shortLabel": "Apgar score at 10 min",
          "longLabel": "Apgar score at 10 min",
          "hidden": false
        },
        "timeOfBirth": {
          "shortLabel": "Time of birth",
          "longLabel": "Time of birth",
          "hidden": false
        },
        "attendantAtBirth": {
          "shortLabel": "Attendant at birth",
          "longLabel": "Attendant at birth",
          "hidden": false
        },
        "nameOfAttendantAtBirth": {
          "shortLabel": "Name of attendant",
          "longLabel": "Name of attendant",
          "hidden": false
        },
        "birthType": {
          "shortLabel": "Single/Plural birth",
          "longLabel": "Single/Plural birth",
          "hidden": false
        },
        "birthFacilityId": {
          "shortLabel": "Name of health facility (if applicable)",
          "longLabel": "Name of health facility (if applicable)",
          "hidden": false
        },
        "registeredBirthPlace": {
          "shortLabel": "Place of birth",
          "longLabel": "Place of birth",
          "hidden": false
        },
        "referralSourceId": {
          "shortLabel": "Referral source",
          "longLabel": "Referral source",
          "hidden": false
        },
        "arrivalModeId": {
          "shortLabel": "Arrival mode",
          "longLabel": "Arrival mode",
          "hidden": false
        },
        "prescriber": {
          "shortLabel": "Prescriber",
          "longLabel":  "Prescriber",
          "hidden": false
        },
        "prescriberId": {
          "shortLabel": "Prescriber ID",
          "longLabel":  "Prescriber ID",
          "hidden": false
        },
        "facility": {
          "shortLabel": "Facility",
          "longLabel": "Facility",
          "hidden": false
        }
      },
      "features": {
        "editPatientDetailsOnMobile": true,
        "enableInvoicing": false,
        "registerNewPatient": true,
        "hideOtherSex": true,
        "enablePatientDeaths": false,
        "mergePopulatedPADRecords": true,
        "enableCovidClearanceCertificate": false,
        "editDisplayId": false
      },
      "templates": {
        "letterhead": {
          "title": "TAMANU MINISTRY OF HEALTH & MEDICAL SERVICES",
          "subTitle": "PO Box 12345, Melbourne, Australia"
        },
        "signerRenewalEmail": {
          "subject": "Tamanu ICAO Certificate Signing Request",
          "body": "Please sign the following certificate signing request (CSR) with the Country Signing Certificate Authority (CSCA), and return it to the Tamanu team or Tamanu deployment administration team."
        },
        "vaccineCertificateEmail": {
          "subject": "Medical Certificate now available",
          "body": "A medical certificate has been generated for you.\nYour certificate is available attached to this email."
        },
        "covidTestCertificateEmail": {
          "subject": "Medical Certificate now available",
          "body": "A medical certificate has been generated for you.\nYour certificate is attached to this email."
        },
        "covidClearanceCertificateEmail": {
          "subject": "COVID-19 Clearance Certificate now available",
          "body": "A COVID-19 clearance certificate has been generated for you.\nYour certificate is attached to this email."
        },
        "vaccineCertificate": {
          "emailAddress": "tamanu@health.gov",
          "contactNumber": "12345",
          "healthFacility": "State level"
        },
        "covidTestCertificate": {
          "laboratoryName": "Approved test provider"
        }
      },
      "imagingTypes": {},
      "imagingPriorities": [
        {
          "value": "routine",
          "label": "Routine"
        },
        {
          "value": "urgent",
          "label": "Urgent"
        },
        {
          "value": "asap",
          "label": "ASAP"
        },
        {
          "value": "stat",
          "label": "STAT"
        }
      ],
      "printMeasures": {
        "stickerLabelPage": {
          "pageWidth": "210mm",
          "pageHeight": "297mm",
          "pageMarginTop": "15.09mm",
          "pageMarginLeft": "6.4mm",
          "columnTotal": 3,
          "columnWidth": "64mm",
          "columnGap": "3.01mm",
          "rowTotal": 10,
          "rowHeight": "26.7mm",
          "rowGap": "0"
        }
      },
      // The time zone setting is currently only used for Vaccine Certificates
      // Todo: remove this timeZone once all date fields have been migrated to date_time_strings
      "timeZone": null,
      "triageCategories": [
        {
          "level": 1,
          "label": "Emergency",
          "color": "#F76853"
        },
        {
          "level": 2,
          "label": "Very Urgent",
          "color": "#F17F16"
        },
        {
          "level": 3,
          "label": "Urgent",
          "color": "#FFCC24"
        },
        {
          "level": 4,
          "label": "Non-urgent",
          "color": "#47CA80"
        },
        {
          "level": 5,
          "label": "Deceased",
          "color": "#67A6E3"
        }
      ],
      // UVCI format for vaccine certificate *previews* on Desktop.
      // This should match whichever of integrations.euDcc or .vdsNc is enabled, and
      // does *not* affect which format is used for the actual PDF certificate when
      // generated in the sync server. Can be `tamanu` or `icao` or `eudcc`.
      // `tamanu` implies that the signing integrations are not enabled.
      "previewUvciFormat": "tamanu",
<<<<<<< HEAD
=======
      "sync": {
        "syncAllEncountersForTheseScheduledVaccines": []
      },
>>>>>>> 96fe2f83
      "disabledReports": []
    }
  },
  "reportProcess": {
    // Report process timeout in 2 hours.
    "timeOutDurationSeconds": 7200,
    "runInChildProcess": true,
    // provide an array [] if you want to override the options, eg: ['--max-old-space-size=4096']
    "processOptions": null,
    // Provide an object {} for the env of child process
    "childProcessEnv": null
  },
  "hl7": {
    "nullLastNameValue": "NoLastName",
    "assigners": {
      "patientDisplayId": "Tamanu",
      "patientDrivingLicense": "RTA",
      "patientPassport": "Fiji Passport Office"
    },
    "dataDictionaries": {
      "testMethod": "http://tamanu.io/data-dictionary/covid-test-methods",
      "patientDisplayId": "http://tamanu.io/data-dictionary/application-reference-number.html",
      "labRequestDisplayId": "http://tamanu.io/data-dictionary/labrequest-reference-number.html"
    }
  },
  "s3": {},
  "scheduledReports": [],
  "disk": {
    "diskPath": "C:/",
    "freeSpaceRequired": {
      "gigabytesForUploadingDocuments": 16
    }
  },
  "questionCodeIds": {
    "passport": null,
    "nationalityId": null,
    "email": null
  },
  "notifications": {
    "certificates": {
      "labTestCategoryIds": []
    }
  },
  "proxy": {
    // Possible values: https://expressjs.com/en/guide/behind-proxies.html
    //
    // This should only be set to servers we trust! `loopback` is a safe default
    // because it means we only trust proxies running on the machine itself, e.g.
    // local nginx.
    //
    // As of 29/08/2022 all our deployments are behind a local nginx proxy and so
    // this shouldn't need to be changed.
    "trusted": [
      "loopback"
    ]
  },
  "patientMerge": {
    // can be one of "RENAME", "DESTROY", or "NONE"
    // RENAME sets the patient's firstName to 'Deleted' and lastName to 'Patient'
    // DESTROY sets deleted_at to a timestamp
    // NONE is a no-op and does nothing
    "deletionAction": "RENAME"
  },
  // this should be an IANA tzdata timezone
  // @see here for a list of available options https://en.wikipedia.org/wiki/List_of_tz_database_time_zones
  "countryTimeZone": null
}<|MERGE_RESOLUTION|>--- conflicted
+++ resolved
@@ -26,14 +26,9 @@
   "sync": {
     "readOnly": false,
     "persistedCacheBatchSize": 20000,
-<<<<<<< HEAD
     "lapsedSessionSeconds": 3600,
     "lapsedSessionCheckFrequencySeconds": 60,
     "syncAllEncountersForTheseVaccines": []
-=======
-    "lapsedSessionSeconds": 1200,
-    "lapsedSessionCheckFrequencySeconds": 60
->>>>>>> 96fe2f83
   },
   "loadshedder": {
     // paths are checked sequentially until a path matches a prefix
@@ -667,12 +662,6 @@
       // generated in the sync server. Can be `tamanu` or `icao` or `eudcc`.
       // `tamanu` implies that the signing integrations are not enabled.
       "previewUvciFormat": "tamanu",
-<<<<<<< HEAD
-=======
-      "sync": {
-        "syncAllEncountersForTheseScheduledVaccines": []
-      },
->>>>>>> 96fe2f83
       "disabledReports": []
     }
   },
