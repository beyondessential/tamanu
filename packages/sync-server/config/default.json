{
  "port": 3000,
  // this should be set to the external address of the server, e.g. "https://central-dev.tamanu.io"
  "canonicalHostName": "http://localhost:3000",
  "db": {
    "name": "tamanu-sync",
    // when verbose to true, log.consoleLevel must be set to "debug" to see any output
    "verbose": false,
    "username": "",
    "password": "",
    "migrateOnStartup": false
  },
  "updateUrls": {
    "mobile": ""
  },
  "log": {
    "path": "",
    "consoleLevel": "http",
    "color": true
  },
  "honeycomb": {
    "apiKey": "",
    "dataset": "tamanu-general",
    "enabled": true
  },
  "sync": {
    "concurrentChannelChecks": 8,
    // embedPatientNotes is a workaround for TAN-1757
    // TODO: remove after 1.21 release
    "embedPatientNotes": false,
    // allowUntil makes sync only export records that were updated before the sync started
    // this stops sync from sending newly updated records that might cause conflicts
    // however, it could also prevent sync from syncing frequently changing records
    // TODO: remove after 1.21 release
    "allowUntil": true
  },
  "loadshedder": {
    // paths are checked sequentially until a path matches a prefix
    // (e.g. the path `/v1/sync/patient` would match the prefix `/v1/sync/`)
    //
    // if the path of a request matches a prefix it is added to that queue and
    // may be dropped under heavy load
    //
    // if the path of a request matches nothing, the server never drops the
    // request
    "queues": [
      // sync queue
      // (defaults to shedding requests for sync or attachments earlier than other requests)
      {
        "name": "low_priority",
        "prefixes": ["/v1/sync", "/v1/attachment"],
        "maxActiveRequests": 4,
        "maxQueuedRequests": 8,
        "queueTimeout": 500
      },
      // global queue for non-sync non-attachment requests
      // (defaults to queueing more requests than sync/attachments and them shedding much later)
      {
        "name": "high_priority",
        "prefixes": ["/"],
        "maxActiveRequests": 8,
        "maxQueuedRequests": 32,
        "queueTimeout": 2000
      }
    ]
  },
  "auth": {
    // this secret should be set if more than one process of the sync-server is running
    // otherwise, each process will use a different key and tokens won't match
    "secret": null,
    "saltRounds": 12,
    "tokenDuration": "1h",
    "reportNoUserError": false,
    "allowDummyToken": false,
    "useHardcodedPermissions": true,
    "initialUser": {
      "email": "admin@tamanu.io",
      "displayName": "Initial Admin",
      "role": "admin",
      "password": "admin"
    },
    "resetPassword": {
      "tokenLength": 6,
      "tokenExpiry": 20
    }
  },
  "mailgun": {
    "domain": "",
    "apiKey": "",
    "from": ""
  },
  "cors": {
    "allowedOrigin": ""
  },
  "schedules": {
    // batchSize == run through them all in one run, in batches of N
    // limit == run through N per task run
    // schedule: 5 fields == first is minutes, 6 fields == first is SECONDS

    "outpatientDischarger": {
      // every day at 11 PM
      "schedule": "0 11 * * *",
      "batchSize": 1000,
      "batchSleepAsyncDurationInMilliseconds": 50
    },
    "patientEmailCommunicationProcessor": {
      // every 30seconds /!\
      "schedule": "*/30 * * * * *",
      "limit": 10
    },
    "deceasedPatientDischarger": {
      // once an hour
      "schedule": "29 * * * *",
      "batchSize": 100,
      "batchSleepAsyncDurationInMilliseconds": 50
    },
    "certificateNotificationProcessor": {
      // every 30 seconds /!\
      "schedule": "*/30 * * * * *",
      "limit": 10
    },
    "reportRequestProcessor": {
      // every 30 seconds /!\
      "schedule": "*/30 * * * * *",
      "limit": 10
    },
    "signerRenewalChecker": {
      "schedule": "0 0 * * *"
    },
    "signerRenewalSender": {
      // needs to happen after the Renewal Checker, and regularly thereafter as a retry mechanism
      "schedule": "30 * * * *"
    },
    "signerWorkingPeriodChecker": {
      "schedule": "0 1 * * *"
    },
    "automaticLabTestResultPublisher": {
      "enabled": false,
      "schedule": "*/15 * * * *",
      "limit": 300,
      "results": {
        "labTestType-RATPositive": {
          "labTestMethodId": "labTestMethod-RAT",
          "result": "Positive"
        },
        "labTestType-RATNegative": {
          "labTestMethodId": "labTestMethod-RAT",
          "result": "Negative"
        }
      }
    },
    "covidClearanceCertificatePublisher": {
      "enabled": false,
      "schedule": "*/30 * * * *",
      "daysSinceSampleTime": 13,
      "after": "2022-09-01",
      "labTestCategories": [],
      "labTestTypes": []
    },
    "duplicateAdditionalDataDeleter": {
      "enabled": true,
      "schedule": "*/15 * * * *"
    },
    "fhirMaterialiser": {
      "enabled": true, // only when integrations.fhir is on
      "schedule": "*/1 * * * *",
      "limit": 100
    },
    "plannedMoveTimeout": {
      "enabled": true,
      // Once an hour
      "schedule": "0 * * * *",
      "timeoutHours": 24,
      "batchSize": 100,
      "batchSleepAsyncDurationInMilliseconds": 50
    }
  },
  "integrations": {
    "fijiVrs": {
      "enabled": false,
      "host": "http://uat-vra.digitalfiji.gov.fj:8786",
      "username": null,
      "password": null,
      // refresh the token if it's within tokenExpiryMarginMs milliseconds of expiry
      "tokenExpiryMarginMs": 60000,
      "flagInsteadOfDeleting": true,
      "retrySchedule": "*/30 * * * * *",
      // don't retry pending records unless they're retryMinAgeMs old
      "retryMinAgeMs": 60000,
      "requireClientHeaders": true
    },
    "fijiVps": {
      "enabled": false,
      "requireClientHeaders": true
    },
    "euDcc": {
      "enabled": false,
      "issuer": null // Responsible org for vax cert issuance, e.g. 'Ministry of Health of the Tamanu Republic'. If null defaults to the facility name.
    },
    "vdsNc": {
      "enabled": false
    },
    "signer": {
      "enabled": false,

      // Encryption key for ICAO Signer key material (stored in DB).
      // This must be unique per country/installation AND NEVER CHANGED.
      // It must be at least 32 bytes of random data in Base64.
      // $ openssl rand -base64 32
      "keySecret": null,

      // For VDS-NC: exactly 2 uppercase letters/numbers, must be unique in country, ref 9303-13 §2.2.1(a)
      // For EU DCC: at least 1 character, must be unique in country, should be descriptive
      "commonName": "TA",

      // For EU DCC only: the name of the issuing organisation (provider/O of the DSC)
      // "provider": "Tamanu",

      // Email address for CSCA signing contact
      "sendRequestTo": "admin@tamanu.io"
    },
    "fijiAspenMediciReport": {
      "enabled": false
    },
    "mSupply": {
      "enabled": false,
      "requireClientHeaders": true
    },
    "fhir": {
      "enabled": false
    }
  },
  // on the sync-server, don't read these values from config!
  // use the getLocalisation() helper in packages/sync-server/app/localisation.js
  // this will ensure we can read these values from the database in the future
  "localisation": {
    "allowInvalid": false,
    // the labResultWidget and timeZone keys are here for legacy reasons
    // don't put anything else in the top level of localisation unless it relates to localisation itself
    "labResultWidget": {
      "categoryWhitelist": ["labTestCategory-COVID"],
      "testTypeWhitelist": ["labTestType-COVID"]
    },
    "data": {
      // To do: review this section when implementing the patient charts feature
      "units": {
        "temperature": "celsius"
      },
      "country": {
        "name": "",
        "alpha-2": "",
        "alpha-3": ""
      },
      "fields": {
        "countryName": {
          "shortLabel": "Country",
          "longLabel": "Country",
          "hidden": false
        },
        "emergencyContactName": {
          "shortLabel": "Emergency contact name",
          "longLabel": "Emergency contact name"
        },
        "emergencyContactNumber": {
          "shortLabel": "Emergency contact number",
          "longLabel": "Emergency contact number"
        },
        "markedForSync": {
          "shortLabel": "Sync",
          "longLabel": "Marked for sync"
        },
        "displayId": {
          "shortLabel": "NHN",
          "longLabel": "National Health Number"
        },
        "firstName": {
          "shortLabel": "First name",
          "longLabel": "First name"
        },
        "middleName": {
          "shortLabel": "Middle name",
          "longLabel": "Middle name",
          "hidden": false
        },
        "lastName": {
          "shortLabel": "Last name",
          "longLabel": "Last name"
        },
        "culturalName": {
          "shortLabel": "Cultural name",
          "longLabel": "Cultural/traditional name",
          "hidden": false
        },
        "sex": {
          "shortLabel": "Sex",
          "longLabel": "Sex",
          "hidden": false
        },
        "email": {
          "shortLabel": "Email",
          "longLabel": "Email",
          "hidden": false
        },
        "dateOfBirth": {
          "shortLabel": "DOB",
          "longLabel": "Date of birth"
        },
        "dateOfBirthFrom": {
          "shortLabel": "DOB from",
          "longLabel": "Date of birth from"
        },
        "dateOfBirthTo": {
          "shortLabel": "DOB to",
          "longLabel": "Date of birth to"
        },
        "dateOfBirthExact": {
          "shortLabel": "DOB exact",
          "longLabel": "Date of birth exact"
        },
        "dateOfDeath": {
          "shortLabel": "Death",
          "longLabel": "Date of death"
        },
        "bloodType": {
          "shortLabel": "Blood type",
          "longLabel": "Blood type",
          "hidden": false
        },
        "title": {
          "shortLabel": "Title",
          "longLabel": "Title",
          "hidden": false
        },
        "placeOfBirth": {
          "shortLabel": "Birth location",
          "longLabel": "Birth location",
          "hidden": false
        },
        "countryOfBirthId": {
          "shortLabel": "Country of birth",
          "longLabel": "Country of birth",
          "hidden": false
        },
        "maritalStatus": {
          "shortLabel": "Marital status",
          "longLabel": "Marital status",
          "hidden": false
        },
        "primaryContactNumber": {
          "shortLabel": "Primary contact number",
          "longLabel": "Primary contact number",
          "hidden": false
        },
        "secondaryContactNumber": {
          "shortLabel": "Secondary contact number",
          "longLabel": "Secondary contact number",
          "hidden": false
        },
        "socialMedia": {
          "shortLabel": "Social media",
          "longLabel": "Social media",
          "hidden": false
        },
        "settlementId": {
          "shortLabel": "Settlement",
          "longLabel": "Settlement",
          "hidden": false
        },
        "streetVillage": {
          "shortLabel": "Residential landmark",
          "longLabel": "Residential landmark",
          "hidden": false
        },
        "cityTown": {
          "shortLabel": "City/town",
          "longLabel": "City/town",
          "hidden": false
        },
        "subdivisionId": {
          "shortLabel": "Sub division",
          "longLabel": "Sub division",
          "hidden": false
        },
        "divisionId": {
          "shortLabel": "Division",
          "longLabel": "Division",
          "hidden": false
        },
        "countryId": {
          "shortLabel": "Country",
          "longLabel": "Country",
          "hidden": false
        },
        "medicalAreaId": {
          "shortLabel": "Medical area",
          "longLabel": "Medical area",
          "hidden": false
        },
        "nursingZoneId": {
          "shortLabel": "Nursing zone",
          "longLabel": "Nursing zone",
          "hidden": false
        },
        "nationalityId": {
          "shortLabel": "Nationality",
          "longLabel": "Nationality",
          "hidden": false
        },
        "ethnicityId": {
          "shortLabel": "Ethnicity",
          "longLabel": "Ethnicity",
          "hidden": false
        },
        "occupationId": {
          "shortLabel": "Occupation",
          "longLabel": "Occupation",
          "hidden": false
        },
        "educationalLevel": {
          "shortLabel": "Educational attainment",
          "longLabel": "Educational attainment",
          "hidden": false
        },
        "villageName": {
          "shortLabel": "Village",
          "longLabel": "Village",
          "hidden": false
        },
        "villageId": {
          "shortLabel": "Village",
          "longLabel": "Village",
          "hidden": false
        },
        "birthCertificate": {
          "shortLabel": "Birth certificate",
          "longLabel": "Birth certificate number",
          "hidden": false
        },
        "drivingLicense": {
          "shortLabel": "Driving license",
          "longLabel": "Driving license number",
          "hidden": false
        },
        "passport": {
          "shortLabel": "Passport",
          "longLabel": "Passport number",
          "hidden": false
        },
        "religionId": {
          "shortLabel": "Religion",
          "longLabel": "Religion",
          "hidden": false
        },
        "patientBillingTypeId": {
          "shortLabel": "Type",
          "longLabel": "Patient type",
          "hidden": false
        },
        "ageRange": {
          "shortLabel": "Age range",
          "longLabel": "Age range"
        },
        "age": {
          "shortLabel": "Age",
          "longLabel": "Age"
        },
        "motherId": {
          "shortLabel": "Mother",
          "longLabel": "Mother",
          "hidden": false
        },
        "fatherId": {
          "shortLabel": "Father",
          "longLabel": "Father",
          "hidden": false
        },
        "birthWeight": {
          "shortLabel": "Birth weight (kg)",
          "longLabel": "Birth weight (kg)",
          "hidden": false
        },
        "birthLength": {
          "shortLabel": "Birth length (cm)",
          "longLabel": "Birth length (cm)",
          "hidden": false
        },
        "birthDeliveryType": {
          "shortLabel": "Delivery type",
          "longLabel": "Delivery type",
          "hidden": false
        },
        "gestationalAgeEstimate": {
          "shortLabel": "Gestational age (weeks)",
          "longLabel": "Gestational age (weeks)",
          "hidden": false
        },
        "apgarScoreOneMinute": {
          "shortLabel": "Apgar score at 1 min",
          "longLabel": "Apgar score at 1 min",
          "hidden": false
        },
        "apgarScoreFiveMinutes": {
          "shortLabel": "Apgar score at 5 min",
          "longLabel": "Apgar score at 5 min",
          "hidden": false
        },
        "apgarScoreTenMinutes": {
          "shortLabel": "Apgar score at 10 min",
          "longLabel": "Apgar score at 10 min",
          "hidden": false
        },
        "timeOfBirth": {
          "shortLabel": "Time of birth",
          "longLabel": "Time of birth",
          "hidden": false
        },
        "attendantAtBirth": {
          "shortLabel": "Attendant at birth",
          "longLabel": "Attendant at birth",
          "hidden": false
        },
        "nameOfAttendantAtBirth": {
          "shortLabel": "Name of attendant",
          "longLabel": "Name of attendant",
          "hidden": false
        },
        "birthType": {
          "shortLabel": "Single/Plural birth",
          "longLabel": "Single/Plural birth",
          "hidden": false
        },
        "birthFacilityId": {
          "shortLabel": "Name of health facility (if applicable)",
          "longLabel": "Name of health facility (if applicable)",
          "hidden": false
        },
        "registeredBirthPlace": {
          "shortLabel": "Place of birth",
          "longLabel":  "Place of birth",
          "hidden": false
        },
        "referralSourceId": {
          "shortLabel": "Referral source",
          "longLabel":  "Referral source",
          "hidden": false
        },
        "arrivalModeId": {
          "shortLabel": "Arrival mode",
          "longLabel":  "Arrival mode",
          "hidden": false
        },
        "prescriber": {
          "shortLabel": "Prescriber",
          "longLabel":  "Prescriber",
          "hidden": false
        },
        "prescriberId": {
          "shortLabel": "Prescriber ID",
          "longLabel":  "Prescriber ID",
          "hidden": false
        },
        "facility": {
          "shortLabel": "Facility",
          "longLabel": "Facility",
          "hidden": false
        }
      },
      "features": {
        "editPatientDetailsOnMobile": true,
        "enableInvoicing": false,
        "registerNewPatient": true,
        "hideOtherSex": true,
        "enablePatientDeaths": false,
        "mergePopulatedPADRecords": true,
        "enableCovidClearanceCertificate": false,
<<<<<<< HEAD
        "enableDischargeDisposition": false,
        "editDisplayId": false
=======
        "editDisplayId": false,
        "patientPlannedMove": false,
        "locationHierarchy": false
>>>>>>> 2766854c
      },
      "templates": {
        "letterhead": {
          "title": "TAMANU MINISTRY OF HEALTH & MEDICAL SERVICES",
          "subTitle": "PO Box 12345, Melbourne, Australia"
        },
        "signerRenewalEmail": {
          "subject": "Tamanu ICAO Certificate Signing Request",
          "body": "Please sign the following certificate signing request (CSR) with the Country Signing Certificate Authority (CSCA), and return it to the Tamanu team or Tamanu deployment administration team."
        },
        "vaccineCertificateEmail": {
          "subject": "Medical Certificate now available",
          "body": "A medical certificate has been generated for you.\nYour certificate is available attached to this email."
        },
        "covidTestCertificateEmail": {
          "subject": "Medical Certificate now available",
          "body": "A medical certificate has been generated for you.\nYour certificate is attached to this email."
        },
        "covidClearanceCertificateEmail": {
          "subject": "COVID-19 Clearance Certificate now available",
          "body": "A COVID-19 clearance certificate has been generated for you.\nYour certificate is attached to this email."
        },
        "vaccineCertificate": {
          "emailAddress": "tamanu@health.gov",
          "contactNumber": "12345",
          "healthFacility": "State level"
        },
        "covidTestCertificate": {
          "laboratoryName": "Approved test provider"
        },
        "plannedMoveTimeoutHours": 24
      },
      "imagingTypes": {},
      "imagingPriorities": [
        { "value": "routine", "label": "Routine" },
        { "value": "urgent", "label": "Urgent" },
        { "value": "asap", "label": "ASAP" },
        { "value": "stat", "label": "STAT" }
      ],
      "printMeasures": {
        "stickerLabelPage": {
          "pageWidth": "210mm",
          "pageHeight": "297mm",
          "pageMarginTop": "15.09mm",
          "pageMarginLeft": "6.4mm",
          "columnTotal": 3,
          "columnWidth": "64mm",
          "columnGap": "3.01mm",
          "rowTotal": 10,
          "rowHeight": "26.7mm",
          "rowGap": "0"
        }
      },
      // The time zone setting is currently only used for Vaccine Certificates
      // Todo: remove this timeZone once all date fields have been migrated to date_time_strings
      "timeZone": null,
      "triageCategories": [
        { "level": 1, "label": "Emergency", "color": "#F76853" },
        { "level": 2, "label": "Very Urgent", "color": "#F17F16" },
        { "level": 3, "label": "Urgent", "color": "#FFCC24" },
        { "level": 4, "label": "Non-urgent", "color": "#47CA80" },
        { "level": 5, "label": "Deceased", "color": "#67A6E3" }
      ],

      // UVCI format for vaccine certificate *previews* on Desktop.
      // This should match whichever of integrations.euDcc or .vdsNc is enabled, and
      // does *not* affect which format is used for the actual PDF certificate when
      // generated in the sync server. Can be `tamanu` or `icao` or `eudcc`.
      // `tamanu` implies that the signing integrations are not enabled.
      "previewUvciFormat": "tamanu",

      "sync": {
        "syncAllEncountersForTheseScheduledVaccines": []
      },
      "disabledReports": []
    }
  },
  "reportProcess": {
    // Report process timeout in 2 hours.
    "timeOutDurationSeconds": 7200,
    "runInChildProcess": true,
    // provide an array [] if you want to override the options, eg: ['--max-old-space-size=4096']
    "processOptions": null,
    // Provide an object {} for the env of child process
    "childProcessEnv": null
  },
  "hl7": {
    "nullLastNameValue": "NoLastName",
    "assigners": {
      "patientDisplayId": "Tamanu",
      "patientDrivingLicense": "RTA",
      "patientPassport": "Fiji Passport Office"
    },
    "dataDictionaries": {
      "testMethod": "http://tamanu.io/data-dictionary/covid-test-methods",
      "patientDisplayId": "http://tamanu.io/data-dictionary/application-reference-number.html",
      "labRequestDisplayId": "http://tamanu.io/data-dictionary/labrequest-reference-number.html"
    }
  },
  "s3": {},
  "scheduledReports": [],
  "disk": {
    "diskPath": "C:/",
    "freeSpaceRequired": {
      "gigabytesForUploadingDocuments": 16
    }
  },
  "questionCodeIds": {
    "passport": null,
    "nationalityId": null,
    "email": null
  },
  "notifications": {
    "certificates": {
      "labTestCategoryIds": []
    }
  },
  "proxy": {
    // Possible values: https://expressjs.com/en/guide/behind-proxies.html
    //
    // This should only be set to servers we trust! `loopback` is a safe default
    // because it means we only trust proxies running on the machine itself, e.g.
    // local nginx.
    //
    // As of 29/08/2022 all our deployments are behind a local nginx proxy and so
    // this shouldn't need to be changed.
    "trusted": ["loopback"]
  },
  "patientMerge": {
    // can be one of "RENAME", "DESTROY", or "NONE"
    // RENAME sets the patient's firstName to 'Deleted' and lastName to 'Patient'
    // DESTROY sets deleted_at to a timestamp
    // NONE is a no-op and does nothing
    "deletionAction": "RENAME"
  },
  // this should be an IANA tzdata timezone
  // @see here for a list of available options https://en.wikipedia.org/wiki/List_of_tz_database_time_zones
  "countryTimeZone": null
}<|MERGE_RESOLUTION|>--- conflicted
+++ resolved
@@ -573,14 +573,10 @@
         "enablePatientDeaths": false,
         "mergePopulatedPADRecords": true,
         "enableCovidClearanceCertificate": false,
-<<<<<<< HEAD
         "enableDischargeDisposition": false,
-        "editDisplayId": false
-=======
         "editDisplayId": false,
         "patientPlannedMove": false,
         "locationHierarchy": false
->>>>>>> 2766854c
       },
       "templates": {
         "letterhead": {
