{
  "port": 3000,
  // this should be set to the external address of the server, e.g. "https://central-dev.tamanu.io"
  "canonicalHostName": "http://localhost:3000",
  "db": {
    "name": "tamanu-sync",
    // when verbose to true, log.consoleLevel must be set to "debug" to see any output
    "verbose": false,
    "username": "",
    "password": "",
    "migrateOnStartup": false
  },
  "updateUrls": {
    "mobile": ""
  },
  "log": {
    "path": "",
    "consoleLevel": "http",
    "color": true
  },
  "honeycomb": {
    "apiKey": "",
    "dataset": "tamanu-general",
    "enabled": true
  },
  "sync": {
    "readOnly": false
  },
  "loadshedder": {
    // paths are checked sequentially until a path matches a prefix
    // (e.g. the path `/v1/sync/xxx/pull` would match the prefix `/v1/sync/`)
    //
    // if the path of a request matches a prefix it is added to that queue and
    // may be dropped under heavy load
    //
    // if the path of a request matches nothing, the server never drops the
    // request
    "queues": [
      // sync queue
      // (defaults to shedding requests for sync or attachments earlier than other requests)
      {
        "name": "low_priority",
        "prefixes": [
          "/v1/sync",
          "/v1/attachment"
        ],
        "maxActiveRequests": 4,
        "maxQueuedRequests": 8,
        "queueTimeout": 500
      },
      // global queue for non-sync non-attachment requests
      // (defaults to queueing more requests than sync/attachments and them shedding much later)
      {
        "name": "high_priority",
        "prefixes": [
          "/"
        ],
        "maxActiveRequests": 8,
        "maxQueuedRequests": 32,
        "queueTimeout": 2000
      }
    ]
  },
  "auth": {
    // this secret should be set if more than one process of the sync-server is running
    // otherwise, each process will use a different key and tokens won't match
    "secret": null,
    "saltRounds": 12,
    "tokenDuration": "1h",
    "reportNoUserError": false,
    "allowDummyToken": false,
    "useHardcodedPermissions": true,
    "initialUser": {
      "email": "admin@tamanu.io",
      "displayName": "Initial Admin",
      "role": "admin",
      "password": "admin"
    },
    "resetPassword": {
      "tokenLength": 6,
      "tokenExpiry": 20
    }
  },
  "mailgun": {
    "domain": "",
    "apiKey": "",
    "from": ""
  },
  "cors": {
    "allowedOrigin": ""
  },
  "schedules": {
    // batchSize == run through them all in one run, in batches of N
    // limit == run through N per task run
    // schedule: 5 fields == first is minutes, 6 fields == first is SECONDS
    "outpatientDischarger": {
      // every day at 11 PM
      "schedule": "0 11 * * *",
      "batchSize": 1000,
      "batchSleepAsyncDurationInMilliseconds": 50
    },
    "patientEmailCommunicationProcessor": {
      // every 30seconds /!\
      "schedule": "*/30 * * * * *",
      "limit": 10
    },
    "deceasedPatientDischarger": {
      // once an hour
      "schedule": "29 * * * *",
      "batchSize": 100,
      "batchSleepAsyncDurationInMilliseconds": 50
    },
    "certificateNotificationProcessor": {
      // every 30 seconds /!\
      "schedule": "*/30 * * * * *",
      "limit": 10
    },
    "reportRequestProcessor": {
      // every 30 seconds /!\
      "schedule": "*/30 * * * * *",
      "limit": 10
    },
    "signerRenewalChecker": {
      "schedule": "0 0 * * *"
    },
    "signerRenewalSender": {
      // needs to happen after the Renewal Checker, and regularly thereafter as a retry mechanism
      "schedule": "30 * * * *"
    },
    "signerWorkingPeriodChecker": {
      "schedule": "0 1 * * *"
    },
    "automaticLabTestResultPublisher": {
      "enabled": false,
      "schedule": "*/15 * * * *",
      "limit": 300,
      "results": {
        "labTestType-RATPositive": {
          "labTestMethodId": "labTestMethod-RAT",
          "result": "Positive"
        },
        "labTestType-RATNegative": {
          "labTestMethodId": "labTestMethod-RAT",
          "result": "Negative"
        }
      }
    },
    "covidClearanceCertificatePublisher": {
      "enabled": false,
      "schedule": "*/30 * * * *",
      "daysSinceSampleTime": 13,
      "after": "2022-09-01",
      "labTestCategories": [],
      "labTestTypes": []
    },
    "duplicateAdditionalDataDeleter": {
      "enabled": true,
      "schedule": "*/15 * * * *"
    }
  },
  "integrations": {
    "fijiVrs": {
      "enabled": false,
      "host": "http://uat-vra.digitalfiji.gov.fj:8786",
      "username": null,
      "password": null,
      // refresh the token if it's within tokenExpiryMarginMs milliseconds of expiry
      "tokenExpiryMarginMs": 60000,
      "flagInsteadOfDeleting": true,
      "retrySchedule": "*/30 * * * * *",
      // don't retry pending records unless they're retryMinAgeMs old
      "retryMinAgeMs": 60000,
      "requireClientHeaders": true
    },
    "fijiVps": {
      "enabled": false,
      "requireClientHeaders": true
    },
    "euDcc": {
      "enabled": false,
      "issuer": null // Responsible org for vax cert issuance, e.g. 'Ministry of Health of the Tamanu Republic'. If null defaults to the facility name.
    },
    "vdsNc": {
      "enabled": false
    },
    "signer": {
      "enabled": false,
      // Encryption key for ICAO Signer key material (stored in DB).
      // This must be unique per country/installation AND NEVER CHANGED.
      // It must be at least 32 bytes of random data in Base64.
      // $ openssl rand -base64 32
      "keySecret": null,
      // For VDS-NC: exactly 2 uppercase letters/numbers, must be unique in country, ref 9303-13 §2.2.1(a)
      // For EU DCC: at least 1 character, must be unique in country, should be descriptive
      "commonName": "TA",
      // For EU DCC only: the name of the issuing organisation (provider/O of the DSC)
      // "provider": "Tamanu",
      // Email address for CSCA signing contact
      "sendRequestTo": "admin@tamanu.io"
    },
    "mSupply": {
      "enabled": false,
      "requireClientHeaders": true
    },
    "fhir": {
      "enabled": false
    }
  },
  // on the sync-server, don't read these values from config!
  // use the getLocalisation() helper in packages/sync-server/app/localisation.js
  // this will ensure we can read these values from the database in the future
  "localisation": {
    "allowInvalid": false,
    // the labResultWidget and timeZone keys are here for legacy reasons
    // don't put anything else in the top level of localisation unless it relates to localisation itself
    "labResultWidget": {
      "categoryWhitelist": [
        "labTestCategory-COVID"
      ],
      "testTypeWhitelist": [
        "labTestType-COVID"
      ]
    },
    "data": {
      "country": {
        "name": "",
        "alpha-2": "",
        "alpha-3": ""
      },
      "fields": {
        "countryName": {
          "shortLabel": "Country",
          "longLabel": "Country",
          "hidden": false
        },
        "emergencyContactName": {
          "shortLabel": "Emergency contact name",
          "longLabel": "Emergency contact name"
        },
        "emergencyContactNumber": {
          "shortLabel": "Emergency contact number",
          "longLabel": "Emergency contact number"
        },
        "markedForSync": {
          "shortLabel": "Sync",
          "longLabel": "Marked for sync"
        },
        "displayId": {
          "shortLabel": "NHN",
          "longLabel": "National Health Number"
        },
        "firstName": {
          "shortLabel": "First name",
          "longLabel": "First name"
        },
        "middleName": {
          "shortLabel": "Middle name",
          "longLabel": "Middle name",
          "hidden": false
        },
        "lastName": {
          "shortLabel": "Last name",
          "longLabel": "Last name"
        },
        "culturalName": {
          "shortLabel": "Cultural name",
          "longLabel": "Cultural/traditional name",
          "hidden": false
        },
        "sex": {
          "shortLabel": "Sex",
          "longLabel": "Sex",
          "hidden": false
        },
        "email": {
          "shortLabel": "Email",
          "longLabel": "Email",
          "hidden": false
        },
        "dateOfBirth": {
          "shortLabel": "DOB",
          "longLabel": "Date of birth"
        },
        "dateOfBirthFrom": {
          "shortLabel": "DOB from",
          "longLabel": "Date of birth from"
        },
        "dateOfBirthTo": {
          "shortLabel": "DOB to",
          "longLabel": "Date of birth to"
        },
        "dateOfBirthExact": {
          "shortLabel": "DOB exact",
          "longLabel": "Date of birth exact"
        },
        "dateOfDeath": {
          "shortLabel": "Death",
          "longLabel": "Date of death"
        },
        "bloodType": {
          "shortLabel": "Blood type",
          "longLabel": "Blood type",
          "hidden": false
        },
        "title": {
          "shortLabel": "Title",
          "longLabel": "Title",
          "hidden": false
        },
        "placeOfBirth": {
          "shortLabel": "Birth location",
          "longLabel": "Birth location",
          "hidden": false
        },
        "countryOfBirthId": {
          "shortLabel": "Country of birth",
          "longLabel": "Country of birth",
          "hidden": false
        },
        "maritalStatus": {
          "shortLabel": "Marital status",
          "longLabel": "Marital status",
          "hidden": false
        },
        "primaryContactNumber": {
          "shortLabel": "Primary contact number",
          "longLabel": "Primary contact number",
          "hidden": false
        },
        "secondaryContactNumber": {
          "shortLabel": "Secondary contact number",
          "longLabel": "Secondary contact number",
          "hidden": false
        },
        "socialMedia": {
          "shortLabel": "Social media",
          "longLabel": "Social media",
          "hidden": false
        },
        "settlementId": {
          "shortLabel": "Settlement",
          "longLabel": "Settlement",
          "hidden": false
        },
        "streetVillage": {
          "shortLabel": "Residential landmark",
          "longLabel": "Residential landmark",
          "hidden": false
        },
        "cityTown": {
          "shortLabel": "City/town",
          "longLabel": "City/town",
          "hidden": false
        },
        "subdivisionId": {
          "shortLabel": "Sub division",
          "longLabel": "Sub division",
          "hidden": false
        },
        "divisionId": {
          "shortLabel": "Division",
          "longLabel": "Division",
          "hidden": false
        },
        "countryId": {
          "shortLabel": "Country",
          "longLabel": "Country",
          "hidden": false
        },
        "medicalAreaId": {
          "shortLabel": "Medical area",
          "longLabel": "Medical area",
          "hidden": false
        },
        "nursingZoneId": {
          "shortLabel": "Nursing zone",
          "longLabel": "Nursing zone",
          "hidden": false
        },
        "nationalityId": {
          "shortLabel": "Nationality",
          "longLabel": "Nationality",
          "hidden": false
        },
        "ethnicityId": {
          "shortLabel": "Ethnicity",
          "longLabel": "Ethnicity",
          "hidden": false
        },
        "occupationId": {
          "shortLabel": "Occupation",
          "longLabel": "Occupation",
          "hidden": false
        },
        "educationalLevel": {
          "shortLabel": "Educational attainment",
          "longLabel": "Educational attainment",
          "hidden": false
        },
        "villageName": {
          "shortLabel": "Village",
          "longLabel": "Village",
          "hidden": false
        },
        "villageId": {
          "shortLabel": "Village",
          "longLabel": "Village",
          "hidden": false
        },
        "birthCertificate": {
          "shortLabel": "Birth certificate",
          "longLabel": "Birth certificate number",
          "hidden": false
        },
        "drivingLicense": {
          "shortLabel": "Driving license",
          "longLabel": "Driving license number",
          "hidden": false
        },
        "passport": {
          "shortLabel": "Passport",
          "longLabel": "Passport number",
          "hidden": false
        },
        "religionId": {
          "shortLabel": "Religion",
          "longLabel": "Religion",
          "hidden": false
        },
        "patientBillingTypeId": {
          "shortLabel": "Type",
          "longLabel": "Patient type",
          "hidden": false
        },
        "ageRange": {
          "shortLabel": "Age range",
          "longLabel": "Age range"
        },
        "age": {
          "shortLabel": "Age",
          "longLabel": "Age"
        },
        "motherId": {
          "shortLabel": "Mother",
          "longLabel": "Mother",
          "hidden": false
        },
        "fatherId": {
          "shortLabel": "Father",
          "longLabel": "Father",
          "hidden": false
        },
        "birthWeight": {
          "shortLabel": "Birth weight (kg)",
          "longLabel": "Birth weight (kg)",
          "hidden": false
        },
        "birthLength": {
          "shortLabel": "Birth length (cm)",
          "longLabel": "Birth length (cm)",
          "hidden": false
        },
        "birthDeliveryType": {
          "shortLabel": "Delivery type",
          "longLabel": "Delivery type",
          "hidden": false
        },
        "gestationalAgeEstimate": {
          "shortLabel": "Gestational age (weeks)",
          "longLabel": "Gestational age (weeks)",
          "hidden": false
        },
        "apgarScoreOneMinute": {
          "shortLabel": "Apgar score at 1 min",
          "longLabel": "Apgar score at 1 min",
          "hidden": false
        },
        "apgarScoreFiveMinutes": {
          "shortLabel": "Apgar score at 5 min",
          "longLabel": "Apgar score at 5 min",
          "hidden": false
        },
        "apgarScoreTenMinutes": {
          "shortLabel": "Apgar score at 10 min",
          "longLabel": "Apgar score at 10 min",
          "hidden": false
        },
        "timeOfBirth": {
          "shortLabel": "Time of birth",
          "longLabel": "Time of birth",
          "hidden": false
        },
        "attendantAtBirth": {
          "shortLabel": "Attendant at birth",
          "longLabel": "Attendant at birth",
          "hidden": false
        },
        "nameOfAttendantAtBirth": {
          "shortLabel": "Name of attendant",
          "longLabel": "Name of attendant",
          "hidden": false
        },
        "birthType": {
          "shortLabel": "Single/Plural birth",
          "longLabel": "Single/Plural birth",
          "hidden": false
        },
        "birthFacilityId": {
          "shortLabel": "Name of health facility (if applicable)",
          "longLabel": "Name of health facility (if applicable)",
          "hidden": false
        },
        "registeredBirthPlace": {
          "shortLabel": "Place of birth",
          "longLabel": "Place of birth",
          "hidden": false
        }
      },
      "features": {
        "editPatientDetailsOnMobile": true,
        "enableInvoicing": false,
        "registerNewPatient": true,
        "hideOtherSex": true,
        "enablePatientDeaths": false,
        "mergePopulatedPADRecords": true,
        "enableCovidClearanceCertificate": false
      },
      "templates": {
        "letterhead": {
          "title": "TAMANU MINISTRY OF HEALTH & MEDICAL SERVICES",
          "subTitle": "PO Box 12345, Melbourne, Australia"
        },
        "signerRenewalEmail": {
          "subject": "Tamanu ICAO Certificate Signing Request",
          "body": "Please sign the following certificate signing request (CSR) with the Country Signing Certificate Authority (CSCA), and return it to the Tamanu team or Tamanu deployment administration team."
        },
        "vaccineCertificateEmail": {
          "subject": "Medical Certificate now available",
          "body": "A medical certificate has been generated for you.\nYour certificate is available attached to this email."
        },
        "covidTestCertificateEmail": {
          "subject": "Medical Certificate now available",
          "body": "A medical certificate has been generated for you.\nYour certificate is attached to this email."
        },
        "covidClearanceCertificateEmail": {
          "subject": "COVID-19 Clearance Certificate now available",
          "body": "A COVID-19 clearance certificate has been generated for you.\nYour certificate is attached to this email."
        },
        "vaccineCertificate": {
          "emailAddress": "tamanu@health.gov",
          "contactNumber": "12345",
          "healthFacility": "State level"
        },
        "covidTestCertificate": {
          "laboratoryName": "Approved test provider"
        }
      },
      "imagingTypes": {},
      "printMeasures": {
        "stickerLabelPage": {
          "pageWidth": "210mm",
          "pageHeight": "297mm",
          "pageMarginTop": "15.09mm",
          "pageMarginLeft": "6.4mm",
          "columnTotal": 3,
          "columnWidth": "64mm",
          "columnGap": "3.01mm",
          "rowTotal": 10,
          "rowHeight": "26.7mm",
          "rowGap": "0"
        }
      },
      // The time zone setting is currently only used for Vaccine Certificates
      "timeZone": null,
      "triageCategories": [
        {
          "level": 1,
          "label": "Emergency",
          "color": "#F76853"
        },
        {
          "level": 2,
          "label": "Very Urgent",
          "color": "#F17F16"
        },
        {
          "level": 3,
          "label": "Urgent",
          "color": "#FFCC24"
        },
        {
          "level": 4,
          "label": "Non-urgent",
          "color": "#47CA80"
        },
        {
          "level": 5,
          "label": "Deceased",
          "color": "#67A6E3"
        }
      ],
      // UVCI format for vaccine certificate *previews* on Desktop.
      // This should match whichever of integrations.euDcc or .vdsNc is enabled, and
      // does *not* affect which format is used for the actual PDF certificate when
      // generated in the sync server. Can be `tamanu` or `icao` or `eudcc`.
      // `tamanu` implies that the signing integrations are not enabled.
      "previewUvciFormat": "tamanu",
      "sync": {
        "syncAllEncountersForTheseScheduledVaccines": []
      },
      "disabledReports": []
    }
  },
  "reportProcess": {
    // Report process timeout in 2 hours.
    "timeOutDurationSeconds": 7200,
    "runInChildProcess": true,
    // provide an array [] if you want to override the options, eg: ['--max-old-space-size=4096']
    "processOptions": null,
    // Provide an object {} for the env of child process
    "childProcessEnv": null
  },
  "hl7": {
    "nullLastNameValue": "NoLastName",
    "assigners": {
      "patientDisplayId": "Tamanu"
    },
    "dataDictionaries": {
      "testMethod": "http://tamanu.io/data-dictionary/covid-test-methods",
      "patientDisplayId": "http://tamanu.io/data-dictionary/application-reference-number.html",
      "labRequestDisplayId": "http://tamanu.io/data-dictionary/labrequest-reference-number.html"
    }
  },
  "s3": {},
  "scheduledReports": [],
  "disk": {
    "diskPath": "C:/",
    "freeSpaceRequired": {
      "gigabytesForUploadingDocuments": 16
    }
  },
  "questionCodeIds": {
    "passport": null,
    "nationalityId": null,
    "email": null
  },
  "notifications": {
    "certificates": {
      "labTestCategoryIds": []
    }
  },
  "proxy": {
    // Possible values: https://expressjs.com/en/guide/behind-proxies.html
    //
    // This should only be set to servers we trust! `loopback` is a safe default
    // because it means we only trust proxies running on the machine itself, e.g.
    // local nginx.
    //
    // As of 29/08/2022 all our deployments are behind a local nginx proxy and so
    // this shouldn't need to be changed.
<<<<<<< HEAD
    "trusted": [
      "loopback"
    ]
=======
    "trusted": ["loopback"]
  },
  "patientMerge": {
    // can be one of "RENAME", "DESTROY", or "NONE"
    // RENAME sets the patient's firstName to 'Deleted' and lastName to 'Patient'
    // DESTROY sets deleted_at to a timestamp
    // NONE is a no-op and does nothing
    "deletionAction": "RENAME"
>>>>>>> eb209f6d
  }
}<|MERGE_RESOLUTION|>--- conflicted
+++ resolved
@@ -658,12 +658,9 @@
     //
     // As of 29/08/2022 all our deployments are behind a local nginx proxy and so
     // this shouldn't need to be changed.
-<<<<<<< HEAD
     "trusted": [
       "loopback"
     ]
-=======
-    "trusted": ["loopback"]
   },
   "patientMerge": {
     // can be one of "RENAME", "DESTROY", or "NONE"
@@ -671,6 +668,5 @@
     // DESTROY sets deleted_at to a timestamp
     // NONE is a no-op and does nothing
     "deletionAction": "RENAME"
->>>>>>> eb209f6d
   }
 }