--- conflicted
+++ resolved
@@ -27,8 +27,8 @@
   },
   "honeycomb": {
     "apiKey": "",
-    "sampleRate": 100,  // 100 = 1/100 = 1% of traces get sent to honeycomb
-                        // in contrast, logs are always sent
+    "sampleRate": 100, // 100 = 1/100 = 1% of traces get sent to honeycomb
+    // in contrast, logs are always sent
     "enabled": true
   },
   "sync": {
@@ -55,10 +55,7 @@
       // (defaults to shedding requests for sync or attachments earlier than other requests)
       {
         "name": "low_priority",
-        "prefixes": [
-          "/v1/sync",
-          "/v1/attachment"
-        ],
+        "prefixes": ["/v1/sync", "/v1/attachment"],
         "maxActiveRequests": 4,
         "maxQueuedRequests": 8,
         "queueTimeout": 7500
@@ -67,9 +64,7 @@
       // (defaults to queueing more requests than sync/attachments and them shedding much later)
       {
         "name": "high_priority",
-        "prefixes": [
-          "/"
-        ],
+        "prefixes": ["/"],
         "maxActiveRequests": 8,
         "maxQueuedRequests": 32,
         "queueTimeout": 7500
@@ -95,7 +90,7 @@
       "tokenExpiry": 20
     }
   },
-  "export": { 
+  "export": {
     "maxFileSizeInMB": 50
   },
   "mailgun": {
@@ -268,12 +263,8 @@
     // the labResultWidget and timeZone keys are here for legacy reasons
     // don't put anything else in the top level of localisation unless it relates to localisation itself
     "labResultWidget": {
-      "categoryWhitelist": [
-        "labTestCategory-COVID"
-      ],
-      "testTypeWhitelist": [
-        "labTestType-COVID"
-      ]
+      "categoryWhitelist": ["labTestCategory-COVID"],
+      "testTypeWhitelist": ["labTestType-COVID"]
     },
     "data": {
       // To do: review this section when implementing the patient charts feature
@@ -612,15 +603,13 @@
           "longLabel": "Discharge disposition",
           "hidden": true
         },
-<<<<<<< HEAD
         "clinician": {
           "shortLabel": "Clinician",
           "longLabel": "Clinician"
-=======
+        },
         "diagnosis": {
           "shortLabel": "Diagnosis",
           "longLabel": "Diagnosis"
->>>>>>> e121e4e0
         }
       },
       "features": {
@@ -708,44 +697,58 @@
           "label": "STAT"
         }
       ],
-      "imagingCancellationReasons": [{
-        "value": "clinical",
-        "label": "Clinical reason"
-      },{
-        "value": "duplicate",
-        "label": "Duplicate"
-      },{
-        "value": "entered-in-error",
-        "label": "Entered in error"
-      },{
-        "value": "patient-discharged",
-        "label": "Patient discharged"
-      },{
-        "value": "patient-refused",
-        "label": "Patient refused"
-      },{
-        "value": "other",
-        "label": "Other"
-      }],
-      "labsCancellationReasons": [{
-        "value": "clinical",
-        "label": "Clinical reason"
-      },{
-        "value": "duplicate",
-        "label": "Duplicate"
-      },{
-        "value": "entered-in-error",
-        "label": "Entered in error"
-      },{
-        "value": "patient-discharged",
-        "label": "Patient discharged"
-      },{
-        "value": "patient-refused",
-        "label": "Patient refused"
-      },{
-        "value": "other",
-        "label": "Other"
-      }],
+      "imagingCancellationReasons": [
+        {
+          "value": "clinical",
+          "label": "Clinical reason"
+        },
+        {
+          "value": "duplicate",
+          "label": "Duplicate"
+        },
+        {
+          "value": "entered-in-error",
+          "label": "Entered in error"
+        },
+        {
+          "value": "patient-discharged",
+          "label": "Patient discharged"
+        },
+        {
+          "value": "patient-refused",
+          "label": "Patient refused"
+        },
+        {
+          "value": "other",
+          "label": "Other"
+        }
+      ],
+      "labsCancellationReasons": [
+        {
+          "value": "clinical",
+          "label": "Clinical reason"
+        },
+        {
+          "value": "duplicate",
+          "label": "Duplicate"
+        },
+        {
+          "value": "entered-in-error",
+          "label": "Entered in error"
+        },
+        {
+          "value": "patient-discharged",
+          "label": "Patient discharged"
+        },
+        {
+          "value": "patient-refused",
+          "label": "Patient refused"
+        },
+        {
+          "value": "other",
+          "label": "Other"
+        }
+      ],
       "printMeasures": {
         "labRequestPrintLabel": {
           "width": 50.8
@@ -817,7 +820,7 @@
           "value": "other",
           "label": "Other"
         }
-      ],      
+      ],
       "ageDisplayFormat": [
         {
           "as": "days",
@@ -914,9 +917,7 @@
     //
     // As of 29/08/2022 all our deployments are behind a local nginx proxy and so
     // this shouldn't need to be changed.
-    "trusted": [
-      "loopback"
-    ]
+    "trusted": ["loopback"]
   },
   "patientMerge": {
     // can be one of "RENAME", "DESTROY", or "NONE"
