--- conflicted
+++ resolved
@@ -595,17 +595,14 @@
         "enableCovidClearanceCertificate": false,
         "editDisplayId": false,
         "patientPlannedMove": false,
-<<<<<<< HEAD
         "idleTimeout": {
           "enabled": false,
           // All values in seconds
           "timeoutDuration": 600,
           "warningPromptDuration": 30,
           "refreshInterval": 150
-        }
-=======
+        },
         "fhirNewZealandEthnicity": false
->>>>>>> c8d32c55
       },
       "templates": {
         "letterhead": {
