{
  "port": 3000,
  // this should be set to the external address of the server, e.g. "https://central.main.internal.tamanu.io"
  "canonicalHostName": "http://localhost:3000",
  "db": {
    "name": "tamanu-sync",
    // when verbose to true, log.consoleLevel must be set to "debug" to see any output
    "verbose": false,
    "username": "",
    "password": "",
    "migrateOnStartup": false,
    "pool": {
      "max": 10
      // "min": 5,
      // "idle": 10000,
      // "acquire": 60000,
      // "evict": 1000
    },
    "reports": {
      "pool": {
        "max": 5
      },
<<<<<<< HEAD
      "credentials": {
        "raw": {
          "username": "",
          "password": ""
        },
        "reporting": {
          "username": "",
          "password": ""
        }
=======
      "reporting": {
        "username": "",
        "password": ""
>>>>>>> 3bad4f3f
      }
    }
  },
  "updateUrls": {
    "mobile": ""
  },
  "log": {
    "path": "",
    "consoleLevel": "http",
    "color": true
  },
  "honeycomb": {
    "apiKey": "",
    "sampleRate": 100, // 100 = 1/100 = 1% of traces get sent to honeycomb
    // in contrast, logs are always sent
    "enabled": true,
    "level": "info"
  },
  "sync": {
    "readOnly": false,
    "persistedCacheBatchSize": 20000,
    "pauseBetweenPersistedCacheBatchesInMilliseconds": 50,
    "adjustDataBatchSize": 20000,
    "syncAllEncountersForTheseVaccines": [],
    "numberConcurrentPullSnapshots": 4,
    "persistUpdateWorkerPoolSize": 5,
    // at its very large default, maxRecordsPerPullSnapshotChunk is essentially "off"
    // can be turned on by lowering to some amount that seems appropriate if snapshot performance is an issue
    "maxRecordsPerPullSnapshotChunk": 1000000000
  },
  "loadshedder": {
    // paths are checked sequentially until a path matches a prefix
    // (e.g. the path `/v1/sync/xxx/pull` would match the prefix `/v1/sync/`)
    //
    // if the path of a request matches a prefix it is added to that queue and
    // may be dropped under heavy load
    //
    // if the path of a request matches nothing, the server never drops the
    // request
    "queues": [
      // sync queue
      // (defaults to shedding requests for sync or attachments earlier than other requests)
      {
        "name": "low_priority",
        "prefixes": ["/v1/sync", "/v1/attachment"],
        "maxActiveRequests": 4,
        "maxQueuedRequests": 8,
        "queueTimeout": 7500
      },
      // global queue for non-sync non-attachment requests
      // (defaults to queueing more requests than sync/attachments and them shedding much later)
      {
        "name": "high_priority",
        "prefixes": ["/"],
        "maxActiveRequests": 8,
        "maxQueuedRequests": 32,
        "queueTimeout": 7500
      }
    ]
  },
  "auth": {
    // these secrets should be set if more than one process of the sync-server is running
    // otherwise, each process will use a different key and tokens won't match
    "secret": null,
    "saltRounds": 12,
    "tokenDuration": "1h",
    "reportNoUserError": false,
    "useHardcodedPermissions": true,
    "refreshToken": {
      "secret": null,
      "tokenDuration": "30d",
      "absoluteExpiration": false,
      "refreshIdLength": 54
    },
    "resetPassword": {
      "tokenLength": 6,
      "tokenExpiry": 20
    }
  },
  "export": {
    "maxFileSizeInMB": 50
  },
  "mailgun": {
    "domain": "",
    "apiKey": "",
    "from": ""
  },
  "cors": {
    "allowedOrigin": ""
  },
  "schedules": {
    // batchSize == run through them all in one run, in batches of N
    // limit == run through N per task run
    // schedule: 5 fields == first is minutes, 6 fields == first is SECONDS
    "outpatientDischarger": {
      // every day at 2 AM
      "schedule": "0 2 * * *",
      "batchSize": 1000,
      "batchSleepAsyncDurationInMilliseconds": 50
    },
    "patientEmailCommunicationProcessor": {
      // every 30seconds /!\
      "schedule": "*/30 * * * * *",
      "limit": 10
    },
    "deceasedPatientDischarger": {
      // once an hour
      "schedule": "29 * * * *",
      "batchSize": 100,
      "batchSleepAsyncDurationInMilliseconds": 50
    },
    "patientMergeMaintainer": {
      // once an hour at minute 12
      "schedule": "12 * * * *"
    },
    "certificateNotificationProcessor": {
      // every 30 seconds /!\
      "schedule": "*/30 * * * * *",
      "limit": 10
    },
    "reportRequestProcessor": {
      // every 30 seconds /!\
      "schedule": "*/30 * * * * *",
      "limit": 10
    },
    "signerRenewalChecker": {
      "schedule": "0 0 * * *"
    },
    "signerRenewalSender": {
      // needs to happen after the Renewal Checker, and regularly thereafter as a retry mechanism
      "schedule": "30 * * * *"
    },
    "signerWorkingPeriodChecker": {
      "schedule": "0 1 * * *"
    },
    "automaticLabTestResultPublisher": {
      "enabled": false,
      "schedule": "*/15 * * * *",
      "limit": 300,
      "results": {
        "labTestType-RATPositive": {
          "labTestMethodId": "labTestMethod-RAT",
          "result": "Positive"
        },
        "labTestType-RATNegative": {
          "labTestMethodId": "labTestMethod-RAT",
          "result": "Negative"
        }
      }
    },
    "covidClearanceCertificatePublisher": {
      "enabled": false,
      "schedule": "*/30 * * * *"
    },
    "fhirMissingResources": {
      "enabled": true,
      "schedule": "48 1 * * *" // once a day, time does not matter (better in off hours)
    },
    "plannedMoveTimeout": {
      "enabled": true,
      // Once an hour
      "schedule": "0 * * * *",
      "timeoutHours": 24,
      "batchSize": 100,
      "batchSleepAsyncDurationInMilliseconds": 50
    },
    "staleSyncSessionCleaner": {
      "enabled": true,
      "schedule": "* * * * *",
      "staleSessionSeconds": 3600
    }
  },
  "integrations": {
    "fijiVrs": {
      "enabled": false,
      "host": "http://uat-vra.digitalfiji.gov.fj:8786",
      "username": null,
      "password": null,
      // refresh the token if it's within tokenExpiryMarginMs milliseconds of expiry
      "tokenExpiryMarginMs": 60000,
      "flagInsteadOfDeleting": true,
      "retrySchedule": "*/30 * * * * *",
      // don't retry pending records unless they're retryMinAgeMs old
      "retryMinAgeMs": 60000,
      "requireClientHeaders": true
    },
    "fijiVps": {
      "enabled": false,
      "requireClientHeaders": true
    },
    "euDcc": {
      "enabled": false,
      "issuer": null // Responsible org for vax cert issuance, e.g. 'Ministry of Health of the Tamanu Republic'. If null defaults to the facility name.
    },
    "vdsNc": {
      "enabled": false
    },
    "signer": {
      "enabled": false,
      // Encryption key for ICAO Signer key material (stored in DB).
      // This must be unique per country/installation AND NEVER CHANGED.
      // It must be at least 32 bytes of random data in Base64.
      // $ openssl rand -base64 32
      "keySecret": null,
      // For VDS-NC: exactly 2 uppercase letters/numbers, must be unique in country, ref 9303-13 §2.2.1(a)
      // For EU DCC: at least 1 character, must be unique in country, should be descriptive
      "commonName": "TA",
      // For EU DCC only: the name of the issuing organisation (provider/O of the DSC)
      // "provider": "Tamanu",
      // Email address for CSCA signing contact
      "sendRequestTo": "admin@tamanu.io"
    },
    "fijiAspenMediciReport": {
      "enabled": false
    },
    "mSupply": {
      "enabled": false,
      "requireClientHeaders": true
    },
    "fhir": {
      // Enabling the HTTP routes and enabling the worker are completely separate:
      // one may be enabled without the other and vice versa. The worker is on by
      // default so that FHIR resources can be used as a target for reports without
      // the FHIR API being exposed to the public in a deployment that doesn't need it.
      "enabled": false, // the HTTP routes
      "worker": {
        "enabled": true, // the materialisation worker
        "concurrency": 100
      },
      "parameters": {
        "_count": {
          "default": 20,
          "max": 20
        }
      }
    },
    "omniLab": {
      "enabled": false,
      // Must be set to a random value, and the value must be saved somewhere (at BES we use lastpass)
      // New keys may be issued by running `node dist/app.bundle.js apiKeys issue fhirIntegration <email> -e '100 years'
      // If this is changed, all API keys using this secret will be revoked and must be reissued
      "secret": null
    }
  },
  // on the sync-server, don't read these values from config!
  // use the getLocalisation() helper in packages/sync-server/app/localisation.js
  // this will ensure we can read these values from the database in the future
  "localisation": {
    "allowInvalid": false,
    // the labResultWidget and timeZone keys are here for legacy reasons
    // don't put anything else in the top level of localisation unless it relates to localisation itself
    "labResultWidget": {
      "categoryWhitelist": ["labTestCategory-COVID"],
      "testTypeWhitelist": ["labTestType-COVID"]
    },
    "data": {
      // To do: review this section when implementing the patient charts feature
      "units": {
        "temperature": "celsius"
      },
      "country": {
        "name": "",
        "alpha-2": "",
        "alpha-3": ""
      },
      "fields": {
        "countryName": {
          "shortLabel": "Country",
          "longLabel": "Country",
          "hidden": false
        },
        "emergencyContactName": {
          "shortLabel": "Emergency contact name",
          "longLabel": "Emergency contact name"
        },
        "emergencyContactNumber": {
          "shortLabel": "Emergency contact number",
          "longLabel": "Emergency contact number"
        },
        "markedForSync": {
          "shortLabel": "Sync",
          "longLabel": "Marked for sync"
        },
        "displayId": {
          "shortLabel": "NHN",
          "longLabel": "National Health Number",
          "pattern": "[\\s\\S]*"
        },
        "firstName": {
          "shortLabel": "First name",
          "longLabel": "First name"
        },
        "middleName": {
          "shortLabel": "Middle name",
          "longLabel": "Middle name",
          "hidden": false
        },
        "lastName": {
          "shortLabel": "Last name",
          "longLabel": "Last name"
        },
        "culturalName": {
          "shortLabel": "Cultural name",
          "longLabel": "Cultural/traditional name",
          "hidden": false
        },
        "sex": {
          "shortLabel": "Sex",
          "longLabel": "Sex",
          "hidden": false
        },
        "email": {
          "shortLabel": "Email",
          "longLabel": "Email",
          "hidden": false
        },
        "dateOfBirth": {
          "shortLabel": "DOB",
          "longLabel": "Date of birth"
        },
        "dateOfBirthFrom": {
          "shortLabel": "DOB from",
          "longLabel": "Date of birth from"
        },
        "dateOfBirthTo": {
          "shortLabel": "DOB to",
          "longLabel": "Date of birth to"
        },
        "dateOfBirthExact": {
          "shortLabel": "DOB exact",
          "longLabel": "Date of birth exact"
        },
        "dateOfDeath": {
          "shortLabel": "Death",
          "longLabel": "Date of death"
        },
        "bloodType": {
          "shortLabel": "Blood type",
          "longLabel": "Blood type",
          "hidden": false
        },
        "title": {
          "shortLabel": "Title",
          "longLabel": "Title",
          "hidden": false
        },
        "placeOfBirth": {
          "shortLabel": "Birth location",
          "longLabel": "Birth location",
          "hidden": false
        },
        "countryOfBirthId": {
          "shortLabel": "Country of birth",
          "longLabel": "Country of birth",
          "hidden": false
        },
        "maritalStatus": {
          "shortLabel": "Marital status",
          "longLabel": "Marital status",
          "hidden": false
        },
        "primaryContactNumber": {
          "shortLabel": "Primary contact number",
          "longLabel": "Primary contact number",
          "hidden": false
        },
        "secondaryContactNumber": {
          "shortLabel": "Secondary contact number",
          "longLabel": "Secondary contact number",
          "hidden": false
        },
        "socialMedia": {
          "shortLabel": "Social media",
          "longLabel": "Social media",
          "hidden": false
        },
        "settlementId": {
          "shortLabel": "Settlement",
          "longLabel": "Settlement",
          "hidden": false
        },
        "streetVillage": {
          "shortLabel": "Residential landmark",
          "longLabel": "Residential landmark",
          "hidden": false
        },
        "cityTown": {
          "shortLabel": "City/town",
          "longLabel": "City/town",
          "hidden": false
        },
        "subdivisionId": {
          "shortLabel": "Sub division",
          "longLabel": "Sub division",
          "hidden": false
        },
        "divisionId": {
          "shortLabel": "Division",
          "longLabel": "Division",
          "hidden": false
        },
        "countryId": {
          "shortLabel": "Country",
          "longLabel": "Country",
          "hidden": false
        },
        "medicalAreaId": {
          "shortLabel": "Medical area",
          "longLabel": "Medical area",
          "hidden": false
        },
        "nursingZoneId": {
          "shortLabel": "Nursing zone",
          "longLabel": "Nursing zone",
          "hidden": false
        },
        "nationalityId": {
          "shortLabel": "Nationality",
          "longLabel": "Nationality",
          "hidden": false
        },
        "ethnicityId": {
          "shortLabel": "Ethnicity",
          "longLabel": "Ethnicity",
          "hidden": false
        },
        "occupationId": {
          "shortLabel": "Occupation",
          "longLabel": "Occupation",
          "hidden": false
        },
        "educationalLevel": {
          "shortLabel": "Educational attainment",
          "longLabel": "Educational attainment",
          "hidden": false
        },
        "villageName": {
          "shortLabel": "Village",
          "longLabel": "Village",
          "hidden": false
        },
        "villageId": {
          "shortLabel": "Village",
          "longLabel": "Village",
          "hidden": false
        },
        "birthCertificate": {
          "shortLabel": "Birth certificate",
          "longLabel": "Birth certificate number",
          "hidden": false
        },
        "drivingLicense": {
          "shortLabel": "Driving license",
          "longLabel": "Driving license number",
          "hidden": false
        },
        "passport": {
          "shortLabel": "Passport",
          "longLabel": "Passport number",
          "hidden": false
        },
        "religionId": {
          "shortLabel": "Religion",
          "longLabel": "Religion",
          "hidden": false
        },
        "patientBillingTypeId": {
          "shortLabel": "Type",
          "longLabel": "Patient type",
          "hidden": false
        },
        "ageRange": {
          "shortLabel": "Age range",
          "longLabel": "Age range"
        },
        "age": {
          "shortLabel": "Age",
          "longLabel": "Age"
        },
        "motherId": {
          "shortLabel": "Mother",
          "longLabel": "Mother",
          "hidden": false
        },
        "fatherId": {
          "shortLabel": "Father",
          "longLabel": "Father",
          "hidden": false
        },
        "birthWeight": {
          "shortLabel": "Birth weight (kg)",
          "longLabel": "Birth weight (kg)",
          "hidden": false
        },
        "birthLength": {
          "shortLabel": "Birth length (cm)",
          "longLabel": "Birth length (cm)",
          "hidden": false
        },
        "birthDeliveryType": {
          "shortLabel": "Delivery type",
          "longLabel": "Delivery type",
          "hidden": false
        },
        "gestationalAgeEstimate": {
          "shortLabel": "Gestational age (weeks)",
          "longLabel": "Gestational age (weeks)",
          "hidden": false
        },
        "apgarScoreOneMinute": {
          "shortLabel": "Apgar score at 1 min",
          "longLabel": "Apgar score at 1 min",
          "hidden": false
        },
        "apgarScoreFiveMinutes": {
          "shortLabel": "Apgar score at 5 min",
          "longLabel": "Apgar score at 5 min",
          "hidden": false
        },
        "apgarScoreTenMinutes": {
          "shortLabel": "Apgar score at 10 min",
          "longLabel": "Apgar score at 10 min",
          "hidden": false
        },
        "timeOfBirth": {
          "shortLabel": "Time of birth",
          "longLabel": "Time of birth",
          "hidden": false
        },
        "attendantAtBirth": {
          "shortLabel": "Attendant at birth",
          "longLabel": "Attendant at birth",
          "hidden": false
        },
        "nameOfAttendantAtBirth": {
          "shortLabel": "Name of attendant",
          "longLabel": "Name of attendant",
          "hidden": false
        },
        "birthType": {
          "shortLabel": "Single/Plural birth",
          "longLabel": "Single/Plural birth",
          "hidden": false
        },
        "birthFacilityId": {
          "shortLabel": "Name of health facility (if applicable)",
          "longLabel": "Name of health facility (if applicable)",
          "hidden": false
        },
        "registeredBirthPlace": {
          "shortLabel": "Place of birth",
          "longLabel": "Place of birth",
          "hidden": false
        },
        "referralSourceId": {
          "shortLabel": "Referral source",
          "longLabel": "Referral source",
          "hidden": false
        },
        "arrivalModeId": {
          "shortLabel": "Arrival mode",
          "longLabel": "Arrival mode",
          "hidden": false
        },
        "prescriber": {
          "shortLabel": "Prescriber",
          "longLabel": "Prescriber",
          "hidden": false
        },
        "prescriberId": {
          "shortLabel": "Prescriber ID",
          "longLabel": "Prescriber ID",
          "hidden": false
        },
        "facility": {
          "shortLabel": "Facility",
          "longLabel": "Facility",
          "hidden": false
        },
        "locationId": {
          "shortLabel": "Location",
          "longLabel": "Location"
        },
        "locationGroupId": {
          "shortLabel": "Area",
          "longLabel": "Area"
        },
        "dischargeDisposition": {
          "shortLabel": "Discharge disposition",
          "longLabel": "Discharge disposition",
          "hidden": true
        },
        "clinician": {
          "shortLabel": "Clinician",
          "longLabel": "Clinician"
        },
        "diagnosis": {
          "shortLabel": "Diagnosis",
          "longLabel": "Diagnosis"
        },
        "userDisplayId": {
          "shortLabel": "Registration number",
          "longLabel": "Registration number"
        }
      },
      "features": {
        "editPatientDetailsOnMobile": true,
        "quickPatientGenerator": false,
        "enableInvoicing": false,
        "registerNewPatient": true,
        "hideOtherSex": true,
        "enablePatientDeaths": false,
        "mergePopulatedPADRecords": true,
        "enableNoteBackdating": true,
        "enableCovidClearanceCertificate": false,
        "editPatientDisplayId": false,
        "patientPlannedMove": false,
        "idleTimeout": {
          "enabled": true,
          // All values in seconds
          "timeoutDuration": 600,
          "warningPromptDuration": 30,
          "refreshInterval": 150
        },
        "fhirNewZealandEthnicity": false,
        "onlyAllowLabPanels": false,
        "displayProcedureCodesInDischargeSummary": true,
        "displayIcd10CodesInDischargeSummary": true,
        "tableAutoRefresh": {
          "enabled": false,
          // In Seconds
          "interval": 300
        },
        "mandatoryVitalEditReason": false,
        "enableVitalEdit": false
      },
      "templates": {
        "letterhead": {
          "title": "TAMANU MINISTRY OF HEALTH & MEDICAL SERVICES",
          "subTitle": "PO Box 12345, Melbourne, Australia"
        },
        "signerRenewalEmail": {
          "subject": "Tamanu ICAO Certificate Signing Request",
          "body": "Please sign the following certificate signing request (CSR) with the Country Signing Certificate Authority (CSCA), and return it to the Tamanu team or Tamanu deployment administration team."
        },
        "vaccineCertificateEmail": {
          "subject": "Medical Certificate now available",
          "body": "A medical certificate has been generated for you.\nYour certificate is available attached to this email."
        },
        "covidVaccineCertificateEmail": {
          "subject": "Medical Certificate now available",
          "body": "A medical certificate has been generated for you.\nYour certificate is available attached to this email."
        },
        "covidTestCertificateEmail": {
          "subject": "Medical Certificate now available",
          "body": "A medical certificate has been generated for you.\nYour certificate is attached to this email."
        },
        "covidClearanceCertificateEmail": {
          "subject": "COVID-19 Clearance Certificate now available",
          "body": "A COVID-19 clearance certificate has been generated for you.\nYour certificate is attached to this email."
        },
        "vaccineCertificate": {
          "emailAddress": "tamanu@health.gov",
          "contactNumber": "12345",
          "healthFacility": "State level"
        },
        "covidTestCertificate": {
          "laboratoryName": "Approved test provider",
          "clearanceCertRemark": "This notice certifies that $firstName$ $lastName$ is no longer considered infectious following 13 days of self-isolation from the date of their first positive SARS-CoV-2 test and are medically cleared from COVID-19. This certificate is valid for 3 months from the date of issue."
        },
        "plannedMoveTimeoutHours": 24
      },
      "imagingTypes": {
        // keys are taken from IMAGING_TYPES in shared/constants/imaging
        // e.g.
        // "xRay": { "label": "X-Ray" }
      },
      "imagingPriorities": [
        {
          "value": "routine",
          "label": "Routine"
        },
        {
          "value": "urgent",
          "label": "Urgent"
        },
        {
          "value": "asap",
          "label": "ASAP"
        },
        {
          "value": "stat",
          "label": "STAT"
        }
      ],
      "imagingCancellationReasons": [
        {
          "value": "clinical",
          "label": "Clinical reason"
        },
        {
          "value": "duplicate",
          "label": "Duplicate"
        },
        {
          "value": "entered-in-error",
          "label": "Entered in error"
        },
        {
          "value": "patient-discharged",
          "label": "Patient discharged"
        },
        {
          "value": "patient-refused",
          "label": "Patient refused"
        },
        {
          "value": "other",
          "label": "Other"
        }
      ],
      "labsCancellationReasons": [
        {
          "value": "clinical",
          "label": "Clinical reason"
        },
        {
          "value": "duplicate",
          "label": "Duplicate"
        },
        {
          "value": "entered-in-error",
          "label": "Entered in error"
        },
        {
          "value": "patient-discharged",
          "label": "Patient discharged"
        },
        {
          "value": "patient-refused",
          "label": "Patient refused"
        },
        {
          "value": "other",
          "label": "Other"
        }
      ],
      "printMeasures": {
        "labRequestPrintLabel": {
          "width": 50.8
        },
        "stickerLabelPage": {
          "pageWidth": "210mm",
          "pageHeight": "297mm",
          "pageMarginTop": "15.09mm",
          "pageMarginLeft": "6.4mm",
          "columnTotal": 3,
          "columnWidth": "64mm",
          "columnGap": "3.01mm",
          "rowTotal": 10,
          "rowHeight": "26.7mm",
          "rowGap": "0"
        },
        "idCardPage": {
          "cardMarginTop": "1mm",
          "cardMarginLeft": "5mm"
        }
      },
      // The time zone setting is currently only used for Vaccine Certificates
      // Todo: remove this timeZone once all date fields have been migrated to date_time_strings
      "timeZone": null,
      "triageCategories": [
        {
          "level": 1,
          "label": "Emergency",
          "color": "#F76853"
        },
        {
          "level": 2,
          "label": "Very Urgent",
          "color": "#F17F16"
        },
        {
          "level": 3,
          "label": "Urgent",
          "color": "#FFCC24"
        },
        {
          "level": 4,
          "label": "Non-urgent",
          "color": "#47CA80"
        },
        {
          "level": 5,
          "label": "Deceased",
          "color": "#67A6E3"
        }
      ],
      // UVCI format for vaccine certificate *previews* on Desktop.
      // This should match whichever of integrations.euDcc or .vdsNc is enabled, and
      // does *not* affect which format is used for the actual PDF certificate when
      // generated in the sync server. Can be `tamanu` or `icao` or `eudcc`.
      // `tamanu` implies that the signing integrations are not enabled.
      "previewUvciFormat": "tamanu",
      "disabledReports": [],
      "vitalEditReasons": [
        {
          "value": "incorrect-patient",
          "label": "Incorrect patient"
        },
        {
          "value": "incorrect-value",
          "label": "Incorrect value recorded"
        },
        {
          "value": "recorded-in-error",
          "label": "Recorded in error"
        },
        {
          "value": "other",
          "label": "Other"
        }
      ],
      "ageDisplayFormat": [
        {
          "as": "days",
          "range": {
            "min": { "duration": { "days": 0 } },
            "max": { "duration": { "days": 8 }, "exclusive": true }
          }
        },
        {
          "as": "weeks",
          "range": {
            "min": { "duration": { "days": 8 } },
            "max": { "duration": { "months": 1 }, "exclusive": true }
          }
        },
        {
          "as": "months",
          "range": {
            "min": { "duration": { "months": 1 } },
            "max": { "duration": { "years": 2 }, "exclusive": true }
          }
        },
        {
          "as": "years",
          "range": {
            "min": { "duration": { "years": 2 } }
          }
        }
      ]
    }
  },
  "reportProcess": {
    // Report process timeout in 2 hours.
    "timeOutDurationSeconds": 7200,
    "runInChildProcess": true,
    // provide an array [] if you want to override the options, eg: ['--max-old-space-size=4096']
    "processOptions": null,
    // Provide an object {} for the env of child process
    "childProcessEnv": null
  },
  "hl7": {
    "nullLastNameValue": "NoLastName",
    "assigners": {
      "patientDisplayId": "Tamanu",
      "patientDrivingLicense": "RTA",
      "patientPassport": "Fiji Passport Office"
    },
    "dataDictionaries": {
      "testMethod": "http://tamanu.io/data-dictionary/covid-test-methods",
      "patientDisplayId": "http://tamanu.io/data-dictionary/application-reference-number.html",
      "labRequestDisplayId": "http://tamanu.io/data-dictionary/labrequest-reference-number.html",
      "areaExternalCode": "http://data-dictionary.tamanu-fiji.org/rispacs-billing-code.html",
      "encounterClass": "http://terminology.hl7.org/CodeSystem/v3-ActCode",
      "serviceRequestImagingDisplayId": "http://data-dictionary.tamanu-fiji.org/tamanu-mrid-imagingrequest.html",
      "serviceRequestImagingId": "http://data-dictionary.tamanu-fiji.org/tamanu-id-imagingrequest.html",
      "serviceRequestLabDisplayId": "http://data-dictionary.tamanu-fiji.org/tamanu-mrid-labrequest.html",
      "serviceRequestLabId": "http://data-dictionary.tamanu-fiji.org/tamanu-id-labrequest.html",
      "imagingStudyAccessionId": "http://data-dictionary.tamanu-fiji.org/ris-accession-number.html",
      "ethnicityId": "http://data-dictionary.tamanu-fiji.org/extensions/ethnic-group-code.html",
      "locationPhysicalType": "http://terminology.hl7.org/CodeSystem/location-physical-type"
    }
  },
  "s3": {},
  "scheduledReports": [],
  "disk": {
    "diskPath": "C:/",
    "freeSpaceRequired": {
      "gigabytesForUploadingDocuments": 16
    }
  },
  // Note: this config should be duplicated on the lan server if the same behavior is
  // desired for "this facility" and "all facilities"
  "reportConfig": {
    "encounter-summary-line-list": {
      "includedPatientFieldIds": []
    }
  },
  "questionCodeIds": {
    "passport": null,
    "nationalityId": null,
    "email": null
  },
  "notifications": {
    "certificates": {
      "labTestCategoryIds": []
    }
  },
  "proxy": {
    // Possible values: https://expressjs.com/en/guide/behind-proxies.html
    //
    // This should only be set to servers we trust! `loopback` is a safe default
    // because it means we only trust proxies running on the machine itself, e.g.
    // local nginx.
    //
    // As of 29/08/2022 all our deployments are behind a local nginx proxy and so
    // this shouldn't need to be changed.
    "trusted": ["loopback"]
  },
  "patientMerge": {
    // can be one of "RENAME", "DESTROY", or "NONE"
    // RENAME sets the patient's firstName to 'Deleted' and lastName to 'Patient'
    // DESTROY sets deleted_at to a timestamp
    // NONE is a no-op and does nothing
    "deletionAction": "RENAME"
  },
  "validateQuestionConfigs": {
    "enabled": false
  },
  // this should be an IANA tzdata timezone
  // @see here for a list of available options https://en.wikipedia.org/wiki/List_of_tz_database_time_zones
  "countryTimeZone": "Australia/Melbourne",
  "allowMismatchedTimeZones": false
}<|MERGE_RESOLUTION|>--- conflicted
+++ resolved
@@ -20,7 +20,6 @@
       "pool": {
         "max": 5
       },
-<<<<<<< HEAD
       "credentials": {
         "raw": {
           "username": "",
@@ -30,11 +29,6 @@
           "username": "",
           "password": ""
         }
-=======
-      "reporting": {
-        "username": "",
-        "password": ""
->>>>>>> 3bad4f3f
       }
     }
   },
