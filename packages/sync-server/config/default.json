{
  "port": 3000,
  // this should be set to the external address of the server, e.g. "https://central-dev.tamanu.io"
  "canonicalHostName": "http://localhost:3000",
  "db": {
    "name": "tamanu-sync",
    // when verbose to true, log.consoleLevel must be set to "debug" to see any output
    "verbose": false,
    "username": "",
    "password": "",
    "migrateOnStartup": false
  },
  "updateUrls": {
    "mobile": ""
  },
  "log": {
    "path": "",
    "consoleLevel": "http",
    "color": true
  },
  "honeycomb": {
    "apiKey": "",
    "dataset": "tamanu-general",
    "enabled": true
  },
  "sync": {
    "readOnly": false,
    "persistedCacheBatchSize": 20000,
    "lapsedSessionSeconds": 1200,
    "lapsedSessionCheckFrequencySeconds": 60
  },
  "loadshedder": {
    // paths are checked sequentially until a path matches a prefix
    // (e.g. the path `/v1/sync/xxx/pull` would match the prefix `/v1/sync/`)
    //
    // if the path of a request matches a prefix it is added to that queue and
    // may be dropped under heavy load
    //
    // if the path of a request matches nothing, the server never drops the
    // request
    "queues": [
      // sync queue
      // (defaults to shedding requests for sync or attachments earlier than other requests)
      {
        "name": "low_priority",
        "prefixes": [
          "/v1/sync",
          "/v1/attachment"
        ],
        "maxActiveRequests": 4,
        "maxQueuedRequests": 8,
        "queueTimeout": 500
      },
      // global queue for non-sync non-attachment requests
      // (defaults to queueing more requests than sync/attachments and them shedding much later)
      {
        "name": "high_priority",
        "prefixes": [
          "/"
        ],
        "maxActiveRequests": 8,
        "maxQueuedRequests": 32,
        "queueTimeout": 2000
      }
    ]
  },
  "auth": {
    // this secret should be set if more than one process of the sync-server is running
    // otherwise, each process will use a different key and tokens won't match
    "secret": null,
    "saltRounds": 12,
    "tokenDuration": "1h",
    "reportNoUserError": false,
    "allowDummyToken": false,
    "useHardcodedPermissions": true,
    "initialUser": {
      "email": "admin@tamanu.io",
      "displayName": "Initial Admin",
      "role": "admin",
      "password": "admin"
    },
    "resetPassword": {
      "tokenLength": 6,
      "tokenExpiry": 20
    }
  },
  "mailgun": {
    "domain": "",
    "apiKey": "",
    "from": ""
  },
  "cors": {
    "allowedOrigin": ""
  },
  "schedules": {
    // batchSize == run through them all in one run, in batches of N
    // limit == run through N per task run
    // schedule: 5 fields == first is minutes, 6 fields == first is SECONDS
    "outpatientDischarger": {
      // every day at 11 PM
      "schedule": "0 11 * * *",
      "batchSize": 1000,
      "batchSleepAsyncDurationInMilliseconds": 50
    },
    "patientEmailCommunicationProcessor": {
      // every 30seconds /!\
      "schedule": "*/30 * * * * *",
      "limit": 10
    },
    "deceasedPatientDischarger": {
      // once an hour
      "schedule": "29 * * * *",
      "batchSize": 100,
      "batchSleepAsyncDurationInMilliseconds": 50
    },
    "certificateNotificationProcessor": {
      // every 30 seconds /!\
      "schedule": "*/30 * * * * *",
      "limit": 10
    },
    "reportRequestProcessor": {
      // every 30 seconds /!\
      "schedule": "*/30 * * * * *",
      "limit": 10
    },
    "signerRenewalChecker": {
      "schedule": "0 0 * * *"
    },
    "signerRenewalSender": {
      // needs to happen after the Renewal Checker, and regularly thereafter as a retry mechanism
      "schedule": "30 * * * *"
    },
    "signerWorkingPeriodChecker": {
      "schedule": "0 1 * * *"
    },
    "automaticLabTestResultPublisher": {
      "enabled": false,
      "schedule": "*/15 * * * *",
      "limit": 300,
      "results": {
        "labTestType-RATPositive": {
          "labTestMethodId": "labTestMethod-RAT",
          "result": "Positive"
        },
        "labTestType-RATNegative": {
          "labTestMethodId": "labTestMethod-RAT",
          "result": "Negative"
        }
      }
    },
    "covidClearanceCertificatePublisher": {
      "enabled": false,
      "schedule": "*/30 * * * *",
      "daysSinceSampleTime": 13,
      "after": "2022-09-01",
      "labTestCategories": [],
      "labTestTypes": []
<<<<<<< HEAD
=======
    },
    "duplicateAdditionalDataDeleter": {
      "enabled": true,
      "schedule": "*/15 * * * *"
    },
    "fhirMaterialiser": {
      "enabled": true, // only when integrations.fhir is on
      "schedule": "*/1 * * * *",
      "limit": 100
>>>>>>> 82d364d1
    }
  },
  "integrations": {
    "fijiVrs": {
      "enabled": false,
      "host": "http://uat-vra.digitalfiji.gov.fj:8786",
      "username": null,
      "password": null,
      // refresh the token if it's within tokenExpiryMarginMs milliseconds of expiry
      "tokenExpiryMarginMs": 60000,
      "flagInsteadOfDeleting": true,
      "retrySchedule": "*/30 * * * * *",
      // don't retry pending records unless they're retryMinAgeMs old
      "retryMinAgeMs": 60000,
      "requireClientHeaders": true
    },
    "fijiVps": {
      "enabled": false,
      "requireClientHeaders": true
    },
    "euDcc": {
      "enabled": false,
      "issuer": null // Responsible org for vax cert issuance, e.g. 'Ministry of Health of the Tamanu Republic'. If null defaults to the facility name.
    },
    "vdsNc": {
      "enabled": false
    },
    "signer": {
      "enabled": false,
      // Encryption key for ICAO Signer key material (stored in DB).
      // This must be unique per country/installation AND NEVER CHANGED.
      // It must be at least 32 bytes of random data in Base64.
      // $ openssl rand -base64 32
      "keySecret": null,
      // For VDS-NC: exactly 2 uppercase letters/numbers, must be unique in country, ref 9303-13 §2.2.1(a)
      // For EU DCC: at least 1 character, must be unique in country, should be descriptive
      "commonName": "TA",
      // For EU DCC only: the name of the issuing organisation (provider/O of the DSC)
      // "provider": "Tamanu",
      // Email address for CSCA signing contact
      "sendRequestTo": "admin@tamanu.io"
    },
    "mSupply": {
      "enabled": false,
      "requireClientHeaders": true
    },
    "fhir": {
      "enabled": false
    }
  },
  // on the sync-server, don't read these values from config!
  // use the getLocalisation() helper in packages/sync-server/app/localisation.js
  // this will ensure we can read these values from the database in the future
  "localisation": {
    "allowInvalid": false,
    // the labResultWidget and timeZone keys are here for legacy reasons
    // don't put anything else in the top level of localisation unless it relates to localisation itself
    "labResultWidget": {
      "categoryWhitelist": [
        "labTestCategory-COVID"
      ],
      "testTypeWhitelist": [
        "labTestType-COVID"
      ]
    },
    "data": {
      "country": {
        "name": "",
        "alpha-2": "",
        "alpha-3": ""
      },
      "fields": {
        "countryName": {
          "shortLabel": "Country",
          "longLabel": "Country",
          "hidden": false
        },
        "emergencyContactName": {
          "shortLabel": "Emergency contact name",
          "longLabel": "Emergency contact name"
        },
        "emergencyContactNumber": {
          "shortLabel": "Emergency contact number",
          "longLabel": "Emergency contact number"
        },
        "markedForSync": {
          "shortLabel": "Sync",
          "longLabel": "Marked for sync"
        },
        "displayId": {
          "shortLabel": "NHN",
          "longLabel": "National Health Number"
        },
        "firstName": {
          "shortLabel": "First name",
          "longLabel": "First name"
        },
        "middleName": {
          "shortLabel": "Middle name",
          "longLabel": "Middle name",
          "hidden": false
        },
        "lastName": {
          "shortLabel": "Last name",
          "longLabel": "Last name"
        },
        "culturalName": {
          "shortLabel": "Cultural name",
          "longLabel": "Cultural/traditional name",
          "hidden": false
        },
        "sex": {
          "shortLabel": "Sex",
          "longLabel": "Sex",
          "hidden": false
        },
        "email": {
          "shortLabel": "Email",
          "longLabel": "Email",
          "hidden": false
        },
        "dateOfBirth": {
          "shortLabel": "DOB",
          "longLabel": "Date of birth"
        },
        "dateOfBirthFrom": {
          "shortLabel": "DOB from",
          "longLabel": "Date of birth from"
        },
        "dateOfBirthTo": {
          "shortLabel": "DOB to",
          "longLabel": "Date of birth to"
        },
        "dateOfBirthExact": {
          "shortLabel": "DOB exact",
          "longLabel": "Date of birth exact"
        },
        "dateOfDeath": {
          "shortLabel": "Death",
          "longLabel": "Date of death"
        },
        "bloodType": {
          "shortLabel": "Blood type",
          "longLabel": "Blood type",
          "hidden": false
        },
        "title": {
          "shortLabel": "Title",
          "longLabel": "Title",
          "hidden": false
        },
        "placeOfBirth": {
          "shortLabel": "Birth location",
          "longLabel": "Birth location",
          "hidden": false
        },
        "countryOfBirthId": {
          "shortLabel": "Country of birth",
          "longLabel": "Country of birth",
          "hidden": false
        },
        "maritalStatus": {
          "shortLabel": "Marital status",
          "longLabel": "Marital status",
          "hidden": false
        },
        "primaryContactNumber": {
          "shortLabel": "Primary contact number",
          "longLabel": "Primary contact number",
          "hidden": false
        },
        "secondaryContactNumber": {
          "shortLabel": "Secondary contact number",
          "longLabel": "Secondary contact number",
          "hidden": false
        },
        "socialMedia": {
          "shortLabel": "Social media",
          "longLabel": "Social media",
          "hidden": false
        },
        "settlementId": {
          "shortLabel": "Settlement",
          "longLabel": "Settlement",
          "hidden": false
        },
        "streetVillage": {
          "shortLabel": "Residential landmark",
          "longLabel": "Residential landmark",
          "hidden": false
        },
        "cityTown": {
          "shortLabel": "City/town",
          "longLabel": "City/town",
          "hidden": false
        },
        "subdivisionId": {
          "shortLabel": "Sub division",
          "longLabel": "Sub division",
          "hidden": false
        },
        "divisionId": {
          "shortLabel": "Division",
          "longLabel": "Division",
          "hidden": false
        },
        "countryId": {
          "shortLabel": "Country",
          "longLabel": "Country",
          "hidden": false
        },
        "medicalAreaId": {
          "shortLabel": "Medical area",
          "longLabel": "Medical area",
          "hidden": false
        },
        "nursingZoneId": {
          "shortLabel": "Nursing zone",
          "longLabel": "Nursing zone",
          "hidden": false
        },
        "nationalityId": {
          "shortLabel": "Nationality",
          "longLabel": "Nationality",
          "hidden": false
        },
        "ethnicityId": {
          "shortLabel": "Ethnicity",
          "longLabel": "Ethnicity",
          "hidden": false
        },
        "occupationId": {
          "shortLabel": "Occupation",
          "longLabel": "Occupation",
          "hidden": false
        },
        "educationalLevel": {
          "shortLabel": "Educational attainment",
          "longLabel": "Educational attainment",
          "hidden": false
        },
        "villageName": {
          "shortLabel": "Village",
          "longLabel": "Village",
          "hidden": false
        },
        "villageId": {
          "shortLabel": "Village",
          "longLabel": "Village",
          "hidden": false
        },
        "birthCertificate": {
          "shortLabel": "Birth certificate",
          "longLabel": "Birth certificate number",
          "hidden": false
        },
        "drivingLicense": {
          "shortLabel": "Driving license",
          "longLabel": "Driving license number",
          "hidden": false
        },
        "passport": {
          "shortLabel": "Passport",
          "longLabel": "Passport number",
          "hidden": false
        },
        "religionId": {
          "shortLabel": "Religion",
          "longLabel": "Religion",
          "hidden": false
        },
        "patientBillingTypeId": {
          "shortLabel": "Type",
          "longLabel": "Patient type",
          "hidden": false
        },
        "ageRange": {
          "shortLabel": "Age range",
          "longLabel": "Age range"
        },
        "age": {
          "shortLabel": "Age",
          "longLabel": "Age"
        },
        "motherId": {
          "shortLabel": "Mother",
          "longLabel": "Mother",
          "hidden": false
        },
        "fatherId": {
          "shortLabel": "Father",
          "longLabel": "Father",
          "hidden": false
        },
        "birthWeight": {
          "shortLabel": "Birth weight (kg)",
          "longLabel": "Birth weight (kg)",
          "hidden": false
        },
        "birthLength": {
          "shortLabel": "Birth length (cm)",
          "longLabel": "Birth length (cm)",
          "hidden": false
        },
        "birthDeliveryType": {
          "shortLabel": "Delivery type",
          "longLabel": "Delivery type",
          "hidden": false
        },
        "gestationalAgeEstimate": {
          "shortLabel": "Gestational age (weeks)",
          "longLabel": "Gestational age (weeks)",
          "hidden": false
        },
        "apgarScoreOneMinute": {
          "shortLabel": "Apgar score at 1 min",
          "longLabel": "Apgar score at 1 min",
          "hidden": false
        },
        "apgarScoreFiveMinutes": {
          "shortLabel": "Apgar score at 5 min",
          "longLabel": "Apgar score at 5 min",
          "hidden": false
        },
        "apgarScoreTenMinutes": {
          "shortLabel": "Apgar score at 10 min",
          "longLabel": "Apgar score at 10 min",
          "hidden": false
        },
        "timeOfBirth": {
          "shortLabel": "Time of birth",
          "longLabel": "Time of birth",
          "hidden": false
        },
        "attendantAtBirth": {
          "shortLabel": "Attendant at birth",
          "longLabel": "Attendant at birth",
          "hidden": false
        },
        "nameOfAttendantAtBirth": {
          "shortLabel": "Name of attendant",
          "longLabel": "Name of attendant",
          "hidden": false
        },
        "birthType": {
          "shortLabel": "Single/Plural birth",
          "longLabel": "Single/Plural birth",
          "hidden": false
        },
        "birthFacilityId": {
          "shortLabel": "Name of health facility (if applicable)",
          "longLabel": "Name of health facility (if applicable)",
          "hidden": false
        },
        "registeredBirthPlace": {
          "shortLabel": "Place of birth",
          "longLabel": "Place of birth",
          "hidden": false
        }
      },
      "features": {
        "editPatientDetailsOnMobile": true,
        "enableInvoicing": false,
        "registerNewPatient": true,
        "hideOtherSex": true,
        "enablePatientDeaths": false,
        "mergePopulatedPADRecords": true,
        "enableCovidClearanceCertificate": false
      },
      "templates": {
        "letterhead": {
          "title": "TAMANU MINISTRY OF HEALTH & MEDICAL SERVICES",
          "subTitle": "PO Box 12345, Melbourne, Australia"
        },
        "signerRenewalEmail": {
          "subject": "Tamanu ICAO Certificate Signing Request",
          "body": "Please sign the following certificate signing request (CSR) with the Country Signing Certificate Authority (CSCA), and return it to the Tamanu team or Tamanu deployment administration team."
        },
        "vaccineCertificateEmail": {
          "subject": "Medical Certificate now available",
          "body": "A medical certificate has been generated for you.\nYour certificate is available attached to this email."
        },
        "covidTestCertificateEmail": {
          "subject": "Medical Certificate now available",
          "body": "A medical certificate has been generated for you.\nYour certificate is attached to this email."
        },
        "covidClearanceCertificateEmail": {
          "subject": "COVID-19 Clearance Certificate now available",
          "body": "A COVID-19 clearance certificate has been generated for you.\nYour certificate is attached to this email."
        },
        "vaccineCertificate": {
          "emailAddress": "tamanu@health.gov",
          "contactNumber": "12345",
          "healthFacility": "State level"
        },
        "covidTestCertificate": {
          "laboratoryName": "Approved test provider"
        }
      },
      "imagingTypes": {},
      "printMeasures": {
        "stickerLabelPage": {
          "pageWidth": "210mm",
          "pageHeight": "297mm",
          "pageMarginTop": "15.09mm",
          "pageMarginLeft": "6.4mm",
          "columnTotal": 3,
          "columnWidth": "64mm",
          "columnGap": "3.01mm",
          "rowTotal": 10,
          "rowHeight": "26.7mm",
          "rowGap": "0"
        }
      },
      // The time zone setting is currently only used for Vaccine Certificates
      // Todo: remove this timeZone once all date fields have been migrated to date_time_strings
      "timeZone": null,
      "triageCategories": [
        {
          "level": 1,
          "label": "Emergency",
          "color": "#F76853"
        },
        {
          "level": 2,
          "label": "Very Urgent",
          "color": "#F17F16"
        },
        {
          "level": 3,
          "label": "Urgent",
          "color": "#FFCC24"
        },
        {
          "level": 4,
          "label": "Non-urgent",
          "color": "#47CA80"
        },
        {
          "level": 5,
          "label": "Deceased",
          "color": "#67A6E3"
        }
      ],
      // UVCI format for vaccine certificate *previews* on Desktop.
      // This should match whichever of integrations.euDcc or .vdsNc is enabled, and
      // does *not* affect which format is used for the actual PDF certificate when
      // generated in the sync server. Can be `tamanu` or `icao` or `eudcc`.
      // `tamanu` implies that the signing integrations are not enabled.
      "previewUvciFormat": "tamanu",
      "sync": {
        "syncAllEncountersForTheseScheduledVaccines": []
      },
      "disabledReports": []
    }
  },
  "reportProcess": {
    // Report process timeout in 2 hours.
    "timeOutDurationSeconds": 7200,
    "runInChildProcess": true,
    // provide an array [] if you want to override the options, eg: ['--max-old-space-size=4096']
    "processOptions": null,
    // Provide an object {} for the env of child process
    "childProcessEnv": null
  },
  "hl7": {
    "nullLastNameValue": "NoLastName",
    "assigners": {
      "patientDisplayId": "Tamanu",
      "patientDrivingLicense": "RTA",
      "patientPassport": "Fiji Passport Office"
    },
    "dataDictionaries": {
      "testMethod": "http://tamanu.io/data-dictionary/covid-test-methods",
      "patientDisplayId": "http://tamanu.io/data-dictionary/application-reference-number.html",
      "labRequestDisplayId": "http://tamanu.io/data-dictionary/labrequest-reference-number.html"
    }
  },
  "s3": {},
  "scheduledReports": [],
  "disk": {
    "diskPath": "C:/",
    "freeSpaceRequired": {
      "gigabytesForUploadingDocuments": 16
    }
  },
  "questionCodeIds": {
    "passport": null,
    "nationalityId": null,
    "email": null
  },
  "notifications": {
    "certificates": {
      "labTestCategoryIds": []
    }
  },
  "proxy": {
    // Possible values: https://expressjs.com/en/guide/behind-proxies.html
    //
    // This should only be set to servers we trust! `loopback` is a safe default
    // because it means we only trust proxies running on the machine itself, e.g.
    // local nginx.
    //
    // As of 29/08/2022 all our deployments are behind a local nginx proxy and so
    // this shouldn't need to be changed.
    "trusted": [
      "loopback"
    ]
  },
  "patientMerge": {
    // can be one of "RENAME", "DESTROY", or "NONE"
    // RENAME sets the patient's firstName to 'Deleted' and lastName to 'Patient'
    // DESTROY sets deleted_at to a timestamp
    // NONE is a no-op and does nothing
    "deletionAction": "RENAME"
  },
  // this should be an IANA tzdata timezone
  // @see here for a list of available options https://en.wikipedia.org/wiki/List_of_tz_database_time_zones
  "countryTimeZone": null
}<|MERGE_RESOLUTION|>--- conflicted
+++ resolved
@@ -155,18 +155,11 @@
       "after": "2022-09-01",
       "labTestCategories": [],
       "labTestTypes": []
-<<<<<<< HEAD
-=======
-    },
-    "duplicateAdditionalDataDeleter": {
-      "enabled": true,
-      "schedule": "*/15 * * * *"
     },
     "fhirMaterialiser": {
       "enabled": true, // only when integrations.fhir is on
       "schedule": "*/1 * * * *",
       "limit": 100
->>>>>>> 82d364d1
     }
   },
   "integrations": {
