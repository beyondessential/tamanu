{
  "port": 3000,
  // this should be set to the external address of the server, e.g. "https://central-dev.tamanu.io"
  "canonicalHostName": "http://localhost:3000",
  "db": {
    "name": "tamanu-sync",
    // when verbose to true, log.consoleLevel must be set to "debug" to see any output
    "verbose": false,
    "username": "",
    "password": "",
    "migrateOnStartup": false
  },
  "updateUrls": {
    "mobile": ""
  },
  "log": {
    "path": "",
    "consoleLevel": "http",
    "color": true
  },
  "honeycomb": {
    "apiKey": "",
    "dataset": "tamanu-general",
    "enabled": true
  },
  "sync": {
    "concurrentChannelChecks": 8,
    // embedPatientNotes is a workaround for TAN-1757
    // TODO: remove after 1.21 release
    "embedPatientNotes": false,
    // allowUntil makes sync only export records that were updated before the sync started
    // this stops sync from sending newly updated records that might cause conflicts
    // however, it could also prevent sync from syncing frequently changing records
    // TODO: remove after 1.21 release
    "allowUntil": true
  },
  "loadshedder": {
    // paths are checked sequentially until a path matches a prefix
    // (e.g. the path `/v1/sync/patient` would match the prefix `/v1/sync/`)
    //
    // if the path of a request matches a prefix it is added to that queue and
    // may be dropped under heavy load
    //
    // if the path of a request matches nothing, the server never drops the
    // request
    "queues": [
      // sync queue
      // (defaults to shedding requests for sync or attachments earlier than other requests)
      {
        "name": "low_priority",
        "prefixes": ["/v1/sync", "/v1/attachment"],
        "maxActiveRequests": 4,
        "maxQueuedRequests": 8,
        "queueTimeout": 500
      },
      // global queue for non-sync non-attachment requests
      // (defaults to queueing more requests than sync/attachments and them shedding much later)
      {
        "name": "high_priority",
        "prefixes": ["/"],
        "maxActiveRequests": 8,
        "maxQueuedRequests": 32,
        "queueTimeout": 2000
      }
    ]
  },
  "auth": {
    // this secret should be set if more than one process of the sync-server is running
    // otherwise, each process will use a different key and tokens won't match
    "secret": null,
    "saltRounds": 12,
    "tokenDuration": "1h",
    "reportNoUserError": false,
    "allowDummyToken": false,
    "useHardcodedPermissions": true,
    "initialUser": {
      "email": "admin@tamanu.io",
      "displayName": "Initial Admin",
      "role": "admin",
      "password": "admin"
    },
    "resetPassword": {
      "tokenLength": 6,
      "tokenExpiry": 20
    }
  },
  "mailgun": {
    "domain": "",
    "apiKey": "",
    "from": ""
  },
  "cors": {
    "allowedOrigin": ""
  },
  "schedules": {
    // batchSize == run through them all in one run, in batches of N
    // limit == run through N per task run
    // schedule: 5 fields == first is minutes, 6 fields == first is SECONDS

    "outpatientDischarger": {
      // every day at 11 PM
      "schedule": "0 11 * * *",
      "batchSize": 1000,
      "batchSleepAsyncDurationInMilliseconds": 50
    },
    "patientEmailCommunicationProcessor": {
      // every 30seconds /!\
      "schedule": "*/30 * * * * *",
      "limit": 10
    },
    "deceasedPatientDischarger": {
      // once an hour
      "schedule": "29 * * * *",
      "batchSize": 100,
      "batchSleepAsyncDurationInMilliseconds": 50
    },
    "certificateNotificationProcessor": {
      // every 30 seconds /!\
      "schedule": "*/30 * * * * *",
      "limit": 10
    },
    "reportRequestProcessor": {
      // every 30 seconds /!\
      "schedule": "*/30 * * * * *",
      "limit": 10
    },
    "signerRenewalChecker": {
      "schedule": "0 0 * * *"
    },
    "signerRenewalSender": {
      // needs to happen after the Renewal Checker, and regularly thereafter as a retry mechanism
      "schedule": "30 * * * *"
    },
    "signerWorkingPeriodChecker": {
      "schedule": "0 1 * * *"
    },
    "automaticLabTestResultPublisher": {
      "enabled": false,
      "schedule": "*/15 * * * *",
      "limit": 300,
      "results": {
        "labTestType-RATPositive": {
          "labTestMethodId": "labTestMethod-RAT",
          "result": "Positive"
        },
        "labTestType-RATNegative": {
          "labTestMethodId": "labTestMethod-RAT",
          "result": "Negative"
        }
      }
    },
    "covidClearanceCertificatePublisher": {
      "enabled": false,
      "schedule": "*/30 * * * *",
      "daysSinceSampleTime": 13,
      "after": "2022-09-01",
      "labTestCategories": [],
      "labTestTypes": []
    },
    "duplicateAdditionalDataDeleter": {
      "enabled": true,
      "schedule": "*/15 * * * *"
    },
    "fhirMaterialiser": {
      "enabled": true, // only when integrations.fhir is on
      "schedule": "*/1 * * * *",
      "limit": 100
    }
  },
  "integrations": {
    "fijiVrs": {
      "enabled": false,
      "host": "http://uat-vra.digitalfiji.gov.fj:8786",
      "username": null,
      "password": null,
      // refresh the token if it's within tokenExpiryMarginMs milliseconds of expiry
      "tokenExpiryMarginMs": 60000,
      "flagInsteadOfDeleting": true,
      "retrySchedule": "*/30 * * * * *",
      // don't retry pending records unless they're retryMinAgeMs old
      "retryMinAgeMs": 60000,
      "requireClientHeaders": true
    },
    "fijiVps": {
      "enabled": false,
      "requireClientHeaders": true
    },
    "euDcc": {
      "enabled": false,
      "issuer": null // Responsible org for vax cert issuance, e.g. 'Ministry of Health of the Tamanu Republic'. If null defaults to the facility name.
    },
    "vdsNc": {
      "enabled": false
    },
    "signer": {
      "enabled": false,

      // Encryption key for ICAO Signer key material (stored in DB).
      // This must be unique per country/installation AND NEVER CHANGED.
      // It must be at least 32 bytes of random data in Base64.
      // $ openssl rand -base64 32
      "keySecret": null,

      // For VDS-NC: exactly 2 uppercase letters/numbers, must be unique in country, ref 9303-13 §2.2.1(a)
      // For EU DCC: at least 1 character, must be unique in country, should be descriptive
      "commonName": "TA",

      // For EU DCC only: the name of the issuing organisation (provider/O of the DSC)
      // "provider": "Tamanu",

      // Email address for CSCA signing contact
      "sendRequestTo": "admin@tamanu.io"
    },
    "mSupply": {
      "enabled": false,
      "requireClientHeaders": true
    },
    "fhir": {
      "enabled": false
    }
  },
  // on the sync-server, don't read these values from config!
  // use the getLocalisation() helper in packages/sync-server/app/localisation.js
  // this will ensure we can read these values from the database in the future
  "localisation": {
    "allowInvalid": false,
    // the labResultWidget and timeZone keys are here for legacy reasons
    // don't put anything else in the top level of localisation unless it relates to localisation itself
    "labResultWidget": {
      "categoryWhitelist": ["labTestCategory-COVID"],
      "testTypeWhitelist": ["labTestType-COVID"]
    },
    "data": {
      "country": {
        "name": "",
        "alpha-2": "",
        "alpha-3": ""
      },
      "fields": {
        "countryName": {
          "shortLabel": "Country",
          "longLabel": "Country",
          "hidden": false
        },
        "emergencyContactName": {
          "shortLabel": "Emergency contact name",
          "longLabel": "Emergency contact name"
        },
        "emergencyContactNumber": {
          "shortLabel": "Emergency contact number",
          "longLabel": "Emergency contact number"
        },
        "markedForSync": {
          "shortLabel": "Sync",
          "longLabel": "Marked for sync"
        },
        "displayId": {
          "shortLabel": "NHN",
          "longLabel": "National Health Number"
        },
        "firstName": {
          "shortLabel": "First name",
          "longLabel": "First name"
        },
        "middleName": {
          "shortLabel": "Middle name",
          "longLabel": "Middle name",
          "hidden": false
        },
        "lastName": {
          "shortLabel": "Last name",
          "longLabel": "Last name"
        },
        "culturalName": {
          "shortLabel": "Cultural name",
          "longLabel": "Cultural/traditional name",
          "hidden": false
        },
        "sex": {
          "shortLabel": "Sex",
          "longLabel": "Sex",
          "hidden": false
        },
        "email": {
          "shortLabel": "Email",
          "longLabel": "Email",
          "hidden": false
        },
        "dateOfBirth": {
          "shortLabel": "DOB",
          "longLabel": "Date of birth"
        },
        "dateOfBirthFrom": {
          "shortLabel": "DOB from",
          "longLabel": "Date of birth from"
        },
        "dateOfBirthTo": {
          "shortLabel": "DOB to",
          "longLabel": "Date of birth to"
        },
        "dateOfBirthExact": {
          "shortLabel": "DOB exact",
          "longLabel": "Date of birth exact"
        },
        "dateOfDeath": {
          "shortLabel": "Death",
          "longLabel": "Date of death"
        },
        "bloodType": {
          "shortLabel": "Blood type",
          "longLabel": "Blood type",
          "hidden": false
        },
        "title": {
          "shortLabel": "Title",
          "longLabel": "Title",
          "hidden": false
        },
        "placeOfBirth": {
          "shortLabel": "Birth location",
          "longLabel": "Birth location",
          "hidden": false
        },
        "countryOfBirthId": {
          "shortLabel": "Country of birth",
          "longLabel": "Country of birth",
          "hidden": false
        },
        "maritalStatus": {
          "shortLabel": "Marital status",
          "longLabel": "Marital status",
          "hidden": false
        },
        "primaryContactNumber": {
          "shortLabel": "Primary contact number",
          "longLabel": "Primary contact number",
          "hidden": false
        },
        "secondaryContactNumber": {
          "shortLabel": "Secondary contact number",
          "longLabel": "Secondary contact number",
          "hidden": false
        },
        "socialMedia": {
          "shortLabel": "Social media",
          "longLabel": "Social media",
          "hidden": false
        },
        "settlementId": {
          "shortLabel": "Settlement",
          "longLabel": "Settlement",
          "hidden": false
        },
        "streetVillage": {
          "shortLabel": "Residential landmark",
          "longLabel": "Residential landmark",
          "hidden": false
        },
        "cityTown": {
          "shortLabel": "City/town",
          "longLabel": "City/town",
          "hidden": false
        },
        "subdivisionId": {
          "shortLabel": "Sub division",
          "longLabel": "Sub division",
          "hidden": false
        },
        "divisionId": {
          "shortLabel": "Division",
          "longLabel": "Division",
          "hidden": false
        },
        "countryId": {
          "shortLabel": "Country",
          "longLabel": "Country",
          "hidden": false
        },
        "medicalAreaId": {
          "shortLabel": "Medical area",
          "longLabel": "Medical area",
          "hidden": false
        },
        "nursingZoneId": {
          "shortLabel": "Nursing zone",
          "longLabel": "Nursing zone",
          "hidden": false
        },
        "nationalityId": {
          "shortLabel": "Nationality",
          "longLabel": "Nationality",
          "hidden": false
        },
        "ethnicityId": {
          "shortLabel": "Ethnicity",
          "longLabel": "Ethnicity",
          "hidden": false
        },
        "occupationId": {
          "shortLabel": "Occupation",
          "longLabel": "Occupation",
          "hidden": false
        },
        "educationalLevel": {
          "shortLabel": "Educational attainment",
          "longLabel": "Educational attainment",
          "hidden": false
        },
        "villageName": {
          "shortLabel": "Village",
          "longLabel": "Village",
          "hidden": false
        },
        "villageId": {
          "shortLabel": "Village",
          "longLabel": "Village",
          "hidden": false
        },
        "birthCertificate": {
          "shortLabel": "Birth certificate",
          "longLabel": "Birth certificate number",
          "hidden": false
        },
        "drivingLicense": {
          "shortLabel": "Driving license",
          "longLabel": "Driving license number",
          "hidden": false
        },
        "passport": {
          "shortLabel": "Passport",
          "longLabel": "Passport number",
          "hidden": false
        },
        "religionId": {
          "shortLabel": "Religion",
          "longLabel": "Religion",
          "hidden": false
        },
        "patientBillingTypeId": {
          "shortLabel": "Type",
          "longLabel": "Patient type",
          "hidden": false
        },
        "ageRange": {
          "shortLabel": "Age range",
          "longLabel": "Age range"
        },
        "age": {
          "shortLabel": "Age",
          "longLabel": "Age"
        },
        "motherId": {
          "shortLabel": "Mother",
          "longLabel": "Mother",
          "hidden": false
        },
        "fatherId": {
          "shortLabel": "Father",
          "longLabel": "Father",
          "hidden": false
        },
        "birthWeight": {
          "shortLabel": "Birth weight (kg)",
          "longLabel": "Birth weight (kg)",
          "hidden": false
        },
        "birthLength": {
          "shortLabel": "Birth length (cm)",
          "longLabel": "Birth length (cm)",
          "hidden": false
        },
        "birthDeliveryType": {
          "shortLabel": "Delivery type",
          "longLabel": "Delivery type",
          "hidden": false
        },
        "gestationalAgeEstimate": {
          "shortLabel": "Gestational age (weeks)",
          "longLabel": "Gestational age (weeks)",
          "hidden": false
        },
        "apgarScoreOneMinute": {
          "shortLabel": "Apgar score at 1 min",
          "longLabel": "Apgar score at 1 min",
          "hidden": false
        },
        "apgarScoreFiveMinutes": {
          "shortLabel": "Apgar score at 5 min",
          "longLabel": "Apgar score at 5 min",
          "hidden": false
        },
        "apgarScoreTenMinutes": {
          "shortLabel": "Apgar score at 10 min",
          "longLabel": "Apgar score at 10 min",
          "hidden": false
        },
        "timeOfBirth": {
          "shortLabel": "Time of birth",
          "longLabel": "Time of birth",
          "hidden": false
        },
        "attendantAtBirth": {
          "shortLabel": "Attendant at birth",
          "longLabel": "Attendant at birth",
          "hidden": false
        },
        "nameOfAttendantAtBirth": {
          "shortLabel": "Name of attendant",
          "longLabel": "Name of attendant",
          "hidden": false
        },
        "birthType": {
          "shortLabel": "Single/Plural birth",
          "longLabel": "Single/Plural birth",
          "hidden": false
        },
        "birthFacilityId": {
          "shortLabel": "Name of health facility (if applicable)",
          "longLabel": "Name of health facility (if applicable)",
          "hidden": false
        },
        "registeredBirthPlace": {
          "shortLabel": "Place of birth",
          "longLabel":  "Place of birth",
          "hidden": false
        },
        "referralSourceId": {
          "shortLabel": "Referral source",
          "longLabel":  "Referral source",
          "hidden": false
        },
<<<<<<< HEAD
        "prescriber": {
          "shortLabel": "Prescriber",
          "longLabel":  "Prescriber",
          "hidden": false
        },
        "prescriberId": {
          "shortLabel": "Prescriber ID",
          "longLabel":  "Prescriber ID",
          "hidden": false
        },
        "facility": {
          "shortLabel": "Facility",
          "longLabel": "Facility",
=======
        "arrivalModeId": {
          "shortLabel": "Arrival mode",
          "longLabel":  "Arrival mode",
>>>>>>> e002208e
          "hidden": false
        }
      },
      "features": {
        "editPatientDetailsOnMobile": true,
        "enableInvoicing": false,
        "registerNewPatient": true,
        "hideOtherSex": true,
        "enablePatientDeaths": false,
        "mergePopulatedPADRecords": true,
        "enableCovidClearanceCertificate": false
      },
      "templates": {
        "letterhead": {
          "title": "TAMANU MINISTRY OF HEALTH & MEDICAL SERVICES",
          "subTitle": "PO Box 12345, Melbourne, Australia"
        },
        "signerRenewalEmail": {
          "subject": "Tamanu ICAO Certificate Signing Request",
          "body": "Please sign the following certificate signing request (CSR) with the Country Signing Certificate Authority (CSCA), and return it to the Tamanu team or Tamanu deployment administration team."
        },
        "vaccineCertificateEmail": {
          "subject": "Medical Certificate now available",
          "body": "A medical certificate has been generated for you.\nYour certificate is available attached to this email."
        },
        "covidTestCertificateEmail": {
          "subject": "Medical Certificate now available",
          "body": "A medical certificate has been generated for you.\nYour certificate is attached to this email."
        },
        "covidClearanceCertificateEmail": {
          "subject": "COVID-19 Clearance Certificate now available",
          "body": "A COVID-19 clearance certificate has been generated for you.\nYour certificate is attached to this email."
        },
        "vaccineCertificate": {
          "emailAddress": "tamanu@health.gov",
          "contactNumber": "12345",
          "healthFacility": "State level"
        },
        "covidTestCertificate": {
          "laboratoryName": "Approved test provider"
        }
      },
      "imagingTypes": {},
      "imagingPriorities": [
        { "value": "routine", "label": "Routine" },
        { "value": "urgent", "label": "Urgent" },
        { "value": "asap", "label": "ASAP" },
        { "value": "stat", "label": "STAT" }
      ],
      "printMeasures": {
        "stickerLabelPage": {
          "pageWidth": "210mm",
          "pageHeight": "297mm",
          "pageMarginTop": "15.09mm",
          "pageMarginLeft": "6.4mm",
          "columnTotal": 3,
          "columnWidth": "64mm",
          "columnGap": "3.01mm",
          "rowTotal": 10,
          "rowHeight": "26.7mm",
          "rowGap": "0"
        }
      },
      // The time zone setting is currently only used for Vaccine Certificates
      // Todo: remove this timeZone once all date fields have been migrated to date_time_strings
      "timeZone": null,
      "triageCategories": [
        { "level": 1, "label": "Emergency", "color": "#F76853" },
        { "level": 2, "label": "Very Urgent", "color": "#F17F16" },
        { "level": 3, "label": "Urgent", "color": "#FFCC24" },
        { "level": 4, "label": "Non-urgent", "color": "#47CA80" },
        { "level": 5, "label": "Deceased", "color": "#67A6E3" }
      ],

      // UVCI format for vaccine certificate *previews* on Desktop.
      // This should match whichever of integrations.euDcc or .vdsNc is enabled, and
      // does *not* affect which format is used for the actual PDF certificate when
      // generated in the sync server. Can be `tamanu` or `icao` or `eudcc`.
      // `tamanu` implies that the signing integrations are not enabled.
      "previewUvciFormat": "tamanu",

      "sync": {
        "syncAllEncountersForTheseScheduledVaccines": []
      },
      "disabledReports": []
    }
  },
  "reportProcess": {
    // Report process timeout in 2 hours.
    "timeOutDurationSeconds": 7200,
    "runInChildProcess": true,
    // provide an array [] if you want to override the options, eg: ['--max-old-space-size=4096']
    "processOptions": null,
    // Provide an object {} for the env of child process
    "childProcessEnv": null
  },
  "hl7": {
    "nullLastNameValue": "NoLastName",
    "assigners": {
      "patientDisplayId": "Tamanu",
      "patientDrivingLicense": "RTA",
      "patientPassport": "Fiji Passport Office"
    },
    "dataDictionaries": {
      "testMethod": "http://tamanu.io/data-dictionary/covid-test-methods",
      "patientDisplayId": "http://tamanu.io/data-dictionary/application-reference-number.html",
      "labRequestDisplayId": "http://tamanu.io/data-dictionary/labrequest-reference-number.html"
    }
  },
  "s3": {},
  "scheduledReports": [],
  "disk": {
    "diskPath": "C:/",
    "freeSpaceRequired": {
      "gigabytesForUploadingDocuments": 16
    }
  },
  "questionCodeIds": {
    "passport": null,
    "nationalityId": null,
    "email": null
  },
  "notifications": {
    "certificates": {
      "labTestCategoryIds": []
    }
  },
  "proxy": {
    // Possible values: https://expressjs.com/en/guide/behind-proxies.html
    //
    // This should only be set to servers we trust! `loopback` is a safe default
    // because it means we only trust proxies running on the machine itself, e.g.
    // local nginx.
    //
    // As of 29/08/2022 all our deployments are behind a local nginx proxy and so
    // this shouldn't need to be changed.
    "trusted": ["loopback"]
  },
  "patientMerge": {
    // can be one of "RENAME", "DESTROY", or "NONE"
    // RENAME sets the patient's firstName to 'Deleted' and lastName to 'Patient'
    // DESTROY sets deleted_at to a timestamp
    // NONE is a no-op and does nothing
    "deletionAction": "RENAME"
  },
  // this should be an IANA tzdata timezone
  // @see here for a list of available options https://en.wikipedia.org/wiki/List_of_tz_database_time_zones
  "countryTimeZone": null
}<|MERGE_RESOLUTION|>--- conflicted
+++ resolved
@@ -529,7 +529,11 @@
           "longLabel":  "Referral source",
           "hidden": false
         },
-<<<<<<< HEAD
+        "arrivalModeId": {
+          "shortLabel": "Arrival mode",
+          "longLabel":  "Arrival mode",
+          "hidden": false
+        },
         "prescriber": {
           "shortLabel": "Prescriber",
           "longLabel":  "Prescriber",
@@ -543,11 +547,6 @@
         "facility": {
           "shortLabel": "Facility",
           "longLabel": "Facility",
-=======
-        "arrivalModeId": {
-          "shortLabel": "Arrival mode",
-          "longLabel":  "Arrival mode",
->>>>>>> e002208e
           "hidden": false
         }
       },
