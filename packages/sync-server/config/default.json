{
  "port": 3000,
  "db": {
    "name": "tamanu-sync",
    "verbose": false,
    "username": "",
    "password": "",
    "syncOnStartup": true
  },
  "log": {
    "path": "",
    "consoleLevel": "info"
  },
  "auth": {
    "saltRounds": 12,
    "tokenDuration": "1h",
    "reportNoUserError": false,
    "allowDummyToken": false,
    "initialUser": {
      "email": "admin@tamanu.io",
      "displayName": "Initial Admin",
      "role": "administrator",
      "password": "admin"
    }
  },
  "mailgun": {
    "domain": "",
    "apiKey": "",
    "from": ""
  },
<<<<<<< HEAD
  "schedules": {
    "outpatientDischarger": "0 0 2 ? * * *"
=======
  "featureFlags": {
    "data": {
      "patientFieldOverrides": {
        "displayId": {
          "shortLabel": "NHN",
          "longLabel": "National Health Number"
        }
      }
    }
>>>>>>> eb2ba6f5
  }
}<|MERGE_RESOLUTION|>--- conflicted
+++ resolved
@@ -28,10 +28,9 @@
     "apiKey": "",
     "from": ""
   },
-<<<<<<< HEAD
   "schedules": {
     "outpatientDischarger": "0 0 2 ? * * *"
-=======
+  },
   "featureFlags": {
     "data": {
       "patientFieldOverrides": {
@@ -41,6 +40,5 @@
         }
       }
     }
->>>>>>> eb2ba6f5
   }
 }