{
  "port": 3000,
  // this should be set to the external address of the server, e.g. "https://central-dev.tamanu.io"
  "canonicalHostName": "http://localhost:3000",
  "db": {
    "name": "tamanu-sync",
    // when verbose to true, log.consoleLevel must be set to "debug" to see any output
    "verbose": false,
    "username": "",
    "password": "",
    "migrateOnStartup": false
  },
  "updateUrls": {
    "mobile": ""
  },
  "log": {
    "path": "",
    "consoleLevel": "http",
    "color": true
  },
  "honeycomb": {
    "apiKey": "",
    "dataset": "tamanu-general",
    "enabled": true
  },
  "sync": {
    "readOnly": false,
    "persistedCacheBatchSize": 20000,
    "adjustDataBatchSize": 20000,
    "syncAllEncountersForTheseVaccines": [],
<<<<<<< HEAD
    "numberConcurrentSnapshots": 4,
    "maxRecordsPerPullSnapshotChunk": 10000
=======
    "numberConcurrentPullSnapshots": 4
>>>>>>> d14a8ce6
  },
  "loadshedder": {
    // paths are checked sequentially until a path matches a prefix
    // (e.g. the path `/v1/sync/xxx/pull` would match the prefix `/v1/sync/`)
    //
    // if the path of a request matches a prefix it is added to that queue and
    // may be dropped under heavy load
    //
    // if the path of a request matches nothing, the server never drops the
    // request
    "queues": [
      // sync queue
      // (defaults to shedding requests for sync or attachments earlier than other requests)
      {
        "name": "low_priority",
        "prefixes": [
          "/v1/sync",
          "/v1/attachment"
        ],
        "maxActiveRequests": 4,
        "maxQueuedRequests": 8,
        "queueTimeout": 500
      },
      // global queue for non-sync non-attachment requests
      // (defaults to queueing more requests than sync/attachments and them shedding much later)
      {
        "name": "high_priority",
        "prefixes": [
          "/"
        ],
        "maxActiveRequests": 8,
        "maxQueuedRequests": 32,
        "queueTimeout": 2000
      }
    ]
  },
  "auth": {
    // this secret should be set if more than one process of the sync-server is running
    // otherwise, each process will use a different key and tokens won't match
    "secret": null,
    "saltRounds": 12,
    "tokenDuration": "1h",
    "reportNoUserError": false,
    "allowDummyToken": false,
    "useHardcodedPermissions": true,
    "initialUser": {
      "email": "admin@tamanu.io",
      "displayName": "Initial Admin",
      "role": "admin",
      "password": "admin"
    },
    "resetPassword": {
      "tokenLength": 6,
      "tokenExpiry": 20
    }
  },
  "mailgun": {
    "domain": "",
    "apiKey": "",
    "from": ""
  },
  "cors": {
    "allowedOrigin": ""
  },
  "schedules": {
    // batchSize == run through them all in one run, in batches of N
    // limit == run through N per task run
    // schedule: 5 fields == first is minutes, 6 fields == first is SECONDS
    "outpatientDischarger": {
      // every day at 11 PM
      "schedule": "0 11 * * *",
      "batchSize": 1000,
      "batchSleepAsyncDurationInMilliseconds": 50
    },
    "patientEmailCommunicationProcessor": {
      // every 30seconds /!\
      "schedule": "*/30 * * * * *",
      "limit": 10
    },
    "deceasedPatientDischarger": {
      // once an hour
      "schedule": "29 * * * *",
      "batchSize": 100,
      "batchSleepAsyncDurationInMilliseconds": 50
    },
    "patientMergeMaintainer": {
      // once an hour at minute 12
      "schedule": "12 * * * *"
    },
    "certificateNotificationProcessor": {
      // every 30 seconds /!\
      "schedule": "*/30 * * * * *",
      "limit": 10
    },
    "reportRequestProcessor": {
      // every 30 seconds /!\
      "schedule": "*/30 * * * * *",
      "limit": 10
    },
    "signerRenewalChecker": {
      "schedule": "0 0 * * *"
    },
    "signerRenewalSender": {
      // needs to happen after the Renewal Checker, and regularly thereafter as a retry mechanism
      "schedule": "30 * * * *"
    },
    "signerWorkingPeriodChecker": {
      "schedule": "0 1 * * *"
    },
    "automaticLabTestResultPublisher": {
      "enabled": false,
      "schedule": "*/15 * * * *",
      "limit": 300,
      "results": {
        "labTestType-RATPositive": {
          "labTestMethodId": "labTestMethod-RAT",
          "result": "Positive"
        },
        "labTestType-RATNegative": {
          "labTestMethodId": "labTestMethod-RAT",
          "result": "Negative"
        }
      }
    },
    "covidClearanceCertificatePublisher": {
      "enabled": false,
      "schedule": "*/30 * * * *",
      "daysSinceSampleTime": 13,
      "after": "2022-09-01",
      "labTestCategories": [],
      "labTestTypes": []
    },
    "fhirMaterialiser": {
      "enabled": true, // only when integrations.fhir is on
      "schedule": "*/1 * * * *",
      "limit": 100
    },
    "plannedMoveTimeout": {
      "enabled": true,
      // Once an hour
      "schedule": "0 * * * *",
      "timeoutHours": 24,
      "batchSize": 100,
      "batchSleepAsyncDurationInMilliseconds": 50
    },
    "staleSyncSessionCleaner": {
      "enabled": true,
      "schedule": "* * * * *",
      "staleSessionSeconds": 3600
    }
  },
  "integrations": {
    "fijiVrs": {
      "enabled": false,
      "host": "http://uat-vra.digitalfiji.gov.fj:8786",
      "username": null,
      "password": null,
      // refresh the token if it's within tokenExpiryMarginMs milliseconds of expiry
      "tokenExpiryMarginMs": 60000,
      "flagInsteadOfDeleting": true,
      "retrySchedule": "*/30 * * * * *",
      // don't retry pending records unless they're retryMinAgeMs old
      "retryMinAgeMs": 60000,
      "requireClientHeaders": true
    },
    "fijiVps": {
      "enabled": false,
      "requireClientHeaders": true
    },
    "euDcc": {
      "enabled": false,
      "issuer": null // Responsible org for vax cert issuance, e.g. 'Ministry of Health of the Tamanu Republic'. If null defaults to the facility name.
    },
    "vdsNc": {
      "enabled": false
    },
    "signer": {
      "enabled": false,
      // Encryption key for ICAO Signer key material (stored in DB).
      // This must be unique per country/installation AND NEVER CHANGED.
      // It must be at least 32 bytes of random data in Base64.
      // $ openssl rand -base64 32
      "keySecret": null,
      // For VDS-NC: exactly 2 uppercase letters/numbers, must be unique in country, ref 9303-13 §2.2.1(a)
      // For EU DCC: at least 1 character, must be unique in country, should be descriptive
      "commonName": "TA",
      // For EU DCC only: the name of the issuing organisation (provider/O of the DSC)
      // "provider": "Tamanu",
      // Email address for CSCA signing contact
      "sendRequestTo": "admin@tamanu.io"
    },
    "fijiAspenMediciReport": {
      "enabled": false
    },
    "mSupply": {
      "enabled": false,
      "requireClientHeaders": true
    },
    "fhir": {
      "enabled": false
    },
    "omniLab": {
      "enabled": false,
      // Must be set to a random value, and the value must be saved somewhere (at BES we use lastpass)
      // New keys may be issued by running `node dist/app.bundle.js apiKeys issue fhirIntegration <email> -e '100 years'
      // If this is changed, all API keys using this secret will be revoked and must be reissued
      "secret": null
    }
  },
  // on the sync-server, don't read these values from config!
  // use the getLocalisation() helper in packages/sync-server/app/localisation.js
  // this will ensure we can read these values from the database in the future
  "localisation": {
    "allowInvalid": false,
    // the labResultWidget and timeZone keys are here for legacy reasons
    // don't put anything else in the top level of localisation unless it relates to localisation itself
    "labResultWidget": {
      "categoryWhitelist": [
        "labTestCategory-COVID"
      ],
      "testTypeWhitelist": [
        "labTestType-COVID"
      ]
    },
    "data": {
      // To do: review this section when implementing the patient charts feature
      "units": {
        "temperature": "celsius"
      },
      "country": {
        "name": "",
        "alpha-2": "",
        "alpha-3": ""
      },
      "fields": {
        "countryName": {
          "shortLabel": "Country",
          "longLabel": "Country",
          "hidden": false
        },
        "emergencyContactName": {
          "shortLabel": "Emergency contact name",
          "longLabel": "Emergency contact name"
        },
        "emergencyContactNumber": {
          "shortLabel": "Emergency contact number",
          "longLabel": "Emergency contact number"
        },
        "markedForSync": {
          "shortLabel": "Sync",
          "longLabel": "Marked for sync"
        },
        "displayId": {
          "shortLabel": "NHN",
          "longLabel": "National Health Number"
        },
        "firstName": {
          "shortLabel": "First name",
          "longLabel": "First name"
        },
        "middleName": {
          "shortLabel": "Middle name",
          "longLabel": "Middle name",
          "hidden": false
        },
        "lastName": {
          "shortLabel": "Last name",
          "longLabel": "Last name"
        },
        "culturalName": {
          "shortLabel": "Cultural name",
          "longLabel": "Cultural/traditional name",
          "hidden": false
        },
        "sex": {
          "shortLabel": "Sex",
          "longLabel": "Sex",
          "hidden": false
        },
        "email": {
          "shortLabel": "Email",
          "longLabel": "Email",
          "hidden": false
        },
        "dateOfBirth": {
          "shortLabel": "DOB",
          "longLabel": "Date of birth"
        },
        "dateOfBirthFrom": {
          "shortLabel": "DOB from",
          "longLabel": "Date of birth from"
        },
        "dateOfBirthTo": {
          "shortLabel": "DOB to",
          "longLabel": "Date of birth to"
        },
        "dateOfBirthExact": {
          "shortLabel": "DOB exact",
          "longLabel": "Date of birth exact"
        },
        "dateOfDeath": {
          "shortLabel": "Death",
          "longLabel": "Date of death"
        },
        "bloodType": {
          "shortLabel": "Blood type",
          "longLabel": "Blood type",
          "hidden": false
        },
        "title": {
          "shortLabel": "Title",
          "longLabel": "Title",
          "hidden": false
        },
        "placeOfBirth": {
          "shortLabel": "Birth location",
          "longLabel": "Birth location",
          "hidden": false
        },
        "countryOfBirthId": {
          "shortLabel": "Country of birth",
          "longLabel": "Country of birth",
          "hidden": false
        },
        "maritalStatus": {
          "shortLabel": "Marital status",
          "longLabel": "Marital status",
          "hidden": false
        },
        "primaryContactNumber": {
          "shortLabel": "Primary contact number",
          "longLabel": "Primary contact number",
          "hidden": false
        },
        "secondaryContactNumber": {
          "shortLabel": "Secondary contact number",
          "longLabel": "Secondary contact number",
          "hidden": false
        },
        "socialMedia": {
          "shortLabel": "Social media",
          "longLabel": "Social media",
          "hidden": false
        },
        "settlementId": {
          "shortLabel": "Settlement",
          "longLabel": "Settlement",
          "hidden": false
        },
        "streetVillage": {
          "shortLabel": "Residential landmark",
          "longLabel": "Residential landmark",
          "hidden": false
        },
        "cityTown": {
          "shortLabel": "City/town",
          "longLabel": "City/town",
          "hidden": false
        },
        "subdivisionId": {
          "shortLabel": "Sub division",
          "longLabel": "Sub division",
          "hidden": false
        },
        "divisionId": {
          "shortLabel": "Division",
          "longLabel": "Division",
          "hidden": false
        },
        "countryId": {
          "shortLabel": "Country",
          "longLabel": "Country",
          "hidden": false
        },
        "medicalAreaId": {
          "shortLabel": "Medical area",
          "longLabel": "Medical area",
          "hidden": false
        },
        "nursingZoneId": {
          "shortLabel": "Nursing zone",
          "longLabel": "Nursing zone",
          "hidden": false
        },
        "nationalityId": {
          "shortLabel": "Nationality",
          "longLabel": "Nationality",
          "hidden": false
        },
        "ethnicityId": {
          "shortLabel": "Ethnicity",
          "longLabel": "Ethnicity",
          "hidden": false
        },
        "occupationId": {
          "shortLabel": "Occupation",
          "longLabel": "Occupation",
          "hidden": false
        },
        "educationalLevel": {
          "shortLabel": "Educational attainment",
          "longLabel": "Educational attainment",
          "hidden": false
        },
        "villageName": {
          "shortLabel": "Village",
          "longLabel": "Village",
          "hidden": false
        },
        "villageId": {
          "shortLabel": "Village",
          "longLabel": "Village",
          "hidden": false
        },
        "birthCertificate": {
          "shortLabel": "Birth certificate",
          "longLabel": "Birth certificate number",
          "hidden": false
        },
        "drivingLicense": {
          "shortLabel": "Driving license",
          "longLabel": "Driving license number",
          "hidden": false
        },
        "passport": {
          "shortLabel": "Passport",
          "longLabel": "Passport number",
          "hidden": false
        },
        "religionId": {
          "shortLabel": "Religion",
          "longLabel": "Religion",
          "hidden": false
        },
        "patientBillingTypeId": {
          "shortLabel": "Type",
          "longLabel": "Patient type",
          "hidden": false
        },
        "ageRange": {
          "shortLabel": "Age range",
          "longLabel": "Age range"
        },
        "age": {
          "shortLabel": "Age",
          "longLabel": "Age"
        },
        "motherId": {
          "shortLabel": "Mother",
          "longLabel": "Mother",
          "hidden": false
        },
        "fatherId": {
          "shortLabel": "Father",
          "longLabel": "Father",
          "hidden": false
        },
        "birthWeight": {
          "shortLabel": "Birth weight (kg)",
          "longLabel": "Birth weight (kg)",
          "hidden": false
        },
        "birthLength": {
          "shortLabel": "Birth length (cm)",
          "longLabel": "Birth length (cm)",
          "hidden": false
        },
        "birthDeliveryType": {
          "shortLabel": "Delivery type",
          "longLabel": "Delivery type",
          "hidden": false
        },
        "gestationalAgeEstimate": {
          "shortLabel": "Gestational age (weeks)",
          "longLabel": "Gestational age (weeks)",
          "hidden": false
        },
        "apgarScoreOneMinute": {
          "shortLabel": "Apgar score at 1 min",
          "longLabel": "Apgar score at 1 min",
          "hidden": false
        },
        "apgarScoreFiveMinutes": {
          "shortLabel": "Apgar score at 5 min",
          "longLabel": "Apgar score at 5 min",
          "hidden": false
        },
        "apgarScoreTenMinutes": {
          "shortLabel": "Apgar score at 10 min",
          "longLabel": "Apgar score at 10 min",
          "hidden": false
        },
        "timeOfBirth": {
          "shortLabel": "Time of birth",
          "longLabel": "Time of birth",
          "hidden": false
        },
        "attendantAtBirth": {
          "shortLabel": "Attendant at birth",
          "longLabel": "Attendant at birth",
          "hidden": false
        },
        "nameOfAttendantAtBirth": {
          "shortLabel": "Name of attendant",
          "longLabel": "Name of attendant",
          "hidden": false
        },
        "birthType": {
          "shortLabel": "Single/Plural birth",
          "longLabel": "Single/Plural birth",
          "hidden": false
        },
        "birthFacilityId": {
          "shortLabel": "Name of health facility (if applicable)",
          "longLabel": "Name of health facility (if applicable)",
          "hidden": false
        },
        "registeredBirthPlace": {
          "shortLabel": "Place of birth",
          "longLabel": "Place of birth",
          "hidden": false
        },
        "referralSourceId": {
          "shortLabel": "Referral source",
          "longLabel": "Referral source",
          "hidden": false
        },
        "arrivalModeId": {
          "shortLabel": "Arrival mode",
          "longLabel": "Arrival mode",
          "hidden": false
        },
        "prescriber": {
          "shortLabel": "Prescriber",
          "longLabel": "Prescriber",
          "hidden": false
        },
        "prescriberId": {
          "shortLabel": "Prescriber ID",
          "longLabel": "Prescriber ID",
          "hidden": false
        },
        "facility": {
          "shortLabel": "Facility",
          "longLabel": "Facility",
          "hidden": false
        },
        "locationId": {
          "shortLabel": "Location",
          "longLabel": "Location"
        },
        "locationGroupId": {
          "shortLabel": "Area",
          "longLabel": "Area"
        },
        "dischargeDisposition": {
          "shortLabel": "Discharge disposition",
          "longLabel": "Discharge disposition",
          "hidden": true
        }
      },
      "features": {
        "editPatientDetailsOnMobile": true,
        "enableInvoicing": false,
        "registerNewPatient": true,
        "hideOtherSex": true,
        "enablePatientDeaths": false,
        "mergePopulatedPADRecords": true,
        "enableCovidClearanceCertificate": false,
        "editDisplayId": false,
        "patientPlannedMove": false
      },
      "templates": {
        "letterhead": {
          "title": "TAMANU MINISTRY OF HEALTH & MEDICAL SERVICES",
          "subTitle": "PO Box 12345, Melbourne, Australia"
        },
        "signerRenewalEmail": {
          "subject": "Tamanu ICAO Certificate Signing Request",
          "body": "Please sign the following certificate signing request (CSR) with the Country Signing Certificate Authority (CSCA), and return it to the Tamanu team or Tamanu deployment administration team."
        },
        "vaccineCertificateEmail": {
          "subject": "Medical Certificate now available",
          "body": "A medical certificate has been generated for you.\nYour certificate is available attached to this email."
        },
        "covidTestCertificateEmail": {
          "subject": "Medical Certificate now available",
          "body": "A medical certificate has been generated for you.\nYour certificate is attached to this email."
        },
        "covidClearanceCertificateEmail": {
          "subject": "COVID-19 Clearance Certificate now available",
          "body": "A COVID-19 clearance certificate has been generated for you.\nYour certificate is attached to this email."
        },
        "vaccineCertificate": {
          "emailAddress": "tamanu@health.gov",
          "contactNumber": "12345",
          "healthFacility": "State level"
        },
        "covidTestCertificate": {
          "laboratoryName": "Approved test provider"
        },
        "plannedMoveTimeoutHours": 24
      },
      "imagingTypes": {},
      "imagingPriorities": [
        {
          "value": "routine",
          "label": "Routine"
        },
        {
          "value": "urgent",
          "label": "Urgent"
        },
        {
          "value": "asap",
          "label": "ASAP"
        },
        {
          "value": "stat",
          "label": "STAT"
        }
      ],
      "printMeasures": {
        "stickerLabelPage": {
          "pageWidth": "210mm",
          "pageHeight": "297mm",
          "pageMarginTop": "15.09mm",
          "pageMarginLeft": "6.4mm",
          "columnTotal": 3,
          "columnWidth": "64mm",
          "columnGap": "3.01mm",
          "rowTotal": 10,
          "rowHeight": "26.7mm",
          "rowGap": "0"
        }
      },
      // The time zone setting is currently only used for Vaccine Certificates
      // Todo: remove this timeZone once all date fields have been migrated to date_time_strings
      "timeZone": null,
      "triageCategories": [
        {
          "level": 1,
          "label": "Emergency",
          "color": "#F76853"
        },
        {
          "level": 2,
          "label": "Very Urgent",
          "color": "#F17F16"
        },
        {
          "level": 3,
          "label": "Urgent",
          "color": "#FFCC24"
        },
        {
          "level": 4,
          "label": "Non-urgent",
          "color": "#47CA80"
        },
        {
          "level": 5,
          "label": "Deceased",
          "color": "#67A6E3"
        }
      ],
      // UVCI format for vaccine certificate *previews* on Desktop.
      // This should match whichever of integrations.euDcc or .vdsNc is enabled, and
      // does *not* affect which format is used for the actual PDF certificate when
      // generated in the sync server. Can be `tamanu` or `icao` or `eudcc`.
      // `tamanu` implies that the signing integrations are not enabled.
      "previewUvciFormat": "tamanu",
      "disabledReports": []
    }
  },
  "reportProcess": {
    // Report process timeout in 2 hours.
    "timeOutDurationSeconds": 7200,
    "runInChildProcess": true,
    // provide an array [] if you want to override the options, eg: ['--max-old-space-size=4096']
    "processOptions": null,
    // Provide an object {} for the env of child process
    "childProcessEnv": null
  },
  "hl7": {
    "nullLastNameValue": "NoLastName",
    "assigners": {
      "patientDisplayId": "Tamanu",
      "patientDrivingLicense": "RTA",
      "patientPassport": "Fiji Passport Office"
    },
    "dataDictionaries": {
      "testMethod": "http://tamanu.io/data-dictionary/covid-test-methods",
      "patientDisplayId": "http://tamanu.io/data-dictionary/application-reference-number.html",
      "labRequestDisplayId": "http://tamanu.io/data-dictionary/labrequest-reference-number.html",
      "areaExternalCode": "http://data-dictionary.tamanu-fiji.org/rispacs-billing-code.html",
      "serviceRequestId": "http://data-dictionary.tamanu-fiji.org/tamanu-mrid-imagingrequest.html"
    }
  },
  "s3": {},
  "scheduledReports": [],
  "disk": {
    "diskPath": "C:/",
    "freeSpaceRequired": {
      "gigabytesForUploadingDocuments": 16
    }
  },
  // Note: this config should be duplicated on the lan server if the same behavior is
  // desired for "this facility" and "all facilities"
  "reportConfig": {
    "encounter-summary-line-list": {
      "includedPatientFieldIds": []
    }
  },
  "questionCodeIds": {
    "passport": null,
    "nationalityId": null,
    "email": null
  },
  "notifications": {
    "certificates": {
      "labTestCategoryIds": []
    }
  },
  "proxy": {
    // Possible values: https://expressjs.com/en/guide/behind-proxies.html
    //
    // This should only be set to servers we trust! `loopback` is a safe default
    // because it means we only trust proxies running on the machine itself, e.g.
    // local nginx.
    //
    // As of 29/08/2022 all our deployments are behind a local nginx proxy and so
    // this shouldn't need to be changed.
    "trusted": [
      "loopback"
    ]
  },
  "patientMerge": {
    // can be one of "RENAME", "DESTROY", or "NONE"
    // RENAME sets the patient's firstName to 'Deleted' and lastName to 'Patient'
    // DESTROY sets deleted_at to a timestamp
    // NONE is a no-op and does nothing
    "deletionAction": "RENAME"
  },
  // this should be an IANA tzdata timezone
  // @see here for a list of available options https://en.wikipedia.org/wiki/List_of_tz_database_time_zones
  "countryTimeZone": null
}<|MERGE_RESOLUTION|>--- conflicted
+++ resolved
@@ -28,12 +28,8 @@
     "persistedCacheBatchSize": 20000,
     "adjustDataBatchSize": 20000,
     "syncAllEncountersForTheseVaccines": [],
-<<<<<<< HEAD
-    "numberConcurrentSnapshots": 4,
+    "numberConcurrentPullSnapshots": 4,
     "maxRecordsPerPullSnapshotChunk": 10000
-=======
-    "numberConcurrentPullSnapshots": 4
->>>>>>> d14a8ce6
   },
   "loadshedder": {
     // paths are checked sequentially until a path matches a prefix
