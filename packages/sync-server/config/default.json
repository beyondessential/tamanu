--- conflicted
+++ resolved
@@ -524,15 +524,14 @@
           "longLabel":  "Place of birth",
           "hidden": false
         },
-<<<<<<< HEAD
+        "referralSourceId": {
+          "shortLabel": "Referral source",
+          "longLabel":  "Referral source",
+          "hidden": false
+        },
         "arrivalModeId": {
           "shortLabel": "Arrival mode",
           "longLabel":  "Arrival mode",
-=======
-        "referralSourceId": {
-          "shortLabel": "Referral source",
-          "longLabel":  "Referral source",
->>>>>>> 8880e04a
           "hidden": false
         }
       },
