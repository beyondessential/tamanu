--- conflicted
+++ resolved
@@ -46,12 +46,8 @@
   { name: 'Test (Nauru)', type: 'demo', host: 'https://central-clone.tamanu-nauru.org' },
   { name: 'Test (Palau)', type: 'demo', host: 'https://central-clone.tamanu-palau.org' },
   { name: 'Test (Samoa)', type: 'demo', host: 'https://central-samoa-clone.tamanu.io' },
-<<<<<<< HEAD
-  { name: 'Test (Fiji)', type: 'demo', host: 'https://central-clone.tamanu-fiji.org' },
-=======
   { name: 'Test (Tonga)', type: 'demo', host: 'https://clone-central-tonga.tamanu.io' },
   { name: 'Test (Tuvalu)', type: 'demo', host: 'https://clone-sync.tamanu-tuvalu.org' },
->>>>>>> 071d5260
 
   // development servers
   { name: 'Dev', type: 'dev', host: 'https://central-dev.tamanu.io' },
