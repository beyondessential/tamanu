--- conflicted
+++ resolved
@@ -41,11 +41,7 @@
 
   // test servers
   { name: 'Test (Aspen)', type: 'demo', host: 'https://central-aspen-clone.tamanu.io' },
-<<<<<<< HEAD
-  { name: 'Test (Fiji Prime)', type: 'demo', host: 'http://central-clone.tamanu-fiji.org' },
-=======
   { name: 'Test (Fiji)', type: 'demo', host: 'http://central-clone.tamanu-fiji.org' },
->>>>>>> d0efdb4a
   { name: 'Test (Kiribati)', type: 'demo', host: 'https://central-clone.tamanu-kiribati.org' },
   { name: 'Test (Nauru)', type: 'demo', host: 'https://central-clone.tamanu-nauru.org' },
   { name: 'Test (Palau)', type: 'demo', host: 'https://central-clone.tamanu-palau.org' },
