--- conflicted
+++ resolved
@@ -1,10 +1,6 @@
 {
   "name": "meta-server",
-<<<<<<< HEAD
-  "version": "1.26.1",
-=======
   "version": "1.27.0",
->>>>>>> 71b194ec
   "private": true,
   "description": "Meta server for Tamanu",
   "homepage": "https://github.com/beyondessential/tamanu.git#readme",
