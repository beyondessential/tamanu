--- conflicted
+++ resolved
@@ -1,10 +1,6 @@
 {
   "name": "meta-server",
-<<<<<<< HEAD
-  "version": "1.26.3",
-=======
   "version": "1.27.0",
->>>>>>> 76d15929
   "private": true,
   "description": "Meta server for Tamanu",
   "homepage": "https://github.com/beyondessential/tamanu.git#readme",
