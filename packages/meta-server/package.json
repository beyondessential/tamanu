{
  "name": "meta-server",
<<<<<<< HEAD
  "version": "1.28.8",
=======
  "version": "1.29.2",
>>>>>>> 1aa4b5d8
  "private": true,
  "description": "Meta server for Tamanu",
  "homepage": "https://github.com/beyondessential/tamanu.git#readme",
  "repository": "git@github.com:beyondessential/tamanu.git",
  "author": "Beyond Essential Systems Pty. Ltd.",
  "license": "SEE LICENSE IN license",
  "engines": {
    "node": "^16.16.0"
  },
  "scripts": {
    "start": "node ./dist/app.bundle.js",
    "start-dev": "rm -rf ./dist/ && webpack --config webpack.config.dev.mjs",
    "test": "NODE_ENV=test jest --runInBand",
    "test-watch": "yarn test --watch",
    "build": "rm -rf ./dist/ && webpack --config webpack.config.prod.mjs",
    "lint": "eslint app"
  },
  "devDependencies": {
    "@beyondessential/eslint-config-js": "^1.1.0",
    "@tamanu/build-tooling": "*",
    "@swc/jest": "0.2.26",
    "chai": "^4.1.2",
    "eslint": "^5.15.2",
    "eslint-import-resolver-webpack": "^0.11.0",
    "eslint-plugin-import": "^2.22.1",
    "jest": "^29.3.1",
    "mocha": "^5.2.0",
    "pkg": "^4.4.8",
    "supertest": "^4.0.2"
  },
  "dependencies": {
    "@tamanu/shared": "*",
    "abort-controller": "^3.0.0",
    "body-parser": "^1.19.0",
    "cls-hooked": "^4.2.2",
    "compression": "^1.7.2",
    "config": "^3.3.6",
    "connect-flash": "^0.1.1",
    "core-js": "^3.23.1",
    "express": "^4.16.2",
    "express-async-handler": "^1.1.4",
    "express-session": "^1.15.6",
    "express-validator": "^6.5.0",
    "follow": "^1.1.0",
    "lodash": "^4.17.5",
    "moment": "^2.21.0",
    "morgan": "^1.10.0",
    "node-fetch": "^2.6.1",
    "prompts": "^2.0.0",
    "request": "^2.88.0",
    "request-promise": "^4.2.2",
    "sanitize-html": "^2.4.0",
    "sequelize": "^6.23.2",
    "winston": "^3.2.1"
  },
  "imports": {
    "shared": "@tamanu/shared"
  }
}<|MERGE_RESOLUTION|>--- conflicted
+++ resolved
@@ -1,10 +1,6 @@
 {
   "name": "meta-server",
-<<<<<<< HEAD
-  "version": "1.28.8",
-=======
   "version": "1.29.2",
->>>>>>> 1aa4b5d8
   "private": true,
   "description": "Meta server for Tamanu",
   "homepage": "https://github.com/beyondessential/tamanu.git#readme",
