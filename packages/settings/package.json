--- conflicted
+++ resolved
@@ -1,10 +1,6 @@
 {
   "name": "@tamanu/settings",
-<<<<<<< HEAD
-  "version": "2.18.4",
-=======
   "version": "2.20.0",
->>>>>>> 2b7faa2b
   "private": true,
   "description": "BES - Settings",
   "main": "dist/cjs/index.js",
