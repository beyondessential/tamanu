--- conflicted
+++ resolved
@@ -1,10 +1,6 @@
 {
   "name": "@tamanu/settings",
-<<<<<<< HEAD
-  "version": "2.25.1",
-=======
   "version": "2.26.0",
->>>>>>> 07c18bdc
   "private": true,
   "description": "BES - Settings",
   "main": "dist/cjs/index.js",
