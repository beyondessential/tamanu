{
  "name": "@tamanu/settings",
<<<<<<< HEAD
  "version": "2.11.1",
=======
  "version": "2.12.0",
>>>>>>> 6d5c10b3
  "private": true,
  "description": "BES - Settings",
  "main": "dist/cjs/index.js",
  "module": "dist/mjs/index.js",
  "exports": {
    ".": {
      "import": "./dist/mjs/index.js",
      "require": "./dist/cjs/index.js"
    },
    "./cache": {
      "import": "./dist/mjs/cache/index.js",
      "require": "./dist/cjs/cache/index.js"
    },
    "./defaults": {
      "import": "./dist/mjs/defaults/index.js",
      "require": "./dist/cjs/defaults/index.js"
    },
    "./reader": {
      "import": "./dist/mjs/reader/index.js",
      "require": "./dist/cjs/reader/index.js"
    },
    "./middleware": {
      "import": "./dist/mjs/middleware/index.js",
      "require": "./dist/cjs/middleware/index.js"
    }
  },
  "homepage": "https://github.com/beyondessential/tamanu.git#readme",
  "repository": "git@github.com:beyondessential/tamanu.git",
  "author": "Beyond Essential Systems Pty. Ltd.",
  "license": "SEE LICENSE IN ../../license",
  "scripts": {
    "build": "yarn run build:src && yarn run build:cjs && yarn run build:types && dual-pkg dist/mjs dist/cjs",
    "build:src": "swc --delete-dir-on-start --out-dir dist/mjs --copy-files --source-maps true src",
    "build:cjs": "yarn run build:src --out-dir dist/cjs --config module.type=commonjs",
    "build:types": "tsc --declaration --emitDeclarationOnly --noEmit false && move-dts src dist/cjs dist/mjs",
    "build-watch": "yarn run build && concurrently \"yarn run build:src --delete-dir-on-start=false --watch\" \"yarn run build:cjs --delete-dir-on-start=false --watch\"",
    "test": "NODE_ENV=test jest --passWithNoTests",
    "lint:check": "eslint src",
    "lint:types": "tsc"
  },
  "devDependencies": {
    "@beyondessential/eslint-config-beyondessential": "^2.6.0",
    "@jest/globals": "^29.4.3",
    "@swc/jest": "^0.2.24",
    "@tamanu/build-tooling": "*",
    "@types/config": "^3.3.0",
    "@types/node": "^18.14.6",
    "@typescript-eslint/eslint-plugin": "^5.54.0",
    "@typescript-eslint/parser": "^5.54.0",
    "eslint": "^8.35.0",
    "jest": "^29.4.3"
  },
  "dependencies": {
    "@tamanu/constants": "*",
    "@types/lodash": "^4.14.197",
    "lodash": "^4.17.21"
  }
}<|MERGE_RESOLUTION|>--- conflicted
+++ resolved
@@ -1,10 +1,6 @@
 {
   "name": "@tamanu/settings",
-<<<<<<< HEAD
-  "version": "2.11.1",
-=======
   "version": "2.12.0",
->>>>>>> 6d5c10b3
   "private": true,
   "description": "BES - Settings",
   "main": "dist/cjs/index.js",
