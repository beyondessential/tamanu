{
  "name": "@tamanu/settings",
<<<<<<< HEAD
  "version": "2.23.2",
=======
  "version": "2.24.0",
>>>>>>> da618cef
  "private": true,
  "description": "BES - Settings",
  "main": "dist/cjs/index.js",
  "module": "dist/mjs/index.js",
  "exports": {
    ".": {
      "import": "./dist/mjs/index.js",
      "require": "./dist/cjs/index.js"
    },
    "./cache": {
      "import": "./dist/mjs/cache/index.js",
      "require": "./dist/cjs/cache/index.js"
    },
    "./schema": {
      "import": "./dist/mjs/schema/index.js",
      "require": "./dist/cjs/schema/index.js"
    },
    "./types": {
      "import": "./dist/mjs/types/index.js",
      "require": "./dist/cjs/types/index.js"
    },
    "./test": {
      "import": "./dist/mjs/test/index.js",
      "require": "./dist/cjs/test/index.js"
    },
    "./reader": {
      "import": "./dist/mjs/reader/index.js",
      "require": "./dist/cjs/reader/index.js"
    },
    "./middleware": {
      "import": "./dist/mjs/middleware/index.js",
      "require": "./dist/cjs/middleware/index.js"
    }
  },
  "homepage": "https://github.com/beyondessential/tamanu.git#readme",
  "repository": "git@github.com:beyondessential/tamanu.git",
  "author": "Beyond Essential Systems Pty. Ltd.",
  "license": "SEE LICENSE IN ../../license",
  "scripts": {
    "build": "npm run build:src && npm run build:cjs && npm run build:types && dual-pkg dist/mjs dist/cjs",
    "build:src": "swc --delete-dir-on-start --out-dir dist/mjs --copy-files --source-maps true src",
    "build:cjs": "npm run build:src -- --out-dir dist/cjs --config module.type=commonjs",
    "build:types": "tsc --declaration --emitDeclarationOnly --noEmit false && move-dts src dist/cjs dist/mjs",
    "build-watch": "npm run build && concurrently \"npm run build:src  -- --delete-dir-on-start=false --watch\" \"npm run build:cjs -- --delete-dir-on-start=false --watch\"",
    "clean": "rimraf dist *.tsbuildInfo",
    "clean:deps": "rimraf node_modules",
    "test": "NODE_ENV=test jest --passWithNoTests",
    "lint:check": "eslint src",
    "lint:types": "tsc"
  },
  "devDependencies": {
    "@beyondessential/eslint-config-beyondessential": "^2.6.0",
    "@jest/globals": "^29.4.3",
    "@swc/jest": "^0.2.24",
    "@tamanu/build-tooling": "*",
    "@types/config": "^3.3.0",
    "@types/node": "^18.14.6",
    "@typescript-eslint/eslint-plugin": "^5.54.0",
    "@typescript-eslint/parser": "^5.54.0",
    "eslint": "^8.35.0",
    "jest": "^29.4.3",
    "rimraf": "^6.0.1"
  },
  "dependencies": {
    "@tamanu/constants": "*",
    "@types/lodash": "^4.14.197",
    "lodash": "^4.17.21",
    "yup": "^1.4.0"
  }
}<|MERGE_RESOLUTION|>--- conflicted
+++ resolved
@@ -1,10 +1,6 @@
 {
   "name": "@tamanu/settings",
-<<<<<<< HEAD
-  "version": "2.23.2",
-=======
   "version": "2.24.0",
->>>>>>> da618cef
   "private": true,
   "description": "BES - Settings",
   "main": "dist/cjs/index.js",
