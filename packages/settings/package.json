--- conflicted
+++ resolved
@@ -17,13 +17,6 @@
     "./schema": {
       "import": "./dist/mjs/schema/index.js",
       "require": "./dist/cjs/schema/index.js"
-<<<<<<< HEAD
-    },
-    "./schema/validation": {
-      "import": "./dist/mjs/schema/validation/index.js",
-      "require": "./dist/cjs/schema/validation/index.js"
-=======
->>>>>>> 4f4b8785
     },
     "./reader": {
       "import": "./dist/mjs/reader/index.js",
