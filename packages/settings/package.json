--- conflicted
+++ resolved
@@ -1,10 +1,6 @@
 {
   "name": "@tamanu/settings",
-<<<<<<< HEAD
-  "version": "2.8.3",
-=======
   "version": "2.9.0",
->>>>>>> f7400728
   "private": true,
   "description": "BES - Settings",
   "main": "dist/cjs/index.js",
