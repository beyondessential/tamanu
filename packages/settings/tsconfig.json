--- conflicted
+++ resolved
@@ -4,11 +4,6 @@
     "src/**/*.ts",
   ],
   "compilerOptions": {
-<<<<<<< HEAD
-    "baseUrl": "./src",
-    "tsBuildInfoFile": "./dist/.tsbuildinfo",
-=======
     "baseUrl": "./src"
->>>>>>> 6ec56086
   }
 }