import * as yup from 'yup';
import { extractDefaults } from './utils';
import {
  ageDisplayFormatDefault,
  ageDisplayFormatSchema,
  displayIdFieldProperties,
  generateFieldSchema,
  imagingCancellationReasonsDefault,
  imagingCancellationReasonsSchema,
  imagingPrioritiesDefault,
  imagingPrioritiesSchema,
  labsCancellationReasonsDefault,
  labsCancellationReasonsSchema,
  letterheadProperties,
  LOCALISED_FIELD_TYPES,
  slidingFeeScaleDefault,
  thresholdsDefault,
  thresholdsSchema,
  triageCategoriesDefault,
  triageCategoriesSchema,
  vitalEditReasonsDefault,
  vitalEditReasonsSchema,
} from './definitions';
import {
  layoutModuleProperties,
  unhideableLayoutModuleProperties,
} from './global-settings-properties/layouts';
import { ADMINISTRATION_FREQUENCIES } from '@tamanu/constants';
import {
  medicationFrequencyDefault,
  medicationFrequencySchema,
} from './definitions/medicationFrequencySchema';

const generateFrequencyProperties = (frequencies) => {
  return Object.fromEntries(
    frequencies.map((frequency) => [
      frequency,
      {
        description: frequency,
        type: medicationFrequencySchema(frequency),
        defaultValue: medicationFrequencyDefault[frequency],
      },
    ]),
  );
};

export const globalSettings = {
  title: 'Global settings',
  description: 'Settings that apply to all servers',
  properties: {
    auth: {
      highRisk: true,
      description: 'Authentication options',
      properties: {
        restrictUsersToFacilities: {
          description: 'Restrict users to facilities',
          type: yup.boolean(),
          defaultValue: false,
        },
        restrictUsersToSync: {
          description: 'Restrict users from being able to sync based on permissions',
          type: yup.boolean(),
          defaultValue: false,
        },
      },
    },
    ageDisplayFormat: {
      description: 'Defines the unit with which to display patient ages, depending on their age',
      type: ageDisplayFormatSchema,
      defaultValue: ageDisplayFormatDefault,
    },
    appointments: {
      description: 'Appointment settings',
      properties: {
        maxRepeatingAppointmentsPerGeneration: {
          description: 'The maximum number of appointments that can be generated at once',
          type: yup.number().min(1),
          defaultValue: 50,
        },
      },
    },
    features: {
      description: 'Toggle features on/off',
      properties: {
        mandateSpecimenType: {
          description: 'Make specimen type a required field when creating a new lab request',
          type: yup.boolean(),
          defaultValue: false,
        },
        enableAppointmentsExtentions: {
          description: 'Enable the appointment extensions feature',
          type: yup.boolean(),
          defaultValue: false,
        },
        enableVaccineConsent: {
          description: 'Show consent given by field on vaccine forms',
          type: yup.boolean(),
          defaultValue: true,
        },
        filterDischargeDispositions: {
          description:
            'Filter the discharge disposition autocomplete options by prefix corresponding to patients status (AE, IN, OP)',
          type: yup.boolean(),
          defaultValue: false,
        },
        editPatientDetailsOnMobile: {
          description: 'Allow the editing of patient details from mobile',
          type: yup.boolean(),
          defaultValue: true,
        },
        quickPatientGenerator: {
          description: 'Dev tool to show a button to create a random patient',
          type: yup.boolean(),
          defaultValue: false,
        },
        enableInvoicing: {
          description: 'Enable invoice tab/module on encounter view',
          type: yup.boolean(),
          defaultValue: false,
        },
        enableTasking: {
          description: 'Enable tasking tab/module on encounter view',
          type: yup.boolean(),
          defaultValue: false,
        },
        registerNewPatient: {
          description: 'Allow the creation of new patient on mobile',
          type: yup.boolean(),
          defaultValue: true,
        },
        hideOtherSex: {
          description: 'Remove option to record sex as "Other"',
          type: yup.boolean(),
          defaultValue: true,
        },
        enablePatientDeaths: {
          description: 'Enable death module',
          type: yup.boolean(),
          defaultValue: false,
        },
        enableNoteBackdating: {
          description:
            'Allow notes to have date explicitly recorded, allowing notes to be recorded in the past',
          type: yup.boolean(),
          defaultValue: true,
        },
        enableCovidClearanceCertificate: {
          description: 'Enable COVID certificate printout',
          type: yup.boolean(),
          defaultValue: false,
        },
        editPatientDisplayId: {
          description: 'Allow the editing of an existing patients display id',
          type: yup.boolean(),
          defaultValue: true,
        },
        enablePatientInsurer: {
          description:
            'Include insurer and policy number as fields in patient details identification section',
          type: yup.boolean(),
          defaultValue: false,
        },
        patientPlannedMove: {
          description: 'Enable patient planned move encounter actions',
          type: yup.boolean(),
          defaultValue: false,
        },
        onlyAllowLabPanels: {
          description: 'Only allow lab tests to be created via panels and not individual tests',
          type: yup.boolean(),
          defaultValue: false,
        },
        displayProcedureCodesInDischargeSummary: {
          type: yup.boolean(),
          defaultValue: true,
        },
        displayIcd10CodesInDischargeSummary: {
          type: yup.boolean(),
          defaultValue: true,
        },
        mandatoryVitalEditReason: {
          description: 'Require a reason for change text field to be filled out on vital edit',
          type: yup.boolean(),
          defaultValue: false,
        },
        enableVitalEdit: {
          description: 'Allow existing vitals records to be edited',
          type: yup.boolean(),
          defaultValue: false,
        },
        reminderContactModule: {
          properties: {
            enabled: {
              type: yup.boolean(),
              defaultValue: false,
            },
          },
        },
        desktopCharting: {
          properties: {
            enabled: {
              type: yup.boolean(),
              defaultValue: false,
            },
          },
        },
        idleTimeout: {
          description: 'Automatically logout idle users / inactive sessions after a certain time',
          properties: {
            enabled: {
              type: yup.boolean(),
              defaultValue: true,
            },
            timeoutDuration: {
              description: 'The idle time before a user is logged out',
              type: yup.number(),
              defaultValue: 600,
              unit: 'seconds',
            },
            warningPromptDuration: {
              description: 'The time the warning prompt should be visible before idle logout',
              type: yup.number(),
              defaultValue: 30,
              unit: 'seconds',
            },
            refreshInterval: {
              description:
                'Technical really should not be changed - The interval in which to throttle the idle check by for performance',
              type: yup.number(),
              defaultValue: 150,
              unit: 'seconds',
            },
          },
        },
        tableAutoRefresh: {
          description:
            'Enable the auto refresh feature on tables where it is implemented: Currently supports imaging and lab listing views',
          properties: {
            enabled: {
              type: yup.boolean(),
              defaultValue: true,
              unit: 'seconds',
            },
            interval: {
              description: 'Interval in seconds between check for new records.',
              type: yup.number(),
              defaultValue: 300,
              unit: 'seconds',
            },
          },
        },
        disableInputPasting: {
          description: 'Disable pasting into input fields (except email login and patient data fields)',
          type: yup.boolean(),
          defaultValue: false,
        },
        discharge: {
          description:
            'Encounter discharge configuration',
          properties: {
            dischargeNoteMandatory: {
              type: yup.boolean(),
              defaultValue: false,
              unit: 'seconds',
            },
            dischargeDiagnosisMandatory: {
              description: 'Require at least one diagnosis to be selected before discharging',
              type: yup.boolean(),
              defaultValue: false,
            },
          },
        },
      },
    },
    customisations: {
      name: 'Customisations',
      description: 'Customisation of the application',
      properties: {
        componentVersions: {
          description: '_',
          type: yup.object(),
          defaultValue: {},
        },
      },
    },
    fhir: {
      name: 'FHIR',
      description: 'FHIR integration settings',
      properties: {
        worker: {
          name: 'FHIR worker',
          description: 'FHIR worker settings',
          properties: {
            heartbeat: {
              name: 'Heartbeat interval',
              description: '_',
              type: yup.string(),
              defaultValue: '1 minute',
            },
            assumeDroppedAfter: {
              description: '_',
              type: yup.string(),
              defaultValue: '10 minutes',
            },
          },
        },
      },
    },
    fields: {
      name: 'Fields (Previously localised fields)',
      description: 'Customise form fields behavior across the application',
      properties: {
        emergencyContactName: {
          name: 'Emergency contact name',
          description: 'Patients emergency contact name',
          properties: generateFieldSchema({
            isPatientDetails: true,
            hideable: false,
            type: LOCALISED_FIELD_TYPES.STRING,
          }),
        },
        emergencyContactNumber: {
          name: 'Emergency contact number',
          description: '_',
          properties: generateFieldSchema({
            isPatientDetails: true,
            hideable: false,
            type: LOCALISED_FIELD_TYPES.STRING,
          }),
        },
        displayId: {
          name: 'Display ID',
          description: '_',
          properties: displayIdFieldProperties,
        },
        firstName: {
          name: 'First name',
          description: '_',
          properties: generateFieldSchema({
            isPatientDetails: true,
            hideable: false,
            type: LOCALISED_FIELD_TYPES.STRING,
          }),
        },
        middleName: {
          name: 'Middle name',
          description: '_',
          properties: generateFieldSchema({
            isPatientDetails: true,
            type: LOCALISED_FIELD_TYPES.STRING,
          }),
        },
        lastName: {
          name: 'Last name',
          description: '_',
          properties: generateFieldSchema({
            isPatientDetails: true,
            hideable: false,
            type: LOCALISED_FIELD_TYPES.STRING,
          }),
        },
        culturalName: {
          name: 'Cultural name',
          description: '_',
          properties: generateFieldSchema({
            isPatientDetails: true,
            type: LOCALISED_FIELD_TYPES.STRING,
          }),
        },
        sex: {
          name: 'Sex',
          description: '_',
          properties: generateFieldSchema({
            isPatientDetails: true,
            type: LOCALISED_FIELD_TYPES.STRING,
          }),
        },
        email: {
          name: 'Email',
          description: '_',
          properties: generateFieldSchema({
            isPatientDetails: true,
            type: LOCALISED_FIELD_TYPES.STRING,
          }),
        },
        dateOfBirth: {
          name: 'Date of birth',
          description: '_',
          properties: generateFieldSchema({
            isPatientDetails: true,
            hideable: false,
            type: LOCALISED_FIELD_TYPES.STRING,
          }),
        },
        bloodType: {
          name: 'Blood type',
          description: '_',
          properties: generateFieldSchema({
            isPatientDetails: true,
            type: LOCALISED_FIELD_TYPES.STRING,
          }),
        },
        title: {
          name: 'Title',
          description: '_',
          properties: generateFieldSchema({
            isPatientDetails: true,
            type: LOCALISED_FIELD_TYPES.STRING,
          }),
        },
        placeOfBirth: {
          name: 'Place of birth',
          description: '_',
          properties: generateFieldSchema({
            isPatientDetails: true,
            type: LOCALISED_FIELD_TYPES.STRING,
          }),
        },
        countryOfBirthId: {
          name: 'Country of birth',
          description: '_',
          properties: generateFieldSchema({
            isPatientDetails: true,
            type: LOCALISED_FIELD_TYPES.STRING,
          }),
        },
        maritalStatus: {
          name: 'Marital status',
          description: '_',
          properties: generateFieldSchema({
            isPatientDetails: true,
            type: LOCALISED_FIELD_TYPES.STRING,
          }),
        },
        primaryContactNumber: {
          name: 'Primary contact number',
          description: '_',
          properties: generateFieldSchema({
            isPatientDetails: true,
            type: LOCALISED_FIELD_TYPES.STRING,
          }),
        },
        secondaryContactNumber: {
          name: 'Secondary contact number',
          description: '_',
          properties: generateFieldSchema({
            isPatientDetails: true,
            type: LOCALISED_FIELD_TYPES.STRING,
          }),
        },
        socialMedia: {
          name: 'Social media',
          description: '_',
          properties: generateFieldSchema({
            isPatientDetails: true,
            type: LOCALISED_FIELD_TYPES.STRING,
          }),
        },
        settlementId: {
          name: 'Settlement',
          description: '_',
          properties: generateFieldSchema({
            isPatientDetails: true,
            type: LOCALISED_FIELD_TYPES.STRING,
          }),
        },
        streetVillage: {
          name: 'Street village',
          description: '_',
          properties: generateFieldSchema({
            isPatientDetails: true,
            type: LOCALISED_FIELD_TYPES.STRING,
          }),
        },
        cityTown: {
          name: 'City town',
          description: '_',
          properties: generateFieldSchema({
            isPatientDetails: true,
            type: LOCALISED_FIELD_TYPES.STRING,
          }),
        },
        subdivisionId: {
          name: 'Subdivision',
          description: '_',
          properties: generateFieldSchema({
            isPatientDetails: true,
            type: LOCALISED_FIELD_TYPES.STRING,
          }),
        },
        divisionId: {
          name: 'Division',
          description: '_',
          properties: generateFieldSchema({
            isPatientDetails: true,
            type: LOCALISED_FIELD_TYPES.STRING,
          }),
        },
        countryId: {
          name: 'Country',
          description: '_',
          properties: generateFieldSchema({
            isPatientDetails: true,
            type: LOCALISED_FIELD_TYPES.STRING,
          }),
        },
        medicalAreaId: {
          name: 'Medical area',
          description: '_',
          properties: generateFieldSchema({
            isPatientDetails: true,
            type: LOCALISED_FIELD_TYPES.STRING,
          }),
        },
        nursingZoneId: {
          name: 'Nursing zone',
          description: '_',
          properties: generateFieldSchema({
            isPatientDetails: true,
            type: LOCALISED_FIELD_TYPES.STRING,
          }),
        },
        nationalityId: {
          name: 'Nationality',
          description: '_',
          properties: generateFieldSchema({
            isPatientDetails: true,
            type: LOCALISED_FIELD_TYPES.STRING,
          }),
        },
        ethnicityId: {
          name: 'Ethnicity',
          description: '_',
          properties: generateFieldSchema({
            isPatientDetails: true,
            type: LOCALISED_FIELD_TYPES.STRING,
          }),
        },
        occupationId: {
          name: 'Occupation',
          description: '_',
          properties: generateFieldSchema({
            isPatientDetails: true,
            type: LOCALISED_FIELD_TYPES.STRING,
          }),
        },
        educationalLevel: {
          name: 'Educational level',
          description: '_',
          properties: generateFieldSchema({
            isPatientDetails: true,
            type: LOCALISED_FIELD_TYPES.STRING,
          }),
        },
        villageName: {
          name: 'Village name',
          description: '_',
          properties: generateFieldSchema({ type: LOCALISED_FIELD_TYPES.STRING }),
        },
        villageId: {
          name: 'Village',
          description: '_',
          properties: generateFieldSchema({
            isPatientDetails: true,
            type: LOCALISED_FIELD_TYPES.STRING,
          }),
        },
        birthCertificate: {
          name: 'Birth certificate',
          description: '_',
          properties: generateFieldSchema({
            isPatientDetails: true,
            type: LOCALISED_FIELD_TYPES.STRING,
          }),
        },
        insurerId: {
          name: 'Insurer',
          description: '_',
          properties: generateFieldSchema({
            isPatientDetails: true,
            type: LOCALISED_FIELD_TYPES.STRING,
          }),
        },
        insurerPolicyNumber: {
          name: 'Insurer policy number',
          description: '_',
          properties: generateFieldSchema({
            isPatientDetails: true,
            type: LOCALISED_FIELD_TYPES.STRING,
          }),
        },
        drivingLicense: {
          name: 'Driving license',
          description: '_',
          properties: generateFieldSchema({
            isPatientDetails: true,
            type: LOCALISED_FIELD_TYPES.STRING,
          }),
        },
        passport: {
          name: 'Passport',
          description: '_',
          properties: generateFieldSchema({
            isPatientDetails: true,
            type: LOCALISED_FIELD_TYPES.STRING,
          }),
        },
        religionId: {
          name: 'Religion',
          description: '_',
          properties: generateFieldSchema({
            isPatientDetails: true,
            type: LOCALISED_FIELD_TYPES.STRING,
          }),
        },
        patientBillingTypeId: {
          name: 'Patient billing type',
          description: '_',
          properties: generateFieldSchema({
            isPatientDetails: true,
            type: LOCALISED_FIELD_TYPES.STRING,
          }),
        },
        motherId: {
          name: 'Mother',
          description: '_',
          properties: generateFieldSchema({
            isPatientDetails: true,
            type: LOCALISED_FIELD_TYPES.STRING,
          }),
        },
        fatherId: {
          name: 'Father',
          description: '_',
          properties: generateFieldSchema({
            isPatientDetails: true,
            type: LOCALISED_FIELD_TYPES.STRING,
          }),
        },
        birthWeight: {
          name: 'Birth weight',
          description: '_',
          properties: generateFieldSchema({
            isPatientDetails: true,
            type: LOCALISED_FIELD_TYPES.STRING,
          }),
        },
        birthLength: {
          name: 'Birth length',
          description: '_',
          properties: generateFieldSchema({
            isPatientDetails: true,
            type: LOCALISED_FIELD_TYPES.STRING,
          }),
        },
        birthDeliveryType: {
          name: 'Birth delivery type',
          description: '_',
          properties: generateFieldSchema({
            isPatientDetails: true,
            type: LOCALISED_FIELD_TYPES.STRING,
          }),
        },
        gestationalAgeEstimate: {
          name: 'Gestational age estimate',
          description: '_',
          properties: generateFieldSchema({
            isPatientDetails: true,
            type: LOCALISED_FIELD_TYPES.STRING,
          }),
        },
        apgarScoreOneMinute: {
          name: 'Apgar score after one minute',
          description: '_',
          properties: generateFieldSchema({
            isPatientDetails: true,
            type: LOCALISED_FIELD_TYPES.STRING,
          }),
        },
        apgarScoreFiveMinutes: {
          name: 'Apgar score after five minutes',
          description: '_',
          properties: generateFieldSchema({
            isPatientDetails: true,
            type: LOCALISED_FIELD_TYPES.STRING,
          }),
        },
        apgarScoreTenMinutes: {
          name: 'Apgar score after ten minutes',
          description: '_',
          properties: generateFieldSchema({
            isPatientDetails: true,
            type: LOCALISED_FIELD_TYPES.STRING,
          }),
        },
        timeOfBirth: {
          name: 'Time of birth',
          description: '_',
          properties: generateFieldSchema({
            isPatientDetails: true,
            type: LOCALISED_FIELD_TYPES.STRING,
          }),
        },
        attendantAtBirth: {
          name: 'Attendant at birth',
          description: '_',
          properties: generateFieldSchema({
            isPatientDetails: true,
            type: LOCALISED_FIELD_TYPES.STRING,
          }),
        },
        nameOfAttendantAtBirth: {
          name: 'Name of attendant at birth',
          description: '_',
          properties: generateFieldSchema({
            isPatientDetails: true,
            type: LOCALISED_FIELD_TYPES.STRING,
          }),
        },
        birthType: {
          name: 'Birth type',
          description: '_',
          properties: generateFieldSchema({
            isPatientDetails: true,
            type: LOCALISED_FIELD_TYPES.STRING,
          }),
        },
        birthFacilityId: {
          name: 'Birth facility',
          description: '_',
          properties: generateFieldSchema({
            isPatientDetails: true,
            type: LOCALISED_FIELD_TYPES.STRING,
          }),
        },
        healthCenterId: {
          name: 'Health center',
          description: '_',
          properties: generateFieldSchema({
            isPatientDetails: true,
            type: LOCALISED_FIELD_TYPES.STRING,
          }),
        },
        registeredBirthPlace: {
          name: 'Registered birth place',
          description: '_',
          properties: generateFieldSchema({
            isPatientDetails: true,
            type: LOCALISED_FIELD_TYPES.STRING,
          }),
        },
        referralSourceId: {
          name: 'Referral source',
          description: '_',
          properties: generateFieldSchema({ type: LOCALISED_FIELD_TYPES.STRING }),
        },
        arrivalModeId: {
          name: 'Arrival mode',
          description: '_',
          properties: generateFieldSchema({ type: LOCALISED_FIELD_TYPES.STRING }),
        },
        prescriber: {
          name: 'Prescriber',
          description: '_',
          properties: generateFieldSchema({ type: LOCALISED_FIELD_TYPES.STRING }),
        },
        prescriberId: {
          name: 'Prescriber',
          description: '_',
          properties: generateFieldSchema({ type: LOCALISED_FIELD_TYPES.STRING }),
        },
        facility: {
          name: 'Facility',
          description: '_',
          properties: generateFieldSchema({ type: LOCALISED_FIELD_TYPES.STRING }),
        },
        dischargeDisposition: {
          name: 'Discharge disposition',
          description: '_',
          properties: generateFieldSchema({ type: LOCALISED_FIELD_TYPES.STRING }),
        },
        notGivenReasonId: {
          name: 'Not given reason',
          description: '_',
          properties: generateFieldSchema({ type: LOCALISED_FIELD_TYPES.STRING }),
        },
        markedForSync: {
          name: 'Marked for sync',
          description: '_',
          properties: generateFieldSchema({ hideable: false, type: LOCALISED_FIELD_TYPES.STRING }),
        },
        dateOfBirthFrom: {
          name: 'Date of birth from',
          description: '_',
          properties: generateFieldSchema({ hideable: false, type: LOCALISED_FIELD_TYPES.STRING }),
        },
        dateOfBirthTo: {
          name: 'Date of birth to',
          description: '_',
          properties: generateFieldSchema({ hideable: false, type: LOCALISED_FIELD_TYPES.STRING }),
        },
        dateOfBirthExact: {
          name: 'Date of birth exact',
          description: '_',
          properties: generateFieldSchema({ hideable: false, type: LOCALISED_FIELD_TYPES.STRING }),
        },
        dateOfDeath: {
          name: 'Date of death',
          description: '_',
          properties: generateFieldSchema({ hideable: false, type: LOCALISED_FIELD_TYPES.STRING }),
        },
        age: {
          name: 'Age',
          description: '_',
          properties: generateFieldSchema({ hideable: false, type: LOCALISED_FIELD_TYPES.STRING }),
        },
        clinician: {
          name: 'Clinician',
          description: '_',
          properties: generateFieldSchema({ type: LOCALISED_FIELD_TYPES.STRING }),
        },
        diagnosis: {
          name: 'Diagnosis',
          description: '_',
          properties: generateFieldSchema({ type: LOCALISED_FIELD_TYPES.STRING }),
        },
        locationId: {
          name: 'Location',
          description: '_',
          properties: generateFieldSchema({ type: LOCALISED_FIELD_TYPES.STRING }),
        },
        locationGroupId: {
          name: 'Location group (Area)',
          description: '_',
          properties: generateFieldSchema({ type: LOCALISED_FIELD_TYPES.STRING }),
        },
        circumstanceId: {
          name: 'Circumstance',
          description: '_',
          properties: generateFieldSchema({ type: LOCALISED_FIELD_TYPES.STRING }),
        },
        date: {
          name: 'Date',
          description: '_',
          properties: generateFieldSchema({ hideable: false, type: LOCALISED_FIELD_TYPES.STRING }),
        },
        registeredBy: {
          name: 'Registered by',
          description: '_',
          properties: generateFieldSchema({ type: LOCALISED_FIELD_TYPES.STRING }),
        },
        status: {
          name: 'Status',
          description: '_',
          properties: generateFieldSchema({ type: LOCALISED_FIELD_TYPES.STRING }),
        },
        conditions: {
          name: 'Conditions',
          description: '_',
          properties: generateFieldSchema({ type: LOCALISED_FIELD_TYPES.STRING }),
        },
        programRegistry: {
          name: 'Program registry',
          description: '_',
          properties: generateFieldSchema({ type: LOCALISED_FIELD_TYPES.STRING }),
        },
        reminderContactName: {
          name: 'Reminder contact name',
          description: '_',
          properties: generateFieldSchema({ type: LOCALISED_FIELD_TYPES.STRING }),
        },
        reminderContactNumber: {
          name: 'Reminder contact number',
          description: '_',
          properties: generateFieldSchema({ type: LOCALISED_FIELD_TYPES.STRING }),
        },
      },
    },
    integrations: {
      name: 'Integrations',
      description: 'Integration settings',
      properties: {
        imaging: {
          description: 'Imaging integration settings',
          properties: {
            enabled: {
              description: '_',
              type: yup.boolean(),
              defaultValue: false,
            },
            provider: {
              name: 'Imaging provider',
              description: '_',
              type: yup.string(),
              defaultValue: 'test',
            },
          },
        },
      },
    },
    invoice: {
      properties: {
        slidingFeeScale: {
          name: 'Sliding fee scale',
          description: '_',
          type: yup.array(yup.array(yup.number())),
          defaultValue: slidingFeeScaleDefault,
        },
      },
    },
    imagingCancellationReasons: {
      description: 'Customise the options available for imaging request cancellation reason',
      type: imagingCancellationReasonsSchema,
      defaultValue: imagingCancellationReasonsDefault,
    },
    imagingPriorities: {
      name: 'Imaging priorities',
      description: 'List with each entry being an available imaging priority option',
      type: imagingPrioritiesSchema,
      defaultValue: imagingPrioritiesDefault,
    },
    labsCancellationReasons: {
      description: 'Customise the options available for lab request cancellation reasons',
      type: labsCancellationReasonsSchema,
      defaultValue: labsCancellationReasonsDefault,
    },
    printMeasures: {
      description: 'Custom dimensions for PDFs',
      properties: {
        labRequestPrintLabel: {
          description: 'Lab request label with basic info + barcode',
          properties: {
            width: {
              type: yup.number().min(0),
              defaultValue: 50.8,
            },
          },
        },
        stickerLabelPage: {
          description: 'The multiple ID labels printout on the patient view',
          properties: {
            pageWidth: {
              type: yup.number().min(0),
              defaultValue: 210,
              unit: 'mm',
            },
            pageHeight: {
              type: yup.number().min(0),
              defaultValue: 297,
              unit: 'mm',
            },
            pageMarginTop: {
              type: yup.number().min(0),
              defaultValue: 15.09,
              unit: 'mm',
            },
            pageMarginLeft: {
              type: yup.number().min(0),
              defaultValue: 6.4,
              unit: 'mm',
            },
            columnWidth: {
              type: yup.number().min(0),
              defaultValue: 64,
              unit: 'mm',
            },
            columnGap: {
              type: yup.number().min(0),
              defaultValue: 3.01,
              unit: 'mm',
            },
            rowHeight: {
              type: yup.number().min(0),
              defaultValue: 26.7,
              unit: 'mm',
            },
            rowGap: {
              type: yup.number().min(0),
              defaultValue: 0,
              unit: 'mm',
            },
          },
        },
        idCardPage: {
          description: 'The ID card found on the patient view',
          properties: {
            cardMarginTop: {
              type: yup.number().min(0),
              defaultValue: 1,
              unit: 'mm',
            },
            cardMarginLeft: {
              type: yup.number().min(0),
              defaultValue: 5,
              unit: 'mm',
            },
          },
        },
      },
    },
    layouts: {
      description: 'Customise the layout of modules',
      properties: {
        mobilePatientModules: {
          description: 'The homepage modules on mobile',
          properties: {
            programRegistries: {
              description: '_',
              properties: { hidden: { type: yup.boolean(), defaultValue: false } },
            },
            diagnosisAndTreatment: {
              description: '_',
              properties: layoutModuleProperties,
            },
            vitals: {
              description: '_',
              properties: layoutModuleProperties,
            },
            programs: {
              description: '_',
              properties: layoutModuleProperties,
            },
            referral: {
              description: '_',
              properties: layoutModuleProperties,
            },
            vaccine: {
              description: '_',
              properties: layoutModuleProperties,
            },
            tests: {
              description: '_',
              properties: layoutModuleProperties,
            },
          },
        },
        patientTabs: {
          description: 'The tabs on patient view',
          properties: {
            summary: {
              description: '_',
              properties: unhideableLayoutModuleProperties,
            },
            details: {
              description: '_',
              properties: unhideableLayoutModuleProperties,
            },
            results: {
              description: '_',
              properties: layoutModuleProperties,
            },
            referrals: {
              description: '_',
              properties: layoutModuleProperties,
            },
            programs: {
              description: '_',
              properties: layoutModuleProperties,
            },
            documents: {
              description: '_',
              properties: layoutModuleProperties,
            },
            vaccines: {
              description: '_',
              properties: layoutModuleProperties,
            },
            medication: {
              description: '_',
              properties: layoutModuleProperties,
            },
            invoices: {
              description: '_',
              properties: layoutModuleProperties,
            },
          },
        },
        sidebar: {
          description: 'The sidebar tabs in the facility',
          properties: {
            dashboard: {
              description: '_',
              properties: layoutModuleProperties,
            },
            patients: {
              description: '_',
              properties: {
                patientsInpatients: { properties: layoutModuleProperties },
                patientsEmergency: { properties: layoutModuleProperties },
                patientsOutpatients: { properties: layoutModuleProperties },
              },
            },
            scheduling: {
              description: '_',
              properties: {
                schedulingOutpatients: { properties: layoutModuleProperties },
                schedulingLocations: { properties: layoutModuleProperties },
              },
            },
            medication: {
              description: '_',
              properties: { medicationAll: { properties: layoutModuleProperties } },
            },
            imaging: {
              description: '_',
              properties: {
                imagingActive: { properties: layoutModuleProperties },
                imagingCompleted: { properties: layoutModuleProperties },
              },
            },
            labs: {
              description: '_',
              properties: {
                labsAll: { properties: layoutModuleProperties },
                labsPublished: { properties: layoutModuleProperties },
              },
            },
            immunisations: {
              description: '_',
              properties: { immunisationsAll: { properties: layoutModuleProperties } },
            },
            facilityAdmin: {
              description: '_',
              properties: {
                reports: { properties: layoutModuleProperties },
                bedManagement: { properties: layoutModuleProperties },
              },
            },
          },
        },
        patientView: {
          description: 'The patient view in the facility',
          properties: {
            showLocationBookings: {
              description: 'Show location bookings component on patient view',
              type: yup.boolean(),
              defaultValue: false,
            },
            showOutpatientAppointments: {
              description: 'Show outpatient appointments component on patient view',
              type: yup.boolean(),
              defaultValue: false,
            },
          },
        },
      },
    },
    templates: {
      description: 'Strings to be inserted into emails/PDFs',
      properties: {
        appointmentConfirmation: {
          description: 'The email sent to confirm an appointment',
          properties: {
            subject: {
              type: yup.string().trim().min(1),
              defaultValue: 'Appointment confirmation',
            },
            body: {
              type: yup.string().trim().min(1),
              defaultValue:
                'Hi $firstName$ $lastName$,\n\n This is a confirmation that your appointment has been scheduled at $facilityName$.\nDate: $startDate$\nTime: $startTime$\nLocation: $locationName$, $facilityName$$clinicianName$\n\nDo not respond to this email.',
            },
          },
        },
        letterhead: {
          description: 'The text at the top of most patient PDFs',
          properties: letterheadProperties,
        },
        signerRenewalEmail: {
          description: 'The email sent when the signer runs out',
          properties: {
            subject: {
              type: yup.string().trim().min(1),
              defaultValue: 'Tamanu ICAO Certificate Signing Request',
            },
            body: {
              type: yup.string().trim().min(1),
              defaultValue:
                'Please sign the following certificate signing request (CSR) with the Country Signing Certificate Authority (CSCA), and return it to the Tamanu team or Tamanu deployment administration team.',
            },
          },
        },
        vaccineCertificateEmail: {
          description: 'The email containing patient vaccine certificate',
          properties: {
            subject: {
              type: yup.string().trim().min(1),
              defaultValue: 'Medical Certificate now available',
            },
            body: {
              type: yup.string().trim().min(1),
              defaultValue:
                'A medical certificate has been generated for you.\nYour certificate is available attached to this email.',
            },
          },
        },
        covidVaccineCertificateEmail: {
          description: 'The email containing COVID patient vaccine certificate',
          properties: {
            subject: {
              type: yup.string().trim().min(1),
              defaultValue: 'Medical Certificate now available',
            },
            body: {
              type: yup.string().trim().min(1),
              defaultValue:
                'A medical certificate has been generated for you.\nYour certificate is available attached to this email.',
            },
          },
        },
        covidTestCertificateEmail: {
          description: 'Email with certificate containing the list of COVID tests for this patient',
          properties: {
            subject: {
              type: yup.string().trim().min(1),
              defaultValue: 'Medical Certificate now available',
            },
            body: {
              type: yup.string().trim().min(1),
              defaultValue:
                'A medical certificate has been generated for you.\nYour certificate is attached to this email.',
            },
          },
        },
        covidClearanceCertificateEmail: {
          description:
            'Certificate containing the list of COVID tests for this patient used for proof of over 13 days since infection',
          properties: {
            subject: {
              type: yup.string().trim().min(1),
              defaultValue: 'COVID-19 Clearance Certificate now available',
            },
            body: {
              type: yup.string().trim().min(1),
              defaultValue:
                'A COVID-19 clearance certificate has been generated for you.\nYour certificate is attached to this email.',
            },
          },
        },
        vaccineCertificate: {
          description: 'Certificate containing the list of vaccines for this patient',
          properties: {
            emailAddress: {
              description: '_',
              type: yup.string().trim(),
              defaultValue: 'tamanu@health.gov',
            },
            contactNumber: {
              description: '_',
              type: yup.string().trim(),
              defaultValue: '12345',
            },
            healthFacility: {
              description: '_',
              type: yup.string().trim().min(1),
              defaultValue: 'State level',
            },
          },
        },
        covidTestCertificate: {
          description: 'Certificate containing the list of COVID vaccines for this patient',
          properties: {
            laboratoryName: {
              description: '_',
              type: yup.string().trim(),
              defaultValue: 'Approved test provider',
            },
            clearanceCertRemark: {
              description: '_',
              type: yup.string().trim(),
              defaultValue:
                'This notice certifies that $firstName$ $lastName$ is no longer considered infectious following 13 days of self-isolation from the date of their first positive SARS-CoV-2 test and are medically cleared from COVID-19. This certificate is valid for 3 months from the date of issue.',
            },
          },
        },
        plannedMoveTimeoutHours: {
          description: 'Should match the config value "plannedMoveTimeout.timeoutHours"',
          type: yup.number().positive(),
          defaultValue: 24,
          unit: 'hours',
        },
      },
    },
    triageCategories: {
      name: 'Triage categories',
      description: 'Customise triage scale',
      type: triageCategoriesSchema,
      defaultValue: triageCategoriesDefault,
    },
    upcomingVaccinations: {
      name: 'Upcoming vaccinations',
      description: 'Settings related to upcoming vaccinations',
      properties: {
        ageLimit: {
          description: '_',
          type: yup.number(),
          defaultValue: 15,
        },
        thresholds: {
          description: '_',
          type: thresholdsSchema,
          defaultValue: thresholdsDefault,
        },
      },
    },
    vitalEditReasons: {
      description: 'Customise the options available for vital reason for edit',
      type: vitalEditReasonsSchema,
      defaultValue: vitalEditReasonsDefault,
    },
<<<<<<< HEAD
    medications: {
      description: 'Medication settings',
      properties: {
        frequenciesEnabled: {
          description: 'Enable medication frequencies',
          properties: {
            [ADMINISTRATION_FREQUENCIES.DAILY_IN_THE_MORNING]: {
              description: ADMINISTRATION_FREQUENCIES.DAILY_IN_THE_MORNING,
              type: yup.boolean(),
              defaultValue: true,
            },
            [ADMINISTRATION_FREQUENCIES.DAILY_AT_MIDDAY]: {
              description: ADMINISTRATION_FREQUENCIES.DAILY_AT_MIDDAY,
              type: yup.boolean(),
              defaultValue: true,
            },
            [ADMINISTRATION_FREQUENCIES.DAILY_AT_NIGHT]: {
              description: ADMINISTRATION_FREQUENCIES.DAILY_AT_NIGHT,
              type: yup.boolean(),
              defaultValue: true,
            },
            [ADMINISTRATION_FREQUENCIES.DAILY]: {
              description: ADMINISTRATION_FREQUENCIES.DAILY,
              type: yup.boolean(),
              defaultValue: true,
            },
            [ADMINISTRATION_FREQUENCIES.TWO_TIMES_DAILY]: {
              description: ADMINISTRATION_FREQUENCIES.TWO_TIMES_DAILY,
              type: yup.boolean(),
              defaultValue: true,
            },
            [ADMINISTRATION_FREQUENCIES.THREE_TIMES_DAILY]: {
              description: ADMINISTRATION_FREQUENCIES.THREE_TIMES_DAILY,
              type: yup.boolean(),
              defaultValue: true,
            },
            [ADMINISTRATION_FREQUENCIES.FOUR_TIMES_DAILY]: {
              description: ADMINISTRATION_FREQUENCIES.FOUR_TIMES_DAILY,
              type: yup.boolean(),
              defaultValue: true,
            },
            [ADMINISTRATION_FREQUENCIES.EVERY_4_HOURS]: {
              description: ADMINISTRATION_FREQUENCIES.EVERY_4_HOURS,
              type: yup.boolean(),
              defaultValue: true,
            },
            [ADMINISTRATION_FREQUENCIES.EVERY_6_HOURS]: {
              description: ADMINISTRATION_FREQUENCIES.EVERY_6_HOURS,
              type: yup.boolean(),
              defaultValue: true,
            },
            [ADMINISTRATION_FREQUENCIES.EVERY_8_HOURS]: {
              description: ADMINISTRATION_FREQUENCIES.EVERY_8_HOURS,
              type: yup.boolean(),
              defaultValue: true,
            },
            [ADMINISTRATION_FREQUENCIES.EVERY_SECOND_DAY]: {
              description: ADMINISTRATION_FREQUENCIES.EVERY_SECOND_DAY,
              type: yup.boolean(),
              defaultValue: true,
            },
            [ADMINISTRATION_FREQUENCIES.ONCE_A_WEEK]: {
              description: ADMINISTRATION_FREQUENCIES.ONCE_A_WEEK,
              type: yup.boolean(),
              defaultValue: true,
            },
            [ADMINISTRATION_FREQUENCIES.ONCE_A_MONTH]: {
              description: ADMINISTRATION_FREQUENCIES.ONCE_A_MONTH,
              type: yup.boolean(),
              defaultValue: true,
            },
            [ADMINISTRATION_FREQUENCIES.IMMEDIATELY]: {
              description: ADMINISTRATION_FREQUENCIES.IMMEDIATELY,
              type: yup.boolean(),
              defaultValue: true,
            },
            [ADMINISTRATION_FREQUENCIES.AS_DIRECTED]: {
              description: ADMINISTRATION_FREQUENCIES.AS_DIRECTED,
              type: yup.boolean(),
              defaultValue: true,
            },
            [ADMINISTRATION_FREQUENCIES.TWICE_DAILY_AM_AND_MIDDAY]: {
              description: ADMINISTRATION_FREQUENCIES.TWICE_DAILY_AM_AND_MIDDAY,
              type: yup.boolean(),
              defaultValue: true,
            },
          },
        },
        frequenciesAdministrationIdealTimes: {
          description: '-',
          properties: generateFrequencyProperties(Object.values(ADMINISTRATION_FREQUENCIES).filter(
            frequency => ![ADMINISTRATION_FREQUENCIES.IMMEDIATELY, ADMINISTRATION_FREQUENCIES.AS_DIRECTED].includes(frequency)
          )),
        },
      },
=======
    notifications: {
      description: 'Notification settings',
      properties: {
        recentNotificationsTimeFrame: {
          description: 'Settings for the time frame of recent notifications',
          type: yup.number(),
          defaultValue: 48,
        }
      }
>>>>>>> 3d92ab47
    },
  },
};

export const globalDefaults = extractDefaults(globalSettings);<|MERGE_RESOLUTION|>--- conflicted
+++ resolved
@@ -250,13 +250,13 @@
           },
         },
         disableInputPasting: {
-          description: 'Disable pasting into input fields (except email login and patient data fields)',
+          description:
+            'Disable pasting into input fields (except email login and patient data fields)',
           type: yup.boolean(),
           defaultValue: false,
         },
         discharge: {
-          description:
-            'Encounter discharge configuration',
+          description: 'Encounter discharge configuration',
           properties: {
             dischargeNoteMandatory: {
               type: yup.boolean(),
@@ -1308,7 +1308,6 @@
       type: vitalEditReasonsSchema,
       defaultValue: vitalEditReasonsDefault,
     },
-<<<<<<< HEAD
     medications: {
       description: 'Medication settings',
       properties: {
@@ -1399,12 +1398,18 @@
         },
         frequenciesAdministrationIdealTimes: {
           description: '-',
-          properties: generateFrequencyProperties(Object.values(ADMINISTRATION_FREQUENCIES).filter(
-            frequency => ![ADMINISTRATION_FREQUENCIES.IMMEDIATELY, ADMINISTRATION_FREQUENCIES.AS_DIRECTED].includes(frequency)
-          )),
+          properties: generateFrequencyProperties(
+            Object.values(ADMINISTRATION_FREQUENCIES).filter(
+              (frequency) =>
+                ![
+                  ADMINISTRATION_FREQUENCIES.IMMEDIATELY,
+                  ADMINISTRATION_FREQUENCIES.AS_DIRECTED,
+                ].includes(frequency),
+            ),
+          ),
         },
       },
-=======
+    },
     notifications: {
       description: 'Notification settings',
       properties: {
@@ -1412,9 +1417,8 @@
           description: 'Settings for the time frame of recent notifications',
           type: yup.number(),
           defaultValue: 48,
-        }
-      }
->>>>>>> 3d92ab47
+        },
+      },
     },
   },
 };
