import { VACCINE_STATUS } from '@tamanu/constants';
import * as yup from 'yup';
import { extractDefaults } from './utils';

export const globalSettings = {
  features: {
    description: 'Toggle features on/off',
    values: {
      mandateSpecimenType: {
        description: '_',
        schema: yup.boolean(),
        defaultValue: false,
      },
      enableVaccineConsent: {
        description: 'Display a required vaccine consent box on the vaccine given form',
        schema: yup.boolean(),
        defaultValue: true,
      },
      filterDischargeDispositions: {
        description: '_',
        schema: yup.boolean(),
        defaultValue: false,
      },
      editPatientDetailsOnMobile: {
        description: '_',
        schema: yup.boolean(),
        defaultValue: true,
      },
      quickPatientGenerator: {
        description: '_',
        schema: yup.boolean(),
        defaultValue: false,
      },
      enableInvoicing: {
        description: '_',
        schema: yup.boolean(),
        defaultValue: false,
      },
      registerNewPatient: {
        description: '_',
        schema: yup.boolean(),
        defaultValue: true,
      },
      hideOtherSex: {
        description: '_',
        schema: yup.boolean(),
        defaultValue: true,
      },
      enablePatientDeaths: {
        description: '_',
        schema: yup.boolean(),
        defaultValue: false,
      },
      enableNoteBackdating: {
        description: '_',
        schema: yup.boolean(),
        defaultValue: true,
      },
      enableCovidClearanceCertificate: {
        description: '_',
        schema: yup.boolean(),
        defaultValue: false,
      },
      editPatientDisplayId: {
        description: '_',
        schema: yup.boolean(),
        defaultValue: true,
      },
      enablePatientInsurer: {
        description: '_',
        schema: yup.boolean(),
        defaultValue: false,
      },
      patientPlannedMove: {
        description: '_',
        schema: yup.boolean(),
        defaultValue: false,
      },
      onlyAllowLabPanels: {
        description: '_',
        schema: yup.boolean(),
        defaultValue: false,
      },
      displayProcedureCodesInDischargeSummary: {
        description: '_',
        schema: yup.boolean(),
        defaultValue: true,
      },
      displayIcd10CodesInDischargeSummary: {
        description: '_',
        schema: yup.boolean(),
        defaultValue: true,
      },
      mandatoryVitalEditReason: {
        description: '_',
        schema: yup.boolean(),
        defaultValue: false,
      },
      enableVitalEdit: {
        description: '_',
        schema: yup.boolean(),
        defaultValue: false,
      },
      idleTimeout: {
        description: '_',
        values: {
          enabled: {
            description: '_',
            schema: yup.boolean(),
            defaultValue: true,
          },
          timeoutDuration: {
            description: '_',
            schema: yup.number(),
            defaultValue: 600, // In Seconds
          },
          warningPromptDuration: {
            description: '_',
            schema: yup.number(),
            defaultValue: 30, // In Seconds
          },
          refreshInterval: {
            description: '_',
            schema: yup.number(),
            defaultValue: 150, // In Seconds
          },
        },
      },
      tableAutoRefresh: {
        description: '_',
        values: {
          enabled: {
            description: '_',
            schema: yup.boolean(),
            defaultValue: true,
          },
          interval: {
            description: '_',
            schema: yup.number(),
            defaultValue: 300, // In Seconds
          },
        },
      },
    },
  },
  customisations: {
    description: '_',
    values: {
      componentVersions: {
        description: '_',
        schema: yup.object(),
        defaultValue: {},
      },
    },
  },
  fhir: {
    description: '_',
    values: {
      worker: {
        description: 'FHIR worker settings',
        values: {
          heartbeat: {
            description: '_',
            schema: yup.string(),
            defaultValue: '1 minute',
          },
          assumeDroppedAfter: {
            description: '_',
            schema: yup.string(),
            defaultValue: '10 minutes',
          },
        },
      },
    },
  },
  integrations: {
    description: '_',
    values: {
      imaging: {
        description: 'Imaging integration settings',
        values: {
          enabled: {
            description: '_',
            schema: yup.boolean(),
            defaultValue: false,
          },
        },
      },
    },
  },
  upcomingVaccinations: {
    description: '_',
    values: {
      ageLimit: {
        description: '_',
        schema: yup.number(),
        defaultValue: 15,
      },
      thresholds: {
        description: '_',
        schema: yup.array().of(
          yup.object({
            threshold: yup.number(),
            status: yup.string(),
          }),
        ),
        defaultValue: [
          {
            threshold: 28,
            status: VACCINE_STATUS.SCHEDULED,
          },
          {
            threshold: 7,
            status: VACCINE_STATUS.UPCOMING,
          },
          {
            threshold: -7,
            status: VACCINE_STATUS.DUE,
          },
          {
            threshold: -55,
            status: VACCINE_STATUS.OVERDUE,
          },
          {
            threshold: '-Infinity',
            status: VACCINE_STATUS.MISSED,
          },
        ],
      },
    },
  },
  printMeasures: {
<<<<<<< HEAD
    labRequestPrintLabel: {
      width: {
        description: '_',
        schema: yup.number().positive(),
        defaultValue: 50.8,
      },
    },
    stickerLabelPage: {
      pageWidth: {
        description: '_',
        schema: yup.number().positive(),
        defaultValue: 210,
      },
      pageHeight: {
        description: '_',
        schema: yup.number().positive(),
        defaultValue: 297,
      },
      pageMarginTop: {
        description: '_',
        schema: yup.number().positive(),
        defaultValue: 15.09,
      },
      pageMarginLeft: {
        description: '_',
        schema: yup.number().positive(),
        defaultValue: 6.4,
      },
      columnTotal: {
        description: '_',
        schema: yup.number().positive(),
        defaultValue: 3,
      },
      columnWidth: {
        description: '_',
        schema: yup.number().positive(),
        defaultValue: 64,
      },
      columnGap: {
        description: '_',
        schema: yup.number().positive(),
        defaultValue: 3.01,
      },
      rowTotal: {
        description: '_',
        schema: yup.number().positive(),
        defaultValue: 10,
      },
      rowHeight: {
        description: '_',
        schema: yup.number().positive(),
        defaultValue: 26.7,
      },
      rowGap: {
        description: '_',
        schema: yup.number().positive(),
        defaultValue: 0,
=======
    description: '_',
    values: {
      labRequestPrintLabel: {
        description: '_',
        values: {
          width: {
            description: '_',
            schema: yup.number().positive(),
            defaultValue: 50.8,
          },
        },
>>>>>>> c54d1def
      },
      stickerLabelPage: {
        description: '_',
<<<<<<< HEAD
        schema: yup.number().positive(),
        defaultValue: 1,
=======
        values: {
          pageWidth: {
            description: '_',
            schema: yup.number().positive(),
            defaultValue: 210,
          },
          pageHeight: {
            description: '_',
            schema: yup.number().positive(),
            defaultValue: 297,
          },
          pageMarginTop: {
            description: '_',
            schema: yup.number().positive(),
            defaultValue: 15.09,
          },
          pageMarginLeft: {
            description: '_',
            schema: yup.number().positive(),
            defaultValue: 6.4,
          },
          columnTotal: {
            description: '_',
            schema: yup.number().positive(),
            defaultValue: 3,
          },
          columnWidth: {
            description: '_',
            schema: yup.number().positive(),
            defaultValue: 64,
          },
          columnGap: {
            description: '_',
            schema: yup.number().positive(),
            defaultValue: 3.01,
          },
          rowTotal: {
            description: '_',
            schema: yup.number().positive(),
            defaultValue: 10,
          },
          rowHeight: {
            description: '_',
            schema: yup.number().positive(),
            defaultValue: 26.7,
          },
          rowGap: {
            description: '_',
            schema: yup.number().positive(),
            defaultValue: 0,
          },
        },
>>>>>>> c54d1def
      },
      idCardPage: {
        description: '_',
<<<<<<< HEAD
        schema: yup.number().positive(),
        defaultValue: 5,
=======
        values: {
          cardMarginTop: {
            description: '_',
            schema: yup.number().positive(),
            defaultValue: 1,
          },
          cardMarginLeft: {
            description: '_',
            schema: yup.number().positive(),
            defaultValue: 5,
          },
        },
>>>>>>> c54d1def
      },
    },
  },
  templates: {
    letterhead: {
      title: { schema: yup.string(), defaultValue: 'TAMANU MINISTRY OF HEALTH & MEDICAL SERVICES' },
      subTitle: { schema: yup.string(), defaultValue: 'PO Box 12345, Melbourne, Australia' },
    },
    signerRenewalEmail: {
      subject: {
        schema: yup
          .string()
          .trim()
          .min(1),
        defaultValue: 'Tamanu ICAO Certificate Signing Request',
      },
      body: {
        schema: yup
          .string()
          .trim()
          .min(1),
        defaultValue:
          'Please sign the following certificate signing request (CSR) with the Country Signing Certificate Authority (CSCA), and return it to the Tamanu team or Tamanu deployment administration team.',
      },
    },
    vaccineCertificateEmail: {
      subject: {
        schema: yup
          .string()
          .trim()
          .min(1),
        defaultValue: 'Medical Certificate now available',
      },
      body: {
        schema: yup
          .string()
          .trim()
          .min(1),
        defaultValue:
          'A medical certificate has been generated for you.\nYour certificate is available attached to this email.',
      },
    },
    covidVaccineCertificateEmail: {
      subject: {
        schema: yup
          .string()
          .trim()
          .min(1),
        defaultValue: 'Medical Certificate now available',
      },
      body: {
        schema: yup
          .string()
          .trim()
          .min(1),
        defaultValue:
          'A medical certificate has been generated for you.\nYour certificate is available attached to this email.',
      },
    },
    covidTestCertificateEmail: {
      subject: {
        schema: yup
          .string()
          .trim()
          .min(1),
        defaultValue: 'Medical Certificate now available',
      },
      body: {
        schema: yup
          .string()
          .trim()
          .min(1),
        defaultValue:
          'A medical certificate has been generated for you.\nYour certificate is attached to this email.',
      },
    },
    covidClearanceCertificateEmail: {
      subject: {
        schema: yup
          .string()
          .trim()
          .min(1),
        defaultValue: 'COVID-19 Clearance Certificate now available',
      },
      body: {
        schema: yup
          .string()
          .trim()
          .min(1),
        defaultValue:
          'A COVID-19 clearance certificate has been generated for you.\nYour certificate is attached to this email.',
      },
    },
    vaccineCertificate: {
      emailAddress: { schema: yup.string().trim(), defaultValue: 'tamanu@health.gov' },
      contactNumber: { schema: yup.string().trim(), defaultValue: '12345' },
      healthFacility: {
        schema: yup
          .string()
          .trim()
          .min(1),
        defaultValue: 'State level',
      },
    },
    covidTestCertificate: {
      laboratoryName: {
        schema: yup.string().trim(),
        defaultValue: 'Approved test provider',
      },
      clearanceCertRemark: {
        schema: yup.string().trim(),
        defaultValue:
          'This notice certifies that $firstName$ $lastName$ is no longer considered infectious following 13 days of self-isolation from the date of their first positive SARS-CoV-2 test and are medically cleared from COVID-19. This certificate is valid for 3 months from the date of issue.',
      },
    },
    plannedMoveTimeoutHours: { schema: yup.number(), defaultValue: 24 },
  },
};

export const globalDefaults = extractDefaults(globalSettings);<|MERGE_RESOLUTION|>--- conflicted
+++ resolved
@@ -230,65 +230,6 @@
     },
   },
   printMeasures: {
-<<<<<<< HEAD
-    labRequestPrintLabel: {
-      width: {
-        description: '_',
-        schema: yup.number().positive(),
-        defaultValue: 50.8,
-      },
-    },
-    stickerLabelPage: {
-      pageWidth: {
-        description: '_',
-        schema: yup.number().positive(),
-        defaultValue: 210,
-      },
-      pageHeight: {
-        description: '_',
-        schema: yup.number().positive(),
-        defaultValue: 297,
-      },
-      pageMarginTop: {
-        description: '_',
-        schema: yup.number().positive(),
-        defaultValue: 15.09,
-      },
-      pageMarginLeft: {
-        description: '_',
-        schema: yup.number().positive(),
-        defaultValue: 6.4,
-      },
-      columnTotal: {
-        description: '_',
-        schema: yup.number().positive(),
-        defaultValue: 3,
-      },
-      columnWidth: {
-        description: '_',
-        schema: yup.number().positive(),
-        defaultValue: 64,
-      },
-      columnGap: {
-        description: '_',
-        schema: yup.number().positive(),
-        defaultValue: 3.01,
-      },
-      rowTotal: {
-        description: '_',
-        schema: yup.number().positive(),
-        defaultValue: 10,
-      },
-      rowHeight: {
-        description: '_',
-        schema: yup.number().positive(),
-        defaultValue: 26.7,
-      },
-      rowGap: {
-        description: '_',
-        schema: yup.number().positive(),
-        defaultValue: 0,
-=======
     description: '_',
     values: {
       labRequestPrintLabel: {
@@ -300,14 +241,9 @@
             defaultValue: 50.8,
           },
         },
->>>>>>> c54d1def
       },
       stickerLabelPage: {
         description: '_',
-<<<<<<< HEAD
-        schema: yup.number().positive(),
-        defaultValue: 1,
-=======
         values: {
           pageWidth: {
             description: '_',
@@ -360,14 +296,9 @@
             defaultValue: 0,
           },
         },
->>>>>>> c54d1def
       },
       idCardPage: {
         description: '_',
-<<<<<<< HEAD
-        schema: yup.number().positive(),
-        defaultValue: 5,
-=======
         values: {
           cardMarginTop: {
             description: '_',
@@ -380,7 +311,6 @@
             defaultValue: 5,
           },
         },
->>>>>>> c54d1def
       },
     },
   },
