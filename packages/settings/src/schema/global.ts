--- conflicted
+++ resolved
@@ -231,12 +231,11 @@
             },
           },
         },
-<<<<<<< HEAD
         disableInputPasting: {
           description: 'Disable pasting into input fields (except email login and patient data fields)',
           type: yup.boolean(),
           defaultValue: false,
-=======
+        },
         discharge: {
           description:
             'Encounter discharge configuration',
@@ -247,7 +246,6 @@
               unit: 'seconds',
             },
           },
->>>>>>> 30b81f4b
         },
       },
     },
