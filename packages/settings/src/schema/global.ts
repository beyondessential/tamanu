import * as yup from 'yup';
import { extractDefaults } from './utils';
import {
  ageDisplayFormatDefault,
  ageDisplayFormatSchema,
  imagingCancellationReasonsDefault,
  imagingCancellationReasonsSchema,
  imagingPrioritiesDefault,
  imagingPrioritiesSchema,
  labsCancellationReasonsDefault,
  labsCancellationReasonsSchema,
  letterheadProperties,
  slidingFeeScaleDefault,
  thresholdsDefault,
  thresholdsSchema,
  triageCategoriesDefault,
  triageCategoriesSchema,
<<<<<<< HEAD
  vitalEditReasonsDefault,
  vitalEditReasonsSchema,
} from './definitions';
import {
=======
>>>>>>> 012b4f3b
  displayIdFieldProperties,
  generateFieldSchema,
  LOCALISED_FIELD_TYPES,
} from './definitions';

export const globalSettings = {
  title: 'Global settings',
  description: 'Settings that apply to all servers',
  properties: {
    ageDisplayFormat: {
      description: 'Defines the unit with which to display patient ages, depending on their age',
      type: ageDisplayFormatSchema,
      defaultValue: ageDisplayFormatDefault,
    },
    features: {
      description: 'Toggle features on/off',
      properties: {
        mandateSpecimenType: {
          description: '_',
          type: yup.boolean(),
          defaultValue: false,
        },
        enableVaccineConsent: {
          description: 'Show consent given by field on vaccine forms',
          type: yup.boolean(),
          defaultValue: true,
        },
        filterDischargeDispositions: {
          description:
            'Filter the discharge disposition autocomplete options by prefix corresponding to patients status (AE, IN, OP)',
          type: yup.boolean(),
          defaultValue: false,
        },
        editPatientDetailsOnMobile: {
          description: 'Allow the editing of patient details from mobile',
          type: yup.boolean(),
          defaultValue: true,
        },
        quickPatientGenerator: {
          description: 'Dev tool to show a button to create a random patient',
          type: yup.boolean(),
          defaultValue: false,
        },
        enableInvoicing: {
          description: 'Enable invoice tab/module on encounter view',
          type: yup.boolean(),
          defaultValue: false,
        },
        registerNewPatient: {
          description: 'Allow the creation of new patient on mobile',
          type: yup.boolean(),
          defaultValue: true,
        },
        hideOtherSex: {
          description: 'Remove option to record sex as "Other"',
          type: yup.boolean(),
          defaultValue: true,
        },
        enablePatientDeaths: {
          description: 'Enable death module',
          type: yup.boolean(),
          defaultValue: false,
        },
        enableNoteBackdating: {
          description:
            'Allow notes to have date explicitly recorded, allowing notes to be recorded in the past',
          type: yup.boolean(),
          defaultValue: true,
        },
        enableCovidClearanceCertificate: {
          description: 'Enable COVID certificate printout',
          type: yup.boolean(),
          defaultValue: false,
        },
        editPatientDisplayId: {
          description: 'Allow the editing of an existing patients display id',
          type: yup.boolean(),
          defaultValue: true,
        },
        enablePatientInsurer: {
          description:
            'Include insurer and policy number as fields in patient details identification section',
          type: yup.boolean(),
          defaultValue: false,
        },
        patientPlannedMove: {
          description: 'Enable patient planned move encounter actions',
          type: yup.boolean(),
          defaultValue: false,
        },
        onlyAllowLabPanels: {
          description: 'Only allow lab tests to be created via panels and not individual tests',
          type: yup.boolean(),
          defaultValue: false,
        },
        displayProcedureCodesInDischargeSummary: {
          type: yup.boolean(),
          defaultValue: true,
        },
        displayIcd10CodesInDischargeSummary: {
          type: yup.boolean(),
          defaultValue: true,
        },
        mandatoryVitalEditReason: {
          description: 'Require a reason for change text field to be filled out on vital edit',
          type: yup.boolean(),
          defaultValue: false,
        },
        enableVitalEdit: {
          description: 'Allow existing vitals records to be edited',
          type: yup.boolean(),
          defaultValue: false,
        },
        reminderContactModule: {
          properties: {
            enabled: {
              type: yup.boolean(),
              defaultValue: false,
            },
          },
        },
        idleTimeout: {
          description: 'Automatically logout idle users / inactive sessions after a certain time',
          properties: {
            enabled: {
              type: yup.boolean(),
              defaultValue: true,
            },
            timeoutDuration: {
              description: 'The idle time before a user is logged out',
              type: yup.number(),
              defaultValue: 600,
              unit: 'seconds',
            },
            warningPromptDuration: {
              description: 'The time the warning prompt should be visible before idle logout',
              type: yup.number(),
              defaultValue: 30,
              unit: 'seconds',
            },
            refreshInterval: {
              description:
                'Technical really should not be changed - The interval in which to throttle the idle check by for performance',
              type: yup.number(),
              defaultValue: 150,
              unit: 'seconds',
            },
          },
        },
        tableAutoRefresh: {
          description:
            'Enable the auto refresh feature on tables where it is implemented: Currently supports imaging and lab listing views',
          properties: {
            enabled: {
              type: yup.boolean(),
              defaultValue: true,
              unit: 'seconds',
            },
            interval: {
              description: 'Interval in seconds between check for new records.',
              type: yup.number(),
              defaultValue: 300,
              unit: 'seconds',
            },
          },
        },
      },
    },
    customisations: {
      name: 'Customisations',
      description: 'Customisation of the application',
      properties: {
        componentVersions: {
          description: '_',
          type: yup.object(),
          defaultValue: {},
        },
      },
    },
    fhir: {
      name: 'FHIR',
      description: 'FHIR integration settings',
      properties: {
        worker: {
          name: 'FHIR worker',
          description: 'FHIR worker settings',
          properties: {
            heartbeat: {
              name: 'Heartbeat interval',
              description: '_',
              type: yup.string(),
              defaultValue: '1 minute',
            },
            assumeDroppedAfter: {
              description: '_',
              type: yup.string(),
              defaultValue: '10 minutes',
            },
          },
        },
      },
    },
    fields: {
      name: 'Fields (Previously localised fields)',
      description: 'Customise form fields behavior across the application',
      properties: {
        countryName: {
          name: 'Country name',
          description: 'Patients country name',
          properties: generateFieldSchema({
            isPatientDetails: true,
            type: LOCALISED_FIELD_TYPES.STRING,
          }),
        },
        emergencyContactName: {
          name: 'Emergency contact name',
          description: 'Patients emergency contact name',
          properties: generateFieldSchema({
            isPatientDetails: true,
            hideable: false,
            type: LOCALISED_FIELD_TYPES.STRING,
          }),
        },
        emergencyContactNumber: {
          name: 'Emergency contact number',
          description: '_',
          properties: generateFieldSchema({
            isPatientDetails: true,
            hideable: false,
            type: LOCALISED_FIELD_TYPES.STRING,
          }),
        },
        displayId: {
          name: 'Display ID',
          description: '_',
          properties: displayIdFieldProperties,
        },
        firstName: {
          name: 'First name',
          description: '_',
          properties: generateFieldSchema({
            isPatientDetails: true,
            hideable: false,
            type: LOCALISED_FIELD_TYPES.STRING,
          }),
        },
        middleName: {
          name: 'Middle name',
          description: '_',
          properties: generateFieldSchema({
            isPatientDetails: true,
            type: LOCALISED_FIELD_TYPES.STRING,
          }),
        },
        lastName: {
          name: 'Last name',
          description: '_',
          properties: generateFieldSchema({
            isPatientDetails: true,
            hideable: false,
            type: LOCALISED_FIELD_TYPES.STRING,
          }),
        },
        culturalName: {
          name: 'Cultural name',
          description: '_',
          properties: generateFieldSchema({
            isPatientDetails: true,
            type: LOCALISED_FIELD_TYPES.STRING,
          }),
        },
        sex: {
          name: 'Sex',
          description: '_',
          properties: generateFieldSchema({
            isPatientDetails: true,
            type: LOCALISED_FIELD_TYPES.STRING,
          }),
        },
        email: {
          name: 'Email',
          description: '_',
          properties: generateFieldSchema({
            isPatientDetails: true,
            type: LOCALISED_FIELD_TYPES.STRING,
          }),
        },
        dateOfBirth: {
          name: 'Date of birth',
          description: '_',
          properties: generateFieldSchema({
            isPatientDetails: true,
            hideable: false,
            type: LOCALISED_FIELD_TYPES.STRING,
          }),
        },
        bloodType: {
          name: 'Blood type',
          description: '_',
          properties: generateFieldSchema({
            isPatientDetails: true,
            type: LOCALISED_FIELD_TYPES.STRING,
          }),
        },
        title: {
          name: 'Title',
          description: '_',
          properties: generateFieldSchema({
            isPatientDetails: true,
            type: LOCALISED_FIELD_TYPES.STRING,
          }),
        },
        placeOfBirth: {
          name: 'Place of birth',
          description: '_',
          properties: generateFieldSchema({
            isPatientDetails: true,
            type: LOCALISED_FIELD_TYPES.STRING,
          }),
        },
        countryOfBirthId: {
          name: 'Country of birth',
          description: '_',
          properties: generateFieldSchema({
            isPatientDetails: true,
            type: LOCALISED_FIELD_TYPES.STRING,
          }),
        },
        maritalStatus: {
          name: 'Marital status',
          description: '_',
          properties: generateFieldSchema({
            isPatientDetails: true,
            type: LOCALISED_FIELD_TYPES.STRING,
          }),
        },
        primaryContactNumber: {
          name: 'Primary contact number',
          description: '_',
          properties: generateFieldSchema({
            isPatientDetails: true,
            type: LOCALISED_FIELD_TYPES.STRING,
          }),
        },
        secondaryContactNumber: {
          name: 'Secondary contact number',
          description: '_',
          properties: generateFieldSchema({
            isPatientDetails: true,
            type: LOCALISED_FIELD_TYPES.STRING,
          }),
        },
        socialMedia: {
          name: 'Social media',
          description: '_',
          properties: generateFieldSchema({
            isPatientDetails: true,
            type: LOCALISED_FIELD_TYPES.STRING,
          }),
        },
        settlementId: {
          name: 'Settlement',
          description: '_',
          properties: generateFieldSchema({
            isPatientDetails: true,
            type: LOCALISED_FIELD_TYPES.STRING,
          }),
        },
        streetVillage: {
          name: 'Street village',
          description: '_',
          properties: generateFieldSchema({
            isPatientDetails: true,
            type: LOCALISED_FIELD_TYPES.STRING,
          }),
        },
        cityTown: {
          name: 'City town',
          description: '_',
          properties: generateFieldSchema({
            isPatientDetails: true,
            type: LOCALISED_FIELD_TYPES.STRING,
          }),
        },
        subdivisionId: {
          name: 'Subdivision',
          description: '_',
          properties: generateFieldSchema({
            isPatientDetails: true,
            type: LOCALISED_FIELD_TYPES.STRING,
          }),
        },
        divisionId: {
          name: 'Division',
          description: '_',
          properties: generateFieldSchema({
            isPatientDetails: true,
            type: LOCALISED_FIELD_TYPES.STRING,
          }),
        },
        countryId: {
          name: 'Country',
          description: '_',
          properties: generateFieldSchema({
            isPatientDetails: true,
            type: LOCALISED_FIELD_TYPES.STRING,
          }),
        },
        medicalAreaId: {
          name: 'Medical area',
          description: '_',
          properties: generateFieldSchema({
            isPatientDetails: true,
            type: LOCALISED_FIELD_TYPES.STRING,
          }),
        },
        nursingZoneId: {
          name: 'Nursing zone',
          description: '_',
          properties: generateFieldSchema({
            isPatientDetails: true,
            type: LOCALISED_FIELD_TYPES.STRING,
          }),
        },
        nationalityId: {
          name: 'Nationality',
          description: '_',
          properties: generateFieldSchema({
            isPatientDetails: true,
            type: LOCALISED_FIELD_TYPES.STRING,
          }),
        },
        ethnicityId: {
          name: 'Ethnicity',
          description: '_',
          properties: generateFieldSchema({
            isPatientDetails: true,
            type: LOCALISED_FIELD_TYPES.STRING,
          }),
        },
        occupationId: {
          name: 'Occupation',
          description: '_',
          properties: generateFieldSchema({
            isPatientDetails: true,
            type: LOCALISED_FIELD_TYPES.STRING,
          }),
        },
        educationalLevel: {
          name: 'Educational level',
          description: '_',
          properties: generateFieldSchema({
            isPatientDetails: true,
            type: LOCALISED_FIELD_TYPES.STRING,
          }),
        },
        villageName: {
          name: 'Village name',
          description: '_',
          properties: generateFieldSchema({ type: LOCALISED_FIELD_TYPES.STRING }),
        },
        villageId: {
          name: 'Village',
          description: '_',
          properties: generateFieldSchema({
            isPatientDetails: true,
            type: LOCALISED_FIELD_TYPES.STRING,
          }),
        },
        birthCertificate: {
          name: 'Birth certificate',
          description: '_',
          properties: generateFieldSchema({
            isPatientDetails: true,
            type: LOCALISED_FIELD_TYPES.STRING,
          }),
        },
        insurerId: {
          name: 'Insurer',
          description: '_',
          properties: generateFieldSchema({
            isPatientDetails: true,
            type: LOCALISED_FIELD_TYPES.STRING,
          }),
        },
        insurerPolicyNumber: {
          name: 'Insurer policy number',
          description: '_',
          properties: generateFieldSchema({
            isPatientDetails: true,
            type: LOCALISED_FIELD_TYPES.STRING,
          }),
        },
        drivingLicense: {
          name: 'Driving license',
          description: '_',
          properties: generateFieldSchema({
            isPatientDetails: true,
            type: LOCALISED_FIELD_TYPES.STRING,
          }),
        },
        passport: {
          name: 'Passport',
          description: '_',
          properties: generateFieldSchema({
            isPatientDetails: true,
            type: LOCALISED_FIELD_TYPES.STRING,
          }),
        },
        religionId: {
          name: 'Religion',
          description: '_',
          properties: generateFieldSchema({
            isPatientDetails: true,
            type: LOCALISED_FIELD_TYPES.STRING,
          }),
        },
        patientBillingTypeId: {
          name: 'Patient billing type',
          description: '_',
          properties: generateFieldSchema({
            isPatientDetails: true,
            type: LOCALISED_FIELD_TYPES.STRING,
          }),
        },
        motherId: {
          name: 'Mother',
          description: '_',
          properties: generateFieldSchema({
            isPatientDetails: true,
            type: LOCALISED_FIELD_TYPES.STRING,
          }),
        },
        fatherId: {
          name: 'Father',
          description: '_',
          properties: generateFieldSchema({
            isPatientDetails: true,
            type: LOCALISED_FIELD_TYPES.STRING,
          }),
        },
        birthWeight: {
          name: 'Birth weight',
          description: '_',
          properties: generateFieldSchema({
            isPatientDetails: true,
            type: LOCALISED_FIELD_TYPES.STRING,
          }),
        },
        birthLength: {
          name: 'Birth length',
          description: '_',
          properties: generateFieldSchema({
            isPatientDetails: true,
            type: LOCALISED_FIELD_TYPES.STRING,
          }),
        },
        birthDeliveryType: {
          name: 'Birth delivery type',
          description: '_',
          properties: generateFieldSchema({
            isPatientDetails: true,
            type: LOCALISED_FIELD_TYPES.STRING,
          }),
        },
        gestationalAgeEstimate: {
          name: 'Gestational age estimate',
          description: '_',
          properties: generateFieldSchema({
            isPatientDetails: true,
            type: LOCALISED_FIELD_TYPES.STRING,
          }),
        },
        apgarScoreOneMinute: {
          name: 'Apgar score after one minute',
          description: '_',
          properties: generateFieldSchema({
            isPatientDetails: true,
            type: LOCALISED_FIELD_TYPES.STRING,
          }),
        },
        apgarScoreFiveMinutes: {
          name: 'Apgar score after five minutes',
          description: '_',
          properties: generateFieldSchema({
            isPatientDetails: true,
            type: LOCALISED_FIELD_TYPES.STRING,
          }),
        },
        apgarScoreTenMinutes: {
          name: 'Apgar score after ten minutes',
          description: '_',
          properties: generateFieldSchema({
            isPatientDetails: true,
            type: LOCALISED_FIELD_TYPES.STRING,
          }),
        },
        timeOfBirth: {
          name: 'Time of birth',
          description: '_',
          properties: generateFieldSchema({
            isPatientDetails: true,
            type: LOCALISED_FIELD_TYPES.STRING,
          }),
        },
        attendantAtBirth: {
          name: 'Attendant at birth',
          description: '_',
          properties: generateFieldSchema({
            isPatientDetails: true,
            type: LOCALISED_FIELD_TYPES.STRING,
          }),
        },
        nameOfAttendantAtBirth: {
          name: 'Name of attendant at birth',
          description: '_',
          properties: generateFieldSchema({
            isPatientDetails: true,
            type: LOCALISED_FIELD_TYPES.STRING,
          }),
        },
        birthType: {
          name: 'Birth type',
          description: '_',
          properties: generateFieldSchema({
            isPatientDetails: true,
            type: LOCALISED_FIELD_TYPES.STRING,
          }),
        },
        birthFacilityId: {
          name: 'Birth facility',
          description: '_',
          properties: generateFieldSchema({
            isPatientDetails: true,
            type: LOCALISED_FIELD_TYPES.STRING,
          }),
        },
        healthCenterId: {
          name: 'Health center',
          description: '_',
          properties: generateFieldSchema({
            isPatientDetails: true,
            type: LOCALISED_FIELD_TYPES.STRING,
          }),
        },
        registeredBirthPlace: {
          name: 'Registered birth place',
          description: '_',
          properties: generateFieldSchema({
            isPatientDetails: true,
            type: LOCALISED_FIELD_TYPES.STRING,
          }),
        },
        referralSourceId: {
          name: 'Referral source',
          description: '_',
          properties: generateFieldSchema({ type: LOCALISED_FIELD_TYPES.STRING }),
        },
        arrivalModeId: {
          name: 'Arrival mode',
          description: '_',
          properties: generateFieldSchema({ type: LOCALISED_FIELD_TYPES.STRING }),
        },
        prescriber: {
          name: 'Prescriber',
          description: '_',
          properties: generateFieldSchema({ type: LOCALISED_FIELD_TYPES.STRING }),
        },
        prescriberId: {
          name: 'Prescriber',
          description: '_',
          properties: generateFieldSchema({ type: LOCALISED_FIELD_TYPES.STRING }),
        },
        facility: {
          name: 'Facility',
          description: '_',
          properties: generateFieldSchema({ type: LOCALISED_FIELD_TYPES.STRING }),
        },
        dischargeDisposition: {
          name: 'Discharge disposition',
          description: '_',
          properties: generateFieldSchema({ type: LOCALISED_FIELD_TYPES.STRING }),
        },
        notGivenReasonId: {
          name: 'Not given reason',
          description: '_',
          properties: generateFieldSchema({ type: LOCALISED_FIELD_TYPES.STRING }),
        },
        markedForSync: {
          name: 'Marked for sync',
          description: '_',
          properties: generateFieldSchema({ hideable: false, type: LOCALISED_FIELD_TYPES.STRING }),
        },
        dateOfBirthFrom: {
          name: 'Date of birth from',
          description: '_',
          properties: generateFieldSchema({ hideable: false, type: LOCALISED_FIELD_TYPES.STRING }),
        },
        dateOfBirthTo: {
          name: 'Date of birth to',
          description: '_',
          properties: generateFieldSchema({ hideable: false, type: LOCALISED_FIELD_TYPES.STRING }),
        },
        dateOfBirthExact: {
          name: 'Date of birth exact',
          description: '_',
          properties: generateFieldSchema({ hideable: false, type: LOCALISED_FIELD_TYPES.STRING }),
        },
        dateOfDeath: {
          name: 'Date of death',
          description: '_',
          properties: generateFieldSchema({ hideable: false, type: LOCALISED_FIELD_TYPES.STRING }),
        },
        age: {
          name: 'Age',
          description: '_',
          properties: generateFieldSchema({ hideable: false, type: LOCALISED_FIELD_TYPES.STRING }),
        },
        clinician: {
          name: 'Clinician',
          description: '_',
          properties: generateFieldSchema({ type: LOCALISED_FIELD_TYPES.STRING }),
        },
        diagnosis: {
          name: 'Diagnosis',
          description: '_',
          properties: generateFieldSchema({ type: LOCALISED_FIELD_TYPES.STRING }),
        },
        locationId: {
          name: 'Location',
          description: '_',
          properties: generateFieldSchema({ type: LOCALISED_FIELD_TYPES.STRING }),
        },
        locationGroupId: {
          name: 'Location group (Area)',
          description: '_',
          properties: generateFieldSchema({ type: LOCALISED_FIELD_TYPES.STRING }),
        },
        circumstanceId: {
          name: 'Circumstance',
          description: '_',
          properties: generateFieldSchema({ type: LOCALISED_FIELD_TYPES.STRING }),
        },
        date: {
          name: 'Date',
          description: '_',
          properties: generateFieldSchema({ hideable: false, type: LOCALISED_FIELD_TYPES.STRING }),
        },
        registeredBy: {
          name: 'Registered by',
          description: '_',
          properties: generateFieldSchema({ type: LOCALISED_FIELD_TYPES.STRING }),
        },
        status: {
          name: 'Status',
          description: '_',
          properties: generateFieldSchema({ type: LOCALISED_FIELD_TYPES.STRING }),
        },
        conditions: {
          name: 'Conditions',
          description: '_',
          properties: generateFieldSchema({ type: LOCALISED_FIELD_TYPES.STRING }),
        },
        programRegistry: {
          name: 'Program registry',
          description: '_',
          properties: generateFieldSchema({ type: LOCALISED_FIELD_TYPES.STRING }),
        },
        reminderContactName: {
          name: 'Reminder contact name',
          description: '_',
          properties: generateFieldSchema({ type: LOCALISED_FIELD_TYPES.STRING }),
        },
        reminderContactNumber: {
          name: 'Reminder contact number',
          description: '_',
          properties: generateFieldSchema({ type: LOCALISED_FIELD_TYPES.STRING }),
        },
      },
    },
    integrations: {
      name: 'Integrations',
      description: 'Integration settings',
      properties: {
        imaging: {
          description: 'Imaging integration settings',
          properties: {
            enabled: {
              description: '_',
              type: yup.boolean(),
              defaultValue: false,
            },
          },
        },
      },
    },
    invoice: {
      properties: {
        slidingFeeScale: {
          name: 'Sliding fee scale',
          description: '_',
          type: yup.array(yup.array(yup.number())),
          defaultValue: slidingFeeScaleDefault,
        },
      },
    },
    imagingCancellationReasons: {
      description: 'Customise the options available for imaging request cancellation reason',
      type: imagingCancellationReasonsSchema,
      defaultValue: imagingCancellationReasonsDefault,
    },
    imagingPriorities: {
      name: 'Imaging priorities',
      description: 'List with each entry being an available imaging priority option',
      type: imagingPrioritiesSchema,
      defaultValue: imagingPrioritiesDefault,
    },
    labsCancellationReasons: {
      description: 'Customise the options available for lab request cancellation reasons',
      type: labsCancellationReasonsSchema,
      defaultValue: labsCancellationReasonsDefault,
    },
    printMeasures: {
      description: 'Custom dimensions for PDFs',
      properties: {
        labRequestPrintLabel: {
          description: 'Lab request label with basic info + barcode',
          properties: {
            width: {
              type: yup.number().min(0),
              defaultValue: 50.8,
            },
          },
        },
        stickerLabelPage: {
          description: 'The multiple ID labels printout on the patient view',
          properties: {
            pageWidth: {
              type: yup.number().min(0),
              defaultValue: 210,
              unit: 'mm',
            },
            pageHeight: {
              type: yup.number().min(0),
              defaultValue: 297,
              unit: 'mm',
            },
            pageMarginTop: {
              type: yup.number().min(0),
              defaultValue: 15.09,
              unit: 'mm',
            },
            pageMarginLeft: {
              type: yup.number().min(0),
              defaultValue: 6.4,
              unit: 'mm',
            },
            columnWidth: {
              type: yup.number().min(0),
              defaultValue: 64,
              unit: 'mm',
            },
            columnGap: {
              type: yup.number().min(0),
              defaultValue: 3.01,
              unit: 'mm',
            },
            rowHeight: {
              type: yup.number().min(0),
              defaultValue: 26.7,
              unit: 'mm',
            },
            rowGap: {
              type: yup.number().min(0),
              defaultValue: 0,
              unit: 'mm',
            },
          },
        },
        idCardPage: {
          description: 'The ID card found on the patient view',
          properties: {
            cardMarginTop: {
              type: yup.number().min(0),
              defaultValue: 1,
              unit: 'mm',
            },
            cardMarginLeft: {
              type: yup.number().min(0),
              defaultValue: 5,
              unit: 'mm',
            },
          },
        },
      },
    },
    templates: {
      description: 'Strings to be inserted into emails/PDFs',
      properties: {
        letterhead: {
          description: 'The text at the top of most patient PDFs',
          properties: letterheadProperties,
        },
        signerRenewalEmail: {
          description: 'The email sent when the signer runs out',
          properties: {
            subject: {
              type: yup
                .string()
                .trim()
                .min(1),
              defaultValue: 'Tamanu ICAO Certificate Signing Request',
            },
            body: {
              type: yup
                .string()
                .trim()
                .min(1),
              defaultValue:
                'Please sign the following certificate signing request (CSR) with the Country Signing Certificate Authority (CSCA), and return it to the Tamanu team or Tamanu deployment administration team.',
            },
          },
        },
        vaccineCertificateEmail: {
          description: 'The email containing patient vaccine certificate',
          properties: {
            subject: {
              type: yup
                .string()
                .trim()
                .min(1),
              defaultValue: 'Medical Certificate now available',
            },
            body: {
              type: yup
                .string()
                .trim()
                .min(1),
              defaultValue:
                'A medical certificate has been generated for you.\nYour certificate is available attached to this email.',
            },
          },
        },
        covidVaccineCertificateEmail: {
          description: 'The email containing COVID patient vaccine certificate',
          properties: {
            subject: {
              type: yup
                .string()
                .trim()
                .min(1),
              defaultValue: 'Medical Certificate now available',
            },
            body: {
              type: yup
                .string()
                .trim()
                .min(1),
              defaultValue:
                'A medical certificate has been generated for you.\nYour certificate is available attached to this email.',
            },
          },
        },
        covidTestCertificateEmail: {
          description: 'Email with certificate containing the list of COVID tests for this patient',
          properties: {
            subject: {
              type: yup
                .string()
                .trim()
                .min(1),
              defaultValue: 'Medical Certificate now available',
            },
            body: {
              type: yup
                .string()
                .trim()
                .min(1),
              defaultValue:
                'A medical certificate has been generated for you.\nYour certificate is attached to this email.',
            },
          },
        },
        covidClearanceCertificateEmail: {
          description:
            'Certificate containing the list of COVID tests for this patient used for proof of over 13 days since infection',
          properties: {
            subject: {
              type: yup
                .string()
                .trim()
                .min(1),
              defaultValue: 'COVID-19 Clearance Certificate now available',
            },
            body: {
              type: yup
                .string()
                .trim()
                .min(1),
              defaultValue:
                'A COVID-19 clearance certificate has been generated for you.\nYour certificate is attached to this email.',
            },
          },
        },
        vaccineCertificate: {
          description: 'Certificate containing the list of vaccines for this patient',
          properties: {
            emailAddress: {
              description: '_',
              type: yup.string().trim(),
              defaultValue: 'tamanu@health.gov',
            },
            contactNumber: { description: '_', type: yup.string().trim(), defaultValue: '12345' },
            healthFacility: {
              description: '_',
              type: yup
                .string()
                .trim()
                .min(1),
              defaultValue: 'State level',
            },
          },
        },
        covidTestCertificate: {
          description: 'Certificate containing the list of COVID vaccines for this patient',
          properties: {
            laboratoryName: {
              description: '_',
              type: yup.string().trim(),
              defaultValue: 'Approved test provider',
            },
            clearanceCertRemark: {
              description: '_',
              type: yup.string().trim(),
              defaultValue:
                'This notice certifies that $firstName$ $lastName$ is no longer considered infectious following 13 days of self-isolation from the date of their first positive SARS-CoV-2 test and are medically cleared from COVID-19. This certificate is valid for 3 months from the date of issue.',
            },
          },
        },
        plannedMoveTimeoutHours: {
          description: 'Should match the config value "plannedMoveTimeout.timeoutHours"',
          type: yup.number().positive(),
          defaultValue: 24,
          unit: 'hours',
        },
      },
    },
    triageCategories: {
      name: 'Triage categories',
      description: 'Customise triage scale',
      type: triageCategoriesSchema,
      defaultValue: triageCategoriesDefault,
    },
    upcomingVaccinations: {
      name: 'Upcoming vaccinations',
      description: 'Settings related to upcoming vaccinations',
      properties: {
        ageLimit: {
          description: '_',
          type: yup.number(),
          defaultValue: 15,
        },
        thresholds: {
          description: '_',
          type: thresholdsSchema,
          defaultValue: thresholdsDefault,
        },
      },
    },
    vitalEditReasons: {
      description: 'Customise the options available for vital reason for edit',
      type: vitalEditReasonsSchema,
      defaultValue: vitalEditReasonsDefault,
    },
  },
};

export const globalDefaults = extractDefaults(globalSettings);<|MERGE_RESOLUTION|>--- conflicted
+++ resolved
@@ -3,6 +3,8 @@
 import {
   ageDisplayFormatDefault,
   ageDisplayFormatSchema,
+  displayIdFieldProperties,
+  generateFieldSchema,
   imagingCancellationReasonsDefault,
   imagingCancellationReasonsSchema,
   imagingPrioritiesDefault,
@@ -10,21 +12,14 @@
   labsCancellationReasonsDefault,
   labsCancellationReasonsSchema,
   letterheadProperties,
+  LOCALISED_FIELD_TYPES,
   slidingFeeScaleDefault,
   thresholdsDefault,
   thresholdsSchema,
   triageCategoriesDefault,
   triageCategoriesSchema,
-<<<<<<< HEAD
   vitalEditReasonsDefault,
   vitalEditReasonsSchema,
-} from './definitions';
-import {
-=======
->>>>>>> 012b4f3b
-  displayIdFieldProperties,
-  generateFieldSchema,
-  LOCALISED_FIELD_TYPES,
 } from './definitions';
 
 export const globalSettings = {
