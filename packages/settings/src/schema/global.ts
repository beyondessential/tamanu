import * as yup from 'yup';
import { extractDefaults } from './utils';
import {
  ageDisplayFormatDefault,
  ageDisplayFormatSchema,
  displayIdFieldProperties,
  generateFieldSchema,
  imagingCancellationReasonsDefault,
  imagingCancellationReasonsSchema,
  imagingPrioritiesDefault,
  imagingPrioritiesSchema,
  labsCancellationReasonsDefault,
  labsCancellationReasonsSchema,
  letterheadProperties,
  LOCALISED_FIELD_TYPES,
  slidingFeeScaleDefault,
  thresholdsDefault,
  thresholdsSchema,
  triageCategoriesDefault,
  triageCategoriesSchema,
  vitalEditReasonsDefault,
  vitalEditReasonsSchema,
} from './definitions';
import {
  layoutModuleProperties,
  unhideableLayoutModuleProperties,
} from './global-settings-properties/layouts';
import { ADMINISTRATION_FREQUENCIES } from '@tamanu/constants';
import {
  medicationFrequencyDefault,
  medicationFrequencySchema,
} from './definitions/medicationFrequencySchema';

const generateFrequencyProperties = frequencies => {
  return Object.fromEntries(
    frequencies.map(frequency => [
      frequency,
      {
        description: frequency,
        type: medicationFrequencySchema(frequency),
        defaultValue: medicationFrequencyDefault[frequency],
      },
    ]),
  );
};

export const globalSettings = {
  title: 'Global settings',
  description: 'Settings that apply to all servers',
  properties: {
    audit: {
      description: 'Audit settings',
      highRisk: true,
      properties: {
        accesses: {
          description: 'Audit accesses',
          properties: {
            enabled: {
              description: 'Enable audit accesses',
              type: yup.boolean(),
              defaultValue: false,
            },
          },
        },
        changes: {
          description: 'Audit changes',
          properties: {
            enabled: {
              description: 'Enable audit changes',
              type: yup.boolean(),
              defaultValue: false,
            },
          },
        },
      },
    },
    auth: {
      highRisk: true,
      description: 'Authentication options',
      properties: {
        restrictUsersToFacilities: {
          description: 'Restrict users to facilities',
          type: yup.boolean(),
          defaultValue: false,
        },
        restrictUsersToSync: {
          description: 'Restrict users from being able to sync based on permissions',
          type: yup.boolean(),
          defaultValue: false,
        },
      },
    },
    ageDisplayFormat: {
      description: 'Defines the unit with which to display patient ages, depending on their age',
      type: ageDisplayFormatSchema,
      defaultValue: ageDisplayFormatDefault,
    },
    appointments: {
      description: 'Appointment settings',
      properties: {
        maxRepeatingAppointmentsPerGeneration: {
          description: 'The maximum number of appointments that can be generated at once',
          type: yup.number().min(1),
          defaultValue: 50,
        },
      },
    },
    locationAssignments: {
      description: 'Location assignment settings',
      properties: {
        assignmentMaxFutureMonths: {
          description: 'The maximum number of months allowed when creating location assignments',
          type: yup.number().min(1),
          defaultValue: 24,
        },
      },
    },
    features: {
      description: 'Toggle features on/off',
      properties: {
        mandateSpecimenType: {
          description: 'Make specimen type a required field when creating a new lab request',
          type: yup.boolean(),
          defaultValue: false,
        },
        enableAppointmentsExtentions: {
          description: 'Enable the appointment extensions feature',
          type: yup.boolean(),
          defaultValue: false,
        },
        enableVaccineConsent: {
          description: 'Show consent given by field on vaccine forms',
          type: yup.boolean(),
          defaultValue: true,
        },
        filterDischargeDispositions: {
          description:
            'Filter the discharge disposition autocomplete options by prefix corresponding to patients status (AE, IN, OP)',
          type: yup.boolean(),
          defaultValue: false,
        },
        editPatientDetailsOnMobile: {
          description: 'Allow the editing of patient details from mobile',
          type: yup.boolean(),
          defaultValue: true,
        },
        quickPatientGenerator: {
          description: 'Dev tool to show a button to create a random patient',
          type: yup.boolean(),
          defaultValue: false,
        },
        enableInvoicing: {
          description: 'Enable invoice tab/module on encounter view',
          type: yup.boolean(),
          defaultValue: false,
        },
        enableTasking: {
          description: 'Enable tasking tab/module on encounter view',
          type: yup.boolean(),
          defaultValue: false,
        },
        registerNewPatient: {
          description: 'Allow the creation of new patient on mobile',
          type: yup.boolean(),
          defaultValue: true,
        },
        hideOtherSex: {
          description: 'Remove option to record sex as "Other"',
          type: yup.boolean(),
          defaultValue: true,
        },
        hideUpcomingVaccines: {
          description: 'Hide upcoming vaccines behind a button from the patient details page',
          type: yup.boolean(),
          defaultValue: false,
        },
        enablePatientDeaths: {
          description: 'Enable death module',
          type: yup.boolean(),
          defaultValue: false,
        },
        enableNoteBackdating: {
          description:
            'Allow notes to have date explicitly recorded, allowing notes to be recorded in the past',
          type: yup.boolean(),
          defaultValue: true,
        },
        enableCovidClearanceCertificate: {
          description: 'Enable COVID certificate printout',
          type: yup.boolean(),
          defaultValue: false,
        },
        editPatientDisplayId: {
          description: 'Allow the editing of an existing patients display id',
          type: yup.boolean(),
          defaultValue: true,
        },
        enablePatientInsurer: {
          description:
            'Include insurer and policy number as fields in patient details identification section',
          type: yup.boolean(),
          defaultValue: false,
        },
        patientPlannedMove: {
          description: 'Enable patient planned move encounter actions',
          type: yup.boolean(),
          defaultValue: false,
        },
        patientPortal: {
          description:
            'Enable patient portal. When turned off, the patient portal api is disconnected and the UI in tamanu web to register portal users and assign them forms is hidden',
          type: yup.boolean(),
          defaultValue: false,
          highRisk: true,
        },
        onlyAllowLabPanels: {
          description: 'Only allow lab tests to be created via panels and not individual tests',
          type: yup.boolean(),
          defaultValue: false,
        },
        displayProcedureCodesInDischargeSummary: {
          type: yup.boolean(),
          defaultValue: true,
        },
        displayIcd10CodesInDischargeSummary: {
          type: yup.boolean(),
          defaultValue: true,
        },
        mandatoryVitalEditReason: {
          description: 'Require a reason for change text field to be filled out on vital edit',
          type: yup.boolean(),
          defaultValue: false,
        },
        enableVitalEdit: {
          description: 'Allow existing vitals records to be edited',
          type: yup.boolean(),
          defaultValue: false,
        },
        reminderContactModule: {
          properties: {
            enabled: {
              type: yup.boolean(),
              defaultValue: false,
            },
          },
        },
        mandatoryChartingEditReason: {
          description: 'Require a reason for change text field to be filled out on chart edit',
          type: yup.boolean(),
          defaultValue: false,
        },
        enableChartingEdit: {
          description: 'Allow existing charting records to be edited',
          type: yup.boolean(),
          defaultValue: false,
        },
        desktopCharting: {
          description: 'Enable desktop charting module',
          properties: {
            enabled: {
              type: yup.boolean(),
              defaultValue: false,
            },
          },
        },
        idleTimeout: {
          description: 'Automatically logout idle users / inactive sessions after a certain time',
          properties: {
            enabled: {
              type: yup.boolean(),
              defaultValue: true,
            },
            timeoutDuration: {
              description: 'The idle time before a user is logged out',
              type: yup.number(),
              defaultValue: 600,
              unit: 'seconds',
            },
            warningPromptDuration: {
              description: 'The time the warning prompt should be visible before idle logout',
              type: yup.number(),
              defaultValue: 30,
              unit: 'seconds',
            },
            refreshInterval: {
              description:
                'Technical really should not be changed - The interval in which to throttle the idle check by for performance',
              type: yup.number(),
              defaultValue: 150,
              unit: 'seconds',
            },
          },
        },
        tableAutoRefresh: {
          description:
            'Enable the auto refresh feature on tables where it is implemented: Currently supports imaging and lab listing views',
          properties: {
            enabled: {
              type: yup.boolean(),
              defaultValue: true,
              unit: 'seconds',
            },
            interval: {
              description: 'Interval in seconds between check for new records.',
              type: yup.number(),
              defaultValue: 300,
              unit: 'seconds',
            },
          },
        },
        disableInputPasting: {
          description:
            'Disable pasting into input fields (except email login and patient data fields)',
          type: yup.boolean(),
          defaultValue: false,
        },
        discharge: {
          description: 'Encounter discharge configuration',
          properties: {
            dischargeNoteMandatory: {
              type: yup.boolean(),
              defaultValue: false,
              unit: 'seconds',
            },
            dischargeDiagnosisMandatory: {
              description: 'Require at least one diagnosis to be selected before discharging',
              type: yup.boolean(),
              defaultValue: false,
            },
          },
        },
        patientDetailsLocationHierarchy: {
          description: 'Use location hierarchy in patient details',
          type: yup.boolean(),
          defaultValue: false,
        },
        pharmacyOrder: {
          description: 'Pharmacy order settings',
          properties: {
            enabled: {
              description: 'Enable pharmacy orders',
              type: yup.boolean(),
              defaultValue: false,
            },
            medicationAlreadyOrderedConfirmationTimeout: {
              description:
                'Ask confirmation from users if they try to order a medication that has been ordered within the timeout period',
              type: yup.number().positive(),
              defaultValue: 24,
              unit: 'hours',
            },
          },
        },
        useGlobalPdfFont: {
          description: 'Use the global PDF font for all PDFs',
          type: yup.boolean(),
          defaultValue: false,
        },
        deviceRegistrationQuota: {
          description: 'Device registration quota settings',
          properties: {
            enabled: {
              description: 'Enable device registration quota',
              type: yup.boolean(),
              defaultValue: true,
            },
          },
        },
      },
    },
    customisations: {
      name: 'Customisations',
      description: 'Customisation of the application',
      properties: {
        componentVersions: {
          description: '_',
          type: yup.object(),
          defaultValue: {},
        },
      },
    },
    fhir: {
      name: 'FHIR',
      description: 'FHIR integration settings',
      properties: {
        worker: {
          name: 'FHIR worker',
          description: 'FHIR worker settings',
          properties: {
            heartbeat: {
              name: 'Heartbeat interval',
              description: '_',
              type: yup.string(),
              defaultValue: '1 minute',
            },
            assumeDroppedAfter: {
              description: '_',
              type: yup.string(),
              defaultValue: '10 minutes',
            },
          },
        },
      },
    },
    fields: {
      name: 'Fields (Previously localised fields)',
      description: 'Customise form fields behavior across the application',
      properties: {
        emergencyContactName: {
          name: 'Emergency contact name',
          description: 'Patients emergency contact name',
          properties: generateFieldSchema({
            isPatientDetails: true,
            hideable: false,
            type: LOCALISED_FIELD_TYPES.STRING,
          }),
        },
        emergencyContactNumber: {
          name: 'Emergency contact number',
          description: '_',
          properties: generateFieldSchema({
            isPatientDetails: true,
            hideable: false,
            type: LOCALISED_FIELD_TYPES.STRING,
          }),
        },
        displayId: {
          name: 'Display ID',
          description: '_',
          properties: displayIdFieldProperties,
        },
        firstName: {
          name: 'First name',
          description: '_',
          properties: generateFieldSchema({
            isPatientDetails: true,
            hideable: false,
            type: LOCALISED_FIELD_TYPES.STRING,
          }),
        },
        middleName: {
          name: 'Middle name',
          description: '_',
          properties: generateFieldSchema({
            isPatientDetails: true,
            type: LOCALISED_FIELD_TYPES.STRING,
          }),
        },
        lastName: {
          name: 'Last name',
          description: '_',
          properties: generateFieldSchema({
            isPatientDetails: true,
            hideable: false,
            type: LOCALISED_FIELD_TYPES.STRING,
          }),
        },
        culturalName: {
          name: 'Cultural name',
          description: '_',
          properties: generateFieldSchema({
            isPatientDetails: true,
            type: LOCALISED_FIELD_TYPES.STRING,
          }),
        },
        sex: {
          name: 'Sex',
          description: '_',
          properties: generateFieldSchema({
            isPatientDetails: true,
            type: LOCALISED_FIELD_TYPES.STRING,
          }),
        },
        email: {
          name: 'Email',
          description: '_',
          properties: generateFieldSchema({
            isPatientDetails: true,
            type: LOCALISED_FIELD_TYPES.STRING,
          }),
        },
        dateOfBirth: {
          name: 'Date of birth',
          description: '_',
          properties: generateFieldSchema({
            isPatientDetails: true,
            hideable: false,
            type: LOCALISED_FIELD_TYPES.STRING,
          }),
        },
        bloodType: {
          name: 'Blood type',
          description: '_',
          properties: generateFieldSchema({
            isPatientDetails: true,
            type: LOCALISED_FIELD_TYPES.STRING,
          }),
        },
        title: {
          name: 'Title',
          description: '_',
          properties: generateFieldSchema({
            isPatientDetails: true,
            type: LOCALISED_FIELD_TYPES.STRING,
          }),
        },
        placeOfBirth: {
          name: 'Place of birth',
          description: '_',
          properties: generateFieldSchema({
            isPatientDetails: true,
            type: LOCALISED_FIELD_TYPES.STRING,
          }),
        },
        countryOfBirthId: {
          name: 'Country of birth',
          description: '_',
          properties: generateFieldSchema({
            isPatientDetails: true,
            type: LOCALISED_FIELD_TYPES.STRING,
          }),
        },
        maritalStatus: {
          name: 'Marital status',
          description: '_',
          properties: generateFieldSchema({
            isPatientDetails: true,
            type: LOCALISED_FIELD_TYPES.STRING,
          }),
        },
        primaryContactNumber: {
          name: 'Primary contact number',
          description: '_',
          properties: generateFieldSchema({
            isPatientDetails: true,
            type: LOCALISED_FIELD_TYPES.STRING,
          }),
        },
        secondaryContactNumber: {
          name: 'Secondary contact number',
          description: '_',
          properties: generateFieldSchema({
            isPatientDetails: true,
            type: LOCALISED_FIELD_TYPES.STRING,
          }),
        },
        socialMedia: {
          name: 'Social media',
          description: '_',
          properties: generateFieldSchema({
            isPatientDetails: true,
            type: LOCALISED_FIELD_TYPES.STRING,
          }),
        },
        settlementId: {
          name: 'Settlement',
          description: '_',
          properties: generateFieldSchema({
            isPatientDetails: true,
            type: LOCALISED_FIELD_TYPES.STRING,
          }),
        },
        streetVillage: {
          name: 'Street village',
          description: '_',
          properties: generateFieldSchema({
            isPatientDetails: true,
            type: LOCALISED_FIELD_TYPES.STRING,
          }),
        },
        cityTown: {
          name: 'City town',
          description: '_',
          properties: generateFieldSchema({
            isPatientDetails: true,
            type: LOCALISED_FIELD_TYPES.STRING,
          }),
        },
        subdivisionId: {
          name: 'Subdivision',
          description: '_',
          properties: generateFieldSchema({
            isPatientDetails: true,
            type: LOCALISED_FIELD_TYPES.STRING,
          }),
        },
        divisionId: {
          name: 'Division',
          description: '_',
          properties: generateFieldSchema({
            isPatientDetails: true,
            type: LOCALISED_FIELD_TYPES.STRING,
          }),
        },
        countryId: {
          name: 'Country',
          description: '_',
          properties: generateFieldSchema({
            isPatientDetails: true,
            type: LOCALISED_FIELD_TYPES.STRING,
          }),
        },
        medicalAreaId: {
          name: 'Medical area',
          description: '_',
          properties: generateFieldSchema({
            isPatientDetails: true,
            type: LOCALISED_FIELD_TYPES.STRING,
          }),
        },
        nursingZoneId: {
          name: 'Nursing zone',
          description: '_',
          properties: generateFieldSchema({
            isPatientDetails: true,
            type: LOCALISED_FIELD_TYPES.STRING,
          }),
        },
        nationalityId: {
          name: 'Nationality',
          description: '_',
          properties: generateFieldSchema({
            isPatientDetails: true,
            type: LOCALISED_FIELD_TYPES.STRING,
          }),
        },
        ethnicityId: {
          name: 'Ethnicity',
          description: '_',
          properties: generateFieldSchema({
            isPatientDetails: true,
            type: LOCALISED_FIELD_TYPES.STRING,
          }),
        },
        occupationId: {
          name: 'Occupation',
          description: '_',
          properties: generateFieldSchema({
            isPatientDetails: true,
            type: LOCALISED_FIELD_TYPES.STRING,
          }),
        },
        educationalLevel: {
          name: 'Educational level',
          description: '_',
          properties: generateFieldSchema({
            isPatientDetails: true,
            type: LOCALISED_FIELD_TYPES.STRING,
          }),
        },
        villageName: {
          name: 'Village name',
          description: '_',
          properties: generateFieldSchema({ type: LOCALISED_FIELD_TYPES.STRING }),
        },
        villageId: {
          name: 'Village',
          description: '_',
          properties: generateFieldSchema({
            isPatientDetails: true,
            type: LOCALISED_FIELD_TYPES.STRING,
          }),
        },
        birthCertificate: {
          name: 'Birth certificate',
          description: '_',
          properties: generateFieldSchema({
            isPatientDetails: true,
            type: LOCALISED_FIELD_TYPES.STRING,
          }),
        },
        insurerId: {
          name: 'Insurer',
          description: '_',
          properties: generateFieldSchema({
            isPatientDetails: true,
            type: LOCALISED_FIELD_TYPES.STRING,
          }),
        },
        insurerPolicyNumber: {
          name: 'Insurer policy number',
          description: '_',
          properties: generateFieldSchema({
            isPatientDetails: true,
            type: LOCALISED_FIELD_TYPES.STRING,
          }),
        },
        drivingLicense: {
          name: 'Driving license',
          description: '_',
          properties: generateFieldSchema({
            isPatientDetails: true,
            type: LOCALISED_FIELD_TYPES.STRING,
          }),
        },
        passport: {
          name: 'Passport',
          description: '_',
          properties: generateFieldSchema({
            isPatientDetails: true,
            type: LOCALISED_FIELD_TYPES.STRING,
          }),
        },
        religionId: {
          name: 'Religion',
          description: '_',
          properties: generateFieldSchema({
            isPatientDetails: true,
            type: LOCALISED_FIELD_TYPES.STRING,
          }),
        },
        patientBillingTypeId: {
          name: 'Patient billing type',
          description: '_',
          properties: generateFieldSchema({
            isPatientDetails: true,
            type: LOCALISED_FIELD_TYPES.STRING,
          }),
        },
        motherId: {
          name: 'Mother',
          description: '_',
          properties: generateFieldSchema({
            isPatientDetails: true,
            type: LOCALISED_FIELD_TYPES.STRING,
          }),
        },
        fatherId: {
          name: 'Father',
          description: '_',
          properties: generateFieldSchema({
            isPatientDetails: true,
            type: LOCALISED_FIELD_TYPES.STRING,
          }),
        },
        birthWeight: {
          name: 'Birth weight',
          description: '_',
          properties: generateFieldSchema({
            isPatientDetails: true,
            type: LOCALISED_FIELD_TYPES.STRING,
          }),
        },
        birthLength: {
          name: 'Birth length',
          description: '_',
          properties: generateFieldSchema({
            isPatientDetails: true,
            type: LOCALISED_FIELD_TYPES.STRING,
          }),
        },
        birthDeliveryType: {
          name: 'Birth delivery type',
          description: '_',
          properties: generateFieldSchema({
            isPatientDetails: true,
            type: LOCALISED_FIELD_TYPES.STRING,
          }),
        },
        gestationalAgeEstimate: {
          name: 'Gestational age estimate',
          description: '_',
          properties: generateFieldSchema({
            isPatientDetails: true,
            type: LOCALISED_FIELD_TYPES.STRING,
          }),
        },
        apgarScoreOneMinute: {
          name: 'Apgar score after one minute',
          description: '_',
          properties: generateFieldSchema({
            isPatientDetails: true,
            type: LOCALISED_FIELD_TYPES.STRING,
          }),
        },
        apgarScoreFiveMinutes: {
          name: 'Apgar score after five minutes',
          description: '_',
          properties: generateFieldSchema({
            isPatientDetails: true,
            type: LOCALISED_FIELD_TYPES.STRING,
          }),
        },
        apgarScoreTenMinutes: {
          name: 'Apgar score after ten minutes',
          description: '_',
          properties: generateFieldSchema({
            isPatientDetails: true,
            type: LOCALISED_FIELD_TYPES.STRING,
          }),
        },
        timeOfBirth: {
          name: 'Time of birth',
          description: '_',
          properties: generateFieldSchema({
            isPatientDetails: true,
            type: LOCALISED_FIELD_TYPES.STRING,
          }),
        },
        attendantAtBirth: {
          name: 'Attendant at birth',
          description: '_',
          properties: generateFieldSchema({
            isPatientDetails: true,
            type: LOCALISED_FIELD_TYPES.STRING,
          }),
        },
        nameOfAttendantAtBirth: {
          name: 'Name of attendant at birth',
          description: '_',
          properties: generateFieldSchema({
            isPatientDetails: true,
            type: LOCALISED_FIELD_TYPES.STRING,
          }),
        },
        birthType: {
          name: 'Birth type',
          description: '_',
          properties: generateFieldSchema({
            isPatientDetails: true,
            type: LOCALISED_FIELD_TYPES.STRING,
          }),
        },
        birthFacilityId: {
          name: 'Birth facility',
          description: '_',
          properties: generateFieldSchema({
            isPatientDetails: true,
            type: LOCALISED_FIELD_TYPES.STRING,
          }),
        },
        healthCenterId: {
          name: 'Health center',
          description: '_',
          properties: generateFieldSchema({
            isPatientDetails: true,
            type: LOCALISED_FIELD_TYPES.STRING,
          }),
        },
        registeredBirthPlace: {
          name: 'Registered birth place',
          description: '_',
          properties: generateFieldSchema({
            isPatientDetails: true,
            type: LOCALISED_FIELD_TYPES.STRING,
          }),
        },
        referralSourceId: {
          name: 'Referral source',
          description: '_',
          properties: generateFieldSchema({ type: LOCALISED_FIELD_TYPES.STRING }),
        },
        arrivalModeId: {
          name: 'Arrival mode',
          description: '_',
          properties: generateFieldSchema({ type: LOCALISED_FIELD_TYPES.STRING }),
        },
        prescriber: {
          name: 'Prescriber',
          description: '_',
          properties: generateFieldSchema({ type: LOCALISED_FIELD_TYPES.STRING }),
        },
        prescriberId: {
          name: 'Prescriber',
          description: '_',
          properties: generateFieldSchema({ type: LOCALISED_FIELD_TYPES.STRING }),
        },
        facility: {
          name: 'Facility',
          description: '_',
          properties: generateFieldSchema({ type: LOCALISED_FIELD_TYPES.STRING }),
        },
        dischargeDisposition: {
          name: 'Discharge disposition',
          description: '_',
          properties: generateFieldSchema({ type: LOCALISED_FIELD_TYPES.STRING }),
        },
        notGivenReasonId: {
          name: 'Not given reason',
          description: '_',
          properties: generateFieldSchema({ type: LOCALISED_FIELD_TYPES.STRING }),
        },
        markedForSync: {
          name: 'Marked for sync',
          description: '_',
          properties: generateFieldSchema({ hideable: false, type: LOCALISED_FIELD_TYPES.STRING }),
        },
        dateOfBirthFrom: {
          name: 'Date of birth from',
          description: '_',
          properties: generateFieldSchema({ hideable: false, type: LOCALISED_FIELD_TYPES.STRING }),
        },
        dateOfBirthTo: {
          name: 'Date of birth to',
          description: '_',
          properties: generateFieldSchema({ hideable: false, type: LOCALISED_FIELD_TYPES.STRING }),
        },
        dateOfBirthExact: {
          name: 'Date of birth exact',
          description: '_',
          properties: generateFieldSchema({ hideable: false, type: LOCALISED_FIELD_TYPES.STRING }),
        },
        dateOfDeath: {
          name: 'Date of death',
          description: '_',
          properties: generateFieldSchema({ hideable: false, type: LOCALISED_FIELD_TYPES.STRING }),
        },
        age: {
          name: 'Age',
          description: '_',
          properties: generateFieldSchema({ hideable: false, type: LOCALISED_FIELD_TYPES.STRING }),
        },
        clinician: {
          name: 'Clinician',
          description: '_',
          properties: generateFieldSchema({ type: LOCALISED_FIELD_TYPES.STRING }),
        },
        diagnosis: {
          name: 'Diagnosis',
          description: '_',
          properties: generateFieldSchema({ type: LOCALISED_FIELD_TYPES.STRING }),
        },
        locationId: {
          name: 'Location',
          description: '_',
          properties: generateFieldSchema({ type: LOCALISED_FIELD_TYPES.STRING }),
        },
        locationGroupId: {
          name: 'Location group (Area)',
          description: '_',
          properties: generateFieldSchema({ type: LOCALISED_FIELD_TYPES.STRING }),
        },
        circumstanceId: {
          name: 'Circumstance',
          description: '_',
          properties: generateFieldSchema({ type: LOCALISED_FIELD_TYPES.STRING }),
        },
        date: {
          name: 'Date',
          description: '_',
          properties: generateFieldSchema({ hideable: false, type: LOCALISED_FIELD_TYPES.STRING }),
        },
        registeredBy: {
          name: 'Registered by',
          description: '_',
          properties: generateFieldSchema({ type: LOCALISED_FIELD_TYPES.STRING }),
        },
        status: {
          name: 'Status',
          description: '_',
          properties: generateFieldSchema({ type: LOCALISED_FIELD_TYPES.STRING }),
        },
        conditions: {
          name: 'Conditions',
          description: '_',
          properties: generateFieldSchema({ type: LOCALISED_FIELD_TYPES.STRING }),
        },
        programRegistry: {
          name: 'Program registry',
          description: '_',
          properties: generateFieldSchema({ type: LOCALISED_FIELD_TYPES.STRING }),
        },
        reminderContactName: {
          name: 'Reminder contact name',
          description: '_',
          properties: generateFieldSchema({ type: LOCALISED_FIELD_TYPES.STRING }),
        },
        reminderContactNumber: {
          name: 'Reminder contact number',
          description: '_',
          properties: generateFieldSchema({ type: LOCALISED_FIELD_TYPES.STRING }),
        },
      },
    },
    fileChooserMbSizeLimit: {
      description:
        'The maximum size in megabytes of files that can be uploaded with the file chooser',
      type: yup.number().min(1),
      defaultValue: 10,
    },
    integrations: {
      name: 'Integrations',
      description: 'Integration settings',
      properties: {
        imaging: {
          description: 'Imaging integration settings',
          properties: {
            enabled: {
              description: '_',
              type: yup.boolean(),
              defaultValue: false,
            },
            provider: {
              name: 'Imaging provider',
              description: '_',
              type: yup.string(),
              defaultValue: 'test',
            },
          },
        },
      },
    },
    invoice: {
      properties: {
        slidingFeeScale: {
          name: 'Sliding fee scale',
          description: '_',
          type: yup.array(yup.array(yup.number())),
          defaultValue: slidingFeeScaleDefault,
        },
      },
    },
    imagingCancellationReasons: {
      description: 'Customise the options available for imaging request cancellation reason',
      type: imagingCancellationReasonsSchema,
      defaultValue: imagingCancellationReasonsDefault,
    },
    imagingPriorities: {
      name: 'Imaging priorities',
      description: 'List with each entry being an available imaging priority option',
      type: imagingPrioritiesSchema,
      defaultValue: imagingPrioritiesDefault,
    },
    labsCancellationReasons: {
      description: 'Customise the options available for lab request cancellation reasons',
      type: labsCancellationReasonsSchema,
      defaultValue: labsCancellationReasonsDefault,
    },
    printMeasures: {
      description: 'Custom dimensions for PDFs',
      properties: {
        labRequestPrintLabel: {
          description: 'Lab request label with basic info + barcode',
          properties: {
            width: {
              type: yup.number().min(0),
              defaultValue: 50.8,
            },
          },
        },
        stickerLabelPage: {
          description: 'The multiple ID labels printout on the patient view',
          properties: {
            pageWidth: {
              type: yup.number().min(0),
              defaultValue: 210,
              unit: 'mm',
            },
            pageHeight: {
              type: yup.number().min(0),
              defaultValue: 297,
              unit: 'mm',
            },
            pageMarginTop: {
              type: yup.number().min(0),
              defaultValue: 15.09,
              unit: 'mm',
            },
            pageMarginLeft: {
              type: yup.number().min(0),
              defaultValue: 6.4,
              unit: 'mm',
            },
            columnWidth: {
              type: yup.number().min(0),
              defaultValue: 64,
              unit: 'mm',
            },
            columnGap: {
              type: yup.number().min(0),
              defaultValue: 3.01,
              unit: 'mm',
            },
            rowHeight: {
              type: yup.number().min(0),
              defaultValue: 26.7,
              unit: 'mm',
            },
            rowGap: {
              type: yup.number().min(0),
              defaultValue: 0,
              unit: 'mm',
            },
          },
        },
        idCardPage: {
          description: 'The ID card found on the patient view',
          properties: {
            cardMarginTop: {
              type: yup.number().min(0),
              defaultValue: 1,
              unit: 'mm',
            },
            cardMarginLeft: {
              type: yup.number().min(0),
              defaultValue: 5,
              unit: 'mm',
            },
          },
        },
      },
    },
    layouts: {
      description: 'Customise the layout of modules',
      properties: {
        mobilePatientModules: {
          description: 'The homepage modules on mobile',
          properties: {
            programRegistries: {
              description: '_',
              properties: { hidden: { type: yup.boolean(), defaultValue: false } },
            },
            diagnosisAndTreatment: {
              description: '_',
              properties: layoutModuleProperties,
            },
            vitals: {
              description: '_',
              properties: layoutModuleProperties,
            },
            programs: {
              description: '_',
              properties: layoutModuleProperties,
            },
            referral: {
              description: '_',
              properties: layoutModuleProperties,
            },
            vaccine: {
              description: '_',
              properties: layoutModuleProperties,
            },
            tests: {
              description: '_',
              properties: layoutModuleProperties,
            },
          },
        },
        patientTabs: {
          description: 'The tabs on patient view',
          properties: {
            summary: {
              description: '_',
              properties: unhideableLayoutModuleProperties,
            },
            details: {
              description: '_',
              properties: unhideableLayoutModuleProperties,
            },
            results: {
              description: '_',
              properties: layoutModuleProperties,
            },
            referrals: {
              description: '_',
              properties: layoutModuleProperties,
            },
            programs: {
              description: '_',
              properties: layoutModuleProperties,
            },
            documents: {
              description: '_',
              properties: layoutModuleProperties,
            },
            vaccines: {
              description: '_',
              properties: layoutModuleProperties,
            },
            medication: {
              description: '_',
              properties: layoutModuleProperties,
            },
            invoices: {
              description: '_',
              properties: layoutModuleProperties,
            },
          },
        },
        sidebar: {
          description: 'The sidebar tabs in the facility',
          properties: {
            dashboard: {
              description: '_',
              properties: layoutModuleProperties,
            },
            patients: {
              description: '_',
              properties: {
                patientsInpatients: { properties: layoutModuleProperties },
                patientsEmergency: { properties: layoutModuleProperties },
                patientsOutpatients: { properties: layoutModuleProperties },
              },
            },
            scheduling: {
              description: '_',
              properties: {
                schedulingOutpatients: { properties: layoutModuleProperties },
                schedulingLocations: { properties: layoutModuleProperties },
              },
            },
            imaging: {
              description: '_',
              properties: {
                imagingActive: { properties: layoutModuleProperties },
                imagingCompleted: { properties: layoutModuleProperties },
              },
            },
            labs: {
              description: '_',
              properties: {
                labsAll: { properties: layoutModuleProperties },
                labsPublished: { properties: layoutModuleProperties },
              },
            },
            immunisations: {
              description: '_',
              properties: { immunisationsAll: { properties: layoutModuleProperties } },
            },
            facilityAdmin: {
              description: '_',
              properties: {
                reports: { properties: layoutModuleProperties },
                bedManagement: { properties: layoutModuleProperties },
              },
            },
          },
        },
        patientView: {
          description: 'The patient view in the facility',
          properties: {
            showLocationBookings: {
              description: 'Show location bookings component on patient view',
              type: yup.boolean(),
              defaultValue: false,
            },
            showOutpatientAppointments: {
              description: 'Show outpatient appointments component on patient view',
              type: yup.boolean(),
              defaultValue: false,
            },
          },
        },
      },
    },
    security: {
<<<<<<< HEAD
      highRisk: true,
      description: 'Security settings',
      properties: {
        reportNoUserError: {
          description:
            'Display "no such user" message when authenticating. This may weaken security by allowing attackers to determine valid usernames.',
          type: yup.boolean(),
          defaultValue: false,
        },
        loginAttempts: {
          description: 'Login attempts settings',
          properties: {
            lockoutThreshold: {
              description: 'Number of failed attempts before account is locked',
              type: yup.number().positive().integer(),
              defaultValue: 10,
            },
            observationWindow: {
              description: 'Time interval in minutes that attempts must occur within',
              type: yup.number().positive().integer(),
              defaultValue: 10,
            },
            lockoutDuration: {
              description: 'Duration of lockout in minutes',
              type: yup.number().positive(),
              defaultValue: 10,
=======
      description: 'Security settings',
      properties: {
        mobile: {
          description: 'Mobile security settings',
          properties: {
            allowUnencryptedStorage: {
              description: 'Allow unencrypted storage on mobile devices',
              type: yup.boolean(),
              defaultValue: true,
            },
            allowUnprotected: {
              description: 'Allow mobile devices without screen lock with passcode',
              type: yup.boolean(),
              defaultValue: true,
>>>>>>> 209d3ab4
            },
          },
        },
      },
    },
    templates: {
      description: 'Strings to be inserted into emails/PDFs',
      properties: {
        patientPortalLoginEmail: {
          description: 'The email sent to the patient with their login code',
          properties: {
            subject: {
              type: yup.string().trim().min(1),
              defaultValue: 'Your Tamanu Patient Portal Login Code',
            },
            body: {
              type: yup.string().trim().min(1),
              defaultValue:
                'Your 6-digit login code for Tamanu Patient Portal is: $token$\n\nDo not respond to this email.',
            },
          },
        },
        patientPortalRegistrationEmail: {
          description: 'The email sent to the patient to register for the patient portal',
          properties: {
            subject: {
              type: yup.string().trim().min(1),
              defaultValue: 'Tamanu Patient Portal Registration',
            },
            body: {
              type: yup.string().trim().min(1),
              defaultValue:
                'Please follow the link below to complete Tamanu Patient Portal registration for $firstName$ $lastName$.\n\n$registrationLink$\n\nDo not respond to this email',
            },
          },
        },
        patientPortalRegisteredFormEmail: {
          description: 'The email sent to a registered patient to complete a form',
          properties: {
            subject: {
              type: yup.string().trim().min(1),
              defaultValue: 'New Patient Form Request from $facilityName$',
            },
            body: {
              type: yup.string().trim().min(1),
              defaultValue:
                'A new patient form request has been sent from $facilityName$ for $firstName$ $lastName$. Please follow the below link to log in to your Tamanu Patient Portal to access and complete this form.\n\n$loginLink$\n\nDo not respond to this email.',
            },
          },
        },
        patientPortalUnregisteredFormEmail: {
          description: 'The email sent to an unregistered patient to complete a form',
          properties: {
            subject: {
              type: yup.string().trim().min(1),
              defaultValue: 'New Patient Form Request from $facilityName$',
            },
            body: {
              type: yup.string().trim().min(1),
              defaultValue:
                'A new patient form request has been sent from $facilityName$ for $firstName$ $lastName$. Before you can access this form, you must register for a Tamanu Patient Portal account.\n\nPlease follow the link below to complete Tamanu Patient Portal registration for $firstName$ $lastName$. Once you have set up your patient portal account, you will be able to log in and access the requested form.\n\n$registrationLink$\n\nDo not respond to this email.',
            },
          },
        },
        appointmentConfirmation: {
          description: 'The email sent to confirm an appointment',
          properties: {
            subject: {
              type: yup.string().trim().min(1),
              defaultValue: 'Appointment confirmation',
            },
            body: {
              type: yup.string().trim().min(1),
              defaultValue:
                'Hi $firstName$ $lastName$,\n\n This is a confirmation that your appointment has been scheduled at $facilityName$.\nDate: $startDate$\nTime: $startTime$\nLocation: $locationName$, $facilityName$$clinicianName$\n\nDo not respond to this email.',
            },
          },
        },
        letterhead: {
          description: 'The text at the top of most patient PDFs',
          properties: letterheadProperties,
        },
        signerRenewalEmail: {
          description: 'The email sent when the signer runs out',
          properties: {
            subject: {
              type: yup.string().trim().min(1),
              defaultValue: 'Tamanu ICAO Certificate Signing Request',
            },
            body: {
              type: yup.string().trim().min(1),
              defaultValue:
                'Please sign the following certificate signing request (CSR) with the Country Signing Certificate Authority (CSCA), and return it to the Tamanu team or Tamanu deployment administration team.',
            },
          },
        },
        vaccineCertificateEmail: {
          description: 'The email containing patient vaccine certificate',
          properties: {
            subject: {
              type: yup.string().trim().min(1),
              defaultValue: 'Medical Certificate now available',
            },
            body: {
              type: yup.string().trim().min(1),
              defaultValue:
                'A medical certificate has been generated for you.\nYour certificate is available attached to this email.',
            },
          },
        },
        covidVaccineCertificateEmail: {
          description: 'The email containing COVID patient vaccine certificate',
          properties: {
            subject: {
              type: yup.string().trim().min(1),
              defaultValue: 'Medical Certificate now available',
            },
            body: {
              type: yup.string().trim().min(1),
              defaultValue:
                'A medical certificate has been generated for you.\nYour certificate is available attached to this email.',
            },
          },
        },
        covidTestCertificateEmail: {
          description: 'Email with certificate containing the list of COVID tests for this patient',
          properties: {
            subject: {
              type: yup.string().trim().min(1),
              defaultValue: 'Medical Certificate now available',
            },
            body: {
              type: yup.string().trim().min(1),
              defaultValue:
                'A medical certificate has been generated for you.\nYour certificate is attached to this email.',
            },
          },
        },
        covidClearanceCertificateEmail: {
          description:
            'Certificate containing the list of COVID tests for this patient used for proof of over 13 days since infection',
          properties: {
            subject: {
              type: yup.string().trim().min(1),
              defaultValue: 'COVID-19 Clearance Certificate now available',
            },
            body: {
              type: yup.string().trim().min(1),
              defaultValue:
                'A COVID-19 clearance certificate has been generated for you.\nYour certificate is attached to this email.',
            },
          },
        },
        vaccineCertificate: {
          description: 'Certificate containing the list of vaccines for this patient',
          properties: {
            emailAddress: {
              description: '_',
              type: yup.string().trim(),
              defaultValue: 'tamanu@health.gov',
            },
            contactNumber: {
              description: '_',
              type: yup.string().trim(),
              defaultValue: '12345',
            },
            healthFacility: {
              description: '_',
              type: yup.string().trim().min(1),
              defaultValue: 'State level',
            },
          },
        },
        covidTestCertificate: {
          description: 'Certificate containing the list of COVID vaccines for this patient',
          properties: {
            laboratoryName: {
              description: '_',
              type: yup.string().trim(),
              defaultValue: 'Approved test provider',
            },
            clearanceCertRemark: {
              description: '_',
              type: yup.string().trim(),
              defaultValue:
                'This notice certifies that $firstName$ $lastName$ is no longer considered infectious following 13 days of self-isolation from the date of their first positive SARS-CoV-2 test and are medically cleared from COVID-19. This certificate is valid for 3 months from the date of issue.',
            },
          },
        },
        plannedMoveTimeoutHours: {
          description: 'Should match the config value "plannedMoveTimeout.timeoutHours"',
          type: yup.number().positive(),
          defaultValue: 24,
          unit: 'hours',
        },
      },
    },
    triageCategories: {
      name: 'Triage categories',
      description: 'Customise triage scale',
      type: triageCategoriesSchema,
      defaultValue: triageCategoriesDefault,
    },
    upcomingVaccinations: {
      name: 'Upcoming vaccinations',
      description: 'Settings related to upcoming vaccinations',
      properties: {
        ageLimit: {
          description: '_',
          type: yup.number(),
          defaultValue: 15,
        },
        thresholds: {
          description: '_',
          type: thresholdsSchema,
          defaultValue: thresholdsDefault,
        },
      },
    },
    vitalEditReasons: {
      description: 'Customise the options available for vital reason for edit',
      type: vitalEditReasonsSchema,
      defaultValue: vitalEditReasonsDefault,
    },
    notifications: {
      description: 'Notification settings',
      properties: {
        recentNotificationsTimeFrame: {
          description: 'Settings for the time frame of recent notifications',
          type: yup.number(),
          defaultValue: 48,
        },
      },
    },
    medications: {
      description: 'Medication settings',
      properties: {
        frequenciesEnabled: {
          description: 'Enable medication frequencies',
          properties: {
            [ADMINISTRATION_FREQUENCIES.DAILY_IN_THE_MORNING]: {
              description: ADMINISTRATION_FREQUENCIES.DAILY_IN_THE_MORNING,
              type: yup.boolean(),
              defaultValue: true,
            },
            [ADMINISTRATION_FREQUENCIES.DAILY_AT_MIDDAY]: {
              description: ADMINISTRATION_FREQUENCIES.DAILY_AT_MIDDAY,
              type: yup.boolean(),
              defaultValue: true,
            },
            [ADMINISTRATION_FREQUENCIES.DAILY_AT_NIGHT]: {
              description: ADMINISTRATION_FREQUENCIES.DAILY_AT_NIGHT,
              type: yup.boolean(),
              defaultValue: true,
            },
            [ADMINISTRATION_FREQUENCIES.DAILY]: {
              description: ADMINISTRATION_FREQUENCIES.DAILY,
              type: yup.boolean(),
              defaultValue: true,
            },
            [ADMINISTRATION_FREQUENCIES.TWO_TIMES_DAILY]: {
              description: ADMINISTRATION_FREQUENCIES.TWO_TIMES_DAILY,
              type: yup.boolean(),
              defaultValue: true,
            },
            [ADMINISTRATION_FREQUENCIES.THREE_TIMES_DAILY]: {
              description: ADMINISTRATION_FREQUENCIES.THREE_TIMES_DAILY,
              type: yup.boolean(),
              defaultValue: true,
            },
            [ADMINISTRATION_FREQUENCIES.FOUR_TIMES_DAILY]: {
              description: ADMINISTRATION_FREQUENCIES.FOUR_TIMES_DAILY,
              type: yup.boolean(),
              defaultValue: true,
            },
            [ADMINISTRATION_FREQUENCIES.EVERY_4_HOURS]: {
              description: ADMINISTRATION_FREQUENCIES.EVERY_4_HOURS,
              type: yup.boolean(),
              defaultValue: true,
            },
            [ADMINISTRATION_FREQUENCIES.EVERY_6_HOURS]: {
              description: ADMINISTRATION_FREQUENCIES.EVERY_6_HOURS,
              type: yup.boolean(),
              defaultValue: true,
            },
            [ADMINISTRATION_FREQUENCIES.EVERY_8_HOURS]: {
              description: ADMINISTRATION_FREQUENCIES.EVERY_8_HOURS,
              type: yup.boolean(),
              defaultValue: true,
            },
            [ADMINISTRATION_FREQUENCIES.EVERY_SECOND_DAY]: {
              description: ADMINISTRATION_FREQUENCIES.EVERY_SECOND_DAY,
              type: yup.boolean(),
              defaultValue: true,
            },
            [ADMINISTRATION_FREQUENCIES.ONCE_A_WEEK]: {
              description: ADMINISTRATION_FREQUENCIES.ONCE_A_WEEK,
              type: yup.boolean(),
              defaultValue: true,
            },
            [ADMINISTRATION_FREQUENCIES.ONCE_A_MONTH]: {
              description: ADMINISTRATION_FREQUENCIES.ONCE_A_MONTH,
              type: yup.boolean(),
              defaultValue: true,
            },
            [ADMINISTRATION_FREQUENCIES.IMMEDIATELY]: {
              description: ADMINISTRATION_FREQUENCIES.IMMEDIATELY,
              type: yup.boolean(),
              defaultValue: true,
            },
            [ADMINISTRATION_FREQUENCIES.AS_DIRECTED]: {
              description: ADMINISTRATION_FREQUENCIES.AS_DIRECTED,
              type: yup.boolean(),
              defaultValue: true,
            },
            [ADMINISTRATION_FREQUENCIES.TWICE_DAILY_AM_AND_MIDDAY]: {
              description: ADMINISTRATION_FREQUENCIES.TWICE_DAILY_AM_AND_MIDDAY,
              type: yup.boolean(),
              defaultValue: true,
            },
          },
        },
        defaultAdministrationTimes: {
          description: '-',
          properties: generateFrequencyProperties(
            Object.values(ADMINISTRATION_FREQUENCIES).filter(
              frequency =>
                ![
                  ADMINISTRATION_FREQUENCIES.IMMEDIATELY,
                  ADMINISTRATION_FREQUENCIES.AS_DIRECTED,
                ].includes(frequency),
            ),
          ),
        },
      },
    },
  },
};

export const globalDefaults = extractDefaults(globalSettings);<|MERGE_RESOLUTION|>--- conflicted
+++ resolved
@@ -1244,7 +1244,6 @@
       },
     },
     security: {
-<<<<<<< HEAD
       highRisk: true,
       description: 'Security settings',
       properties: {
@@ -1271,9 +1270,9 @@
               description: 'Duration of lockout in minutes',
               type: yup.number().positive(),
               defaultValue: 10,
-=======
-      description: 'Security settings',
-      properties: {
+            },
+          },
+        },
         mobile: {
           description: 'Mobile security settings',
           properties: {
@@ -1286,7 +1285,6 @@
               description: 'Allow mobile devices without screen lock with passcode',
               type: yup.boolean(),
               defaultValue: true,
->>>>>>> 209d3ab4
             },
           },
         },
