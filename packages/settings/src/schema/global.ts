--- conflicted
+++ resolved
@@ -21,20 +21,7 @@
   vitalEditReasonsDefault,
   vitalEditReasonsSchema,
 } from './definitions';
-<<<<<<< HEAD
-import {
-  baseFieldProperties,
-  displayIdFieldProperties,
-  hideableFieldProperties,
-  hideablePatientFieldProperties,
-  patientDetailsFieldProperties,
-} from './global-settings-properties/fields';
-import {
-  unhideableLayoutModuleProperties,
-  layoutModuleProperties,
-} from './global-settings-properties/layouts';
-=======
->>>>>>> f6a559b1
+import { layoutModuleProperties, unhideableLayoutModuleProperties } from './global-settings-properties/layouts';
 
 export const globalSettings = {
   title: 'Global settings',
@@ -937,22 +924,141 @@
         },
       },
     },
+    layouts: {
+      description: 'Customise the layout of modules',
+      properties: {
+        mobilePatientModules: {
+          description: 'The homepage modules on mobile',
+          properties: {
+            programRegistries: {
+              description: '_',
+              properties: { hidden: { type: yup.boolean(), defaultValue: false } },
+            },
+            diagnosisAndTreatment: {
+              description: '_',
+              properties: layoutModuleProperties,
+            },
+            vitals: {
+              description: '_',
+              properties: layoutModuleProperties,
+            },
+            programs: {
+              description: '_',
+              properties: layoutModuleProperties,
+            },
+            referral: {
+              description: '_',
+              properties: layoutModuleProperties,
+            },
+            vaccine: {
+              description: '_',
+              properties: layoutModuleProperties,
+            },
+            tests: {
+              description: '_',
+              properties: layoutModuleProperties,
+            },
+          },
+        },
+        patientTabs: {
+          description: 'The tabs on patient view',
+          properties: {
+            history: {
+              description: '_',
+              properties: unhideableLayoutModuleProperties,
+            },
+            details: {
+              description: '_',
+              properties: unhideableLayoutModuleProperties,
+            },
+            results: {
+              description: '_',
+              properties: layoutModuleProperties,
+            },
+            referrals: {
+              description: '_',
+              properties: layoutModuleProperties,
+            },
+            programs: {
+              description: '_',
+              properties: layoutModuleProperties,
+            },
+            documents: {
+              description: '_',
+              properties: layoutModuleProperties,
+            },
+            vaccines: {
+              description: '_',
+              properties: layoutModuleProperties,
+            },
+            medication: {
+              description: '_',
+              properties: layoutModuleProperties,
+            },
+            invoices: {
+              description: '_',
+              properties: layoutModuleProperties,
+            },
+          },
+        },
+        sidebar: {
+          description: 'The sidebar tabs in the facility',
+          properties: {
+            patients: {
+              description: '_',
+              properties: {
+                patientsInpatients: { properties: layoutModuleProperties },
+                patientsEmergency: { properties: layoutModuleProperties },
+                patientsOutpatients: { properties: layoutModuleProperties },
+              },
+            },
+            scheduling: {
+              description: '_',
+              properties: {
+                schedulingAppointments: { properties: layoutModuleProperties },
+                schedulingCalendar: { properties: layoutModuleProperties },
+                schedulingNew: { properties: layoutModuleProperties },
+              },
+            },
+            medication: {
+              description: '_',
+              properties: { medicationAll: { properties: layoutModuleProperties } },
+            },
+            imaging: {
+              description: '_',
+              properties: {
+                imagingActive: { properties: layoutModuleProperties },
+                imagingCompleted: { properties: layoutModuleProperties },
+              },
+            },
+            labs: {
+              description: '_',
+              properties: {
+                labsAll: { properties: layoutModuleProperties },
+                labsPublished: { properties: layoutModuleProperties },
+              },
+            },
+            immunisations: {
+              description: '_',
+              properties: { immunisationsAll: { properties: layoutModuleProperties } },
+            },
+            facilityAdmin: {
+              description: '_',
+              properties: {
+                reports: { properties: layoutModuleProperties },
+                bedManagement: { properties: layoutModuleProperties },
+              },
+            },
+          },
+        },
+      },
+    },
     templates: {
       description: 'Strings to be inserted into emails/PDFs',
       properties: {
         letterhead: {
           description: 'The text at the top of most patient PDFs',
-<<<<<<< HEAD
-          properties: {
-            title: {
-              type: yup.string(),
-              defaultValue: 'TAMANU MINISTRY OF HEALTH & MEDICAL SERVICES',
-            },
-            subTitle: { type: yup.string(), defaultValue: 'PO Box 12345, Melbourne, Australia' },
-          },
-=======
           properties: letterheadProperties,
->>>>>>> f6a559b1
         },
         signerRenewalEmail: {
           description: 'The email sent when the signer runs out',
@@ -1087,7 +1193,6 @@
               type: yup.string().trim(),
               defaultValue:
                 'This notice certifies that $firstName$ $lastName$ is no longer considered infectious following 13 days of self-isolation from the date of their first positive SARS-CoV-2 test and are medically cleared from COVID-19. This certificate is valid for 3 months from the date of issue.',
-<<<<<<< HEAD
             },
           },
         },
@@ -1099,143 +1204,6 @@
         },
       },
     },
-    layouts: {
-      description: 'Customise the layout of modules',
-      properties: {
-        mobilePatientModules: {
-          description: 'The homepage modules on mobile',
-          properties: {
-            programRegistries: {
-              description: '_',
-              properties: { hidden: { type: yup.boolean(), defaultValue: false } },
-            },
-            diagnosisAndTreatment: {
-              description: '_',
-              properties: layoutModuleProperties,
-            },
-            vitals: {
-              description: '_',
-              properties: layoutModuleProperties,
-            },
-            programs: {
-              description: '_',
-              properties: layoutModuleProperties,
-            },
-            referral: {
-              description: '_',
-              properties: layoutModuleProperties,
-            },
-            vaccine: {
-              description: '_',
-              properties: layoutModuleProperties,
-            },
-            tests: {
-              description: '_',
-              properties: layoutModuleProperties,
-            },
-          },
-        },
-        patientTabs: {
-          description: 'The tabs on patient view',
-          properties: {
-            history: {
-              description: '_',
-              properties: unhideableLayoutModuleProperties,
-            },
-            details: {
-              description: '_',
-              properties: unhideableLayoutModuleProperties,
-            },
-            results: {
-              description: '_',
-              properties: layoutModuleProperties,
-            },
-            referrals: {
-              description: '_',
-              properties: layoutModuleProperties,
-            },
-            programs: {
-              description: '_',
-              properties: layoutModuleProperties,
-            },
-            documents: {
-              description: '_',
-              properties: layoutModuleProperties,
-            },
-            vaccines: {
-              description: '_',
-              properties: layoutModuleProperties,
-            },
-            medication: {
-              description: '_',
-              properties: layoutModuleProperties,
-            },
-            invoices: {
-              description: '_',
-              properties: layoutModuleProperties,
-            },
-          },
-        },
-        sidebar: {
-          description: 'The sidebar tabs in the facility',
-          properties: {
-            patients: {
-              description: '_',
-              properties: {
-                patientsInpatients: { properties: layoutModuleProperties },
-                patientsEmergency: { properties: layoutModuleProperties },
-                patientsOutpatients: { properties: layoutModuleProperties },
-              },
-            },
-            scheduling: {
-              description: '_',
-              properties: {
-                schedulingAppointments: { properties: layoutModuleProperties },
-                schedulingCalendar: { properties: layoutModuleProperties },
-                schedulingNew: { properties: layoutModuleProperties },
-              },
-            },
-            medication: {
-              description: '_',
-              properties: { medicationAll: { properties: layoutModuleProperties } },
-            },
-            imaging: {
-              description: '_',
-              properties: {
-                imagingActive: { properties: layoutModuleProperties },
-                imagingCompleted: { properties: layoutModuleProperties },
-              },
-            },
-            labs: {
-              description: '_',
-              properties: {
-                labsAll: { properties: layoutModuleProperties },
-                labsPublished: { properties: layoutModuleProperties },
-              },
-            },
-            immunisations: {
-              description: '_',
-              properties: { immunisationsAll: { properties: layoutModuleProperties } },
-            },
-            facilityAdmin: {
-              description: '_',
-              properties: {
-                reports: { properties: layoutModuleProperties },
-                bedManagement: { properties: layoutModuleProperties },
-              },
-=======
->>>>>>> f6a559b1
-            },
-          },
-        },
-        plannedMoveTimeoutHours: {
-          description: 'Should match the config value "plannedMoveTimeout.timeoutHours"',
-          type: yup.number().positive(),
-          defaultValue: 24,
-          unit: 'hours',
-        },
-      },
-    },
     triageCategories: {
       name: 'Triage categories',
       description: 'Customise triage scale',
