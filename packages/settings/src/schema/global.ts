import * as yup from 'yup';
import { extractDefaults } from './utils';
import {
  ageDisplayFormatDefault,
  ageDisplayFormatSchema,
  displayIdFieldProperties,
  generateFieldSchema,
  imagingCancellationReasonsDefault,
  imagingCancellationReasonsSchema,
  imagingPrioritiesDefault,
  imagingPrioritiesSchema,
  labsCancellationReasonsDefault,
  labsCancellationReasonsSchema,
  letterheadProperties,
  LOCALISED_FIELD_TYPES,
  slidingFeeScaleDefault,
  thresholdsDefault,
  thresholdsSchema,
  triageCategoriesDefault,
  triageCategoriesSchema,
  vitalEditReasonsDefault,
  vitalEditReasonsSchema,
} from './definitions';

export const globalSettings = {
  title: 'Global settings',
  description: 'Settings that apply to all servers',
  properties: {
    ageDisplayFormat: {
      description: 'Defines the unit with which to display patient ages, depending on their age',
      type: ageDisplayFormatSchema,
      defaultValue: ageDisplayFormatDefault,
    },
    features: {
      description: 'Toggle features on/off',
      properties: {
        mandateSpecimenType: {
          description: '_',
          type: yup.boolean(),
          defaultValue: false,
        },
        enableVaccineConsent: {
          description: 'Show consent given by field on vaccine forms',
          type: yup.boolean(),
          defaultValue: true,
        },
        filterDischargeDispositions: {
          description:
            'Filter the discharge disposition autocomplete options by prefix corresponding to patients status (AE, IN, OP)',
          type: yup.boolean(),
          defaultValue: false,
        },
        editPatientDetailsOnMobile: {
          description: 'Allow the editing of patient details from mobile',
          type: yup.boolean(),
          defaultValue: true,
        },
        quickPatientGenerator: {
          description: 'Dev tool to show a button to create a random patient',
          type: yup.boolean(),
          defaultValue: false,
        },
        enableInvoicing: {
          description: 'Enable invoice tab/module on encounter view',
          type: yup.boolean(),
          defaultValue: false,
        },
        registerNewPatient: {
          description: 'Allow the creation of new patient on mobile',
          type: yup.boolean(),
          defaultValue: true,
        },
        hideOtherSex: {
          description: 'Remove option to record sex as "Other"',
          type: yup.boolean(),
          defaultValue: true,
        },
        enablePatientDeaths: {
          description: 'Enable death module',
          type: yup.boolean(),
          defaultValue: false,
        },
        enableNoteBackdating: {
          description:
            'Allow notes to have date explicitly recorded, allowing notes to be recorded in the past',
          type: yup.boolean(),
          defaultValue: true,
        },
        enableCovidClearanceCertificate: {
          description: 'Enable COVID certificate printout',
          type: yup.boolean(),
          defaultValue: false,
        },
        editPatientDisplayId: {
          description: 'Allow the editing of an existing patients display id',
          type: yup.boolean(),
          defaultValue: true,
        },
        enablePatientInsurer: {
          description:
            'Include insurer and policy number as fields in patient details identification section',
          type: yup.boolean(),
          defaultValue: false,
        },
        patientPlannedMove: {
          description: 'Enable patient planned move encounter actions',
          type: yup.boolean(),
          defaultValue: false,
        },
        onlyAllowLabPanels: {
          description: 'Only allow lab tests to be created via panels and not individual tests',
          type: yup.boolean(),
          defaultValue: false,
        },
        displayProcedureCodesInDischargeSummary: {
          type: yup.boolean(),
          defaultValue: true,
        },
        displayIcd10CodesInDischargeSummary: {
          type: yup.boolean(),
          defaultValue: true,
        },
        mandatoryVitalEditReason: {
          description: 'Require a reason for change text field to be filled out on vital edit',
          type: yup.boolean(),
          defaultValue: false,
        },
        enableVitalEdit: {
          description: 'Allow existing vitals records to be edited',
          type: yup.boolean(),
          defaultValue: false,
        },
        reminderContactModule: {
          properties: {
            enabled: {
              type: yup.boolean(),
              defaultValue: false,
            },
          },
        },
        idleTimeout: {
          description: 'Automatically logout idle users / inactive sessions after a certain time',
          properties: {
            enabled: {
              type: yup.boolean(),
              defaultValue: true,
            },
            timeoutDuration: {
              description: 'The idle time before a user is logged out',
              type: yup.number(),
              defaultValue: 600,
              unit: 'seconds',
            },
            warningPromptDuration: {
              description: 'The time the warning prompt should be visible before idle logout',
              type: yup.number(),
              defaultValue: 30,
              unit: 'seconds',
            },
            refreshInterval: {
              description:
                'Technical really should not be changed - The interval in which to throttle the idle check by for performance',
              type: yup.number(),
              defaultValue: 150,
              unit: 'seconds',
            },
          },
        },
        tableAutoRefresh: {
          description:
            'Enable the auto refresh feature on tables where it is implemented: Currently supports imaging and lab listing views',
          properties: {
            enabled: {
              type: yup.boolean(),
              defaultValue: true,
              unit: 'seconds',
            },
            interval: {
              description: 'Interval in seconds between check for new records.',
              type: yup.number(),
              defaultValue: 300,
              unit: 'seconds',
            },
          },
        },
      },
    },
    customisations: {
      name: 'Customisations',
      description: 'Customisation of the application',
      properties: {
        componentVersions: {
          description: '_',
          type: yup.object(),
          defaultValue: {},
        },
      },
    },
    fhir: {
      name: 'FHIR',
      description: 'FHIR integration settings',
      properties: {
        worker: {
          name: 'FHIR worker',
          description: 'FHIR worker settings',
          properties: {
            heartbeat: {
              name: 'Heartbeat interval',
              description: '_',
              type: yup.string(),
              defaultValue: '1 minute',
            },
            assumeDroppedAfter: {
              description: '_',
              type: yup.string(),
              defaultValue: '10 minutes',
            },
          },
        },
      },
    },
<<<<<<< HEAD
    integrations: {
      name: 'Integrations',
      description: 'Integration settings',
      properties: {
        imaging: {
          description: 'Imaging integration settings',
          properties: {
            enabled: {
              description: '_',
              type: yup.boolean(),
              defaultValue: false,
            },
            provider: {
              name: 'Imaging provider',
              description: '_',
              type: yup.string(),
              defaultValue: '',
            },
          },
        },
      },
    },
    upcomingVaccinations: {
      name: 'Upcoming vaccinations',
      description: 'Settings related to upcoming vaccinations',
      properties: {
        ageLimit: {
          description: '_',
          type: yup.number(),
          defaultValue: 15,
        },
        thresholds: {
          description: '_',
          type: thresholdsSchema,
          defaultValue: thresholdsDefault,
        },
      },
    },
    triageCategories: {
      name: 'Triage categories',
      description: 'Customise triage scale',
      type: triageCategoriesSchema,
      defaultValue: triageCategoriesDefault,
    },
=======
>>>>>>> 15d52e9e
    fields: {
      name: 'Fields (Previously localised fields)',
      description: 'Customise form fields behavior across the application',
      properties: {
        countryName: {
          name: 'Country name',
          description: 'Patients country name',
          properties: generateFieldSchema({
            isPatientDetails: true,
            type: LOCALISED_FIELD_TYPES.STRING,
          }),
        },
        emergencyContactName: {
          name: 'Emergency contact name',
          description: 'Patients emergency contact name',
          properties: generateFieldSchema({
            isPatientDetails: true,
            hideable: false,
            type: LOCALISED_FIELD_TYPES.STRING,
          }),
        },
        emergencyContactNumber: {
          name: 'Emergency contact number',
          description: '_',
          properties: generateFieldSchema({
            isPatientDetails: true,
            hideable: false,
            type: LOCALISED_FIELD_TYPES.STRING,
          }),
        },
        displayId: {
          name: 'Display ID',
          description: '_',
          properties: displayIdFieldProperties,
        },
        firstName: {
          name: 'First name',
          description: '_',
          properties: generateFieldSchema({
            isPatientDetails: true,
            hideable: false,
            type: LOCALISED_FIELD_TYPES.STRING,
          }),
        },
        middleName: {
          name: 'Middle name',
          description: '_',
          properties: generateFieldSchema({
            isPatientDetails: true,
            type: LOCALISED_FIELD_TYPES.STRING,
          }),
        },
        lastName: {
          name: 'Last name',
          description: '_',
          properties: generateFieldSchema({
            isPatientDetails: true,
            hideable: false,
            type: LOCALISED_FIELD_TYPES.STRING,
          }),
        },
        culturalName: {
          name: 'Cultural name',
          description: '_',
          properties: generateFieldSchema({
            isPatientDetails: true,
            type: LOCALISED_FIELD_TYPES.STRING,
          }),
        },
        sex: {
          name: 'Sex',
          description: '_',
          properties: generateFieldSchema({
            isPatientDetails: true,
            type: LOCALISED_FIELD_TYPES.STRING,
          }),
        },
        email: {
          name: 'Email',
          description: '_',
          properties: generateFieldSchema({
            isPatientDetails: true,
            type: LOCALISED_FIELD_TYPES.STRING,
          }),
        },
        dateOfBirth: {
          name: 'Date of birth',
          description: '_',
          properties: generateFieldSchema({
            isPatientDetails: true,
            hideable: false,
            type: LOCALISED_FIELD_TYPES.STRING,
          }),
        },
        bloodType: {
          name: 'Blood type',
          description: '_',
          properties: generateFieldSchema({
            isPatientDetails: true,
            type: LOCALISED_FIELD_TYPES.STRING,
          }),
        },
        title: {
          name: 'Title',
          description: '_',
          properties: generateFieldSchema({
            isPatientDetails: true,
            type: LOCALISED_FIELD_TYPES.STRING,
          }),
        },
        placeOfBirth: {
          name: 'Place of birth',
          description: '_',
          properties: generateFieldSchema({
            isPatientDetails: true,
            type: LOCALISED_FIELD_TYPES.STRING,
          }),
        },
        countryOfBirthId: {
          name: 'Country of birth',
          description: '_',
          properties: generateFieldSchema({
            isPatientDetails: true,
            type: LOCALISED_FIELD_TYPES.STRING,
          }),
        },
        maritalStatus: {
          name: 'Marital status',
          description: '_',
          properties: generateFieldSchema({
            isPatientDetails: true,
            type: LOCALISED_FIELD_TYPES.STRING,
          }),
        },
        primaryContactNumber: {
          name: 'Primary contact number',
          description: '_',
          properties: generateFieldSchema({
            isPatientDetails: true,
            type: LOCALISED_FIELD_TYPES.STRING,
          }),
        },
        secondaryContactNumber: {
          name: 'Secondary contact number',
          description: '_',
          properties: generateFieldSchema({
            isPatientDetails: true,
            type: LOCALISED_FIELD_TYPES.STRING,
          }),
        },
        socialMedia: {
          name: 'Social media',
          description: '_',
          properties: generateFieldSchema({
            isPatientDetails: true,
            type: LOCALISED_FIELD_TYPES.STRING,
          }),
        },
        settlementId: {
          name: 'Settlement',
          description: '_',
          properties: generateFieldSchema({
            isPatientDetails: true,
            type: LOCALISED_FIELD_TYPES.STRING,
          }),
        },
        streetVillage: {
          name: 'Street village',
          description: '_',
          properties: generateFieldSchema({
            isPatientDetails: true,
            type: LOCALISED_FIELD_TYPES.STRING,
          }),
        },
        cityTown: {
          name: 'City town',
          description: '_',
          properties: generateFieldSchema({
            isPatientDetails: true,
            type: LOCALISED_FIELD_TYPES.STRING,
          }),
        },
        subdivisionId: {
          name: 'Subdivision',
          description: '_',
          properties: generateFieldSchema({
            isPatientDetails: true,
            type: LOCALISED_FIELD_TYPES.STRING,
          }),
        },
        divisionId: {
          name: 'Division',
          description: '_',
          properties: generateFieldSchema({
            isPatientDetails: true,
            type: LOCALISED_FIELD_TYPES.STRING,
          }),
        },
        countryId: {
          name: 'Country',
          description: '_',
          properties: generateFieldSchema({
            isPatientDetails: true,
            type: LOCALISED_FIELD_TYPES.STRING,
          }),
        },
        medicalAreaId: {
          name: 'Medical area',
          description: '_',
          properties: generateFieldSchema({
            isPatientDetails: true,
            type: LOCALISED_FIELD_TYPES.STRING,
          }),
        },
        nursingZoneId: {
          name: 'Nursing zone',
          description: '_',
          properties: generateFieldSchema({
            isPatientDetails: true,
            type: LOCALISED_FIELD_TYPES.STRING,
          }),
        },
        nationalityId: {
          name: 'Nationality',
          description: '_',
          properties: generateFieldSchema({
            isPatientDetails: true,
            type: LOCALISED_FIELD_TYPES.STRING,
          }),
        },
        ethnicityId: {
          name: 'Ethnicity',
          description: '_',
          properties: generateFieldSchema({
            isPatientDetails: true,
            type: LOCALISED_FIELD_TYPES.STRING,
          }),
        },
        occupationId: {
          name: 'Occupation',
          description: '_',
          properties: generateFieldSchema({
            isPatientDetails: true,
            type: LOCALISED_FIELD_TYPES.STRING,
          }),
        },
        educationalLevel: {
          name: 'Educational level',
          description: '_',
          properties: generateFieldSchema({
            isPatientDetails: true,
            type: LOCALISED_FIELD_TYPES.STRING,
          }),
        },
        villageName: {
          name: 'Village name',
          description: '_',
          properties: generateFieldSchema({ type: LOCALISED_FIELD_TYPES.STRING }),
        },
        villageId: {
          name: 'Village',
          description: '_',
          properties: generateFieldSchema({
            isPatientDetails: true,
            type: LOCALISED_FIELD_TYPES.STRING,
          }),
        },
        birthCertificate: {
          name: 'Birth certificate',
          description: '_',
          properties: generateFieldSchema({
            isPatientDetails: true,
            type: LOCALISED_FIELD_TYPES.STRING,
          }),
        },
        insurerId: {
          name: 'Insurer',
          description: '_',
          properties: generateFieldSchema({
            isPatientDetails: true,
            type: LOCALISED_FIELD_TYPES.STRING,
          }),
        },
        insurerPolicyNumber: {
          name: 'Insurer policy number',
          description: '_',
          properties: generateFieldSchema({
            isPatientDetails: true,
            type: LOCALISED_FIELD_TYPES.STRING,
          }),
        },
        drivingLicense: {
          name: 'Driving license',
          description: '_',
          properties: generateFieldSchema({
            isPatientDetails: true,
            type: LOCALISED_FIELD_TYPES.STRING,
          }),
        },
        passport: {
          name: 'Passport',
          description: '_',
          properties: generateFieldSchema({
            isPatientDetails: true,
            type: LOCALISED_FIELD_TYPES.STRING,
          }),
        },
        religionId: {
          name: 'Religion',
          description: '_',
          properties: generateFieldSchema({
            isPatientDetails: true,
            type: LOCALISED_FIELD_TYPES.STRING,
          }),
        },
        patientBillingTypeId: {
          name: 'Patient billing type',
          description: '_',
          properties: generateFieldSchema({
            isPatientDetails: true,
            type: LOCALISED_FIELD_TYPES.STRING,
          }),
        },
        motherId: {
          name: 'Mother',
          description: '_',
          properties: generateFieldSchema({
            isPatientDetails: true,
            type: LOCALISED_FIELD_TYPES.STRING,
          }),
        },
        fatherId: {
          name: 'Father',
          description: '_',
          properties: generateFieldSchema({
            isPatientDetails: true,
            type: LOCALISED_FIELD_TYPES.STRING,
          }),
        },
        birthWeight: {
          name: 'Birth weight',
          description: '_',
          properties: generateFieldSchema({
            isPatientDetails: true,
            type: LOCALISED_FIELD_TYPES.STRING,
          }),
        },
        birthLength: {
          name: 'Birth length',
          description: '_',
          properties: generateFieldSchema({
            isPatientDetails: true,
            type: LOCALISED_FIELD_TYPES.STRING,
          }),
        },
        birthDeliveryType: {
          name: 'Birth delivery type',
          description: '_',
          properties: generateFieldSchema({
            isPatientDetails: true,
            type: LOCALISED_FIELD_TYPES.STRING,
          }),
        },
        gestationalAgeEstimate: {
          name: 'Gestational age estimate',
          description: '_',
          properties: generateFieldSchema({
            isPatientDetails: true,
            type: LOCALISED_FIELD_TYPES.STRING,
          }),
        },
        apgarScoreOneMinute: {
          name: 'Apgar score after one minute',
          description: '_',
          properties: generateFieldSchema({
            isPatientDetails: true,
            type: LOCALISED_FIELD_TYPES.STRING,
          }),
        },
        apgarScoreFiveMinutes: {
          name: 'Apgar score after five minutes',
          description: '_',
          properties: generateFieldSchema({
            isPatientDetails: true,
            type: LOCALISED_FIELD_TYPES.STRING,
          }),
        },
        apgarScoreTenMinutes: {
          name: 'Apgar score after ten minutes',
          description: '_',
          properties: generateFieldSchema({
            isPatientDetails: true,
            type: LOCALISED_FIELD_TYPES.STRING,
          }),
        },
        timeOfBirth: {
          name: 'Time of birth',
          description: '_',
          properties: generateFieldSchema({
            isPatientDetails: true,
            type: LOCALISED_FIELD_TYPES.STRING,
          }),
        },
        attendantAtBirth: {
          name: 'Attendant at birth',
          description: '_',
          properties: generateFieldSchema({
            isPatientDetails: true,
            type: LOCALISED_FIELD_TYPES.STRING,
          }),
        },
        nameOfAttendantAtBirth: {
          name: 'Name of attendant at birth',
          description: '_',
          properties: generateFieldSchema({
            isPatientDetails: true,
            type: LOCALISED_FIELD_TYPES.STRING,
          }),
        },
        birthType: {
          name: 'Birth type',
          description: '_',
          properties: generateFieldSchema({
            isPatientDetails: true,
            type: LOCALISED_FIELD_TYPES.STRING,
          }),
        },
        birthFacilityId: {
          name: 'Birth facility',
          description: '_',
          properties: generateFieldSchema({
            isPatientDetails: true,
            type: LOCALISED_FIELD_TYPES.STRING,
          }),
        },
        healthCenterId: {
          name: 'Health center',
          description: '_',
          properties: generateFieldSchema({
            isPatientDetails: true,
            type: LOCALISED_FIELD_TYPES.STRING,
          }),
        },
        registeredBirthPlace: {
          name: 'Registered birth place',
          description: '_',
          properties: generateFieldSchema({
            isPatientDetails: true,
            type: LOCALISED_FIELD_TYPES.STRING,
          }),
        },
        referralSourceId: {
          name: 'Referral source',
          description: '_',
          properties: generateFieldSchema({ type: LOCALISED_FIELD_TYPES.STRING }),
        },
        arrivalModeId: {
          name: 'Arrival mode',
          description: '_',
          properties: generateFieldSchema({ type: LOCALISED_FIELD_TYPES.STRING }),
        },
        prescriber: {
          name: 'Prescriber',
          description: '_',
          properties: generateFieldSchema({ type: LOCALISED_FIELD_TYPES.STRING }),
        },
        prescriberId: {
          name: 'Prescriber',
          description: '_',
          properties: generateFieldSchema({ type: LOCALISED_FIELD_TYPES.STRING }),
        },
        facility: {
          name: 'Facility',
          description: '_',
          properties: generateFieldSchema({ type: LOCALISED_FIELD_TYPES.STRING }),
        },
        dischargeDisposition: {
          name: 'Discharge disposition',
          description: '_',
          properties: generateFieldSchema({ type: LOCALISED_FIELD_TYPES.STRING }),
        },
        notGivenReasonId: {
          name: 'Not given reason',
          description: '_',
          properties: generateFieldSchema({ type: LOCALISED_FIELD_TYPES.STRING }),
        },
        markedForSync: {
          name: 'Marked for sync',
          description: '_',
          properties: generateFieldSchema({ hideable: false, type: LOCALISED_FIELD_TYPES.STRING }),
        },
        dateOfBirthFrom: {
          name: 'Date of birth from',
          description: '_',
          properties: generateFieldSchema({ hideable: false, type: LOCALISED_FIELD_TYPES.STRING }),
        },
        dateOfBirthTo: {
          name: 'Date of birth to',
          description: '_',
          properties: generateFieldSchema({ hideable: false, type: LOCALISED_FIELD_TYPES.STRING }),
        },
        dateOfBirthExact: {
          name: 'Date of birth exact',
          description: '_',
          properties: generateFieldSchema({ hideable: false, type: LOCALISED_FIELD_TYPES.STRING }),
        },
        dateOfDeath: {
          name: 'Date of death',
          description: '_',
          properties: generateFieldSchema({ hideable: false, type: LOCALISED_FIELD_TYPES.STRING }),
        },
        age: {
          name: 'Age',
          description: '_',
          properties: generateFieldSchema({ hideable: false, type: LOCALISED_FIELD_TYPES.STRING }),
        },
        clinician: {
          name: 'Clinician',
          description: '_',
          properties: generateFieldSchema({ type: LOCALISED_FIELD_TYPES.STRING }),
        },
        diagnosis: {
          name: 'Diagnosis',
          description: '_',
          properties: generateFieldSchema({ type: LOCALISED_FIELD_TYPES.STRING }),
        },
        locationId: {
          name: 'Location',
          description: '_',
          properties: generateFieldSchema({ type: LOCALISED_FIELD_TYPES.STRING }),
        },
        locationGroupId: {
          name: 'Location group (Area)',
          description: '_',
          properties: generateFieldSchema({ type: LOCALISED_FIELD_TYPES.STRING }),
        },
        circumstanceId: {
          name: 'Circumstance',
          description: '_',
          properties: generateFieldSchema({ type: LOCALISED_FIELD_TYPES.STRING }),
        },
        date: {
          name: 'Date',
          description: '_',
          properties: generateFieldSchema({ hideable: false, type: LOCALISED_FIELD_TYPES.STRING }),
        },
        registeredBy: {
          name: 'Registered by',
          description: '_',
          properties: generateFieldSchema({ type: LOCALISED_FIELD_TYPES.STRING }),
        },
        status: {
          name: 'Status',
          description: '_',
          properties: generateFieldSchema({ type: LOCALISED_FIELD_TYPES.STRING }),
        },
        conditions: {
          name: 'Conditions',
          description: '_',
          properties: generateFieldSchema({ type: LOCALISED_FIELD_TYPES.STRING }),
        },
        programRegistry: {
          name: 'Program registry',
          description: '_',
          properties: generateFieldSchema({ type: LOCALISED_FIELD_TYPES.STRING }),
        },
        reminderContactName: {
          name: 'Reminder contact name',
          description: '_',
          properties: generateFieldSchema({ type: LOCALISED_FIELD_TYPES.STRING }),
        },
        reminderContactNumber: {
          name: 'Reminder contact number',
          description: '_',
          properties: generateFieldSchema({ type: LOCALISED_FIELD_TYPES.STRING }),
        },
      },
    },
    integrations: {
      name: 'Integrations',
      description: 'Integration settings',
      properties: {
        imaging: {
          description: 'Imaging integration settings',
          properties: {
            enabled: {
              description: '_',
              type: yup.boolean(),
              defaultValue: false,
            },
          },
        },
      },
    },
    invoice: {
      properties: {
        slidingFeeScale: {
          name: 'Sliding fee scale',
          description: '_',
          type: yup.array(yup.array(yup.number())),
          defaultValue: slidingFeeScaleDefault,
        },
      },
    },
    imagingCancellationReasons: {
      description: 'Customise the options available for imaging request cancellation reason',
      type: imagingCancellationReasonsSchema,
      defaultValue: imagingCancellationReasonsDefault,
    },
    imagingPriorities: {
      name: 'Imaging priorities',
      description: 'List with each entry being an available imaging priority option',
      type: imagingPrioritiesSchema,
      defaultValue: imagingPrioritiesDefault,
    },
    labsCancellationReasons: {
      description: 'Customise the options available for lab request cancellation reasons',
      type: labsCancellationReasonsSchema,
      defaultValue: labsCancellationReasonsDefault,
    },
    printMeasures: {
      description: 'Custom dimensions for PDFs',
      properties: {
        labRequestPrintLabel: {
          description: 'Lab request label with basic info + barcode',
          properties: {
            width: {
              type: yup.number().min(0),
              defaultValue: 50.8,
            },
          },
        },
        stickerLabelPage: {
          description: 'The multiple ID labels printout on the patient view',
          properties: {
            pageWidth: {
              type: yup.number().min(0),
              defaultValue: 210,
              unit: 'mm',
            },
            pageHeight: {
              type: yup.number().min(0),
              defaultValue: 297,
              unit: 'mm',
            },
            pageMarginTop: {
              type: yup.number().min(0),
              defaultValue: 15.09,
              unit: 'mm',
            },
            pageMarginLeft: {
              type: yup.number().min(0),
              defaultValue: 6.4,
              unit: 'mm',
            },
            columnWidth: {
              type: yup.number().min(0),
              defaultValue: 64,
              unit: 'mm',
            },
            columnGap: {
              type: yup.number().min(0),
              defaultValue: 3.01,
              unit: 'mm',
            },
            rowHeight: {
              type: yup.number().min(0),
              defaultValue: 26.7,
              unit: 'mm',
            },
            rowGap: {
              type: yup.number().min(0),
              defaultValue: 0,
              unit: 'mm',
            },
          },
        },
        idCardPage: {
          description: 'The ID card found on the patient view',
          properties: {
            cardMarginTop: {
              type: yup.number().min(0),
              defaultValue: 1,
              unit: 'mm',
            },
            cardMarginLeft: {
              type: yup.number().min(0),
              defaultValue: 5,
              unit: 'mm',
            },
          },
        },
      },
    },
    templates: {
      description: 'Strings to be inserted into emails/PDFs',
      properties: {
        letterhead: {
          description: 'The text at the top of most patient PDFs',
          properties: letterheadProperties,
        },
        signerRenewalEmail: {
          description: 'The email sent when the signer runs out',
          properties: {
            subject: {
              type: yup
                .string()
                .trim()
                .min(1),
              defaultValue: 'Tamanu ICAO Certificate Signing Request',
            },
            body: {
              type: yup
                .string()
                .trim()
                .min(1),
              defaultValue:
                'Please sign the following certificate signing request (CSR) with the Country Signing Certificate Authority (CSCA), and return it to the Tamanu team or Tamanu deployment administration team.',
            },
          },
        },
        vaccineCertificateEmail: {
          description: 'The email containing patient vaccine certificate',
          properties: {
            subject: {
              type: yup
                .string()
                .trim()
                .min(1),
              defaultValue: 'Medical Certificate now available',
            },
            body: {
              type: yup
                .string()
                .trim()
                .min(1),
              defaultValue:
                'A medical certificate has been generated for you.\nYour certificate is available attached to this email.',
            },
          },
        },
        covidVaccineCertificateEmail: {
          description: 'The email containing COVID patient vaccine certificate',
          properties: {
            subject: {
              type: yup
                .string()
                .trim()
                .min(1),
              defaultValue: 'Medical Certificate now available',
            },
            body: {
              type: yup
                .string()
                .trim()
                .min(1),
              defaultValue:
                'A medical certificate has been generated for you.\nYour certificate is available attached to this email.',
            },
          },
        },
        covidTestCertificateEmail: {
          description: 'Email with certificate containing the list of COVID tests for this patient',
          properties: {
            subject: {
              type: yup
                .string()
                .trim()
                .min(1),
              defaultValue: 'Medical Certificate now available',
            },
            body: {
              type: yup
                .string()
                .trim()
                .min(1),
              defaultValue:
                'A medical certificate has been generated for you.\nYour certificate is attached to this email.',
            },
          },
        },
        covidClearanceCertificateEmail: {
          description:
            'Certificate containing the list of COVID tests for this patient used for proof of over 13 days since infection',
          properties: {
            subject: {
              type: yup
                .string()
                .trim()
                .min(1),
              defaultValue: 'COVID-19 Clearance Certificate now available',
            },
            body: {
              type: yup
                .string()
                .trim()
                .min(1),
              defaultValue:
                'A COVID-19 clearance certificate has been generated for you.\nYour certificate is attached to this email.',
            },
          },
        },
        vaccineCertificate: {
          description: 'Certificate containing the list of vaccines for this patient',
          properties: {
            emailAddress: {
              description: '_',
              type: yup.string().trim(),
              defaultValue: 'tamanu@health.gov',
            },
            contactNumber: { description: '_', type: yup.string().trim(), defaultValue: '12345' },
            healthFacility: {
              description: '_',
              type: yup
                .string()
                .trim()
                .min(1),
              defaultValue: 'State level',
            },
          },
        },
        covidTestCertificate: {
          description: 'Certificate containing the list of COVID vaccines for this patient',
          properties: {
            laboratoryName: {
              description: '_',
              type: yup.string().trim(),
              defaultValue: 'Approved test provider',
            },
            clearanceCertRemark: {
              description: '_',
              type: yup.string().trim(),
              defaultValue:
                'This notice certifies that $firstName$ $lastName$ is no longer considered infectious following 13 days of self-isolation from the date of their first positive SARS-CoV-2 test and are medically cleared from COVID-19. This certificate is valid for 3 months from the date of issue.',
            },
          },
        },
        plannedMoveTimeoutHours: {
          description: 'Should match the config value "plannedMoveTimeout.timeoutHours"',
          type: yup.number().positive(),
          defaultValue: 24,
          unit: 'hours',
        },
      },
    },
    triageCategories: {
      name: 'Triage categories',
      description: 'Customise triage scale',
      type: triageCategoriesSchema,
      defaultValue: triageCategoriesDefault,
    },
    upcomingVaccinations: {
      name: 'Upcoming vaccinations',
      description: 'Settings related to upcoming vaccinations',
      properties: {
        ageLimit: {
          description: '_',
          type: yup.number(),
          defaultValue: 15,
        },
        thresholds: {
          description: '_',
          type: thresholdsSchema,
          defaultValue: thresholdsDefault,
        },
      },
    },
    vitalEditReasons: {
      description: 'Customise the options available for vital reason for edit',
      type: vitalEditReasonsSchema,
      defaultValue: vitalEditReasonsDefault,
    },
  },
};

export const globalDefaults = extractDefaults(globalSettings);<|MERGE_RESOLUTION|>--- conflicted
+++ resolved
@@ -219,53 +219,6 @@
         },
       },
     },
-<<<<<<< HEAD
-    integrations: {
-      name: 'Integrations',
-      description: 'Integration settings',
-      properties: {
-        imaging: {
-          description: 'Imaging integration settings',
-          properties: {
-            enabled: {
-              description: '_',
-              type: yup.boolean(),
-              defaultValue: false,
-            },
-            provider: {
-              name: 'Imaging provider',
-              description: '_',
-              type: yup.string(),
-              defaultValue: '',
-            },
-          },
-        },
-      },
-    },
-    upcomingVaccinations: {
-      name: 'Upcoming vaccinations',
-      description: 'Settings related to upcoming vaccinations',
-      properties: {
-        ageLimit: {
-          description: '_',
-          type: yup.number(),
-          defaultValue: 15,
-        },
-        thresholds: {
-          description: '_',
-          type: thresholdsSchema,
-          defaultValue: thresholdsDefault,
-        },
-      },
-    },
-    triageCategories: {
-      name: 'Triage categories',
-      description: 'Customise triage scale',
-      type: triageCategoriesSchema,
-      defaultValue: triageCategoriesDefault,
-    },
-=======
->>>>>>> 15d52e9e
     fields: {
       name: 'Fields (Previously localised fields)',
       description: 'Customise form fields behavior across the application',
@@ -855,6 +808,12 @@
               description: '_',
               type: yup.boolean(),
               defaultValue: false,
+            },
+            provider: {
+              name: 'Imaging provider',
+              description: '_',
+              type: yup.string(),
+              defaultValue: '',
             },
           },
         },
