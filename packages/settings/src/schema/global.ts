import { VACCINE_STATUS } from '@tamanu/constants';
import * as yup from 'yup';
import { extractDefaults } from './utils';

const thresholdsSchema = yup.array().of(
  yup.object({
    threshold: yup
      .mixed()
      .test(
        'is-number-or-infinity',
        'Threshold must be a number or -Infinity',
        value => typeof value === 'number' || value === '-Infinity',
      ),
    status: yup.string().oneOf(Object.values(VACCINE_STATUS)),
  }),
);

export const globalSettings = {
  name: 'Global settings',
  description: 'Settings that apply to all servers',
  properties: {
    features: {
      description: 'Toggle features on/off',
      properties: {
        mandateSpecimenType: {
          description: '_',
          type: yup.boolean(),
          defaultValue: false,
        },
        enableVaccineConsent: {
          description: 'Show consent given by field on vaccine forms',
          type: yup.boolean(),
          defaultValue: true,
        },
        filterDischargeDispositions: {
          description:
            'Filter the discharge disposition autocomplete options by prefix corresponding to patients status (AE, IN, OP)',
          type: yup.boolean(),
          defaultValue: false,
        },
        editPatientDetailsOnMobile: {
          description: 'Allow the editing of patient details from mobile',
          type: yup.boolean(),
          defaultValue: true,
        },
        quickPatientGenerator: {
          description: 'Dev tool to show a button to create a random patient',
          type: yup.boolean(),
          defaultValue: false,
        },
        enableInvoicing: {
          description: 'Enable invoice tab/module on encounter view',
          type: yup.boolean(),
          defaultValue: false,
        },
        registerNewPatient: {
          description: 'Allow the creation of new patient on mobile',
          type: yup.boolean(),
          defaultValue: true,
        },
        hideOtherSex: {
          description: 'Remove option to record sex as "Other"',
          type: yup.boolean(),
          defaultValue: true,
        },
        enablePatientDeaths: {
          description: 'Enable death module',
          type: yup.boolean(),
          defaultValue: false,
        },
        enableNoteBackdating: {
          description:
            'Allow notes to have date explicitly recorded, allowing notes to be recorded in the past',
          type: yup.boolean(),
          defaultValue: true,
        },
        enableCovidClearanceCertificate: {
<<<<<<< HEAD
          description: 'Enable COVID certificate printout',
          schema: yup.boolean(),
=======
          description: 'Enable covid certificate printout',
          type: yup.boolean(),
>>>>>>> b72d3a95
          defaultValue: false,
        },
        editPatientDisplayId: {
          description: 'Allow the editing of an existing patients display id',
          type: yup.boolean(),
          defaultValue: true,
        },
        enablePatientInsurer: {
          description:
            'Include insurer and policy number as fields in patient details identification section',
          type: yup.boolean(),
          defaultValue: false,
        },
        patientPlannedMove: {
          description: 'Enable patient planned move encounter actions',
          type: yup.boolean(),
          defaultValue: false,
        },
        onlyAllowLabPanels: {
          description: 'Only allow lab tests to be created via panels and not individual tests',
          type: yup.boolean(),
          defaultValue: false,
        },
        displayProcedureCodesInDischargeSummary: {
          type: yup.boolean(),
          defaultValue: true,
        },
        displayIcd10CodesInDischargeSummary: {
          type: yup.boolean(),
          defaultValue: true,
        },
        mandatoryVitalEditReason: {
          description: 'Require a reason for change text field to be filled out on vital edit',
          type: yup.boolean(),
          defaultValue: false,
        },
        enableVitalEdit: {
          description: 'Allow existing vitals records to be edited',
          type: yup.boolean(),
          defaultValue: false,
        },
        reminderContactModule: {
          properties: {
            enabled: {
              type: yup.boolean(),
              defaultValue: false,
            },
          },
        },
        idleTimeout: {
          description: 'Automatically logout idle users / inactive sessions after a certain time',
          properties: {
            enabled: {
              type: yup.boolean(),
              defaultValue: true,
            },
            timeoutDuration: {
              description: 'The idle time before a user is logged out',
              type: yup.number(),
              defaultValue: 600,
              unit: 'seconds',
            },
            warningPromptDuration: {
              description: 'The time the warning prompt should be visible before idle logout',
              type: yup.number(),
              defaultValue: 30,
              unit: 'seconds',
            },
            refreshInterval: {
              description:
                'Technical really should not be changed - The interval in which to throttle the idle check by for performance',
              type: yup.number(),
              defaultValue: 150,
              unit: 'seconds',
            },
          },
        },
        tableAutoRefresh: {
          description:
            'Enable the auto refresh feature on tables where it is implemented: Currently supports imaging and lab listing views',
          properties: {
            enabled: {
              type: yup.boolean(),
              defaultValue: true,
              unit: 'seconds',
            },
            interval: {
              description: 'Interval in seconds between check for new records.',
              type: yup.number(),
              defaultValue: 300,
              unit: 'seconds',
            },
          },
        },
      },
    },
    customisations: {
      properties: {
        componentVersions: {
          description: '_',
          type: yup.object(),
          defaultValue: {},
        },
      },
    },
    fhir: {
      properties: {
        worker: {
          description: 'FHIR worker settings',
          properties: {
            heartbeat: {
              name: 'Heartbeat interval',
              description: '_',
              type: yup.string(),
              defaultValue: '1 minute',
            },
            assumeDroppedAfter: {
              description: '_',
              type: yup.string(),
              defaultValue: '10 minutes',
            },
          },
        },
      },
    },
    integrations: {
      properties: {
        imaging: {
          description: 'Imaging integration settings',
          properties: {
            enabled: {
              description: '_',
              type: yup.boolean(),
              defaultValue: false,
            },
          },
        },
      },
    },
    upcomingVaccinations: {
      properties: {
        ageLimit: {
          name: 'Upcoming vaccination age limit',
          description: '_',
          type: yup.number(),
          defaultValue: 15,
        },
        thresholds: {
          name: 'Upcoming vaccination thresholds',
          description: '_',
          type: thresholdsSchema,
          defaultValue: [
            {
              threshold: 28,
              status: VACCINE_STATUS.SCHEDULED,
            },
            {
              threshold: 7,
              status: VACCINE_STATUS.UPCOMING,
            },
            {
              threshold: -7,
              status: VACCINE_STATUS.DUE,
            },
            {
              threshold: -55,
              status: VACCINE_STATUS.OVERDUE,
            },
            {
              threshold: '-Infinity',
              status: VACCINE_STATUS.MISSED,
            },
          ],
        },
      },
    },
    invoice: {
      properties: {
        slidingFeeScale: {
          name: 'Sliding fee scale',
          description: '_',
          type: yup.array().of(yup.array().of(yup.number())),
          defaultValue: {},
        },
      },
    },
    printMeasures: {
      description: 'Custom dimensions for PDFs',
      properties: {
        labRequestPrintLabel: {
          description: 'Lab request label with basic info + barcode',
          properties: {
            width: {
              type: yup.number().min(0),
              defaultValue: 50.8,
            },
          },
        },
        stickerLabelPage: {
          description: 'The multiple ID labels printout on the patient view',
          properties: {
            pageWidth: {
              type: yup.number().min(0),
              defaultValue: 210,
              unit: 'mm',
            },
            pageHeight: {
              type: yup.number().min(0),
              defaultValue: 297,
              unit: 'mm',
            },
            pageMarginTop: {
              type: yup.number().min(0),
              defaultValue: 15.09,
              unit: 'mm',
            },
            pageMarginLeft: {
              type: yup.number().min(0),
              defaultValue: 6.4,
              unit: 'mm',
            },
            columnWidth: {
              type: yup.number().min(0),
              defaultValue: 64,
              unit: 'mm',
            },
            columnGap: {
              type: yup.number().min(0),
              defaultValue: 3.01,
              unit: 'mm',
            },
            rowHeight: {
              type: yup.number().min(0),
              defaultValue: 26.7,
              unit: 'mm',
            },
            rowGap: {
              type: yup.number().min(0),
              defaultValue: 0,
              unit: 'mm',
            },
          },
        },
        idCardPage: {
          description: 'The ID card found on the patient view',
          properties: {
            cardMarginTop: {
              type: yup.number().min(0),
              defaultValue: 1,
              unit: 'mm',
            },
            cardMarginLeft: {
              type: yup.number().min(0),
              defaultValue: 5,
              unit: 'mm',
            },
          },
        },
      },
    },
    templates: {
      description: 'Strings to be inserted into emails/PDFs',
      properties: {
        letterhead: {
          description: 'The text at the top of most patient PDFs',
          properties: {
            title: {
              schema: yup.string(),
              defaultValue: 'TAMANU MINISTRY OF HEALTH & MEDICAL SERVICES',
            },
            subTitle: { schema: yup.string(), defaultValue: 'PO Box 12345, Melbourne, Australia' },
          },
        },
        signerRenewalEmail: {
          description: 'The email sent when the signer runs out',
          properties: {
            subject: {
              schema: yup
                .string()
                .trim()
                .min(1),
              defaultValue: 'Tamanu ICAO Certificate Signing Request',
            },
            body: {
              schema: yup
                .string()
                .trim()
                .min(1),
              defaultValue:
                'Please sign the following certificate signing request (CSR) with the Country Signing Certificate Authority (CSCA), and return it to the Tamanu team or Tamanu deployment administration team.',
            },
          },
        },
        vaccineCertificateEmail: {
          description: 'The email containing patient vaccine certificate',
          properties: {
            subject: {
              schema: yup
                .string()
                .trim()
                .min(1),
              defaultValue: 'Medical Certificate now available',
            },
            body: {
              schema: yup
                .string()
                .trim()
                .min(1),
              defaultValue:
                'A medical certificate has been generated for you.\nYour certificate is available attached to this email.',
            },
          },
        },
        covidVaccineCertificateEmail: {
          description: 'The email containing COVID patient vaccine certificate',
          properties: {
            subject: {
              schema: yup
                .string()
                .trim()
                .min(1),
              defaultValue: 'Medical Certificate now available',
            },
            body: {
              schema: yup
                .string()
                .trim()
                .min(1),
              defaultValue:
                'A medical certificate has been generated for you.\nYour certificate is available attached to this email.',
            },
          },
        },
        covidTestCertificateEmail: {
          description: 'Email with certificate containing the list of COVID tests for this patient',
          properties: {
            subject: {
              schema: yup
                .string()
                .trim()
                .min(1),
              defaultValue: 'Medical Certificate now available',
            },
            body: {
              schema: yup
                .string()
                .trim()
                .min(1),
              defaultValue:
                'A medical certificate has been generated for you.\nYour certificate is attached to this email.',
            },
          },
        },
        covidClearanceCertificateEmail: {
          description: 'Certificate containing the list of COVID tests for this patient used for proof of over 13 days since infection',
          properties: {
            subject: {
              schema: yup
                .string()
                .trim()
                .min(1),
              defaultValue: 'COVID-19 Clearance Certificate now available',
            },
            body: {
              schema: yup
                .string()
                .trim()
                .min(1),
              defaultValue:
                'A COVID-19 clearance certificate has been generated for you.\nYour certificate is attached to this email.',
            },
          },
        },
        vaccineCertificate: {
          description: 'Certificate containing the list of vaccines for this patient',
          properties: {
            emailAddress: {
              description: '_',
              schema: yup.string().trim(),
              defaultValue: 'tamanu@health.gov',
            },
            contactNumber: { description: '_', schema: yup.string().trim(), defaultValue: '12345' },
            healthFacility: {
              description: '_',
              schema: yup
                .string()
                .trim()
                .min(1),
              defaultValue: 'State level',
            },
          },
        },
        covidTestCertificate: {
          description: 'Certificate containing the list of COVID vaccines for this patient',
          properties: {
            laboratoryName: {
              description: '_',
              schema: yup.string().trim(),
              defaultValue: 'Approved test provider',
            },
            clearanceCertRemark: {
              description: '_',
              schema: yup.string().trim(),
              defaultValue:
                'This notice certifies that $firstName$ $lastName$ is no longer considered infectious following 13 days of self-isolation from the date of their first positive SARS-CoV-2 test and are medically cleared from COVID-19. This certificate is valid for 3 months from the date of issue.',
            },
          },
        },
        plannedMoveTimeoutHours: {
          description: 'Should match the config value "plannedMoveTimeout.timeoutHours"',
          schema: yup.number().positive(),
          defaultValue: 24,
          unit: 'hours',
        },
      },
    },
  },
};

export const globalDefaults = extractDefaults(globalSettings);<|MERGE_RESOLUTION|>--- conflicted
+++ resolved
@@ -75,13 +75,8 @@
           defaultValue: true,
         },
         enableCovidClearanceCertificate: {
-<<<<<<< HEAD
           description: 'Enable COVID certificate printout',
-          schema: yup.boolean(),
-=======
-          description: 'Enable covid certificate printout',
-          type: yup.boolean(),
->>>>>>> b72d3a95
+          type: yup.boolean(),
           defaultValue: false,
         },
         editPatientDisplayId: {
