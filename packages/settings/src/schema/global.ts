import * as yup from 'yup';
import { extractDefaults } from './utils';
import {
  ageDisplayFormatDefault,
  ageDisplayFormatSchema,
  displayIdFieldProperties,
  generateFieldSchema,
  imagingCancellationReasonsDefault,
  imagingCancellationReasonsSchema,
  imagingPrioritiesDefault,
  imagingPrioritiesSchema,
  labsCancellationReasonsDefault,
  labsCancellationReasonsSchema,
  letterheadProperties,
  LOCALISED_FIELD_TYPES,
  slidingFeeScaleDefault,
  thresholdsDefault,
  thresholdsSchema,
  triageCategoriesDefault,
  triageCategoriesSchema,
  vitalEditReasonsDefault,
  vitalEditReasonsSchema,
} from './definitions';
import {
  layoutModuleProperties,
  unhideableLayoutModuleProperties,
} from './global-settings-properties/layouts';
import { ADMINISTRATION_FREQUENCIES } from '@tamanu/constants';
import {
  medicationFrequencyDefault,
  medicationFrequencySchema,
} from './definitions/medicationFrequencySchema';

const generateFrequencyProperties = (frequencies) => {
  return Object.fromEntries(
    frequencies.map((frequency) => [
      frequency,
      {
        description: frequency,
        type: medicationFrequencySchema(frequency),
        defaultValue: medicationFrequencyDefault[frequency],
      },
    ]),
  );
};

export const globalSettings = {
  title: 'Global settings',
  description: 'Settings that apply to all servers',
  properties: {
    auth: {
      highRisk: true,
      description: 'Authentication options',
      properties: {
        restrictUsersToFacilities: {
          description: 'Restrict users to facilities',
          type: yup.boolean(),
          defaultValue: false,
        },
        restrictUsersToSync: {
          description: 'Restrict users from being able to sync based on permissions',
          type: yup.boolean(),
          defaultValue: false,
        },
      },
    },
    ageDisplayFormat: {
      description: 'Defines the unit with which to display patient ages, depending on their age',
      type: ageDisplayFormatSchema,
      defaultValue: ageDisplayFormatDefault,
    },
    appointments: {
      description: 'Appointment settings',
      properties: {
        maxRepeatingAppointmentsPerGeneration: {
          description: 'The maximum number of appointments that can be generated at once',
          type: yup.number().min(1),
          defaultValue: 50,
        },
      },
    },
    features: {
      description: 'Toggle features on/off',
      properties: {
        mandateSpecimenType: {
          description: 'Make specimen type a required field when creating a new lab request',
          type: yup.boolean(),
          defaultValue: false,
        },
        enableAppointmentsExtentions: {
          description: 'Enable the appointment extensions feature',
          type: yup.boolean(),
          defaultValue: false,
        },
        enableVaccineConsent: {
          description: 'Show consent given by field on vaccine forms',
          type: yup.boolean(),
          defaultValue: true,
        },
        filterDischargeDispositions: {
          description:
            'Filter the discharge disposition autocomplete options by prefix corresponding to patients status (AE, IN, OP)',
          type: yup.boolean(),
          defaultValue: false,
        },
        editPatientDetailsOnMobile: {
          description: 'Allow the editing of patient details from mobile',
          type: yup.boolean(),
          defaultValue: true,
        },
        quickPatientGenerator: {
          description: 'Dev tool to show a button to create a random patient',
          type: yup.boolean(),
          defaultValue: false,
        },
        enableInvoicing: {
          description: 'Enable invoice tab/module on encounter view',
          type: yup.boolean(),
          defaultValue: false,
        },
        enableTasking: {
          description: 'Enable tasking tab/module on encounter view',
          type: yup.boolean(),
          defaultValue: false,
        },
        registerNewPatient: {
          description: 'Allow the creation of new patient on mobile',
          type: yup.boolean(),
          defaultValue: true,
        },
        hideOtherSex: {
          description: 'Remove option to record sex as "Other"',
          type: yup.boolean(),
          defaultValue: true,
        },
        enablePatientDeaths: {
          description: 'Enable death module',
          type: yup.boolean(),
          defaultValue: false,
        },
        enableNoteBackdating: {
          description:
            'Allow notes to have date explicitly recorded, allowing notes to be recorded in the past',
          type: yup.boolean(),
          defaultValue: true,
        },
        enableCovidClearanceCertificate: {
          description: 'Enable COVID certificate printout',
          type: yup.boolean(),
          defaultValue: false,
        },
        editPatientDisplayId: {
          description: 'Allow the editing of an existing patients display id',
          type: yup.boolean(),
          defaultValue: true,
        },
        enablePatientInsurer: {
          description:
            'Include insurer and policy number as fields in patient details identification section',
          type: yup.boolean(),
          defaultValue: false,
        },
        patientPlannedMove: {
          description: 'Enable patient planned move encounter actions',
          type: yup.boolean(),
          defaultValue: false,
        },
        onlyAllowLabPanels: {
          description: 'Only allow lab tests to be created via panels and not individual tests',
          type: yup.boolean(),
          defaultValue: false,
        },
        displayProcedureCodesInDischargeSummary: {
          type: yup.boolean(),
          defaultValue: true,
        },
        displayIcd10CodesInDischargeSummary: {
          type: yup.boolean(),
          defaultValue: true,
        },
        mandatoryVitalEditReason: {
          description: 'Require a reason for change text field to be filled out on vital edit',
          type: yup.boolean(),
          defaultValue: false,
        },
        enableVitalEdit: {
          description: 'Allow existing vitals records to be edited',
          type: yup.boolean(),
          defaultValue: false,
        },
        reminderContactModule: {
          properties: {
            enabled: {
              type: yup.boolean(),
              defaultValue: false,
            },
          },
        },
        desktopCharting: {
          properties: {
            enabled: {
              type: yup.boolean(),
              defaultValue: false,
            },
          },
        },
        idleTimeout: {
          description: 'Automatically logout idle users / inactive sessions after a certain time',
          properties: {
            enabled: {
              type: yup.boolean(),
              defaultValue: true,
            },
            timeoutDuration: {
              description: 'The idle time before a user is logged out',
              type: yup.number(),
              defaultValue: 600,
              unit: 'seconds',
            },
            warningPromptDuration: {
              description: 'The time the warning prompt should be visible before idle logout',
              type: yup.number(),
              defaultValue: 30,
              unit: 'seconds',
            },
            refreshInterval: {
              description:
                'Technical really should not be changed - The interval in which to throttle the idle check by for performance',
              type: yup.number(),
              defaultValue: 150,
              unit: 'seconds',
            },
          },
        },
        tableAutoRefresh: {
          description:
            'Enable the auto refresh feature on tables where it is implemented: Currently supports imaging and lab listing views',
          properties: {
            enabled: {
              type: yup.boolean(),
              defaultValue: true,
              unit: 'seconds',
            },
            interval: {
              description: 'Interval in seconds between check for new records.',
              type: yup.number(),
              defaultValue: 300,
              unit: 'seconds',
            },
          },
        },
        disableInputPasting: {
          description:
            'Disable pasting into input fields (except email login and patient data fields)',
          type: yup.boolean(),
          defaultValue: false,
        },
        discharge: {
          description: 'Encounter discharge configuration',
          properties: {
            dischargeNoteMandatory: {
              type: yup.boolean(),
              defaultValue: false,
              unit: 'seconds',
            },
            dischargeDiagnosisMandatory: {
              description: 'Require at least one diagnosis to be selected before discharging',
              type: yup.boolean(),
              defaultValue: false,
            },
          },
        },
        patientDetailsLocationHierarchy: {
          description: 'Use location hierarchy in patient details',
          type: yup.boolean(),
          defaultValue: false,
        },
      },
    },
    customisations: {
      name: 'Customisations',
      description: 'Customisation of the application',
      properties: {
        componentVersions: {
          description: '_',
          type: yup.object(),
          defaultValue: {},
        },
      },
    },
    fhir: {
      name: 'FHIR',
      description: 'FHIR integration settings',
      properties: {
        worker: {
          name: 'FHIR worker',
          description: 'FHIR worker settings',
          properties: {
            heartbeat: {
              name: 'Heartbeat interval',
              description: '_',
              type: yup.string(),
              defaultValue: '1 minute',
            },
            assumeDroppedAfter: {
              description: '_',
              type: yup.string(),
              defaultValue: '10 minutes',
            },
          },
        },
      },
    },
    fields: {
      name: 'Fields (Previously localised fields)',
      description: 'Customise form fields behavior across the application',
      properties: {
        emergencyContactName: {
          name: 'Emergency contact name',
          description: 'Patients emergency contact name',
          properties: generateFieldSchema({
            isPatientDetails: true,
            hideable: false,
            type: LOCALISED_FIELD_TYPES.STRING,
          }),
        },
        emergencyContactNumber: {
          name: 'Emergency contact number',
          description: '_',
          properties: generateFieldSchema({
            isPatientDetails: true,
            hideable: false,
            type: LOCALISED_FIELD_TYPES.STRING,
          }),
        },
        displayId: {
          name: 'Display ID',
          description: '_',
          properties: displayIdFieldProperties,
        },
        firstName: {
          name: 'First name',
          description: '_',
          properties: generateFieldSchema({
            isPatientDetails: true,
            hideable: false,
            type: LOCALISED_FIELD_TYPES.STRING,
          }),
        },
        middleName: {
          name: 'Middle name',
          description: '_',
          properties: generateFieldSchema({
            isPatientDetails: true,
            type: LOCALISED_FIELD_TYPES.STRING,
          }),
        },
        lastName: {
          name: 'Last name',
          description: '_',
          properties: generateFieldSchema({
            isPatientDetails: true,
            hideable: false,
            type: LOCALISED_FIELD_TYPES.STRING,
          }),
        },
        culturalName: {
          name: 'Cultural name',
          description: '_',
          properties: generateFieldSchema({
            isPatientDetails: true,
            type: LOCALISED_FIELD_TYPES.STRING,
          }),
        },
        sex: {
          name: 'Sex',
          description: '_',
          properties: generateFieldSchema({
            isPatientDetails: true,
            type: LOCALISED_FIELD_TYPES.STRING,
          }),
        },
        email: {
          name: 'Email',
          description: '_',
          properties: generateFieldSchema({
            isPatientDetails: true,
            type: LOCALISED_FIELD_TYPES.STRING,
          }),
        },
        dateOfBirth: {
          name: 'Date of birth',
          description: '_',
          properties: generateFieldSchema({
            isPatientDetails: true,
            hideable: false,
            type: LOCALISED_FIELD_TYPES.STRING,
          }),
        },
        bloodType: {
          name: 'Blood type',
          description: '_',
          properties: generateFieldSchema({
            isPatientDetails: true,
            type: LOCALISED_FIELD_TYPES.STRING,
          }),
        },
        title: {
          name: 'Title',
          description: '_',
          properties: generateFieldSchema({
            isPatientDetails: true,
            type: LOCALISED_FIELD_TYPES.STRING,
          }),
        },
        placeOfBirth: {
          name: 'Place of birth',
          description: '_',
          properties: generateFieldSchema({
            isPatientDetails: true,
            type: LOCALISED_FIELD_TYPES.STRING,
          }),
        },
        countryOfBirthId: {
          name: 'Country of birth',
          description: '_',
          properties: generateFieldSchema({
            isPatientDetails: true,
            type: LOCALISED_FIELD_TYPES.STRING,
          }),
        },
        maritalStatus: {
          name: 'Marital status',
          description: '_',
          properties: generateFieldSchema({
            isPatientDetails: true,
            type: LOCALISED_FIELD_TYPES.STRING,
          }),
        },
        primaryContactNumber: {
          name: 'Primary contact number',
          description: '_',
          properties: generateFieldSchema({
            isPatientDetails: true,
            type: LOCALISED_FIELD_TYPES.STRING,
          }),
        },
        secondaryContactNumber: {
          name: 'Secondary contact number',
          description: '_',
          properties: generateFieldSchema({
            isPatientDetails: true,
            type: LOCALISED_FIELD_TYPES.STRING,
          }),
        },
        socialMedia: {
          name: 'Social media',
          description: '_',
          properties: generateFieldSchema({
            isPatientDetails: true,
            type: LOCALISED_FIELD_TYPES.STRING,
          }),
        },
        settlementId: {
          name: 'Settlement',
          description: '_',
          properties: generateFieldSchema({
            isPatientDetails: true,
            type: LOCALISED_FIELD_TYPES.STRING,
          }),
        },
        streetVillage: {
          name: 'Street village',
          description: '_',
          properties: generateFieldSchema({
            isPatientDetails: true,
            type: LOCALISED_FIELD_TYPES.STRING,
          }),
        },
        cityTown: {
          name: 'City town',
          description: '_',
          properties: generateFieldSchema({
            isPatientDetails: true,
            type: LOCALISED_FIELD_TYPES.STRING,
          }),
        },
        subdivisionId: {
          name: 'Subdivision',
          description: '_',
          properties: generateFieldSchema({
            isPatientDetails: true,
            type: LOCALISED_FIELD_TYPES.STRING,
          }),
        },
        divisionId: {
          name: 'Division',
          description: '_',
          properties: generateFieldSchema({
            isPatientDetails: true,
            type: LOCALISED_FIELD_TYPES.STRING,
          }),
        },
        countryId: {
          name: 'Country',
          description: '_',
          properties: generateFieldSchema({
            isPatientDetails: true,
            type: LOCALISED_FIELD_TYPES.STRING,
          }),
        },
        medicalAreaId: {
          name: 'Medical area',
          description: '_',
          properties: generateFieldSchema({
            isPatientDetails: true,
            type: LOCALISED_FIELD_TYPES.STRING,
          }),
        },
        nursingZoneId: {
          name: 'Nursing zone',
          description: '_',
          properties: generateFieldSchema({
            isPatientDetails: true,
            type: LOCALISED_FIELD_TYPES.STRING,
          }),
        },
        nationalityId: {
          name: 'Nationality',
          description: '_',
          properties: generateFieldSchema({
            isPatientDetails: true,
            type: LOCALISED_FIELD_TYPES.STRING,
          }),
        },
        ethnicityId: {
          name: 'Ethnicity',
          description: '_',
          properties: generateFieldSchema({
            isPatientDetails: true,
            type: LOCALISED_FIELD_TYPES.STRING,
          }),
        },
        occupationId: {
          name: 'Occupation',
          description: '_',
          properties: generateFieldSchema({
            isPatientDetails: true,
            type: LOCALISED_FIELD_TYPES.STRING,
          }),
        },
        educationalLevel: {
          name: 'Educational level',
          description: '_',
          properties: generateFieldSchema({
            isPatientDetails: true,
            type: LOCALISED_FIELD_TYPES.STRING,
          }),
        },
        villageName: {
          name: 'Village name',
          description: '_',
          properties: generateFieldSchema({ type: LOCALISED_FIELD_TYPES.STRING }),
        },
        villageId: {
          name: 'Village',
          description: '_',
          properties: generateFieldSchema({
            isPatientDetails: true,
            type: LOCALISED_FIELD_TYPES.STRING,
          }),
        },
        birthCertificate: {
          name: 'Birth certificate',
          description: '_',
          properties: generateFieldSchema({
            isPatientDetails: true,
            type: LOCALISED_FIELD_TYPES.STRING,
          }),
        },
        insurerId: {
          name: 'Insurer',
          description: '_',
          properties: generateFieldSchema({
            isPatientDetails: true,
            type: LOCALISED_FIELD_TYPES.STRING,
          }),
        },
        insurerPolicyNumber: {
          name: 'Insurer policy number',
          description: '_',
          properties: generateFieldSchema({
            isPatientDetails: true,
            type: LOCALISED_FIELD_TYPES.STRING,
          }),
        },
        drivingLicense: {
          name: 'Driving license',
          description: '_',
          properties: generateFieldSchema({
            isPatientDetails: true,
            type: LOCALISED_FIELD_TYPES.STRING,
          }),
        },
        passport: {
          name: 'Passport',
          description: '_',
          properties: generateFieldSchema({
            isPatientDetails: true,
            type: LOCALISED_FIELD_TYPES.STRING,
          }),
        },
        religionId: {
          name: 'Religion',
          description: '_',
          properties: generateFieldSchema({
            isPatientDetails: true,
            type: LOCALISED_FIELD_TYPES.STRING,
          }),
        },
        patientBillingTypeId: {
          name: 'Patient billing type',
          description: '_',
          properties: generateFieldSchema({
            isPatientDetails: true,
            type: LOCALISED_FIELD_TYPES.STRING,
          }),
        },
        motherId: {
          name: 'Mother',
          description: '_',
          properties: generateFieldSchema({
            isPatientDetails: true,
            type: LOCALISED_FIELD_TYPES.STRING,
          }),
        },
        fatherId: {
          name: 'Father',
          description: '_',
          properties: generateFieldSchema({
            isPatientDetails: true,
            type: LOCALISED_FIELD_TYPES.STRING,
          }),
        },
        birthWeight: {
          name: 'Birth weight',
          description: '_',
          properties: generateFieldSchema({
            isPatientDetails: true,
            type: LOCALISED_FIELD_TYPES.STRING,
          }),
        },
        birthLength: {
          name: 'Birth length',
          description: '_',
          properties: generateFieldSchema({
            isPatientDetails: true,
            type: LOCALISED_FIELD_TYPES.STRING,
          }),
        },
        birthDeliveryType: {
          name: 'Birth delivery type',
          description: '_',
          properties: generateFieldSchema({
            isPatientDetails: true,
            type: LOCALISED_FIELD_TYPES.STRING,
          }),
        },
        gestationalAgeEstimate: {
          name: 'Gestational age estimate',
          description: '_',
          properties: generateFieldSchema({
            isPatientDetails: true,
            type: LOCALISED_FIELD_TYPES.STRING,
          }),
        },
        apgarScoreOneMinute: {
          name: 'Apgar score after one minute',
          description: '_',
          properties: generateFieldSchema({
            isPatientDetails: true,
            type: LOCALISED_FIELD_TYPES.STRING,
          }),
        },
        apgarScoreFiveMinutes: {
          name: 'Apgar score after five minutes',
          description: '_',
          properties: generateFieldSchema({
            isPatientDetails: true,
            type: LOCALISED_FIELD_TYPES.STRING,
          }),
        },
        apgarScoreTenMinutes: {
          name: 'Apgar score after ten minutes',
          description: '_',
          properties: generateFieldSchema({
            isPatientDetails: true,
            type: LOCALISED_FIELD_TYPES.STRING,
          }),
        },
        timeOfBirth: {
          name: 'Time of birth',
          description: '_',
          properties: generateFieldSchema({
            isPatientDetails: true,
            type: LOCALISED_FIELD_TYPES.STRING,
          }),
        },
        attendantAtBirth: {
          name: 'Attendant at birth',
          description: '_',
          properties: generateFieldSchema({
            isPatientDetails: true,
            type: LOCALISED_FIELD_TYPES.STRING,
          }),
        },
        nameOfAttendantAtBirth: {
          name: 'Name of attendant at birth',
          description: '_',
          properties: generateFieldSchema({
            isPatientDetails: true,
            type: LOCALISED_FIELD_TYPES.STRING,
          }),
        },
        birthType: {
          name: 'Birth type',
          description: '_',
          properties: generateFieldSchema({
            isPatientDetails: true,
            type: LOCALISED_FIELD_TYPES.STRING,
          }),
        },
        birthFacilityId: {
          name: 'Birth facility',
          description: '_',
          properties: generateFieldSchema({
            isPatientDetails: true,
            type: LOCALISED_FIELD_TYPES.STRING,
          }),
        },
        healthCenterId: {
          name: 'Health center',
          description: '_',
          properties: generateFieldSchema({
            isPatientDetails: true,
            type: LOCALISED_FIELD_TYPES.STRING,
          }),
        },
        registeredBirthPlace: {
          name: 'Registered birth place',
          description: '_',
          properties: generateFieldSchema({
            isPatientDetails: true,
            type: LOCALISED_FIELD_TYPES.STRING,
          }),
        },
        referralSourceId: {
          name: 'Referral source',
          description: '_',
          properties: generateFieldSchema({ type: LOCALISED_FIELD_TYPES.STRING }),
        },
        arrivalModeId: {
          name: 'Arrival mode',
          description: '_',
          properties: generateFieldSchema({ type: LOCALISED_FIELD_TYPES.STRING }),
        },
        prescriber: {
          name: 'Prescriber',
          description: '_',
          properties: generateFieldSchema({ type: LOCALISED_FIELD_TYPES.STRING }),
        },
        prescriberId: {
          name: 'Prescriber',
          description: '_',
          properties: generateFieldSchema({ type: LOCALISED_FIELD_TYPES.STRING }),
        },
        facility: {
          name: 'Facility',
          description: '_',
          properties: generateFieldSchema({ type: LOCALISED_FIELD_TYPES.STRING }),
        },
        dischargeDisposition: {
          name: 'Discharge disposition',
          description: '_',
          properties: generateFieldSchema({ type: LOCALISED_FIELD_TYPES.STRING }),
        },
        notGivenReasonId: {
          name: 'Not given reason',
          description: '_',
          properties: generateFieldSchema({ type: LOCALISED_FIELD_TYPES.STRING }),
        },
        markedForSync: {
          name: 'Marked for sync',
          description: '_',
          properties: generateFieldSchema({ hideable: false, type: LOCALISED_FIELD_TYPES.STRING }),
        },
        dateOfBirthFrom: {
          name: 'Date of birth from',
          description: '_',
          properties: generateFieldSchema({ hideable: false, type: LOCALISED_FIELD_TYPES.STRING }),
        },
        dateOfBirthTo: {
          name: 'Date of birth to',
          description: '_',
          properties: generateFieldSchema({ hideable: false, type: LOCALISED_FIELD_TYPES.STRING }),
        },
        dateOfBirthExact: {
          name: 'Date of birth exact',
          description: '_',
          properties: generateFieldSchema({ hideable: false, type: LOCALISED_FIELD_TYPES.STRING }),
        },
        dateOfDeath: {
          name: 'Date of death',
          description: '_',
          properties: generateFieldSchema({ hideable: false, type: LOCALISED_FIELD_TYPES.STRING }),
        },
        age: {
          name: 'Age',
          description: '_',
          properties: generateFieldSchema({ hideable: false, type: LOCALISED_FIELD_TYPES.STRING }),
        },
        clinician: {
          name: 'Clinician',
          description: '_',
          properties: generateFieldSchema({ type: LOCALISED_FIELD_TYPES.STRING }),
        },
        diagnosis: {
          name: 'Diagnosis',
          description: '_',
          properties: generateFieldSchema({ type: LOCALISED_FIELD_TYPES.STRING }),
        },
        locationId: {
          name: 'Location',
          description: '_',
          properties: generateFieldSchema({ type: LOCALISED_FIELD_TYPES.STRING }),
        },
        locationGroupId: {
          name: 'Location group (Area)',
          description: '_',
          properties: generateFieldSchema({ type: LOCALISED_FIELD_TYPES.STRING }),
        },
        circumstanceId: {
          name: 'Circumstance',
          description: '_',
          properties: generateFieldSchema({ type: LOCALISED_FIELD_TYPES.STRING }),
        },
        date: {
          name: 'Date',
          description: '_',
          properties: generateFieldSchema({ hideable: false, type: LOCALISED_FIELD_TYPES.STRING }),
        },
        registeredBy: {
          name: 'Registered by',
          description: '_',
          properties: generateFieldSchema({ type: LOCALISED_FIELD_TYPES.STRING }),
        },
        status: {
          name: 'Status',
          description: '_',
          properties: generateFieldSchema({ type: LOCALISED_FIELD_TYPES.STRING }),
        },
        conditions: {
          name: 'Conditions',
          description: '_',
          properties: generateFieldSchema({ type: LOCALISED_FIELD_TYPES.STRING }),
        },
        programRegistry: {
          name: 'Program registry',
          description: '_',
          properties: generateFieldSchema({ type: LOCALISED_FIELD_TYPES.STRING }),
        },
        reminderContactName: {
          name: 'Reminder contact name',
          description: '_',
          properties: generateFieldSchema({ type: LOCALISED_FIELD_TYPES.STRING }),
        },
        reminderContactNumber: {
          name: 'Reminder contact number',
          description: '_',
          properties: generateFieldSchema({ type: LOCALISED_FIELD_TYPES.STRING }),
        },
      },
    },
    integrations: {
      name: 'Integrations',
      description: 'Integration settings',
      properties: {
        imaging: {
          description: 'Imaging integration settings',
          properties: {
            enabled: {
              description: '_',
              type: yup.boolean(),
              defaultValue: false,
            },
            provider: {
              name: 'Imaging provider',
              description: '_',
              type: yup.string(),
              defaultValue: 'test',
            },
          },
        },
      },
    },
    invoice: {
      properties: {
        slidingFeeScale: {
          name: 'Sliding fee scale',
          description: '_',
          type: yup.array(yup.array(yup.number())),
          defaultValue: slidingFeeScaleDefault,
        },
      },
    },
    imagingCancellationReasons: {
      description: 'Customise the options available for imaging request cancellation reason',
      type: imagingCancellationReasonsSchema,
      defaultValue: imagingCancellationReasonsDefault,
    },
    imagingPriorities: {
      name: 'Imaging priorities',
      description: 'List with each entry being an available imaging priority option',
      type: imagingPrioritiesSchema,
      defaultValue: imagingPrioritiesDefault,
    },
    labsCancellationReasons: {
      description: 'Customise the options available for lab request cancellation reasons',
      type: labsCancellationReasonsSchema,
      defaultValue: labsCancellationReasonsDefault,
    },
    printMeasures: {
      description: 'Custom dimensions for PDFs',
      properties: {
        labRequestPrintLabel: {
          description: 'Lab request label with basic info + barcode',
          properties: {
            width: {
              type: yup.number().min(0),
              defaultValue: 50.8,
            },
          },
        },
        stickerLabelPage: {
          description: 'The multiple ID labels printout on the patient view',
          properties: {
            pageWidth: {
              type: yup.number().min(0),
              defaultValue: 210,
              unit: 'mm',
            },
            pageHeight: {
              type: yup.number().min(0),
              defaultValue: 297,
              unit: 'mm',
            },
            pageMarginTop: {
              type: yup.number().min(0),
              defaultValue: 15.09,
              unit: 'mm',
            },
            pageMarginLeft: {
              type: yup.number().min(0),
              defaultValue: 6.4,
              unit: 'mm',
            },
            columnWidth: {
              type: yup.number().min(0),
              defaultValue: 64,
              unit: 'mm',
            },
            columnGap: {
              type: yup.number().min(0),
              defaultValue: 3.01,
              unit: 'mm',
            },
            rowHeight: {
              type: yup.number().min(0),
              defaultValue: 26.7,
              unit: 'mm',
            },
            rowGap: {
              type: yup.number().min(0),
              defaultValue: 0,
              unit: 'mm',
            },
          },
        },
        idCardPage: {
          description: 'The ID card found on the patient view',
          properties: {
            cardMarginTop: {
              type: yup.number().min(0),
              defaultValue: 1,
              unit: 'mm',
            },
            cardMarginLeft: {
              type: yup.number().min(0),
              defaultValue: 5,
              unit: 'mm',
            },
          },
        },
      },
    },
    layouts: {
      description: 'Customise the layout of modules',
      properties: {
        mobilePatientModules: {
          description: 'The homepage modules on mobile',
          properties: {
            programRegistries: {
              description: '_',
              properties: { hidden: { type: yup.boolean(), defaultValue: false } },
            },
            diagnosisAndTreatment: {
              description: '_',
              properties: layoutModuleProperties,
            },
            vitals: {
              description: '_',
              properties: layoutModuleProperties,
            },
            programs: {
              description: '_',
              properties: layoutModuleProperties,
            },
            referral: {
              description: '_',
              properties: layoutModuleProperties,
            },
            vaccine: {
              description: '_',
              properties: layoutModuleProperties,
            },
            tests: {
              description: '_',
              properties: layoutModuleProperties,
            },
          },
        },
        patientTabs: {
          description: 'The tabs on patient view',
          properties: {
            summary: {
              description: '_',
              properties: unhideableLayoutModuleProperties,
            },
            details: {
              description: '_',
              properties: unhideableLayoutModuleProperties,
            },
            results: {
              description: '_',
              properties: layoutModuleProperties,
            },
            referrals: {
              description: '_',
              properties: layoutModuleProperties,
            },
            programs: {
              description: '_',
              properties: layoutModuleProperties,
            },
            documents: {
              description: '_',
              properties: layoutModuleProperties,
            },
            vaccines: {
              description: '_',
              properties: layoutModuleProperties,
            },
            medication: {
              description: '_',
              properties: layoutModuleProperties,
            },
            invoices: {
              description: '_',
              properties: layoutModuleProperties,
            },
          },
        },
        sidebar: {
          description: 'The sidebar tabs in the facility',
          properties: {
            dashboard: {
              description: '_',
              properties: layoutModuleProperties,
            },
            patients: {
              description: '_',
              properties: {
                patientsInpatients: { properties: layoutModuleProperties },
                patientsEmergency: { properties: layoutModuleProperties },
                patientsOutpatients: { properties: layoutModuleProperties },
              },
            },
            scheduling: {
              description: '_',
              properties: {
                schedulingOutpatients: { properties: layoutModuleProperties },
                schedulingLocations: { properties: layoutModuleProperties },
              },
            },
            medication: {
              description: '_',
              properties: { medicationAll: { properties: layoutModuleProperties } },
            },
            imaging: {
              description: '_',
              properties: {
                imagingActive: { properties: layoutModuleProperties },
                imagingCompleted: { properties: layoutModuleProperties },
              },
            },
            labs: {
              description: '_',
              properties: {
                labsAll: { properties: layoutModuleProperties },
                labsPublished: { properties: layoutModuleProperties },
              },
            },
            immunisations: {
              description: '_',
              properties: { immunisationsAll: { properties: layoutModuleProperties } },
            },
            facilityAdmin: {
              description: '_',
              properties: {
                reports: { properties: layoutModuleProperties },
                bedManagement: { properties: layoutModuleProperties },
              },
            },
          },
        },
        patientView: {
          description: 'The patient view in the facility',
          properties: {
            showLocationBookings: {
              description: 'Show location bookings component on patient view',
              type: yup.boolean(),
              defaultValue: false,
            },
            showOutpatientAppointments: {
              description: 'Show outpatient appointments component on patient view',
              type: yup.boolean(),
              defaultValue: false,
            },
          },
        },
      },
    },
    templates: {
      description: 'Strings to be inserted into emails/PDFs',
      properties: {
        appointmentConfirmation: {
          description: 'The email sent to confirm an appointment',
          properties: {
            subject: {
              type: yup.string().trim().min(1),
              defaultValue: 'Appointment confirmation',
            },
            body: {
              type: yup.string().trim().min(1),
              defaultValue:
                'Hi $firstName$ $lastName$,\n\n This is a confirmation that your appointment has been scheduled at $facilityName$.\nDate: $startDate$\nTime: $startTime$\nLocation: $locationName$, $facilityName$$clinicianName$\n\nDo not respond to this email.',
            },
          },
        },
        letterhead: {
          description: 'The text at the top of most patient PDFs',
          properties: letterheadProperties,
        },
        signerRenewalEmail: {
          description: 'The email sent when the signer runs out',
          properties: {
            subject: {
              type: yup.string().trim().min(1),
              defaultValue: 'Tamanu ICAO Certificate Signing Request',
            },
            body: {
              type: yup.string().trim().min(1),
              defaultValue:
                'Please sign the following certificate signing request (CSR) with the Country Signing Certificate Authority (CSCA), and return it to the Tamanu team or Tamanu deployment administration team.',
            },
          },
        },
        vaccineCertificateEmail: {
          description: 'The email containing patient vaccine certificate',
          properties: {
            subject: {
              type: yup.string().trim().min(1),
              defaultValue: 'Medical Certificate now available',
            },
            body: {
              type: yup.string().trim().min(1),
              defaultValue:
                'A medical certificate has been generated for you.\nYour certificate is available attached to this email.',
            },
          },
        },
        covidVaccineCertificateEmail: {
          description: 'The email containing COVID patient vaccine certificate',
          properties: {
            subject: {
              type: yup.string().trim().min(1),
              defaultValue: 'Medical Certificate now available',
            },
            body: {
              type: yup.string().trim().min(1),
              defaultValue:
                'A medical certificate has been generated for you.\nYour certificate is available attached to this email.',
            },
          },
        },
        covidTestCertificateEmail: {
          description: 'Email with certificate containing the list of COVID tests for this patient',
          properties: {
            subject: {
              type: yup.string().trim().min(1),
              defaultValue: 'Medical Certificate now available',
            },
            body: {
              type: yup.string().trim().min(1),
              defaultValue:
                'A medical certificate has been generated for you.\nYour certificate is attached to this email.',
            },
          },
        },
        covidClearanceCertificateEmail: {
          description:
            'Certificate containing the list of COVID tests for this patient used for proof of over 13 days since infection',
          properties: {
            subject: {
              type: yup.string().trim().min(1),
              defaultValue: 'COVID-19 Clearance Certificate now available',
            },
            body: {
              type: yup.string().trim().min(1),
              defaultValue:
                'A COVID-19 clearance certificate has been generated for you.\nYour certificate is attached to this email.',
            },
          },
        },
        vaccineCertificate: {
          description: 'Certificate containing the list of vaccines for this patient',
          properties: {
            emailAddress: {
              description: '_',
              type: yup.string().trim(),
              defaultValue: 'tamanu@health.gov',
            },
            contactNumber: {
              description: '_',
              type: yup.string().trim(),
              defaultValue: '12345',
            },
            healthFacility: {
              description: '_',
              type: yup.string().trim().min(1),
              defaultValue: 'State level',
            },
          },
        },
        covidTestCertificate: {
          description: 'Certificate containing the list of COVID vaccines for this patient',
          properties: {
            laboratoryName: {
              description: '_',
              type: yup.string().trim(),
              defaultValue: 'Approved test provider',
            },
            clearanceCertRemark: {
              description: '_',
              type: yup.string().trim(),
              defaultValue:
                'This notice certifies that $firstName$ $lastName$ is no longer considered infectious following 13 days of self-isolation from the date of their first positive SARS-CoV-2 test and are medically cleared from COVID-19. This certificate is valid for 3 months from the date of issue.',
            },
          },
        },
        plannedMoveTimeoutHours: {
          description: 'Should match the config value "plannedMoveTimeout.timeoutHours"',
          type: yup.number().positive(),
          defaultValue: 24,
          unit: 'hours',
        },
      },
    },
    triageCategories: {
      name: 'Triage categories',
      description: 'Customise triage scale',
      type: triageCategoriesSchema,
      defaultValue: triageCategoriesDefault,
    },
    upcomingVaccinations: {
      name: 'Upcoming vaccinations',
      description: 'Settings related to upcoming vaccinations',
      properties: {
        ageLimit: {
          description: '_',
          type: yup.number(),
          defaultValue: 15,
        },
        thresholds: {
          description: '_',
          type: thresholdsSchema,
          defaultValue: thresholdsDefault,
        },
      },
    },
    vitalEditReasons: {
      description: 'Customise the options available for vital reason for edit',
      type: vitalEditReasonsSchema,
      defaultValue: vitalEditReasonsDefault,
    },
    notifications: {
      description: 'Notification settings',
      properties: {
        recentNotificationsTimeFrame: {
          description: 'Settings for the time frame of recent notifications',
          type: yup.number(),
          defaultValue: 48,
        },
      },
<<<<<<< HEAD
    },
    medications: {
      description: 'Medication settings',
      properties: {
        frequenciesEnabled: {
          description: 'Enable medication frequencies',
          properties: {
            [ADMINISTRATION_FREQUENCIES.DAILY_IN_THE_MORNING]: {
              description: ADMINISTRATION_FREQUENCIES.DAILY_IN_THE_MORNING,
              type: yup.boolean(),
              defaultValue: true,
            },
            [ADMINISTRATION_FREQUENCIES.DAILY_AT_MIDDAY]: {
              description: ADMINISTRATION_FREQUENCIES.DAILY_AT_MIDDAY,
              type: yup.boolean(),
              defaultValue: true,
            },
            [ADMINISTRATION_FREQUENCIES.DAILY_AT_NIGHT]: {
              description: ADMINISTRATION_FREQUENCIES.DAILY_AT_NIGHT,
              type: yup.boolean(),
              defaultValue: true,
            },
            [ADMINISTRATION_FREQUENCIES.DAILY]: {
              description: ADMINISTRATION_FREQUENCIES.DAILY,
              type: yup.boolean(),
              defaultValue: true,
            },
            [ADMINISTRATION_FREQUENCIES.TWO_TIMES_DAILY]: {
              description: ADMINISTRATION_FREQUENCIES.TWO_TIMES_DAILY,
              type: yup.boolean(),
              defaultValue: true,
            },
            [ADMINISTRATION_FREQUENCIES.THREE_TIMES_DAILY]: {
              description: ADMINISTRATION_FREQUENCIES.THREE_TIMES_DAILY,
              type: yup.boolean(),
              defaultValue: true,
            },
            [ADMINISTRATION_FREQUENCIES.FOUR_TIMES_DAILY]: {
              description: ADMINISTRATION_FREQUENCIES.FOUR_TIMES_DAILY,
              type: yup.boolean(),
              defaultValue: true,
            },
            [ADMINISTRATION_FREQUENCIES.EVERY_4_HOURS]: {
              description: ADMINISTRATION_FREQUENCIES.EVERY_4_HOURS,
              type: yup.boolean(),
              defaultValue: true,
            },
            [ADMINISTRATION_FREQUENCIES.EVERY_6_HOURS]: {
              description: ADMINISTRATION_FREQUENCIES.EVERY_6_HOURS,
              type: yup.boolean(),
              defaultValue: true,
            },
            [ADMINISTRATION_FREQUENCIES.EVERY_8_HOURS]: {
              description: ADMINISTRATION_FREQUENCIES.EVERY_8_HOURS,
              type: yup.boolean(),
              defaultValue: true,
            },
            [ADMINISTRATION_FREQUENCIES.EVERY_SECOND_DAY]: {
              description: ADMINISTRATION_FREQUENCIES.EVERY_SECOND_DAY,
              type: yup.boolean(),
              defaultValue: true,
            },
            [ADMINISTRATION_FREQUENCIES.ONCE_A_WEEK]: {
              description: ADMINISTRATION_FREQUENCIES.ONCE_A_WEEK,
              type: yup.boolean(),
              defaultValue: true,
            },
            [ADMINISTRATION_FREQUENCIES.ONCE_A_MONTH]: {
              description: ADMINISTRATION_FREQUENCIES.ONCE_A_MONTH,
              type: yup.boolean(),
              defaultValue: true,
            },
            [ADMINISTRATION_FREQUENCIES.IMMEDIATELY]: {
              description: ADMINISTRATION_FREQUENCIES.IMMEDIATELY,
              type: yup.boolean(),
              defaultValue: true,
            },
            [ADMINISTRATION_FREQUENCIES.AS_DIRECTED]: {
              description: ADMINISTRATION_FREQUENCIES.AS_DIRECTED,
              type: yup.boolean(),
              defaultValue: true,
            },
            [ADMINISTRATION_FREQUENCIES.TWICE_DAILY_AM_AND_MIDDAY]: {
              description: ADMINISTRATION_FREQUENCIES.TWICE_DAILY_AM_AND_MIDDAY,
              type: yup.boolean(),
              defaultValue: true,
            },
          },
        },
        defaultAdministrationTimes: {
          description: '-',
          properties: generateFrequencyProperties(Object.values(ADMINISTRATION_FREQUENCIES).filter(
            frequency => ![ADMINISTRATION_FREQUENCIES.IMMEDIATELY, ADMINISTRATION_FREQUENCIES.AS_DIRECTED].includes(frequency)
          )),
        },
      },
=======
>>>>>>> dbb3d373
    },
  },
};

export const globalDefaults = extractDefaults(globalSettings);<|MERGE_RESOLUTION|>--- conflicted
+++ resolved
@@ -1322,7 +1322,6 @@
           defaultValue: 48,
         },
       },
-<<<<<<< HEAD
     },
     medications: {
       description: 'Medication settings',
@@ -1419,8 +1418,6 @@
           )),
         },
       },
-=======
->>>>>>> dbb3d373
     },
   },
 };
