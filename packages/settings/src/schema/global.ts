--- conflicted
+++ resolved
@@ -1,24 +1,21 @@
 import * as yup from 'yup';
 import { extractDefaults } from './utils';
 import {
-<<<<<<< HEAD
   ageDisplayFormatDefault,
   ageDisplayFormatSchema,
   imagingCancellationReasonsDefault,
   imagingCancellationReasonsSchema,
+  imagingPrioritiesDefault,
+  imagingPrioritiesSchema,
   labsCancellationReasonsDefault,
   labsCancellationReasonsSchema,
   slidingFeeScaleDefault,
-  vitalEditReasonsDefault,
-  vitalEditReasonsSchema,
-=======
-  imagingPrioritiesDefault,
-  imagingPrioritiesSchema,
   thresholdsDefault,
   thresholdsSchema,
   triageCategoriesDefault,
   triageCategoriesSchema,
->>>>>>> 5d5bdcc3
+  vitalEditReasonsDefault,
+  vitalEditReasonsSchema,
 } from './definitions';
 import {
   baseFieldProperties,
@@ -28,7 +25,6 @@
   patientDetailsFieldProperties,
 } from './global-settings-properties/fields';
 
-<<<<<<< HEAD
 /** Pattern from ms package, which is used to parse sleepAfterReport values. */
 const durationStringSchema = yup
   .string()
@@ -36,21 +32,6 @@
     /^(-?(?:\d+)?\.?\d+) *(milliseconds?|msecs?|ms|seconds?|secs?|s|minutes?|mins?|m|hours?|hrs?|h|days?|d|weeks?|w|years?|yrs?|y)?$/i,
   );
 
-const thresholdsSchema = yup.array(
-  yup.object({
-    threshold: yup
-      .mixed()
-      .test(
-        'is-number-or-infinity',
-        'Threshold must be a number or -Infinity',
-        value => typeof value === 'number' || value === '-Infinity',
-      ),
-    status: yup.string().oneOf(Object.values(VACCINE_STATUS)),
-  }),
-);
-
-=======
->>>>>>> 5d5bdcc3
 export const globalSettings = {
   title: 'Global settings',
   description: 'Settings that apply to all servers',
@@ -72,7 +53,6 @@
         },
       },
     },
-<<<<<<< HEAD
     features: {
       name: 'Features',
       description: 'Feature flags',
@@ -85,7 +65,6 @@
         },
       },
     },
-=======
     fhir: {
       name: 'FHIR',
       description: 'FHIR integration settings',
@@ -109,45 +88,6 @@
         },
       },
     },
-    integrations: {
-      name: 'Integrations',
-      description: 'Integration settings',
-      properties: {
-        imaging: {
-          description: 'Imaging integration settings',
-          properties: {
-            enabled: {
-              description: '_',
-              type: yup.boolean(),
-              defaultValue: false,
-            },
-          },
-        },
-      },
-    },
-    upcomingVaccinations: {
-      name: 'Upcoming vaccinations',
-      description: 'Settings related to upcoming vaccinations',
-      properties: {
-        ageLimit: {
-          description: '_',
-          type: yup.number(),
-          defaultValue: 15,
-        },
-        thresholds: {
-          description: '_',
-          type: thresholdsSchema,
-          defaultValue: thresholdsDefault,
-        },
-      },
-    },
-    triageCategories: {
-      name: 'Triage categories',
-      description: 'Customise triage scale',
-      type: triageCategoriesSchema,
-      defaultValue: triageCategoriesDefault,
-    },
->>>>>>> 5d5bdcc3
     fields: {
       name: 'Fields (Previously localised fields)',
       description: 'Customise form fields behavior across the application',
@@ -566,29 +506,6 @@
           name: 'Reminder contact number',
           description: '_',
           properties: hideableFieldProperties,
-        },
-      },
-    },
-    fhir: {
-      name: 'FHIR',
-      description: 'FHIR integration settings',
-      properties: {
-        worker: {
-          name: 'FHIR worker',
-          description: 'FHIR worker settings',
-          properties: {
-            heartbeat: {
-              name: 'Heartbeat interval',
-              description: '_',
-              type: yup.string(),
-              defaultValue: '1 minute',
-            },
-            assumeDroppedAfter: {
-              description: '_',
-              type: yup.string(),
-              defaultValue: '10 minutes',
-            },
-          },
         },
       },
     },
@@ -686,80 +603,22 @@
     triageCategories: {
       name: 'Triage categories',
       description: 'Customise triage scale',
-      type: yup
-        .array(
-          yup.object({
-            level: yup.number(),
-            label: yup.string(),
-            color: yup.string(),
-          }),
-        )
-        .min(3)
-        .max(5),
-      defaultValue: [
-        {
-          level: 1,
-          label: 'Emergency',
-          color: '#F76853',
-        },
-        {
-          level: 2,
-          label: 'Very Urgent',
-          color: '#F17F16',
-        },
-        {
-          level: 3,
-          label: 'Urgent',
-          color: '#FFCC24',
-        },
-        {
-          level: 4,
-          label: 'Non-urgent',
-          color: '#47CA80',
-        },
-        {
-          level: 5,
-          label: 'Deceased',
-          color: '#67A6E3',
-        },
-      ],
+      type: triageCategoriesSchema,
+      defaultValue: triageCategoriesDefault,
     },
     upcomingVaccinations: {
       name: 'Upcoming vaccinations',
       description: 'Settings related to upcoming vaccinations',
       properties: {
         ageLimit: {
-          name: 'Upcoming vaccination age limit',
           description: '_',
           type: yup.number(),
           defaultValue: 15,
         },
         thresholds: {
-          name: 'Upcoming vaccination thresholds',
           description: '_',
           type: thresholdsSchema,
-          defaultValue: [
-            {
-              threshold: 28,
-              status: VACCINE_STATUS.SCHEDULED,
-            },
-            {
-              threshold: 7,
-              status: VACCINE_STATUS.UPCOMING,
-            },
-            {
-              threshold: -7,
-              status: VACCINE_STATUS.DUE,
-            },
-            {
-              threshold: -55,
-              status: VACCINE_STATUS.OVERDUE,
-            },
-            {
-              threshold: '-Infinity',
-              status: VACCINE_STATUS.MISSED,
-            },
-          ],
+          defaultValue: thresholdsDefault,
         },
       },
     },
