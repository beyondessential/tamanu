--- conflicted
+++ resolved
@@ -1283,86 +1283,6 @@
         frequenciesEnabled: {
           description: 'Enable medication frequencies',
           properties: {
-<<<<<<< HEAD
-            frequencies: {
-              properties: {
-                [ADMINISTRATION_FREQUENCIES.DAILY_IN_THE_MORNING]: {
-                  description: ADMINISTRATION_FREQUENCIES.DAILY_IN_THE_MORNING,
-                  type: yup.boolean(),
-                  defaultValue: true,
-                },
-                [ADMINISTRATION_FREQUENCIES.DAILY_AT_MIDDAY]: {
-                  description: ADMINISTRATION_FREQUENCIES.DAILY_AT_MIDDAY,
-                  type: yup.boolean(),
-                  defaultValue: true,
-                },
-                [ADMINISTRATION_FREQUENCIES.DAILY_AT_NIGHT]: {
-                  description: ADMINISTRATION_FREQUENCIES.DAILY_AT_NIGHT,
-                  type: yup.boolean(),
-                  defaultValue: true,
-                },
-                [ADMINISTRATION_FREQUENCIES.DAILY]: {
-                  description: ADMINISTRATION_FREQUENCIES.DAILY,
-                  type: yup.boolean(),
-                  defaultValue: true,
-                },
-                [ADMINISTRATION_FREQUENCIES.TWO_TIMES_DAILY]: {
-                  description: ADMINISTRATION_FREQUENCIES.TWO_TIMES_DAILY,
-                  type: yup.boolean(),
-                  defaultValue: true,
-                },
-                [ADMINISTRATION_FREQUENCIES.THREE_TIMES_DAILY]: {
-                  description: ADMINISTRATION_FREQUENCIES.THREE_TIMES_DAILY,
-                  type: yup.boolean(),
-                  defaultValue: true,
-                },
-                [ADMINISTRATION_FREQUENCIES.FOUR_TIMES_DAILY]: {
-                  description: ADMINISTRATION_FREQUENCIES.FOUR_TIMES_DAILY,
-                  type: yup.boolean(),
-                  defaultValue: true,
-                },
-                [ADMINISTRATION_FREQUENCIES.EVERY_4_HOURS]: {
-                  description: ADMINISTRATION_FREQUENCIES.EVERY_4_HOURS,
-                  type: yup.boolean(),
-                  defaultValue: true,
-                },
-                [ADMINISTRATION_FREQUENCIES.EVERY_6_HOURS]: {
-                  description: ADMINISTRATION_FREQUENCIES.EVERY_6_HOURS,
-                  type: yup.boolean(),
-                  defaultValue: true,
-                },
-                [ADMINISTRATION_FREQUENCIES.EVERY_8_HOURS]: {
-                  description: ADMINISTRATION_FREQUENCIES.EVERY_8_HOURS,
-                  type: yup.boolean(),
-                  defaultValue: true,
-                },
-                [ADMINISTRATION_FREQUENCIES.EVERY_SECOND_DAY]: {
-                  description: ADMINISTRATION_FREQUENCIES.EVERY_SECOND_DAY,
-                  type: yup.boolean(),
-                  defaultValue: true,
-                },
-                [ADMINISTRATION_FREQUENCIES.ONCE_A_WEEK]: {
-                  description: ADMINISTRATION_FREQUENCIES.ONCE_A_WEEK,
-                  type: yup.boolean(),
-                  defaultValue: true,
-                },
-                [ADMINISTRATION_FREQUENCIES.ONCE_A_MONTH]: {
-                  description: ADMINISTRATION_FREQUENCIES.ONCE_A_MONTH,
-                  type: yup.boolean(),
-                  defaultValue: true,
-                },
-                [ADMINISTRATION_FREQUENCIES.IMMEDIATELY]: {
-                  description: ADMINISTRATION_FREQUENCIES.IMMEDIATELY,
-                  type: yup.boolean(),
-                  defaultValue: true,
-                },
-                [ADMINISTRATION_FREQUENCIES.WHEN_REQUIRED]: {
-                  description: ADMINISTRATION_FREQUENCIES.WHEN_REQUIRED,
-                  type: yup.boolean(),
-                  defaultValue: true,
-                },
-              },
-=======
             [ADMINISTRATION_FREQUENCIES.DAILY_IN_THE_MORNING]: {
               description: ADMINISTRATION_FREQUENCIES.DAILY_IN_THE_MORNING,
               type: yup.boolean(),
@@ -1437,7 +1357,6 @@
               description: ADMINISTRATION_FREQUENCIES.WHEN_REQUIRED,
               type: yup.boolean(),
               defaultValue: true,
->>>>>>> e43a67c4
             },
           },
         },
