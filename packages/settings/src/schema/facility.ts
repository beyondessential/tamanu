import * as yup from 'yup';
import { extractDefaults } from './utils';
<<<<<<< HEAD
import { vaccinationsSchema, letterheadProperties } from './definitions';
=======
import {
  emailSchema,
  letterheadProperties,
  nationalityIdSchema,
  passportSchema,
  questionCodeIdsDescription,
} from './definitions';
>>>>>>> 15d52e9e

export const facilitySettings = {
  name: 'Facility server settings',
  description: 'Settings that apply only to a facility server',
  properties: {
<<<<<<< HEAD
    certifications: {
      properties: {
        covidClearanceCertificate: {
          properties: {
            after: {
              name: 'After date',
              description: 'The date after which the test is valid',
              type: yup
                .string()
                .matches(/^\d{4}-\d{2}-\d{2}$/, 'Date must be in the format YYYY-MM-DD'),
              defaultValue: '2022-09-01',
            },
            daysSinceSampleTime: {
              description: '-',
              type: yup
                .number()
                .integer()
                .positive(),
              defaultValue: 13,
            },
            labTestCategories: {
              description: 'List of valid lab test categories',
              type: yup.array().of(yup.string()),
              defaultValue: [],
            },
            labTestTypes: {
              description: 'List of valid lab test types',
              type: yup.array().of(yup.string()),
              defaultValue: [],
            },
            labTestResults: {
              description: 'List of valid lab test results',
              type: yup.array().of(yup.string()),
              defaultValue: ['Positive'],
            },
          },
        },
      },
    },
    sync: {
      description: 'Facility sync settings',
      properties: {
        syncAllLabRequests: {
          description: '_',
          type: yup.boolean(),
          defaultValue: false,
        },
        urgentIntervalInSeconds: {
          name: 'Sync urgent interval',
          unit: 'seconds',
          description: 'Mobile urgent sync interval',
          type: yup
            .number()
            .integer()
            .positive(),
          defaultValue: 10,
=======
    questionCodeIds: {
      deprecated: true,
      description: questionCodeIdsDescription,
      properties: {
        passport: {
          type: passportSchema,
          defaultValue: 'pde-FijCOVRDT005',
        },
        nationalityId: {
          type: nationalityIdSchema,
          defaultValue: 'pde-PalauCOVSamp7',
        },
        email: {
          type: emailSchema,
          defaultValue: null,
>>>>>>> 15d52e9e
        },
      },
    },
    vaccinations: vaccinationsSchema,
    survey: {
      name: 'Survey settings',
      description: '_',
      properties: {
        defaultCodes: {
          description:
            'Default reference data codes to use when creating a survey encounter (includes vitals) when none are explicitly specified',
          properties: {
            department: {
              description: 'Default department code',
              type: yup.string(),
              defaultValue: 'GeneralClinic',
            },
            location: {
              description: 'Default location code',
              type: yup.string(),
              defaultValue: 'GeneralClinic',
            },
          },
        },
      },
    },
    templates: {
      description: 'Text to be inserted into emails/PDFs',
      properties: {
        letterhead: {
          description: 'The text at the top of most patient PDFs',
          properties: letterheadProperties,
        },
      },
    },
    vaccinations: {
      name: 'Vaccinations',
      description: '_',
      type: yup.object(),
      defaultValue: {},
    },
  },
};

export const facilityDefaults = extractDefaults(facilitySettings);<|MERGE_RESOLUTION|>--- conflicted
+++ resolved
@@ -1,22 +1,18 @@
 import * as yup from 'yup';
 import { extractDefaults } from './utils';
-<<<<<<< HEAD
-import { vaccinationsSchema, letterheadProperties } from './definitions';
-=======
 import {
   emailSchema,
   letterheadProperties,
   nationalityIdSchema,
   passportSchema,
   questionCodeIdsDescription,
+  vaccinationsSchema,
 } from './definitions';
->>>>>>> 15d52e9e
 
 export const facilitySettings = {
   name: 'Facility server settings',
   description: 'Settings that apply only to a facility server',
   properties: {
-<<<<<<< HEAD
     certifications: {
       properties: {
         covidClearanceCertificate: {
@@ -56,6 +52,24 @@
         },
       },
     },
+    questionCodeIds: {
+      deprecated: true,
+      description: questionCodeIdsDescription,
+      properties: {
+        passport: {
+          type: passportSchema,
+          defaultValue: 'pde-FijCOVRDT005',
+        },
+        nationalityId: {
+          type: nationalityIdSchema,
+          defaultValue: 'pde-PalauCOVSamp7',
+        },
+        email: {
+          type: emailSchema,
+          defaultValue: null,
+        },
+      },
+    },
     sync: {
       description: 'Facility sync settings',
       properties: {
@@ -73,23 +87,6 @@
             .integer()
             .positive(),
           defaultValue: 10,
-=======
-    questionCodeIds: {
-      deprecated: true,
-      description: questionCodeIdsDescription,
-      properties: {
-        passport: {
-          type: passportSchema,
-          defaultValue: 'pde-FijCOVRDT005',
-        },
-        nationalityId: {
-          type: nationalityIdSchema,
-          defaultValue: 'pde-PalauCOVSamp7',
-        },
-        email: {
-          type: emailSchema,
-          defaultValue: null,
->>>>>>> 15d52e9e
         },
       },
     },
@@ -125,12 +122,6 @@
         },
       },
     },
-    vaccinations: {
-      name: 'Vaccinations',
-      description: '_',
-      type: yup.object(),
-      defaultValue: {},
-    },
   },
 };
 
