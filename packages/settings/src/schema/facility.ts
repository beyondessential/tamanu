--- conflicted
+++ resolved
@@ -2,31 +2,13 @@
 import { extractDefaults } from './utils';
 
 export const facilitySettings = {
-<<<<<<< HEAD
-  vaccinations: {
-    name: 'Vaccinations',
-    description: '_',
-    schema: yup.object(),
-    defaultValue: {},
-=======
   values: {
-    templates: {
-      values: {
-        letterhead: {
-          name: 'Letterhead',
-          description: '_',
-          schema: yup.object(),
-          defaultValue: {},
-        },
-      },
-    },
     vaccinations: {
       name: 'Vaccinations',
       description: '_',
       schema: yup.object(),
       defaultValue: {},
     },
->>>>>>> 69c7833f
   },
 };
 
