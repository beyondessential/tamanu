--- conflicted
+++ resolved
@@ -2,23 +2,9 @@
 import { extractDefaults } from './utils';
 
 export const facilitySettings = {
-<<<<<<< HEAD
-properties: {
-=======
   name: 'Facility server settings',
   description: 'Settings that apply only to a facility server',
   properties: {
-    templates: {
-      properties: {
-        letterhead: {
-          name: 'Letterhead',
-          description: '_',
-          type: yup.object(),
-          defaultValue: {},
-        },
-      },
-    },
->>>>>>> b72d3a95
     vaccinations: {
       name: 'Vaccinations',
       description: '_',
