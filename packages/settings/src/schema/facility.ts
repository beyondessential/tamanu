import * as yup from 'yup';
import { extractDefaults } from './utils';

export const facilitySettings = {
<<<<<<< HEAD
  templates: {
    name: 'Templates',
    description: 'Settings related to templates',
    values: {
      letterhead: {
        name: 'Letterhead',
        description: '_',
        schema: yup.object(),
        defaultValue: {},
      },
    },
  },
  vaccinations: {
    name: 'Vaccinations',
    description: '_',
    schema: yup.object(),
    defaultValue: {},
  },
  survey: {
    name: 'Survey settings',
    description: '_',
    values: {
      defaultCodes: {
        name: 'Default codes',
        description:
          'Default reference data codes to use when creating a survey encounter (includes vitals) when none are explicitly specified',
        values: {
          department: {
            name: 'Department',
            description: 'Default department code',
            schema: yup.string(),
            defaultValue: 'GeneralClinic',
          },
          location: {
            name: 'Location',
            description: 'Default location code',
            schema: yup.string(),
            defaultValue: 'GeneralClinic',
          },
        },
      },
    },
  },
=======
  values: {
    templates: {
      values: {
        letterhead: {
          name: 'Letterhead',
          description: '_',
          schema: yup.object(),
          defaultValue: {},
        },
      },
    },
    vaccinations: {
      name: 'Vaccinations',
      description: '_',
      schema: yup.object(),
      defaultValue: {},
    },
  },
>>>>>>> 056a066c
};

export const facilityDefaults = extractDefaults(facilitySettings);<|MERGE_RESOLUTION|>--- conflicted
+++ resolved
@@ -2,53 +2,12 @@
 import { extractDefaults } from './utils';
 
 export const facilitySettings = {
-<<<<<<< HEAD
-  templates: {
-    name: 'Templates',
-    description: 'Settings related to templates',
-    values: {
-      letterhead: {
-        name: 'Letterhead',
-        description: '_',
-        schema: yup.object(),
-        defaultValue: {},
-      },
-    },
-  },
-  vaccinations: {
-    name: 'Vaccinations',
-    description: '_',
-    schema: yup.object(),
-    defaultValue: {},
-  },
-  survey: {
-    name: 'Survey settings',
-    description: '_',
-    values: {
-      defaultCodes: {
-        name: 'Default codes',
-        description:
-          'Default reference data codes to use when creating a survey encounter (includes vitals) when none are explicitly specified',
-        values: {
-          department: {
-            name: 'Department',
-            description: 'Default department code',
-            schema: yup.string(),
-            defaultValue: 'GeneralClinic',
-          },
-          location: {
-            name: 'Location',
-            description: 'Default location code',
-            schema: yup.string(),
-            defaultValue: 'GeneralClinic',
-          },
-        },
-      },
-    },
-  },
-=======
+  name: 'Facility server settings',
+  description: 'Settings that apply only to a facility server',
   values: {
     templates: {
+      name: 'Templates',
+      description: 'Settings related to templates',
       values: {
         letterhead: {
           name: 'Letterhead',
@@ -64,8 +23,32 @@
       schema: yup.object(),
       defaultValue: {},
     },
+    survey: {
+      name: 'Survey settings',
+      description: '_',
+      values: {
+        defaultCodes: {
+          name: 'Default codes',
+          description:
+            'Default reference data codes to use when creating a survey encounter (includes vitals) when none are explicitly specified',
+          values: {
+            department: {
+              name: 'Department',
+              description: 'Default department code',
+              schema: yup.string(),
+              defaultValue: 'GeneralClinic',
+            },
+            location: {
+              name: 'Location',
+              description: 'Default location code',
+              schema: yup.string(),
+              defaultValue: 'GeneralClinic',
+            },
+          },
+        },
+      },
+    },
   },
->>>>>>> 056a066c
 };
 
 export const facilityDefaults = extractDefaults(facilitySettings);