import * as yup from 'yup';
import { extractDefaults } from './utils';
<<<<<<< HEAD
import { vaccinationsSchema } from './definitions';
=======
import { letterheadProperties } from './definitions';
>>>>>>> b51509d7

export const facilitySettings = {
  name: 'Facility server settings',
  description: 'Settings that apply only to a facility server',
  properties: {
<<<<<<< HEAD
    certifications: {
      properties: {
        covidClearanceCertificate: {
          properties: {
            after: {
              name: 'After date',
              description: 'The date after which the test is valid',
              type: yup
                .string()
                .matches(/^\d{4}-\d{2}-\d{2}$/, 'Date must be in the format YYYY-MM-DD'),
              defaultValue: '2022-09-01',
            },
            daysSinceSampleTime: {
              description: '-',
              type: yup
                .number()
                .integer()
                .positive(),
              defaultValue: 13,
            },
            labTestCategories: {
              description: 'List of valid lab test categories',
              type: yup.array().of(yup.string()),
              defaultValue: [],
            },
            labTestTypes: {
              description: 'List of valid lab test types',
              type: yup.array().of(yup.string()),
              defaultValue: [],
            },
            labTestResults: {
              description: 'List of valid lab test results',
              type: yup.array().of(yup.string()),
              defaultValue: ['Positive'],
            },
          },
        },
      },
    },
    templates: {
      description: 'Settings related to templates',
      properties: {
        letterhead: {
          description: '_',
          properties: {
            title: {
              name: 'Letterhead title',
              description: '_',
              type: yup.string().nullable(),
              defaultValue: null,
            },
            subTitle: {
              name: 'Letterhead subtitle',
              description: '_',
              type: yup.string().nullable(),
              defaultValue: null,
            },
          },
        },
      },
    },
    sync: {
      description: 'Facility sync settings',
      properties: {
        syncAllLabRequests: {
          description: '_',
          type: yup.boolean(),
          defaultValue: false,
        },
        syncTheseProgramRegistries: {
          description: '_',
          type: yup.array().of(yup.string()),
          defaultValue: [],
        },
        syncUrgentIntevalInSeconds: {
          name: 'Sync urgent interval',
          unit: 'seconds',
          description: 'Mobile urgent sync interval',
          type: yup
            .number()
            .integer()
            .positive(),
          defaultValue: 10,
        },
      },
=======
    vaccinations: {
      name: 'Vaccinations',
      description: '_',
      type: yup.object(),
      defaultValue: {},
>>>>>>> b51509d7
    },
    vaccinations: vaccinationsSchema,
    survey: {
      name: 'Survey settings',
      description: '_',
      properties: {
        defaultCodes: {
          description:
            'Default reference data codes to use when creating a survey encounter (includes vitals) when none are explicitly specified',
          properties: {
            department: {
              description: 'Default department code',
              type: yup.string(),
              defaultValue: 'GeneralClinic',
            },
            location: {
              description: 'Default location code',
              type: yup.string(),
              defaultValue: 'GeneralClinic',
            },
          },
        },
      },
    },
    templates: {
      description: 'Text to be inserted into emails/PDFs',
      properties: {
        letterhead: {
          description: 'The text at the top of most patient PDFs',
          properties: letterheadProperties,
        },
      },
    },
  },
};

export const facilityDefaults = extractDefaults(facilitySettings);<|MERGE_RESOLUTION|>--- conflicted
+++ resolved
@@ -1,16 +1,12 @@
 import * as yup from 'yup';
 import { extractDefaults } from './utils';
-<<<<<<< HEAD
 import { vaccinationsSchema } from './definitions';
-=======
 import { letterheadProperties } from './definitions';
->>>>>>> b51509d7
 
 export const facilitySettings = {
   name: 'Facility server settings',
   description: 'Settings that apply only to a facility server',
   properties: {
-<<<<<<< HEAD
     certifications: {
       properties: {
         covidClearanceCertificate: {
@@ -50,28 +46,6 @@
         },
       },
     },
-    templates: {
-      description: 'Settings related to templates',
-      properties: {
-        letterhead: {
-          description: '_',
-          properties: {
-            title: {
-              name: 'Letterhead title',
-              description: '_',
-              type: yup.string().nullable(),
-              defaultValue: null,
-            },
-            subTitle: {
-              name: 'Letterhead subtitle',
-              description: '_',
-              type: yup.string().nullable(),
-              defaultValue: null,
-            },
-          },
-        },
-      },
-    },
     sync: {
       description: 'Facility sync settings',
       properties: {
@@ -96,13 +70,6 @@
           defaultValue: 10,
         },
       },
-=======
-    vaccinations: {
-      name: 'Vaccinations',
-      description: '_',
-      type: yup.object(),
-      defaultValue: {},
->>>>>>> b51509d7
     },
     vaccinations: vaccinationsSchema,
     survey: {
