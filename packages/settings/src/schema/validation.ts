import { SETTINGS_SCOPES } from '@tamanu/constants';
import { globalSettings } from './global';
import { centralSettings } from './central';
import { facilitySettings } from './facility';
import * as yup from 'yup';
import _, { cloneDeep, isArray, mergeWith } from 'lodash';
import { SettingsSchema } from '../types';
import { extractDefaults, isSetting } from './utils';

const SCOPE_TO_SCHEMA = {
  [SETTINGS_SCOPES.GLOBAL]: globalSettings,
  [SETTINGS_SCOPES.CENTRAL]: centralSettings,
  [SETTINGS_SCOPES.FACILITY]: facilitySettings,
};

const flattenSettings = (obj: unknown, parentKey = '') => {
  return Object.entries(obj).reduce((acc, [key, value]) => {
    const fullKey = parentKey ? `${parentKey}.${key}` : key;

    if (_.isObject(value) && !Array.isArray(value)) {
      Object.assign(acc, flattenSettings(value, fullKey));
    } else {
      acc[fullKey] = value;
    }

    return acc;
  }, {} as Record<string, unknown>);
};

const flattenSchema = (schema: SettingsSchema, parentKey = '') => {
  return Object.entries(schema.properties).reduce((acc, [key, value]) => {
    const fullKey = parentKey ? `${parentKey}.${key}` : key;

    if (isSetting(value)) {
      acc[fullKey] = value.type;
    } else {
      Object.assign(acc, flattenSchema(value, fullKey));
    }

    return acc;
  }, {} as Record<string, yup.AnySchema>);
};

export const getScopedSchema = (scope: string) => {
  return SCOPE_TO_SCHEMA[scope];
};

export const validateSettings = async ({
  settings,
  scope,
  schema,
}: {
  settings: Record<string, unknown>;
  scope?: string;
  schema?: SettingsSchema;
}) => {
  const schemaValue = scope ? getScopedSchema(scope) : schema;

  if (!schemaValue) {
    throw new Error(`No schema found for scope: ${scope}`);
  }

  const flattenedSettings = flattenSettings(settings);
  const flattenedSchema = flattenSchema(schemaValue);
<<<<<<< HEAD
  const yupSchema = yup.object().shape(flattenedSchema);
  // .noUnknown();
  // Temp remove noUnknown()
=======
  const yupSchema = yup
    .object()
    .shape(flattenedSchema)
    .noUnknown();
>>>>>>> 90c3773f

  await yupSchema.validate(flattenedSettings, { abortEarly: false, strict: true });
};

/**
 * Applies default values to all settings in the given scope that are not already set.
 */
export const applyDefaults = (settings: Record<string, unknown>, scope: string) => {
  const schema = getScopedSchema(scope);
  const defaults = cloneDeep(extractDefaults(schema));
  return mergeWith(
    defaults,
    settings,
    (_, settingValue) => (isArray(settingValue) ? settingValue : undefined), // Replace, don’t merge arrays
  );
};<|MERGE_RESOLUTION|>--- conflicted
+++ resolved
@@ -62,16 +62,10 @@
 
   const flattenedSettings = flattenSettings(settings);
   const flattenedSchema = flattenSchema(schemaValue);
-<<<<<<< HEAD
-  const yupSchema = yup.object().shape(flattenedSchema);
-  // .noUnknown();
-  // Temp remove noUnknown()
-=======
   const yupSchema = yup
     .object()
     .shape(flattenedSchema)
     .noUnknown();
->>>>>>> 90c3773f
 
   await yupSchema.validate(flattenedSettings, { abortEarly: false, strict: true });
 };
