--- conflicted
+++ resolved
@@ -27,16 +27,8 @@
   }, {} as Record<string, any>);
 };
 
-<<<<<<< HEAD
 const flattenSchema = (schema: SettingsSchema, parentKey: string = ''): Record<string, any> => {
   return Object.entries(schema.properties).reduce((acc, [key, value]) => {
-=======
-const flattenSchema = (
-  schema: SettingsSchema,
-  parentKey: string = '',
-): Record<string, yup.AnySchema> => {
-  return Object.entries(schema.values).reduce((acc, [key, value]) => {
->>>>>>> 9f6c6ee1
     const fullKey = parentKey ? `${parentKey}.${key}` : key;
 
     if (isSetting(value)) {
