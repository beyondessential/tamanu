--- conflicted
+++ resolved
@@ -190,7 +190,6 @@
         },
       },
     },
-<<<<<<< HEAD
     locationAssignments: {
       description: 'Location assignment settings',
       properties: {
@@ -211,13 +210,14 @@
             },
             slotDuration: {
               description:
-                'The length of each assignment slot. A single assignment may span multiple consecutive slots. Supported units: ‘min’, ‘h’.',
+                "The length of each assignment slot. A single assignment may span multiple consecutive slots. Supported units: 'min', 'h'.",
               type: durationStringSchema('slotDuration'),
               defaultValue: '30min',
             },
           },
         },        
-=======
+      },
+    },
     integrations: {
       description: 'Integrations with external services',
       properties: {
@@ -303,7 +303,6 @@
             },
           },
         },
->>>>>>> 0879a1bc
       },
     },
   },
