import * as yup from 'yup';

import {
  durationStringSchema,
  emailSchema,
  nationalityIdSchema,
  passportSchema,
  questionCodeIdsDescription,
} from './definitions';
import { extractDefaults } from './utils';

export const centralSettings = {
  name: 'Central server settings',
  description: 'Settings that apply only to a central server',
  properties: {
    disk: {
      name: 'Disk',
      description: 'Disk settings',
      properties: {
        freeSpaceRequired: {
          name: 'Free space required',
          description: 'Settings related to free disk space required during uploads',
          properties: {
            gigabytesForUploadingDocuments: {
              name: 'Gigabytes for uploading documents',
              description: 'The minimum gigabytes required to upload documents',
              type: yup.number().positive(),
              defaultValue: 16,
            },
          },
        },
      },
    },
    sync: {
      description: 'Settings related to sync',
      highRisk: true,
      properties: {
        streaming: {
          properties: {
            enabled: {
              description: 'Use streaming endpoints',
              type: yup.boolean(),
              defaultValue: false,
            },
            databasePollBatchSize: {
              description:
                'The number of records to poll in a single batch for a streaming endpoint',
              type: yup.number().positive().integer().min(1),
              defaultValue: 100,
            },
            databasePollInterval: {
              description: 'The interval in milliseconds to poll the database for a streaming wait',
              type: yup.number().positive().integer().min(10),
              defaultValue: 1000,
            },
          },
        },
      },
    },
    mobileSync: {
      description: 'Settings related to mobile sync',
      highRisk: true,
      properties: {
        maxBatchesToKeepInMemory: {
          description:
            'The number of batches to keep in memory during saveChanges, currently equal to n * pullIncomingChanges.maxRecordsPerSnapshotBatch',
          type: yup.number().positive().integer(),
          defaultValue: 5,
        },
        maxRecordsPerInsertBatch: {
          description: 'The number of records to insert in a single batch',
          type: yup.number().positive().integer(),
          defaultValue: 2000,
        },
        maxRecordsPerSnapshotBatch: {
          description: 'The number of records to store within a single row in the snapshot table',
          type: yup.number().positive().integer(),
          defaultValue: 1000,
        },
<<<<<<< HEAD
        useUnsafePragmaSettingsForInitialSync: {
          name: 'Use unsafe pragma settings for initial sync',
          description:
            'If true, the initial sync will use the optimized pragma settings for speed, but could lead to data loss if the device crashes',
          type: yup.boolean(),
          defaultValue: false,
        },
        dynamicLimiter: {
          description: 'Settings for the sync page size dynamic limiter',
          properties: {
            initialLimit: {
              description: 'The initial limit for the dynamic limiter',
              type: yup.number().positive().integer(),
              defaultValue: 10000,
            },
            minLimit: {
              description: 'The minimum limit for the dynamic limiter',
              type: yup.number().positive().integer(),
              defaultValue: 1000,
            },
            maxLimit: {
              description: 'The maximum limit for the dynamic limiter',
              type: yup.number().positive().integer(),
              defaultValue: 200000,
            },
            maxLimitChangePerPage: {
              description: 'The maximum change per page for the dynamic limiter',
              type: yup.number().positive().min(0).max(1),
              defaultValue: 0.3,
            },
            optimalTimePerPage: {
              description: 'The optimal time per page for the dynamic limiter',
              type: yup.number().positive().integer(),
              unit: 'ms',
              defaultValue: 5000,
            },
          },
        },
=======
>>>>>>> 6e7aff91
      },
    },
    questionCodeIds: {
      deprecated: true,
      description: questionCodeIdsDescription,
      properties: {
        passport: {
          type: passportSchema,
          defaultValue: null,
        },
        nationalityId: {
          type: nationalityIdSchema,
          defaultValue: null,
        },
        email: {
          type: emailSchema,
          defaultValue: null,
        },
      },
    },
    reportProcess: {
      properties: {
        timeOutDurationSeconds: {
          description:
            'If generating a report takes longer than this, it will be cancelled and marked as timed out. (If this ' +
            'is set to a very short duration shorter than the time between Report Request Processor runs ' +
            '(‘schedules.reportRequestProcessor’), it will have no effect.',
          type: yup.number().integer().positive(),
          defaultValue: 7200, // 2 hours
          unit: 'seconds',
        },
        runInChildProcess: {
          description:
            'True if report generation should be run in a child process, or false if it should run in the main process',
          type: yup.boolean(),
          defaultValue: true,
        },
        processOptions: {
          description:
            "Provide an array if you want to override the options. e.g. ['--max-old-space-size=4096']",
          type: yup.array(yup.string()).nullable(),
          defaultValue: null,
        },
        childProcessEnv: {
          description: 'Provide an object {} for the env of child process',
          type: yup.object().nullable(), // Should be Record<string, string>, but Yup has poor support for dictionaries
          defaultValue: null,
        },
        sleepAfterReport: {
          description:
            'To mitigate resource-hungry reports affecting operational use of Tamanu, if a report takes too long, then report generation can be suspended for a some time',
          properties: {
            duration: {
              description:
                'If generating a report takes longer than ifRunAtLeast, then suspend subsequent report generation for this long',
              type: durationStringSchema('duration'),
              defaultValue: '5m',
            },
            ifRunAtLeast: {
              description:
                'If a report takes longer than this, then temporarily suspend subsequent report generation',
              type: durationStringSchema('ifRunAtLeast'),
              defaultValue: '5m',
            },
          },
        },
      },
    },
  },
};

export const centralDefaults = extractDefaults(centralSettings);<|MERGE_RESOLUTION|>--- conflicted
+++ resolved
@@ -77,14 +77,6 @@
           type: yup.number().positive().integer(),
           defaultValue: 1000,
         },
-<<<<<<< HEAD
-        useUnsafePragmaSettingsForInitialSync: {
-          name: 'Use unsafe pragma settings for initial sync',
-          description:
-            'If true, the initial sync will use the optimized pragma settings for speed, but could lead to data loss if the device crashes',
-          type: yup.boolean(),
-          defaultValue: false,
-        },
         dynamicLimiter: {
           description: 'Settings for the sync page size dynamic limiter',
           properties: {
@@ -116,8 +108,6 @@
             },
           },
         },
-=======
->>>>>>> 6e7aff91
       },
     },
     questionCodeIds: {
