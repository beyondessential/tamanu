import { get as lodashGet, pick } from 'lodash';
import { buildSettings } from '../index';
import { settingsCache } from '../cache';
import { Models } from './readers/SettingsDBReader';

const KEYS_EXPOSED_TO_FRONT_END = [
  'customisations',
  'features',
  'imagingPriorities',
  'insurer',
  'customisations',
<<<<<<< HEAD
  'printMeasures',
  'layouts'
=======
  'printMeasures'
  'invoice',
  'templates',
  'triageCategories',
  'upcomingVaccinations',
  'vaccinations',
  'fields',
>>>>>>> e9c35374
];

export class ReadSettings {
  models: Models;
  facilityId?: string;
  constructor(models: Models, facilityId?: string) {
    this.models = models;
    this.facilityId = facilityId;
  }

  async get(key: string) {
    const settings = await this.getAll();
    return lodashGet(settings, key);
  }

  // This is what is called on login. This gets only settings relevant to
  // the frontend so only what is needed is sent. No sensitive data is sent.
  async getFrontEndSettings() {
    let settings = settingsCache.getFrontEndSettings();
    if (!settings) {
      const allSettings = await this.getAll();
      settings = pick(allSettings, KEYS_EXPOSED_TO_FRONT_END);
      settingsCache.setFrontEndSettings(settings);
    }
    return settings;
  }

  async getAll() {
    let settings = settingsCache.getAllSettings();
    if (!settings) {
      settings = await buildSettings(this.models, this.facilityId);
      settingsCache.setAllSettings(settings);
    }
    return settings;
  }
}<|MERGE_RESOLUTION|>--- conflicted
+++ resolved
@@ -9,18 +9,14 @@
   'imagingPriorities',
   'insurer',
   'customisations',
-<<<<<<< HEAD
   'printMeasures',
-  'layouts'
-=======
-  'printMeasures'
+  'layouts',
   'invoice',
   'templates',
   'triageCategories',
   'upcomingVaccinations',
   'vaccinations',
   'fields',
->>>>>>> e9c35374
 ];
 
 export class ReadSettings {
