import { get as lodashGet } from 'lodash';
import { buildSettings } from '../index';
import { settingsCache } from '../cache';
import { Models } from './readers/SettingsDBReader';
export class ReadSettings {
  models: Models;
  facilityId?: string;
  constructor(models: Models, facilityId?: string) {
    this.models = models;
    this.facilityId = facilityId;
  }

  async get(key: string) {
    const settings = this.getAll();
    return lodashGet(settings, key);
  }

  async getAll() {
    let settings = settingsCache.get();
    if (!settings) {
      settings = await buildSettings(this.models, this.facilityId);
      settingsCache.set(settings);
    }
<<<<<<< HEAD

    if (!key) {
      return settings;
    }
    return lodashGet(settings, key);
=======
    return settings;
>>>>>>> 548379d6
  }
}<|MERGE_RESOLUTION|>--- conflicted
+++ resolved
@@ -21,14 +21,6 @@
       settings = await buildSettings(this.models, this.facilityId);
       settingsCache.set(settings);
     }
-<<<<<<< HEAD
-
-    if (!key) {
-      return settings;
-    }
-    return lodashGet(settings, key);
-=======
     return settings;
->>>>>>> 548379d6
   }
 }