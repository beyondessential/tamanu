--- conflicted
+++ resolved
@@ -27,10 +27,7 @@
   'vaccinations',
   'vitalEditReasons',
   'medications',
-<<<<<<< HEAD
-=======
   'sync',
->>>>>>> 4f3a26ff
   'mobileSync',
 ] as const;
 
