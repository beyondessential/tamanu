--- conflicted
+++ resolved
@@ -12,10 +12,6 @@
   'insurer',
   'customisations',
   'printMeasures',
-<<<<<<< HEAD
-  'layouts',
-=======
->>>>>>> aca4b964
   'invoice',
   'templates',
   'triageCategories',
