import { get as lodashGet, pick } from 'lodash';
import { SettingPath } from '../types';
import { buildSettings } from '..';
import { settingsCache } from '../cache';
import { Models } from './readers/SettingsDBReader';

export const KEYS_EXPOSED_TO_FRONT_END = [
  'audit',
  'appointments',
  'ageDisplayFormat',
  'customisations',
  'features',
  'fields',
  'imagingCancellationReasons',
  'imagingPriorities',
  'insurer',
  'customisations',
  'printMeasures',
  'invoice',
  'labsCancellationReasons',
  'templates',
  'layouts',
  'triageCategories',
  'upcomingVaccinations',
  'vaccinations',
  'vitalEditReasons',
  'medications',
  'sync',
  'mobileSync',
] as const;

export const KEYS_EXPOSED_TO_PATIENT_PORTAL = ['features', 'fileChooserMbSizeLimit'] as const;

export class ReadSettings<Path = SettingPath> {
  models: Models;
  facilityId?: string;
  constructor(models: Models, facilityId?: string) {
    this.models = models;
    this.facilityId = facilityId;
  }

  async get<T extends string | number | object>(key: Path): Promise<T> {
    const settings = await this.getAll();
    return lodashGet(settings, key as string) as T;
  }

  // This is what is called on tamanu-web login. This gets only settings relevant to
  // the frontend so only what is needed is sent. No sensitive data is sent.
  async getFrontEndSettings() {
    const allSettings = await this.getAll();
    return pick(allSettings, KEYS_EXPOSED_TO_FRONT_END);
  }

  async getPatientPortalSettings() {
    const allSettings = await this.getAll();
    return pick(allSettings, KEYS_EXPOSED_TO_PATIENT_PORTAL);
  }

  async getAll() {
<<<<<<< HEAD
    // let settings = settingsCache.getAllSettings();
    // if (!settings) {
    return await buildSettings(this.models, this.facilityId);
    // settingsCache.setAllSettings(settings);
    // }
    // return settings;
=======
    let settings = settingsCache.getAllSettings(this.facilityId);
    if (!settings) {
      settings = await buildSettings(this.models, this.facilityId);
      settingsCache.setAllSettings(settings, this.facilityId);
    }
    return settings;
>>>>>>> 106596d1
  }
}<|MERGE_RESOLUTION|>--- conflicted
+++ resolved
@@ -57,20 +57,11 @@
   }
 
   async getAll() {
-<<<<<<< HEAD
-    // let settings = settingsCache.getAllSettings();
-    // if (!settings) {
-    return await buildSettings(this.models, this.facilityId);
-    // settingsCache.setAllSettings(settings);
-    // }
-    // return settings;
-=======
     let settings = settingsCache.getAllSettings(this.facilityId);
     if (!settings) {
       settings = await buildSettings(this.models, this.facilityId);
       settingsCache.setAllSettings(settings, this.facilityId);
     }
     return settings;
->>>>>>> 106596d1
   }
 }