import { get as lodashGet, pick } from 'lodash';
import { buildSettings } from '../index';
import { settingsCache } from '../cache';
import { Models } from './readers/SettingsDBReader';

const KEYS_EXPOSED_TO_FRONT_END = [
  'customisations',
  'features',
  'imagingPriorities',
  'insurer',
<<<<<<< HEAD
  'customisations',
  'printMeasures'
=======
  'invoice',
  'templates',
  'triageCategories',
  'upcomingVaccinations',
  'vaccinations',
  'fields',
>>>>>>> 19670c5a
];

export class ReadSettings {
  models: Models;
  facilityId?: string;
  constructor(models: Models, facilityId?: string) {
    this.models = models;
    this.facilityId = facilityId;
  }

  async get(key: string) {
    const settings = await this.getAll();
    return lodashGet(settings, key);
  }

  // This is what is called on login. This gets only settings relevant to
  // the frontend so only what is needed is sent. No sensitive data is sent.
  async getFrontEndSettings() {
    let settings = settingsCache.getFrontEndSettings();
    if (!settings) {
      const allSettings = await this.getAll();
      settings = pick(allSettings, KEYS_EXPOSED_TO_FRONT_END);
      settingsCache.setFrontEndSettings(settings);
    }
    return settings;
  }

  async getAll() {
    let settings = settingsCache.getAllSettings();
    if (!settings) {
      settings = await buildSettings(this.models, this.facilityId);
      settingsCache.setAllSettings(settings);
    }
    return settings;
  }
}<|MERGE_RESOLUTION|>--- conflicted
+++ resolved
@@ -8,17 +8,14 @@
   'features',
   'imagingPriorities',
   'insurer',
-<<<<<<< HEAD
   'customisations',
   'printMeasures'
-=======
   'invoice',
   'templates',
   'triageCategories',
   'upcomingVaccinations',
   'vaccinations',
   'fields',
->>>>>>> 19670c5a
 ];
 
 export class ReadSettings {
