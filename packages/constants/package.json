{
  "name": "@tamanu/constants",
<<<<<<< HEAD
  "version": "2.19.6",
=======
  "version": "2.20.5",
>>>>>>> d283f0f0
  "private": true,
  "description": "Shared constants",
  "main": "dist/cjs/index.js",
  "module": "dist/mjs/index.js",
  "exports": {
    ".": {
      "import": "./dist/mjs/index.js",
      "require": "./dist/cjs/index.js"
    },
    "./*": {
      "import": "./dist/mjs/*.js",
      "require": "./dist/cjs/*.js"
    }
  },
  "homepage": "https://github.com/beyondessential/tamanu.git#readme",
  "repository": "git@github.com:beyondessential/tamanu.git",
  "author": "Beyond Essential Systems Pty. Ltd.",
  "license": "GPL-3.0-or-later",
  "scripts": {
    "build": "npm run build:src && npm run build:cjs && npm run build:types && dual-pkg dist/mjs dist/cjs",
    "build:src": "swc --delete-dir-on-start --out-dir dist/mjs --copy-files --source-maps true src",
    "build:cjs": "npm run build:src -- --out-dir dist/cjs --config module.type=commonjs",
    "build:types": "tsc --declaration --emitDeclarationOnly --noEmit false && move-dts src dist/cjs dist/mjs",
    "build-watch": "npm run build && concurrently \"npm run build:src -- --watch\" \"npm run build:cjs -- --watch\""
  },
  "dependencies": {
    "@tamanu/build-tooling": "*",
    "@types/node": "^18.14.6"
  }
}<|MERGE_RESOLUTION|>--- conflicted
+++ resolved
@@ -1,10 +1,6 @@
 {
   "name": "@tamanu/constants",
-<<<<<<< HEAD
-  "version": "2.19.6",
-=======
   "version": "2.20.5",
->>>>>>> d283f0f0
   "private": true,
   "description": "Shared constants",
   "main": "dist/cjs/index.js",
