{
  "name": "@tamanu/constants",
<<<<<<< HEAD
  "version": "1.34.4",
=======
  "version": "1.38.0",
>>>>>>> b064c264
  "private": true,
  "description": "Shared constants",
  "exports": {
    ".": "./dist/index.js",
    "./*": "./dist/*.js"
  },
  "types": "./dist/index.d.ts",
  "homepage": "https://github.com/beyondessential/tamanu.git#readme",
  "repository": "git@github.com:beyondessential/tamanu.git",
  "author": "Beyond Essential Systems Pty. Ltd.",
  "license": "SEE LICENSE IN ../../license",
  "scripts": {
    "build": "yarn run build:src && yarn run build:types",
    "build:src": "swc --delete-dir-on-start --out-dir dist --copy-files --source-maps true src",
    "build:types": "tsc --declaration --emitDeclarationOnly --noEmit false && move-dts src dist",
    "build-watch": "yarn run build && yarn run build:src --watch",
    "lint": "tsc"
  },
  "devDependencies": {
    "@tamanu/build-tooling": "*",
    "@types/node": "^18.14.6"
  }
}<|MERGE_RESOLUTION|>--- conflicted
+++ resolved
@@ -1,10 +1,6 @@
 {
   "name": "@tamanu/constants",
-<<<<<<< HEAD
-  "version": "1.34.4",
-=======
   "version": "1.38.0",
->>>>>>> b064c264
   "private": true,
   "description": "Shared constants",
   "exports": {
