{
  "name": "@tamanu/constants",
<<<<<<< HEAD
  "version": "2.20.3",
=======
  "version": "2.21.0",
>>>>>>> 669f91e3
  "private": true,
  "description": "Shared constants",
  "main": "dist/cjs/index.js",
  "module": "dist/mjs/index.js",
  "exports": {
    ".": {
      "import": "./dist/mjs/index.js",
      "require": "./dist/cjs/index.js"
    },
    "./*": {
      "import": "./dist/mjs/*.js",
      "require": "./dist/cjs/*.js"
    }
  },
  "homepage": "https://github.com/beyondessential/tamanu.git#readme",
  "repository": "git@github.com:beyondessential/tamanu.git",
  "author": "Beyond Essential Systems Pty. Ltd.",
  "license": "GPL-3.0-or-later",
  "scripts": {
    "build": "npm run build:src && npm run build:cjs && npm run build:types && dual-pkg dist/mjs dist/cjs",
    "build:src": "swc --delete-dir-on-start --out-dir dist/mjs --copy-files --source-maps true src",
    "build:cjs": "npm run build:src -- --out-dir dist/cjs --config module.type=commonjs",
    "build:types": "tsc --declaration --emitDeclarationOnly --noEmit false && move-dts src dist/cjs dist/mjs",
    "build-watch": "npm run build && concurrently \"npm run build:src -- --watch\" \"npm run build:cjs -- --watch\""
  },
  "dependencies": {
    "@tamanu/build-tooling": "*",
    "@types/node": "^18.14.6"
  }
}<|MERGE_RESOLUTION|>--- conflicted
+++ resolved
@@ -1,10 +1,6 @@
 {
   "name": "@tamanu/constants",
-<<<<<<< HEAD
-  "version": "2.20.3",
-=======
   "version": "2.21.0",
->>>>>>> 669f91e3
   "private": true,
   "description": "Shared constants",
   "main": "dist/cjs/index.js",
