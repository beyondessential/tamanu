--- conflicted
+++ resolved
@@ -24,12 +24,7 @@
     "build:src": "swc --delete-dir-on-start --out-dir dist/mjs --copy-files --source-maps true src",
     "build:cjs": "yarn run build:src --out-dir dist/cjs --config module.type=commonjs",
     "build:types": "tsc --declaration --emitDeclarationOnly --noEmit false && move-dts src dist/cjs dist/mjs",
-<<<<<<< HEAD
-    "build-watch": "yarn run build && concurrently \"yarn run build:src --delete-dir-on-start=false --watch\" \"yarn run build:cjs --delete-dir-on-start=false --watch\"",
-    "lint": "tsc"
-=======
     "build-watch": "yarn run build && concurrently \"yarn run build:src --delete-dir-on-start=false --watch\" \"yarn run build:cjs --delete-dir-on-start=false --watch\""
->>>>>>> a02bb596
   },
   "devDependencies": {
     "@tamanu/build-tooling": "*",
