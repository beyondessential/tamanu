--- conflicted
+++ resolved
@@ -3,19 +3,6 @@
   "version": "2.23.0",
   "private": true,
   "description": "Shared constants",
-<<<<<<< HEAD
-  "main": "dist/index.js",
-  "types": "dist/index.d.ts",
-  "type": "module",
-  "exports": {
-    ".": {
-      "import": "./dist/index.js",
-      "types": "./dist/index.d.ts"
-    },
-    "./*": {
-      "import": "./dist/*.js",
-      "types": "./dist/*.d.ts"
-=======
   "main": "dist/cjs/index.js",
   "module": "dist/esm/index.js",
   "types": "dist/esm/index.d.ts",
@@ -29,7 +16,6 @@
       "import": "./dist/esm/*.js",
       "require": "./dist/cjs/*.js",
       "types": "./dist/esm/*.d.ts"
->>>>>>> cf8b822e
     }
   },
   "homepage": "https://github.com/beyondessential/tamanu.git#readme",
@@ -37,21 +23,6 @@
   "author": "Beyond Essential Systems Pty. Ltd.",
   "license": "GPL-3.0-or-later",
   "scripts": {
-<<<<<<< HEAD
-    "build": "npm run remove-build-artifacts && npm run build:src && npm run build:types",
-    "build:src": "swc --out-dir dist --copy-files --source-maps true src",
-    "build:types": "tsc --declaration --declarationMap --emitDeclarationOnly --noEmit false",
-    "build-watch": "npm run remove-build-artifacts && concurrently \"npm run build:src -- --watch\" \"npm run build:types -- --watch\"",
-    "remove-build-artifacts": "rimraf dist"
-  },
-  "dependencies": {
-    "es-toolkit": "^1.30.1"
-  },
-  "devDependencies": {
-    "rimraf": "^6.0.1",
-    "@types/node": "^20.9.0",
-    "type-fest": "^4.30.2"
-=======
     "build": "npm run remove-build-artifacts && npm run build:esm && npm run build:cjs && npm run build:types",
     "build:dev:watch": "npm run remove-build-artifacts && concurrently \"npm run build:esm -- --watch\" \"npm run build:cjs -- --watch\" \"npm run build:types:esm -- --watch\" \"npm run build:types:cjs -- --watch\"",
     "build:esm": "swc --out-dir dist/esm --copy-files --source-maps true src",
@@ -64,6 +35,5 @@
   "devDependencies": {
     "rimraf": "^6.0.1",
     "@types/node": "^18.14.6"
->>>>>>> cf8b822e
   }
 }