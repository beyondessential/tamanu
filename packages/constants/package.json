{
  "name": "@tamanu/constants",
<<<<<<< HEAD
  "version": "2.30.3",
=======
  "version": "2.32.0",
>>>>>>> e2133098
  "private": true,
  "description": "Shared constants",
  "main": "dist/cjs/index.js",
  "module": "dist/esm/index.js",
  "types": "dist/esm/index.d.ts",
  "exports": {
    ".": {
      "import": "./dist/esm/index.js",
      "require": "./dist/cjs/index.js",
      "types": "./dist/esm/index.d.ts"
    },
    "./*": {
      "import": "./dist/esm/*.js",
      "require": "./dist/cjs/*.js",
      "types": "./dist/esm/*.d.ts"
    }
  },
  "homepage": "https://github.com/beyondessential/tamanu.git#readme",
  "repository": "git@github.com:beyondessential/tamanu.git",
  "author": "Beyond Essential Systems Pty. Ltd.",
  "license": "GPL-3.0-or-later",
  "scripts": {
    "build": "npm run clean && npm run build:esm && npm run build:cjs && npm run build:types:cjs",
    "build:dev:watch": "npm run clean && concurrently \"npm run build:esm -- --watch\" \"npm run build:cjs -- --watch\" \"npm run build:types:cjs -- --watch\"",
    "build:cjs": "swc --copy-files --source-maps true --out-dir dist/cjs src",
    "build:esm": "tsc",
    "build:types:cjs": "tsc --emitDeclarationOnly --outDir dist/cjs",
    "build-watch": "npm run build:dev:watch",
    "clean": "rimraf dist *.tsbuildInfo",
    "clean:deps": "rimraf node_modules"
  },
  "devDependencies": {
    "rimraf": "^6.0.1",
    "@types/node": "^18.14.6"
  }
}<|MERGE_RESOLUTION|>--- conflicted
+++ resolved
@@ -1,10 +1,6 @@
 {
   "name": "@tamanu/constants",
-<<<<<<< HEAD
-  "version": "2.30.3",
-=======
   "version": "2.32.0",
->>>>>>> e2133098
   "private": true,
   "description": "Shared constants",
   "main": "dist/cjs/index.js",
