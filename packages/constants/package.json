--- conflicted
+++ resolved
@@ -1,10 +1,6 @@
 {
   "name": "@tamanu/constants",
-<<<<<<< HEAD
-  "version": "2.16.11",
-=======
   "version": "2.17.0",
->>>>>>> c988d93b
   "private": true,
   "description": "Shared constants",
   "main": "dist/cjs/index.js",
