{
  "name": "@tamanu/constants",
<<<<<<< HEAD
  "version": "2.8.4",
=======
  "version": "2.9.0",
>>>>>>> 2971d987
  "private": true,
  "description": "Shared constants",
  "main": "dist/cjs/index.js",
  "module": "dist/mjs/index.js",
  "exports": {
    ".": {
      "import": "./dist/mjs/index.js",
      "require": "./dist/cjs/index.js"
    },
    "./*": {
      "import": "./dist/mjs/*.js",
      "require": "./dist/cjs/*.js"
    }
  },
  "homepage": "https://github.com/beyondessential/tamanu.git#readme",
  "repository": "git@github.com:beyondessential/tamanu.git",
  "author": "Beyond Essential Systems Pty. Ltd.",
  "license": "GPL-3.0-or-later",
  "scripts": {
    "build": "yarn run build:src && yarn run build:cjs && yarn run build:types && dual-pkg dist/mjs dist/cjs",
    "build:src": "swc --delete-dir-on-start --out-dir dist/mjs --copy-files --source-maps true src",
    "build:cjs": "yarn run build:src --out-dir dist/cjs --config module.type=commonjs",
    "build:types": "tsc --declaration --emitDeclarationOnly --noEmit false && move-dts src dist/cjs dist/mjs",
    "build-watch": "yarn run build && concurrently \"yarn run build:src --watch\" \"yarn run build:cjs --watch\""
  },
  "devDependencies": {
    "@tamanu/build-tooling": "*",
    "@types/node": "^18.14.6"
  }
}<|MERGE_RESOLUTION|>--- conflicted
+++ resolved
@@ -1,10 +1,6 @@
 {
   "name": "@tamanu/constants",
-<<<<<<< HEAD
-  "version": "2.8.4",
-=======
   "version": "2.9.0",
->>>>>>> 2971d987
   "private": true,
   "description": "Shared constants",
   "main": "dist/cjs/index.js",
