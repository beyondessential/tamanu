--- conflicted
+++ resolved
@@ -1,10 +1,6 @@
 {
   "name": "@tamanu/constants",
-<<<<<<< HEAD
-  "version": "2.18.4",
-=======
   "version": "2.20.0",
->>>>>>> 2b7faa2b
   "private": true,
   "description": "Shared constants",
   "main": "dist/cjs/index.js",
