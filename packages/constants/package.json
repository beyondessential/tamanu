{
  "name": "@tamanu/constants",
<<<<<<< HEAD
  "version": "1.36.1",
=======
  "version": "1.37.0",
>>>>>>> bb00eee2
  "private": true,
  "description": "Shared constants",
  "exports": {
    ".": "./dist/index.js",
    "./*": "./dist/*.js"
  },
  "types": "./dist/index.d.ts",
  "homepage": "https://github.com/beyondessential/tamanu.git#readme",
  "repository": "git@github.com:beyondessential/tamanu.git",
  "author": "Beyond Essential Systems Pty. Ltd.",
  "license": "SEE LICENSE IN ../../license",
  "scripts": {
    "build": "yarn run build:src && yarn run build:types",
    "build:src": "swc --delete-dir-on-start --out-dir dist --copy-files --source-maps true src",
    "build:types": "tsc --declaration --emitDeclarationOnly --noEmit false && move-dts src dist",
    "build-watch": "yarn run build && yarn run build:src --watch",
    "lint": "tsc"
  },
  "devDependencies": {
    "@tamanu/build-tooling": "*",
    "@types/node": "^18.14.6"
  }
}<|MERGE_RESOLUTION|>--- conflicted
+++ resolved
@@ -1,10 +1,6 @@
 {
   "name": "@tamanu/constants",
-<<<<<<< HEAD
-  "version": "1.36.1",
-=======
   "version": "1.37.0",
->>>>>>> bb00eee2
   "private": true,
   "description": "Shared constants",
   "exports": {
