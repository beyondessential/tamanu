--- conflicted
+++ resolved
@@ -298,14 +298,11 @@
   IGNORE: 'Ignore',
 };
 
-<<<<<<< HEAD
 export const HTTP_BODY_DATA_PATHS = {
   DIAGNOSTIC_REPORT_ATTACHMENT: '$.presentedForm[*].data',
 };
 
 export const SCRUBBED_DATA_MESSAGE = 'Raw data removed from logs';
-=======
 export const SUPPORTED_CONTENT_TYPES = {
   PDF: 'application/pdf',
-};
->>>>>>> 4036ea2c
+};