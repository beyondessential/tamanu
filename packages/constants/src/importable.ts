import { IMAGING_AREA_TYPES } from './imaging.js';

// Reference data stored IN the "reference_data" table
export const REFERENCE_TYPES = {
  ALLERGY: 'allergy',
  CONDITION: 'condition',
  CATCHMENT: 'catchment',
  DRUG: 'drug',
  DIET: 'diet',
  TRIAGE_REASON: 'triageReason',
  PROCEDURE_TYPE: 'procedureType',
  IMAGING_TYPE: 'imagingType',
  LAB_SAMPLE_SITE: 'labSampleSite',
  LAB_TEST_CATEGORY: 'labTestCategory',
  LAB_TEST_PRIORITY: 'labTestPriority',
  LAB_TEST_LABORATORY: 'labTestLaboratory',
  LAB_TEST_METHOD: 'labTestMethod',
  VACCINE: 'vaccine',
  VILLAGE: 'village',
  CARE_PLAN: 'carePlan',
  ETHNICITY: 'ethnicity',
  NATIONALITY: 'nationality',
  COUNTRY: 'country',
  CONTACT_RELATIONSHIP: 'contactRelationship',
  DIVISION: 'division',
<<<<<<< HEAD
  DIAGNOSIS: 'diagnosis',
=======
  DISEASE_CODING: 'diseaseCoding',
>>>>>>> 1113bf5f
  SUBDIVISION: 'subdivision',
  MEDICAL_AREA: 'medicalArea',
  NURSING_ZONE: 'nursingZone',
  SETTLEMENT: 'settlement',
  OCCUPATION: 'occupation',
  PLACE_OF_BIRTH: 'placeOfBirth',
  MARITAL_STATUS: 'maritalStatus',
  RELIGION: 'religion',
  REACTION: 'reaction',
  FAMILY_RELATION: 'familyRelation',
  PATIENT_TYPE: 'patientType',
  PATIENT_BILLING_TYPE: 'patientBillingType',
  MANUFACTURER: 'manufacturer',
  SECONDARY_ID_TYPE: 'secondaryIdType',
  DISCHARGE_DISPOSITION: 'dischargeDisposition',
  REFERRAL_SOURCE: 'referralSource',
  ARRIVAL_MODE: 'arrivalMode',
  VACCINE_NOT_GIVEN_REASON: 'vaccineNotGivenReason',
  VACCINE_CIRCUMSTANCE: 'vaccineCircumstance',
  ADDITIONAL_INVOICE_PRODUCT: 'additionalInvoiceProduct',
  SPECIMEN_TYPE: 'specimenType',
  INSURER: 'insurer',
  PAYMENT_METHOD: 'paymentMethod',
  ...IMAGING_AREA_TYPES,
};
export const REFERENCE_TYPE_VALUES = Object.values(REFERENCE_TYPES);

// Reference data stored in its own table (not in 'reference_data' table)
export const OTHER_REFERENCE_TYPES = {
  DEPARTMENT: 'department',
  FACILITY: 'facility',
  INVOICE_PRODUCT: 'invoiceProduct',
  LAB_TEST_TYPE: 'labTestType',
  LAB_TEST_PANEL: 'labTestPanel',
  LOCATION: 'location',
  LOCATION_GROUP: 'locationGroup',
  PATIENT_FIELD_DEFINITION: 'patientFieldDefinition',
  PATIENT_FIELD_DEFININION_CATEGORY: 'patientFieldDefinitionCategory',
  SCHEDULED_VACCINE: 'scheduledVaccine',
};
export const OTHER_REFERENCE_TYPE_VALUES = Object.values(OTHER_REFERENCE_TYPES);

export const TRANSLATABLE_REFERENCE_TYPES = [
  ...REFERENCE_TYPE_VALUES,
  ...OTHER_REFERENCE_TYPE_VALUES,
];

// Data types created through tamanu
const CLINCAL_DATA_TYPES = {
  PATIENT: 'patient',
  ADMINISTERED_VACCINE: 'administeredVaccine',
  USER: 'user',
};
const CLINICAL_DATA_TYPES_VALUES = Object.values(CLINCAL_DATA_TYPES);

// System data used for configuration purposes
const SYSTEM_DATA_TYPES = {
  REFERENCE_DATA_RELATION: 'referenceDataRelation',
  TRANSLATED_STRING: 'translatedString',
  CERTIFIABLE_VACCINE: 'certifiableVaccine',
  IMAGING_AREA_EXTERNAL_CODE: 'imagingAreaExternalCode',
};
const SYSTEM_DATA_TYPES_VALUES = Object.values(SYSTEM_DATA_TYPES);

export const GENERAL_IMPORTABLE_DATA_TYPES = [
  ...REFERENCE_TYPE_VALUES,
  ...OTHER_REFERENCE_TYPE_VALUES,
  ...CLINICAL_DATA_TYPES_VALUES,
  ...SYSTEM_DATA_TYPES_VALUES,
].sort();

export const PERMISSION_IMPORTABLE_DATA_TYPES = ['permission', 'role'];

export const VISIBILITY_STATUSES = {
  CURRENT: 'current',
  HISTORICAL: 'historical',
  MERGED: 'merged',
};

export const VISIBILITY_STATUS_VALUES = Object.values(VISIBILITY_STATUSES);

export const HIDDEN_VISIBILITY_STATUSES = [
  VISIBILITY_STATUSES.HISTORICAL,
  VISIBILITY_STATUSES.MERGED,
];

export const ASSET_NAMES = {
  LETTERHEAD_LOGO: 'letterhead-logo',
  VACCINE_CERTIFICATE_WATERMARK: 'vaccine-certificate-watermark',
  CERTIFICATE_BOTTOM_HALF_IMG: 'certificate-bottom-half-img',
  DEATH_CERTIFICATE_BOTTOM_HALF_IMG: 'death-certificate-bottom-half-img',
  COVID_VACCINATION_CERTIFICATE_FOOTER: 'covid-vaccination-certificate-footer-img',
  COVID_CLEARANCE_CERTIFICATE_FOOTER: 'covid-clearance-certificate-footer-img',
  COVID_TEST_CERTIFICATE_FOOTER: 'covid-test-certificate-footer-img',
  VACCINATION_CERTIFICATE_FOOTER: 'vaccination-certificate-footer-img',
};

export const ASSET_NAME_LABELS = {
  [ASSET_NAMES.LETTERHEAD_LOGO]: 'letterhead-logo',
  [ASSET_NAMES.VACCINE_CERTIFICATE_WATERMARK]: 'vaccine-certificate-watermark',
  [ASSET_NAMES.CERTIFICATE_BOTTOM_HALF_IMG]: 'certificate-bottom-half-img',
  [ASSET_NAMES.DEATH_CERTIFICATE_BOTTOM_HALF_IMG]: 'death-certificate-bottom-half-img',
  [ASSET_NAMES.COVID_VACCINATION_CERTIFICATE_FOOTER]: 'covid-vaccination-certificate-footer-img',
  [ASSET_NAMES.COVID_CLEARANCE_CERTIFICATE_FOOTER]: 'covid-clearance-certificate-footer-img',
  [ASSET_NAMES.COVID_TEST_CERTIFICATE_FOOTER]: 'covid-test-certificate-footer-img',
  [ASSET_NAMES.VACCINATION_CERTIFICATE_FOOTER]: 'vaccination-certificate-footer-img',
};

export const ASSET_FALLBACK_NAMES = {
  [ASSET_NAMES.COVID_VACCINATION_CERTIFICATE_FOOTER]: ASSET_NAMES.CERTIFICATE_BOTTOM_HALF_IMG,
  [ASSET_NAMES.COVID_CLEARANCE_CERTIFICATE_FOOTER]: ASSET_NAMES.CERTIFICATE_BOTTOM_HALF_IMG,
  [ASSET_NAMES.COVID_TEST_CERTIFICATE_FOOTER]: ASSET_NAMES.CERTIFICATE_BOTTOM_HALF_IMG,
  [ASSET_NAMES.VACCINATION_CERTIFICATE_FOOTER]: ASSET_NAMES.CERTIFICATE_BOTTOM_HALF_IMG,
};

export const ASSET_MIME_TYPES = {
  png: 'image/png',
  svg: 'image/svg',
};<|MERGE_RESOLUTION|>--- conflicted
+++ resolved
@@ -23,11 +23,8 @@
   COUNTRY: 'country',
   CONTACT_RELATIONSHIP: 'contactRelationship',
   DIVISION: 'division',
-<<<<<<< HEAD
   DIAGNOSIS: 'diagnosis',
-=======
   DISEASE_CODING: 'diseaseCoding',
->>>>>>> 1113bf5f
   SUBDIVISION: 'subdivision',
   MEDICAL_AREA: 'medicalArea',
   NURSING_ZONE: 'nursingZone',
