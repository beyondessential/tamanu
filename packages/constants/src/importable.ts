--- conflicted
+++ resolved
@@ -48,11 +48,8 @@
   SPECIMEN_TYPE: 'specimenType',
   INSURER: 'insurer',
   PAYMENT_METHOD: 'paymentMethod',
-<<<<<<< HEAD
   TASK_NOT_COMPLETED_REASON: 'taskNotCompletedReason',
-=======
   TASK_DELETION_REASON: 'taskDeletionReason',
->>>>>>> 46d013b6
   ...IMAGING_AREA_TYPES,
 };
 export const REFERENCE_TYPE_VALUES = Object.values(REFERENCE_TYPES);
