export const REPORT_REQUEST_STATUSES = {
  RECEIVED: 'Received',
  PROCESSING: 'Processing',
  PROCESSED: 'Processed',
  ERROR: 'Error',
};

export const REPORT_REQUEST_STATUS_VALUES = Object.values(REPORT_REQUEST_STATUSES);

export const REPORT_DATA_SOURCES = {
  THIS_FACILITY: 'thisFacility',
  ALL_FACILITIES: 'allFacilities',
};

export const REPORT_DATA_SOURCE_VALUES = Object.values(REPORT_DATA_SOURCES);

export const REPORT_EXPORT_FORMATS = {
  XLSX: 'xlsx',
  CSV: 'csv',
};

export const REPORT_VERSION_EXPORT_FORMATS = {
  SQL: 'sql',
  JSON: 'json',
};

export const REPORT_STATUSES = { DRAFT: 'draft', PUBLISHED: 'published' };

export const REPORT_STATUSES_VALUES = Object.values(REPORT_STATUSES);

export const REPORT_DEFAULT_DATE_RANGES = {
  ALL_TIME: 'allTime',
  THIRTY_DAYS: '30days',
};
export const REPORT_DATE_RANGE_LABELS = {
  [REPORT_DEFAULT_DATE_RANGES.ALL_TIME]: 'Date range (or leave blank for all data)',
  [REPORT_DEFAULT_DATE_RANGES.THIRTY_DAYS]:
    'Date range (or leave blank for the past 30 days of data)',
};

export const REPORT_DEFAULT_DATE_RANGES_VALUES = Object.values(REPORT_DEFAULT_DATE_RANGES);

<<<<<<< HEAD
export const REPORT_DB_ROLES = {
=======
export const REPORT_DB_SCHEMAS = {
>>>>>>> 3bad4f3f
  REPORTING: 'reporting',
  RAW: 'raw',
};<|MERGE_RESOLUTION|>--- conflicted
+++ resolved
@@ -40,11 +40,7 @@
 
 export const REPORT_DEFAULT_DATE_RANGES_VALUES = Object.values(REPORT_DEFAULT_DATE_RANGES);
 
-<<<<<<< HEAD
-export const REPORT_DB_ROLES = {
-=======
 export const REPORT_DB_SCHEMAS = {
->>>>>>> 3bad4f3f
   REPORTING: 'reporting',
   RAW: 'raw',
 };