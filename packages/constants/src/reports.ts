export const REPORT_REQUEST_STATUSES = {
  RECEIVED: 'Received',
  PROCESSING: 'Processing',
  PROCESSED: 'Processed',
  ERROR: 'Error',
};

export const REPORT_REQUEST_STATUS_VALUES = Object.values(REPORT_REQUEST_STATUSES);

export const REPORT_DATA_SOURCES = {
  THIS_FACILITY: 'thisFacility',
  ALL_FACILITIES: 'allFacilities',
};

export const REPORT_DATA_SOURCE_VALUES = Object.values(REPORT_DATA_SOURCES);

export const REPORT_EXPORT_FORMATS = {
  XLSX: 'xlsx',
  CSV: 'csv',
};

export const REPORT_VERSION_EXPORT_FORMATS = {
  SQL: 'sql',
  JSON: 'json',
};

export const REPORT_STATUSES = { DRAFT: 'draft', PUBLISHED: 'published' };

export const REPORT_STATUSES_VALUES = Object.values(REPORT_STATUSES);

export const REPORT_DEFAULT_DATE_RANGES = {
  ALL_TIME: 'allTime',
  THIRTY_DAYS: '30days',
};
export const REPORT_DATE_RANGE_LABELS = {
  [REPORT_DEFAULT_DATE_RANGES.ALL_TIME]: 'Date range (or leave blank for all data)',
  [REPORT_DEFAULT_DATE_RANGES.THIRTY_DAYS]:
    'Date range (or leave blank for the past 30 days of data)',
};

export const REPORT_DEFAULT_DATE_RANGES_VALUES = Object.values(REPORT_DEFAULT_DATE_RANGES);

export const REPORT_DB_ROLES = {
  RAW: 'tamanu_raw_reporting',
  DATASET: 'tamanu_dataset_reporting',
<<<<<<< HEAD
};

export const REPORT_DB_ROLES_VALUES = Object.values(REPORT_DB_ROLES);
=======
};
>>>>>>> 514cc8d6
<|MERGE_RESOLUTION|>--- conflicted
+++ resolved
@@ -43,10 +43,6 @@
 export const REPORT_DB_ROLES = {
   RAW: 'tamanu_raw_reporting',
   DATASET: 'tamanu_dataset_reporting',
-<<<<<<< HEAD
 };
 
 export const REPORT_DB_ROLES_VALUES = Object.values(REPORT_DB_ROLES);
-=======
-};
->>>>>>> 514cc8d6
