--- conflicted
+++ resolved
@@ -27,11 +27,8 @@
 import { DRUG_ROUTE_LABELS, REPEATS_LABELS } from './medications';
 import { PLACE_OF_DEATHS, MANNER_OF_DEATHS } from './deaths';
 import { LOCATION_AVAILABILITY_STATUS_LABELS } from './locations';
-<<<<<<< HEAD
 import { TASK_FREQUENCY_UNIT_LABELS } from './tasks.js';
-=======
 import { IMAGING_TYPES } from './imaging';
->>>>>>> 5e9ccd80
 
 type EnumKeys = keyof typeof registeredEnums;
 type EnumValues = typeof registeredEnums[EnumKeys];
