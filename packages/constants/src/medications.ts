export const DRUG_ROUTES = {
  dermal: 'dermal',
  ear: 'ear',
  eye: 'eye',
  intramuscular: 'intramuscular',
  intravenous: 'intravenous',
  inhaled: 'inhaled',
  nasal: 'nasal',
  oral: 'oral',
  rectal: 'rectal',
  subcutaneous: 'subcutaneous',
  sublingual: 'sublingual',
  topical: 'topical',
  vaginal: 'vaginal',
};

export const DRUG_ROUTE_VALUES = Object.values(DRUG_ROUTES);

export const DRUG_ROUTE_LABELS = {
  [DRUG_ROUTES.dermal]: 'Dermal',
  [DRUG_ROUTES.ear]: 'Ear',
  [DRUG_ROUTES.eye]: 'Eye',
  [DRUG_ROUTES.intramuscular]: 'IM',
  [DRUG_ROUTES.intravenous]: 'IV',
  [DRUG_ROUTES.inhaled]: 'Inhaled',
  [DRUG_ROUTES.nasal]: 'Nasal',
  [DRUG_ROUTES.oral]: 'Oral',
  [DRUG_ROUTES.rectal]: 'Rectal',
  [DRUG_ROUTES.subcutaneous]: 'S/C',
  [DRUG_ROUTES.sublingual]: 'Sublingual',
  [DRUG_ROUTES.topical]: 'Topical',
  [DRUG_ROUTES.vaginal]: 'Vaginal',
};

const MAX_REPEATS = 12;
export const REPEATS_LABELS = Array.from({ length: MAX_REPEATS + 1 }, (_, i) => i);

export const ADMINISTRATION_FREQUENCIES = {
  DAILY_IN_THE_MORNING: 'Daily in the morning',
  DAILY_AT_MIDDAY: 'Daily at midday',
  DAILY_AT_NIGHT: 'Daily at night',
  DAILY: 'Daily',
  TWO_TIMES_DAILY: 'Two times daily',
  THREE_TIMES_DAILY: 'Three times daily',
  FOUR_TIMES_DAILY: 'Four times daily',
  EVERY_4_HOURS: 'Every 4 hours',
  EVERY_6_HOURS: 'Every 6 hours',
  EVERY_8_HOURS: 'Every 8 hours',
  EVERY_SECOND_DAY: 'Every second day',
  ONCE_A_WEEK: 'Once a week',
  ONCE_A_MONTH: 'Once a month',
  IMMEDIATELY: 'Immediately',
<<<<<<< HEAD
  WHEN_REQUIRE: 'When required',
};

export const ADMINISTRATION_FREQUENCY_DETAILS = {
  en: {
    [ADMINISTRATION_FREQUENCIES.DAILY_IN_THE_MORNING]: {
      synonyms: ['mane', 'Morning'],
      startTimes: ['06:00'],
      dosesPerDay: 1,
    },
    [ADMINISTRATION_FREQUENCIES.DAILY_AT_MIDDAY]: {
      synonyms: ['midday'],
      startTimes: ['12:00'],
      dosesPerDay: 1,
    },
    [ADMINISTRATION_FREQUENCIES.DAILY_AT_NIGHT]: {
      synonyms: ['nocte', 'nightly'],
      startTimes: ['18:00'],
      dosesPerDay: 1,
    },
    [ADMINISTRATION_FREQUENCIES.DAILY]: {
      synonyms: ['D', 'Every 24 hours', 'q24h', 'q1d', 'Q.D.', 'QD'],
      startTimes: ['06:00'],
      dosesPerDay: 1,
    },
    [ADMINISTRATION_FREQUENCIES.TWO_TIMES_DAILY]: {
      synonyms: ['BD', 'Every 12 hours', 'q12h', 'BID', 'B.D.', 'Twice a day'],
      startTimes: ['06:00', '18:00'],
      dosesPerDay: 2,
    },
    [ADMINISTRATION_FREQUENCIES.THREE_TIMES_DAILY]: {
      synonyms: ['TID', 'TDS', 'T.I.D.'],
      startTimes: ['06:00', '12:00', '18:00'],
      dosesPerDay: 3,
    },
    [ADMINISTRATION_FREQUENCIES.FOUR_TIMES_DAILY]: {
      synonyms: ['QID', 'QDS', 'Q.I.D.'],
      startTimes: ['06:00', '12:00', '18:00', '22:00'],
      dosesPerDay: 4,
    },
    [ADMINISTRATION_FREQUENCIES.EVERY_4_HOURS]: {
      synonyms: ['q4h', '4h', '4 hourly', '4 hrly'],
      startTimes: ['02:00', '06:00', '10:00', '14:00', '18:00', '22:00'],
      dosesPerDay: 6,
    },
    [ADMINISTRATION_FREQUENCIES.EVERY_6_HOURS]: {
      synonyms: ['q6h', '6h', '6 hourly', '6 hrly'],
      startTimes: ['00:00', '06:00', '12:00', '18:00'],
      dosesPerDay: 4,
    },
    [ADMINISTRATION_FREQUENCIES.EVERY_8_HOURS]: {
      synonyms: ['q8h', '8h', '8 hourly', '8 hrly'],
      startTimes: ['06:00', '14:00', '22:00'],
      dosesPerDay: 3,
    },
    [ADMINISTRATION_FREQUENCIES.EVERY_SECOND_DAY]: {
      synonyms: ['QOD', 'Q.O.D.', 'Every other day'],
      startTimes: ['06:00'],
      dosesPerDay: 1 / 2,
    },
    [ADMINISTRATION_FREQUENCIES.ONCE_A_WEEK]: {
      synonyms: ['Weekly', 'Once weekly'],
      startTimes: ['06:00'],
      dosesPerDay: 1 / 7,
    },
    [ADMINISTRATION_FREQUENCIES.ONCE_A_MONTH]: {
      synonyms: ['Monthly', 'Q.M.', 'QM', 'Once a month', 'Once monthly'],
      startTimes: ['06:00'],
      dosesPerDay: 1 / 28,
    },
    [ADMINISTRATION_FREQUENCIES.IMMEDIATELY]: {
      synonyms: ['STAT', 'Immediately'],
      startTimes: null,
      dosesPerDay: null,
    },
    [ADMINISTRATION_FREQUENCIES.WHEN_REQUIRE]: {
      synonyms: ['PRN', 'As required', 'No frequency'],
      startTimes: null,
      dosesPerDay: null,
    },
  },
};

export const DOSE_UNITS = [
  "%",
  "Capsule",
  "Disc",
  "Douche",
  "Drop",
  "FFU",
  "g",
  "IU",
  "L",
  "Lozenge",
  "mg",
  "mcg",
  "mL",
  "mmol",
  "mol",
  "Patch",
  "Pellet",
  "Pouch",
  "Puff",
  "Ring",
  "Smear",
  "Spray",
  "Stick",
  "Strip",
  "Suppository",
  "Swab",
  "Tablet",
  "tbsp",
  "tsp",
  "U",
  "Vial",
  "Wafer"
];

const DURATION_UNITS = {
  HOUR: 'hour',
  DAY: 'day',
  WEEK: 'week',
  MONTH: 'month',
};

export const DURATION_UNITS_LABELS = {
  [DURATION_UNITS.HOUR]: 'Hour',
  [DURATION_UNITS.DAY]: 'Day',
  [DURATION_UNITS.WEEK]: 'Week',
  [DURATION_UNITS.MONTH]: 'Month',
=======
  WHEN_REQUIRED: 'When required',
};

export const ADMINISTRATION_FREQUENCY_SYNONYMS = {
  [ADMINISTRATION_FREQUENCIES.DAILY_IN_THE_MORNING]: ['mane', 'Morning'],
  [ADMINISTRATION_FREQUENCIES.DAILY_AT_MIDDAY]: ['midday'],
  [ADMINISTRATION_FREQUENCIES.DAILY_AT_NIGHT]: ['nocte', 'nightly'],
  [ADMINISTRATION_FREQUENCIES.DAILY]: ['D', 'Every 24 hours', 'q24h', 'q1d', 'Q.D.', 'QD'],
  [ADMINISTRATION_FREQUENCIES.TWO_TIMES_DAILY]: [
    'BD',
    'Every 12 hours',
    'q12h',
    'BID',
    'B.D.',
    'Twice a day',
  ],
  [ADMINISTRATION_FREQUENCIES.THREE_TIMES_DAILY]: ['TID', 'TDS', 'T.I.D.'],
  [ADMINISTRATION_FREQUENCIES.FOUR_TIMES_DAILY]: ['QID', 'QDS', 'Q.I.D.'],
  [ADMINISTRATION_FREQUENCIES.EVERY_4_HOURS]: ['q4h', '4h', '4 hourly', '4 hrly'],
  [ADMINISTRATION_FREQUENCIES.EVERY_6_HOURS]: ['q6h', '6h', '6 hourly', '6 hrly'],
  [ADMINISTRATION_FREQUENCIES.EVERY_8_HOURS]: ['q8h', '8h', '8 hourly', '8 hrly'],
  [ADMINISTRATION_FREQUENCIES.EVERY_SECOND_DAY]: ['QOD', 'Q.O.D.', 'Every other day'],
  [ADMINISTRATION_FREQUENCIES.ONCE_A_WEEK]: ['Weekly', 'Once weekly'],
  [ADMINISTRATION_FREQUENCIES.ONCE_A_MONTH]: [
    'Monthly',
    'Q.M.',
    'QM',
    'Once a month',
    'Once monthly',
  ],
  [ADMINISTRATION_FREQUENCIES.IMMEDIATELY]: ['STAT', 'Immediately'],
  [ADMINISTRATION_FREQUENCIES.WHEN_REQUIRED]: ['PRN', 'As required', 'No frequency'],
};

export const ADMINISTRATION_FREQUENCY_DETAILS = {
  [ADMINISTRATION_FREQUENCIES.DAILY_IN_THE_MORNING]: {
    startTimes: ['06:00'],
    dosesPerDay: 1,
  },
  [ADMINISTRATION_FREQUENCIES.DAILY_AT_MIDDAY]: {
    startTimes: ['12:00'],
    dosesPerDay: 1,
  },
  [ADMINISTRATION_FREQUENCIES.DAILY_AT_NIGHT]: {
    startTimes: ['18:00'],
    dosesPerDay: 1,
  },
  [ADMINISTRATION_FREQUENCIES.DAILY]: {
    startTimes: ['06:00'],
    dosesPerDay: 1,
  },
  [ADMINISTRATION_FREQUENCIES.TWO_TIMES_DAILY]: {
    startTimes: ['06:00', '18:00'],
    dosesPerDay: 2,
  },
  [ADMINISTRATION_FREQUENCIES.THREE_TIMES_DAILY]: {
    startTimes: ['06:00', '12:00', '18:00'],
    dosesPerDay: 3,
  },
  [ADMINISTRATION_FREQUENCIES.FOUR_TIMES_DAILY]: {
    startTimes: ['06:00', '12:00', '18:00', '22:00'],
    dosesPerDay: 4,
  },
  [ADMINISTRATION_FREQUENCIES.EVERY_4_HOURS]: {
    startTimes: ['02:00', '06:00', '10:00', '14:00', '18:00', '22:00'],
    dosesPerDay: 6,
  },
  [ADMINISTRATION_FREQUENCIES.EVERY_6_HOURS]: {
    startTimes: ['00:00', '06:00', '12:00', '18:00'],
    dosesPerDay: 4,
  },
  [ADMINISTRATION_FREQUENCIES.EVERY_8_HOURS]: {
    startTimes: ['06:00', '14:00', '22:00'],
    dosesPerDay: 3,
  },
  [ADMINISTRATION_FREQUENCIES.EVERY_SECOND_DAY]: {
    startTimes: ['06:00'],
    dosesPerDay: 1 / 2,
  },
  [ADMINISTRATION_FREQUENCIES.ONCE_A_WEEK]: {
    startTimes: ['06:00'],
    dosesPerDay: 1 / 7,
  },
  [ADMINISTRATION_FREQUENCIES.ONCE_A_MONTH]: {
    startTimes: ['06:00'],
    dosesPerDay: 1 / 28,
  },
  [ADMINISTRATION_FREQUENCIES.IMMEDIATELY]: {
    startTimes: null,
    dosesPerDay: null,
  },
  [ADMINISTRATION_FREQUENCIES.WHEN_REQUIRED]: {
    startTimes: null,
    dosesPerDay: null,
  },
>>>>>>> e43a67c4
};<|MERGE_RESOLUTION|>--- conflicted
+++ resolved
@@ -50,8 +50,101 @@
   ONCE_A_WEEK: 'Once a week',
   ONCE_A_MONTH: 'Once a month',
   IMMEDIATELY: 'Immediately',
-<<<<<<< HEAD
-  WHEN_REQUIRE: 'When required',
+  WHEN_REQUIRED: 'When required',
+};
+
+export const ADMINISTRATION_FREQUENCY_SYNONYMS = {
+  [ADMINISTRATION_FREQUENCIES.DAILY_IN_THE_MORNING]: ['mane', 'Morning'],
+  [ADMINISTRATION_FREQUENCIES.DAILY_AT_MIDDAY]: ['midday'],
+  [ADMINISTRATION_FREQUENCIES.DAILY_AT_NIGHT]: ['nocte', 'nightly'],
+  [ADMINISTRATION_FREQUENCIES.DAILY]: ['D', 'Every 24 hours', 'q24h', 'q1d', 'Q.D.', 'QD'],
+  [ADMINISTRATION_FREQUENCIES.TWO_TIMES_DAILY]: [
+    'BD',
+    'Every 12 hours',
+    'q12h',
+    'BID',
+    'B.D.',
+    'Twice a day',
+  ],
+  [ADMINISTRATION_FREQUENCIES.THREE_TIMES_DAILY]: ['TID', 'TDS', 'T.I.D.'],
+  [ADMINISTRATION_FREQUENCIES.FOUR_TIMES_DAILY]: ['QID', 'QDS', 'Q.I.D.'],
+  [ADMINISTRATION_FREQUENCIES.EVERY_4_HOURS]: ['q4h', '4h', '4 hourly', '4 hrly'],
+  [ADMINISTRATION_FREQUENCIES.EVERY_6_HOURS]: ['q6h', '6h', '6 hourly', '6 hrly'],
+  [ADMINISTRATION_FREQUENCIES.EVERY_8_HOURS]: ['q8h', '8h', '8 hourly', '8 hrly'],
+  [ADMINISTRATION_FREQUENCIES.EVERY_SECOND_DAY]: ['QOD', 'Q.O.D.', 'Every other day'],
+  [ADMINISTRATION_FREQUENCIES.ONCE_A_WEEK]: ['Weekly', 'Once weekly'],
+  [ADMINISTRATION_FREQUENCIES.ONCE_A_MONTH]: [
+    'Monthly',
+    'Q.M.',
+    'QM',
+    'Once a month',
+    'Once monthly',
+  ],
+  [ADMINISTRATION_FREQUENCIES.IMMEDIATELY]: ['STAT', 'Immediately'],
+  [ADMINISTRATION_FREQUENCIES.WHEN_REQUIRED]: ['PRN', 'As required', 'No frequency'],
+};
+
+export const ADMINISTRATION_FREQUENCY_DETAILS = {
+  [ADMINISTRATION_FREQUENCIES.DAILY_IN_THE_MORNING]: {
+    startTimes: ['06:00'],
+    dosesPerDay: 1,
+  },
+  [ADMINISTRATION_FREQUENCIES.DAILY_AT_MIDDAY]: {
+    startTimes: ['12:00'],
+    dosesPerDay: 1,
+  },
+  [ADMINISTRATION_FREQUENCIES.DAILY_AT_NIGHT]: {
+    startTimes: ['18:00'],
+    dosesPerDay: 1,
+  },
+  [ADMINISTRATION_FREQUENCIES.DAILY]: {
+    startTimes: ['06:00'],
+    dosesPerDay: 1,
+  },
+  [ADMINISTRATION_FREQUENCIES.TWO_TIMES_DAILY]: {
+    startTimes: ['06:00', '18:00'],
+    dosesPerDay: 2,
+  },
+  [ADMINISTRATION_FREQUENCIES.THREE_TIMES_DAILY]: {
+    startTimes: ['06:00', '12:00', '18:00'],
+    dosesPerDay: 3,
+  },
+  [ADMINISTRATION_FREQUENCIES.FOUR_TIMES_DAILY]: {
+    startTimes: ['06:00', '12:00', '18:00', '22:00'],
+    dosesPerDay: 4,
+  },
+  [ADMINISTRATION_FREQUENCIES.EVERY_4_HOURS]: {
+    startTimes: ['02:00', '06:00', '10:00', '14:00', '18:00', '22:00'],
+    dosesPerDay: 6,
+  },
+  [ADMINISTRATION_FREQUENCIES.EVERY_6_HOURS]: {
+    startTimes: ['00:00', '06:00', '12:00', '18:00'],
+    dosesPerDay: 4,
+  },
+  [ADMINISTRATION_FREQUENCIES.EVERY_8_HOURS]: {
+    startTimes: ['06:00', '14:00', '22:00'],
+    dosesPerDay: 3,
+  },
+  [ADMINISTRATION_FREQUENCIES.EVERY_SECOND_DAY]: {
+    startTimes: ['06:00'],
+    dosesPerDay: 1 / 2,
+  },
+  [ADMINISTRATION_FREQUENCIES.ONCE_A_WEEK]: {
+    startTimes: ['06:00'],
+    dosesPerDay: 1 / 7,
+  },
+  [ADMINISTRATION_FREQUENCIES.ONCE_A_MONTH]: {
+    startTimes: ['06:00'],
+    dosesPerDay: 1 / 28,
+  },
+  [ADMINISTRATION_FREQUENCIES.IMMEDIATELY]: {
+    startTimes: null,
+    dosesPerDay: null,
+  },
+  [ADMINISTRATION_FREQUENCIES.WHEN_REQUIRED]: {
+    startTimes: null,
+    dosesPerDay: null,
+  },
 };
 
 export const ADMINISTRATION_FREQUENCY_DETAILS = {
@@ -181,101 +274,4 @@
   [DURATION_UNITS.DAY]: 'Day',
   [DURATION_UNITS.WEEK]: 'Week',
   [DURATION_UNITS.MONTH]: 'Month',
-=======
-  WHEN_REQUIRED: 'When required',
-};
-
-export const ADMINISTRATION_FREQUENCY_SYNONYMS = {
-  [ADMINISTRATION_FREQUENCIES.DAILY_IN_THE_MORNING]: ['mane', 'Morning'],
-  [ADMINISTRATION_FREQUENCIES.DAILY_AT_MIDDAY]: ['midday'],
-  [ADMINISTRATION_FREQUENCIES.DAILY_AT_NIGHT]: ['nocte', 'nightly'],
-  [ADMINISTRATION_FREQUENCIES.DAILY]: ['D', 'Every 24 hours', 'q24h', 'q1d', 'Q.D.', 'QD'],
-  [ADMINISTRATION_FREQUENCIES.TWO_TIMES_DAILY]: [
-    'BD',
-    'Every 12 hours',
-    'q12h',
-    'BID',
-    'B.D.',
-    'Twice a day',
-  ],
-  [ADMINISTRATION_FREQUENCIES.THREE_TIMES_DAILY]: ['TID', 'TDS', 'T.I.D.'],
-  [ADMINISTRATION_FREQUENCIES.FOUR_TIMES_DAILY]: ['QID', 'QDS', 'Q.I.D.'],
-  [ADMINISTRATION_FREQUENCIES.EVERY_4_HOURS]: ['q4h', '4h', '4 hourly', '4 hrly'],
-  [ADMINISTRATION_FREQUENCIES.EVERY_6_HOURS]: ['q6h', '6h', '6 hourly', '6 hrly'],
-  [ADMINISTRATION_FREQUENCIES.EVERY_8_HOURS]: ['q8h', '8h', '8 hourly', '8 hrly'],
-  [ADMINISTRATION_FREQUENCIES.EVERY_SECOND_DAY]: ['QOD', 'Q.O.D.', 'Every other day'],
-  [ADMINISTRATION_FREQUENCIES.ONCE_A_WEEK]: ['Weekly', 'Once weekly'],
-  [ADMINISTRATION_FREQUENCIES.ONCE_A_MONTH]: [
-    'Monthly',
-    'Q.M.',
-    'QM',
-    'Once a month',
-    'Once monthly',
-  ],
-  [ADMINISTRATION_FREQUENCIES.IMMEDIATELY]: ['STAT', 'Immediately'],
-  [ADMINISTRATION_FREQUENCIES.WHEN_REQUIRED]: ['PRN', 'As required', 'No frequency'],
-};
-
-export const ADMINISTRATION_FREQUENCY_DETAILS = {
-  [ADMINISTRATION_FREQUENCIES.DAILY_IN_THE_MORNING]: {
-    startTimes: ['06:00'],
-    dosesPerDay: 1,
-  },
-  [ADMINISTRATION_FREQUENCIES.DAILY_AT_MIDDAY]: {
-    startTimes: ['12:00'],
-    dosesPerDay: 1,
-  },
-  [ADMINISTRATION_FREQUENCIES.DAILY_AT_NIGHT]: {
-    startTimes: ['18:00'],
-    dosesPerDay: 1,
-  },
-  [ADMINISTRATION_FREQUENCIES.DAILY]: {
-    startTimes: ['06:00'],
-    dosesPerDay: 1,
-  },
-  [ADMINISTRATION_FREQUENCIES.TWO_TIMES_DAILY]: {
-    startTimes: ['06:00', '18:00'],
-    dosesPerDay: 2,
-  },
-  [ADMINISTRATION_FREQUENCIES.THREE_TIMES_DAILY]: {
-    startTimes: ['06:00', '12:00', '18:00'],
-    dosesPerDay: 3,
-  },
-  [ADMINISTRATION_FREQUENCIES.FOUR_TIMES_DAILY]: {
-    startTimes: ['06:00', '12:00', '18:00', '22:00'],
-    dosesPerDay: 4,
-  },
-  [ADMINISTRATION_FREQUENCIES.EVERY_4_HOURS]: {
-    startTimes: ['02:00', '06:00', '10:00', '14:00', '18:00', '22:00'],
-    dosesPerDay: 6,
-  },
-  [ADMINISTRATION_FREQUENCIES.EVERY_6_HOURS]: {
-    startTimes: ['00:00', '06:00', '12:00', '18:00'],
-    dosesPerDay: 4,
-  },
-  [ADMINISTRATION_FREQUENCIES.EVERY_8_HOURS]: {
-    startTimes: ['06:00', '14:00', '22:00'],
-    dosesPerDay: 3,
-  },
-  [ADMINISTRATION_FREQUENCIES.EVERY_SECOND_DAY]: {
-    startTimes: ['06:00'],
-    dosesPerDay: 1 / 2,
-  },
-  [ADMINISTRATION_FREQUENCIES.ONCE_A_WEEK]: {
-    startTimes: ['06:00'],
-    dosesPerDay: 1 / 7,
-  },
-  [ADMINISTRATION_FREQUENCIES.ONCE_A_MONTH]: {
-    startTimes: ['06:00'],
-    dosesPerDay: 1 / 28,
-  },
-  [ADMINISTRATION_FREQUENCIES.IMMEDIATELY]: {
-    startTimes: null,
-    dosesPerDay: null,
-  },
-  [ADMINISTRATION_FREQUENCIES.WHEN_REQUIRED]: {
-    startTimes: null,
-    dosesPerDay: null,
-  },
->>>>>>> e43a67c4
 };