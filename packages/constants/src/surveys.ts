// for explanation of types, see
// https://docs.google.com/spreadsheets/d/1qwfw1AOED7WiElOCJwt_VHo_JaDhr6ZIiJMqjRCXajQ/edit#gid=1797422705

export const PROGRAM_DATA_ELEMENT_TYPES = {
  TEXT: 'FreeText',
  MULTILINE: 'Multiline',
  RADIO: 'Radio',
  SELECT: 'Select',
  MULTI_SELECT: 'MultiSelect',
  AUTOCOMPLETE: 'Autocomplete',
  DATE: 'Date',
  DATE_TIME: 'DateTime',
  SUBMISSION_DATE: 'SubmissionDate',
  INSTRUCTION: 'Instruction',
  NUMBER: 'Number',
  BINARY: 'Binary',
  CHECKBOX: 'Checkbox',
  CALCULATED: 'CalculatedQuestion',
  CONDITION: 'ConditionQuestion',
  RESULT: 'Result',
  SURVEY_ANSWER: 'SurveyAnswer',
  SURVEY_RESULT: 'SurveyResult',
  SURVEY_LINK: 'SurveyLink',
  PHOTO: 'Photo',
  PATIENT_DATA: 'PatientData',
  USER_DATA: 'UserData',
  PATIENT_ISSUE: 'PatientIssue',
};
export const PROGRAM_DATA_ELEMENT_TYPE_VALUES = Object.values(PROGRAM_DATA_ELEMENT_TYPES);

export const NON_ANSWERABLE_DATA_ELEMENT_TYPES = [
  PROGRAM_DATA_ELEMENT_TYPES.INSTRUCTION,
  PROGRAM_DATA_ELEMENT_TYPES.RESULT,
];

export const ACTION_DATA_ELEMENT_TYPES = [
  PROGRAM_DATA_ELEMENT_TYPES.PATIENT_ISSUE,
  PROGRAM_DATA_ELEMENT_TYPES.PATIENT_DATA,
];

export const SURVEY_TYPES = {
  PROGRAMS: 'programs',
  REFERRAL: 'referral',
  OBSOLETE: 'obsolete',
  VITALS: 'vitals',
};

const PDE_DATE_RECORDED = 'pde-PatientVitalsDate';
const PDE_TEMPERATURE = 'pde-PatientVitalsTemperature';
const PDE_WEIGHT = 'pde-PatientVitalsWeight';
const PDE_HEIGHT = 'pde-PatientVitalsHeight';
const PDE_SBP = 'pde-PatientVitalsSBP';
const PDE_DBP = 'pde-PatientVitalsDBP';
const PDE_HEART_RATE = 'pde-PatientVitalsHeartRate';
const PDE_RESPIRATORY_RATE = 'pde-PatientVitalsRespiratoryRate';
const PDE_SPO2 = 'pde-PatientVitalsSPO2';
const PDE_AVPU = 'pde-PatientVitalsAVPU';

export const VITALS_DATA_ELEMENT_IDS = {
  dateRecorded: PDE_DATE_RECORDED,
  temperature: PDE_TEMPERATURE,
  weight: PDE_WEIGHT,
  height: PDE_HEIGHT,
  sbp: PDE_SBP,
  dbp: PDE_DBP,
  heartRate: PDE_HEART_RATE,
  respiratoryRate: PDE_RESPIRATORY_RATE,
  spo2: PDE_SPO2,
  avpu: PDE_AVPU,
};

export const BLOOD_PRESSURE = 'BLOOD_PRESSURE';
export const LINE = 'LINE';
export const VITAL_CHARTS = {
  [PDE_TEMPERATURE]: LINE,
  [PDE_WEIGHT]: LINE,
  [PDE_HEIGHT]: LINE,
  [PDE_SBP]: BLOOD_PRESSURE,
  [PDE_DBP]: BLOOD_PRESSURE,
  [PDE_HEART_RATE]: LINE,
  [PDE_RESPIRATORY_RATE]: LINE,
  [PDE_SPO2]: LINE,
  [PDE_AVPU]: LINE,
};

// utility function for when a model's fields are all a direct match for their survey configs
<<<<<<< HEAD
const makeLookupFields = (model: string, fields: string[]) =>
  fields.map(f => [model, f]).reduce((state, c) => ({ ...state, [c[1]]: c }), {});
=======
const makeLookupFields = (model: string, fields: string[]) => Object.fromEntries(
  fields.map(f => [f, [model, f]])
);
>>>>>>> 087c5998

// Please keep in sync with:
// - mobile/App/constants/surveys
export const PATIENT_DATA_FIELD_LOCATIONS = {
  registrationClinicalStatus: ['PatientProgramRegistration', 'clinicalStatusId'],
  programRegistrationStatus: ['PatientProgramRegistration', 'registrationStatus'],
  registrationClinician: ['PatientProgramRegistration', 'clinicianId'],
  registeringFacility: ['PatientProgramRegistration', 'registeringFacilityId'],
  registrationCurrentlyAtVillage: ['PatientProgramRegistration', 'villageId'],
  registrationCurrentlyAtFacility: ['PatientProgramRegistration', 'facilityId'],
  ...makeLookupFields('Patient', [
    'firstName',
    'middleName',
    'lastName',
    'culturalName',
    'dateOfBirth',
    'dateOfDeath',
    'sex',
    'email',

    'villageId',
  ]),
  ...makeLookupFields('PatientAdditionalData', [
    'placeOfBirth',
    'bloodType',
    'primaryContactNumber',
    'secondaryContactNumber',
    'maritalStatus',
    'cityTown',
    'streetVillage',
    'educationalLevel',
    'socialMedia',
    'title',
    'birthCertificate',
    'drivingLicense',
    'passport',
    'emergencyContactName',
    'emergencyContactNumber',

    'registeredById',
    'motherId',
    'fatherId',
    'nationalityId',
    'countryId',
    'divisionId',
    'subdivisionId',
    'medicalAreaId',
    'nursingZoneId',
    'settlementId',
    'ethnicityId',
    'occupationId',
    'religionId',
    'patientBillingTypeId',
    'countryOfBirthId',
  ]),
};<|MERGE_RESOLUTION|>--- conflicted
+++ resolved
@@ -84,14 +84,8 @@
 };
 
 // utility function for when a model's fields are all a direct match for their survey configs
-<<<<<<< HEAD
 const makeLookupFields = (model: string, fields: string[]) =>
-  fields.map(f => [model, f]).reduce((state, c) => ({ ...state, [c[1]]: c }), {});
-=======
-const makeLookupFields = (model: string, fields: string[]) => Object.fromEntries(
-  fields.map(f => [f, [model, f]])
-);
->>>>>>> 087c5998
+  Object.fromEntries(fields.map(f => [f, [model, f]]));
 
 // Please keep in sync with:
 // - mobile/App/constants/surveys
