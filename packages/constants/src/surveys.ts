--- conflicted
+++ resolved
@@ -25,14 +25,11 @@
   PATIENT_DATA: 'PatientData',
   USER_DATA: 'UserData',
   PATIENT_ISSUE: 'PatientIssue',
-<<<<<<< HEAD
+  GEOLOCATE: 'Geolocate',
   COMPLEX_CHART_INSTANCE_NAME: 'ComplexChartInstanceName',
   COMPLEX_CHART_DATE: 'ComplexChartDate',
   COMPLEX_CHART_TYPE: 'ComplexChartType',
   COMPLEX_CHART_SUBTYPE: 'ComplexChartSubtype',
-=======
-  GEOLOCATE: 'Geolocate',
->>>>>>> 35002012
 };
 
 export const PROGRAM_DATA_ELEMENT_TYPE_VALUES = Object.values(PROGRAM_DATA_ELEMENT_TYPES);
