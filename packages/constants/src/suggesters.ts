import { OTHER_REFERENCE_TYPES, REFERENCE_TYPE_VALUES } from './importable.js';

export const SUGGESTER_ENDPOINTS_SUPPORTING_ALL = [
  ...REFERENCE_TYPE_VALUES,
  OTHER_REFERENCE_TYPES.LAB_TEST_PANEL,
  OTHER_REFERENCE_TYPES.LAB_TEST_TYPE,
  OTHER_REFERENCE_TYPES.LOCATION_GROUP,
];

export const SUGGESTER_ENDPOINTS = [
  ...SUGGESTER_ENDPOINTS_SUPPORTING_ALL,
  'department',
  'facility',
  'facilityLocationGroup',
  'bookableLocationGroup',
  'invoiceProduct',
  'location',
  'multiReferenceData',
  'patient',
  'patientLabTestCategories',
  'patientLabTestPanelTypes',
  'template',
  'practitioner',
  'programRegistry',
  'programRegistryClinicalStatus',
  'programRegistryCondition',
  'survey',
  'sensitiveLabTestCategory',
  'nonSensitiveLabTestCategory',
<<<<<<< HEAD
  'role',
  'encounter',
=======
  'reportDefinition',
>>>>>>> 0879a1bc
];<|MERGE_RESOLUTION|>--- conflicted
+++ resolved
@@ -27,10 +27,7 @@
   'survey',
   'sensitiveLabTestCategory',
   'nonSensitiveLabTestCategory',
-<<<<<<< HEAD
   'role',
   'encounter',
-=======
   'reportDefinition',
->>>>>>> 0879a1bc
 ];