--- conflicted
+++ resolved
@@ -12,18 +12,10 @@
     ]
   },
   "scripts": {
-<<<<<<< HEAD
-    "start": "node index.js",
-    "test": "jest",
-    "test:coverage": "jest --coverage",
-    "test:watch": "npm test -- --watch",
-    "build": "pkg . --targets node10-win-x64 --output ./release/server.exe --debug | grep config",
-=======
     "start": "pm2 start pm2.json && pm2 logs tamanu-lan",
     "restart": "pm2 restart tamanu-lan & pm2 logs tamanu-lan",
     "stop": "pm2 stop tamanu-lan",
     "build": "pkg . --targets node10-win-x64 --output ./release/server.exe",
->>>>>>> ab88dbca
     "package": "./scripts/package.sh"
   },
   "repository": {
