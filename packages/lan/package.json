{
  "name": "lan",
  "version": "1.21.0",
  "description": "Lan server for Tamanu desktop app",
  "homepage": "https://github.com/beyondessential/tamanu.git#readme",
  "repository": "git@github.com:beyondessential/tamanu.git",
  "author": "Beyond Essential Systems Pty. Ltd.",
  "license": "SEE LICENSE IN license",
  "main": "NODE_ENV='development' index.js",
  "bin": "dist/app.bundle.js",
  "engines": {
    "node": "^16.16.0"
  },
  "scripts": {
    "start": "node ./dist/app.bundle.js",
    "start-dev": "rm -rf ./dist/ && webpack --config webpack.config.dev.mjs",
    "test": "NODE_ENV=test jest",
    "test-coverage": "yarn test --coverage",
    "test-watch": "yarn test --watch",
    "build": "rm -rf ./dist/ && webpack --config webpack.config.prod.mjs",
    "lint": "eslint app",
    "lint-stats": "eslint app --format ../scripts/eslint-stats.js"
  },
  "devDependencies": {
    "@babel/core": "^7.17.12",
    "@babel/plugin-proposal-class-properties": "^7.17.12",
    "@babel/plugin-proposal-export-default-from": "^7.17.12",
    "@babel/plugin-proposal-logical-assignment-operators": "^7.17.12",
    "@babel/preset-env": "^7.17.12",
    "@beyondessential/eslint-config-js": "^1.1.0",
    "babel-jest": "^28.1.1",
    "babel-loader": "^8.0.5",
    "chai": "^4.1.2",
    "eslint": "^5.15.2",
    "eslint-import-resolver-webpack": "^0.11.0",
    "eslint-plugin-import": "^2.22.1",
    "jest": "^28.1.1",
    "mocha": "^5.2.0",
    "supertest": "^4.0.2",
    "weak-napi": "^2.0.2",
    "webpack": "^5.73.0",
    "webpack-cli": "^4.10.0",
    "webpack-node-externals": "^3.0.0"
  },
  "dependencies": {
    "@casl/ability": "^4.1.0",
    "@react-pdf/renderer": "^2.1.1",
    "abort-controller": "^3.0.0",
    "await-to-js": "^2.0.1",
    "basic-auth": "^2.0.1",
    "bcrypt": "^4.0.1",
    "body-parser": "^1.18.3",
    "calculate-luhn-mod-n": "^2.0.12",
    "case": "^1.6.3",
    "chalk": "^5.0.1",
    "chance": "^1.1.8",
    "cls-hooked": "^4.2.2",
    "commander": "^9.0.0",
    "compression": "^1.7.2",
    "config": "^3.0.1",
    "connect-flash": "^0.1.1",
    "core-js": "^3.23.1",
    "date-fns": "^2.19.0",
    "date-fns-tz": "^1.3.6",
    "express": "^4.16.2",
    "express-async-handler": "^1.1.4",
    "express-session": "^1.15.6",
    "express-validator": "^6.5.0",
    "follow": "^1.1.0",
    "jsonwebtoken": "^8.4.0",
    "libhoney": "^3.1.1",
    "lodash": "^4.17.5",
    "mathjs": "^9.3.0",
    "mkdirp": "^1.0.4",
    "moment": "^2.21.0",
    "moment-timezone": "^0.5.34",
    "morgan": "^1.9.0",
    "multiparty": "^4.2.3",
    "nanoid": "^3.1.32",
    "node-fetch": "^2.6.1",
    "node-schedule": "^1.3.2",
    "pg": "^8.5.1",
    "prompts": "^2.0.0",
    "react": "16.8.5",
    "request": "^2.88.0",
    "request-promise": "^4.2.2",
    "semver-compare": "^1.0.0",
    "semver-diff": "^3.1.1",
    "sequelize": "^6.21.3",
    "shortid": "^2.2.13",
<<<<<<< HEAD
    "sqlite3": "^5.0.3",
    "tiny-async-pool": "^1.2.0",
=======
>>>>>>> 2e1e069c
    "umzug": "^2.3.0",
    "uuid": "^8.1.0",
    "wayfarer": "^7.0.1",
    "winston": "^3.2.1",
    "winston-transport": "^4.5.0",
    "xlsx": "^0.16.9",
    "yup": "^0.27.0"
  }
}<|MERGE_RESOLUTION|>--- conflicted
+++ resolved
@@ -88,11 +88,7 @@
     "semver-diff": "^3.1.1",
     "sequelize": "^6.21.3",
     "shortid": "^2.2.13",
-<<<<<<< HEAD
-    "sqlite3": "^5.0.3",
     "tiny-async-pool": "^1.2.0",
-=======
->>>>>>> 2e1e069c
     "umzug": "^2.3.0",
     "uuid": "^8.1.0",
     "wayfarer": "^7.0.1",
