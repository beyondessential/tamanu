{
  "db": {
    "name": "tamanu-lan-test",
    "migrateOnStartup": true
  },
  "log": {
    "consoleLevel": null
  },
  "survey": {
    "defaultCodes": {
      "department": "Emergency",
      "location": "Bed 1"
    }
  },
  "serverFacilityId": "balwyn",
  "sync": {
    "backoff": {
      "maxAttempts": 1,
      "multiplierMs": 0,
      "maxWaitMs": 0
<<<<<<< HEAD
    }
  }
=======
    },
    // disabled in tests because it breaks stuff that calls pullAndImport directly
    // and we're going to remove it in 1.21 anyway
    "allowUntil": false
  },
  "countryTimeZone": "Pacific/Auckland"
>>>>>>> a5535bf2
}<|MERGE_RESOLUTION|>--- conflicted
+++ resolved
@@ -18,15 +18,7 @@
       "maxAttempts": 1,
       "multiplierMs": 0,
       "maxWaitMs": 0
-<<<<<<< HEAD
     }
-  }
-=======
-    },
-    // disabled in tests because it breaks stuff that calls pullAndImport directly
-    // and we're going to remove it in 1.21 anyway
-    "allowUntil": false
   },
   "countryTimeZone": "Pacific/Auckland"
->>>>>>> a5535bf2
 }