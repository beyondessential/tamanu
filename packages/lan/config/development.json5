{
<<<<<<< HEAD
  "log": {
    "console": "debug"
  },
  "discovery": {
    "protocol": "http"
=======
  "serverFacilityId": "tamanuFijiGenerate-facility-0",
  "auth": {
    "useHardcodedPermissions": false,
    "secret": "insecure"
>>>>>>> 4f13ca04
  },
  "db": {
    "migrateOnStartup": true,
    "name": "tamanu-lan"
  },
  "sync": {
    "host": "http://localhost:3000",
    "email": "admin@tamanu.io",
    "password": "admin",
    "enabled": true
  },
  "log": {
    "consoleLevel": "http"
  }
}<|MERGE_RESOLUTION|>--- conflicted
+++ resolved
@@ -1,16 +1,8 @@
 {
-<<<<<<< HEAD
-  "log": {
-    "console": "debug"
-  },
-  "discovery": {
-    "protocol": "http"
-=======
   "serverFacilityId": "tamanuFijiGenerate-facility-0",
   "auth": {
     "useHardcodedPermissions": false,
     "secret": "insecure"
->>>>>>> 4f13ca04
   },
   "db": {
     "migrateOnStartup": true,
