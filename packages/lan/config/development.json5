--- conflicted
+++ resolved
@@ -1,33 +1,20 @@
 {
-<<<<<<< HEAD
-  log: {
-    console: 'debug',
-  },
-  discovery: {
-    protocol: 'http',
+  serverFacilityId: 'tamanuFijiGenerate-facility-0',
+  auth: {
+    useHardcodedPermissions: false,
+    secret: 'insecure',
   },
   db: {
-    name: 'develop',
+    migrateOnStartup: true,
+    name: 'tamanu-lan',
   },
-  countryTimeZone: 'Pacific/Auckland',
-=======
-  "serverFacilityId": "tamanuFijiGenerate-facility-0",
-  "auth": {
-    "useHardcodedPermissions": false,
-    "secret": "insecure"
+  sync: {
+    host: 'http://localhost:3000',
+    email: 'admin@tamanu.io',
+    password: 'admin',
+    enabled: true,
   },
-  "db": {
-    "migrateOnStartup": true,
-    "name": "tamanu-lan"
+  log: {
+    consoleLevel: 'http',
   },
-  "sync": {
-    "host": "http://localhost:3000",
-    "email": "admin@tamanu.io",
-    "password": "admin",
-    "enabled": true
-  },
-  "log": {
-    "consoleLevel": "http"
-  }
->>>>>>> 04487fa6
 }