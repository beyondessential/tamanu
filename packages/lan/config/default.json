{
  "admin": {
    "allowAdminRoutes": false
  },
  "discovery": {
    "enabled": true,
    "overrideAddress": "",
    "overridePort": null,
    "protocol": "https"
  },
  "log": {
    "path": "",
    "consoleLevel": "http",
    "color": true,
    "enableAuditLog": false
  },
  "honeycomb": {
    "apiKey": "",
    "sampleRate": 1, // 5 = 1/5 = 20% of traces get sent to honeycomb
    "enabled": true,
    "level": "info"
  },
  "sync": {
    "schedule": "*/1 * * * *",
    "host": "https://central-dev.tamanu.io",
    "email": "",
    "password": "",
    "timeout": 10000,
    "readOnly": false,
    "persistedCacheBatchSize": 10000,
<<<<<<< HEAD
    "assertIfPulledRecordsUpdatedAfterPushSnapshot": true,
=======
    "pauseBetweenPersistedCacheBatchesInMilliseconds": 50,
    "pauseBetweenCacheBatchInMilliseconds": 50,
    "persistUpdateWorkerPoolSize": 5,
>>>>>>> 074162d9
    "enabled": true,
    "backoff": {
      "multiplierMs": 300,
      "maxAttempts": 15,
      "maxWaitMs": 10000
    },
    "dynamicLimiter": {
      "initialLimit": 10, // start relatively low then grow upward
      "minLimit": 1,
      "maxLimit": 10000,
      "optimalTimePerPageMs": 2000, // aim for 2 seconds per page
      "maxLimitChangePerPage": 0.2 // max 20% increase/decrease from page to page
    }
  },
  "port": 4000,
  "db": {
    "name": "tamanu-lan",
    "username": "",
    "password": "",
    "verbose": false,
    "migrateOnStartup": false
  },
  "senaite": {
    "enabled": false,
    "server": "https://192.168.33.100",
    "username": "admin",
    "password": "admin"
  },
  "auth": {
    "saltRounds": 12,
    "tokenDuration": "1h",
    "useHardcodedPermissions": true
  },
  "survey": {
    "defaultCodes": {
      "department": "GeneralClinic",
      "location": "GeneralClinic"
    }
  },
  "serverFacilityId": "",
  "debugging": {
    "requestFailureRate": 0
  },
  "schedules": {
    "medicationDiscontinuer": {
      // every day at 12:01 AM
      "schedule": "1 0 * * *"
    }
  },
  // Note: this config should be duplicated on the sync server if the same behavior is
  // desired for "this facility" and "all facilities"
  "reportConfig": {
    "encounter-summary-line-list": {
      "includedPatientFieldIds": []
    }
  },
  "questionCodeIds": {
    "passport": "pde-FijCOVRDT005",
    "nationalityId": "pde-PalauCOVSamp7"
  },
  "proxy": {
    // Possible values: https://expressjs.com/en/guide/behind-proxies.html
    //
    // This should only be set to servers we trust! `loopback` is a safe default
    // because it means we only trust proxies running on the machine itself, e.g.
    // local nginx.
    //
    // As of 29/08/2022 all our deployments are behind a local nginx proxy and so
    // this shouldn't need to be changed.
    "trusted": [
      "loopback"
    ]
  },
  // this should be an IANA tzdata timezone
  // @see here for a list of available options https://en.wikipedia.org/wiki/List_of_tz_database_time_zones
  "countryTimeZone": "Australia/Melbourne",
  "allowMismatchedTimeZones": false
}<|MERGE_RESOLUTION|>--- conflicted
+++ resolved
@@ -28,13 +28,10 @@
     "timeout": 10000,
     "readOnly": false,
     "persistedCacheBatchSize": 10000,
-<<<<<<< HEAD
-    "assertIfPulledRecordsUpdatedAfterPushSnapshot": true,
-=======
     "pauseBetweenPersistedCacheBatchesInMilliseconds": 50,
     "pauseBetweenCacheBatchInMilliseconds": 50,
     "persistUpdateWorkerPoolSize": 5,
->>>>>>> 074162d9
+    "assertIfPulledRecordsUpdatedAfterPushSnapshot": true,
     "enabled": true,
     "backoff": {
       "multiplierMs": 300,
@@ -104,9 +101,7 @@
     //
     // As of 29/08/2022 all our deployments are behind a local nginx proxy and so
     // this shouldn't need to be changed.
-    "trusted": [
-      "loopback"
-    ]
+    "trusted": ["loopback"]
   },
   // this should be an IANA tzdata timezone
   // @see here for a list of available options https://en.wikipedia.org/wiki/List_of_tz_database_time_zones
