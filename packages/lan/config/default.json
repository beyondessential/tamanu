--- conflicted
+++ resolved
@@ -71,16 +71,13 @@
   "debugging": {
     "requestFailureRate": 0
   },
-<<<<<<< HEAD
   "schedules": {
     "medicationDiscontinuer": {
       // every day at 12:01 AM
       "schedule": "1 0 * * *"
-    }
-=======
+    },
   "questionCodeIds": {
     "passportNumber": "pde-FijCOVRDT005",
     "citizenship": "pde-PalauCOVSamp7"
->>>>>>> 1bd9ac08
   }
 }