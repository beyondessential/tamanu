--- conflicted
+++ resolved
@@ -57,16 +57,12 @@
     },
     // embedPatientNotes is a workaround for TAN-1757
     // TODO: remove after 1.21 release
-<<<<<<< HEAD
-    "embedPatientNotes": false
-=======
     "embedPatientNotes": false,
     // allowUntil makes sync only export records that were updated before the sync started
     // this stops sync from sending newly updated records that might cause conflicts
     // however, it could also prevent sync from syncing frequently changing records
     // TODO: remove after 1.21 release
     "allowUntil": true
->>>>>>> f8fa4ff0
   },
   "port": 4000,
   "db": {
