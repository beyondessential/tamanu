import { ReadSettings } from '@tamanu/settings';
import { Command } from 'commander';
<<<<<<< HEAD

import { sleepAsync } from '@tamanu/shared/utils/sleepAsync';
import { log } from '@tamanu/shared/services/logging';
=======
import config from 'config';
>>>>>>> 6193e0bd
import { initDeviceId } from '../sync/initDeviceId';
import { FacilitySyncManager, CentralServerConnection } from '../sync';
import { ApplicationContext } from '../ApplicationContext';

async function sync({ delay: delaySecondsStr }) {
  const delaySeconds = parseInt(delaySecondsStr, 10);
  if (!Number.isFinite(delaySeconds) || delaySeconds < 0) {
    throw new Error('invalid option for delay');
  }
  const context = await new ApplicationContext().init();

  await initDeviceId(context);
  const settings = new ReadSettings(context.models, config.serverFacilityId);
  const syncConfig = await settings.get('sync');
  context.centralServer = new CentralServerConnection({ ...context, settings }, syncConfig);
  context.centralServer.connect(); // preemptively connect central server to speed up sync
  context.syncManager = new FacilitySyncManager(context);

  // eslint-disable-next-line no-constant-condition
  while (true) {
    log.info('Sync subcommand: beginning sync');
    const { ran, enabled, queued } = await context.syncManager.triggerSync({
      type: 'subcommand',
      urgent: true,
    });
    if (!enabled) {
      throw new Error('sync is not enabled, check config');
    }
    if (ran) {
      log.info('Sync subcommand: ran successfully');
      break;
    }
    if (queued) {
      log.info('Sync subcommand: sync queued, retrying', { delaySeconds });
      await sleepAsync(delaySeconds * 1000);
      continue;
    }
    // sync is enabled, did not run, and was not queued - error!
    throw new Error('sync is in an unknown state');
  }
}

export const syncCommand = new Command('sync')
  .description('Sync with central server')
  .option('-d, --delay <delay>', 'Delay in seconds between retries if queued', '15')
  .action(sync);<|MERGE_RESOLUTION|>--- conflicted
+++ resolved
@@ -1,12 +1,9 @@
 import { ReadSettings } from '@tamanu/settings';
 import { Command } from 'commander';
-<<<<<<< HEAD
 
 import { sleepAsync } from '@tamanu/shared/utils/sleepAsync';
 import { log } from '@tamanu/shared/services/logging';
-=======
 import config from 'config';
->>>>>>> 6193e0bd
 import { initDeviceId } from '../sync/initDeviceId';
 import { FacilitySyncManager, CentralServerConnection } from '../sync';
 import { ApplicationContext } from '../ApplicationContext';
