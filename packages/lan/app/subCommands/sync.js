--- conflicted
+++ resolved
@@ -1,22 +1,13 @@
 import { ReadSettings } from '@tamanu/settings';
 import { Command } from 'commander';
-<<<<<<< HEAD
 import config from 'config';
-import { initDatabase } from '../database';
-=======
-
->>>>>>> f2070e08
 import { initDeviceId } from '../sync/initDeviceId';
 import { FacilitySyncManager, CentralServerConnection } from '../sync';
 import { ApplicationContext } from '../ApplicationContext';
 
 async function sync() {
-<<<<<<< HEAD
-  const context = await initDatabase();
-=======
   const context = await new ApplicationContext().init();
 
->>>>>>> f2070e08
   await initDeviceId(context);
   const settings = new ReadSettings(context.models, config.serverFacilityId);
   const syncConfig = await settings.get('sync');
