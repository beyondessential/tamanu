--- conflicted
+++ resolved
@@ -1,12 +1,7 @@
 import { Command } from 'commander';
 
-<<<<<<< HEAD
 import { log } from 'shared/services/logging';
 import { ApplicationContext } from '../ApplicationContext';
-=======
-import { log } from '@tamanu/shared/services/logging';
-import { initDatabase } from '../database';
->>>>>>> b61f33a2
 
 async function report({ reportId }) {
   const context = await new ApplicationContext().init();
