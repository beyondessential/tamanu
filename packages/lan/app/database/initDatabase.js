import config from 'config';

import { fakeUUID } from 'shared/utils/generateId';
import { initDatabase as sharedInitDatabase } from 'shared/services/database';

<<<<<<< HEAD
// make a 'fake' uuid that looks like 'abcd7766-9794-4491-8612-eb19fd959bf2'
// (n.b. the prefix is chosen because it's obviously fake, but valid hexadecimal)
// this way we can run tests against real data and clear out everything that was
// created by the tests with just "DELETE FROM table WHERE id LIKE 'abcd%'"
const createTestUUID = () => `abcd${uuid().slice(4)}`;

=======
>>>>>>> 7c8af3f9
let existingConnection = null;

export async function initDatabase() {
  if (existingConnection) {
    return existingConnection;
  }

  const testMode = process.env.NODE_ENV === 'test';
  existingConnection = await sharedInitDatabase({
    ...config.db,
    testMode,
<<<<<<< HEAD
    primaryKeyDefault: testMode ? createTestUUID : undefined,
=======
    primaryKeyDefault: testMode ? fakeUUID : undefined,
    syncClientMode: true,
>>>>>>> 7c8af3f9
  });
  return existingConnection;
}

export async function closeDatabase() {
  if (existingConnection) {
    const oldConnection = existingConnection;
    existingConnection = null;
    await oldConnection.sequelize.close();
  }
}<|MERGE_RESOLUTION|>--- conflicted
+++ resolved
@@ -3,15 +3,6 @@
 import { fakeUUID } from 'shared/utils/generateId';
 import { initDatabase as sharedInitDatabase } from 'shared/services/database';
 
-<<<<<<< HEAD
-// make a 'fake' uuid that looks like 'abcd7766-9794-4491-8612-eb19fd959bf2'
-// (n.b. the prefix is chosen because it's obviously fake, but valid hexadecimal)
-// this way we can run tests against real data and clear out everything that was
-// created by the tests with just "DELETE FROM table WHERE id LIKE 'abcd%'"
-const createTestUUID = () => `abcd${uuid().slice(4)}`;
-
-=======
->>>>>>> 7c8af3f9
 let existingConnection = null;
 
 export async function initDatabase() {
@@ -23,12 +14,7 @@
   existingConnection = await sharedInitDatabase({
     ...config.db,
     testMode,
-<<<<<<< HEAD
-    primaryKeyDefault: testMode ? createTestUUID : undefined,
-=======
     primaryKeyDefault: testMode ? fakeUUID : undefined,
-    syncClientMode: true,
->>>>>>> 7c8af3f9
   });
   return existingConnection;
 }
