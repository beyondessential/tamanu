--- conflicted
+++ resolved
@@ -182,17 +182,12 @@
 
   const token = bearer[1];
   try {
-<<<<<<< HEAD
     const { userId } = decodeToken(token);
     const user = models.User.findByPk(userId);
     if (user.visibilityStatus !== VISIBILITY_STATUSES.CURRENT) {
       throw new Error(); // will be caught immediately
     }
     return user;
-=======
-    const { userId } = await decodeToken(token);
-    return models.User.findByPk(userId);
->>>>>>> c176e47b
   } catch (e) {
     throw new BadAuthenticationError(
       'Your session has expired or is invalid. Please log in again.',
