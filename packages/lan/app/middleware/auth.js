--- conflicted
+++ resolved
@@ -5,16 +5,10 @@
 import { v4 as uuid } from 'uuid';
 import { promisify } from 'util';
 
-<<<<<<< HEAD
 import { VISIBILITY_STATUSES, USER_DEACTIVATED_ERROR_MESSAGE } from '@tamanu/constants';
-import { BadAuthenticationError } from 'shared/errors';
-import { log } from 'shared/services/logging';
-import { getPermissionsForRoles } from 'shared/permissions/rolesToPermissions';
-=======
 import { BadAuthenticationError } from '@tamanu/shared/errors';
 import { log } from '@tamanu/shared/services/logging';
 import { getPermissionsForRoles } from '@tamanu/shared/permissions/rolesToPermissions';
->>>>>>> 434e9ca2
 
 import { CentralServerConnection } from '../sync';
 
