<<<<<<< HEAD

// this class is only exported for testing and is not expected to be used directly
export class AuditLogItem {
=======
class AuditLogItem {
>>>>>>> 9f7ebdd5
  userId = '';

  annotations = null;

  permissionChecks = [];

  shouldKeep() {
    // any permissions check should be logged
    if (this.permissionChecks.length > 0) return true;

    // or if we've annotated it with anything extra
    if (this.annotations) return true;

    // nothing relevant to log, discard
    return false;
  }

  resolve() {
    // just log to console/honeycomb for now
    log.info('auditLogEntry', {
      userId: this.userId,
      data: this.annotations,
      perms: this.permissionChecks,
    });
  }

  annotate(data) {
    // in the first annotation this.annotations will be null but that's fine
    this.annotations = { ...this.annotations, ...data };
  }

  addPermissionCheck(verb, noun, objectId) {
    this.permissionChecks.push({ verb, noun, objectId });
  }
}

const auditMiddleware = async (req, res, next) => {
  const audit = new AuditLogItem();
  req.audit = audit;

  const logsEnabled = await req.models.Setting.get('features.enableAuditLogs');
  // only attach the resolver if audit logs are enabled
  // (without this bit, all the audit logs will just be discarded)
  if (logsEnabled) {
    res.on('finish', (...args) => {
      audit.userId = req.user?.id;

<<<<<<< HEAD
      if (!audit.shouldKeep()) {
        return;
      }
      
=======
      if (!audit.shouldKeep()) return;

>>>>>>> 9f7ebdd5
      audit.resolve();
    });
  }

  next();
};

export function getAuditMiddleware() {
  return auditMiddleware;
}<|MERGE_RESOLUTION|>--- conflicted
+++ resolved
@@ -1,10 +1,6 @@
-<<<<<<< HEAD
 
 // this class is only exported for testing and is not expected to be used directly
 export class AuditLogItem {
-=======
-class AuditLogItem {
->>>>>>> 9f7ebdd5
   userId = '';
 
   annotations = null;
@@ -52,15 +48,7 @@
     res.on('finish', (...args) => {
       audit.userId = req.user?.id;
 
-<<<<<<< HEAD
-      if (!audit.shouldKeep()) {
-        return;
-      }
-      
-=======
       if (!audit.shouldKeep()) return;
-
->>>>>>> 9f7ebdd5
       audit.resolve();
     });
   }
