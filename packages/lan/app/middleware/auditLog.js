--- conflicted
+++ resolved
@@ -1,9 +1,4 @@
-<<<<<<< HEAD
-import { log } from 'shared/services/logging';
-=======
 import { log } from '@tamanu/shared/services/logging';
-import config from 'config';
->>>>>>> f2070e08
 
 // this class is only exported for testing and is not expected to be used directly
 export class AuditLogItem {
