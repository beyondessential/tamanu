--- conflicted
+++ resolved
@@ -4,11 +4,7 @@
 // server, set MIN_CLIENT_VERSION to reflect that, and desktop users will be logged out until they
 // have updated.
 export const MIN_CLIENT_VERSION = '1.3.0';
-<<<<<<< HEAD
-const MAX_CLIENT_VERSION = '1.5.2'; // note that higher patch versions will be allowed to connect
-=======
-export const MAX_CLIENT_VERSION = '1.5.0'; // note that higher patch versions will be allowed to connect
->>>>>>> 7d2a4db0
+export const MAX_CLIENT_VERSION = '1.5.2'; // note that higher patch versions will be allowed to connect
 
 export const versionCompatibility = (req, res, next) =>
   buildVersionCompatibilityCheck(MIN_CLIENT_VERSION, MAX_CLIENT_VERSION)(req, res, next);