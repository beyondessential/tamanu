--- conflicted
+++ resolved
@@ -4,13 +4,8 @@
 // server, set MIN_CLIENT_VERSION to reflect that, and desktop users will be logged out until they
 // have updated.
 
-<<<<<<< HEAD
-export const MIN_CLIENT_VERSION = '1.14.0';
-export const MAX_CLIENT_VERSION = '1.14.2'; // note that higher patch versions will be allowed to connect
-=======
 export const MIN_CLIENT_VERSION = '1.15.0';
 export const MAX_CLIENT_VERSION = '1.15.0'; // note that higher patch versions will be allowed to connect
->>>>>>> 9f516b04
 
 export const versionCompatibility = (req, res, next) =>
   buildVersionCompatibilityCheck(MIN_CLIENT_VERSION, MAX_CLIENT_VERSION)(req, res, next);