import config from 'config';
import { chunk } from 'lodash';
import { log } from 'shared/services/logging';
import { insertSnapshotRecords, SYNC_SESSION_DIRECTION } from 'shared/sync';
import { sleepAsync } from '@tamanu/shared/utils/sleepAsync';

import { calculatePageLimit } from './calculatePageLimit';
<<<<<<< HEAD
// TODO: use db fetcher config
const { persistedCacheBatchSize } = config.sync;
=======

const { persistedCacheBatchSize, pauseBetweenCacheBatchInMilliseconds } = config.sync;
>>>>>>> b3003583

export const pullIncomingChanges = async (centralServer, sequelize, sessionId, since) => {
  // initiating pull also returns the sync tick (or point on the sync timeline) that the
  // central server considers this session will be up to after pulling all changes
  log.info('FacilitySyncManager.pull.waitingForCentral');
  const { totalToPull, pullUntil } = await centralServer.initiatePull(sessionId, since);

  log.info('FacilitySyncManager.pulling', { since, totalToPull });
  let fromId;
  let limit = calculatePageLimit();
  let totalPulled = 0;

  // pull changes a page at a time
  while (totalPulled < totalToPull) {
    log.debug('FacilitySyncManager.pull.pullingPage', {
      fromId,
      limit,
    });
    const startTime = Date.now();
    const records = await centralServer.pull(sessionId, {
      fromId,
      limit,
    });
    fromId = records[records.length - 1]?.id;
    totalPulled += records.length;
    const pullTime = Date.now() - startTime;

    if (!records.length) {
      log.debug(`FacilitySyncManager.pull.noMoreChanges`);
      break;
    }

    log.info('FacilitySyncManager.savingChangesToSnapshot', { count: records.length });

    const recordsToSave = records.map(r => ({
      ...r,
      data: { ...r.data, updatedAtSyncTick: -1 }, // mark as never updated, so we don't push it back to the central server until the next local update
      direction: SYNC_SESSION_DIRECTION.INCOMING,
    }));

    // This is an attempt to avoid storing all the pulled data
    // in the memory because we might run into memory issue when:
    // 1. During the first sync when there is a lot of data to load
    // 2. When a huge number of data is imported to sync and the facility syncs it down
    // So store the data in a sync snapshot table instead and will persist it to the actual tables later
    for (const batchOfRows of chunk(recordsToSave, persistedCacheBatchSize)) {
      await insertSnapshotRecords(sequelize, sessionId, batchOfRows);

      await sleepAsync(pauseBetweenCacheBatchInMilliseconds);
    }

    limit = calculatePageLimit(limit, pullTime);
  }

  return { totalPulled: totalToPull, pullUntil };
};<|MERGE_RESOLUTION|>--- conflicted
+++ resolved
@@ -5,13 +5,8 @@
 import { sleepAsync } from '@tamanu/shared/utils/sleepAsync';
 
 import { calculatePageLimit } from './calculatePageLimit';
-<<<<<<< HEAD
 // TODO: use db fetcher config
-const { persistedCacheBatchSize } = config.sync;
-=======
-
 const { persistedCacheBatchSize, pauseBetweenCacheBatchInMilliseconds } = config.sync;
->>>>>>> b3003583
 
 export const pullIncomingChanges = async (centralServer, sequelize, sessionId, since) => {
   // initiating pull also returns the sync tick (or point on the sync timeline) that the
