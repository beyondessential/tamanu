--- conflicted
+++ resolved
@@ -4,18 +4,17 @@
 import { sleepAsync } from '@tamanu/shared/utils/sleepAsync';
 
 import { calculatePageLimit } from './calculatePageLimit';
-<<<<<<< HEAD
-=======
-// TODO: use db fetcher config
-const { persistedCacheBatchSize, pauseBetweenCacheBatchInMilliseconds } = config.sync;
->>>>>>> 370a2515
 
 export const pullIncomingChanges = async (centralServer, sequelize, sessionId, since) => {
   // initiating pull also returns the sync tick (or point on the sync timeline) that the
   // central server considers this session will be up to after pulling all changes
   log.info('FacilitySyncManager.pull.waitingForCentral');
   const { totalToPull, pullUntil } = await centralServer.initiatePull(sessionId, since);
-  const { persistedCacheBatchSize, dynamicLimiter } = await centralServer.settings.get('sync');
+  const {
+    persistedCacheBatchSize,
+    pauseBetweenCacheBatchInMilliseconds,
+    dynamicLimiter,
+  } = await centralServer.settings.get('sync');
 
   log.info('FacilitySyncManager.pulling', { since, totalToPull });
   let fromId;
