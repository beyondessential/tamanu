--- conflicted
+++ resolved
@@ -3,11 +3,6 @@
 import { insertSnapshotRecords, SYNC_SESSION_DIRECTION } from 'shared/sync';
 
 import { calculatePageLimit } from './calculatePageLimit';
-<<<<<<< HEAD
-=======
-// TODO: use db fetcher config
-const { persistedCacheBatchSize } = config.sync;
->>>>>>> 85a3b05b
 
 export const pullIncomingChanges = async (centralServer, sequelize, sessionId, since) => {
   // initiating pull also returns the sync tick (or point on the sync timeline) that the
