--- conflicted
+++ resolved
@@ -137,11 +137,8 @@
       await pushOutgoingChanges(this.centralServer, sessionId, outgoingChanges);
     }
     await this.models.LocalSystemFact.set('lastSuccessfulSyncPush', currentSyncClockTime);
-<<<<<<< HEAD
+    log.debug('Sync: Updated last successful push', { currentSyncClockTime });
   }
-=======
-    log.debug('Sync: Updated last successful push', { currentSyncClockTime });
->>>>>>> 5c5ae361
 
   async pullChanges(sessionId) {
     // syncing incoming changes happens in two phases: pulling all the records from the server,
@@ -175,14 +172,12 @@
       log.debug('Sync: Updating last successful sync pull', { pullUntil });
       await this.models.LocalSystemFact.set('lastSuccessfulSyncPull', pullUntil);
     });
-<<<<<<< HEAD
-=======
+
     await this.centralServer.endSyncSession(sessionId);
 
     log.info('Sync: Succeeded', { durationMs: getElapsedTime() });
 
     // clear temp data stored for persist
     await dropSnapshotTable(this.sequelize, sessionId);
->>>>>>> 5c5ae361
   }
 }