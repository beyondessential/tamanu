import _config from 'config';
import { log } from 'shared/services/logging';
import { SYNC_DIRECTIONS } from '@tamanu/constants';
import {
  CURRENT_SYNC_TIME_KEY,
  LAST_SUCCESSFUL_SYNC_PULL_KEY,
  LAST_SUCCESSFUL_SYNC_PUSH_KEY,
} from 'shared/sync/constants';
import {
  createSnapshotTable,
  dropSnapshotTable,
  dropAllSnapshotTables,
  getModelsForDirection,
  saveIncomingChanges,
  waitForPendingEditsUsingSyncTick,
} from 'shared/sync';

import { pushOutgoingChanges } from './pushOutgoingChanges';
import { pullIncomingChanges } from './pullIncomingChanges';
import { snapshotOutgoingChanges } from './snapshotOutgoingChanges';
import { assertIfPulledRecordsUpdatedAfterPushSnapshot } from './assertIfPulledRecordsUpdatedAfterPushSnapshot';

export class FacilitySyncManager {
  static config = _config;

  static overrideConfig(override) {
    this.config = override;
  }

  static restoreConfig() {
    this.config = _config;
  }

  // This is only used for jest tests. It is a workaround to spies not working
  // with importing modules in the way that this module is used. See the
  // FacilitySyncManager.test.js ('edge cases' suite) or SAV-249
  __testSpyEnabled = false;

  __testOnlyPushChangesSpy = [];

  models = null;

  sequelize = null;

  centralServer = null;

  syncPromise = null;

  reason = '';

  constructor({ models, sequelize, centralServer }) {
    this.models = models;
    this.sequelize = sequelize;
    this.centralServer = centralServer;
  }

  isSyncRunning() {
    return !!this.syncPromise;
  }

  async triggerSync(reason) {
    if (!this.constructor.config.sync.enabled) {
      log.warn('FacilitySyncManager.triggerSync: sync is disabled');
      return;
    }

    // if there's an existing sync, just wait for that sync run
    if (this.syncPromise) {
      await this.syncPromise;
      return;
    }

    // set up a common sync promise to avoid double sync
    this.reason = reason;
    this.syncPromise = this.runSync();

    // make sure sync promise gets cleared when finished, even if there's an error
    try {
      await this.syncPromise;
    } finally {
      this.syncPromise = null;
      this.reason = '';
    }
  }

  async runSync() {
    if (this.syncPromise) {
      throw new Error(
        'It should not be possible to call "runSync" while an existing run is active',
      );
    }

    log.info('FacilitySyncManager.startSession', { reason: this.reason });

    // clear previous temp data, in case last session errored out or server was restarted
    await dropAllSnapshotTables(this.sequelize);

    const startTime = new Date();

    // the first step of sync is to start a session and retrieve the session id
    const {
      sessionId,
      startedAtTick: newSyncClockTime,
    } = await this.centralServer.startSyncSession();

    log.info('FacilitySyncManager.receivedSessionInfo', {
      sessionId,
      startedAtTick: newSyncClockTime,
    });

    await this.pushChanges(sessionId, newSyncClockTime);
    await this.pullChanges(sessionId);

    await this.centralServer.endSyncSession(sessionId);

    const durationMs = Date.now() - startTime.getTime();
    log.info('FacilitySyncManager.completedSession', {
      durationMs,
    });

    // clear temp data stored for persist
    await dropSnapshotTable(this.sequelize, sessionId);
  }

  async pushChanges(sessionId, newSyncClockTime) {
    // get the sync tick we're up to locally, so that we can store it as the successful push cursor
    const currentSyncClockTime = await this.models.LocalSystemFact.get(CURRENT_SYNC_TIME_KEY);

    // use the new unique sync tick for any changes from now on so that any records that are created
    // or updated even mid way through this sync, are marked using the new tick and will be captured
    // in the next push
    await this.models.LocalSystemFact.set(CURRENT_SYNC_TIME_KEY, newSyncClockTime);
    log.debug('FacilitySyncManager.updatedLocalSyncClockTime', { newSyncClockTime });

    await waitForPendingEditsUsingSyncTick(this.sequelize, currentSyncClockTime);

    // syncing outgoing changes happens in two phases: taking a point-in-time copy of all records
    // to be pushed, and then pushing those up in batches
    // this avoids any of the records to be pushed being changed during the push period and
    // causing data that isn't internally coherent from ending up on the sync server
<<<<<<< HEAD
    const pushSince = (await this.models.LocalSystemFact.get(LAST_SUCCESSFUL_SYNC_PUSH_KEY)) || -1;
    log.info('Sync: Snapshotting outgoing changes', { pushSince });
=======
    const pushSince = (await this.models.LocalSystemFact.get('lastSuccessfulSyncPush')) || -1;
    log.info('FacilitySyncManager.snapshottingOutgoingChanges', { pushSince });
>>>>>>> 4295771a
    const outgoingChanges = await snapshotOutgoingChanges(
      this.sequelize,
      getModelsForDirection(this.models, SYNC_DIRECTIONS.PUSH_TO_CENTRAL),
      pushSince,
    );
    if (outgoingChanges.length > 0) {
      log.info('FacilitySyncManager.pushingOutgoingChanges', {
        totalPushing: outgoingChanges.length,
      });
      if (this.__testSpyEnabled) {
        this.__testOnlyPushChangesSpy.push({ sessionId, outgoingChanges });
      }
      await pushOutgoingChanges(this.centralServer, sessionId, outgoingChanges);
    }
<<<<<<< HEAD
    await this.models.LocalSystemFact.set(LAST_SUCCESSFUL_SYNC_PUSH_KEY, currentSyncClockTime);
    log.debug('Sync: Updated last successful push', { currentSyncClockTime });
=======
    await this.models.LocalSystemFact.set('lastSuccessfulSyncPush', currentSyncClockTime);
    log.debug('FacilitySyncManager.updatedLastSuccessfulPush', { currentSyncClockTime });
>>>>>>> 4295771a
  }

  async pullChanges(sessionId) {
    // syncing incoming changes happens in two phases: pulling all the records from the server,
    // then saving all those records into the local database
    // this avoids a period of time where the the local database may be "partially synced"
    const pullSince = (await this.models.LocalSystemFact.get(LAST_SUCCESSFUL_SYNC_PULL_KEY)) || -1;

    // pull incoming changes also returns the sync tick that the central server considers this
    // session to have synced up to
    await createSnapshotTable(this.sequelize, sessionId);
    const { totalPulled, pullUntil } = await pullIncomingChanges(
      this.centralServer,
      this.sequelize,
      sessionId,
      pullSince,
    );

    if (this.constructor.config.sync.assertIfPulledRecordsUpdatedAfterPushSnapshot) {
      await assertIfPulledRecordsUpdatedAfterPushSnapshot(
        Object.values(getModelsForDirection(this.models, SYNC_DIRECTIONS.PULL_FROM_CENTRAL)),
        sessionId,
      );
    }

    await this.sequelize.transaction(async () => {
      if (totalPulled > 0) {
        log.info('FacilitySyncManager.savingChanges', { totalPulled });
        await saveIncomingChanges(
          this.sequelize,
          getModelsForDirection(this.models, SYNC_DIRECTIONS.PULL_FROM_CENTRAL),
          sessionId,
        );
      }

      // update the last successful sync in the same save transaction - if updating the cursor fails,
      // we want to roll back the rest of the saves so that we don't end up detecting them as
      // needing a sync up to the central server when we attempt to resync from the same old cursor
<<<<<<< HEAD
      log.debug('Sync: Updating last successful sync pull', { pullUntil });
      await this.models.LocalSystemFact.set(LAST_SUCCESSFUL_SYNC_PULL_KEY, pullUntil);
=======
      log.debug('FacilitySyncManager.updatingLastSuccessfulSyncPull', { pullUntil });
      await this.models.LocalSystemFact.set('lastSuccessfulSyncPull', pullUntil);
>>>>>>> 4295771a
    });
  }
}<|MERGE_RESOLUTION|>--- conflicted
+++ resolved
@@ -138,13 +138,10 @@
     // to be pushed, and then pushing those up in batches
     // this avoids any of the records to be pushed being changed during the push period and
     // causing data that isn't internally coherent from ending up on the sync server
-<<<<<<< HEAD
+
     const pushSince = (await this.models.LocalSystemFact.get(LAST_SUCCESSFUL_SYNC_PUSH_KEY)) || -1;
-    log.info('Sync: Snapshotting outgoing changes', { pushSince });
-=======
-    const pushSince = (await this.models.LocalSystemFact.get('lastSuccessfulSyncPush')) || -1;
     log.info('FacilitySyncManager.snapshottingOutgoingChanges', { pushSince });
->>>>>>> 4295771a
+
     const outgoingChanges = await snapshotOutgoingChanges(
       this.sequelize,
       getModelsForDirection(this.models, SYNC_DIRECTIONS.PUSH_TO_CENTRAL),
@@ -159,13 +156,9 @@
       }
       await pushOutgoingChanges(this.centralServer, sessionId, outgoingChanges);
     }
-<<<<<<< HEAD
+
     await this.models.LocalSystemFact.set(LAST_SUCCESSFUL_SYNC_PUSH_KEY, currentSyncClockTime);
-    log.debug('Sync: Updated last successful push', { currentSyncClockTime });
-=======
-    await this.models.LocalSystemFact.set('lastSuccessfulSyncPush', currentSyncClockTime);
     log.debug('FacilitySyncManager.updatedLastSuccessfulPush', { currentSyncClockTime });
->>>>>>> 4295771a
   }
 
   async pullChanges(sessionId) {
@@ -204,13 +197,9 @@
       // update the last successful sync in the same save transaction - if updating the cursor fails,
       // we want to roll back the rest of the saves so that we don't end up detecting them as
       // needing a sync up to the central server when we attempt to resync from the same old cursor
-<<<<<<< HEAD
-      log.debug('Sync: Updating last successful sync pull', { pullUntil });
+
+      log.debug('FacilitySyncManager.updatingLastSuccessfulSyncPull', { pullUntil });
       await this.models.LocalSystemFact.set(LAST_SUCCESSFUL_SYNC_PULL_KEY, pullUntil);
-=======
-      log.debug('FacilitySyncManager.updatingLastSuccessfulSyncPull', { pullUntil });
-      await this.models.LocalSystemFact.set('lastSuccessfulSyncPull', pullUntil);
->>>>>>> 4295771a
     });
   }
 }