import fetch from 'node-fetch';
import AbortController from 'abort-controller';
import config from 'config';
import { chunk } from 'lodash';

import { BadAuthenticationError, InvalidOperationError, RemoteTimeoutError } from 'shared/errors';
import { VERSION_COMPATIBILITY_ERRORS } from 'shared/constants';
import { getResponseJsonSafely } from 'shared/utils';
import { log } from 'shared/services/logging';

import { version } from '~/../package.json';

const API_VERSION = 'v1';

const getVersionIncompatibleMessage = (error, response) => {
  if (error.message === VERSION_COMPATIBILITY_ERRORS.LOW) {
    const minVersion = response.headers.get('X-Min-Client-Version');
    return `Please upgrade to Tamanu Facility Server v${minVersion} or higher.`;
  }

  if (error.message === VERSION_COMPATIBILITY_ERRORS.HIGH) {
    const maxVersion = response.headers.get('X-Max-Client-Version');
    return `The Tamanu Sync Server only supports up to v${maxVersion} of the Facility Server, and needs to be upgraded. Please contact your system administrator.`;
  }

  return null;
};

export class WebRemote {
  connectionPromise = null;

  // test mocks don't always apply properly - this ensures the mock will be used
  fetchImplementation = fetch;

  constructor() {
    this.host = config.sync.host;
    this.timeout = config.sync.timeout;
    this.batchSize = config.sync.channelBatchSize;
  }

  async fetch(endpoint, params = {}) {
    const {
      headers = {},
      body,
      method = 'GET',
      retryAuth = true,
      awaitConnection = true,
      ...otherParams
    } = params;

    // if there's an ongoing connection attempt, wait until it's finished
    // if we don't have a token, connect
    // allows deliberately skipping connect (so connect doesn't call itself)
    if (awaitConnection) {
      try {
        if (!this.token) {
          await this.connect();
        } else {
          await this.connectionPromise;
        }
      } catch (e) {
        // ignore
      }
    }

    const url = `${this.host}/${API_VERSION}/${endpoint}`;
    log.debug(`[sync] ${method} ${url}`);

    const controller = new AbortController();
    const timeoutHandle = setTimeout(() => {
      controller.abort();
    }, this.timeout);
    let response;
    try {
      response = await this.fetchImplementation(url, {
        method,
        headers: {
          Accept: 'application/json',
          'X-Runtime': 'Tamanu LAN Server',
          'X-Version': version,
          Authorization: this.token ? `Bearer ${this.token}` : undefined,
          'Content-Type': body ? 'application/json' : undefined,
          ...headers,
        },
        body: body && JSON.stringify(body),
        ...otherParams,
        signal: controller.signal,
      });
    } catch (e) {
      // TODO: import AbortError from node-fetch once we're on v3.0
      if (e.name === 'AbortError') {
        throw new RemoteTimeoutError(`Server failed to respond within ${this.timeout}ms - ${url}`);
      }
      throw e;
    } finally {
      clearTimeout(timeoutHandle);
    }

    const checkForInvalidToken = ({ status }) => status === 401;
    if (checkForInvalidToken(response)) {
      if (retryAuth) {
        log.warn('Token was invalid - reconnecting to sync server');
        await this.connect();
        return this.fetch(endpoint, { ...params, retryAuth: false });
      }
      throw new BadAuthenticationError(`Invalid credentials`);
    }

    if (!response.ok) {
      const { error } = await getResponseJsonSafely(response);

      // handle version incompatibility
      if (response.status === 400 && error) {
        const versionIncompatibleMessage = getVersionIncompatibleMessage(error, response);
        if (versionIncompatibleMessage) throw new InvalidOperationError(versionIncompatibleMessage);
      }
      throw new InvalidOperationError(`Server responded with status code ${response.status}`);
    }

    return response.json();
  }

  async connect() {
    // if there's an ongoing connect attempt, reuse it
    if (this.connectionPromise) {
      return this.connectionPromise;
    }

    // store a promise for other functions to await
    this.connectionPromise = (async () => {
      const { email, password } = config.sync;

      log.info(`Logging in to ${this.host} as ${email}...`);

      const body = await this.fetch('login', {
        method: 'POST',
        body: {
          email,
          password,
        },
        awaitConnection: false,
        retryAuth: false,
      });

      if (!body.token || !body.user) {
        throw new BadAuthenticationError(`Encountered an unknown error while authenticating`);
      }

      log.info(`Received token for user ${body.user.displayName} (${body.user.email})`);
      this.token = body.token;
    })();

    // await connection attempt, throwing an error if applicable, but always removing connectionPromise
    try {
      await this.connectionPromise;
      return this.connectionPromise;
    } finally {
      this.connectionPromise = null;
    }
  }

  async fetchChannelsWithChanges(channelsToCheck) {
<<<<<<< HEAD
    let batchSize = 1000;
    const maxChannelErrors = 100;
    const maxBatchSize = 5000;
    const minBatchSize = 50;
    const throttle = factor => {
      batchSize = Math.min(maxBatchSize, Math.max(minBatchSize, Math.floor(batchSize * factor)));
    };

    log.info(`Beginning channel check for ${channelsToCheck.length} total patients`);
    const channelsWithPendingChanges = [];
    const channelsLeftToCheck = [...channelsToCheck];
    const errors = [];
    while (channelsLeftToCheck.length > 0) {
      const batchOfChannels = channelsLeftToCheck.splice(0, batchSize);
      try {
        if(Math.random() < 0.2) {
          throw new Error("oops");
        }
        log.debug(`Checking channels for ${batchOfChannels.length} patients`);
        const body = batchOfChannels.reduce(
          (acc, { channel, cursor }) => ({
            ...acc,
            [channel]: cursor,
          }),
          {},
        );
        const { channelsWithChanges } = await this.fetch(`sync/channels`, {
          method: 'POST',
          body,
        });
        log.debug(`OK! ${channelsLeftToCheck.length} left.`);
        channelsWithPendingChanges.push(...channelsWithChanges);
        throttle(1.2);
      } catch(e) {
        // errored - put those channels back into the queue
        errors.push(e);
        if(errors.length > maxChannelErrors) {
          log.error(errors);
          throw new Error("Too many errors encountered, aborting sync entirely");
        }
        channelsLeftToCheck.push(...batchOfChannels);
        throttle(0.5);
        log.debug(`Failed! Putting them to the back of the queue and slowing to batches of ${batchSize}; ${channelsLeftToCheck.length} left.`);
      }
=======
    const channelsWithPendingChanges = [];
    for (const batchOfChannels of chunk(channelsToCheck, this.batchSize)) {
      const body = batchOfChannels.reduce(
        (acc, { channel, cursor }) => ({
          ...acc,
          [channel]: cursor,
        }),
        {},
      );
      const { channelsWithChanges } = await this.fetch(`sync/channels`, {
        method: 'POST',
        body,
      });
      channelsWithPendingChanges.push(...channelsWithChanges);
>>>>>>> 1d714386
    }

    log.debug(`Channel check finished. Found ${channelsWithPendingChanges.length} channels with pending changes.`);
    return channelsWithPendingChanges;
  }

  async pull(channel, { since = 0, limit = 100, page = 0 } = {}) {
    const path = `sync/${encodeURIComponent(channel)}?since=${since}&limit=${limit}&page=${page}`;
    return this.fetch(path);
  }

  async push(channel, body) {
    const path = `sync/${encodeURIComponent(channel)}`;
    return this.fetch(path, { method: 'POST', body });
  }

  async whoami() {
    return this.fetch('whoami');
  }
}<|MERGE_RESOLUTION|>--- conflicted
+++ resolved
@@ -160,7 +160,6 @@
   }
 
   async fetchChannelsWithChanges(channelsToCheck) {
-<<<<<<< HEAD
     let batchSize = 1000;
     const maxChannelErrors = 100;
     const maxBatchSize = 5000;
@@ -205,22 +204,6 @@
         throttle(0.5);
         log.debug(`Failed! Putting them to the back of the queue and slowing to batches of ${batchSize}; ${channelsLeftToCheck.length} left.`);
       }
-=======
-    const channelsWithPendingChanges = [];
-    for (const batchOfChannels of chunk(channelsToCheck, this.batchSize)) {
-      const body = batchOfChannels.reduce(
-        (acc, { channel, cursor }) => ({
-          ...acc,
-          [channel]: cursor,
-        }),
-        {},
-      );
-      const { channelsWithChanges } = await this.fetch(`sync/channels`, {
-        method: 'POST',
-        body,
-      });
-      channelsWithPendingChanges.push(...channelsWithChanges);
->>>>>>> 1d714386
     }
 
     log.debug(`Channel check finished. Found ${channelsWithPendingChanges.length} channels with pending changes.`);
