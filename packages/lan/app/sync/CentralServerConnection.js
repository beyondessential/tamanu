import fetch from 'node-fetch';
import config from 'config';

import {
  BadAuthenticationError,
  FacilityAndSyncVersionIncompatibleError,
  RemoteTimeoutError,
  RemoteCallFailedError,
} from 'shared/errors';
import { VERSION_COMPATIBILITY_ERRORS } from 'shared/constants';
import { getResponseJsonSafely } from 'shared/utils';
import { log } from 'shared/services/logging';
import { fetchWithTimeout } from 'shared/utils/fetchWithTimeout';

import { version } from '../serverInfo';
import { callWithBackoff } from './callWithBackoff';

const API_VERSION = 'v1';

const getVersionIncompatibleMessage = (error, response) => {
  if (error.message === VERSION_COMPATIBILITY_ERRORS.LOW) {
    const minVersion = response.headers.get('X-Min-Client-Version');
    return `Please upgrade to Tamanu Facility Server v${minVersion} or higher.`;
  }

  if (error.message === VERSION_COMPATIBILITY_ERRORS.HIGH) {
    const maxVersion = response.headers.get('X-Max-Client-Version');
    return `The Tamanu Sync Server only supports up to v${maxVersion} of the Facility Server, and needs to be upgraded. Please contact your system administrator.`;
  }

  return null;
};

const objectToQueryString = obj =>
  Object.entries(obj)
    .filter(([k, v]) => k !== undefined && v !== undefined)
    .map(kv => kv.map(str => encodeURIComponent(str)).join('='))
    .join('&');

export class CentralServerConnection {
  connectionPromise = null;

  // test mocks don't always apply properly - this ensures the mock will be used
  fetchImplementation = fetch;

  constructor() {
    this.host = config.sync.host.trim().replace(/\/*$/, '');
    this.timeout = config.sync.timeout;
    this.batchSize = config.sync.channelBatchSize;
  }

  async fetch(endpoint, params = {}) {
    const {
      headers = {},
      body,
      method = 'GET',
      retryAuth = true,
      awaitConnection = true,
      backoff,
      ...otherParams
    } = params;

    // if there's an ongoing connection attempt, wait until it's finished
    // if we don't have a token, connect
    // allows deliberately skipping connect (so connect doesn't call itself)
    if (awaitConnection) {
      try {
        if (!this.token) {
          await this.connect();
        } else {
          await this.connectionPromise;
        }
      } catch (e) {
        // ignore
      }
    }

    const url = `${this.host}/${API_VERSION}/${endpoint}`;
    log.debug(`[sync] ${method} ${url}`);

    return callWithBackoff(async () => {
      if (config.debugging.requestFailureRate) {
        if (Math.random() < config.debugging.requestFailureRate) {
          // intended to cause some % of requests to fail, to simulate a flaky connection
          throw new Error('Chaos: made your request fail');
        }
      }
      try {
        const response = await fetchWithTimeout(
          url,
          {
            method,
            headers: {
              Accept: 'application/json',
              'X-Tamanu-Client': 'Tamanu LAN Server',
              'X-Version': version,
              Authorization: this.token ? `Bearer ${this.token}` : undefined,
              'Content-Type': body ? 'application/json' : undefined,
              ...headers,
            },
            body: body && JSON.stringify(body),
            timeout: this.timeout,
            ...otherParams,
          },
          this.fetchImplementation,
        );
        const isInvalidToken = response?.status === 401;
        if (isInvalidToken) {
          if (retryAuth) {
            log.warn('Token was invalid - reconnecting to sync server');
            await this.connect();
            return this.fetch(endpoint, { ...params, retryAuth: false });
          }
          throw new BadAuthenticationError(`Invalid credentials`);
        }

        if (!response.ok) {
          const responseBody = await getResponseJsonSafely(response);
          const { error } = responseBody;

          // handle version incompatibility
          if (response.status === 400 && error) {
            const versionIncompatibleMessage = getVersionIncompatibleMessage(error, response);
            if (versionIncompatibleMessage) {
              throw new FacilityAndSyncVersionIncompatibleError(versionIncompatibleMessage);
            }
          }

          const errorMessage = error ? error.message : 'no error message given';
          const err = new RemoteCallFailedError(
            `Server responded with status code ${response.status} (${errorMessage})`,
          );
          // attach status and body from response
          err.centralServerResponse = {
            status: response.status,
            body: responseBody,
          };
          throw err;
        }

        return await response.json();
      } catch (e) {
        // TODO: import AbortError from node-fetch once we're on v3.0
        if (e.name === 'AbortError') {
          throw new RemoteTimeoutError(
            `Server failed to respond within ${this.timeout}ms - ${url}`,
          );
        }
        throw e;
      }
    }, backoff);
  }

  async connect() {
    // if there's an ongoing connect attempt, reuse it
    if (this.connectionPromise) {
      return this.connectionPromise;
    }

    // store a promise for other functions to await
    this.connectionPromise = (async () => {
      const { email, password } = config.sync;

      log.info(`Logging in to ${this.host} as ${email}...`);

      const body = await this.fetch('login', {
        method: 'POST',
        body: {
          email,
          password,
          facilityId: config.serverFacilityId,
        },
        awaitConnection: false,
        retryAuth: false,
      });

      if (!body.token || !body.user) {
        throw new BadAuthenticationError(`Encountered an unknown error while authenticating`);
      }

      log.info(`Received token for user ${body.user.displayName} (${body.user.email})`);
      this.token = body.token;

      return body;
    })();

    // await connection attempt, throwing an error if applicable, but always removing connectionPromise
    try {
      await this.connectionPromise;
      return this.connectionPromise;
    } finally {
      this.connectionPromise = null;
    }
  }

  async startSyncSession() {
    return this.fetch('sync', { method: 'POST' });
  }

  async endSyncSession(sessionId) {
    return this.fetch(`sync/${sessionId}`, { method: 'DELETE' });
  }

<<<<<<< HEAD
  async setPullFilter(sessionIndex, fromSessionIndex) {
    const body = { fromSessionIndex, facilityId: config.serverFacilityId };
    return this.fetch(`sync/${sessionIndex}/pullFilter`, { method: 'POST', body });
=======
  async setPullFilter(sessionId, since) {
    const body = { since };
    return this.fetch(`sync/${sessionId}/pullFilter`, { method: 'POST', body });
>>>>>>> 92e31fc2
  }

  async pull(sessionId, { limit = 100, offset = 0 } = {}) {
    const query = { limit, offset };
    const path = `sync/${sessionId}/pull?${objectToQueryString(query)}`;
    return this.fetch(path);
  }

  async push(sessionId, body, { pageNumber, totalPages }) {
    const path = `sync/${sessionId}/push?${objectToQueryString({
      pageNumber,
      totalPages,
    })}`;
    return this.fetch(path, { method: 'POST', body });
  }

  async whoami() {
    return this.fetch('whoami');
  }

  async forwardRequest(req, endpoint) {
    try {
      const response = await this.fetch(endpoint, {
        method: req.method,
        body: req.body,
      });

      return response;
    } catch (err) {
      if (err.centralServerResponse) {
        // pass sync server response back
        const centralServerErrorMsg = err.centralServerResponse.body.error?.message;
        const passThroughError = new Error(centralServerErrorMsg ?? err);
        passThroughError.status = err.centralServerResponse.status;
        throw passThroughError;
      } else {
        // fallback
        throw new Error(`Sync server error: ${err}`);
      }
    }
  }
}<|MERGE_RESOLUTION|>--- conflicted
+++ resolved
@@ -201,15 +201,9 @@
     return this.fetch(`sync/${sessionId}`, { method: 'DELETE' });
   }
 
-<<<<<<< HEAD
-  async setPullFilter(sessionIndex, fromSessionIndex) {
-    const body = { fromSessionIndex, facilityId: config.serverFacilityId };
-    return this.fetch(`sync/${sessionIndex}/pullFilter`, { method: 'POST', body });
-=======
   async setPullFilter(sessionId, since) {
-    const body = { since };
+    const body = { since, facilityId: config.serverFacilityId };
     return this.fetch(`sync/${sessionId}/pullFilter`, { method: 'POST', body });
->>>>>>> 92e31fc2
   }
 
   async pull(sessionId, { limit = 100, offset = 0 } = {}) {
