import config from 'config';

// Set the current page limit based on how long the previous page took to complete.
<<<<<<< HEAD
export const calculatePageLimit = (currentLimit, lastPageTime) => {
=======
export const calculatePageLimit = (
  currentLimit,
  lastPageTime,
  dynamicLimiter = config.sync.dynamicLimiter,
) => {
>>>>>>> 27bcbba4
  const {
    initialLimit,
    minLimit,
    maxLimit,
    optimalTimePerPageMs,
    maxLimitChangePerPage,
  } = dynamicLimiter;

  if (!currentLimit) {
    return initialLimit;
  }

  // if the time is negative, the clock has gone backwards, so we can't reliably use it.
  // we ignore that event and return the current limit.
  if (lastPageTime < 0) {
    return currentLimit;
  }

  const durationPerRecord = lastPageTime / currentLimit;
  const optimalLimit = optimalTimePerPageMs / durationPerRecord;

  return Math.min(
    Math.max(
      Math.floor(optimalLimit),
      minLimit,
      Math.floor(currentLimit - currentLimit * maxLimitChangePerPage),
    ),
    maxLimit,
    Math.ceil(currentLimit + currentLimit * maxLimitChangePerPage),
  );
};<|MERGE_RESOLUTION|>--- conflicted
+++ resolved
@@ -1,15 +1,11 @@
 import config from 'config';
 
 // Set the current page limit based on how long the previous page took to complete.
-<<<<<<< HEAD
-export const calculatePageLimit = (currentLimit, lastPageTime) => {
-=======
 export const calculatePageLimit = (
   currentLimit,
   lastPageTime,
   dynamicLimiter = config.sync.dynamicLimiter,
 ) => {
->>>>>>> 27bcbba4
   const {
     initialLimit,
     minLimit,
