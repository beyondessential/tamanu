import PromisePool from '@mixmaxhq/promise-pool';
import {
  shouldPush,
  shouldPull,
  createImportPlan,
  executeImportPlan,
  createExportPlan,
  executeExportPlan,
} from 'shared/models/sync';
import { log } from 'shared/services/logging';
import { DependencyGraph } from 'shared/utils';

const EXPORT_LIMIT = 100;
const INITIAL_PULL_LIMIT = 100;
const MIN_PULL_LIMIT = 1;
const MAX_PULL_LIMIT = 10000;
const OPTIMAL_PULL_TIME_PER_PAGE = 2000; // aim for 2 seconds per page
const MAX_LIMIT_CHANGE_PER_BATCH = 0.2; // max 20% increase from batch to batch, or it is too jumpy

// Set the current page size based on how long the previous page took to complete.
const calculateDynamicLimit = (currentLimit, pullTime) => {
  const durationPerRecord = pullTime / currentLimit;
  const optimalPageSize = OPTIMAL_PULL_TIME_PER_PAGE / durationPerRecord;
  let newLimit = optimalPageSize;

  newLimit = Math.floor(newLimit);
  newLimit = Math.max(
    newLimit,
    MIN_PULL_LIMIT,
    Math.floor(currentLimit - currentLimit * MAX_LIMIT_CHANGE_PER_BATCH),
  );
  newLimit = Math.min(
    newLimit,
    MAX_PULL_LIMIT,
    Math.floor(currentLimit + currentLimit * MAX_LIMIT_CHANGE_PER_BATCH),
  );
  return newLimit;
};

const MAX_CONCURRENT_CHANNEL_SYNCS = 4;

export class SyncManager {
  host = '';

  token = '';

  context = null;

  jobQueue = [];

  workerPromise = null;

  constructor(context) {
    this.context = context;
  }

<<<<<<< HEAD
  async pullAndImportChannel(model, channel) {
    const since = await this.getLastSynced(channel);
    log.debug(`SyncManager.pullAndImport: syncing ${channel} (last: ${since})`);

=======
  async pullAndImport(model, patientId) {
    const channels = await model.getChannels(patientId);
    const channelsWithCursors = await Promise.all(
      channels.map(async channel => {
        const cursor = await this.getChannelPullCursor(channel);
        return { channel, cursor };
      }),
    );
    const channelsToPull =
      channels.length === 1
        ? channels // waste of effort to check which need pulling if there's only 1, just pull
        : await this.context.remote.fetchChannelsWithChanges(channelsWithCursors);
    const channelsToPullSet = new Set(channelsToPull);
    for (const { channel, cursor } of channelsWithCursors) {
      if (channelsToPullSet.has(channel)) {
        await this.pullAndImportChannel(model, channel, cursor);
      }
    }
  }

  async pullAndImportChannel(model, channel, initialCursor = '0') {
>>>>>>> eb2ba6f5
    const plan = createImportPlan(model);
    const importRecords = async syncRecords => {
      await executeImportPlan(plan, channel, syncRecords);
    };

    let cursor = initialCursor;
    let limit = INITIAL_PULL_LIMIT;
    log.info(`SyncManager.pullAndImport: syncing ${channel} (last: ${cursor})`);
    while (true) {
      // pull
      log.debug(
        `SyncManager.pullAndImport: pulling ${limit} records since ${cursor} for ${channel}`,
      );
      const startTime = Date.now();
      const result = await this.context.remote.pull(channel, { since: cursor, limit });
      cursor = result.cursor;
      const syncRecords = result.records;
      if (syncRecords.length === 0) {
        log.debug(`SyncManager.pullAndImport: reached end of ${channel}`);
        break;
      }

      // import
      log.debug(`SyncManager.pullAndImport: importing ${syncRecords.length} ${model.name} records`);
      await importRecords(syncRecords);
<<<<<<< HEAD

      page++;
    } while (lastCount);

    // TODO: retry foreign key failures?
    // Right now, our schema doesn't have any cycles in it, so neither retries nor stubs are strictly necessary.
    // However, they're implemented on mobile, so perhaps we should either remove them there or add them here.

    await this.setLastSynced(channel, requestedAt);
=======
      await this.setChannelPullCursor(channel, cursor);
      const pullTime = Date.now() - startTime;
      limit = calculateDynamicLimit(limit, pullTime);
    }
  }
>>>>>>> eb2ba6f5

    log.debug(`SyncManager.pullAndImport: finished syncing ${channel}`);
  }

  async exportAndPushChannel(model, channel) {
    log.debug(`SyncManager.exportAndPush: syncing ${channel}`);

    // export
    const plan = createExportPlan(model);
    const exportRecords = (cursor = null, limit = EXPORT_LIMIT) => {
      log.debug(`SyncManager.exportAndPush: exporting up to ${limit} records since ${cursor}`);
      return executeExportPlan(plan, channel, { since: cursor, limit });
    };

    // unmark
    const unmarkRecords = async records => {
      // TODO use bulk update after https://github.com/beyondessential/tamanu-backlog/issues/463
      const modelInstances = await model.findAll({
        where: {
          id: records.map(r => r.data.id),
        },
      });
      await Promise.all(
        modelInstances.map(m => {
          m.markedForPush = false;
          m.pushedAt = new Date();
          return m.save();
        }),
      );
    };

    let cursor = null;
    do {
      const exportResponse = await exportRecords(cursor);
      const { records } = exportResponse;
      if (records.length > 0) {
        log.debug(`SyncManager.exportAndPush: pushing ${records.length} to sync server`);
        await this.context.remote.push(channel, records);
        await unmarkRecords(records);
      }
      cursor = exportResponse.cursor;
    } while (cursor);

    log.debug(`SyncManager.exportAndPush: reached end of ${channel}`);
  }

  async getChannelPullCursor(channel) {
    const metadata = await this.context.models.SyncMetadata.findOne({ where: { channel } });
    return metadata?.pullCursor || '0';
  }

  async setChannelPullCursor(channel, pullCursor) {
    await this.context.models.SyncMetadata.upsert({ channel, pullCursor });
  }

  async runSyncImmediately(patientId = null) {
    log.info(`SyncManager: starting sync (patientId = ${patientId})`);

    const { models } = this.context;

    // form a graph of dependencies based on which models belong to others
    const graph = DependencyGraph.fromModels(models);

    // limit concurrent channel syncs using a promise pool
    const pool = new PromisePool({
      // number of channels to sync concurrently
      numConcurrent: MAX_CONCURRENT_CHANNEL_SYNCS,
      // at most we'll have one pending start() call per model - more than that is a bug
      maxPending: Object.keys(models).length,
    });

    // run syncs as soon as their dependencies complete
    await graph.run(async modelName => {
      const model = models[modelName];

<<<<<<< HEAD
      // keep track of how many channels have completed
      let numCompleted = 0;
      const channels = await model.getChannels(patientId);

      const syncChannel = async (channel, resolve) => {
        if (shouldPull(model)) {
          await this.pullAndImportChannel(model, channel);
        }
=======
        models.LabTestType,
        models.Encounter,
        models.ReportRequest,
        models.Location,
        models.UserFacility,
      ];

      for (const model of modelsToSync) {
>>>>>>> eb2ba6f5
        if (shouldPush(model)) {
          await this.exportAndPushChannel(model, channel);
        }
<<<<<<< HEAD

        // resolve our promise once all channels have completed
        numCompleted++;
        if (numCompleted === channels.length) {
          resolve();
        }
      };

      // wait for all channels to complete before leaving this model's function
      if (channels.length > 0) {
        await new Promise((resolve, reject) => {
          (async () => {
            try {
              for (const channel of channels) {
                await pool.start(syncChannel, channel, resolve);
              }
            } catch (e) {
              reject(e);
            }
          })();
        });
=======
        if (shouldPull(model)) {
          await this.pullAndImport(model, patientId);
        }
>>>>>>> eb2ba6f5
      }
    });

    // wait for any remaining promises to complete (probably unnecessary)
    await pool.flush();

    log.info(`SyncManager: ending sync`);
  }

  async runSync(patientId = null) {
    const run = async () => this.runSyncImmediately(patientId);

    // queue up new job
    if (this.patientId) {
      // patient-specific jobs go on the end of the queue
      this.jobQueue.push(run);
    } else {
      // global jobs replace the rest of the queue, since they sync everything anyway
      this.jobQueue = [run];
    }

    // if there's no existing job, begin working through the queue
    if (!this.workerPromise) {
      this.workerPromise = (async () => {
        try {
          while (this.jobQueue.length > 0) {
            const job = this.jobQueue.pop();
            await job();
          }
        } finally {
          this.workerPromise = null;
        }
      })();
    }

    // wait for the queue to be processed
    await this.workerPromise;
  }
}<|MERGE_RESOLUTION|>--- conflicted
+++ resolved
@@ -54,12 +54,90 @@
     this.context = context;
   }
 
-<<<<<<< HEAD
-  async pullAndImportChannel(model, channel) {
-    const since = await this.getLastSynced(channel);
-    log.debug(`SyncManager.pullAndImport: syncing ${channel} (last: ${since})`);
-
-=======
+  async pullAndImportChannel(model, channel, initialCursor = '0') {
+    const plan = createImportPlan(model);
+    const importRecords = async syncRecords => {
+      await executeImportPlan(plan, channel, syncRecords);
+    };
+
+    let cursor = initialCursor;
+    let limit = INITIAL_PULL_LIMIT;
+    log.info(`SyncManager.pullAndImport: syncing ${channel} (last: ${cursor})`);
+    while (true) {
+      // pull
+      log.debug(
+        `SyncManager.pullAndImport: pulling ${limit} records since ${cursor} for ${channel}`,
+      );
+      const startTime = Date.now();
+      const result = await this.context.remote.pull(channel, { since: cursor, limit });
+      cursor = result.cursor;
+      const syncRecords = result.records;
+      if (syncRecords.length === 0) {
+        log.debug(`SyncManager.pullAndImport: reached end of ${channel}`);
+        break;
+      }
+
+      // import
+      log.debug(`SyncManager.pullAndImport: importing ${syncRecords.length} ${model.name} records`);
+      await importRecords(syncRecords);
+      await this.setChannelPullCursor(channel, cursor);
+      const pullTime = Date.now() - startTime;
+      limit = calculateDynamicLimit(limit, pullTime);
+    }
+  }
+
+  async exportAndPushChannel(model, channel) {
+    log.debug(`SyncManager.exportAndPush: syncing ${channel}`);
+
+    // export
+    const plan = createExportPlan(model);
+    const exportRecords = (cursor = null, limit = EXPORT_LIMIT) => {
+      log.debug(`SyncManager.exportAndPush: exporting up to ${limit} records since ${cursor}`);
+      return executeExportPlan(plan, channel, { since: cursor, limit });
+    };
+
+    // unmark
+    const unmarkRecords = async records => {
+      // TODO use bulk update after https://github.com/beyondessential/tamanu-backlog/issues/463
+      const modelInstances = await model.findAll({
+        where: {
+          id: records.map(r => r.data.id),
+        },
+      });
+      await Promise.all(
+        modelInstances.map(m => {
+          m.markedForPush = false;
+          m.pushedAt = new Date();
+          return m.save();
+        }),
+      );
+    };
+
+    let cursor = null;
+    do {
+      const exportResponse = await exportRecords(cursor);
+      const { records } = exportResponse;
+      if (records.length > 0) {
+        log.debug(`SyncManager.exportAndPush: pushing ${records.length} to sync server`);
+        await this.context.remote.push(channel, records);
+        await unmarkRecords(records);
+      }
+      cursor = exportResponse.cursor;
+    } while (cursor);
+
+    log.debug(`SyncManager.exportAndPush: reached end of ${channel}`);
+  }
+
+  async getChannelPullCursor(channel) {
+    const metadata = await this.context.models.SyncMetadata.findOne({ where: { channel } });
+    return metadata?.pullCursor || '0';
+  }
+
+  async setChannelPullCursor(channel, pullCursor) {
+    await this.context.models.SyncMetadata.upsert({ channel, pullCursor });
+  }
+
+  // TODO: merge
   async pullAndImport(model, patientId) {
     const channels = await model.getChannels(patientId);
     const channelsWithCursors = await Promise.all(
@@ -80,103 +158,33 @@
     }
   }
 
-  async pullAndImportChannel(model, channel, initialCursor = '0') {
->>>>>>> eb2ba6f5
-    const plan = createImportPlan(model);
-    const importRecords = async syncRecords => {
-      await executeImportPlan(plan, channel, syncRecords);
-    };
-
-    let cursor = initialCursor;
-    let limit = INITIAL_PULL_LIMIT;
-    log.info(`SyncManager.pullAndImport: syncing ${channel} (last: ${cursor})`);
-    while (true) {
-      // pull
-      log.debug(
-        `SyncManager.pullAndImport: pulling ${limit} records since ${cursor} for ${channel}`,
-      );
-      const startTime = Date.now();
-      const result = await this.context.remote.pull(channel, { since: cursor, limit });
-      cursor = result.cursor;
-      const syncRecords = result.records;
-      if (syncRecords.length === 0) {
-        log.debug(`SyncManager.pullAndImport: reached end of ${channel}`);
-        break;
-      }
-
-      // import
-      log.debug(`SyncManager.pullAndImport: importing ${syncRecords.length} ${model.name} records`);
-      await importRecords(syncRecords);
-<<<<<<< HEAD
-
-      page++;
-    } while (lastCount);
-
-    // TODO: retry foreign key failures?
-    // Right now, our schema doesn't have any cycles in it, so neither retries nor stubs are strictly necessary.
-    // However, they're implemented on mobile, so perhaps we should either remove them there or add them here.
-
-    await this.setLastSynced(channel, requestedAt);
-=======
-      await this.setChannelPullCursor(channel, cursor);
-      const pullTime = Date.now() - startTime;
-      limit = calculateDynamicLimit(limit, pullTime);
-    }
-  }
->>>>>>> eb2ba6f5
-
-    log.debug(`SyncManager.pullAndImport: finished syncing ${channel}`);
-  }
-
-  async exportAndPushChannel(model, channel) {
-    log.debug(`SyncManager.exportAndPush: syncing ${channel}`);
-
-    // export
-    const plan = createExportPlan(model);
-    const exportRecords = (cursor = null, limit = EXPORT_LIMIT) => {
-      log.debug(`SyncManager.exportAndPush: exporting up to ${limit} records since ${cursor}`);
-      return executeExportPlan(plan, channel, { since: cursor, limit });
-    };
-
-    // unmark
-    const unmarkRecords = async records => {
-      // TODO use bulk update after https://github.com/beyondessential/tamanu-backlog/issues/463
-      const modelInstances = await model.findAll({
-        where: {
-          id: records.map(r => r.data.id),
-        },
-      });
-      await Promise.all(
-        modelInstances.map(m => {
-          m.markedForPush = false;
-          m.pushedAt = new Date();
-          return m.save();
-        }),
-      );
-    };
-
-    let cursor = null;
-    do {
-      const exportResponse = await exportRecords(cursor);
-      const { records } = exportResponse;
-      if (records.length > 0) {
-        log.debug(`SyncManager.exportAndPush: pushing ${records.length} to sync server`);
-        await this.context.remote.push(channel, records);
-        await unmarkRecords(records);
-      }
-      cursor = exportResponse.cursor;
-    } while (cursor);
-
-    log.debug(`SyncManager.exportAndPush: reached end of ${channel}`);
-  }
-
-  async getChannelPullCursor(channel) {
-    const metadata = await this.context.models.SyncMetadata.findOne({ where: { channel } });
-    return metadata?.pullCursor || '0';
-  }
-
-  async setChannelPullCursor(channel, pullCursor) {
-    await this.context.models.SyncMetadata.upsert({ channel, pullCursor });
+  async findPullables(model, patientId) {
+    // retrieve channels and cursors
+    const channels = await model.getChannels(patientId);
+    const channelsWithCursors = await Promise.all(
+      channels.map(async channel => {
+        const cursor = await this.getChannelPullCursor(channel);
+        return { channel, cursor };
+      }),
+    );
+
+    // check which channels have records to pull
+    const channelsToPull =
+      channels.length === 1
+        ? channels // waste of effort to check which need pulling if there's only 1, just pull
+        : await this.context.remote.fetchChannelsWithChanges(channelsWithCursors);
+
+    // find unique pullables
+    const channelsToPullSet = new Set(channelsToPull);
+    const pullables = [];
+    for (const pullable of channelsWithCursors) {
+      const { channel } = pullable;
+      if (channelsToPullSet.has(channel)) {
+        pullables.push(pullable);
+      }
+    }
+
+    return pullables;
   }
 
   async runSyncImmediately(patientId = null) {
@@ -199,55 +207,38 @@
     await graph.run(async modelName => {
       const model = models[modelName];
 
-<<<<<<< HEAD
       // keep track of how many channels have completed
       let numCompleted = 0;
-      const channels = await model.getChannels(patientId);
-
-      const syncChannel = async (channel, resolve) => {
+      const pullables = await this.findPullables(model, patientId);
+
+      const syncChannel = async (channel, cursor, resolve) => {
         if (shouldPull(model)) {
-          await this.pullAndImportChannel(model, channel);
-        }
-=======
-        models.LabTestType,
-        models.Encounter,
-        models.ReportRequest,
-        models.Location,
-        models.UserFacility,
-      ];
-
-      for (const model of modelsToSync) {
->>>>>>> eb2ba6f5
+          await this.pullAndImportChannel(model, channel, cursor);
+        }
         if (shouldPush(model)) {
-          await this.exportAndPushChannel(model, channel);
-        }
-<<<<<<< HEAD
+          await this.exportAndPushChannel(model, channel, cursor);
+        }
 
         // resolve our promise once all channels have completed
         numCompleted++;
-        if (numCompleted === channels.length) {
+        if (numCompleted === pullables.length) {
           resolve();
         }
       };
 
       // wait for all channels to complete before leaving this model's function
-      if (channels.length > 0) {
+      if (pullables.length > 0) {
         await new Promise((resolve, reject) => {
           (async () => {
             try {
-              for (const channel of channels) {
-                await pool.start(syncChannel, channel, resolve);
+              for (const { channel, cursor } of pullables) {
+                await pool.start(syncChannel, channel, cursor, resolve);
               }
             } catch (e) {
               reject(e);
             }
           })();
         });
-=======
-        if (shouldPull(model)) {
-          await this.pullAndImport(model, patientId);
-        }
->>>>>>> eb2ba6f5
       }
     });
 
