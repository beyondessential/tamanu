--- conflicted
+++ resolved
@@ -205,57 +205,7 @@
       log.info(`SyncManager.runSync.run: began sync run`);
       const { models } = this.context;
 
-<<<<<<< HEAD
-      // ordered array because some models depend on others
-      const modelsToSync = [
-        models.ReferenceData,
-        models.User,
-        models.Asset,
-        models.Facility,
-        models.Department,
-        models.Location,
-
-        models.ScheduledVaccine,
-
-        models.Program,
-        models.Survey,
-        models.ProgramDataElement,
-        models.SurveyScreenComponent,
-
-        models.Patient,
-        models.PatientAllergy,
-        models.PatientCarePlan,
-        models.PatientCondition,
-        models.PatientFamilyHistory,
-        models.PatientIssue,
-        models.PatientAdditionalData,
-
-        models.LabTestType,
-        models.Encounter,
-        models.Location,
-        models.UserFacility,
-
-        models.ReportDefinition,
-        models.ReportDefinitionVersion,
-        models.ReportRequest,
-
-        models.Invoice,
-        models.InvoiceLineType,
-        models.InvoiceLineItem,
-        models.InvoicePriceChangeType,
-        models.InvoicePriceChangeItem,
-
-        models.CertificateNotification,
-
-        // models.LabRequestLog,
-        // Disable DocumentMetadata momentarily
-        // models.DocumentMetadata,
-
-        // Until TAN-1161 is fixed don't put any models after DocumentMetadata
-      ];
-=======
       const modelsToSync = MODEL_DEPENDENCY_ORDER.map(name => models[name]);
->>>>>>> 89e2c826
 
       for (const model of modelsToSync) {
         if (!readOnly && shouldPush(model)) {
