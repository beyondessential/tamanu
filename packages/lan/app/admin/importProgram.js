import shortid from 'shortid';

import { log } from '../logging';
import { readSurveyXSLX } from '../surveyImporter';
import { sendSyncRequest } from './sendSyncRequest';

const idify = name => name.toLowerCase().replace(/\W/g, '-');

const makeRecord = (recordType, data) => ({
  recordType,
  data: {
    id: shortid(),
    ...data,
  }
});

function makeScreen(screen, componentData) {
  return screen.dataElements.map(((component, i) => {
    const {
      visibilityCriteria = '',
      ...elementData
    } = component;

    const dataElement = makeRecord('programDataElement', {
      id: `dataElement/${elementData.code}`,
      defaultOptions: '',
      ...elementData,
    });
    
    const surveyScreenComponent = makeRecord('surveyScreenComponent', {
      id: `${componentData.surveyId}/component-${elementData.code}`,
      dataElementId: dataElement.data.id, 
      text: '',
      options: '',
      componentIndex: i,
      visibilityCriteria,
      ...componentData,
    });

    return [dataElement, surveyScreenComponent];
  })).flat();
}

export async function importSurvey(taskDefinition) {
  const {
    file,
    programCode,
    programName,
    surveyCode,
    surveyName,
  } = taskDefinition;
  log.info(`Reading surveys from ${file}...`);

  const data = readSurveyXSLX(programName, file);

  // main container elements
  const programElement = makeRecord('program', { 
    id: `program-${idify(programCode)}`,
    name: programName,
  });

  const surveyElement = makeRecord('survey', { 
    id: `${programElement.data.id}/survey-${idify(surveyCode)}`,
    name: surveyName,
    programId: programElement.data.id,
  });

  // data and component elements
  const screenElements = data.screens.map((x, i) => makeScreen(x, {
    surveyId: surveyElement.data.id,
    screenIndex: i,
  })).flat();

  const response = await sendSyncRequest('survey', [
    programElement,
    surveyElement,
    ...screenElements,
<<<<<<< HEAD
  ]);
=======
  ];
  
  log.info(`Syncing ${records.length} records to ${config.syncHost}...`);

  const channel = "survey";
  const url = `${config.syncHost}/v1/sync/${channel}`;
  const response = await fetch(url, {
    method: 'POST',
    headers: {
      'Content-Type': 'application/json',
      'Authorization': '1213',
    },
    body: JSON.stringify(records),
  });
>>>>>>> cddd80e4

  log.info("Program records uploaded. Response:", await response.json());
}
<|MERGE_RESOLUTION|>--- conflicted
+++ resolved
@@ -75,24 +75,7 @@
     programElement,
     surveyElement,
     ...screenElements,
-<<<<<<< HEAD
   ]);
-=======
-  ];
-  
-  log.info(`Syncing ${records.length} records to ${config.syncHost}...`);
-
-  const channel = "survey";
-  const url = `${config.syncHost}/v1/sync/${channel}`;
-  const response = await fetch(url, {
-    method: 'POST',
-    headers: {
-      'Content-Type': 'application/json',
-      'Authorization': '1213',
-    },
-    body: JSON.stringify(records),
-  });
->>>>>>> cddd80e4
 
   log.info("Program records uploaded. Response:", await response.json());
 }
