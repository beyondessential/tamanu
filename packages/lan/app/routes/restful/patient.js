--- conflicted
+++ resolved
@@ -8,13 +8,8 @@
 patientRoutes.post('/patient', (req, res) => {
   const { db, body } = req;
   const patient = {
-<<<<<<< HEAD
     _id: shortid.generate(),
-    ...req.body,
-=======
-    _id: shortid(),
     ...body,
->>>>>>> f1bc6c6a
   };
 
   db.write(() => {
@@ -28,19 +23,13 @@
   const { db, params, body } = req;
   const patient = db.objectForPrimaryKey('patient', params.id);
   const triage = {
-<<<<<<< HEAD
     _id: shortid.generate(),
-    arrivalTime: req.body.triageTime,
-    ...req.body,
-=======
-    _id: shortid(),
     arrivalTime: body.triageTime,
     ...body,
->>>>>>> f1bc6c6a
   };
 
   const visit = {
-    _id: shortid(),
+    _id: shortid.generate(),
     visitType: 'triage',
     startDate: req.body.triageTime,
     reasonForVisit: triage.reasonForVisit,
@@ -62,13 +51,8 @@
   const { db, params, body } = req;
   const patient = db.objectForPrimaryKey('patient', params.id);
   const visit = {
-<<<<<<< HEAD
     _id: shortid.generate(),
-    ...req.body,
-=======
-    _id: shortid(),
     ...body,
->>>>>>> f1bc6c6a
   };
 
   // check if there's an open triage - if there is, close it with
@@ -115,13 +99,8 @@
   const { db, params, body } = req;
   const patient = db.objectForPrimaryKey('patient', params.id);
   const allergy = {
-<<<<<<< HEAD
     _id: shortid.generate(),
-    ...req.body,
-=======
-    _id: shortid(),
     ...body,
->>>>>>> f1bc6c6a
   };
 
   db.write(() => {
@@ -135,13 +114,8 @@
   const { db, params, body } = req;
   const patient = db.objectForPrimaryKey('patient', params.id);
   const historyItem = {
-<<<<<<< HEAD
     _id: shortid.generate(),
-    ...req.body,
-=======
-    _id: shortid(),
     ...body,
->>>>>>> f1bc6c6a
   };
 
   db.write(() => {
