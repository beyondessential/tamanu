--- conflicted
+++ resolved
@@ -68,9 +68,6 @@
 
 createSuggestionRoute('practitioner', 'user', 'name CONTAINS[c] $0');
 
-<<<<<<< HEAD
-createSuggestionRoute('location', 'location', 'name CONTAINS[c] $0');
-=======
 createSuggestionRoute(
   'patient',
   'patient',
@@ -104,5 +101,4 @@
   Emergency
   Radiology
   `,
-);
->>>>>>> 23af8b9f
+);