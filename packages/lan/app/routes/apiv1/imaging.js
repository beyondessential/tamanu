--- conflicted
+++ resolved
@@ -11,12 +11,8 @@
   VISIBILITY_STATUSES,
 } from 'shared/constants';
 import { NotFoundError } from 'shared/errors';
-<<<<<<< HEAD
-import { toDateTimeString } from 'shared/utils/dateTime';
 import { permissionCheckingRouter } from 'shared/utils/crudHelpers';
-=======
 import { toDateTimeString, toDateString } from 'shared/utils/dateTime';
->>>>>>> 05bca93e
 import { getNotePageWithType } from 'shared/utils/notePages';
 import { mapQueryFilters } from '../../database/utils';
 import { getImagingProvider } from '../../integrations/imaging';
