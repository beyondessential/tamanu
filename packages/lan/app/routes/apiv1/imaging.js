import express from 'express';
import asyncHandler from 'express-async-handler';
import { startOfDay, endOfDay } from 'date-fns';
import { Op } from 'sequelize';
import {
  NOTE_TYPES,
  AREA_TYPE_TO_IMAGING_TYPE,
  IMAGING_AREA_TYPES,
  IMAGING_REQUEST_STATUS_TYPES,
  VISIBILITY_STATUSES,
} from 'shared/constants';
import { NotFoundError } from 'shared/errors';
import { toDateTimeString } from 'shared/utils/dateTime';
import { getNoteWithType } from 'shared/utils/notePages';
import { mapQueryFilters, getCaseInsensitiveFilter } from '../../database/utils';
import { permissionCheckingRouter } from './crudHelpers';
import { getImagingProvider } from '../../integrations/imaging';

// Object used to map field names to database column names
const SNAKE_CASE_COLUMN_NAMES = {
  firstName: 'first_name',
  lastName: 'last_name',
  displayId: 'display_id',
  id: 'ImagingRequest.id',
  name: 'name',
};

async function renderResults(models, imagingRequest) {
  const results = imagingRequest.results
    ?.filter(result => !result.deletedAt)
    .map(result => result.get({ plain: true }));
  if (!results || results.length === 0) return results;

  const imagingProvider = await getImagingProvider(models);
  if (imagingProvider) {
    const urls = await Promise.all(
      imagingRequest.results.map(async result => {
        // catch all errors so we never fail to show the request if the external provider errors
        try {
          const url = await imagingProvider.getUrlForResult(result);
          if (!url) return null;

          return { resultId: result.id, url };
        } catch (err) {
          return { resultId: result.id, err };
        }
      }),
    );

    for (const result of results) {
      const externalResult = urls.find(url => url?.resultId === result.id);
      if (!externalResult) continue;

      const { url, err } = externalResult;
      if (url) {
        result.externalUrl = url;
      } else {
        result.externalError = err?.toString() ?? 'Unknown error';
      }
    }
  }

  return results.sort((a, b) => a.createdAt.getTime() - b.createdAt.getTime());
}

// Filtering functions for sequelize queries
const caseInsensitiveFilter = getCaseInsensitiveFilter(SNAKE_CASE_COLUMN_NAMES);

export const imagingRequest = express.Router();

imagingRequest.get(
  '/areas$',
  asyncHandler(async (req, res) => {
    const {
      models: { ReferenceData },
      flagPermissionChecked,
    } = req;
    // always allow reading imaging area options
    flagPermissionChecked();

    const records = await ReferenceData.findAll({
      where: {
        type: Object.values(IMAGING_AREA_TYPES),
      },
    });
    // Key areas by imagingType
    const areas = records.reduce((acc, record) => {
      const imagingType = AREA_TYPE_TO_IMAGING_TYPE[record.type];
      return {
        ...acc,
        [imagingType]: [...(acc[imagingType] || []), record.forResponse()],
      };
    }, {});
    res.send(areas);
  }),
);

imagingRequest.get(
  '/:id',
  asyncHandler(async (req, res) => {
    const {
      models: { ImagingRequest, ImagingResult, User, ReferenceData },
      params: { id },
    } = req;
    req.checkPermission('read', 'ImagingRequest');
    const imagingRequestObject = await ImagingRequest.findByPk(id, {
      include: [
        {
          model: User,
          as: 'requestedBy',
        },
        {
          model: ReferenceData,
          as: 'areas',
        },
        {
          model: ImagingResult,
          as: 'results',
          include: [
            {
              model: User,
              as: 'completedBy',
            },
          ],
        },
        {
          association: 'notePages',
          include: [{ association: 'noteItems' }],
        },
      ],
    });
    if (!imagingRequestObject) throw new NotFoundError();

<<<<<<< HEAD
=======
    const notes = {
      note: '',
      areaNote: '',
    };

    // Get related notes (general, area to be imaged)
    const relatedNotePages = await imagingRequestObject.getNotePages({
      where: { visibilityStatus: VISIBILITY_STATUSES.CURRENT },
    });

    const otherNotePage = getNoteWithType(relatedNotePages, NOTE_TYPES.OTHER);
    const areaNotePage = getNoteWithType(relatedNotePages, NOTE_TYPES.AREA_TO_BE_IMAGED);

    if (otherNotePage) {
      const noteItems = await otherNotePage.getNoteItems();
      const content = noteItems.length && noteItems[0].content;
      if (content) {
        notes.note = content;
      }
    }

    if (areaNotePage) {
      // Free text area content fallback
      const noteItems = await areaNotePage.getNoteItems();
      const content = noteItems.length && noteItems[0].content;
      if (content) {
        notes.areaNote = content;
      }
    }

>>>>>>> 1767b19a
    res.send({
      ...imagingRequestObject.get({ plain: true }),
      ...(await imagingRequestObject.extractNotes()),
      results: await renderResults(req.models, imagingRequestObject),
    });
  }),
);

imagingRequest.put(
  '/:id',
  asyncHandler(async (req, res) => {
    const {
      models: { ImagingRequest, ImagingResult },
      params: { id },
      user,
      body: {
        areas,
        note,
        areaNote,
        newResultCompletedBy,
        newResultDate,
        newResultDescription,
        ...imagingRequestData
      },
    } = req;
    req.checkPermission('read', 'ImagingRequest');

    const imagingRequestObject = await ImagingRequest.findByPk(id);
    if (!imagingRequestObject) throw new NotFoundError();
    req.checkPermission('write', 'ImagingRequest');

    await imagingRequestObject.update(imagingRequestData);

    // Updates the reference data associations for the areas to be imaged
    if (areas) {
      await imagingRequestObject.setAreas(areas.split(/,\s/));
    }

    // Get related notes (general, area to be imaged)
    const relatedNotePages = await imagingRequestObject.getNotePages({
      where: { visibilityStatus: VISIBILITY_STATUSES.CURRENT },
    });

    const otherNotePage = getNoteWithType(relatedNotePages, NOTE_TYPES.OTHER);
    const areaNotePage = getNoteWithType(relatedNotePages, NOTE_TYPES.AREA_TO_BE_IMAGED);

    const notes = {
      note: '',
      areaNote: '',
    };

    // Update or create the note with new content if provided
    if (note) {
      if (otherNotePage) {
        const [otherNoteItem] = await otherNotePage.getNoteItems();
        const newNote = `${otherNoteItem.content}. ${note}`;
        await otherNoteItem.update({ content: newNote });
        notes.note = otherNoteItem.content;
      } else {
        const notePage = await imagingRequestObject.createNotePage({
          noteType: NOTE_TYPES.OTHER,
        });
        const noteItem = await notePage.createNoteItem({
          content: note,
          authorId: user.id,
        });
        notes.note = noteItem.content;
      }
    }

    // Update or create the imaging areas note with new content if provided
    if (areaNote) {
      if (areaNotePage) {
        const areaNoteItems = await areaNotePage.getNoteItems();
        const areaNoteItem = areaNoteItems[0];
        await areaNoteItem.update({ content: areaNote });
        notes.areaNote = areaNoteItem?.content || '';
      } else {
        const notePage = await imagingRequestObject.createNotePage({
          noteType: NOTE_TYPES.AREA_TO_BE_IMAGED,
        });
        const noteItem = await notePage.createNoteItem({
          content: areaNote,
          authorId: user.id,
        });
        notes.areaNote = noteItem.content;
      }
    }

    if (newResultDescription?.length > 0) {
      const newResult = await ImagingResult.create({
        description: newResultDescription,
        completedAt: newResultDate,
        completedById: newResultCompletedBy,
        imagingRequestId: imagingRequestObject.id,
      });

      if (imagingRequestObject.results) {
        imagingRequestObject.results.push(newResult);
      } else {
        imagingRequestObject.results = [newResult];
      }
    }

    res.send({
      ...imagingRequestObject.get({ plain: true }),
      ...notes,
      results: await renderResults(req.models, imagingRequestObject),
    });
  }),
);

imagingRequest.post(
  '/$',
  asyncHandler(async (req, res) => {
    const {
      models: { ImagingRequest },
      user,
      body: { areas, note, areaNote, ...imagingRequestData },
    } = req;
    req.checkPermission('create', 'ImagingRequest');

    let newImagingRequest;
    const notes = {
      note: '',
      areaNote: '',
    };
    await ImagingRequest.sequelize.transaction(async () => {
      newImagingRequest = await ImagingRequest.create(imagingRequestData);

      // Creates the reference data associations for the areas to be imaged
      if (areas) {
        await newImagingRequest.setAreas(areas.split(/,\s/));
      }

      if (note) {
        const notePage = await newImagingRequest.createNotePage({
          noteType: NOTE_TYPES.OTHER,
        });
        const noteItem = await notePage.createNoteItem({
          content: note,
          authorId: user.id,
        });
        notes.note = noteItem.content;
      }

      if (areaNote) {
        const notePage = await newImagingRequest.createNotePage({
          noteType: NOTE_TYPES.AREA_TO_BE_IMAGED,
        });
        const noteItem = await notePage.createNoteItem({
          content: areaNote,
          authorId: user.id,
        });
        notes.areaNote = noteItem.content;
      }
    });

    // Convert Sequelize model to use a custom object as response
    const responseObject = {
      ...newImagingRequest.get({ plain: true }),
      ...notes,
    };

    res.send(responseObject);
  }),
);

const globalImagingRequests = permissionCheckingRouter('list', 'ImagingRequest');

// Route used on ImagingRequestsTable component
globalImagingRequests.get(
  '/$',
  asyncHandler(async (req, res) => {
    const { models, query } = req;
    const { order = 'ASC', orderBy, rowsPerPage = 10, page = 0, ...filterParams } = query;

    const patientFilters = mapQueryFilters(filterParams, [
      { key: 'firstName', operator: Op.startsWith, mapFn: caseInsensitiveFilter },
      { key: 'lastName', operator: Op.startsWith, mapFn: caseInsensitiveFilter },
      { key: 'displayId', operator: Op.startsWith, mapFn: caseInsensitiveFilter },
    ]);
    const imagingRequestFilters = mapQueryFilters(filterParams, [
      {
        key: 'requestId',
        alias: 'id',
        operator: Op.startsWith,
        mapFn: caseInsensitiveFilter,
      },
      { key: 'imagingType', operator: Op.eq },

      { key: 'status', operator: Op.eq },

      { key: 'priority', operator: Op.eq },
      {
        key: 'requestedDateFrom',
        alias: 'requestedDate',
        operator: Op.gte,
        mapFn: (fieldName, operator, value) => ({
          [fieldName]: {
            [operator]: toDateTimeString(startOfDay(new Date(value))),
          },
        }),
      },
      {
        key: 'requestedDateTo',
        alias: 'requestedDate',
        operator: Op.lte,
        mapFn: (fieldName, operator, value) => ({
          [fieldName]: {
            [operator]: toDateTimeString(endOfDay(new Date(value))),
          },
        }),
      },
    ]);

    // Associations to include on query
    const requestedBy = {
      association: 'requestedBy',
    };
    const areas = {
      association: 'areas',
      through: {
        // Don't include attributes on through table
        attributes: [],
      },
    };
    const patient = {
      association: 'patient',
      where: patientFilters,
    };
    const encounter = {
      association: 'encounter',
      include: [patient],
      required: true,
    };

    // Query database
    const databaseResponse = await models.ImagingRequest.findAndCountAll({
      where: {
        [Op.and]: {
          ...imagingRequestFilters,
          status: {
            [Op.notIn]: [
              IMAGING_REQUEST_STATUS_TYPES.DELETED,
              IMAGING_REQUEST_STATUS_TYPES.ENTERED_IN_ERROR,
              IMAGING_REQUEST_STATUS_TYPES.CANCELLED,
            ],
          },
        },
      },
      order: orderBy ? [[orderBy, order.toUpperCase()]] : undefined,
      include: [requestedBy, encounter, areas],
      limit: rowsPerPage,
      offset: page * rowsPerPage,
      distinct: true,
    });

    // Extract and normalize data calling a base model method
    const { count } = databaseResponse;
    const { rows } = databaseResponse;

    const data = rows.map(row => row.get({ plain: true }));
    res.send({
      count,
      data,
    });
  }),
);

imagingRequest.use(globalImagingRequests);<|MERGE_RESOLUTION|>--- conflicted
+++ resolved
@@ -131,39 +131,6 @@
     });
     if (!imagingRequestObject) throw new NotFoundError();
 
-<<<<<<< HEAD
-=======
-    const notes = {
-      note: '',
-      areaNote: '',
-    };
-
-    // Get related notes (general, area to be imaged)
-    const relatedNotePages = await imagingRequestObject.getNotePages({
-      where: { visibilityStatus: VISIBILITY_STATUSES.CURRENT },
-    });
-
-    const otherNotePage = getNoteWithType(relatedNotePages, NOTE_TYPES.OTHER);
-    const areaNotePage = getNoteWithType(relatedNotePages, NOTE_TYPES.AREA_TO_BE_IMAGED);
-
-    if (otherNotePage) {
-      const noteItems = await otherNotePage.getNoteItems();
-      const content = noteItems.length && noteItems[0].content;
-      if (content) {
-        notes.note = content;
-      }
-    }
-
-    if (areaNotePage) {
-      // Free text area content fallback
-      const noteItems = await areaNotePage.getNoteItems();
-      const content = noteItems.length && noteItems[0].content;
-      if (content) {
-        notes.areaNote = content;
-      }
-    }
-
->>>>>>> 1767b19a
     res.send({
       ...imagingRequestObject.get({ plain: true }),
       ...(await imagingRequestObject.extractNotes()),
