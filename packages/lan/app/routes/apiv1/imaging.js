import express from 'express';
import config from 'config';
import asyncHandler from 'express-async-handler';
import { startOfDay, endOfDay, parseISO } from 'date-fns';
import { Op, literal } from 'sequelize';
import {
  NOTE_TYPES,
  AREA_TYPE_TO_IMAGING_TYPE,
  IMAGING_AREA_TYPES,
  IMAGING_REQUEST_STATUS_TYPES,
  VISIBILITY_STATUSES,
} from 'shared/constants';
import { NotFoundError } from 'shared/errors';
import { toDateTimeString, toDateString } from 'shared/utils/dateTime';
import { getNotePageWithType } from 'shared/utils/notePages';
import { mapQueryFilters } from '../../database/utils';
import { permissionCheckingRouter } from './crudHelpers';
import { getImagingProvider } from '../../integrations/imaging';

async function renderResults(models, imagingRequest) {
  const results = imagingRequest.results
    ?.filter(result => !result.deletedAt)
    .map(result => result.get({ plain: true }));
  if (!results || results.length === 0) return results;

  const imagingProvider = await getImagingProvider(models);
  if (imagingProvider) {
    const urls = await Promise.all(
      imagingRequest.results.map(async result => {
        // catch all errors so we never fail to show the request if the external provider errors
        try {
          const url = await imagingProvider.getUrlForResult(result);
          if (!url) return null;

          return { resultId: result.id, url };
        } catch (err) {
          return { resultId: result.id, err };
        }
      }),
    );

    for (const result of results) {
      const externalResult = urls.find(url => url?.resultId === result.id);
      if (!externalResult) continue;

      const { url, err } = externalResult;
      if (url) {
        result.externalUrl = url;
      } else {
        result.externalError = err?.toString() ?? 'Unknown error';
      }
    }
  }

  return results.sort((a, b) => a.createdAt.getTime() - b.createdAt.getTime());
}

// Filtering functions for sequelize queries
const caseInsensitiveStartsWithFilter = (fieldName, _operator, value) => ({
  [fieldName]: {
    [Op.iLike]: `${value}%`,
  },
});

export const imagingRequest = express.Router();

imagingRequest.get(
  '/areas$',
  asyncHandler(async (req, res) => {
    const {
      models: { ReferenceData },
      flagPermissionChecked,
    } = req;
    // always allow reading imaging area options
    flagPermissionChecked();

    const records = await ReferenceData.findAll({
      where: {
        type: Object.values(IMAGING_AREA_TYPES),
        visibilityStatus: VISIBILITY_STATUSES.CURRENT,
      },
    });
    // Key areas by imagingType
    const areas = records.reduce((acc, record) => {
      const imagingType = AREA_TYPE_TO_IMAGING_TYPE[record.type];
      return {
        ...acc,
        [imagingType]: [...(acc[imagingType] || []), record.forResponse()],
      };
    }, {});
    res.send(areas);
  }),
);

imagingRequest.get(
  '/:id',
  asyncHandler(async (req, res) => {
    const {
      models: { ImagingRequest, ImagingResult, User, ReferenceData },
      params: { id },
    } = req;
    req.checkPermission('read', 'ImagingRequest');
    const imagingRequestObject = await ImagingRequest.findByPk(id, {
      include: [
        {
          model: User,
          as: 'requestedBy',
        },
        {
          model: ReferenceData,
          as: 'areas',
        },
        {
          model: ImagingResult,
          as: 'results',
          include: [
            {
              model: User,
              as: 'completedBy',
            },
          ],
        },
        {
          association: 'notePages',
          include: [{ association: 'noteItems' }],
        },
      ],
    });
    if (!imagingRequestObject) throw new NotFoundError();

    res.send({
      ...imagingRequestObject.get({ plain: true }),
      ...(await imagingRequestObject.extractNotes()),
      results: await renderResults(req.models, imagingRequestObject),
    });
  }),
);

imagingRequest.put(
  '/:id',
  asyncHandler(async (req, res) => {
    const {
      models: { ImagingRequest, ImagingResult },
      params: { id },
      user,
      body: { areas, note, areaNote, newResult, ...imagingRequestData },
    } = req;
    req.checkPermission('read', 'ImagingRequest');

    const imagingRequestObject = await ImagingRequest.findByPk(id);
    if (!imagingRequestObject) throw new NotFoundError();
    req.checkPermission('write', 'ImagingRequest');

    await imagingRequestObject.update(imagingRequestData);

    // Updates the reference data associations for the areas to be imaged
    if (areas) {
      await imagingRequestObject.setAreas(areas.split(/,\s/));
    }

    // Get related notes (general, area to be imaged)
    const relatedNotePages = await imagingRequestObject.getNotePages({
      where: { visibilityStatus: VISIBILITY_STATUSES.CURRENT },
    });

    const otherNotePage = getNotePageWithType(relatedNotePages, NOTE_TYPES.OTHER);
    const areaNotePage = getNotePageWithType(relatedNotePages, NOTE_TYPES.AREA_TO_BE_IMAGED);

    const notes = {
      note: '',
      areaNote: '',
    };

    // Update or create the note with new content if provided
    if (note) {
      if (otherNotePage) {
        const [otherNoteItem] = await otherNotePage.getNoteItems();
        const newNote = `${otherNoteItem.content}. ${note}`;
        await otherNoteItem.update({ content: newNote });
        notes.note = otherNoteItem.content;
      } else {
        const notePage = await imagingRequestObject.createNotePage({
          noteType: NOTE_TYPES.OTHER,
        });
        const noteItem = await notePage.createNoteItem({
          content: note,
          authorId: user.id,
        });
        notes.note = noteItem.content;
      }
    }

    // Update or create the imaging areas note with new content if provided
    if (areaNote) {
      if (areaNotePage) {
        const areaNoteItems = await areaNotePage.getNoteItems();
        const areaNoteItem = areaNoteItems[0];
        await areaNoteItem.update({ content: areaNote });
        notes.areaNote = areaNoteItem?.content || '';
      } else {
        const notePage = await imagingRequestObject.createNotePage({
          noteType: NOTE_TYPES.AREA_TO_BE_IMAGED,
        });
        const noteItem = await notePage.createNoteItem({
          content: areaNote,
          authorId: user.id,
        });
        notes.areaNote = noteItem.content;
      }
    }

    if (newResult?.completedAt) {
      const imagingResult = await ImagingResult.create({
        ...newResult,
        imagingRequestId: imagingRequestObject.id,
      });

      if (imagingRequestObject.results) {
        imagingRequestObject.results.push(imagingResult);
      } else {
        imagingRequestObject.results = [imagingResult];
      }
    }

    res.send({
      ...imagingRequestObject.get({ plain: true }),
      ...notes,
      results: await renderResults(req.models, imagingRequestObject),
    });
  }),
);

imagingRequest.post(
  '/$',
  asyncHandler(async (req, res) => {
    const {
      models: { ImagingRequest },
      user,
      body: { areas, note, areaNote, ...imagingRequestData },
    } = req;
    req.checkPermission('create', 'ImagingRequest');

    let newImagingRequest;
    const notes = {
      note: '',
      areaNote: '',
    };
    await ImagingRequest.sequelize.transaction(async () => {
      newImagingRequest = await ImagingRequest.create(imagingRequestData);

      // Creates the reference data associations for the areas to be imaged
      if (areas) {
        await newImagingRequest.setAreas(areas.split(/,\s/));
      }

      if (note) {
        const notePage = await newImagingRequest.createNotePage({
          noteType: NOTE_TYPES.OTHER,
        });
        const noteItem = await notePage.createNoteItem({
          content: note,
          authorId: user.id,
        });
        notes.note = noteItem.content;
      }

      if (areaNote) {
        const notePage = await newImagingRequest.createNotePage({
          noteType: NOTE_TYPES.AREA_TO_BE_IMAGED,
        });
        const noteItem = await notePage.createNoteItem({
          content: areaNote,
          authorId: user.id,
        });
        notes.areaNote = noteItem.content;
      }
    });

    // Convert Sequelize model to use a custom object as response
    const responseObject = {
      ...newImagingRequest.get({ plain: true }),
      ...notes,
    };

    res.send(responseObject);
  }),
);

const globalImagingRequests = permissionCheckingRouter('list', 'ImagingRequest');

// Route used on ImagingRequestsTable component
globalImagingRequests.get(
  '/$',
  asyncHandler(async (req, res) => {
    const { models, query } = req;
    const { order = 'ASC', orderBy, rowsPerPage = 10, page = 0, ...filterParams } = query;

    const orderDirection = order.toUpperCase() === 'ASC' ? 'ASC' : 'DESC';
    const nullPosition =
      orderBy === 'completedAt' && (orderDirection === 'ASC' ? 'NULLS FIRST' : 'NULLS LAST');

    const patientFilters = mapQueryFilters(filterParams, [
      { key: 'firstName', mapFn: caseInsensitiveStartsWithFilter },
      { key: 'lastName', mapFn: caseInsensitiveStartsWithFilter },
      { key: 'displayId', mapFn: caseInsensitiveStartsWithFilter },
    ]);

    const encounterFilters = mapQueryFilters(filterParams, [
      { key: 'departmentId', operator: Op.eq },
    ]);
    const imagingRequestFilters = mapQueryFilters(filterParams, [
      {
        key: 'requestId',
        alias: 'displayId',
        mapFn: caseInsensitiveStartsWithFilter,
      },
      { key: 'imagingType', operator: Op.eq },
      {
        key: 'status',
        operator: Op.in,
        mapFn: (fieldName, operator, value) => ({
          [fieldName]: {
            [operator]: Array.isArray(value) ? value : [value],
          },
        }),
      },
      { key: 'priority', operator: Op.eq },
      { key: 'locationGroupId', operator: Op.eq },
      {
        key: 'requestedDateFrom',
        alias: 'requestedDate',
        operator: Op.gte,
        mapFn: (fieldName, operator, value) => ({
          [fieldName]: {
            [operator]: toDateTimeString(startOfDay(new Date(value))),
          },
        }),
      },
      {
        key: 'requestedDateTo',
        alias: 'requestedDate',
        operator: Op.lte,
        mapFn: (fieldName, operator, value) => ({
          [fieldName]: {
            [operator]: toDateTimeString(endOfDay(new Date(value))),
          },
        }),
      },
      { key: 'requestedById', operator: Op.eq },
    ]);

    // Associations to include on query
    const requestedBy = {
      association: 'requestedBy',
    };
    const patient = {
      association: 'patient',
      where: patientFilters,
      attributes: ['displayId', 'firstName', 'lastName', 'id'],
    };

    const locationWhere = {
      where: filterParams?.allFacilities
        ? {}
        : { facilityId: { [Op.eq]: config.serverFacilityId } },
    };

    const location = {
      association: 'location',
      ...locationWhere,
    };

    const encounter = {
      association: 'encounter',
      where: encounterFilters,
      include: [patient, location],
      attributes: ['id', 'departmentId'],
      required: true,
    };

<<<<<<< HEAD
    const results = {
      association: 'results',
      where: resultFilters,
      required: !!filterParams.completedAt,
    };
=======
    const imagingResultFilters = {};
    const replacements = {};

    // Sequelize does not support FROM sub query, only sub query as field
    // and alias cannot be used in where clause. So to filter by MAX(imaging_results.completed_at),
    // the sub query has to be duplicated in the where clause as well in the select part.
    if (filterParams.completedAt) {
      imagingResultFilters.id = {
        [Op.in]: literal(
          `(
            SELECT imaging_request_id FROM (SELECT imaging_request_id, MAX(completed_at)
            FROM imaging_results
            WHERE imaging_results.imaging_request_id = "ImagingRequest".id
            GROUP BY imaging_request_id
            HAVING MAX(completed_at) LIKE :completedAtFilterDate) AS max_completed_at
          )`,
        ),
      };
      replacements.completedAtFilterDate = `${toDateString(parseISO(filterParams.completedAt))}%`;
    }
>>>>>>> b6d1b8bd

    // Query database
    const databaseResponse = await models.ImagingRequest.findAndCountAll({
      where: {
        [Op.and]: {
          ...imagingRequestFilters,
          ...imagingResultFilters,
          status: {
            [Op.notIn]: [
              IMAGING_REQUEST_STATUS_TYPES.DELETED,
              IMAGING_REQUEST_STATUS_TYPES.ENTERED_IN_ERROR,
              IMAGING_REQUEST_STATUS_TYPES.CANCELLED,
            ],
          },
        },
      },
      order: orderBy
        ? [[...orderBy.split('.'), `${orderDirection}${nullPosition ? ` ${nullPosition}` : ''}`]]
        : undefined,
      include: [requestedBy, encounter],
      attributes: {
        include: [
          // Aggregate results into a new field using a literal subquery. This avoids Sequelize
          // including an entry for each ImagingRequest per result & messing up the pagination
          [
            literal(`(
            SELECT MAX(completed_at)
            FROM imaging_results
            WHERE imaging_results.imaging_request_id = "ImagingRequest".id
          )`),
            'completedAt',
          ],
        ],
      },
      limit: rowsPerPage,
      offset: page * rowsPerPage,
      distinct: true,
      subQuery: false,
      replacements,
    });

    // Extract and normalize data calling a base model method
    const { count } = databaseResponse;
    const { rows } = databaseResponse;

    const data = rows.map(row => row.get({ plain: true }));
    res.send({
      count,
      data,
    });
  }),
);

imagingRequest.use(globalImagingRequests);<|MERGE_RESOLUTION|>--- conflicted
+++ resolved
@@ -378,13 +378,6 @@
       required: true,
     };
 
-<<<<<<< HEAD
-    const results = {
-      association: 'results',
-      where: resultFilters,
-      required: !!filterParams.completedAt,
-    };
-=======
     const imagingResultFilters = {};
     const replacements = {};
 
@@ -405,7 +398,6 @@
       };
       replacements.completedAtFilterDate = `${toDateString(parseISO(filterParams.completedAt))}%`;
     }
->>>>>>> b6d1b8bd
 
     // Query database
     const databaseResponse = await models.ImagingRequest.findAndCountAll({
