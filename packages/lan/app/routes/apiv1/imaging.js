--- conflicted
+++ resolved
@@ -12,12 +12,8 @@
 } from 'shared/constants';
 import { NotFoundError } from 'shared/errors';
 import { toDateTimeString } from 'shared/utils/dateTime';
-<<<<<<< HEAD
-import { getNoteWithType } from 'shared/utils/notePages';
 import { permissionCheckingRouter } from 'shared/utils/crudHelpers';
-=======
 import { getNotePageWithType } from 'shared/utils/notePages';
->>>>>>> 0c3c4bac
 import { mapQueryFilters } from '../../database/utils';
 import { getImagingProvider } from '../../integrations/imaging';
 
