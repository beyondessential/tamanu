--- conflicted
+++ resolved
@@ -2,12 +2,7 @@
 import asyncHandler from 'express-async-handler';
 import { mapValues, keyBy } from 'lodash';
 import { getLanguageOptions } from '@tamanu/shared/utils/translation/getLanguageOptions';
-<<<<<<< HEAD
-
-const ENGLISH_LANGUAGE_CODE = 'en';
-=======
 import { NOT_MODIFIED_STATUS_CODE, ENGLISH_LANGUAGE_CODE } from '@tamanu/constants';
->>>>>>> 8cfe845f
 
 export const translation = express.Router();
 
@@ -40,13 +35,8 @@
     req.flagPermissionChecked();
 
     const response = await getLanguageOptions(req.models, req.headers['if-none-match']);
-<<<<<<< HEAD
-    if (response === 304) {
-      res.status(304).end();
-=======
     if (response === NOT_MODIFIED_STATUS_CODE) {
       res.status(NOT_MODIFIED_STATUS_CODE).end();
->>>>>>> 8cfe845f
       return;
     }
     res.setHeader('Cache-Control', 'no-cache');
