--- conflicted
+++ resolved
@@ -342,11 +342,7 @@
         `(
           SELECT DISTINCT(pr.id)
           FROM program_registries pr
-<<<<<<< HEAD
-          JOIN patient_program_registrations ppr
-=======
           INNER JOIN patient_program_registrations ppr
->>>>>>> cd1efcfa
           ON ppr.program_registry_id = pr.id
           WHERE
             ppr.patient_id = '${query.patientId}'
