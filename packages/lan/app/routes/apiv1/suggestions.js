--- conflicted
+++ resolved
@@ -127,18 +127,12 @@
 
 const createNameSuggester = (endpoint, modelName = pascal(endpoint)) =>
   createSuggester(
-<<<<<<< HEAD
     endpoint, 
     modelName, 
     search => ({
       name: { [Op.iLike]: search },
       ...VISIBILITY_CRITERIA,
     }),
-=======
-    endpoint,
-    modelName,
-    `LOWER(name) LIKE LOWER(:search) AND ${FITS_VISIBILITY_CRITERIA}`,
->>>>>>> baa2234c
     ({ id, name }) => ({
       id,
       name,
