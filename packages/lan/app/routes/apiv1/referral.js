import express from 'express';
import asyncHandler from 'express-async-handler';

import { simpleGet, simplePut, permissionCheckingRouter } from './crudHelpers';

export const referral = express.Router();

referral.get('/:id', simpleGet('Referral'));
referral.put('/:id', simplePut('Referral'));
referral.post(
  '/$',
  asyncHandler(async (req, res) => {
    const { models, body, db } = req;

    req.checkPermission('create', 'Referral');

    const getDefaultId = async type => models.SurveyResponseAnswer.getDefaultId(type);
    const updatedBody = {
      locationId: body.locationId || (await getDefaultId('location')),
      departmentId: body.departmentId || (await getDefaultId('department')),
      examinerId: req.user.id,
      ...body,
    };

    await db.transaction(async () => {
      const surveyResponseRecord = await models.SurveyResponse.createWithAnswers(updatedBody);
      const _referral = await models.Referral.create({
        initiatingEncounterId: surveyResponseRecord.encounterId,
        surveyResponseId: surveyResponseRecord.id,
        ...req.body,
      });

<<<<<<< HEAD
      res.send(referral);
=======
      res.send(_referral);
>>>>>>> 99718f47
    });
  }),
);

const referralRelations = permissionCheckingRouter('read', 'Referral');

referral.use(referralRelations);<|MERGE_RESOLUTION|>--- conflicted
+++ resolved
@@ -24,17 +24,13 @@
 
     await db.transaction(async () => {
       const surveyResponseRecord = await models.SurveyResponse.createWithAnswers(updatedBody);
-      const _referral = await models.Referral.create({
+      const referralRecord = await models.Referral.create({
         initiatingEncounterId: surveyResponseRecord.encounterId,
         surveyResponseId: surveyResponseRecord.id,
         ...req.body,
       });
 
-<<<<<<< HEAD
-      res.send(referral);
-=======
-      res.send(_referral);
->>>>>>> 99718f47
+      res.send(referralRecord);
     });
   }),
 );
