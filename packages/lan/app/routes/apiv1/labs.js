--- conflicted
+++ resolved
@@ -59,13 +59,8 @@
     req.checkPermission('create', 'LabRequest');
     const object = await models.LabRequest.createWithTests(req.body);
     if (note) {
-<<<<<<< HEAD
       object.createNotePage({
-        type: NOTE_TYPES.OTHER,
-=======
-      object.createNote({
         noteType: NOTE_TYPES.OTHER,
->>>>>>> 46668c6f
         content: note,
       });
     }
