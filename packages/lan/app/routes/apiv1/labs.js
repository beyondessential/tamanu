import express from 'express';
import asyncHandler from 'express-async-handler';
import moment from 'moment';
import { QueryTypes } from 'sequelize';

<<<<<<< HEAD
import { NOTE_RECORD_TYPES } from 'shared/models/Note';
import { NotFoundError } from 'shared/errors';
=======
import { NotFoundError, InvalidOperationError } from 'shared/errors';
>>>>>>> 0ed347cb
import { REFERENCE_TYPES } from 'shared/constants';
import { makeFilter } from '~/utils/query';
import { renameObjectKeys } from '~/utils/renameObjectKeys';
import { simpleGet, simplePut, simpleGetList, permissionCheckingRouter } from './crudHelpers';

export const labRequest = express.Router();

labRequest.get('/:id', simpleGet('LabRequest'));

labRequest.put(
  '/:id',
  asyncHandler(async (req, res) => {
    const { models, params } = req;
    const { userId, ...rest } = req.body;
    req.checkPermission('read', 'LabRequest');
    const object = await models.LabRequest.findByPk(params.id);
    if (!object) throw new NotFoundError();
    req.checkPermission('write', object);
    await object.update(rest);

    if (rest.status) {
      if (!userId) throw new InvalidOperationError('No user found for LabRequest status change.');
      await models.LabRequestLog.create({
        status: rest.status,
        labRequestId: params.id,
        updatedById: userId,
      });
    }

    res.send(object);
  }),
);

labRequest.post(
  '/$',
  asyncHandler(async (req, res) => {
    const { models } = req;
    req.checkPermission('create', 'LabRequest');
    const object = await models.LabRequest.createWithTests(req.body);
    res.send(object);
  }),
);

labRequest.get(
  '/$',
  asyncHandler(async (req, res) => {
    const {
      models: { LabRequest },
      query,
    } = req;
    req.checkPermission('list', 'LabRequest');

    const { rowsPerPage = 10, page = 0, ...filterParams } = query;

    const filters = [
      makeFilter(
        filterParams.status,
        `UPPER(lab_requests.status) LIKE UPPER(:status)`,
        ({ status }) => ({ status: `${status}%` }),
      ),
      makeFilter(
        filterParams.requestId,
        `UPPER(lab_requests.display_id) LIKE UPPER(:requestId)`,
        ({ requestId }) => ({ requestId: `${requestId}%` }),
      ),
      makeFilter(
        filterParams.category,
        `UPPER(category.name) LIKE UPPER(:category)`,
        ({ category }) => ({ category: `${category}%` }),
      ),
      makeFilter(
        filterParams.priority,
        `UPPER(priority.name) LIKE UPPER(:priority)`,
        ({ priority }) => ({ priority: `${priority}%` }),
      ),
      makeFilter(
        filterParams.laboratory,
        `UPPER(laboratory.name) LIKE UPPER(:laboratory)`,
        ({ laboratory }) => ({ laboratory: `${laboratory}%` }),
      ),
      makeFilter(
        filterParams.displayId,
        `UPPER(patient.display_id) LIKE UPPER(:displayId)`,
        ({ displayId }) => ({ displayId: `${displayId}%` }),
      ),
      makeFilter(
        filterParams.requestedDateFrom,
        `DATE(lab_requests.requested_date) >= :requestedDateFrom`,
        ({ requestedDateFrom }) => ({
          requestedDateFrom: moment(requestedDateFrom)
            .startOf('day')
            .toISOString(),
        }),
      ),
      makeFilter(
        filterParams.requestedDateTo,
        `DATE(lab_requests.requested_date) <= :requestedDateTo`,
        ({ requestedDateTo }) => ({
          requestedDateTo: moment(requestedDateTo)
            .endOf('day')
            .toISOString(),
        }),
      ),
    ].filter(f => f);

    const whereClauses = filters.map(f => f.sql).join(' AND ');

    const from = `
      FROM lab_requests
        LEFT JOIN encounters AS encounter
          ON (encounter.id = lab_requests.encounter_id)
        LEFT JOIN reference_data AS category
          ON (category.type = 'labTestCategory' AND lab_requests.lab_test_category_id = category.id)
        LEFT JOIN reference_data AS priority
          ON (priority.type = 'labTestPriority' AND lab_requests.lab_test_priority_id = priority.id)
        LEFT JOIN reference_data AS laboratory
          ON (laboratory.type = 'labTestLaboratory' AND lab_requests.lab_test_laboratory_id = laboratory.id)
        LEFT JOIN patients AS patient
          ON (patient.id = encounter.patient_id)
        LEFT JOIN users AS examiner
          ON (examiner.id = encounter.examiner_id)
        LEFT JOIN users AS requester
          ON (requester.id = lab_requests.requested_by_id)
      ${whereClauses && `WHERE ${whereClauses}`}
    `;

    const filterReplacements = filters
      .filter(f => f.transform)
      .reduce(
        (current, { transform }) => ({
          ...current,
          ...transform(current),
        }),
        filterParams,
      );

    const countResult = await req.db.query(`SELECT COUNT(1) AS count ${from}`, {
      replacements: filterReplacements,
      type: QueryTypes.SELECT,
    });

    const count = parseInt(countResult[0].count, 10);

    if (count === 0) {
      // save ourselves a query
      res.send({ data: [], count });
      return;
    }

    const result = await req.db.query(
      `
        SELECT
          lab_requests.*,
          patient.display_id AS patient_display_id,
          patient.id AS patient_id,
          patient.first_name AS first_name,
          patient.last_name AS last_name,
          examiner.display_name AS examiner,
          requester.display_name AS requested_by,
          encounter.id AS encounter_id,
          category.id AS category_id,
          category.name AS category_name,
          priority.id AS priority_id,
          priority.name AS priority_name,
          laboratory.id AS laboratory_id,
          laboratory.name AS laboratory_name
        ${from}

        LIMIT :limit
        OFFSET :offset
      `,
      {
        replacements: {
          ...filterReplacements,
          limit: rowsPerPage,
          offset: page * rowsPerPage,
        },
        model: LabRequest,
        type: QueryTypes.SELECT,
        mapToModel: true,
      },
    );

    const forResponse = result.map(x => renameObjectKeys(x.forResponse()));

    res.send({
      data: forResponse,
      count,
    });
  }),
);

labRequest.post(
  '/:id/notes',
  asyncHandler(async (req, res) => {
    const { models, body, params } = req;
    const { id } = params;
    req.checkPermission('write', 'LabRequest');
    const owner = await models.LabRequest.findByPk(id);
    if (!owner) {
      throw new NotFoundError();
    }
    req.checkPermission('write', owner);
    const createdNote = await models.Note.create({
      recordId: id,
      recordType: 'LabRequest',
      ...body,
    });

    res.send(createdNote);
  }),
);

const labRelations = permissionCheckingRouter('read', 'LabRequest');
labRelations.get('/:id/tests', simpleGetList('LabTest', 'labRequestId'));
labRelations.get(
  '/:id/notes',
  simpleGetList('Note', 'recordId', {
    additionalFilters: { recordType: NOTE_RECORD_TYPES.LAB_REQUEST },
  }),
);

labRequest.use(labRelations);

export const labTest = express.Router();

labTest.get(
  '/options$',
  asyncHandler(async (req, res) => {
    // always allow reading lab test options
    req.flagPermissionChecked();

    const records = await req.models.LabTestType.findAll();
    res.send({
      data: records,
      count: records.length,
    });
  }),
);

labTest.get(
  '/categories$',
  asyncHandler(async (req, res) => {
    // always allow reading lab test options
    req.flagPermissionChecked();

    const records = await req.models.ReferenceData.findAll({
      where: { type: REFERENCE_TYPES.LAB_TEST_CATEGORY },
    });

    res.send({
      data: records,
      count: records.length,
    });
  }),
);

labTest.get(
  '/priorities$',
  asyncHandler(async (req, res) => {
    // always allow reading lab urgency options
    req.flagPermissionChecked();

    const records = await req.models.ReferenceData.findAll({
      where: { type: REFERENCE_TYPES.LAB_TEST_PRIORITY },
    });

    res.send({
      data: records,
      count: records.length,
    });
  }),
);

labTest.put('/:id', simplePut('LabTest'));<|MERGE_RESOLUTION|>--- conflicted
+++ resolved
@@ -3,12 +3,8 @@
 import moment from 'moment';
 import { QueryTypes } from 'sequelize';
 
-<<<<<<< HEAD
 import { NOTE_RECORD_TYPES } from 'shared/models/Note';
-import { NotFoundError } from 'shared/errors';
-=======
 import { NotFoundError, InvalidOperationError } from 'shared/errors';
->>>>>>> 0ed347cb
 import { REFERENCE_TYPES } from 'shared/constants';
 import { makeFilter } from '~/utils/query';
 import { renameObjectKeys } from '~/utils/renameObjectKeys';
