import express from 'express';
import asyncHandler from 'express-async-handler';
import config from 'config';
import { startOfDay, endOfDay } from 'date-fns';
import { Op, QueryTypes, Sequelize } from 'sequelize';

import { NotFoundError, InvalidOperationError } from '@tamanu/shared/errors';
import { toDateTimeString } from '@tamanu/shared/utils/dateTime';
import {
  LAB_REQUEST_STATUSES,
  NOTE_TYPES,
  NOTE_RECORD_TYPES,
  VISIBILITY_STATUSES,
  LAB_TEST_TYPE_VISIBILITY_STATUSES,
} from 'shared/constants';
<<<<<<< HEAD
import { renameObjectKeys } from 'shared/utils';
import { simpleGet, simpleGetList, permissionCheckingRouter } from 'shared/utils/crudHelpers';
=======
import { keyBy } from 'lodash';
>>>>>>> 031d80dc
import {
  makeFilter,
  makeSimpleTextFilterFactory,
  makeSubstringTextFilterFactory,
} from '../../utils/query';
import { notePagesWithSingleItemListHandler } from '../../routeHandlers';

export const labRequest = express.Router();

labRequest.get('/:id', simpleGet('LabRequest'));

labRequest.put(
  '/:id',
  asyncHandler(async (req, res) => {
    const { models, params, db } = req;
    const { userId, ...labRequestData } = req.body;
    req.checkPermission('read', 'LabRequest');
    const labRequestRecord = await models.LabRequest.findByPk(params.id);
    if (!labRequestRecord) throw new NotFoundError();
    req.checkPermission('write', labRequestRecord);

    if (labRequestData.status && labRequestData.status !== labRequestRecord.status) {
      req.checkPermission('write', 'LabRequestStatus');
    }

    await db.transaction(async () => {
      if (labRequestData.status && labRequestData.status !== labRequestRecord.status) {
        if (!userId) throw new InvalidOperationError('No user found for LabRequest status change.');
        await models.LabRequestLog.create({
          status: labRequestData.status,
          labRequestId: params.id,
          updatedById: userId,
        });
      }

      await labRequestRecord.update(labRequestData);
    });

    res.send(labRequestRecord);
  }),
);

labRequest.post(
  '/$',
  asyncHandler(async (req, res) => {
    const { models, body, user } = req;
    const { panelIds, labTestTypeIds, note } = body;
    req.checkPermission('create', 'LabRequest');

    if (!panelIds?.length && !labTestTypeIds?.length) {
      throw new InvalidOperationError('A lab request must have at least one test or panel');
    }

    const response = panelIds?.length
      ? await createPanelLabRequests(models, body, note, user)
      : await createIndividualLabRequests(models, body, note, user);

    res.send(response);
  }),
);

labRequest.get(
  '/$',
  asyncHandler(async (req, res) => {
    const {
      models: { LabRequest },
      query,
    } = req;
    req.checkPermission('list', 'LabRequest');

    const {
      order = 'ASC',
      orderBy = 'displayId',
      rowsPerPage = 10,
      page = 0,
      ...filterParams
    } = query;

    const makeSimpleTextFilter = makeSimpleTextFilterFactory(filterParams);
    const makePartialTextFilter = makeSubstringTextFilterFactory(filterParams);
    const filters = [
      makeFilter(true, `lab_requests.status != :deleted`, () => ({
        deleted: LAB_REQUEST_STATUSES.DELETED,
      })),
      makeFilter(true, `lab_requests.status != :cancelled`, () => ({
        cancelled: LAB_REQUEST_STATUSES.CANCELLED,
      })),
      makeFilter(true, `lab_requests.status != :enteredInError`, () => ({
        enteredInError: LAB_REQUEST_STATUSES.ENTERED_IN_ERROR,
      })),
      makeSimpleTextFilter('status', 'lab_requests.status'),
      makeSimpleTextFilter('requestId', 'lab_requests.display_id'),
      makeFilter(filterParams.category, 'category.id = :category'),
      makeSimpleTextFilter('priority', 'priority.id'),
      makeFilter(filterParams.laboratory, 'lab_requests.lab_test_laboratory_id = :laboratory'),
      makePartialTextFilter('displayId', 'patient.display_id'),
      makeSimpleTextFilter('firstName', 'patient.first_name'),
      makeSimpleTextFilter('lastName', 'patient.last_name'),
      makeSimpleTextFilter('patientId', 'patient.id'),
      makeFilter(filterParams.requestedById, 'lab_requests.requested_by_id = :requestedById'),
      makeFilter(filterParams.departmentId, 'lab_requests.department_id = :departmentId'),
      makeFilter(filterParams.locationGroupId, 'location.location_group_id = :locationGroupId'),
      makeSimpleTextFilter('labTestPanelId', 'lab_test_panel.id'),
      makeFilter(
        filterParams.requestedDateFrom,
        'lab_requests.requested_date >= :requestedDateFrom',
        ({ requestedDateFrom }) => ({
          requestedDateFrom: toDateTimeString(startOfDay(new Date(requestedDateFrom))),
        }),
      ),
      makeFilter(
        filterParams.requestedDateTo,
        'lab_requests.requested_date <= :requestedDateTo',
        ({ requestedDateTo }) => ({
          requestedDateTo: toDateTimeString(endOfDay(new Date(requestedDateTo))),
        }),
      ),
      makeFilter(
        !JSON.parse(filterParams.allFacilities || false),
        'location.facility_id = :facilityId',
        () => ({ facilityId: config.serverFacilityId }),
      ),
      makeFilter(
        filterParams.publishedDate,
        'lab_requests.published_date LIKE :publishedDate',
        ({ publishedDate }) => {
          return {
            publishedDate: `${publishedDate}%`,
          };
        },
      ),
      makeFilter(
        filterParams.status !== LAB_REQUEST_STATUSES.PUBLISHED,
        'lab_requests.status != :published',
        () => ({
          published: LAB_REQUEST_STATUSES.PUBLISHED,
        }),
      ),
    ].filter(f => f);

    const whereClauses = filters.map(f => f.sql).join(' AND ');

    const from = `
      FROM lab_requests
        LEFT JOIN encounters AS encounter
          ON (encounter.id = lab_requests.encounter_id)
        LEFT JOIN locations AS location
          ON (encounter.location_id = location.id)
        LEFT JOIN reference_data AS category
          ON (category.type = 'labTestCategory' AND lab_requests.lab_test_category_id = category.id)
        LEFT JOIN reference_data AS priority
          ON (priority.type = 'labTestPriority' AND lab_requests.lab_test_priority_id = priority.id)
        LEFT JOIN reference_data AS laboratory
          ON (laboratory.type = 'labTestLaboratory' AND lab_requests.lab_test_laboratory_id = laboratory.id)
        LEFT JOIN reference_data AS site
          ON (site.type = 'labSampleSite' AND lab_requests.lab_sample_site_id = site.id)
        LEFT JOIN lab_test_panel_requests AS lab_test_panel_requests
          ON (lab_test_panel_requests.id = lab_requests.lab_test_panel_request_id)
        LEFT JOIN lab_test_panels AS lab_test_panel
          ON (lab_test_panel.id = lab_test_panel_requests.lab_test_panel_id)
        LEFT JOIN patients AS patient
          ON (patient.id = encounter.patient_id)
        LEFT JOIN users AS examiner
          ON (examiner.id = encounter.examiner_id)
        LEFT JOIN users AS requester
          ON (requester.id = lab_requests.requested_by_id)
        ${whereClauses && `WHERE ${whereClauses}`}
    `;

    const filterReplacements = filters
      .filter(f => f.transform)
      .reduce(
        (current, { transform }) => ({
          ...current,
          ...transform(current),
        }),
        filterParams,
      );

    const countResult = await req.db.query(`SELECT COUNT(1) AS count ${from}`, {
      replacements: filterReplacements,
      type: QueryTypes.SELECT,
    });

    const count = parseInt(countResult[0].count, 10);

    if (count === 0) {
      // save ourselves a query
      res.send({ data: [], count });
      return;
    }

    const sortKeys = {
      displayId: 'patient.display_id',
      patientName: 'UPPER(patient.last_name)',
      requestId: 'lab_requests.display_id',
      testCategory: 'category.name',
      labTestPanelName: 'lab_test_panel.id',
      requestedDate: 'requested_date',
      requestedBy: 'examiner.display_name',
      priority: 'priority.name',
      status: 'status',
      publishedDate: 'published_date',
    };

    const sortKey = sortKeys[orderBy];
    const sortDirection = order.toLowerCase() === 'asc' ? 'ASC' : 'DESC';
    const nullPosition = sortDirection === 'ASC' ? 'NULLS FIRST' : 'NULLS LAST';

    const result = await req.db.query(
      `
        SELECT
          lab_requests.*,
          patient.display_id AS patient_display_id,
          patient.id AS patient_id,
          patient.first_name AS first_name,
          patient.last_name AS last_name,
          examiner.display_name AS examiner,
          requester.display_name AS requested_by,
          encounter.id AS encounter_id,
          category.id AS category_id,
          category.name AS category_name,
          priority.id AS priority_id,
          priority.name AS priority_name,
          lab_test_panel.name as lab_test_panel_name,
          laboratory.id AS laboratory_id,
          laboratory.name AS laboratory_name,
          location.facility_id AS facility_id
        ${from}

        ORDER BY ${sortKey} ${sortDirection}${nullPosition ? ` ${nullPosition}` : ''}
        LIMIT :limit
        OFFSET :offset
      `,
      {
        replacements: {
          ...filterReplacements,
          limit: rowsPerPage,
          offset: page * rowsPerPage,
          sortKey,
          sortDirection,
        },
        model: LabRequest,
        type: QueryTypes.SELECT,
        mapToModel: true,
      },
    );

    const forResponse = result.map(x => renameObjectKeys(x.forResponse()));
    res.send({
      data: forResponse,
      count,
    });
  }),
);

labRequest.post(
  '/:id/notes',
  asyncHandler(async (req, res) => {
    const { models, body, params } = req;
    const { id } = params;
    req.checkPermission('write', 'LabRequest');
    const lab = await models.LabRequest.findByPk(id);
    if (!lab) {
      throw new NotFoundError();
    }
    req.checkPermission('write', lab);
    const notePage = await lab.createNotePage(body);
    await notePage.createNoteItem(body);
    const response = await notePage.getCombinedNoteObject(models);
    res.send(response);
  }),
);

const labRelations = permissionCheckingRouter('read', 'LabRequest');

labRelations.get('/:id/tests', simpleGetList('LabTest', 'labRequestId'));

labRelations.put(
  '/:id/tests',
  asyncHandler(async (req, res) => {
    const { models, params, body, db, user } = req;
    const { id } = params;
    req.checkPermission('write', 'LabTest');

    const testIds = Object.keys(body);

    const labTests = await models.LabTest.findAll({
      where: {
        labRequestId: id,
        id: testIds,
      },
    });

    // If any of the tests have a different result, check for LabTestResult permission
    const labTestObj = keyBy(labTests, 'id');
    if (
      Object.entries(body).some(
        ([testId, testBody]) => testBody.result && testBody.result !== labTestObj[testId].result,
      )
    ) {
      req.checkPermission('write', 'LabTestResult');
    }

    if (labTests.length !== testIds.length) {
      // Not all lab tests exist on specified lab request
      throw new NotFoundError();
    }

    db.transaction(async () => {
      const promises = [];

      labTests.forEach(labTest => {
        req.checkPermission('write', labTest);
        const labTestBody = body[labTest.id];
        const updated = labTest.set(labTestBody);
        if (updated.changed()) {
          // Temporary solution for lab test officer string field
          // using displayName of current user
          labTest.set('laboratoryOfficer', user.displayName);
          promises.push(updated.save());
        }
      });

      res.send(await Promise.all(promises));
    });
  }),
);

labRelations.get('/:id/notes', notePagesWithSingleItemListHandler(NOTE_RECORD_TYPES.LAB_REQUEST));
labRelations.get(
  '/:id/notePages',
  asyncHandler(async (req, res) => {
    const { models, params } = req;
    const { id } = params;
    req.checkPermission('read', 'LabRequest');
    const response = await models.NotePage.findAll({
      include: [
        {
          model: models.NoteItem,
          as: 'noteItems',
        },
      ],
      where: {
        recordId: id,
        recordType: NOTE_RECORD_TYPES.LAB_REQUEST,
        visibilityStatus: VISIBILITY_STATUSES.CURRENT,
      },
    });
    res.send(response);
  }),
);

labRequest.use(labRelations);

export const labTest = express.Router();

labTest.get(
  '/:id',
  asyncHandler(async (req, res) => {
    const { models, params } = req;
    const labTestId = params.id;

    req.checkPermission('read', 'LabTest');

    const response = await models.LabTest.findByPk(labTestId, {
      include: [
        { model: models.LabRequest, as: 'labRequest' },
        { model: models.LabTestType, as: 'labTestType' },
        { model: models.ReferenceData, as: 'labTestMethod' },
      ],
    });

    res.send(response);
  }),
);

export const labTestType = express.Router();
labTestType.get('/:id', simpleGetList('LabTestType', 'labTestCategoryId'));
labTestType.get(
  '/$',
  asyncHandler(async (req, res) => {
    const { models } = req;
    req.checkPermission('list', 'LabTestType');
    const labTests = await models.LabTestType.findAll({
      include: [
        {
          model: models.ReferenceData,
          as: 'category',
        },
      ],
      // We dont include lab tests with a visibility status of panels only in this route as it is only used for the indivudual lab workflow
      where: {
        visibilityStatus: { [Op.not]: LAB_TEST_TYPE_VISIBILITY_STATUSES.PANEL_ONLY },
      },
    });
    res.send(labTests);
  }),
);

export const labTestPanel = express.Router();

labTestPanel.get('/', async (req, res) => {
  req.checkPermission('list', 'LabTestPanel');
  const { models } = req;
  const response = await models.LabTestPanel.findAll({
    include: [
      {
        model: models.ReferenceData,
        as: 'category',
      },
    ],
    where: {
      visibilityStatus: VISIBILITY_STATUSES.CURRENT,
    },
  });
  res.send(response);
});

labTestPanel.get('/:id', simpleGet('LabTestPanel'));

labTestPanel.get(
  '/:id/labTestTypes',
  asyncHandler(async (req, res) => {
    const { models, params } = req;
    const panelId = params.id;
    req.checkPermission('list', 'LabTest');
    const panel = await models.LabTestPanel.findByPk(panelId);
    if (!panel) {
      throw new NotFoundError();
    }
    const response = await panel.getLabTestTypes({
      include: [
        {
          model: models.ReferenceData,
          as: 'category',
        },
      ],
    });

    res.send(response);
  }),
);

async function createPanelLabRequests(models, body, note, user) {
  const { panelIds, sampleDetails = {}, ...labRequestBody } = body;
  const panels = await models.LabTestPanel.findAll({
    where: {
      id: panelIds,
    },
    include: [
      {
        model: models.LabTestType,
        as: 'labTestTypes',
        attributes: ['id'],
      },
    ],
  });

  const response = await Promise.all(
    panels.map(async panel => {
      const panelId = panel.id;
      const testPanelRequest = await models.LabTestPanelRequest.create({
        labTestPanelId: panelId,
        encounterId: labRequestBody.encounterId,
      });
      labRequestBody.labTestPanelRequestId = testPanelRequest.id;

      const requestSampleDetails = sampleDetails[panelId] || {};
      const labTestTypeIds = panel.labTestTypes?.map(testType => testType.id) || [];
      const labTestCategoryId = panel.categoryId;
      const newLabRequest = await createLabRequest(
        labRequestBody,
        requestSampleDetails,
        labTestTypeIds,
        labTestCategoryId,
        models,
        note,
        user,
      );
      return newLabRequest;
    }),
  );
  return response;
}

async function createLabRequest(
  labRequestBody,
  requestSampleDetails,
  labTestTypeIds,
  labTestCategoryId,
  models,
  note,
  user,
) {
  const labRequestData = {
    ...labRequestBody,
    ...requestSampleDetails,
    specimenAttached: requestSampleDetails.specimenTypeId ? 'yes' : 'no',
    status: requestSampleDetails.sampleTime
      ? LAB_REQUEST_STATUSES.RECEPTION_PENDING
      : LAB_REQUEST_STATUSES.SAMPLE_NOT_COLLECTED,
    labTestTypeIds,
    labTestCategoryId,
    userId: user.id,
  };

  const newLabRequest = await models.LabRequest.createWithTests(labRequestData);
  if (note?.content) {
    const notePage = await newLabRequest.createNotePage({
      noteType: NOTE_TYPES.OTHER,
      date: note.date,
    });
    await notePage.createNoteItem({ ...note, authorId: user.id });
  }
  return newLabRequest;
}

async function createIndividualLabRequests(models, body, note, user) {
  const { labTestTypeIds } = body;

  const categories = await models.LabTestType.findAll({
    attributes: [
      [Sequelize.fn('array_agg', Sequelize.col('id')), 'lab_test_type_ids'],
      'lab_test_category_id',
    ],
    where: {
      id: {
        [Op.in]: labTestTypeIds,
      },
    },
    group: ['lab_test_category_id'],
  });

  // Check to see that all the test types are valid
  const count = categories.reduce(
    (validTestTypesCount, category) =>
      validTestTypesCount + category.get('lab_test_type_ids').length,
    0,
  );

  if (count < labTestTypeIds.length) {
    throw new InvalidOperationError('Invalid test type id');
  }

  const { sampleDetails = {}, ...labRequestBody } = body;

  const response = await Promise.all(
    categories.map(async category => {
      const categoryId = category.get('lab_test_category_id');
      const requestSampleDetails = sampleDetails[categoryId] || {};
      const newLabRequest = await createLabRequest(
        labRequestBody,
        requestSampleDetails,
        category.get('lab_test_type_ids'),
        categoryId,
        models,
        note,
        user,
      );
      return newLabRequest;
    }),
  );
  return response;
}<|MERGE_RESOLUTION|>--- conflicted
+++ resolved
@@ -13,12 +13,9 @@
   VISIBILITY_STATUSES,
   LAB_TEST_TYPE_VISIBILITY_STATUSES,
 } from 'shared/constants';
-<<<<<<< HEAD
+import { keyBy } from 'lodash';
 import { renameObjectKeys } from 'shared/utils';
 import { simpleGet, simpleGetList, permissionCheckingRouter } from 'shared/utils/crudHelpers';
-=======
-import { keyBy } from 'lodash';
->>>>>>> 031d80dc
 import {
   makeFilter,
   makeSimpleTextFilterFactory,
