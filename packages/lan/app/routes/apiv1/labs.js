import express from 'express';
import asyncHandler from 'express-async-handler';
import config from 'config';
import { startOfDay, endOfDay } from 'date-fns';
import { Op, QueryTypes, Sequelize } from 'sequelize';

import { NotFoundError, InvalidOperationError } from 'shared/errors';
import { toDateTimeString } from 'shared/utils/dateTime';
import {
  LAB_REQUEST_STATUSES,
  NOTE_TYPES,
  NOTE_RECORD_TYPES,
  VISIBILITY_STATUSES,
} from 'shared/constants';
import { makeFilter, makeSimpleTextFilterFactory } from '../../utils/query';
import { renameObjectKeys } from '../../utils/renameObjectKeys';
import { simpleGet, simplePut, simpleGetList, permissionCheckingRouter } from './crudHelpers';
import { notesWithSingleItemListHandler } from '../../routeHandlers';

export const labRequest = express.Router();

labRequest.get('/:id', simpleGet('LabRequest'));

labRequest.put(
  '/:id',
  asyncHandler(async (req, res) => {
    const { models, params, db } = req;
    const { userId, ...labRequestData } = req.body;
    req.checkPermission('read', 'LabRequest');
    const labRequestRecord = await models.LabRequest.findByPk(params.id);
    if (!labRequestRecord) throw new NotFoundError();
    req.checkPermission('write', labRequestRecord);

    await db.transaction(async () => {
      if (labRequestData.status && labRequestData.status !== labRequestRecord.status) {
        if (!userId) throw new InvalidOperationError('No user found for LabRequest status change.');
        await models.LabRequestLog.create({
          status: labRequestData.status,
          labRequestId: params.id,
          updatedById: userId,
        });
      }

      await labRequestRecord.update(labRequestData);
    });

    res.send(labRequestRecord);
  }),
);

labRequest.post(
  '/$',
  asyncHandler(async (req, res) => {
    const { models, body, user } = req;
    const { note } = body;
    req.checkPermission('create', 'LabRequest');

    const { labTestTypeIds } = req.body;

    if (!labTestTypeIds.length) {
      throw new InvalidOperationError('A lab request must have at least one test');
    }

    const categories = await models.LabTestType.findAll({
      attributes: [
        [Sequelize.fn('array_agg', Sequelize.col('id')), 'lab_test_type_ids'],
        'lab_test_category_id',
      ],
      where: {
        id: {
          [Op.in]: labTestTypeIds,
        },
      },
      group: ['lab_test_category_id'],
    });

    // Check to see that all the test types are valid
    const count = categories.reduce(
      (validTestTypesCount, category) =>
        validTestTypesCount + category.get('lab_test_type_ids').length,
      0,
    );

    if (count < labTestTypeIds.length) {
      throw new InvalidOperationError('Invalid test type id');
    }

    const response = await Promise.all(
      categories.map(async category => {
        const labRequestData = {
          ...body,
          labTestTypeIds: category.get('lab_test_type_ids'),
          labTestCategoryId: category.get('lab_test_category_id'),
        };

        const newLabRequest = await models.LabRequest.createWithTests(labRequestData);
<<<<<<< HEAD
        if (note) {
          await newLabRequest.createNote({
            noteType: NOTE_TYPES.OTHER,
            content: note,
            authorId: user.id,
          });
=======
        if (note?.content) {
          const notePage = await newLabRequest.createNotePage({
            noteType: NOTE_TYPES.OTHER,
            date: note.date,
          });
          await notePage.createNoteItem({ ...note, authorId: user.id });
>>>>>>> 77990f0a
        }
        return newLabRequest;
      }),
    );

    res.send(response);
  }),
);

labRequest.get(
  '/$',
  asyncHandler(async (req, res) => {
    const {
      models: { LabRequest },
      query,
    } = req;
    req.checkPermission('list', 'LabRequest');

    const {
      order = 'ASC',
      orderBy = 'displayId',
      rowsPerPage = 10,
      page = 0,
      ...filterParams
    } = query;

    const makeSimpleTextFilter = makeSimpleTextFilterFactory(filterParams);
    const filters = [
      makeFilter(true, `lab_requests.status != :deleted`, () => ({
        deleted: LAB_REQUEST_STATUSES.DELETED,
      })),
      makeFilter(true, `lab_requests.status != :cancelled`, () => ({
        cancelled: LAB_REQUEST_STATUSES.CANCELLED,
      })),
      makeFilter(true, `lab_requests.status != :enteredInError`, () => ({
        enteredInError: LAB_REQUEST_STATUSES.ENTERED_IN_ERROR,
      })),
      makeSimpleTextFilter('status', 'lab_requests.status'),
      makeSimpleTextFilter('requestId', 'lab_requests.display_id'),
      makeFilter(filterParams.category, 'category.id = :category'),
      makeSimpleTextFilter('priority', 'priority.id'),
      makeFilter(filterParams.laboratory, 'lab_requests.lab_test_laboratory_id = :laboratory'),
      makeSimpleTextFilter('displayId', 'patient.display_id'),
      makeSimpleTextFilter('firstName', 'patient.first_name'),
      makeSimpleTextFilter('lastName', 'patient.last_name'),
      makeSimpleTextFilter('patientId', 'patient.id'),
      makeFilter(filterParams.requestedById, 'lab_requests.requested_by_id = :requestedById'),
      makeFilter(filterParams.departmentId, 'lab_requests.department_id = :departmentId'),
      makeFilter(filterParams.locationGroupId, 'location.location_group_id = :locationGroupId'),
      makeSimpleTextFilter('labTestPanelId', 'lab_test_panel.id'),
      makeFilter(
        filterParams.requestedDateFrom,
        'lab_requests.requested_date >= :requestedDateFrom',
        ({ requestedDateFrom }) => ({
          requestedDateFrom: toDateTimeString(startOfDay(new Date(requestedDateFrom))),
        }),
      ),
      makeFilter(
        filterParams.requestedDateTo,
        'lab_requests.requested_date <= :requestedDateTo',
        ({ requestedDateTo }) => ({
          requestedDateTo: toDateTimeString(endOfDay(new Date(requestedDateTo))),
        }),
      ),
      makeFilter(
        !JSON.parse(filterParams.allFacilities || false),
        'location.facility_id = :facilityId',
        () => ({ facilityId: config.serverFacilityId }),
      ),
      makeFilter(
        filterParams.publishedDate,
        'lab_requests.published_date LIKE :publishedDate',
        ({ publishedDate }) => {
          return {
            publishedDate: `${publishedDate}%`,
          };
        },
      ),
      makeFilter(
        filterParams.status !== LAB_REQUEST_STATUSES.PUBLISHED,
        'lab_requests.status != :published',
        () => ({
          published: LAB_REQUEST_STATUSES.PUBLISHED,
        }),
      ),
    ].filter(f => f);

    const whereClauses = filters.map(f => f.sql).join(' AND ');

    const from = `
      FROM lab_requests
        LEFT JOIN encounters AS encounter
          ON (encounter.id = lab_requests.encounter_id)
        LEFT JOIN locations AS location
          ON (encounter.location_id = location.id)
        LEFT JOIN reference_data AS category
          ON (category.type = 'labTestCategory' AND lab_requests.lab_test_category_id = category.id)
        LEFT JOIN reference_data AS priority
          ON (priority.type = 'labTestPriority' AND lab_requests.lab_test_priority_id = priority.id)
        LEFT JOIN reference_data AS laboratory
          ON (laboratory.type = 'labTestLaboratory' AND lab_requests.lab_test_laboratory_id = laboratory.id)
        LEFT JOIN reference_data AS site
          ON (site.type = 'labSampleSite' AND lab_requests.lab_sample_site_id = site.id)
        LEFT JOIN lab_test_panel_requests AS lab_test_panel_requests
          ON (lab_test_panel_requests.id = lab_requests.lab_test_panel_request_id)
        LEFT JOIN lab_test_panels AS lab_test_panel
          ON (lab_test_panel.id = lab_test_panel_requests.lab_test_panel_id)
        LEFT JOIN patients AS patient
          ON (patient.id = encounter.patient_id)
        LEFT JOIN users AS examiner
          ON (examiner.id = encounter.examiner_id)
        LEFT JOIN users AS requester
          ON (requester.id = lab_requests.requested_by_id)
        ${whereClauses && `WHERE ${whereClauses}`}
    `;

    const filterReplacements = filters
      .filter(f => f.transform)
      .reduce(
        (current, { transform }) => ({
          ...current,
          ...transform(current),
        }),
        filterParams,
      );

    const countResult = await req.db.query(`SELECT COUNT(1) AS count ${from}`, {
      replacements: filterReplacements,
      type: QueryTypes.SELECT,
    });

    const count = parseInt(countResult[0].count, 10);

    if (count === 0) {
      // save ourselves a query
      res.send({ data: [], count });
      return;
    }

    const sortKeys = {
      displayId: 'patient.display_id',
      patientName: 'UPPER(patient.last_name)',
      requestId: 'display_id',
      testCategory: 'category.name',
      labTestPanelName: 'lab_test_panel.id',
      requestedDate: 'requested_date',
      requestedBy: 'examiner.display_name',
      priority: 'priority.name',
      status: 'status',
      publishedDate: 'published_date',
    };

    const sortKey = sortKeys[orderBy];
    const sortDirection = order.toLowerCase() === 'asc' ? 'ASC' : 'DESC';
    const nullPosition = sortDirection === 'ASC' ? 'NULLS FIRST' : 'NULLS LAST';

    const result = await req.db.query(
      `
        SELECT
          lab_requests.*,
          patient.display_id AS patient_display_id,
          patient.id AS patient_id,
          patient.first_name AS first_name,
          patient.last_name AS last_name,
          examiner.display_name AS examiner,
          requester.display_name AS requested_by,
          encounter.id AS encounter_id,
          category.id AS category_id,
          category.name AS category_name,
          priority.id AS priority_id,
          priority.name AS priority_name,
          lab_test_panel.name as lab_test_panel_name,
          laboratory.id AS laboratory_id,
          laboratory.name AS laboratory_name,
          location.facility_id AS facility_id
        ${from}
        
        ORDER BY ${sortKey} ${sortDirection}${nullPosition ? ` ${nullPosition}` : ''}
        LIMIT :limit
        OFFSET :offset
      `,
      {
        replacements: {
          ...filterReplacements,
          limit: rowsPerPage,
          offset: page * rowsPerPage,
          sortKey,
          sortDirection,
        },
        model: LabRequest,
        type: QueryTypes.SELECT,
        mapToModel: true,
      },
    );

    const forResponse = result.map(x => renameObjectKeys(x.forResponse()));
    res.send({
      data: forResponse,
      count,
    });
  }),
);

labRequest.post(
  '/:id/notes',
  asyncHandler(async (req, res) => {
    const { models, body, params } = req;
    const { id } = params;
    req.checkPermission('write', 'LabRequest');
    const lab = await models.LabRequest.findByPk(id);
    if (!lab) {
      throw new NotFoundError();
    }
    req.checkPermission('write', lab);
    const note = await lab.createNote(body);
    res.send(note);
  }),
);

const labRelations = permissionCheckingRouter('read', 'LabRequest');
labRelations.get('/:id/tests', simpleGetList('LabTest', 'labRequestId'));
labRelations.get('/:id/notes', notesWithSingleItemListHandler(NOTE_RECORD_TYPES.LAB_REQUEST));
labRelations.get(
  '/:id/notes',
  asyncHandler(async (req, res) => {
    const { models, params } = req;
    const { id } = params;
    req.checkPermission('read', 'LabRequest');
    const response = await models.Note.findAll({
      where: {
        recordId: id,
        recordType: NOTE_RECORD_TYPES.LAB_REQUEST,
        visibilityStatus: VISIBILITY_STATUSES.CURRENT,
      },
    });
    res.send(response);
  }),
);

labRequest.use(labRelations);

export const labTest = express.Router();

labTest.put('/:id', simplePut('LabTest'));

labTest.get(
  '/:id',
  asyncHandler(async (req, res) => {
    const { models, params } = req;
    const labTestId = params.id;

    req.checkPermission('read', 'LabTest');

    const response = await models.LabTest.findByPk(labTestId, {
      include: [
        { model: models.LabRequest, as: 'labRequest' },
        { model: models.LabTestType, as: 'labTestType' },
        { model: models.ReferenceData, as: 'labTestMethod' },
      ],
    });

    res.send(response);
  }),
);

export const labTestType = express.Router();
labTestType.get('/:id', simpleGetList('LabTestType', 'labTestCategoryId'));
labTestType.get(
  '/$',
  asyncHandler(async (req, res) => {
    const { models } = req;
    req.checkPermission('list', 'LabTestType');
    const labTests = await models.LabTestType.findAll({
      include: [
        {
          model: models.ReferenceData,
          as: 'category',
        },
      ],
    });
    res.send(labTests);
  }),
);

export const labTestPanel = express.Router();

labTestPanel.get('/:id', simpleGet('LabTestPanel'));
labTestPanel.get(
  '/:id/labTestTypes',
  asyncHandler(async (req, res) => {
    const { models, params } = req;
    const panelId = params.id;

    req.checkPermission('list', 'LabTests');

    const panel = await models.LabTestPanel.findByPk(panelId);
    const response = await panel.getLabTestTypes({
      include: [
        {
          model: models.ReferenceData,
          as: 'category',
        },
      ],
    });

    res.send(response);
  }),
);<|MERGE_RESOLUTION|>--- conflicted
+++ resolved
@@ -94,21 +94,13 @@
         };
 
         const newLabRequest = await models.LabRequest.createWithTests(labRequestData);
-<<<<<<< HEAD
-        if (note) {
+
+        if (note?.content) {
           await newLabRequest.createNote({
             noteType: NOTE_TYPES.OTHER,
             content: note,
             authorId: user.id,
           });
-=======
-        if (note?.content) {
-          const notePage = await newLabRequest.createNotePage({
-            noteType: NOTE_TYPES.OTHER,
-            date: note.date,
-          });
-          await notePage.createNoteItem({ ...note, authorId: user.id });
->>>>>>> 77990f0a
         }
         return newLabRequest;
       }),
