--- conflicted
+++ resolved
@@ -12,14 +12,8 @@
   NOTE_RECORD_TYPES,
   VISIBILITY_STATUSES,
   LAB_TEST_TYPE_VISIBILITY_STATUSES,
-<<<<<<< HEAD
-} from 'shared/constants';
-import { makeFilter, makeSimpleTextFilterFactory } from '../../utils/query';
-import { renameObjectKeys } from '../../utils/renameObjectKeys';
-import { simpleGet, simpleGetList, permissionCheckingRouter } from './crudHelpers';
+} from '@tamanu/constants';
 import { notesWithSingleItemListHandler } from '../../routeHandlers';
-=======
-} from '@tamanu/constants';
 import { keyBy } from 'lodash';
 import { renameObjectKeys } from 'shared/utils';
 import { simpleGet, simpleGetList, permissionCheckingRouter } from 'shared/utils/crudHelpers';
@@ -29,7 +23,6 @@
   makeSubstringTextFilterFactory,
 } from '../../utils/query';
 import { notePagesWithSingleItemListHandler } from '../../routeHandlers';
->>>>>>> f2b9ec61
 
 export const labRequest = express.Router();
 
@@ -299,9 +292,7 @@
 const labRelations = permissionCheckingRouter('read', 'LabRequest');
 
 labRelations.get('/:id/tests', simpleGetList('LabTest', 'labRequestId'));
-<<<<<<< HEAD
 labRelations.get('/:id/notes', notesWithSingleItemListHandler(NOTE_RECORD_TYPES.LAB_REQUEST));
-=======
 
 labRelations.put(
   '/:id/tests',
@@ -351,25 +342,6 @@
 
       res.send(await Promise.all(promises));
     });
-  }),
-);
-
-labRelations.get('/:id/notes', notePagesWithSingleItemListHandler(NOTE_RECORD_TYPES.LAB_REQUEST));
->>>>>>> f2b9ec61
-labRelations.get(
-  '/:id/notes',
-  asyncHandler(async (req, res) => {
-    const { models, params } = req;
-    const { id } = params;
-    req.checkPermission('read', 'LabRequest');
-    const response = await models.Note.findAll({
-      where: {
-        recordId: id,
-        recordType: NOTE_RECORD_TYPES.LAB_REQUEST,
-        visibilityStatus: VISIBILITY_STATUSES.CURRENT,
-      },
-    });
-    res.send(response);
   }),
 );
 
