import express from 'express';
import asyncHandler from 'express-async-handler';
import config from 'config';
import { startOfDay, endOfDay } from 'date-fns';
import { Op, QueryTypes, Sequelize } from 'sequelize';

import { NotFoundError, InvalidOperationError } from 'shared/errors';
import { toDateTimeString } from 'shared/utils/dateTime';
import {
  LAB_REQUEST_STATUSES,
  NOTE_TYPES,
  NOTE_RECORD_TYPES,
  VISIBILITY_STATUSES,
  LAB_TEST_TYPE_VISIBILITY_STATUSES,
} from 'shared/constants';
import { makeFilter, makeSimpleTextFilterFactory } from '../../utils/query';
import { renameObjectKeys } from '../../utils/renameObjectKeys';
import { simpleGet, simplePut, simpleGetList, permissionCheckingRouter } from './crudHelpers';
import { notePagesWithSingleItemListHandler } from '../../routeHandlers';

export const labRequest = express.Router();

labRequest.get('/:id', simpleGet('LabRequest'));

labRequest.put(
  '/:id',
  asyncHandler(async (req, res) => {
    const { models, params, db } = req;
    const { userId, ...labRequestData } = req.body;
    req.checkPermission('read', 'LabRequest');
    const labRequestRecord = await models.LabRequest.findByPk(params.id);
    if (!labRequestRecord) throw new NotFoundError();
    req.checkPermission('write', labRequestRecord);

    await db.transaction(async () => {
      if (labRequestData.status && labRequestData.status !== labRequestRecord.status) {
        if (!userId) throw new InvalidOperationError('No user found for LabRequest status change.');
        await models.LabRequestLog.create({
          status: labRequestData.status,
          labRequestId: params.id,
          updatedById: userId,
        });
      }

      await labRequestRecord.update(labRequestData);
    });

    res.send(labRequestRecord);
  }),
);

labRequest.post(
  '/$',
  asyncHandler(async (req, res) => {
    const { models, body, user } = req;
    const { panelIds, labTestTypeIds, note } = body;
    req.checkPermission('create', 'LabRequest');

    if (!panelIds?.length && !labTestTypeIds?.length) {
      throw new InvalidOperationError('A lab request must have at least one test or panel');
    }

<<<<<<< HEAD
    const categories = await models.LabTestType.findAll({
      attributes: [
        [Sequelize.fn('array_agg', Sequelize.col('id')), 'lab_test_type_ids'],
        'lab_test_category_id',
      ],
      where: {
        id: {
          [Op.in]: labTestTypeIds,
        },
      },
      group: ['lab_test_category_id'],
    });

    // Check to see that all the test types are valid
    const count = categories.reduce(
      (validTestTypesCount, category) =>
        validTestTypesCount + category.get('lab_test_type_ids').length,
      0,
    );

    if (count < labTestTypeIds.length) {
      throw new InvalidOperationError('Invalid test type id');
    }

    const response = await Promise.all(
      categories.map(async category => {
        const labRequestData = {
          ...body,
          labTestTypeIds: category.get('lab_test_type_ids'),
          labTestCategoryId: category.get('lab_test_category_id'),
        };

        const newLabRequest = await models.LabRequest.createWithTests(labRequestData);
        if (note?.content) {
          const notePage = await newLabRequest.createNotePage({
            noteType: NOTE_TYPES.OTHER,
            date: note.date,
          });
          await notePage.createNoteItem({ ...note, authorId: user.id });
        }
        return newLabRequest;
      }),
    );
=======
    const response = panelIds?.length
      ? await createPanelLabRequests(models, body, note, user)
      : await createIndividualLabRequests(models, body, note, user);
>>>>>>> 76d15929

    res.send(response);
  }),
);

labRequest.get(
  '/$',
  asyncHandler(async (req, res) => {
    const {
      models: { LabRequest },
      query,
    } = req;
    req.checkPermission('list', 'LabRequest');

    const {
      order = 'ASC',
      orderBy = 'displayId',
      rowsPerPage = 10,
      page = 0,
      ...filterParams
    } = query;

    const makeSimpleTextFilter = makeSimpleTextFilterFactory(filterParams);
    const filters = [
      makeFilter(true, `lab_requests.status != :deleted`, () => ({
        deleted: LAB_REQUEST_STATUSES.DELETED,
      })),
      makeFilter(true, `lab_requests.status != :cancelled`, () => ({
        cancelled: LAB_REQUEST_STATUSES.CANCELLED,
      })),
      makeFilter(true, `lab_requests.status != :enteredInError`, () => ({
        enteredInError: LAB_REQUEST_STATUSES.ENTERED_IN_ERROR,
      })),
      makeSimpleTextFilter('status', 'lab_requests.status'),
      makeSimpleTextFilter('requestId', 'lab_requests.display_id'),
      makeFilter(filterParams.category, 'category.id = :category'),
      makeSimpleTextFilter('priority', 'priority.id'),
      makeFilter(filterParams.laboratory, 'lab_requests.lab_test_laboratory_id = :laboratory'),
      makeSimpleTextFilter('displayId', 'patient.display_id'),
      makeSimpleTextFilter('firstName', 'patient.first_name'),
      makeSimpleTextFilter('lastName', 'patient.last_name'),
      makeSimpleTextFilter('patientId', 'patient.id'),
      makeFilter(filterParams.requestedById, 'lab_requests.requested_by_id = :requestedById'),
      makeFilter(filterParams.departmentId, 'lab_requests.department_id = :departmentId'),
      makeFilter(filterParams.locationGroupId, 'location.location_group_id = :locationGroupId'),
      makeSimpleTextFilter('labTestPanelId', 'lab_test_panel.id'),
      makeFilter(
        filterParams.requestedDateFrom,
        'lab_requests.requested_date >= :requestedDateFrom',
        ({ requestedDateFrom }) => ({
          requestedDateFrom: toDateTimeString(startOfDay(new Date(requestedDateFrom))),
        }),
      ),
      makeFilter(
        filterParams.requestedDateTo,
        'lab_requests.requested_date <= :requestedDateTo',
        ({ requestedDateTo }) => ({
          requestedDateTo: toDateTimeString(endOfDay(new Date(requestedDateTo))),
        }),
      ),
      makeFilter(
        !JSON.parse(filterParams.allFacilities || false),
        'location.facility_id = :facilityId',
        () => ({ facilityId: config.serverFacilityId }),
      ),
      makeFilter(
        filterParams.publishedDate,
        'lab_requests.published_date LIKE :publishedDate',
        ({ publishedDate }) => {
          return {
            publishedDate: `${publishedDate}%`,
          };
        },
      ),
      makeFilter(
        filterParams.status !== LAB_REQUEST_STATUSES.PUBLISHED,
        'lab_requests.status != :published',
        () => ({
          published: LAB_REQUEST_STATUSES.PUBLISHED,
        }),
      ),
    ].filter(f => f);

    const whereClauses = filters.map(f => f.sql).join(' AND ');

    const from = `
      FROM lab_requests
        LEFT JOIN encounters AS encounter
          ON (encounter.id = lab_requests.encounter_id)
        LEFT JOIN locations AS location
          ON (encounter.location_id = location.id)
        LEFT JOIN reference_data AS category
          ON (category.type = 'labTestCategory' AND lab_requests.lab_test_category_id = category.id)
        LEFT JOIN reference_data AS priority
          ON (priority.type = 'labTestPriority' AND lab_requests.lab_test_priority_id = priority.id)
        LEFT JOIN reference_data AS laboratory
          ON (laboratory.type = 'labTestLaboratory' AND lab_requests.lab_test_laboratory_id = laboratory.id)
        LEFT JOIN reference_data AS site
          ON (site.type = 'labSampleSite' AND lab_requests.lab_sample_site_id = site.id)
        LEFT JOIN lab_test_panel_requests AS lab_test_panel_requests
          ON (lab_test_panel_requests.id = lab_requests.lab_test_panel_request_id)
        LEFT JOIN lab_test_panels AS lab_test_panel
          ON (lab_test_panel.id = lab_test_panel_requests.lab_test_panel_id)
        LEFT JOIN patients AS patient
          ON (patient.id = encounter.patient_id)
        LEFT JOIN users AS examiner
          ON (examiner.id = encounter.examiner_id)
        LEFT JOIN users AS requester
          ON (requester.id = lab_requests.requested_by_id)
        ${whereClauses && `WHERE ${whereClauses}`}
    `;

    const filterReplacements = filters
      .filter(f => f.transform)
      .reduce(
        (current, { transform }) => ({
          ...current,
          ...transform(current),
        }),
        filterParams,
      );

    const countResult = await req.db.query(`SELECT COUNT(1) AS count ${from}`, {
      replacements: filterReplacements,
      type: QueryTypes.SELECT,
    });

    const count = parseInt(countResult[0].count, 10);

    if (count === 0) {
      // save ourselves a query
      res.send({ data: [], count });
      return;
    }

    const sortKeys = {
      displayId: 'patient.display_id',
      patientName: 'UPPER(patient.last_name)',
      requestId: 'display_id',
      testCategory: 'category.name',
      labTestPanelName: 'lab_test_panel.id',
      requestedDate: 'requested_date',
      requestedBy: 'examiner.display_name',
      priority: 'priority.name',
      status: 'status',
      publishedDate: 'published_date',
    };

    const sortKey = sortKeys[orderBy];
    const sortDirection = order.toLowerCase() === 'asc' ? 'ASC' : 'DESC';
    const nullPosition = sortDirection === 'ASC' ? 'NULLS FIRST' : 'NULLS LAST';

    const result = await req.db.query(
      `
        SELECT
          lab_requests.*,
          patient.display_id AS patient_display_id,
          patient.id AS patient_id,
          patient.first_name AS first_name,
          patient.last_name AS last_name,
          examiner.display_name AS examiner,
          requester.display_name AS requested_by,
          encounter.id AS encounter_id,
          category.id AS category_id,
          category.name AS category_name,
          priority.id AS priority_id,
          priority.name AS priority_name,
          lab_test_panel.name as lab_test_panel_name,
          laboratory.id AS laboratory_id,
          laboratory.name AS laboratory_name,
          location.facility_id AS facility_id
        ${from}
        
        ORDER BY ${sortKey} ${sortDirection}${nullPosition ? ` ${nullPosition}` : ''}
        LIMIT :limit
        OFFSET :offset
      `,
      {
        replacements: {
          ...filterReplacements,
          limit: rowsPerPage,
          offset: page * rowsPerPage,
          sortKey,
          sortDirection,
        },
        model: LabRequest,
        type: QueryTypes.SELECT,
        mapToModel: true,
      },
    );

    const forResponse = result.map(x => renameObjectKeys(x.forResponse()));
    res.send({
      data: forResponse,
      count,
    });
  }),
);

labRequest.post(
  '/:id/notes',
  asyncHandler(async (req, res) => {
    const { models, body, params } = req;
    const { id } = params;
    req.checkPermission('write', 'LabRequest');
    const lab = await models.LabRequest.findByPk(id);
    if (!lab) {
      throw new NotFoundError();
    }
    req.checkPermission('write', lab);
    const notePage = await lab.createNotePage(body);
    await notePage.createNoteItem(body);
    const response = await notePage.getCombinedNoteObject(models);
    res.send(response);
  }),
);

const labRelations = permissionCheckingRouter('read', 'LabRequest');
labRelations.get('/:id/tests', simpleGetList('LabTest', 'labRequestId'));
labRelations.get('/:id/notes', notePagesWithSingleItemListHandler(NOTE_RECORD_TYPES.LAB_REQUEST));
labRelations.get(
  '/:id/notePages',
  asyncHandler(async (req, res) => {
    const { models, params } = req;
    const { id } = params;
    req.checkPermission('read', 'LabRequest');
    const response = await models.NotePage.findAll({
      include: [
        {
          model: models.NoteItem,
          as: 'noteItems',
        },
      ],
      where: {
        recordId: id,
        recordType: NOTE_RECORD_TYPES.LAB_REQUEST,
        visibilityStatus: VISIBILITY_STATUSES.CURRENT,
      },
    });
    res.send(response);
  }),
);

labRequest.use(labRelations);

export const labTest = express.Router();

labTest.put('/:id', simplePut('LabTest'));

labTest.get(
  '/:id',
  asyncHandler(async (req, res) => {
    const { models, params } = req;
    const labTestId = params.id;

    req.checkPermission('read', 'LabTest');

    const response = await models.LabTest.findByPk(labTestId, {
      include: [
        { model: models.LabRequest, as: 'labRequest' },
        { model: models.LabTestType, as: 'labTestType' },
        { model: models.ReferenceData, as: 'labTestMethod' },
      ],
    });

    res.send(response);
  }),
);

export const labTestType = express.Router();
labTestType.get('/:id', simpleGetList('LabTestType', 'labTestCategoryId'));
labTestType.get(
  '/$',
  asyncHandler(async (req, res) => {
    const { models } = req;
    req.checkPermission('list', 'LabTestType');
    const labTests = await models.LabTestType.findAll({
      include: [
        {
          model: models.ReferenceData,
          as: 'category',
        },
      ],
      // We dont include lab tests with a visibility status of panels only in this route as it is only used for the indivudual lab workflow
      where: {
        visibilityStatus: { [Op.not]: LAB_TEST_TYPE_VISIBILITY_STATUSES.PANEL_ONLY },
      },
    });
    res.send(labTests);
  }),
);

export const labTestPanel = express.Router();

labTestPanel.get('/', async (req, res) => {
  req.checkPermission('list', 'LabTestPanel');
  const { models } = req;
  const response = await models.LabTestPanel.findAll({
    include: [
      {
        model: models.ReferenceData,
        as: 'category',
      },
    ],
    where: {
      visibilityStatus: VISIBILITY_STATUSES.CURRENT,
    },
  });
  res.send(response);
});

labTestPanel.get('/:id', simpleGet('LabTestPanel'));

labTestPanel.get(
  '/:id/labTestTypes',
  asyncHandler(async (req, res) => {
    const { models, params } = req;
    const panelId = params.id;
    req.checkPermission('list', 'LabTest');
    const panel = await models.LabTestPanel.findByPk(panelId);
    if (!panel) {
      throw new NotFoundError();
    }
    const response = await panel.getLabTestTypes({
      include: [
        {
          model: models.ReferenceData,
          as: 'category',
        },
      ],
    });

    res.send(response);
  }),
);

async function createPanelLabRequests(models, body, note, user) {
  const { panelIds, sampleDetails = {}, ...labRequestBody } = body;
  const panels = await models.LabTestPanel.findAll({
    where: {
      id: panelIds,
    },
    include: [
      {
        model: models.LabTestType,
        as: 'labTestTypes',
        attributes: ['id'],
      },
    ],
  });

  const response = await Promise.all(
    panels.map(async panel => {
      const panelId = panel.id;
      const testPanelRequest = await models.LabTestPanelRequest.create({
        labTestPanelId: panelId,
        encounterId: labRequestBody.encounterId,
      });
      labRequestBody.labTestPanelRequestId = testPanelRequest.id;

      const requestSampleDetails = sampleDetails[panelId] || {};
      const labTestTypeIds = panel.labTestTypes?.map(testType => testType.id) || [];
      const labTestCategoryId = panel.categoryId;
      const newLabRequest = await createLabRequest(
        labRequestBody,
        requestSampleDetails,
        labTestTypeIds,
        labTestCategoryId,
        models,
        note,
        user,
      );
      return newLabRequest;
    }),
  );
  return response;
}

async function createLabRequest(
  labRequestBody,
  requestSampleDetails,
  labTestTypeIds,
  labTestCategoryId,
  models,
  note,
  user,
) {
  const labRequestData = {
    ...labRequestBody,
    ...requestSampleDetails,
    specimenAttached: requestSampleDetails.specimenTypeId ? 'yes' : 'no',
    status: requestSampleDetails.sampleTime
      ? LAB_REQUEST_STATUSES.RECEPTION_PENDING
      : LAB_REQUEST_STATUSES.SAMPLE_NOT_COLLECTED,
    labTestTypeIds,
    labTestCategoryId,
    userId: user.id,
  };

  const newLabRequest = await models.LabRequest.createWithTests(labRequestData);
  if (note?.content) {
    const notePage = await newLabRequest.createNotePage({
      noteType: NOTE_TYPES.OTHER,
      date: note.date,
    });
    await notePage.createNoteItem({ ...note, authorId: user.id });
  }
  return newLabRequest;
}

async function createIndividualLabRequests(models, body, note, user) {
  const { labTestTypeIds } = body;

  const categories = await models.LabTestType.findAll({
    attributes: [
      [Sequelize.fn('array_agg', Sequelize.col('id')), 'lab_test_type_ids'],
      'lab_test_category_id',
    ],
    where: {
      id: {
        [Op.in]: labTestTypeIds,
      },
    },
    group: ['lab_test_category_id'],
  });

  // Check to see that all the test types are valid
  const count = categories.reduce(
    (validTestTypesCount, category) =>
      validTestTypesCount + category.get('lab_test_type_ids').length,
    0,
  );

  if (count < labTestTypeIds.length) {
    throw new InvalidOperationError('Invalid test type id');
  }

  const { sampleDetails = {}, ...labRequestBody } = body;

  const response = await Promise.all(
    categories.map(async category => {
      const categoryId = category.get('lab_test_category_id');
      const requestSampleDetails = sampleDetails[categoryId] || {};
      const newLabRequest = await createLabRequest(
        labRequestBody,
        requestSampleDetails,
        category.get('lab_test_type_ids'),
        categoryId,
        models,
        note,
        user,
      );
      return newLabRequest;
    }),
  );
  return response;
}<|MERGE_RESOLUTION|>--- conflicted
+++ resolved
@@ -60,55 +60,9 @@
       throw new InvalidOperationError('A lab request must have at least one test or panel');
     }
 
-<<<<<<< HEAD
-    const categories = await models.LabTestType.findAll({
-      attributes: [
-        [Sequelize.fn('array_agg', Sequelize.col('id')), 'lab_test_type_ids'],
-        'lab_test_category_id',
-      ],
-      where: {
-        id: {
-          [Op.in]: labTestTypeIds,
-        },
-      },
-      group: ['lab_test_category_id'],
-    });
-
-    // Check to see that all the test types are valid
-    const count = categories.reduce(
-      (validTestTypesCount, category) =>
-        validTestTypesCount + category.get('lab_test_type_ids').length,
-      0,
-    );
-
-    if (count < labTestTypeIds.length) {
-      throw new InvalidOperationError('Invalid test type id');
-    }
-
-    const response = await Promise.all(
-      categories.map(async category => {
-        const labRequestData = {
-          ...body,
-          labTestTypeIds: category.get('lab_test_type_ids'),
-          labTestCategoryId: category.get('lab_test_category_id'),
-        };
-
-        const newLabRequest = await models.LabRequest.createWithTests(labRequestData);
-        if (note?.content) {
-          const notePage = await newLabRequest.createNotePage({
-            noteType: NOTE_TYPES.OTHER,
-            date: note.date,
-          });
-          await notePage.createNoteItem({ ...note, authorId: user.id });
-        }
-        return newLabRequest;
-      }),
-    );
-=======
     const response = panelIds?.length
       ? await createPanelLabRequests(models, body, note, user)
       : await createIndividualLabRequests(models, body, note, user);
->>>>>>> 76d15929
 
     res.send(response);
   }),
@@ -281,7 +235,7 @@
           laboratory.name AS laboratory_name,
           location.facility_id AS facility_id
         ${from}
-        
+
         ORDER BY ${sortKey} ${sortDirection}${nullPosition ? ` ${nullPosition}` : ''}
         LIMIT :limit
         OFFSET :offset
