import express from 'express';
import asyncHandler from 'express-async-handler';
import config from 'config';
import { startOfDay, endOfDay } from 'date-fns';
import { Op, QueryTypes, Sequelize } from 'sequelize';

import { NotFoundError, InvalidOperationError } from '@tamanu/shared/errors';
import { toDateTimeString } from '@tamanu/shared/utils/dateTime';
import {
  LAB_REQUEST_STATUSES,
  NOTE_TYPES,
  NOTE_RECORD_TYPES,
  VISIBILITY_STATUSES,
  LAB_TEST_TYPE_VISIBILITY_STATUSES,
} from 'shared/constants';
<<<<<<< HEAD
import { keyBy } from 'lodash';
import { makeFilter, makeSimpleTextFilterFactory } from '../../utils/query';
=======
import {
  makeFilter,
  makeSimpleTextFilterFactory,
  makeSubstringTextFilterFactory,
} from '../../utils/query';
>>>>>>> e273c80c
import { renameObjectKeys } from '../../utils/renameObjectKeys';
import { simpleGet, simpleGetList, permissionCheckingRouter } from './crudHelpers';
import { notePagesWithSingleItemListHandler } from '../../routeHandlers';

export const labRequest = express.Router();

labRequest.get('/:id', simpleGet('LabRequest'));

labRequest.put(
  '/:id',
  asyncHandler(async (req, res) => {
    const { models, params, db } = req;
    const { userId, ...labRequestData } = req.body;
    req.checkPermission('read', 'LabRequest');
    const labRequestRecord = await models.LabRequest.findByPk(params.id);
    if (!labRequestRecord) throw new NotFoundError();
    req.checkPermission('write', labRequestRecord);

    if (labRequestData.status && labRequestData.status !== labRequestRecord.status) {
      req.checkPermission('write', 'LabRequestStatus');
    }

    await db.transaction(async () => {
      if (labRequestData.status && labRequestData.status !== labRequestRecord.status) {
        if (!userId) throw new InvalidOperationError('No user found for LabRequest status change.');
        await models.LabRequestLog.create({
          status: labRequestData.status,
          labRequestId: params.id,
          updatedById: userId,
        });
      }

      await labRequestRecord.update(labRequestData);
    });

    res.send(labRequestRecord);
  }),
);

labRequest.post(
  '/$',
  asyncHandler(async (req, res) => {
    const { models, body, user } = req;
    const { panelIds, labTestTypeIds, note } = body;
    req.checkPermission('create', 'LabRequest');

    if (!panelIds?.length && !labTestTypeIds?.length) {
      throw new InvalidOperationError('A lab request must have at least one test or panel');
    }

    const response = panelIds?.length
      ? await createPanelLabRequests(models, body, note, user)
      : await createIndividualLabRequests(models, body, note, user);

    res.send(response);
  }),
);

labRequest.get(
  '/$',
  asyncHandler(async (req, res) => {
    const {
      models: { LabRequest },
      query,
    } = req;
    req.checkPermission('list', 'LabRequest');

    const {
      order = 'ASC',
      orderBy = 'displayId',
      rowsPerPage = 10,
      page = 0,
      ...filterParams
    } = query;

    const makeSimpleTextFilter = makeSimpleTextFilterFactory(filterParams);
    const makePartialTextFilter = makeSubstringTextFilterFactory(filterParams);
    const filters = [
      makeFilter(true, `lab_requests.status != :deleted`, () => ({
        deleted: LAB_REQUEST_STATUSES.DELETED,
      })),
      makeFilter(true, `lab_requests.status != :cancelled`, () => ({
        cancelled: LAB_REQUEST_STATUSES.CANCELLED,
      })),
      makeFilter(true, `lab_requests.status != :enteredInError`, () => ({
        enteredInError: LAB_REQUEST_STATUSES.ENTERED_IN_ERROR,
      })),
      makeSimpleTextFilter('status', 'lab_requests.status'),
      makeSimpleTextFilter('requestId', 'lab_requests.display_id'),
      makeFilter(filterParams.category, 'category.id = :category'),
      makeSimpleTextFilter('priority', 'priority.id'),
      makeFilter(filterParams.laboratory, 'lab_requests.lab_test_laboratory_id = :laboratory'),
      makePartialTextFilter('displayId', 'patient.display_id'),
      makeSimpleTextFilter('firstName', 'patient.first_name'),
      makeSimpleTextFilter('lastName', 'patient.last_name'),
      makeSimpleTextFilter('patientId', 'patient.id'),
      makeFilter(filterParams.requestedById, 'lab_requests.requested_by_id = :requestedById'),
      makeFilter(filterParams.departmentId, 'lab_requests.department_id = :departmentId'),
      makeFilter(filterParams.locationGroupId, 'location.location_group_id = :locationGroupId'),
      makeSimpleTextFilter('labTestPanelId', 'lab_test_panel.id'),
      makeFilter(
        filterParams.requestedDateFrom,
        'lab_requests.requested_date >= :requestedDateFrom',
        ({ requestedDateFrom }) => ({
          requestedDateFrom: toDateTimeString(startOfDay(new Date(requestedDateFrom))),
        }),
      ),
      makeFilter(
        filterParams.requestedDateTo,
        'lab_requests.requested_date <= :requestedDateTo',
        ({ requestedDateTo }) => ({
          requestedDateTo: toDateTimeString(endOfDay(new Date(requestedDateTo))),
        }),
      ),
      makeFilter(
        !JSON.parse(filterParams.allFacilities || false),
        'location.facility_id = :facilityId',
        () => ({ facilityId: config.serverFacilityId }),
      ),
      makeFilter(
        filterParams.publishedDate,
        'lab_requests.published_date LIKE :publishedDate',
        ({ publishedDate }) => {
          return {
            publishedDate: `${publishedDate}%`,
          };
        },
      ),
      makeFilter(
        filterParams.status !== LAB_REQUEST_STATUSES.PUBLISHED,
        'lab_requests.status != :published',
        () => ({
          published: LAB_REQUEST_STATUSES.PUBLISHED,
        }),
      ),
    ].filter(f => f);

    const whereClauses = filters.map(f => f.sql).join(' AND ');

    const from = `
      FROM lab_requests
        LEFT JOIN encounters AS encounter
          ON (encounter.id = lab_requests.encounter_id)
        LEFT JOIN locations AS location
          ON (encounter.location_id = location.id)
        LEFT JOIN reference_data AS category
          ON (category.type = 'labTestCategory' AND lab_requests.lab_test_category_id = category.id)
        LEFT JOIN reference_data AS priority
          ON (priority.type = 'labTestPriority' AND lab_requests.lab_test_priority_id = priority.id)
        LEFT JOIN reference_data AS laboratory
          ON (laboratory.type = 'labTestLaboratory' AND lab_requests.lab_test_laboratory_id = laboratory.id)
        LEFT JOIN reference_data AS site
          ON (site.type = 'labSampleSite' AND lab_requests.lab_sample_site_id = site.id)
        LEFT JOIN lab_test_panel_requests AS lab_test_panel_requests
          ON (lab_test_panel_requests.id = lab_requests.lab_test_panel_request_id)
        LEFT JOIN lab_test_panels AS lab_test_panel
          ON (lab_test_panel.id = lab_test_panel_requests.lab_test_panel_id)
        LEFT JOIN patients AS patient
          ON (patient.id = encounter.patient_id)
        LEFT JOIN users AS examiner
          ON (examiner.id = encounter.examiner_id)
        LEFT JOIN users AS requester
          ON (requester.id = lab_requests.requested_by_id)
        ${whereClauses && `WHERE ${whereClauses}`}
    `;

    const filterReplacements = filters
      .filter(f => f.transform)
      .reduce(
        (current, { transform }) => ({
          ...current,
          ...transform(current),
        }),
        filterParams,
      );

    const countResult = await req.db.query(`SELECT COUNT(1) AS count ${from}`, {
      replacements: filterReplacements,
      type: QueryTypes.SELECT,
    });

    const count = parseInt(countResult[0].count, 10);

    if (count === 0) {
      // save ourselves a query
      res.send({ data: [], count });
      return;
    }

    const sortKeys = {
      displayId: 'patient.display_id',
      patientName: 'UPPER(patient.last_name)',
      requestId: 'lab_requests.display_id',
      testCategory: 'category.name',
      labTestPanelName: 'lab_test_panel.id',
      requestedDate: 'requested_date',
      requestedBy: 'examiner.display_name',
      priority: 'priority.name',
      status: 'status',
      publishedDate: 'published_date',
    };

    const sortKey = sortKeys[orderBy];
    const sortDirection = order.toLowerCase() === 'asc' ? 'ASC' : 'DESC';
    const nullPosition = sortDirection === 'ASC' ? 'NULLS FIRST' : 'NULLS LAST';

    const result = await req.db.query(
      `
        SELECT
          lab_requests.*,
          patient.display_id AS patient_display_id,
          patient.id AS patient_id,
          patient.first_name AS first_name,
          patient.last_name AS last_name,
          examiner.display_name AS examiner,
          requester.display_name AS requested_by,
          encounter.id AS encounter_id,
          category.id AS category_id,
          category.name AS category_name,
          priority.id AS priority_id,
          priority.name AS priority_name,
          lab_test_panel.name as lab_test_panel_name,
          laboratory.id AS laboratory_id,
          laboratory.name AS laboratory_name,
          location.facility_id AS facility_id
        ${from}

        ORDER BY ${sortKey} ${sortDirection}${nullPosition ? ` ${nullPosition}` : ''}
        LIMIT :limit
        OFFSET :offset
      `,
      {
        replacements: {
          ...filterReplacements,
          limit: rowsPerPage,
          offset: page * rowsPerPage,
          sortKey,
          sortDirection,
        },
        model: LabRequest,
        type: QueryTypes.SELECT,
        mapToModel: true,
      },
    );

    const forResponse = result.map(x => renameObjectKeys(x.forResponse()));
    res.send({
      data: forResponse,
      count,
    });
  }),
);

labRequest.post(
  '/:id/notes',
  asyncHandler(async (req, res) => {
    const { models, body, params } = req;
    const { id } = params;
    req.checkPermission('write', 'LabRequest');
    const lab = await models.LabRequest.findByPk(id);
    if (!lab) {
      throw new NotFoundError();
    }
    req.checkPermission('write', lab);
    const notePage = await lab.createNotePage(body);
    await notePage.createNoteItem(body);
    const response = await notePage.getCombinedNoteObject(models);
    res.send(response);
  }),
);

const labRelations = permissionCheckingRouter('read', 'LabRequest');

labRelations.get('/:id/tests', simpleGetList('LabTest', 'labRequestId'));

labRelations.put(
  '/:id/tests',
  asyncHandler(async (req, res) => {
    const { models, params, body, db, user } = req;
    const { id } = params;
    req.checkPermission('write', 'LabTest');

    const testIds = Object.keys(body);

    const labTests = await models.LabTest.findAll({
      where: {
        labRequestId: id,
        id: testIds,
      },
    });

    // If any of the tests have a different result, check for LabTestResult permission
    const labTestObj = keyBy(labTests, 'id');
    if (
      Object.entries(body).some(
        ([testId, testBody]) => testBody.result && testBody.result !== labTestObj[testId].result,
      )
    ) {
      req.checkPermission('write', 'LabTestResult');
    }

    if (labTests.length !== testIds.length) {
      // Not all lab tests exist on specified lab request
      throw new NotFoundError();
    }

    db.transaction(async () => {
      const promises = [];

      labTests.forEach(labTest => {
        req.checkPermission('write', labTest);
        const labTestBody = body[labTest.id];
        const updated = labTest.set(labTestBody);
        if (updated.changed()) {
          // Temporary solution for lab test officer string field
          // using displayName of current user
          labTest.set('laboratoryOfficer', user.displayName);
          promises.push(updated.save());
        }
      });

      res.send(await Promise.all(promises));
    });
  }),
);

labRelations.get('/:id/notes', notePagesWithSingleItemListHandler(NOTE_RECORD_TYPES.LAB_REQUEST));
labRelations.get(
  '/:id/notePages',
  asyncHandler(async (req, res) => {
    const { models, params } = req;
    const { id } = params;
    req.checkPermission('read', 'LabRequest');
    const response = await models.NotePage.findAll({
      include: [
        {
          model: models.NoteItem,
          as: 'noteItems',
        },
      ],
      where: {
        recordId: id,
        recordType: NOTE_RECORD_TYPES.LAB_REQUEST,
        visibilityStatus: VISIBILITY_STATUSES.CURRENT,
      },
    });
    res.send(response);
  }),
);

labRequest.use(labRelations);

export const labTest = express.Router();

labTest.get(
  '/:id',
  asyncHandler(async (req, res) => {
    const { models, params } = req;
    const labTestId = params.id;

    req.checkPermission('read', 'LabTest');

    const response = await models.LabTest.findByPk(labTestId, {
      include: [
        { model: models.LabRequest, as: 'labRequest' },
        { model: models.LabTestType, as: 'labTestType' },
        { model: models.ReferenceData, as: 'labTestMethod' },
      ],
    });

    res.send(response);
  }),
);

export const labTestType = express.Router();
labTestType.get('/:id', simpleGetList('LabTestType', 'labTestCategoryId'));
labTestType.get(
  '/$',
  asyncHandler(async (req, res) => {
    const { models } = req;
    req.checkPermission('list', 'LabTestType');
    const labTests = await models.LabTestType.findAll({
      include: [
        {
          model: models.ReferenceData,
          as: 'category',
        },
      ],
      // We dont include lab tests with a visibility status of panels only in this route as it is only used for the indivudual lab workflow
      where: {
        visibilityStatus: { [Op.not]: LAB_TEST_TYPE_VISIBILITY_STATUSES.PANEL_ONLY },
      },
    });
    res.send(labTests);
  }),
);

export const labTestPanel = express.Router();

labTestPanel.get('/', async (req, res) => {
  req.checkPermission('list', 'LabTestPanel');
  const { models } = req;
  const response = await models.LabTestPanel.findAll({
    include: [
      {
        model: models.ReferenceData,
        as: 'category',
      },
    ],
    where: {
      visibilityStatus: VISIBILITY_STATUSES.CURRENT,
    },
  });
  res.send(response);
});

labTestPanel.get('/:id', simpleGet('LabTestPanel'));

labTestPanel.get(
  '/:id/labTestTypes',
  asyncHandler(async (req, res) => {
    const { models, params } = req;
    const panelId = params.id;
    req.checkPermission('list', 'LabTest');
    const panel = await models.LabTestPanel.findByPk(panelId);
    if (!panel) {
      throw new NotFoundError();
    }
    const response = await panel.getLabTestTypes({
      include: [
        {
          model: models.ReferenceData,
          as: 'category',
        },
      ],
    });

    res.send(response);
  }),
);

async function createPanelLabRequests(models, body, note, user) {
  const { panelIds, sampleDetails = {}, ...labRequestBody } = body;
  const panels = await models.LabTestPanel.findAll({
    where: {
      id: panelIds,
    },
    include: [
      {
        model: models.LabTestType,
        as: 'labTestTypes',
        attributes: ['id'],
      },
    ],
  });

  const response = await Promise.all(
    panels.map(async panel => {
      const panelId = panel.id;
      const testPanelRequest = await models.LabTestPanelRequest.create({
        labTestPanelId: panelId,
        encounterId: labRequestBody.encounterId,
      });
      labRequestBody.labTestPanelRequestId = testPanelRequest.id;

      const requestSampleDetails = sampleDetails[panelId] || {};
      const labTestTypeIds = panel.labTestTypes?.map(testType => testType.id) || [];
      const labTestCategoryId = panel.categoryId;
      const newLabRequest = await createLabRequest(
        labRequestBody,
        requestSampleDetails,
        labTestTypeIds,
        labTestCategoryId,
        models,
        note,
        user,
      );
      return newLabRequest;
    }),
  );
  return response;
}

async function createLabRequest(
  labRequestBody,
  requestSampleDetails,
  labTestTypeIds,
  labTestCategoryId,
  models,
  note,
  user,
) {
  const labRequestData = {
    ...labRequestBody,
    ...requestSampleDetails,
    specimenAttached: requestSampleDetails.specimenTypeId ? 'yes' : 'no',
    status: requestSampleDetails.sampleTime
      ? LAB_REQUEST_STATUSES.RECEPTION_PENDING
      : LAB_REQUEST_STATUSES.SAMPLE_NOT_COLLECTED,
    labTestTypeIds,
    labTestCategoryId,
    userId: user.id,
  };

  const newLabRequest = await models.LabRequest.createWithTests(labRequestData);
  if (note?.content) {
    const notePage = await newLabRequest.createNotePage({
      noteType: NOTE_TYPES.OTHER,
      date: note.date,
    });
    await notePage.createNoteItem({ ...note, authorId: user.id });
  }
  return newLabRequest;
}

async function createIndividualLabRequests(models, body, note, user) {
  const { labTestTypeIds } = body;

  const categories = await models.LabTestType.findAll({
    attributes: [
      [Sequelize.fn('array_agg', Sequelize.col('id')), 'lab_test_type_ids'],
      'lab_test_category_id',
    ],
    where: {
      id: {
        [Op.in]: labTestTypeIds,
      },
    },
    group: ['lab_test_category_id'],
  });

  // Check to see that all the test types are valid
  const count = categories.reduce(
    (validTestTypesCount, category) =>
      validTestTypesCount + category.get('lab_test_type_ids').length,
    0,
  );

  if (count < labTestTypeIds.length) {
    throw new InvalidOperationError('Invalid test type id');
  }

  const { sampleDetails = {}, ...labRequestBody } = body;

  const response = await Promise.all(
    categories.map(async category => {
      const categoryId = category.get('lab_test_category_id');
      const requestSampleDetails = sampleDetails[categoryId] || {};
      const newLabRequest = await createLabRequest(
        labRequestBody,
        requestSampleDetails,
        category.get('lab_test_type_ids'),
        categoryId,
        models,
        note,
        user,
      );
      return newLabRequest;
    }),
  );
  return response;
}<|MERGE_RESOLUTION|>--- conflicted
+++ resolved
@@ -13,16 +13,12 @@
   VISIBILITY_STATUSES,
   LAB_TEST_TYPE_VISIBILITY_STATUSES,
 } from 'shared/constants';
-<<<<<<< HEAD
 import { keyBy } from 'lodash';
-import { makeFilter, makeSimpleTextFilterFactory } from '../../utils/query';
-=======
 import {
   makeFilter,
   makeSimpleTextFilterFactory,
   makeSubstringTextFilterFactory,
 } from '../../utils/query';
->>>>>>> e273c80c
 import { renameObjectKeys } from '../../utils/renameObjectKeys';
 import { simpleGet, simpleGetList, permissionCheckingRouter } from './crudHelpers';
 import { notePagesWithSingleItemListHandler } from '../../routeHandlers';
