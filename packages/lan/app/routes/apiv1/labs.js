import express from 'express';
import asyncHandler from 'express-async-handler';
import moment from 'moment';
import { QueryTypes } from 'sequelize';

import { REFERENCE_TYPES } from 'shared/constants';
<<<<<<< HEAD
import { makeFilter } from '~/utils/query';
import { renameObjectKeys } from '~/utils/renameObjectKeys';
=======
import { ENCOUNTER_PATIENT } from '../../database/includes';
>>>>>>> a22308e4
import { simpleGet, simplePut, simpleGetList, permissionCheckingRouter } from './crudHelpers';

export const labRequest = express.Router();

labRequest.get('/:id', simpleGet('LabRequest'));
labRequest.put('/:id', simplePut('LabRequest'));
labRequest.post(
  '/$',
  asyncHandler(async (req, res) => {
    const { models } = req;
    req.checkPermission('create', 'LabRequest');
    const object = await models.LabRequest.createWithTests(req.body);
    res.send(object);
  }),
);

labRequest.get(
  '/$',
  asyncHandler(async (req, res) => {
    const {
      models: { LabRequest },
      query,
    } = req;
    req.checkPermission('list', 'LabRequest');

    const { rowsPerPage = 10, page = 0, ...filterParams } = query;

    const filters = [
      makeFilter(filterParams.requestId, `lab_requests.id = :requestId`),
      makeFilter(
        filterParams.status,
        `UPPER(lab_requests.status) LIKE UPPER(:status)`,
        ({ status }) => ({ status: `${status}%` }),
      ),
      makeFilter(
        filterParams.category,
        `UPPER(category.name) LIKE UPPER(:category)`,
        ({ category }) => ({ category: `${category}%` }),
      ),
      makeFilter(
        filterParams.displayId,
        `UPPER(patient.display_id) LIKE UPPER(:displayId)`,
        ({ displayId }) => ({ displayId: `${displayId}%` }),
      ),
      makeFilter(
        filterParams.requestedDateFrom,
        `DATE(lab_requests.requested_date) >= :requestedDateFrom`,
        ({ requestedDateFrom }) => ({
          requestedDateFrom: moment(requestedDateFrom)
            .startOf('day')
            .toISOString(),
        }),
      ),
      makeFilter(
        filterParams.requestedDateTo,
        `DATE(lab_requests.requested_date) <= :requestedDateTo`,
        ({ requestedDateTo }) => ({
          requestedDateTo: moment(requestedDateTo)
            .endOf('day')
            .toISOString(),
        }),
      ),
    ].filter(f => f);

    const whereClauses = filters.map(f => f.sql).join(' AND ');

    const from = `
      FROM lab_requests
        LEFT JOIN encounters AS encounter
          ON (encounter.id = lab_requests.encounter_id)
        LEFT JOIN reference_data AS category
          ON (category.type = 'labTestCategory' AND lab_requests.lab_test_category_id = category.id)
        INNER JOIN patients AS patient
          ON (patient.id = encounter.patient_id)
        INNER JOIN users AS examiner
          ON (examiner.id = encounter.examiner_id)
      ${whereClauses && `WHERE ${whereClauses}`}
    `;

    const filterReplacements = filters
      .filter(f => f.transform)
      .reduce(
        (current, { transform }) => ({
          ...current,
          ...transform(current),
        }),
        filterParams,
      );

    const countResult = await req.db.query(`SELECT COUNT(1) AS count ${from}`, {
      replacements: filterReplacements,
      type: QueryTypes.SELECT,
    });

    const { count } = countResult[0];

    if (count === 0) {
      // save ourselves a query
      res.send({ data: [], count });
      return;
    }

    const result = await req.db.query(
      `
        SELECT
          lab_requests.*,
          patient.display_id AS patient_id,
          patient.first_name AS first_name,
          patient.last_name AS last_name,
          examiner.display_name AS requested_by,
          encounter.id AS encounter_id,
          category.id AS category_id,
          category.name AS category_name
        ${from}

        LIMIT :limit
        OFFSET :offset
      `,
      {
        replacements: {
          ...filterReplacements,
          limit: rowsPerPage,
          offset: page * rowsPerPage,
        },
        model: LabRequest,
        type: QueryTypes.SELECT,
        mapToModel: true,
      },
    );

    const forResponse = result.map(x => renameObjectKeys(x.forResponse()));

    res.send({
      data: forResponse,
      count,
    });
  }),
);

const labRelations = permissionCheckingRouter('read', 'LabRequest');
labRelations.get('/:id/tests', simpleGetList('LabTest', 'labRequestId'));
labRequest.use(labRelations);

export const labTest = express.Router();

labTest.get(
  '/options$',
  asyncHandler(async (req, res) => {
    // always allow reading lab test options
    req.flagPermissionChecked();

    const records = await req.models.LabTestType.findAll();
    res.send({
      data: records,
      count: records.length,
    });
  }),
);

labTest.get(
  '/categories$',
  asyncHandler(async (req, res) => {
    // always allow reading lab test options
    req.flagPermissionChecked();

    const records = await req.models.ReferenceData.findAll({
      where: { type: REFERENCE_TYPES.LAB_TEST_CATEGORY },
    });

    res.send({
      data: records,
      count: records.length,
    });
  }),
);

labTest.get(
  '/priorities$',
  asyncHandler(async (req, res) => {
    // always allow reading lab urgency options
    req.flagPermissionChecked();

    const records = await req.models.ReferenceData.findAll({
      where: { type: REFERENCE_TYPES.LAB_TEST_PRIORITY },
    });

    res.send({
      data: records,
      count: records.length,
    });
  }),
);

labTest.put('/:id', simplePut('LabTest'));<|MERGE_RESOLUTION|>--- conflicted
+++ resolved
@@ -4,12 +4,8 @@
 import { QueryTypes } from 'sequelize';
 
 import { REFERENCE_TYPES } from 'shared/constants';
-<<<<<<< HEAD
 import { makeFilter } from '~/utils/query';
 import { renameObjectKeys } from '~/utils/renameObjectKeys';
-=======
-import { ENCOUNTER_PATIENT } from '../../database/includes';
->>>>>>> a22308e4
 import { simpleGet, simplePut, simpleGetList, permissionCheckingRouter } from './crudHelpers';
 
 export const labRequest = express.Router();
