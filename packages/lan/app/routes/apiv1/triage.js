--- conflicted
+++ resolved
@@ -29,10 +29,6 @@
 
     req.checkPermission('list', 'Triage');
 
-<<<<<<< HEAD
-    const { orderBy = 'score', order = 'asc' } = query;
-    const sortKey = sortKeys[orderBy] || '1';
-=======
     const {
       orderBy = 'score',
       order = 'asc',
@@ -43,7 +39,6 @@
       throw new InvalidParameterError(`Cannot order by ${orderBy}.`);
     }
 
->>>>>>> 85cedc1f
     const sortDirection = order.toLowerCase() === 'asc' ? 'ASC' : 'DESC';
 
     const result = await db.query(
