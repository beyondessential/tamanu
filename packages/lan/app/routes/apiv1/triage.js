import express from 'express';
import asyncHandler from 'express-async-handler';
import { QueryTypes } from 'sequelize';

import { InvalidParameterError } from 'shared/errors';
import { NOTE_TYPES } from 'shared/constants';

import { renameObjectKeys } from '../../utils/renameObjectKeys';

import { simpleGet, simplePut } from './crudHelpers';

export const triage = express.Router();

triage.get('/:id', simpleGet('Triage'));
triage.put('/:id', simplePut('Triage'));

triage.post(
  '/$',
  asyncHandler(async (req, res) => {
    const { models } = req;
    const { vitals, notes } = req.body;

    req.checkPermission('create', 'Triage');
    if (vitals) {
      req.checkPermission('create', 'Vitals');
    }

    const triageRecord = await models.Triage.create(req.body);

    if (vitals) {
      await models.Vitals.create({
        ...vitals,
        encounterId: triageRecord.encounterId,
      });
    }

    // The triage form groups notes as a single string for submission
    // so put it into a single note record
    if (notes) {
<<<<<<< HEAD
      await triageRecord.createNotePage({
        type: NOTE_TYPES.OTHER,
=======
      await triageRecord.createNote({
        noteType: NOTE_TYPES.OTHER,
>>>>>>> 46668c6f
        content: notes,
      });
    }

    res.send(triageRecord);
  }),
);

const sortKeys = {
  score: 'score',
  patientName: 'UPPER(patients.last_name || patients.first_name)',
  chiefComplaint: 'chief_complaint',
  id: 'patients.display_id',
  dateOfBirth: 'patients.date_of_birth',
  locationName: 'location_name',
};

triage.get(
  '/$',
  asyncHandler(async (req, res) => {
    const { models, db, query } = req;
    const { Triage } = models;

    req.checkPermission('list', 'Triage');

    const { orderBy = 'score', order = 'asc' } = query;
    const sortKey = sortKeys[orderBy];

    if (!sortKey) {
      throw new InvalidParameterError(`Cannot order by ${orderBy}.`);
    }

    const sortDirection = order.toLowerCase() === 'asc' ? 'ASC' : 'DESC';

    const result = await db.query(
      `
        SELECT
          triages.*,
          encounters.*,
          encounters.id as encounter_id,
          patients.*,
          location.name AS location_name,
          complaint.name AS chief_complaint
        FROM triages
          LEFT JOIN encounters
           ON (encounters.id = triages.encounter_id)
          LEFT JOIN patients
           ON (encounters.patient_id = patients.id)
          LEFT JOIN locations AS location
           ON (encounters.location_id = location.id)
          LEFT JOIN reference_data AS complaint
           ON (triages.chief_complaint_id = complaint.id)
        WHERE (encounters.encounter_type = 'triage' OR encounters.encounter_type = 'observation') AND encounters.end_date IS NULL
        ORDER BY ${sortKey} ${sortDirection} NULLS LAST
      `,
      {
        model: Triage,
        type: QueryTypes.SELECT,
        mapToModel: true,
      },
    );

    const forResponse = result.map(x => renameObjectKeys(x.forResponse()));

    res.send({
      data: forResponse,
      count: result.length,
    });
  }),
);<|MERGE_RESOLUTION|>--- conflicted
+++ resolved
@@ -37,13 +37,8 @@
     // The triage form groups notes as a single string for submission
     // so put it into a single note record
     if (notes) {
-<<<<<<< HEAD
       await triageRecord.createNotePage({
-        type: NOTE_TYPES.OTHER,
-=======
-      await triageRecord.createNote({
         noteType: NOTE_TYPES.OTHER,
->>>>>>> 46668c6f
         content: notes,
       });
     }
