--- conflicted
+++ resolved
@@ -338,13 +338,7 @@
         filterParams.dateOfBirthExact,
         `DATE(patients.date_of_birth) = :dateOfBirthExact`,
         ({ dateOfBirthExact }) => ({
-<<<<<<< HEAD
-          dateOfBirthExact: moment(dateOfBirthExact)
-            .endOf('day')
-            .toISOString(),
-=======
           dateOfBirthExact: moment(new Date(dateOfBirthExact)).format('YYYY-MM-DD'),
->>>>>>> 7d2a4db0
         }),
       ),
       makeFilter(filterParams.villageId, `patients.village_id = :villageId`),
