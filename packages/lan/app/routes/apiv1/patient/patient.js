--- conflicted
+++ resolved
@@ -46,11 +46,13 @@
   asyncHandler(async (req, res) => {
     const {
       db,
-<<<<<<< HEAD
-      models: { Patient, PatientAdditionalData, PatientBirthData, PatientFacility },
-=======
-      models: { Patient, PatientAdditionalData, PatientBirthData, PatientSecondaryId },
->>>>>>> fa4804ab
+      models: {
+        Patient,
+        PatientAdditionalData,
+        PatientBirthData,
+        PatientFacility,
+        PatientSecondaryId,
+      },
       params,
       syncManager,
     } = req;
@@ -73,26 +75,21 @@
     } else {
       req.checkPermission('write', patient);
 
-<<<<<<< HEAD
       await db.transaction(async () => {
+        // First check if displayId changed to create a secondaryId record
+        if (req.body.displayId && req.body.displayId !== patient.displayId) {
+          const oldDisplayIdType = isGeneratedDisplayId(patient.displayId)
+            ? 'secondaryIdType-tamanu-display-id'
+            : 'secondaryIdType-nhn';
+          await PatientSecondaryId.create({
+            value: patient.displayId,
+            visibilityStatus: VISIBILITY_STATUSES.HISTORICAL,
+            typeId: oldDisplayIdType,
+            patientId: patient.id,
+          });
+        }
+
         await patient.update(requestBodyToRecord(req.body));
-=======
-    await db.transaction(async () => {
-      // First check if displayId changed to create a secondaryId record
-      if (req.body.displayId && req.body.displayId !== patient.displayId) {
-        const oldDisplayIdType = isGeneratedDisplayId(patient.displayId)
-          ? 'secondaryIdType-tamanu-display-id'
-          : 'secondaryIdType-nhn';
-        await PatientSecondaryId.create({
-          value: patient.displayId,
-          visibilityStatus: VISIBILITY_STATUSES.HISTORICAL,
-          typeId: oldDisplayIdType,
-          patientId: patient.id,
-        });
-      }
-
-      await patient.update(requestBodyToRecord(req.body));
->>>>>>> fa4804ab
 
         const patientAdditionalData = await PatientAdditionalData.findOne({
           where: { patientId: patient.id },
@@ -113,20 +110,13 @@
         const recordData = requestBodyToRecord(req.body);
         const patientBirthRecordData = pickPatientBirthData(PatientBirthData, recordData);
 
-<<<<<<< HEAD
         if (patientBirth) {
           await patientBirth.update(patientBirthRecordData);
         }
+
+        await patient.writeFieldValues(req.body.patientFields);
       });
     }
-=======
-      if (patientBirth) {
-        await patientBirth.update(patientBirthRecordData);
-      }
-
-      await patient.writeFieldValues(req.body.patientFields);
-    });
->>>>>>> fa4804ab
 
     res.send(dbRecordToResponse(patient));
   }),
@@ -311,13 +301,10 @@
           ON (location.id = encounters.location_id)
         LEFT JOIN reference_data AS village
           ON (village.type = 'village' AND village.id = patients.village_id)
-<<<<<<< HEAD
+        LEFT JOIN patient_secondary_ids
+          ON (patients.id = patient_secondary_ids.patient_id)
         LEFT JOIN patient_facilities
           ON (patient_facilities.patient_id = patients.id)
-=======
-        LEFT JOIN patient_secondary_ids
-          ON (patients.id = patient_secondary_ids.patient_id)
->>>>>>> fa4804ab
       ${whereClauses && `WHERE ${whereClauses}`}
     `;
 
