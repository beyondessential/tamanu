--- conflicted
+++ resolved
@@ -46,11 +46,13 @@
   asyncHandler(async (req, res) => {
     const {
       db,
-<<<<<<< HEAD
-      models: { Patient, PatientAdditionalData, PatientBirthData, PatientFacility },
-=======
-      models: { Patient, PatientAdditionalData, PatientBirthData, PatientSecondaryId },
->>>>>>> 45dcbcd5
+      models: {
+        Patient,
+        PatientAdditionalData,
+        PatientBirthData,
+        PatientSecondaryId,
+        PatientFacility,
+      },
       params,
       syncManager,
     } = req;
@@ -76,26 +78,21 @@
     } else {
       req.checkPermission('write', patient);
 
-<<<<<<< HEAD
       await db.transaction(async () => {
+        // First check if displayId changed to create a secondaryId record
+        if (req.body.displayId && req.body.displayId !== patient.displayId) {
+          const oldDisplayIdType = isGeneratedDisplayId(patient.displayId)
+            ? 'secondaryIdType-tamanu-display-id'
+            : 'secondaryIdType-nhn';
+          await PatientSecondaryId.create({
+            value: patient.displayId,
+            visibilityStatus: VISIBILITY_STATUSES.HISTORICAL,
+            typeId: oldDisplayIdType,
+            patientId: patient.id,
+          });
+        }
+
         await patient.update(requestBodyToRecord(req.body));
-=======
-    await db.transaction(async () => {
-      // First check if displayId changed to create a secondaryId record
-      if (req.body.displayId && req.body.displayId !== patient.displayId) {
-        const oldDisplayIdType = isGeneratedDisplayId(patient.displayId)
-          ? 'secondaryIdType-tamanu-display-id'
-          : 'secondaryIdType-nhn';
-        await PatientSecondaryId.create({
-          value: patient.displayId,
-          visibilityStatus: VISIBILITY_STATUSES.HISTORICAL,
-          typeId: oldDisplayIdType,
-          patientId: patient.id,
-        });
-      }
-
-      await patient.update(requestBodyToRecord(req.body));
->>>>>>> 45dcbcd5
 
         const patientAdditionalData = await PatientAdditionalData.findOne({
           where: { patientId: patient.id },
