import express from 'express';
import asyncHandler from 'express-async-handler';
import { NotFoundError } from '@tamanu/shared/errors';
import { DELETION_STATUSES } from '@tamanu/constants';

export const patientProgramRegistration = express.Router();

patientProgramRegistration.get(
  '/:id/programRegistration',
  asyncHandler(async (req, res) => {
    const { params, models } = req;

    req.checkPermission('read', 'Patient');
    req.checkPermission('read', 'PatientProgramRegistration');
    req.checkPermission('list', 'PatientProgramRegistration');

    const registrationData = await models.PatientProgramRegistration.getMostRecentRegistrationsForPatient(
      params.id,
    );

    res.send({ data: registrationData });
  }),
);

patientProgramRegistration.post(
  '/:patientId/programRegistration/:programRegistryId',
  asyncHandler(async (req, res) => {
<<<<<<< HEAD
    const { db, models, params, body } = req;
    const { patientId, programRegistryId } = params;
=======
    const { models, params, body } = req;
    const { patientId } = params;
    const { programRegistryId } = body;
>>>>>>> aae33d04

    req.checkPermission('read', 'Patient');
    const patient = await models.Patient.findByPk(patientId);
    if (!patient) throw new NotFoundError();

    req.checkPermission('read', 'ProgramRegistry', { id: programRegistryId });
    const programRegistry = await models.ProgramRegistry.findByPk(programRegistryId);
    if (!programRegistry) throw new NotFoundError();

    const existingRegistration = await models.PatientProgramRegistration.findOne({
      where: {
        programRegistryId,
        patientId,
      },
    });

    if (existingRegistration) {
      req.checkPermission('write', 'PatientProgramRegistration', { programRegistryId });
    } else {
      req.checkPermission('create', 'PatientProgramRegistration', { programRegistryId });
    }

    const { conditionIds = [], ...registrationData } = body;

    if (conditionIds.length > 0) {
      req.checkPermission('create', 'PatientProgramRegistrationCondition', { programRegistryId });
    }

    // Run in a transaction so it either fails or succeeds together
    const [registration, conditions] = await db.transaction(async () => {
      return Promise.all([
        models.PatientProgramRegistration.create({
          patientId,
          programRegistryId,
          ...registrationData,
        }),
        models.PatientProgramRegistrationCondition.bulkCreate(
          conditionIds.map(conditionId => ({
            patientId,
            programRegistryId,
            clinicianId: registrationData.clinicianId,
            date: registrationData.date,
            programRegistryConditionId: conditionId,
          })),
        ),
      ]);
    });

    // Convert Sequelize model to use a custom object as response
    const responseObject = {
      ...registration.get({ plain: true }),
      conditions,
    };

    res.send(responseObject);
  }),
);

patientProgramRegistration.delete(
  '/:patientId/programRegistration/:programRegistryId/condition/:conditionId',
  asyncHandler(async (req, res) => {
    const { models, params, body } = req;
    const { patientId, programRegistryId, conditionId } = params;

    req.checkPermission('read', 'Patient');
    const patient = await models.Patient.findByPk(patientId);
    if (!patient) throw new NotFoundError();

    req.checkPermission('read', 'ProgramRegistry', { id: programRegistryId });
    const programRegistry = await models.ProgramRegistry.findByPk(programRegistryId);
    if (!programRegistry) throw new NotFoundError();

    req.checkPermission('delete', 'PatientProgramRegistrationCondition', { programRegistryId });
    const existingCondition = await models.PatientProgramRegistrationCondition.findOne({
      where: {
        programRegistryId,
        patientId,
        programRegistryConditionId: conditionId,
      },
    });
    if (!existingCondition) throw new NotFoundError();

    const condition = await existingCondition.update({
      deletionStatus: DELETION_STATUSES.DELETED,
      deletionClinicianId: body.deletionClinicianId,
      deletionDate: body.deletionDate,
    });

    res.send(condition);
  }),
);<|MERGE_RESOLUTION|>--- conflicted
+++ resolved
@@ -25,14 +25,8 @@
 patientProgramRegistration.post(
   '/:patientId/programRegistration/:programRegistryId',
   asyncHandler(async (req, res) => {
-<<<<<<< HEAD
     const { db, models, params, body } = req;
     const { patientId, programRegistryId } = params;
-=======
-    const { models, params, body } = req;
-    const { patientId } = params;
-    const { programRegistryId } = body;
->>>>>>> aae33d04
 
     req.checkPermission('read', 'Patient');
     const patient = await models.Patient.findByPk(patientId);
