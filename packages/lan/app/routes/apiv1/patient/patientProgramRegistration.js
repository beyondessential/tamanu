--- conflicted
+++ resolved
@@ -1,11 +1,6 @@
 import express from 'express';
 import asyncHandler from 'express-async-handler';
-<<<<<<< HEAD
-import { Op } from 'sequelize';
 import { NotFoundError, ValidationError } from '@tamanu/shared/errors';
-=======
-import { NotFoundError } from '@tamanu/shared/errors';
->>>>>>> d1b131fd
 import { DELETION_STATUSES } from '@tamanu/constants';
 
 export const patientProgramRegistration = express.Router();
