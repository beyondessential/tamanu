import config from 'config';
import express from 'express';
import asyncHandler from 'express-async-handler';
import { QueryTypes } from 'sequelize';
import { objectToCamelCase } from 'shared/utils';
import { LOCATION_AVAILABILITY_STATUS } from 'shared/constants';

const patientsLocationSelect = (planned, encountersWhereAndClauses) => `
  SELECT
  	locations.id,
  	COUNT(open_encounters)
  FROM locations
  LEFT JOIN (
  	SELECT ${planned ? 'planned_' : ''}location_id
  	FROM encounters
  	WHERE end_date IS NULL
    ${encountersWhereAndClauses ? `AND ${encountersWhereAndClauses}` : ''}
  ) open_encounters
  ON locations.id = open_encounters.${planned ? 'planned_' : ''}location_id
  WHERE locations.facility_id = '${config.serverFacilityId}'
  AND locations.max_occupancy = 1
  GROUP BY locations.id
`;

export const patientLocations = express.Router();

patientLocations.get(
  '/locations/occupancy',
  asyncHandler(async (req, res) => {
    req.checkPermission('list', 'Patient');

    const [{ occupancy } = {}] = await req.db.query(
      `
        SELECT
          (SUM(max_1_occupancy_locations.count) / COUNT(max_1_occupancy_locations) * 100)::float AS occupancy
        FROM (
          ${patientsLocationSelect(false, `encounters.encounter_type = 'admission'`)}
        ) max_1_occupancy_locations
      `,
      {
        type: QueryTypes.SELECT,
      },
    );

    res.send({
      data: occupancy || 0,
    });
  }),
);

patientLocations.get(
  '/locations/alos',
  asyncHandler(async (req, res) => {
    req.checkPermission('list', 'Patient');

    const [{ alos } = {}] = await req.db.query(
      `
        SELECT
          (SUM(DATE_PART('day', age(end_date::date, start_date::date))) / COUNT(1))::float as alos
        FROM encounters
        WHERE end_date::date > now() - '30 days'::interval
      `,
      {
        type: QueryTypes.SELECT,
      },
    );

    res.send({
      data: alos || 0,
<<<<<<< HEAD
    });
  }),
);

patientLocations.get(
  '/locations/readmissions',
  asyncHandler(async (req, res) => {
    req.checkPermission('list', 'Patient');

    const [{ count: readmissionsCount } = {}] = await req.db.query(
      `
        SELECT
          COUNT(readmitted_patients.id)::int
          FROM
          (
          SELECT
            encounters.patient_id as id,
            COUNT(id)
          FROM encounters
          LEFT JOIN (
            SELECT
              id as previous_encounter_id,
              patient_id,
              encounter_type,
              end_date
            FROM encounters
          ) previous_encounters
          ON encounters.patient_id = previous_encounters.patient_id
          AND encounters.start_date::date > previous_encounters.end_date::date - '30 days'::interval
          WHERE encounters.end_date IS NULL
          AND encounters.encounter_type = 'admission'
          AND previous_encounters.encounter_type = 'admission'
          AND previous_encounter_id IS NOT NULL
          GROUP BY encounters.patient_id
          ORDER BY encounters.patient_id
          ) readmitted_patients
      `,
      {
        type: QueryTypes.SELECT,
      },
    );

    res.send({
      data: readmissionsCount,
=======
>>>>>>> 1739b367
    });
  }),
);

patientLocations.get(
  '/locations/stats',
  asyncHandler(async (req, res) => {
    req.checkPermission('list', 'Patient');

    const [
      {
        occupied_location_count: occupiedLocationCount,
        available_location_count: availableLocationCount,
      } = {},
    ] = await req.db.query(
      `
        SELECT
          SUM(sign(max_1_occupancy_locations.count)) AS occupied_location_count,
          COUNT(max_1_occupancy_locations) - SUM(sign(max_1_occupancy_locations.count)) AS available_location_count
        FROM (
          ${patientsLocationSelect()}
        ) max_1_occupancy_locations
      `,
      {
        type: QueryTypes.SELECT,
      },
    );

    const [{ reserved_location_count: reservedLocationCount } = {}] = await req.db.query(
      `
        SELECT
          SUM(sign(max_1_occupancy_locations.count)) AS reserved_location_count
        FROM (
          ${patientsLocationSelect(true)}
        ) max_1_occupancy_locations
      `,
      {
        type: QueryTypes.SELECT,
      },
    );

    res.send({
      data: {
        availableLocationCount: availableLocationCount || 0,
        reservedLocationCount: reservedLocationCount || 0,
        occupiedLocationCount: occupiedLocationCount || 0,
<<<<<<< HEAD
      },
    });
  }),
);

patientLocations.get(
  '/locations/bedManagement',
  asyncHandler(async (req, res) => {
    req.checkPermission('list', 'Patient');

    const { query } = req;

    const defaultRowsPerPage = 10;
    const defaultPage = 0;
    const defaultOrderBy = 'location';

    const {
      orderBy = defaultOrderBy,
      order = 'asc',
      rowsPerPage = defaultRowsPerPage,
      page = defaultPage,
      ...filterParams
    } = query;

    const withClauses = `
      WITH open_encounters AS (
        SELECT
          patient_id,
          location_id,
          planned_location_id
        FROM encounters
        WHERE end_date IS NULL
        ), open_encounters_with_patient_information AS (
        SELECT
          open_encounters.*,
          patients.id,
          patients.first_name,
          patients.last_name
        FROM open_encounters
        LEFT JOIN patients ON open_encounters.patient_id = patients.id
        )
    `;

    const from = `
      FROM
      (
        SELECT
          location_groups.id as area_id,
          location_groups.name as area,
          locations.id,
          locations.name as location,
          locations.max_occupancy,
          COUNT (open_encounters) as number_of_occupants
        FROM locations
        LEFT JOIN location_groups ON locations.location_group_id = location_groups.id
        LEFT JOIN open_encounters ON locations.id = open_encounters.location_id
        WHERE locations.facility_id = $facilityId
        GROUP BY locations.id, location_groups.id
      ) locations
      LEFT JOIN (
        SELECT
          location_id,
          SUM(DATE_PART('day', age(end_date::date, start_date::date))) / COUNT(1) as alos
        FROM encounters
        WHERE end_date::date > now() - '30 days'::interval
        GROUP BY location_id
      ) last_30_days_closed_encounters
      ON locations.id = last_30_days_closed_encounters.location_id
      LEFT JOIN (
      	SELECT
      	  location_id,
          SUM(
        	  DATE_PART('day', age(
        	    CASE WHEN end_date IS NULL THEN now() ELSE end_date::date END,
        	    greatest(start_date::date, now() - '30 days'::interval)
      	  ))) * 100 / 30 as occupancy
      	FROM encounters
      	LEFT JOIN locations ON locations.id = encounters.location_id
      	WHERE (end_date::date > now() - '30 days'::interval OR end_date IS NULL)
      	AND locations.max_occupancy = 1
      	GROUP BY location_id
      ) last_30_days_encounters
      ON locations.id = last_30_days_encounters.location_id
      LEFT JOIN open_encounters_with_patient_information AS patient_encounters
      ON locations.id = patient_encounters.location_id OR locations.id = patient_encounters.planned_location_id
      AND locations.max_occupancy = 1
      LEFT JOIN open_encounters_with_patient_information AS planned_patient_encounters
      ON patient_encounters.id = planned_patient_encounters.id
      AND locations.id = patient_encounters.planned_location_id
      AND locations.max_occupancy = 1
    `;

    const statusCaseStatement = `
      CASE WHEN locations.max_occupancy = 1
      AND planned_patient_encounters.patient_id IS NOT NULL
      THEN '${LOCATION_AVAILABILITY_STATUS.RESERVED}'
      ELSE (
        CASE WHEN patient_encounters.patient_id IS NULL
          OR locations.max_occupancy IS DISTINCT FROM 1
        THEN '${LOCATION_AVAILABILITY_STATUS.AVAILABLE}'
        ELSE '${LOCATION_AVAILABILITY_STATUS.OCCUPIED}'
        END
      )
      END
    `;

    const patientCaseStatement = patientKey =>
      `CASE WHEN locations.max_occupancy = 1 THEN patient_encounters.${patientKey} END`;

    const whereClauses = [
      ...(filterParams.status ? [`${statusCaseStatement} = $status`] : []),
      ...(filterParams.area ? [`area_id = $area`] : []),
      ...(filterParams.location ? [`locations.id = $location`] : []),
    ].join(' AND ');

    const SORT_KEYS = {
      area: 'area_id',
      location: 'location_id',
      alos: 'alos',
      occupancy: 'occupancy',
      numberOfOccupants: 'number_of_occupants',
      patientFirstName: `UPPER(${patientCaseStatement('first_name')})`,
      patientLastName: `UPPER(${patientCaseStatement('last_name')})`,
      status: 'status',
    };

    const sortBy = SORT_KEYS[orderBy] || SORT_KEYS[defaultOrderBy];
    const sortDirection = order.toUpperCase() === 'ASC' ? 'ASC' : 'DESC';
    const limit = isNaN(parseInt(rowsPerPage, 10)) ? defaultRowsPerPage : parseInt(rowsPerPage, 10);
    const offset = (isNaN(parseInt(page, 10)) ? defaultPage : parseInt(page, 10)) * limit;

    const orderLimitOffset = `
      ORDER BY ${sortBy} ${sortDirection}
      LIMIT $limit
      OFFSET $offset
    `;

    const data = await req.db.query(
      `
        ${withClauses}

        SELECT
          ROW_NUMBER () OVER (ORDER BY locations.id) as id,
          locations.area_id,
          locations.area,
          locations.id as location_id,
          locations.location,
          last_30_days_closed_encounters.alos,
          locations.max_occupancy as location_max_occupancy,
          last_30_days_encounters.occupancy,
          locations.number_of_occupants::int,
          ${patientCaseStatement('patient_id')} as patient_id,
        	${patientCaseStatement('first_name')} as patient_first_name,
        	${patientCaseStatement('last_name')} as patient_last_name,
          ${statusCaseStatement} as status
        ${from}
        ${whereClauses ? `WHERE ${whereClauses}` : ''}
        ${orderLimitOffset}
      `,
      {
        type: QueryTypes.SELECT,
        bind: {
          ...(filterParams.status && { status: filterParams.status }),
          ...(filterParams.area && { area: filterParams.area }),
          ...(filterParams.location && { location: filterParams.location }),
          facilityId: config.serverFacilityId,
          limit,
          offset,
        },
      },
    );

    const [{ count } = {}] = await req.db.query(
      `
        ${withClauses}

        SELECT COUNT(1)
        ${from}
        ${whereClauses && `WHERE ${whereClauses}`}
      `,
      {
        type: QueryTypes.SELECT,
        bind: {
          ...(filterParams.status && { status: filterParams.status }),
          ...(filterParams.area && { area: filterParams.area }),
          ...(filterParams.location && { location: filterParams.location }),
          facilityId: config.serverFacilityId,
        },
=======
>>>>>>> 1739b367
      },
    );

    res.send({
      data: data.map(entry => objectToCamelCase(entry)),
      count: parseInt(count, 10),
    });
  }),
);

patientLocations.get(
  '/locations/bedManagement',
  asyncHandler(async (req, res) => {
    req.checkPermission('list', 'Patient');

    const { query } = req;

    const defaultRowsPerPage = 10;
    const defaultPage = 0;
    const defaultOrderBy = 'location';

    const {
      orderBy = defaultOrderBy,
      order = 'asc',
      rowsPerPage = defaultRowsPerPage,
      page = defaultPage,
      ...filterParams
    } = query;

    const withClauses = `
      WITH open_encounters AS (
        SELECT
          patient_id,
          location_id,
          planned_location_id
        FROM encounters
        WHERE end_date IS NULL
        ), open_encounters_with_patient_information AS (
        SELECT
          open_encounters.*,
          patients.id,
          patients.first_name,
          patients.last_name
        FROM open_encounters
        LEFT JOIN patients ON open_encounters.patient_id = patients.id
        )
    `;

    const from = `
      FROM
      (
        SELECT
          location_groups.id as area_id,
          location_groups.name as area,
          locations.id,
          locations.name as location,
          locations.max_occupancy,
          COUNT (open_encounters) as number_of_occupants
        FROM locations
        LEFT JOIN location_groups ON locations.location_group_id = location_groups.id
        LEFT JOIN open_encounters ON locations.id = open_encounters.location_id
        WHERE locations.facility_id = $facilityId
        GROUP BY locations.id, location_groups.id
      ) locations
      LEFT JOIN (
        SELECT
          location_id,
          SUM(DATE_PART('day', age(end_date::date, start_date::date))) / COUNT(1) as alos
        FROM encounters
        WHERE end_date::date > now() - '30 days'::interval
        GROUP BY location_id
      ) last_30_days_closed_encounters
      ON locations.id = last_30_days_closed_encounters.location_id
      LEFT JOIN (
      	SELECT
      	  location_id,
          SUM(
        	  DATE_PART('day', age(
        	    CASE WHEN end_date IS NULL THEN now() ELSE end_date::date END,
        	    greatest(start_date::date, now() - '30 days'::interval)
      	  ))) * 100 / 30 as occupancy
      	FROM encounters
      	LEFT JOIN locations ON locations.id = encounters.location_id
      	WHERE (end_date::date > now() - '30 days'::interval OR end_date IS NULL)
      	AND locations.max_occupancy = 1
      	GROUP BY location_id
      ) last_30_days_encounters
      ON locations.id = last_30_days_encounters.location_id
      LEFT JOIN open_encounters_with_patient_information AS patient_encounters
      ON locations.id = patient_encounters.location_id OR locations.id = patient_encounters.planned_location_id
      AND locations.max_occupancy = 1
      LEFT JOIN open_encounters_with_patient_information AS planned_patient_encounters
      ON patient_encounters.id = planned_patient_encounters.id
      AND locations.id = patient_encounters.planned_location_id
      AND locations.max_occupancy = 1
    `;

    const statusCaseStatement = `
      CASE WHEN locations.max_occupancy = 1
      AND planned_patient_encounters.patient_id IS NOT NULL
      THEN '${LOCATION_AVAILABILITY_STATUS.RESERVED}'
      ELSE (
        CASE WHEN patient_encounters.patient_id IS NULL
          OR locations.max_occupancy IS DISTINCT FROM 1
        THEN '${LOCATION_AVAILABILITY_STATUS.AVAILABLE}'
        ELSE '${LOCATION_AVAILABILITY_STATUS.OCCUPIED}'
        END
      )
      END
    `;

    const patientCaseStatement = patientKey =>
      `CASE WHEN locations.max_occupancy = 1 THEN patient_encounters.${patientKey} END`;

    const whereClauses = [
      ...(filterParams.status ? [`${statusCaseStatement} = $status`] : []),
      ...(filterParams.area ? [`area_id = $area`] : []),
      ...(filterParams.location ? [`locations.id = $location`] : []),
    ].join(' AND ');

    const SORT_KEYS = {
      area: 'area_id',
      location: 'location_id',
      alos: 'alos',
      occupancy: 'occupancy',
      numberOfOccupants: 'number_of_occupants',
      patientFirstName: `UPPER(${patientCaseStatement('first_name')})`,
      patientLastName: `UPPER(${patientCaseStatement('last_name')})`,
      status: 'status',
    };

    const sortBy = SORT_KEYS[orderBy] || SORT_KEYS[defaultOrderBy];
    const sortDirection = order.toUpperCase() === 'ASC' ? 'ASC' : 'DESC';
    const limit = isNaN(parseInt(rowsPerPage, 10)) ? defaultRowsPerPage : parseInt(rowsPerPage, 10);
    const offset = (isNaN(parseInt(page, 10)) ? defaultPage : parseInt(page, 10)) * limit;

    const orderLimitOffset = `
      ORDER BY ${sortBy} ${sortDirection}
      LIMIT $limit
      OFFSET $offset
    `;

    const data = await req.db.query(
      `
        ${withClauses}

        SELECT
          ROW_NUMBER () OVER (ORDER BY locations.id) as id,
          locations.area_id,
          locations.area,
          locations.id as location_id,
          locations.location,
          last_30_days_closed_encounters.alos,
          locations.max_occupancy as location_max_occupancy,
          last_30_days_encounters.occupancy,
          locations.number_of_occupants::int,
          ${patientCaseStatement('patient_id')} as patient_id,
        	${patientCaseStatement('first_name')} as patient_first_name,
        	${patientCaseStatement('last_name')} as patient_last_name,
          ${statusCaseStatement} as status
        ${from}
        ${whereClauses ? `WHERE ${whereClauses}` : ''}
        ${orderLimitOffset}
      `,
      {
        type: QueryTypes.SELECT,
        bind: {
          ...(filterParams.status && { status: filterParams.status }),
          ...(filterParams.area && { area: filterParams.area }),
          ...(filterParams.location && { location: filterParams.location }),
          facilityId: config.serverFacilityId,
          limit,
          offset,
        },
      },
    );

    const [{ count } = {}] = await req.db.query(
      `
        ${withClauses}

        SELECT COUNT(1)
        ${from}
        ${whereClauses && `WHERE ${whereClauses}`}
      `,
      {
        type: QueryTypes.SELECT,
        bind: {
          ...(filterParams.status && { status: filterParams.status }),
          ...(filterParams.area && { area: filterParams.area }),
          ...(filterParams.location && { location: filterParams.location }),
          facilityId: config.serverFacilityId,
        },
      },
    );

    res.send({
      data: data.map(entry => objectToCamelCase(entry)),
      count: parseInt(count, 10),
    });
  }),
);<|MERGE_RESOLUTION|>--- conflicted
+++ resolved
@@ -67,7 +67,6 @@
 
     res.send({
       data: alos || 0,
-<<<<<<< HEAD
     });
   }),
 );
@@ -112,8 +111,6 @@
 
     res.send({
       data: readmissionsCount,
-=======
->>>>>>> 1739b367
     });
   }),
 );
@@ -160,7 +157,6 @@
         availableLocationCount: availableLocationCount || 0,
         reservedLocationCount: reservedLocationCount || 0,
         occupiedLocationCount: occupiedLocationCount || 0,
-<<<<<<< HEAD
       },
     });
   }),
@@ -349,8 +345,6 @@
           ...(filterParams.location && { location: filterParams.location }),
           facilityId: config.serverFacilityId,
         },
-=======
->>>>>>> 1739b367
       },
     );
 
