--- conflicted
+++ resolved
@@ -1,11 +1,7 @@
 import express from 'express';
 import asyncHandler from 'express-async-handler';
 import { Op } from 'sequelize';
-<<<<<<< HEAD
-import { DOCUMENT_SIZE_LIMIT, DOCUMENT_SOURCES } from 'shared/constants';
-=======
 import { DOCUMENT_SIZE_LIMIT, DOCUMENT_SOURCES } from '@tamanu/constants';
->>>>>>> ad69f725
 import { getCurrentDateTimeString } from '@tamanu/shared/utils/dateTime';
 import { NotFoundError } from 'shared/errors';
 import { uploadAttachment } from '../../../utils/uploadAttachment';
