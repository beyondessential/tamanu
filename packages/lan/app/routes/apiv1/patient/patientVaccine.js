--- conflicted
+++ resolved
@@ -1,14 +1,14 @@
 import express from 'express';
 import asyncHandler from 'express-async-handler';
 import { QueryTypes, Op } from 'sequelize';
-<<<<<<< HEAD
 import config from 'config';
 
-import { ENCOUNTER_TYPES, VACCINE_CATEGORIES, VACCINE_STATUS, SETTING_KEYS } from 'shared/constants';
-=======
-
-import { ENCOUNTER_TYPES, VACCINE_CATEGORIES, VACCINE_STATUS } from 'shared/constants';
->>>>>>> 73b99f42
+import {
+  ENCOUNTER_TYPES,
+  VACCINE_CATEGORIES,
+  VACCINE_STATUS,
+  SETTING_KEYS,
+} from 'shared/constants';
 import { NotFoundError } from 'shared/errors';
 
 export const patientVaccineRoutes = express.Router();
@@ -187,11 +187,7 @@
       : {};
 
     const patient = await req.models.Patient.findByPk(req.params.id);
-<<<<<<< HEAD
-    const results = await patient.getAdministeredVaccines({ where });
-=======
     const results = await patient.getAdministeredVaccines({ ...req.query, where });
->>>>>>> 73b99f42
 
     // TODO: enable pagination for this endpoint
     res.send({ count: results.length, data: results });
