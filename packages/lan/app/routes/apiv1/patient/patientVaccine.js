import express from 'express';
import asyncHandler from 'express-async-handler';
import Sequelize, { QueryTypes, Op } from 'sequelize';
import config from 'config';

import {
  ENCOUNTER_TYPES,
  VACCINE_CATEGORIES,
  VACCINE_STATUS,
  SETTING_KEYS,
  VISIBILITY_STATUSES,
<<<<<<< HEAD
} from 'shared/constants';
=======
} from '@tamanu/constants';
>>>>>>> ad69f725
import { NotFoundError } from 'shared/errors';
import { getCurrentDateString } from 'shared/utils/dateTime';

export const patientVaccineRoutes = express.Router();

const asRealNumber = value => {
  let num = value;
  if (typeof num === 'string') {
    num = Number.parseInt(value, 10);
  }
  if (typeof num !== 'number' || Number.isNaN(num) || !Number.isFinite(num)) {
    throw new Error(`asRealNumber: expected real numeric string or number, got ${value}`);
  }
  return num;
};

patientVaccineRoutes.get(
  '/:id/scheduledVaccines',
  asyncHandler(async (req, res) => {
    req.checkPermission('list', 'PatientVaccine');

    const filter = {};
    let whereClause = '';
    if (req.query.category) {
      filter.category = req.query.category;
      whereClause = ' WHERE sv.category = :category';
    }

    const results = await req.db.query(
      `
      SELECT
        sv.id
        , max(sv.category) AS category
        , max(sv.label) AS label
        , max(sv.schedule) AS schedule
        , max(sv.weeks_from_birth_due) AS weeks_from_birth_due
        , max(sv.vaccine_id) AS vaccine_id
        , max(sv.visibility_status) AS visibility_status
        , count(av.id) AS administered
        FROM scheduled_vaccines sv
        LEFT JOIN (
          SELECT
            av.*
          FROM
            administered_vaccines av
            JOIN encounters e ON av.encounter_id = e.id
          WHERE
            e.patient_id = :patientId) av ON sv.id = av.scheduled_vaccine_id AND av.status = :givenStatus
        ${whereClause}
        GROUP BY sv.id
        ORDER BY sv.index, max(sv.label), max(sv.schedule);
      `,
      {
        replacements: {
          patientId: req.params.id,
          category: req.query.category,
          givenStatus: VACCINE_STATUS.GIVEN,
        },
        model: req.models.ScheduledVaccine,
        mapToModel: true,
        type: QueryTypes.SELECT,
      },
    );

    const vaccines = results
      .map(s => s.get({ plain: true }))
      .reduce((allVaccines, vaccineSchedule) => {
        if (!allVaccines[vaccineSchedule.label]) {
          const { administered, ...rest } = vaccineSchedule;
          rest.schedules = [];
          // eslint-disable-next-line no-param-reassign
          allVaccines[vaccineSchedule.label] = rest;
        }
        const administered = asRealNumber(vaccineSchedule.administered) > 0;
        // Exclude historical schedules unless administered
        if (vaccineSchedule.visibilityStatus !== VISIBILITY_STATUSES.HISTORICAL || administered) {
          allVaccines[vaccineSchedule.label].schedules.push({
            schedule: vaccineSchedule.schedule,
            scheduledVaccineId: vaccineSchedule.id,
            administered,
          });
        }
        return allVaccines;
      }, {});

    // Exclude vaccines that already have all the schedules administered for the patient
    const availableVaccines = Object.values(vaccines).filter(v =>
      v.schedules.some(s => !s.administered),
    );
    res.send(availableVaccines);
  }),
);

patientVaccineRoutes.put(
  '/:id/administeredVaccine/:vaccineId',
  asyncHandler(async (req, res) => {
    const { db, models, params } = req;
    req.checkPermission('read', 'PatientVaccine');
    const updatedVaccineData = req.body;
    const vaccine = await models.AdministeredVaccine.findByPk(params.vaccineId);
    if (!vaccine) throw new NotFoundError();
    req.checkPermission('write', 'PatientVaccine');

    const updatedVaccine = await db.transaction(async () => {
      await vaccine.update(updatedVaccineData);

      if (updatedVaccineData.status === VACCINE_STATUS.RECORDED_IN_ERROR) {
        const encounter = await models.Encounter.findByPk(vaccine.encounterId);

        // If encounter type is VACCINATION, it means the encounter only has vaccine attached to it
        if (encounter.encounterType === ENCOUNTER_TYPES.VACCINATION) {
          encounter.reasonForEncounter = `${encounter.reasonForEncounter} reverted`;
          await encounter.save();
        }
      }

      return vaccine;
    });
    res.send(updatedVaccine);
  }),
);

async function getVaccinationDescription(models, vaccineData) {
  const scheduledVaccine = await models.ScheduledVaccine.findByPk(vaccineData.scheduledVaccineId, {
    include: 'vaccine',
  });

  const prefixMessage =
    vaccineData.status === VACCINE_STATUS.GIVEN
      ? 'Vaccination recorded for'
      : 'Vaccination recorded as not given for';
  const vaccineDetails =
    vaccineData.category === VACCINE_CATEGORIES.OTHER
      ? [vaccineData.vaccineName]
      : [scheduledVaccine.vaccine?.name, scheduledVaccine.schedule];
  return [prefixMessage, ...vaccineDetails].filter(Boolean).join(' ');
}

patientVaccineRoutes.post(
  '/:id/administeredVaccine',
  asyncHandler(async (req, res) => {
    const { db } = req;
    req.checkPermission('create', 'PatientVaccine');

    // Require scheduledVaccineId if vaccine category is not OTHER
    if (req.body.category !== VACCINE_CATEGORIES.OTHER && !req.body.scheduledVaccineId) {
      res.status(400).send({ error: { message: 'scheduledVaccineId is required' } });
    }

    if (!req.body.status) {
      res.status(400).send({ error: { message: 'status is required' } });
    }

    const { models } = req;
    const patientId = req.params.id;
    const vaccineData = { ...req.body };

    if (vaccineData.category === VACCINE_CATEGORIES.OTHER) {
      vaccineData.scheduledVaccineId = (
        await models.ScheduledVaccine.getOtherCategoryScheduledVaccine()
      )?.id;
    }

    const existingEncounter = await models.Encounter.findOne({
      where: {
        endDate: {
          [Op.is]: null,
        },
        patientId,
      },
    });

    let { departmentId, locationId } = vaccineData;

    if (!departmentId || !locationId) {
      const vaccinationDefaults =
        (await models.Setting.get(
          vaccineData.givenElsewhere
            ? SETTING_KEYS.VACCINATION_GIVEN_ELSEWHERE_DEFAULTS
            : SETTING_KEYS.VACCINATION_DEFAULTS,
          config.serverFacilityId,
        )) || {};
      departmentId = departmentId || vaccinationDefaults.departmentId;
      locationId = locationId || vaccinationDefaults.locationId;
    }

    const currentDate = getCurrentDateString();

    const newAdministeredVaccine = await db.transaction(async () => {
      let encounterId;
      if (existingEncounter) {
        encounterId = existingEncounter.get('id');
      } else {
        const newEncounter = await req.models.Encounter.create({
          encounterType: ENCOUNTER_TYPES.VACCINATION,
          startDate: vaccineData.date || currentDate,
          patientId,
          examinerId: vaccineData.recorderId,
          locationId,
          departmentId,
          reasonForEncounter: await getVaccinationDescription(req.models, vaccineData),
        });
        await newEncounter.update({
          endDate: vaccineData.date || currentDate,
          systemNote: 'Automatically discharged',
          discharge: {
            note: 'Automatically discharged after giving vaccine',
          },
        });
        encounterId = newEncounter.get('id');
      }

      // When recording a GIVEN vaccine, check and update
      // any existing NOT_GIVEN vaccines to status HISTORICAL so they are hidden
      if (vaccineData.status === VACCINE_STATUS.GIVEN) {
        await req.models.AdministeredVaccine.sequelize.query(
          `
          UPDATE administered_vaccines
          SET
            status = :newStatus
          FROM encounters
          WHERE
            encounters.id = administered_vaccines.encounter_id
            AND administered_vaccines.status = :status
            AND administered_vaccines.scheduled_vaccine_id = :scheduledVaccineId
            AND encounters.patient_id = :patientId
        `,
          {
            replacements: {
              newStatus: VACCINE_STATUS.HISTORICAL,
              status: VACCINE_STATUS.NOT_GIVEN,
              scheduledVaccineId: vaccineData.scheduledVaccineId,
              patientId,
            },
          },
        );
      }

      return req.models.AdministeredVaccine.create({
        ...vaccineData,
        encounterId,
      });
    });

    res.send(newAdministeredVaccine);
  }),
);

patientVaccineRoutes.get(
  '/:id/administeredVaccines',
  asyncHandler(async (req, res) => {
    req.checkPermission('list', 'PatientVaccine');

    const where = JSON.parse(req.query.includeNotGiven || false)
      ? {
          status: [VACCINE_STATUS.GIVEN, VACCINE_STATUS.NOT_GIVEN],
        }
      : {};

    const patient = await req.models.Patient.findByPk(req.params.id);
    const {
      orderBy = 'date',
      order = 'ASC',
      rowsPerPage = null,
      page = 0,
      invertNullDateOrdering = false,
      ...rest
    } = req.query;
    // Here we create two custom columns with names that can be referenced by the key
    // in the column object for the DataFetchingTable. These are used for sorting the table.
    const customSortingColumns = {
      attributes: {
        include: [
          [
            // Use either the freetext vaccine name if it exists or the scheduled vaccine label
            Sequelize.fn(
              'COALESCE',
              Sequelize.col('vaccine_name'),
              Sequelize.col('scheduledVaccine.label'),
            ),
            'vaccineDisplayName',
          ],
          [
            // If the vaccine was given elsewhere, use the given_by field which will have the country name saved as text,
            // otherwise use the facility name
            Sequelize.literal(
              `CASE WHEN given_elsewhere THEN given_by ELSE "location->facility"."name" END`,
            ),
            'displayLocation',
          ],
        ],
      },
    };

    let orderWithNulls = order;
    if (orderBy === 'date' && !invertNullDateOrdering) {
      orderWithNulls = order.toLowerCase() === 'asc' ? 'ASC NULLS FIRST' : 'DESC NULLS LAST';
    }

    const results = await patient.getAdministeredVaccines({
      ...rest,
      ...customSortingColumns,
      order: [
        [
          ...orderBy.split('.'),
          // We want the date for vaccine listing to behave a little differently to standard SQL sorting for dates. When
          // Sorting from oldest to newest we want the null values to show at the start of the list, and when sorting
          // from newest to oldest we want the null values to show at the end of the list
          orderWithNulls,
        ],
      ],
      where,
      limit: rowsPerPage,
      offset: page * rowsPerPage,
    });

    res.send({ count: results.count, data: results.data });
  }),
);

patientVaccineRoutes.get(
  '/:id/administeredVaccine/:vaccineId/circumstances',
  asyncHandler(async (req, res) => {
    req.checkPermission('read', 'PatientVaccine');
    const { models, params } = req;
    const administeredVaccine = await models.AdministeredVaccine.findByPk(params.vaccineId);
    if (!administeredVaccine) throw new NotFoundError();
    if (
      !Array.isArray(administeredVaccine.circumstanceIds) ||
      administeredVaccine.circumstanceIds.length === 0
    )
      res.send({ count: 0, data: [] });
    const results = await models.ReferenceData.findAll({
      where: {
        id: administeredVaccine.circumstanceIds,
      },
    });

    res.send({ count: results.count, data: results?.map(({ id, name }) => ({ id, name })) });
  }),
);<|MERGE_RESOLUTION|>--- conflicted
+++ resolved
@@ -9,11 +9,7 @@
   VACCINE_STATUS,
   SETTING_KEYS,
   VISIBILITY_STATUSES,
-<<<<<<< HEAD
-} from 'shared/constants';
-=======
 } from '@tamanu/constants';
->>>>>>> ad69f725
 import { NotFoundError } from 'shared/errors';
 import { getCurrentDateString } from 'shared/utils/dateTime';
 
