--- conflicted
+++ resolved
@@ -171,11 +171,7 @@
       : {};
 
     const patient = await req.models.Patient.findByPk(req.params.id);
-<<<<<<< HEAD
-    const results = await patient.getAdministeredVaccines({ where });
-=======
     const results = await patient.getAdministeredVaccines({ ...req.query, where });
->>>>>>> 73b99f42
 
     // TODO: enable pagination for this endpoint
     res.send({ count: results.length, data: results });
