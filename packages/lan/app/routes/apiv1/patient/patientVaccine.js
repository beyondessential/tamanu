--- conflicted
+++ resolved
@@ -164,17 +164,13 @@
           locationId,
           departmentId,
         });
-<<<<<<< HEAD
-        await newEncounter.update({ endDate: vaccineData.date || currentDate });
-=======
         await newEncounter.update({
-          endDate: req.body.date,
+          endDate: vaccineData.date || currentDate,
           systemNote: 'Automatically discharged',
           discharge: {
             note: 'Automatically discharged after giving vaccine',
           },
         });
->>>>>>> bcfef065
         encounterId = newEncounter.get('id');
       }
 
