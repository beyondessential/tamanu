--- conflicted
+++ resolved
@@ -131,18 +131,11 @@
         encounterId = newEncounter.get('id');
       }
 
-<<<<<<< HEAD
-    const newRecord = await req.models.AdministeredVaccine.create({
-      status: VACCINE_STATUS.GIVEN,
-      ...req.body,
-      encounterId,
-=======
       return req.models.AdministeredVaccine.create({
-        status: 'GIVEN',
+        status: VACCINE_STATUS.GIVEN,
         ...req.body,
         encounterId,
       });
->>>>>>> b144c2cd
     });
 
     res.send(newAdministeredVaccine);
