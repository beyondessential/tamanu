--- conflicted
+++ resolved
@@ -108,7 +108,6 @@
       res.status(400).send({ error: { message: 'scheduledVaccineId is required' } });
     }
 
-<<<<<<< HEAD
     if (!req.body.status) {
       res.status(400).send({ error: { message: 'status is required' } });
     }
@@ -122,11 +121,7 @@
       )?.id;
     }
 
-    let encounterId;
     const existingEncounter = await models.Encounter.findOne({
-=======
-    const existingEncounter = await req.models.Encounter.findOne({
->>>>>>> 7defea0d
       where: {
         endDate: {
           [Op.is]: null,
@@ -152,17 +147,10 @@
         encounterId = newEncounter.get('id');
       }
 
-<<<<<<< HEAD
-    const newRecord = await req.models.AdministeredVaccine.create({
-      ...vaccineData,
-      encounterId,
-=======
       return req.models.AdministeredVaccine.create({
-        status: 'GIVEN',
-        ...req.body,
+        ...vaccineData,
         encounterId,
       });
->>>>>>> 7defea0d
     });
 
     res.send(newAdministeredVaccine);
