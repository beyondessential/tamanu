import asyncHandler from 'express-async-handler';

import { NotFoundError } from 'lan/app/errors';

export const simpleGet = modelName =>
  asyncHandler(async (req, res) => {
    const { models, params } = req;
<<<<<<< HEAD
    // check the user can read this model type before searching for it
    // (otherwise, they can see if they get a "not permitted" or a 
    // "not found" to snoop for objects)
    req.checkPermission('read', modelName);
    const object = await models[modelName].findByPk(params.id);
=======
    const model = models[modelName];
    const object = await model.findByPk(params.id, {
      include: model.getReferenceAssociations(),
    });
    req.checkPermission('read', object);
>>>>>>> 210a06bb
    if (!object) throw new NotFoundError();
    req.checkPermission('read', object);
    res.send(object);
  });

export const simplePut = modelName =>
  asyncHandler(async (req, res) => {
    const { models, params } = req;
    req.checkPermission('read', modelName);
    const object = await models[modelName].findByPk(params.id);
    if (!object) throw new NotFoundError();
    req.checkPermission('write', object);
    await object.update(req.body);
    res.send(object);
  });

export const simplePost = modelName =>
  asyncHandler(async (req, res) => {
    const { models } = req;
    req.checkPermission('create', modelName);
    const object = await models[modelName].create(req.body);
    res.send(object);
  });

export const simpleGetList = (modelName, foreignKey = '', options = {}) => {
  const { order, additionalFilters = {} } = options;

  return asyncHandler(async (req, res) => {
    const { models, params, query } = req;
    const { limit = 10, offset = 0 } = query;
    req.checkPermission('list', modelName);

    const model = models[modelName];
    const objects = await models[modelName].findAll({
      where: {
        ...(foreignKey && { [foreignKey]: params.id }),
        ...additionalFilters,
      },
      order,
      limit,
      offset,
      include: model.getReferenceAssociations(models),
    });

    res.send(objects);
  });
};<|MERGE_RESOLUTION|>--- conflicted
+++ resolved
@@ -5,19 +5,14 @@
 export const simpleGet = modelName =>
   asyncHandler(async (req, res) => {
     const { models, params } = req;
-<<<<<<< HEAD
     // check the user can read this model type before searching for it
     // (otherwise, they can see if they get a "not permitted" or a 
     // "not found" to snoop for objects)
     req.checkPermission('read', modelName);
-    const object = await models[modelName].findByPk(params.id);
-=======
     const model = models[modelName];
     const object = await model.findByPk(params.id, {
       include: model.getReferenceAssociations(),
     });
-    req.checkPermission('read', object);
->>>>>>> 210a06bb
     if (!object) throw new NotFoundError();
     req.checkPermission('read', object);
     res.send(object);
