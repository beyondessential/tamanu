import express from 'express';
import asyncHandler from 'express-async-handler';
import { getReportModule, REPORT_DEFINITIONS } from 'shared/reports';
import { assertReportEnabled } from '../../utils/assertReportEnabled';

export const reports = express.Router();

reports.get(
  '/$',
  asyncHandler(async (req, res) => {
    req.flagPermissionChecked();
    const { models, user } = req;
    const localisation = await models.UserLocalisationCache.getLocalisation({
      where: { userId: user.id },
      order: [['createdAt', 'DESC']],
    });

    const disabledReports = localisation?.disabledReports || [];
    const availableReports = REPORT_DEFINITIONS.filter(r => !disabledReports.includes(r.id));
    res.send(availableReports);
  }),
);

reports.post(
  '/:reportType',
  asyncHandler(async (req, res) => {
    const {
      models,
      body: { parameters },
      getLocalisation,
    } = req;
    const { reportType } = req.params;

    const localisation = await getLocalisation();
    assertReportEnabled(localisation, reportType);

    const reportModule = getReportModule(req.params.reportType);
    if (!reportModule) {
      res.status(400).send({ message: 'invalid reportType' });
      return;
    }
    req.checkPermission('read', reportModule.permission);

<<<<<<< HEAD
    const {
      models,
      body: { parameters },
    } = req;
=======
>>>>>>> 62f7ae68
    const excelData = await reportModule.dataGenerator(models, parameters);
    res.send(excelData);
  }),
);<|MERGE_RESOLUTION|>--- conflicted
+++ resolved
@@ -41,13 +41,6 @@
     }
     req.checkPermission('read', reportModule.permission);
 
-<<<<<<< HEAD
-    const {
-      models,
-      body: { parameters },
-    } = req;
-=======
->>>>>>> 62f7ae68
     const excelData = await reportModule.dataGenerator(models, parameters);
     res.send(excelData);
   }),
