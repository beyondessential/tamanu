import express from 'express';
import asyncHandler from 'express-async-handler';
import * as reportUtils from '@tamanu/shared/reports';
import { checkReportModulePermissions } from '@tamanu/shared/reports/utilities/checkReportModulePermissions';
import { createNamedLogger } from '@tamanu/shared/services/logging/createNamedLogger';
import { getAvailableReports } from '@tamanu/shared/reports/utilities/getAvailableReports';
import { NotFoundError } from '@tamanu/shared/errors';
import { assertReportEnabled } from '../../utils/assertReportEnabled';

const FACILITY_REPORT_LOG_NAME = 'FacilityReport';

export const reports = express.Router();

reports.get(
  '/$',
  asyncHandler(async (req, res) => {
    req.flagPermissionChecked(); // check happens in getAvailableReports
    const { models, user, ability } = req;
    const availableReports = await getAvailableReports(ability, models, user.id);
    res.send(availableReports);
  }),
);

reports.post(
  '/:reportId',
  asyncHandler(async (req, res) => {
    const {
      body: { parameters = {} },
      user,
      params,
<<<<<<< HEAD
      settings,
=======
      db,
      getLocalisation,
      models,
      reportSchemaStores,
>>>>>>> f2070e08
    } = req;
    const { reportId } = params;
    const facilityReportLog = createNamedLogger(FACILITY_REPORT_LOG_NAME, {
      userId: user.id,
      reportId,
    });
<<<<<<< HEAD
    await assertReportEnabled(settings, reportId);
=======
    const localisation = await getLocalisation();

    assertReportEnabled(localisation, reportId);
>>>>>>> f2070e08

    const reportModule = await reportUtils.getReportModule(reportId, models);

    if (!reportModule) {
      throw new NotFoundError('Report module not found');
    }
    await checkReportModulePermissions(req, reportModule, reportId);

    try {
      facilityReportLog.info('Running report', { parameters });
      const excelData = await reportModule.dataGenerator(
        {
          models,
          reportSchemaStores,
          sequelize: db,
        },
        parameters,
      );
      facilityReportLog.info('Report run successfully');
      res.send(excelData);
    } catch (e) {
      facilityReportLog.error('Report module failed to generate data', {
        stack: e.stack,
      });
      res.status(400).send({
        error: {
          message: e.message,
        },
      });
    }
  }),
);<|MERGE_RESOLUTION|>--- conflicted
+++ resolved
@@ -28,27 +28,17 @@
       body: { parameters = {} },
       user,
       params,
-<<<<<<< HEAD
       settings,
-=======
       db,
-      getLocalisation,
       models,
       reportSchemaStores,
->>>>>>> f2070e08
     } = req;
     const { reportId } = params;
     const facilityReportLog = createNamedLogger(FACILITY_REPORT_LOG_NAME, {
       userId: user.id,
       reportId,
     });
-<<<<<<< HEAD
     await assertReportEnabled(settings, reportId);
-=======
-    const localisation = await getLocalisation();
-
-    assertReportEnabled(localisation, reportId);
->>>>>>> f2070e08
 
     const reportModule = await reportUtils.getReportModule(reportId, models);
 
