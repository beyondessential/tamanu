import asyncHandler from 'express-async-handler';
import { Op } from 'sequelize';
import { NotFoundError } from 'shared/errors';
<<<<<<< HEAD
import { INVOICE_LINE_ITEM_STATUSES } from 'shared/constants';
=======
import { INVOICE_LINE_ITEM_STATUSES } from '@tamanu/constants';
>>>>>>> ad69f725
import {
  permissionCheckingRouter,
  simpleGet,
  simpleGetList,
  simplePut,
} from 'shared/utils/crudHelpers';
import { renameObjectKeys } from 'shared/utils';
import { getPotentialInvoiceLineItems } from './getPotentialInvoiceLineItems';

export const invoiceLineItemsRoute = permissionCheckingRouter('read', 'Invoice');

invoiceLineItemsRoute.get(
  '/:id/lineItems',
  simpleGetList('InvoiceLineItem', 'invoiceId', {
    additionalFilters: {
      status: {
        [Op.ne]: INVOICE_LINE_ITEM_STATUSES.DELETED,
      },
    },
  }),
);

invoiceLineItemsRoute.post(
  '/:invoiceId/lineItems',
  asyncHandler(async (req, res) => {
    const {
      models,
      params: { invoiceId },
    } = req;
    req.checkPermission('create', 'InvoiceLineItem');

    const invoiceLineItemData = req.body;
    const invoiceLineItem = await models.InvoiceLineItem.create({
      ...invoiceLineItemData,
      invoiceId,
    });
    res.send(invoiceLineItem);
  }),
);

invoiceLineItemsRoute.get('/:invoiceId/lineItems/:id', simpleGet('InvoiceLineItem'));
invoiceLineItemsRoute.put('/:invoiceId/lineItems/:id', simplePut('InvoiceLineItem'));

invoiceLineItemsRoute.delete(
  '/:invoiceId/lineItems/:id',
  asyncHandler(async (req, res) => {
    const { models, params } = req;
    req.checkPermission('read', 'InvoiceLineItem');

    const { id } = params;
    const invoiceLineItem = await models.InvoiceLineItem.findByPk(id);
    if (!invoiceLineItem) {
      throw new NotFoundError();
    }

    req.checkPermission('write', invoiceLineItem);

    await invoiceLineItem.update({
      status: INVOICE_LINE_ITEM_STATUSES.DELETED,
    });

    res.send({ message: 'Line item deleted successfully' });
  }),
);

invoiceLineItemsRoute.get(
  '/:invoiceId/potentialLineItems',
  asyncHandler(async (req, res) => {
    const { models, params, db, getLocalisation } = req;
    const { invoiceId } = params;
    const invoice = await models.Invoice.findByPk(invoiceId);
    const { encounterId } = invoice;
    const localisation = await getLocalisation();
    const { imagingTypes } = localisation;
    const potentialInvoiceLineItems = await getPotentialInvoiceLineItems(
      db,
      models,
      encounterId,
      imagingTypes,
    );
    const data = potentialInvoiceLineItems.map(x => renameObjectKeys(x.forResponse()));
    res.send({
      count: data.length,
      data,
    });
  }),
);

invoiceLineItemsRoute.post(
  '/:invoiceId/potentialLineItems',
  asyncHandler(async (req, res) => {
    const { models, params, db, getLocalisation } = req;
    req.checkPermission('create', 'InvoiceLineItem');

    const { invoiceId } = params;
    const invoice = await models.Invoice.findByPk(invoiceId);
    const { encounterId } = invoice;
    const localisation = await getLocalisation();
    const { imagingTypes } = localisation;
    const potentialInvoiceLineItems = await getPotentialInvoiceLineItems(
      db,
      models,
      encounterId,
      imagingTypes,
    );
    const items = potentialInvoiceLineItems.map(x => renameObjectKeys(x.forResponse()));

    // create actual invoice line records for the potential invoice line items
    for (const item of items) {
      await models.InvoiceLineItem.create({
        invoiceId,
        invoiceLineTypeId: item.invoiceLineTypeId,
        dateGenerated: item.date,
        orderedById: item.orderedById,
        price: item.price,
      });
    }

    res.send({
      count: items.length,
      data: items,
    });
  }),
);<|MERGE_RESOLUTION|>--- conflicted
+++ resolved
@@ -1,11 +1,7 @@
 import asyncHandler from 'express-async-handler';
 import { Op } from 'sequelize';
 import { NotFoundError } from 'shared/errors';
-<<<<<<< HEAD
-import { INVOICE_LINE_ITEM_STATUSES } from 'shared/constants';
-=======
 import { INVOICE_LINE_ITEM_STATUSES } from '@tamanu/constants';
->>>>>>> ad69f725
 import {
   permissionCheckingRouter,
   simpleGet,
