--- conflicted
+++ resolved
@@ -2,11 +2,7 @@
 import asyncHandler from 'express-async-handler';
 import { customAlphabet } from 'nanoid';
 import { NotFoundError, InvalidParameterError } from 'shared/errors';
-<<<<<<< HEAD
-import { INVOICE_STATUSES, INVOICE_PAYMENT_STATUSES } from 'shared/constants';
-=======
 import { INVOICE_STATUSES, INVOICE_PAYMENT_STATUSES } from '@tamanu/constants';
->>>>>>> ad69f725
 import { simplePut } from 'shared/utils/crudHelpers';
 
 import { invoiceLineItemsRoute } from './invoiceLineItems';
