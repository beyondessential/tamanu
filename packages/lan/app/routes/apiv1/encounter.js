import express from 'express';
import asyncHandler from 'express-async-handler';
import { Op, QueryTypes } from 'sequelize';
import { NotFoundError } from 'shared/errors';
import {
  LAB_REQUEST_STATUSES,
  DOCUMENT_SIZE_LIMIT,
  INVOICE_STATUSES,
  NOTE_RECORD_TYPES,
  VITALS_DATA_ELEMENT_IDS,
  IMAGING_REQUEST_STATUS_TYPES,
} from 'shared/constants';
import { uploadAttachment } from '../../utils/uploadAttachment';
import { notePageListHandler } from '../../routeHandlers';

import {
  simpleGet,
  simpleGetHasOne,
  simplePost,
  simpleGetList,
  permissionCheckingRouter,
  runPaginatedQuery,
  paginatedGetList,
} from './crudHelpers';
import { getLabRequestList } from '../../routeHandlers/labs';

export const encounter = express.Router();

encounter.get('/:id', simpleGet('Encounter'));
encounter.post('/$', simplePost('Encounter'));

encounter.put(
  '/:id',
  asyncHandler(async (req, res) => {
    const { db, models, user, params } = req;
    const { referralId, id } = params;
    req.checkPermission('read', 'Encounter');
    const object = await models.Encounter.findByPk(id);
    if (!object) throw new NotFoundError();
    req.checkPermission('write', object);

    await db.transaction(async () => {
      if (req.body.discharge) {
        req.checkPermission('write', 'Discharge');
        await models.Discharge.create({
          ...req.body.discharge,
          encounterId: id,
        });

        // Update medications that were marked for discharge and ensure
        // only isDischarge, quantity and repeats fields are edited
        const medications = req.body.medications || {};
        for (const [medicationId, medicationValues] of Object.entries(medications)) {
          const { isDischarge, quantity, repeats } = medicationValues;
          if (isDischarge) {
            const medication = await models.EncounterMedication.findByPk(medicationId);
            await medication.update({ isDischarge, quantity, repeats });
          }
        }
      }

      if (referralId) {
        const referral = await models.Referral.findByPk(referralId);
        await referral.update({ encounterId: id });
      }
      await object.update(req.body, user);
    });

    res.send(object);
  }),
);

encounter.post(
  '/:id/notes',
  asyncHandler(async (req, res) => {
    const { models, body, params } = req;
    const { id } = params;
    req.checkPermission('write', 'Encounter');
    const owner = await models.Encounter.findByPk(id);
    if (!owner) {
      throw new NotFoundError();
    }
    req.checkPermission('write', owner);
    const notePage = await owner.createNotePage(body);
    await notePage.createNoteItem(body);
    const response = await notePage.getCombinedNoteObject(models);

    res.send(response);
  }),
);

encounter.post(
  '/:id/documentMetadata',
  asyncHandler(async (req, res) => {
    const { models, params } = req;
    // TODO: figure out permissions with Attachment and DocumentMetadata
    req.checkPermission('write', 'DocumentMetadata');

    // Make sure the specified encounter exists
    const specifiedEncounter = await models.Encounter.findByPk(params.id);
    if (!specifiedEncounter) {
      throw new NotFoundError();
    }

    // Create file on the sync server
    const { attachmentId, type, metadata } = await uploadAttachment(req, DOCUMENT_SIZE_LIMIT);

    const documentMetadataObject = await models.DocumentMetadata.create({
      ...metadata,
      attachmentId,
      type,
      encounterId: params.id,
    });

    res.send(documentMetadataObject);
  }),
);

const encounterRelations = permissionCheckingRouter('read', 'Encounter');
encounterRelations.get('/:id/discharge', simpleGetHasOne('Discharge', 'encounterId'));
encounterRelations.get('/:id/legacyVitals', simpleGetList('Vitals', 'encounterId'));
encounterRelations.get('/:id/diagnoses', simpleGetList('EncounterDiagnosis', 'encounterId'));
encounterRelations.get('/:id/medications', simpleGetList('EncounterMedication', 'encounterId'));
encounterRelations.get('/:id/procedures', simpleGetList('Procedure', 'encounterId'));
encounterRelations.get(
  '/:id/labRequests',
  getLabRequestList('encounterId', {
    additionalFilters: {
      [Op.and]: [
        {
          status: {
            [Op.ne]: LAB_REQUEST_STATUSES.DELETED,
          },
        },
        {
          status: {
            [Op.ne]: LAB_REQUEST_STATUSES.ENTERED_IN_ERROR,
          },
        },
      ],
    },
  }),
);
encounterRelations.get('/:id/referral', simpleGetList('Referral', 'encounterId'));
encounterRelations.get(
  '/:id/documentMetadata',
  paginatedGetList('DocumentMetadata', 'encounterId'),
);
encounterRelations.get(
  '/:id/imagingRequests',
<<<<<<< HEAD
  asyncHandler(async (req, res) => {
    const { models, params, query } = req;
    const { ImagingRequest } = models;
    const { id: encounterId } = params;
    const {
      order = 'ASC',
      orderBy = 'createdAt',
      rowsPerPage,
      page,
      includeNotePages: includeNotePagesStr = 'false',
    } = query;
    const includeNotePages = includeNotePagesStr === 'true';

    req.checkPermission('list', 'ImagingRequest');

    const associations = ImagingRequest.getListReferenceAssociations(models) || [];

    const baseQueryOptions = {
      where: {
        encounterId,
        status: { [Op.ne]: IMAGING_REQUEST_STATUS_TYPES.DELETED },
      },
      order: orderBy ? [[orderBy, order.toUpperCase()]] : undefined,
      include: associations,
    };

    const count = await ImagingRequest.count({
      ...baseQueryOptions,
    });

    const objects = await ImagingRequest.findAll({
      ...baseQueryOptions,
      limit: rowsPerPage,
      offset: page && rowsPerPage ? page * rowsPerPage : undefined,
    });

    const data = await Promise.all(
      objects.map(async ir => {
        return {
          ...ir.forResponse(),
          ...(includeNotePages ? await ir.extractNotes() : undefined),
        };
      }),
    );

    res.send({ count, data });
=======
  simpleGetList('ImagingRequest', 'encounterId', {
    additionalFilters: {
      [Op.and]: [
        {
          status: {
            [Op.ne]: IMAGING_REQUEST_STATUS_TYPES.DELETED,
          },
        },
        {
          status: {
            [Op.ne]: IMAGING_REQUEST_STATUS_TYPES.ENTERED_IN_ERROR,
          },
        },
      ],
    },
>>>>>>> 5f9aa9b9
  }),
);

encounterRelations.get('/:id/notePages', notePageListHandler(NOTE_RECORD_TYPES.ENCOUNTER));

encounterRelations.get(
  '/:id/notePages/noteTypes',
  asyncHandler(async (req, res) => {
    const { models, params } = req;
    const encounterId = params.id;
    const noteTypeCounts = await models.NotePage.count({
      group: ['noteType'],
      where: { recordId: encounterId, recordType: 'Encounter' },
    });
    const noteTypeToCount = {};
    noteTypeCounts.forEach(n => {
      noteTypeToCount[n.noteType] = n.count;
    });
    res.send({ data: noteTypeToCount });
  }),
);

encounterRelations.get(
  '/:id/invoice',
  simpleGetHasOne('Invoice', 'encounterId', {
    additionalFilters: { status: { [Op.ne]: INVOICE_STATUSES.CANCELLED } },
  }),
);

const PROGRAM_RESPONSE_SORT_KEYS = {
  endTime: 'end_time',
  submittedBy: 'submitted_by',
  programName: 'program_name',
  surveyName: 'survey_name',
  resultText: 'result_text',
};

encounterRelations.get(
  '/:id/programResponses',
  asyncHandler(async (req, res) => {
    const { db, models, params, query } = req;
    req.checkPermission('list', 'SurveyResponse');
    const encounterId = params.id;
    const { order = 'asc', orderBy = 'endTime' } = query;
    const sortKey = PROGRAM_RESPONSE_SORT_KEYS[orderBy] || PROGRAM_RESPONSE_SORT_KEYS.endTime;
    const sortDirection = order.toLowerCase() === 'asc' ? 'ASC' : 'DESC';
    const { count, data } = await runPaginatedQuery(
      db,
      models.SurveyResponse,
      `
        SELECT COUNT(1) as count
        FROM
          survey_responses
          LEFT JOIN encounters
            ON (survey_responses.encounter_id = encounters.id)
          LEFT JOIN surveys
            ON (survey_responses.survey_id = surveys.id)
        WHERE
          survey_responses.encounter_id = :encounterId
        AND
          surveys.survey_type = 'programs'
      `,
      `
        SELECT
          survey_responses.*,
          surveys.name as survey_name,
          programs.name as program_name,
          COALESCE(survey_user.display_name, encounter_user.display_name) as submitted_by
        FROM
          survey_responses
          LEFT JOIN surveys
            ON (survey_responses.survey_id = surveys.id)
          LEFT JOIN programs
            ON (programs.id = surveys.program_id)
          LEFT JOIN encounters
            ON (encounters.id = survey_responses.encounter_id)
          LEFT JOIN users encounter_user
            ON (encounter_user.id = encounters.examiner_id)
          LEFT JOIN users survey_user
            ON (survey_user.id = survey_responses.user_id)
        WHERE
          survey_responses.encounter_id = :encounterId
        AND
          surveys.survey_type = 'programs'
        ORDER BY ${sortKey} ${sortDirection}
      `,
      { encounterId },
      query,
    );

    res.send({
      count: parseInt(count, 10),
      data,
    });
  }),
);

encounterRelations.get(
  '/:id/vitals',
  asyncHandler(async (req, res) => {
    const { db, params, query } = req;
    req.checkPermission('list', 'Vitals');
    req.checkPermission('list', 'SurveyResponse');
    const encounterId = params.id;
    const { order = 'DESC' } = query;
    // The LIMIT and OFFSET occur in an unusual place in this query
    // So we can't run it through the generic runPaginatedQuery function
    const countResult = await db.query(
      `
        SELECT COUNT(1) AS count
        FROM
          survey_response_answers
        INNER JOIN
          survey_responses response
        ON
          response.id = response_id
        WHERE
          data_element_id = :dateDataElement
        AND
          body IS NOT NULL
        AND
          response.encounter_id = :encounterId
      `,
      {
        replacements: {
          encounterId,
          dateDataElement: VITALS_DATA_ELEMENT_IDS.dateRecorded,
        },
        type: QueryTypes.SELECT,
      },
    );
    const { count } = countResult[0];
    if (count === 0) {
      res.send({
        data: [],
        count: 0,
      });
      return;
    }

    const { page = 0, rowsPerPage = 10 } = query;

    const result = await db.query(
      `
        SELECT
          JSONB_BUILD_OBJECT(
            'dataElementId', answer.data_element_id,
            'records', JSONB_OBJECT_AGG(date.body, answer.body)) result
        FROM
          survey_response_answers answer
        INNER JOIN
          survey_screen_components ssc
        ON
          ssc.data_element_id = answer.data_element_id
        INNER JOIN
          (SELECT
            response_id, body
          FROM
            survey_response_answers
          INNER JOIN
            survey_responses response
          ON
            response.id = response_id
          WHERE
            data_element_id = :dateDataElement
          AND
            body IS NOT NULL
          AND
            response.encounter_id = :encounterId
            ORDER BY body ${order} LIMIT :limit OFFSET :offset) date
        ON date.response_id = answer.response_id
        GROUP BY answer.data_element_id
        `,
      {
        replacements: {
          encounterId,
          limit: rowsPerPage,
          offset: page * rowsPerPage,
          dateDataElement: VITALS_DATA_ELEMENT_IDS.dateRecorded,
        },
        type: QueryTypes.SELECT,
      },
    );

    const data = result.map(r => r.result);

    res.send({
      count: parseInt(count, 10),
      data,
    });
  }),
);

encounter.use(encounterRelations);<|MERGE_RESOLUTION|>--- conflicted
+++ resolved
@@ -148,7 +148,6 @@
 );
 encounterRelations.get(
   '/:id/imagingRequests',
-<<<<<<< HEAD
   asyncHandler(async (req, res) => {
     const { models, params, query } = req;
     const { ImagingRequest } = models;
@@ -169,7 +168,12 @@
     const baseQueryOptions = {
       where: {
         encounterId,
-        status: { [Op.ne]: IMAGING_REQUEST_STATUS_TYPES.DELETED },
+        status: {
+          [Op.and]: [
+            { [Op.ne]: IMAGING_REQUEST_STATUS_TYPES.DELETED },
+            { [Op.ne]: IMAGING_REQUEST_STATUS_TYPES.ENTERED_IN_ERROR },
+          ],
+        },
       },
       order: orderBy ? [[orderBy, order.toUpperCase()]] : undefined,
       include: associations,
@@ -195,23 +199,6 @@
     );
 
     res.send({ count, data });
-=======
-  simpleGetList('ImagingRequest', 'encounterId', {
-    additionalFilters: {
-      [Op.and]: [
-        {
-          status: {
-            [Op.ne]: IMAGING_REQUEST_STATUS_TYPES.DELETED,
-          },
-        },
-        {
-          status: {
-            [Op.ne]: IMAGING_REQUEST_STATUS_TYPES.ENTERED_IN_ERROR,
-          },
-        },
-      ],
-    },
->>>>>>> 5f9aa9b9
   }),
 );
 
