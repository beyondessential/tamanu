import asyncHandler from 'express-async-handler';
import { Op, QueryTypes } from 'sequelize';
import { NotFoundError, InvalidParameterError, InvalidOperationError } from '@tamanu/shared/errors';
import { getCurrentDateTimeString } from '@tamanu/shared/utils/dateTime';
import {
  LAB_REQUEST_STATUSES,
  DOCUMENT_SIZE_LIMIT,
  DOCUMENT_SOURCES,
  INVOICE_STATUSES,
  NOTE_RECORD_TYPES,
  VITALS_DATA_ELEMENT_IDS,
  IMAGING_REQUEST_STATUS_TYPES,
} from '@tamanu/constants';

import {
  simpleGet,
  simpleGetHasOne,
  simpleGetList,
  permissionCheckingRouter,
  runPaginatedQuery,
  paginatedGetList,
  recordIsSoftDeletedCheckingRouter,
} from '@tamanu/shared/utils/crudHelpers';
import { uploadAttachment } from '../../utils/uploadAttachment';
import { noteChangelogsHandler, noteListHandler } from '../../routeHandlers';
import { createPatientLetter } from '../../routeHandlers/createPatientLetter';

import { getLabRequestList } from '../../routeHandlers/labs';
import { deleteProgramForm } from '../../routeHandlers/deleteProgramForm';

export const encounter = recordIsSoftDeletedCheckingRouter('Encounter');

encounter.get('/:id', simpleGet('Encounter'));
encounter.post(
  '/$',
  asyncHandler(async (req, res) => {
    const { models, body, user } = req;
    req.checkPermission('create', 'Encounter');
    const object = await models.Encounter.create({ ...body, actorId: user.id });
    res.send(object);
  }),
);

encounter.put(
  '/:id',
  asyncHandler(async (req, res) => {
    const { db, models, user, params } = req;
    const { referralId, id } = params;
    req.checkPermission('read', 'Encounter');
    const encounterObject = await models.Encounter.findByPk(id);
    if (!encounterObject) throw new NotFoundError();
    req.checkPermission('write', encounterObject);

    await db.transaction(async () => {
      let systemNote;

      if (req.body.discharge) {
        req.checkPermission('write', 'Discharge');
        if (!req.body.discharge.dischargerId) {
          // Only automatic discharges can have a null discharger ID
          throw new InvalidParameterError('A discharge must have a discharger.');
        }
        const discharger = await models.User.findByPk(req.body.discharge.dischargerId);
        if (!discharger) {
          throw new InvalidParameterError(
            `Discharger with id ${req.body.discharge.dischargerId} not found.`,
          );
        }
        systemNote = `Patient discharged by ${discharger.displayName}.`;

        // Update medications that were marked for discharge and ensure
        // only isDischarge, quantity and repeats fields are edited
        const medications = req.body.medications || {};
        for (const [medicationId, medicationValues] of Object.entries(medications)) {
          const { isDischarge, quantity, repeats } = medicationValues;
          if (isDischarge) {
            const medication = await models.EncounterMedication.findByPk(medicationId);
            await medication.update({ isDischarge, quantity, repeats });
          }
        }
      }

      if (referralId) {
        const referral = await models.Referral.findByPk(referralId, { paranoid: false });
        if (referral && referral.deletedAt)
          throw new InvalidOperationError('Cannot update a deleted referral.');
        await referral.update({ encounterId: id });
      }
      await encounterObject.update({ ...req.body, systemNote }, user);
    });

    res.send(encounterObject);
  }),
);

encounter.post(
  '/:id/notes',
  asyncHandler(async (req, res) => {
    const { models, body, params } = req;
    const { id } = params;
    req.checkPermission('write', 'Encounter');
    const owner = await models.Encounter.findByPk(id);
    if (!owner) {
      throw new NotFoundError();
    }
    req.checkPermission('write', owner);
    const note = await owner.createNote(body);

    res.send(note);
  }),
);

encounter.post(
  '/:id/documentMetadata',
  asyncHandler(async (req, res) => {
    const { models, params } = req;
    // TODO: figure out permissions with Attachment and DocumentMetadata
    req.checkPermission('write', 'DocumentMetadata');

    // Make sure the specified encounter exists
    const specifiedEncounter = await models.Encounter.findByPk(params.id);
    if (!specifiedEncounter) {
      throw new NotFoundError();
    }

    // Create file on the sync server
    const { attachmentId, type, metadata } = await uploadAttachment(req, DOCUMENT_SIZE_LIMIT);

    const documentMetadataObject = await models.DocumentMetadata.create({
      ...metadata,
      attachmentId,
      type,
      encounterId: params.id,
      documentUploadedAt: getCurrentDateTimeString(),
      source: DOCUMENT_SOURCES.UPLOADED,
    });

    res.send(documentMetadataObject);
  }),
);

encounter.post('/:id/createPatientLetter', createPatientLetter('Encounter', 'encounterId'));

encounter.delete(
  '/:id',
  asyncHandler(async (req, res) => {
    const { models, params } = req;
    req.checkPermission('delete', 'Encounter');

    const model = models.Encounter;
    const object = await model.findByPk(params.id);
    if (object) {
      await object.destroy();
    }

    res.send({ message: 'Encounter deleted successfully' });
  }),
);

const encounterRelations = permissionCheckingRouter('read', 'Encounter');
encounterRelations.get('/:id/discharge', simpleGetHasOne('Discharge', 'encounterId'));
encounterRelations.get('/:id/legacyVitals', simpleGetList('Vitals', 'encounterId'));
encounterRelations.get('/:id/diagnoses', simpleGetList('EncounterDiagnosis', 'encounterId'));
encounterRelations.get('/:id/medications', simpleGetList('EncounterMedication', 'encounterId'));
encounterRelations.get('/:id/procedures', simpleGetList('Procedure', 'encounterId'));
encounterRelations.get(
  '/:id/labRequests',
  getLabRequestList('encounterId', {
    additionalFilters: {
      status: {
        [Op.notIn]: [LAB_REQUEST_STATUSES.DELETED, LAB_REQUEST_STATUSES.ENTERED_IN_ERROR],
      },
    },
  }),
);
encounterRelations.get('/:id/referral', simpleGetList('Referral', 'encounterId'));
encounterRelations.get(
  '/:id/documentMetadata',
  paginatedGetList('DocumentMetadata', 'encounterId'),
);
encounterRelations.get(
  '/:id/imagingRequests',
  asyncHandler(async (req, res) => {
    const { models, params, query } = req;
    const { ImagingRequest } = models;
    const { id: encounterId } = params;
    const {
      order = 'ASC',
      orderBy = 'createdAt',
      rowsPerPage,
      page,
      includeNotes: includeNotesStr = 'false',
      status,
    } = query;
    const includeNote = includeNotesStr === 'true';

    req.checkPermission('list', 'ImagingRequest');

    const associations = ImagingRequest.getListReferenceAssociations(models) || [];

    const baseQueryOptions = {
      where: {
        encounterId,
        status: status || {
          [Op.notIn]: [
            IMAGING_REQUEST_STATUS_TYPES.DELETED,
            IMAGING_REQUEST_STATUS_TYPES.ENTERED_IN_ERROR,
          ],
        },
      },
      order: orderBy ? [[...orderBy.split('.'), order.toUpperCase()]] : undefined,
      include: associations,
    };

    const count = await ImagingRequest.count({
      ...baseQueryOptions,
    });

    const objects = await ImagingRequest.findAll({
      ...baseQueryOptions,
      limit: rowsPerPage,
      offset: page && rowsPerPage ? page * rowsPerPage : undefined,
    });

    const data = await Promise.all(
      objects.map(async ir => {
        return {
          ...ir.forResponse(),
          ...(includeNote ? await ir.extractNotes() : undefined),
          areas: ir.areas.map(a => a.forResponse()),
        };
      }),
    );

    res.send({ count, data });
  }),
);

encounterRelations.get('/:id/notes', noteListHandler(NOTE_RECORD_TYPES.ENCOUNTER));

encounterRelations.get(
  '/:id/notes/noteTypes',
  asyncHandler(async (req, res) => {
    const { models, params } = req;
    const encounterId = params.id;
    const noteTypeCounts = await models.Note.count({
      group: ['noteType'],
      where: { recordId: encounterId, recordType: 'Encounter' },
    });
    const noteTypeToCount = {};
    noteTypeCounts.forEach(n => {
      noteTypeToCount[n.noteType] = n.count;
    });
    res.send({ data: noteTypeToCount });
  }),
);

encounterRelations.get(
  '/:id/notes/:noteId/changelogs',
  noteChangelogsHandler(NOTE_RECORD_TYPES.ENCOUNTER),
);

encounterRelations.get(
  '/:id/invoice',
  simpleGetHasOne('Invoice', 'encounterId', {
    additionalFilters: {
      status: { [Op.ne]: INVOICE_STATUSES.CANCELLED },
    },
  }),
);

const PROGRAM_RESPONSE_SORT_KEYS = {
  endTime: 'end_time',
  submittedBy: 'submitted_by',
  programName: 'program_name',
  surveyName: 'survey_name',
  resultText: 'result_text',
};

encounterRelations.get(
  '/:id/programResponses',
  asyncHandler(async (req, res) => {
    const { db, models, params, query } = req;
    req.checkPermission('list', 'SurveyResponse');
    const encounterId = params.id;
    const { order = 'asc', orderBy = 'endTime' } = query;
    const sortKey = PROGRAM_RESPONSE_SORT_KEYS[orderBy] || PROGRAM_RESPONSE_SORT_KEYS.endTime;
    const sortDirection = order.toLowerCase() === 'asc' ? 'ASC' : 'DESC';
    const { count, data } = await runPaginatedQuery(
      db,
      models.SurveyResponse,
      `
        SELECT COUNT(1) as count
        FROM
          survey_responses
          LEFT JOIN encounters
            ON (survey_responses.encounter_id = encounters.id)
          LEFT JOIN surveys
            ON (survey_responses.survey_id = surveys.id)
        WHERE
          survey_responses.encounter_id = :encounterId
        AND
          surveys.survey_type = 'programs'
        AND
<<<<<<< HEAD
          encounters.deleted_at is null
=======
          survey_responses.deleted_at IS NULL
>>>>>>> dde99f21
      `,
      `
        SELECT
          survey_responses.*,
          surveys.name as survey_name,
          programs.name as program_name,
          COALESCE(survey_user.display_name, encounter_user.display_name) as submitted_by
        FROM
          survey_responses
          LEFT JOIN surveys
            ON (survey_responses.survey_id = surveys.id)
          LEFT JOIN programs
            ON (programs.id = surveys.program_id)
          LEFT JOIN encounters
            ON (encounters.id = survey_responses.encounter_id)
          LEFT JOIN users encounter_user
            ON (encounter_user.id = encounters.examiner_id)
          LEFT JOIN users survey_user
            ON (survey_user.id = survey_responses.user_id)
        WHERE
          survey_responses.encounter_id = :encounterId
        AND
          surveys.survey_type = 'programs'
        AND
          encounters.deleted_at is null
        ORDER BY ${sortKey} ${sortDirection}
      `,
      { encounterId },
      query,
    );

    res.send({
      count: parseInt(count, 10),
      data,
    });
  }),
);

encounterRelations.delete('/:id/programResponses/:programResponseId', deleteProgramForm);

encounterRelations.get(
  '/:id/vitals',
  asyncHandler(async (req, res) => {
    const { db, params, query } = req;
    req.checkPermission('list', 'Vitals');
    const encounterId = params.id;
    const { order = 'DESC' } = query;
    // The LIMIT and OFFSET occur in an unusual place in this query
    // So we can't run it through the generic runPaginatedQuery function
    const countResult = await db.query(
      `
        SELECT COUNT(1) AS count
        FROM
          survey_response_answers
        INNER JOIN
          survey_responses response
        ON
          response.id = response_id
        WHERE
          data_element_id = :dateDataElement
        AND
          body IS NOT NULL
        AND
          response.encounter_id = :encounterId
      `,
      {
        replacements: {
          encounterId,
          dateDataElement: VITALS_DATA_ELEMENT_IDS.dateRecorded,
        },
        type: QueryTypes.SELECT,
      },
    );
    const { count } = countResult[0];
    if (count === 0) {
      res.send({
        data: [],
        count: 0,
      });
      return;
    }

    const { page = 0, rowsPerPage = 10 } = query;

    const result = await db.query(
      `
        WITH
        date AS (
          SELECT
            response_id, body
          FROM
            survey_response_answers
          INNER JOIN
            survey_responses response
          ON
            response.id = response_id
          WHERE
            data_element_id = :dateDataElement
          AND
            body IS NOT NULL
          AND
            response.encounter_id = :encounterId
          ORDER BY body ${order} LIMIT :limit OFFSET :offset
        ),
        history AS (
          SELECT
            vl.answer_id,
            ARRAY_AGG((
              JSONB_BUILD_OBJECT(
                'newValue', vl.new_value,
                'reasonForChange', vl.reason_for_change,
                'date', vl.date,
                'userDisplayName', u.display_name
              )
            )) logs
          FROM
            survey_response_answers sra
          INNER JOIN
            survey_responses sr
          ON
            sr.id = sra.response_id
          LEFT JOIN
            vital_logs vl
          ON
            vl.answer_id = sra.id
          LEFT JOIN
            users u
          ON
            u.id = vl.recorded_by_id
          WHERE
            sr.encounter_id = :encounterId
          GROUP BY
            vl.answer_id
        )

        SELECT
          JSONB_BUILD_OBJECT(
            'dataElementId', answer.data_element_id,
            'records', JSONB_OBJECT_AGG(date.body, JSONB_BUILD_OBJECT('id', answer.id, 'body', answer.body, 'logs', history.logs))
          ) result
        FROM
          survey_response_answers answer
        INNER JOIN
          date
        ON date.response_id = answer.response_id
        LEFT JOIN
          history
        ON history.answer_id = answer.id
        GROUP BY answer.data_element_id
      `,
      {
        replacements: {
          encounterId,
          limit: rowsPerPage,
          offset: page * rowsPerPage,
          dateDataElement: VITALS_DATA_ELEMENT_IDS.dateRecorded,
        },
        type: QueryTypes.SELECT,
      },
    );

    const data = result.map(r => r.result);

    res.send({
      count: parseInt(count, 10),
      data,
    });
  }),
);

encounterRelations.get(
  '/:id/vitals/:dataElementId',
  asyncHandler(async (req, res) => {
    const { models, params, query } = req;
    req.checkPermission('list', 'Vitals');
    const { id: encounterId, dataElementId } = params;
    const { startDate, endDate } = query;
    const { SurveyResponse, SurveyResponseAnswer } = models;

    const dateAnswers = await SurveyResponseAnswer.findAll({
      include: [
        {
          model: SurveyResponse,
          required: true,
          as: 'surveyResponse',
          where: { encounterId },
        },
      ],
      where: {
        dataElementId: VITALS_DATA_ELEMENT_IDS.dateRecorded,
        body: { [Op.gte]: startDate, [Op.lte]: endDate },
      },
    });

    const responseIds = dateAnswers.map(dateAnswer => dateAnswer.responseId);

    const answers = await SurveyResponseAnswer.findAll({
      where: {
        responseId: responseIds,
        dataElementId,
        body: { [Op.and]: [{ [Op.ne]: '' }, { [Op.not]: null }] },
      },
    });

    const data = answers
      .map(answer => {
        const { responseId } = answer;
        const recordedDateAnswer = dateAnswers.find(
          dateAnswer => dateAnswer.responseId === responseId,
        );
        const recordedDate = recordedDateAnswer.body;
        return { ...answer.dataValues, recordedDate };
      })
      .sort((a, b) => {
        return a.recordedDate > b.recordedDate ? 1 : -1;
      });

    res.send({
      count: data.length,
      data,
    });
  }),
);

encounter.use(encounterRelations);<|MERGE_RESOLUTION|>--- conflicted
+++ resolved
@@ -302,11 +302,9 @@
         AND
           surveys.survey_type = 'programs'
         AND
-<<<<<<< HEAD
           encounters.deleted_at is null
-=======
+        AND
           survey_responses.deleted_at IS NULL
->>>>>>> dde99f21
       `,
       `
         SELECT
