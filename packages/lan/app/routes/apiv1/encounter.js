--- conflicted
+++ resolved
@@ -284,11 +284,8 @@
             'dataElementId', answer.data_element_id,
             'name', MAX(pde.name),
             'config', MAX(ssc.config),
-<<<<<<< HEAD
             'componentIndex', MAX(ssc.component_index),
-=======
             'validationCriteria', MAX(ssc.validation_criteria),
->>>>>>> 6b4e8dc0
             'records', JSONB_OBJECT_AGG(date.body, answer.body)) result
         FROM
           survey_response_answers answer
