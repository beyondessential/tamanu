import express from 'express';
import asyncHandler from 'express-async-handler';
import { Op, QueryTypes } from 'sequelize';
import { NotFoundError, InvalidParameterError } from '@tamanu/shared/errors';
import { getCurrentDateTimeString } from '@tamanu/shared/utils/dateTime';
import {
  LAB_REQUEST_STATUSES,
  DOCUMENT_SIZE_LIMIT,
  DOCUMENT_SOURCES,
  INVOICE_STATUSES,
  NOTE_RECORD_TYPES,
  VITALS_DATA_ELEMENT_IDS,
  IMAGING_REQUEST_STATUS_TYPES,
} from '@tamanu/constants';

import {
  simpleGet,
  simpleGetHasOne,
  simpleGetList,
  permissionCheckingRouter,
  runPaginatedQuery,
  paginatedGetList,
} from '@tamanu/shared/utils/crudHelpers';
import { uploadAttachment } from '../../utils/uploadAttachment';
import { noteChangelogsHandler, noteListHandler } from '../../routeHandlers';
import { createPatientLetter } from '../../routeHandlers/createPatientLetter';

import { getLabRequestList } from '../../routeHandlers/labs';
import { deleteProgramForm } from '../../routeHandlers/deleteProgramForm';

export const encounter = express.Router();

encounter.get('/:id', simpleGet('Encounter'));
encounter.post(
  '/$',
  asyncHandler(async (req, res) => {
    const { models, body, user } = req;
    req.checkPermission('create', 'Encounter');
    const object = await models.Encounter.create({ ...body, actorId: user.id });
    res.send(object);
  }),
);

encounter.put(
  '/:id',
  asyncHandler(async (req, res) => {
    const { db, models, user, params } = req;
    const { referralId, id } = params;
    req.checkPermission('read', 'Encounter');
    const encounterObject = await models.Encounter.findByPk(id);
    if (!encounterObject) throw new NotFoundError();
    req.checkPermission('write', encounterObject);

    await db.transaction(async () => {
      let systemNote;

      if (req.body.discharge) {
        req.checkPermission('write', 'Discharge');
        if (!req.body.discharge.dischargerId) {
          // Only automatic discharges can have a null discharger ID
          throw new InvalidParameterError('A discharge must have a discharger.');
        }
        const discharger = await models.User.findByPk(req.body.discharge.dischargerId);
        if (!discharger) {
          throw new InvalidParameterError(
            `Discharger with id ${req.body.discharge.dischargerId} not found.`,
          );
        }
        systemNote = `Patient discharged by ${discharger.displayName}.`;

        // Update medications that were marked for discharge and ensure
        // only isDischarge, quantity and repeats fields are edited
        const medications = req.body.medications || {};
        for (const [medicationId, medicationValues] of Object.entries(medications)) {
          const { isDischarge, quantity, repeats } = medicationValues;
          if (isDischarge) {
            const medication = await models.EncounterMedication.findByPk(medicationId);
            await medication.update({ isDischarge, quantity, repeats });
          }
        }
      }

      if (referralId) {
        const referral = await models.Referral.findByPk(referralId);
        await referral.update({ encounterId: id });
      }
      await encounterObject.update({ ...req.body, systemNote }, user);
    });

    res.send(encounterObject);
  }),
);

encounter.post(
  '/:id/notes',
  asyncHandler(async (req, res) => {
    const { models, body, params } = req;
    const { id } = params;
    req.checkPermission('write', 'Encounter');
    const owner = await models.Encounter.findByPk(id);
    if (!owner) {
      throw new NotFoundError();
    }
    req.checkPermission('write', owner);
    const note = await owner.createNote(body);

    res.send(note);
  }),
);

encounter.post(
  '/:id/documentMetadata',
  asyncHandler(async (req, res) => {
    const { models, params } = req;
    // TODO: figure out permissions with Attachment and DocumentMetadata
    req.checkPermission('write', 'DocumentMetadata');

    // Make sure the specified encounter exists
    const specifiedEncounter = await models.Encounter.findByPk(params.id);
    if (!specifiedEncounter) {
      throw new NotFoundError();
    }

    // Create file on the sync server
    const { attachmentId, type, metadata } = await uploadAttachment(req, DOCUMENT_SIZE_LIMIT);

    const documentMetadataObject = await models.DocumentMetadata.create({
      ...metadata,
      attachmentId,
      type,
      encounterId: params.id,
      documentUploadedAt: getCurrentDateTimeString(),
      source: DOCUMENT_SOURCES.UPLOADED,
    });

    res.send(documentMetadataObject);
  }),
);

encounter.post('/:id/createPatientLetter', createPatientLetter('Encounter', 'encounterId'));

const encounterRelations = permissionCheckingRouter('read', 'Encounter');
encounterRelations.get('/:id/discharge', simpleGetHasOne('Discharge', 'encounterId'));
encounterRelations.get('/:id/legacyVitals', simpleGetList('Vitals', 'encounterId'));
encounterRelations.get('/:id/diagnoses', simpleGetList('EncounterDiagnosis', 'encounterId'));
encounterRelations.get('/:id/medications', simpleGetList('EncounterMedication', 'encounterId'));
encounterRelations.get('/:id/procedures', simpleGetList('Procedure', 'encounterId'));
encounterRelations.get(
  '/:id/labRequests',
  getLabRequestList('encounterId', {
    additionalFilters: {
      status: {
        [Op.notIn]: [LAB_REQUEST_STATUSES.DELETED, LAB_REQUEST_STATUSES.ENTERED_IN_ERROR],
      },
    },
  }),
);
encounterRelations.get('/:id/referral', simpleGetList('Referral', 'encounterId'));
encounterRelations.get(
  '/:id/documentMetadata',
  paginatedGetList('DocumentMetadata', 'encounterId'),
);
encounterRelations.get(
  '/:id/imagingRequests',
  asyncHandler(async (req, res) => {
    const { models, params, query } = req;
    const { ImagingRequest } = models;
    const { id: encounterId } = params;
    const {
      order = 'ASC',
      orderBy = 'createdAt',
      rowsPerPage,
      page,
      includeNotes: includeNotesStr = 'false',
      status,
    } = query;
    const includeNote = includeNotesStr === 'true';

    req.checkPermission('list', 'ImagingRequest');

    const associations = ImagingRequest.getListReferenceAssociations(models) || [];

    const baseQueryOptions = {
      where: {
        encounterId,
        status: status || {
          [Op.notIn]: [
            IMAGING_REQUEST_STATUS_TYPES.DELETED,
            IMAGING_REQUEST_STATUS_TYPES.ENTERED_IN_ERROR,
          ],
        },
      },
      order: orderBy ? [[...orderBy.split('.'), order.toUpperCase()]] : undefined,
      include: associations,
    };

    const count = await ImagingRequest.count({
      ...baseQueryOptions,
    });

    const objects = await ImagingRequest.findAll({
      ...baseQueryOptions,
      limit: rowsPerPage,
      offset: page && rowsPerPage ? page * rowsPerPage : undefined,
    });

    const data = await Promise.all(
      objects.map(async ir => {
        return {
          ...ir.forResponse(),
          ...(includeNote ? await ir.extractNotes() : undefined),
          areas: ir.areas.map(a => a.forResponse()),
        };
      }),
    );

    res.send({ count, data });
  }),
);

encounterRelations.get('/:id/notes', noteListHandler(NOTE_RECORD_TYPES.ENCOUNTER));

encounterRelations.get(
  '/:id/notes/noteTypes',
  asyncHandler(async (req, res) => {
    const { models, params } = req;
    const encounterId = params.id;
    const noteTypeCounts = await models.Note.count({
      group: ['noteType'],
      where: { recordId: encounterId, recordType: 'Encounter' },
    });
    const noteTypeToCount = {};
    noteTypeCounts.forEach(n => {
      noteTypeToCount[n.noteType] = n.count;
    });
    res.send({ data: noteTypeToCount });
  }),
);

encounterRelations.get(
  '/:id/notes/:noteId/changelogs',
  noteChangelogsHandler(NOTE_RECORD_TYPES.ENCOUNTER),
);

encounterRelations.get(
  '/:id/invoice',
  simpleGetHasOne('Invoice', 'encounterId', {
    additionalFilters: { status: { [Op.ne]: INVOICE_STATUSES.CANCELLED } },
  }),
);

const PROGRAM_RESPONSE_SORT_KEYS = {
  endTime: 'end_time',
  submittedBy: 'submitted_by',
  programName: 'program_name',
  surveyName: 'survey_name',
  resultText: 'result_text',
};

encounterRelations.get(
  '/:id/programResponses',
  asyncHandler(async (req, res) => {
    const { db, models, params, query } = req;
    req.checkPermission('list', 'SurveyResponse');
    const encounterId = params.id;
    const { order = 'asc', orderBy = 'endTime' } = query;
    const sortKey = PROGRAM_RESPONSE_SORT_KEYS[orderBy] || PROGRAM_RESPONSE_SORT_KEYS.endTime;
    const sortDirection = order.toLowerCase() === 'asc' ? 'ASC' : 'DESC';
    const { count, data } = await runPaginatedQuery(
      db,
      models.SurveyResponse,
      `
        SELECT COUNT(1) as count
        FROM
          survey_responses
          LEFT JOIN encounters
            ON (survey_responses.encounter_id = encounters.id)
          LEFT JOIN surveys
            ON (survey_responses.survey_id = surveys.id)
<<<<<<< HEAD
        WHERE survey_responses.encounter_id = :encounterId
        AND surveys.survey_type = 'programs'
        AND encounters.deleted_at is null
=======
        WHERE
          survey_responses.encounter_id = :encounterId
        AND
          surveys.survey_type = 'programs'
        AND
          survey_responses.deleted_at IS NULL
>>>>>>> dde99f21
      `,
      `
        SELECT
          survey_responses.*,
          surveys.name as survey_name,
          programs.name as program_name,
          COALESCE(survey_user.display_name, encounter_user.display_name) as submitted_by
        FROM
          survey_responses
          LEFT JOIN surveys
            ON (survey_responses.survey_id = surveys.id)
          LEFT JOIN programs
            ON (programs.id = surveys.program_id)
          LEFT JOIN encounters
            ON (encounters.id = survey_responses.encounter_id)
          LEFT JOIN users encounter_user
            ON (encounter_user.id = encounters.examiner_id)
          LEFT JOIN users survey_user
            ON (survey_user.id = survey_responses.user_id)
        WHERE survey_responses.encounter_id = :encounterId
        AND surveys.survey_type = 'programs'
        AND encounters.deleted_at is null
        ORDER BY ${sortKey} ${sortDirection}
      `,
      { encounterId },
      query,
    );

    res.send({
      count: parseInt(count, 10),
      data,
    });
  }),
);

encounterRelations.delete('/:id/programResponses/:programResponseId', deleteProgramForm);

encounterRelations.get(
  '/:id/vitals',
  asyncHandler(async (req, res) => {
    const { db, params, query } = req;
    req.checkPermission('list', 'Vitals');
    const encounterId = params.id;
    const { order = 'DESC' } = query;
    // The LIMIT and OFFSET occur in an unusual place in this query
    // So we can't run it through the generic runPaginatedQuery function
    const countResult = await db.query(
      `
        SELECT COUNT(1) AS count
        FROM survey_response_answers
        INNER JOIN survey_responses response
        ON response.id = response_id
        WHERE data_element_id = :dateDataElement
        AND body IS NOT NULL
        AND response.encounter_id = :encounterId
        AND response.deleted_at IS NULL
      `,
      {
        replacements: {
          encounterId,
          dateDataElement: VITALS_DATA_ELEMENT_IDS.dateRecorded,
        },
        type: QueryTypes.SELECT,
      },
    );
    const { count } = countResult[0];
    if (count === 0) {
      res.send({
        data: [],
        count: 0,
      });
      return;
    }

    const { page = 0, rowsPerPage = 10 } = query;

    const result = await db.query(
      `
        WITH
        date AS (
          SELECT response_id, body
          FROM survey_response_answers
          INNER JOIN survey_responses response
          ON response.id = response_id
          WHERE data_element_id = :dateDataElement
          AND body IS NOT NULL
          AND response.encounter_id = :encounterId
          AND response.deleted_at IS NULL
          ORDER BY body ${order} LIMIT :limit OFFSET :offset
        ),
        history AS (
          SELECT
            vl.answer_id,
            ARRAY_AGG((
              JSONB_BUILD_OBJECT(
                'newValue', vl.new_value,
                'reasonForChange', vl.reason_for_change,
                'date', vl.date,
                'userDisplayName', u.display_name
              )
            )) logs
          FROM survey_response_answers sra
          	INNER JOIN survey_responses sr ON sr.id = sra.response_id
          	LEFT JOIN vital_logs vl ON vl.answer_id = sra.id
          	LEFT JOIN users u ON u.id = vl.recorded_by_id
          WHERE sr.encounter_id = :encounterId
          	AND sr.deleted_at IS NULL
          GROUP BY vl.answer_id
        )

        SELECT
          JSONB_BUILD_OBJECT(
            'dataElementId', answer.data_element_id,
            'records', JSONB_OBJECT_AGG(date.body, JSONB_BUILD_OBJECT('id', answer.id, 'body', answer.body, 'logs', history.logs))
          ) result
        FROM
          survey_response_answers answer
        INNER JOIN
          date
        ON date.response_id = answer.response_id
        LEFT JOIN
          history
        ON history.answer_id = answer.id
        GROUP BY answer.data_element_id
      `,
      {
        replacements: {
          encounterId,
          limit: rowsPerPage,
          offset: page * rowsPerPage,
          dateDataElement: VITALS_DATA_ELEMENT_IDS.dateRecorded,
        },
        type: QueryTypes.SELECT,
      },
    );

    const data = result.map(r => r.result);

    res.send({
      count: parseInt(count, 10),
      data,
    });
  }),
);

encounterRelations.get(
  '/:id/vitals/:dataElementId',
  asyncHandler(async (req, res) => {
    const { models, params, query } = req;
    req.checkPermission('list', 'Vitals');
    const { id: encounterId, dataElementId } = params;
    const { startDate, endDate } = query;
    const { SurveyResponse, SurveyResponseAnswer } = models;

    const dateAnswers = await SurveyResponseAnswer.findAll({
      include: [
        {
          model: SurveyResponse,
          required: true,
          as: 'surveyResponse',
          where: { encounterId },
        },
      ],
      where: {
        dataElementId: VITALS_DATA_ELEMENT_IDS.dateRecorded,
        body: { [Op.gte]: startDate, [Op.lte]: endDate },
      },
    });

    const responseIds = dateAnswers.map(dateAnswer => dateAnswer.responseId);

    const answers = await SurveyResponseAnswer.findAll({
      where: {
        responseId: responseIds,
        dataElementId,
        body: { [Op.and]: [{ [Op.ne]: '' }, { [Op.not]: null }] },
      },
    });

    const data = answers
      .map(answer => {
        const { responseId } = answer;
        const recordedDateAnswer = dateAnswers.find(
          dateAnswer => dateAnswer.responseId === responseId,
        );
        const recordedDate = recordedDateAnswer.body;
        return { ...answer.dataValues, recordedDate };
      })
      .sort((a, b) => {
        return a.recordedDate > b.recordedDate ? 1 : -1;
      });

    res.send({
      count: data.length,
      data,
    });
  }),
);

encounter.use(encounterRelations);<|MERGE_RESOLUTION|>--- conflicted
+++ resolved
@@ -277,18 +277,14 @@
             ON (survey_responses.encounter_id = encounters.id)
           LEFT JOIN surveys
             ON (survey_responses.survey_id = surveys.id)
-<<<<<<< HEAD
-        WHERE survey_responses.encounter_id = :encounterId
-        AND surveys.survey_type = 'programs'
-        AND encounters.deleted_at is null
-=======
         WHERE
           survey_responses.encounter_id = :encounterId
         AND
           surveys.survey_type = 'programs'
         AND
           survey_responses.deleted_at IS NULL
->>>>>>> dde99f21
+        AND
+          encounters.deleted_at IS NULL
       `,
       `
         SELECT
