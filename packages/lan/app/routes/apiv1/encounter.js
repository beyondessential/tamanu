--- conflicted
+++ resolved
@@ -11,12 +11,8 @@
   NOTE_RECORD_TYPES,
   VITALS_DATA_ELEMENT_IDS,
   IMAGING_REQUEST_STATUS_TYPES,
-<<<<<<< HEAD
-} from 'shared/constants';
-=======
 } from '@tamanu/constants';
 
->>>>>>> ad69f725
 import {
   simpleGet,
   simpleGetHasOne,
@@ -27,11 +23,7 @@
   paginatedGetList,
 } from 'shared/utils/crudHelpers';
 import { uploadAttachment } from '../../utils/uploadAttachment';
-<<<<<<< HEAD
-import { notePageListHandler } from '../../routeHandlers';
-=======
 import { noteChangelogsHandler, noteListHandler } from '../../routeHandlers';
->>>>>>> ad69f725
 import { createPatientLetter } from '../../routeHandlers/createPatientLetter';
 
 import { getLabRequestList } from '../../routeHandlers/labs';
