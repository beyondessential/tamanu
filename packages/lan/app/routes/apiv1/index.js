import express from 'express';

import { loginHandler, authMiddleware } from '~/middleware/auth';
import { constructPermission } from '~/middleware/permission';

import { user } from './user';
import { patient } from './patient';
import { encounter } from './encounter';
import { vitals } from './vitals';
import { procedure } from './procedure';
import { suggestions } from './suggestions';
import { triage } from './triage';
import { referenceData } from './referenceData';
import { diagnosis } from './diagnosis';
import { medication } from './medication';
<<<<<<< HEAD
import { familyHistory } from './familyHistory';
=======
import { ongoingCondition } from './ongoingCondition';
>>>>>>> 7eb29d5f
import { note } from './note';
import { labRequest, labTest } from './labs';
import { imagingRequest } from './imaging';
import { program } from './program';
import { survey } from './survey';
import { surveyResponse } from './surveyResponse';
import { referral } from './referral';
import { immunisation } from './immunisation';

export const apiv1 = express.Router();

apiv1.post('/login', loginHandler);

apiv1.use(authMiddleware);
apiv1.use(constructPermission);

apiv1.use('/suggestions', suggestions);
apiv1.use('/user', user);
apiv1.use('/patient', patient);
apiv1.use('/encounter', encounter);
apiv1.use('/vitals', vitals);
apiv1.use('/procedure', procedure);
apiv1.use('/triage', triage);
apiv1.use('/referenceData', referenceData);
apiv1.use('/diagnosis', diagnosis);
<<<<<<< HEAD
apiv1.use('/familyHistory', familyHistory);
=======
apiv1.use('/ongoingCondition', ongoingCondition);
>>>>>>> 7eb29d5f
apiv1.use('/medication', medication);
apiv1.use('/note', note);
apiv1.use('/labRequest', labRequest);
apiv1.use('/labTest', labTest);
apiv1.use('/referral', referral);
apiv1.use('/imagingRequest', imagingRequest);
apiv1.use('/immunisation', immunisation);

apiv1.use('/program', program);
apiv1.use('/survey', survey);
apiv1.use('/surveyResponse', surveyResponse);<|MERGE_RESOLUTION|>--- conflicted
+++ resolved
@@ -13,14 +13,8 @@
 import { referenceData } from './referenceData';
 import { diagnosis } from './diagnosis';
 import { medication } from './medication';
-<<<<<<< HEAD
-import { familyHistory } from './familyHistory';
-=======
 import { ongoingCondition } from './ongoingCondition';
->>>>>>> 7eb29d5f
-import { note } from './note';
 import { labRequest, labTest } from './labs';
-import { imagingRequest } from './imaging';
 import { program } from './program';
 import { survey } from './survey';
 import { surveyResponse } from './surveyResponse';
@@ -43,11 +37,8 @@
 apiv1.use('/triage', triage);
 apiv1.use('/referenceData', referenceData);
 apiv1.use('/diagnosis', diagnosis);
-<<<<<<< HEAD
 apiv1.use('/familyHistory', familyHistory);
-=======
 apiv1.use('/ongoingCondition', ongoingCondition);
->>>>>>> 7eb29d5f
 apiv1.use('/medication', medication);
 apiv1.use('/note', note);
 apiv1.use('/labRequest', labRequest);
