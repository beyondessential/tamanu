import shortid from 'shortid';

import {
  ALLERGIES,
  createDummyPatient,
  DEPARTMENTS,
  DIAGNOSES,
  DRUGS,
  FACILITIES,
  IMAGING_TYPES,
  generateLabTestTypes,
  LOCATIONS,
  USERS,
  PROCEDURE_TYPES,
<<<<<<< HEAD
} from 'shared/demoData';
=======
  VILLAGES,
} from 'Shared/demoData';
>>>>>>> d34862e5

const GENERATORS = {
  allergy: () => ALLERGIES,
  department: () => DEPARTMENTS,
  diagnosis: () => DIAGNOSES,
  drug: () => DRUGS,
  procedureType: () => PROCEDURE_TYPES,
  facility: () => FACILITIES,
  imagingType: () => IMAGING_TYPES,
  labTestType: generateLabTestTypes,
  location: () => LOCATIONS,
  patient: (db, count) => new Array(count).fill(0).map(() => createDummyPatient(db)),
  user: () => USERS,
  village: () => VILLAGES,
};

const generateAndWrite = (db, resource, count) => {
  let recordsWritten;
  db.write(() => {
    const items = GENERATORS[resource](db, count);
    recordsWritten = items
      .map(({ _id, ...restOfItem }) => {
        if (db.objects(resource).filtered('_id = $0', _id).length > 0) {
          return null; // no need to re-seed this, as it already exists in the db
        }
        const newItem = {
          _id: _id || shortid.generate(),
          ...restOfItem,
        };
        db.create(resource, newItem);
        return newItem;
      })
      .filter(x => x);
  });
  return recordsWritten;
};

const SPECIAL_PLURALS = { diagnoses: 'diagnosis' };
const singularise = plural =>
  SPECIAL_PLURALS[plural] || plural.replace(/(s)$/, '').replace(/(ie)$/, 'y');

export const seed = (req, res) => {
  const { db, body } = req;
  const recordsWritten = Object.entries(body)
    .filter(([key, shouldSeed]) => !!shouldSeed)
    .map(([key, count]) => {
      const resource = singularise(key.replace(/(Count)$/, ''));
      return generateAndWrite(db, resource, count);
    });

  res.send(recordsWritten);
};<|MERGE_RESOLUTION|>--- conflicted
+++ resolved
@@ -12,12 +12,8 @@
   LOCATIONS,
   USERS,
   PROCEDURE_TYPES,
-<<<<<<< HEAD
+  VILLAGES,
 } from 'shared/demoData';
-=======
-  VILLAGES,
-} from 'Shared/demoData';
->>>>>>> d34862e5
 
 const GENERATORS = {
   allergy: () => ALLERGIES,
