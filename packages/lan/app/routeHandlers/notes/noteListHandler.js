import Sequelize, { Op, QueryTypes } from 'sequelize';
import asyncHandler from 'express-async-handler';
import { NOTE_TYPES, VISIBILITY_STATUSES } from '@tamanu/constants';

import { checkNotePermission } from '../../utils/checkNotePermission';

export const noteListHandler = recordType =>
  asyncHandler(async (req, res) => {
    const { models, params, query } = req;
    const { order = 'ASC', orderBy, noteType, rowsPerPage, page } = query;

    const recordId = params.id;
    await checkNotePermission(req, { recordType, recordId }, 'list');

    const include = [
      {
        model: models.User,
        as: 'author',
      },
      {
        model: models.User,
        as: 'onBehalfOf',
      },
      {
        model: models.Note,
        as: 'revisedBy',
        required: false,
        attributes: ['date'],
        include: [
          {
            model: models.User,
            as: 'author',
          },
          {
            model: models.User,
            as: 'onBehalfOf',
          },
        ],
      },
    ];

<<<<<<< HEAD
    // All notes, filtered by recordId, recordType & visibilityStatus are loaded excluding:
    // 1- (1st notIn) Notes that have another more recent note with the same root (revisedById)
    // 2- (2nd notIn) Root notes that have been revised by another note
    const baseWhere = {
      [Op.and]: [
        Sequelize.literal(`
          NOT EXISTS (
            SELECT id
            FROM (
              SELECT id, revised_by_id, ROW_NUMBER() OVER (PARTITION BY revised_by_id ORDER BY date DESC, id DESC) AS row_num
              FROM notes
              WHERE revised_by_id IS NOT NULL
            ) n
            WHERE n.row_num != 1
            AND id = "Note"."id"
          )
        `),
        Sequelize.literal(`
          NOT EXISTS (
            SELECT revised_by_id
            FROM notes
            WHERE revised_by_id IS NOT NULL
            AND revised_by_id = "Note"."id"
          )
        `),
      ],
      recordType,
      recordId,
=======
    const idRows = await models.Note.sequelize.query(
      `
      WITH

      -- first create a sub-table with only the notes for this record.
      -- this will make the DISTINCT stuff way faster
      this_record_notes AS (
        SELECT 
          *,
          CASE WHEN revised_by_id IS NULL THEN id ELSE revised_by_id END edit_chain
        FROM notes n
        WHERE record_type = :recordType
          AND record_id = :recordId
      )

      -- now filter out anything except the latest revision for each note
      SELECT DISTINCT ON (edit_chain)
        id
      FROM this_record_notes n
      ORDER BY edit_chain, date DESC
    `,
      {
        type: QueryTypes.SELECT,
        replacements: {
          recordType,
          recordId,
        },
      },
    );

    // any other filtering should happen after the edits have been determined
    // (if we do it all in the same step, we risk including earlier versions of
    // a record that was excluded later, which we absolutely do not want)
    const where = {
      id: {
        [Op.in]: idRows.map(x => x.id),
      },
>>>>>>> d28cc9ef
      visibilityStatus: VISIBILITY_STATUSES.CURRENT,
      ...(noteType ? { noteType } : {}),
    };

    const queryOrder = orderBy
      ? [[orderBy, order.toUpperCase()]]
      : [
          [
            // Pin TREATMENT_PLAN on top
            Sequelize.literal(
              `case when "Note"."note_type" = '${NOTE_TYPES.TREATMENT_PLAN}' then 0 else 1 end`,
            ),
          ],
          [
            // If the note has already been revised then order by the root note's date.
            // If this is the root note then order by the date of this note
            Sequelize.literal(
              'case when "revisedBy"."date" notnull then "revisedBy"."date" else "Note"."date" end desc',
            ),
          ],
        ];

    const rows = await models.Note.findAll({
      include,
      where,
      order: queryOrder,
      limit: rowsPerPage,
      offset: page && rowsPerPage ? page * rowsPerPage : undefined,
    });
    const totalCount = await models.Note.count({
      where,
    });

    res.send({ data: rows, count: totalCount });
  });

export const notesWithSingleItemListHandler = recordType =>
  asyncHandler(async (req, res) => {
    const { models, params } = req;

    const recordId = params.id;
    await checkNotePermission(req, { recordType, recordId }, 'list');

    const notes = await models.Note.findAll({
      include: [
        { model: models.User, as: 'author' },
        { model: models.User, as: 'onBehalfOf' },
      ],
      where: {
        recordId,
        recordType,
        visibilityStatus: VISIBILITY_STATUSES.CURRENT,
      },
      order: [['date', 'DESC']],
    });

    res.send({ data: notes, count: notes.length });
  });<|MERGE_RESOLUTION|>--- conflicted
+++ resolved
@@ -39,36 +39,6 @@
       },
     ];
 
-<<<<<<< HEAD
-    // All notes, filtered by recordId, recordType & visibilityStatus are loaded excluding:
-    // 1- (1st notIn) Notes that have another more recent note with the same root (revisedById)
-    // 2- (2nd notIn) Root notes that have been revised by another note
-    const baseWhere = {
-      [Op.and]: [
-        Sequelize.literal(`
-          NOT EXISTS (
-            SELECT id
-            FROM (
-              SELECT id, revised_by_id, ROW_NUMBER() OVER (PARTITION BY revised_by_id ORDER BY date DESC, id DESC) AS row_num
-              FROM notes
-              WHERE revised_by_id IS NOT NULL
-            ) n
-            WHERE n.row_num != 1
-            AND id = "Note"."id"
-          )
-        `),
-        Sequelize.literal(`
-          NOT EXISTS (
-            SELECT revised_by_id
-            FROM notes
-            WHERE revised_by_id IS NOT NULL
-            AND revised_by_id = "Note"."id"
-          )
-        `),
-      ],
-      recordType,
-      recordId,
-=======
     const idRows = await models.Note.sequelize.query(
       `
       WITH
@@ -106,7 +76,6 @@
       id: {
         [Op.in]: idRows.map(x => x.id),
       },
->>>>>>> d28cc9ef
       visibilityStatus: VISIBILITY_STATUSES.CURRENT,
       ...(noteType ? { noteType } : {}),
     };
