<<<<<<< HEAD
import { Op } from 'sequelize';
import asyncHandler from 'express-async-handler';
import { NOTE_TYPES, NOTE_RECORD_TYPES } from 'shared/constants';

// Encounter notes should check for their own permission, otherwise,
// check parent permission.
function checkListNotePermission(req, owner, noteRecordType) {
  if (noteRecordType === NOTE_RECORD_TYPES.ENCOUNTER) {
    return req.checkPermission('list', 'EncounterNote');
  }
  return req.checkPermission('read', owner);
}
=======
export const notePageListHandler = recordType => async (req, res) => {
  const { models, params, query } = req;
  const { order = 'ASC', orderBy } = query;
>>>>>>> 0aa76536

export const notePageListHandler = recordType =>
  asyncHandler(async (req, res) => {
    const { models, params, query } = req;
    const { order = 'ASC', orderBy } = query;

    const recordId = params.id;
    const owner = await models[recordType].findByPk(recordId);

<<<<<<< HEAD
    checkListNotePermission(req, owner, recordType);
=======
  const rows = await models.NotePage.findAll({
    include: [
      {
        model: models.NoteItem,
        as: 'noteItems',
        include: [
          {
            model: models.User,
            as: 'author',
          },
          {
            model: models.User,
            as: 'onBehalfOf',
          },
        ],
      },
    ],
    where: { recordType, recordId },
    order: orderBy ? [[orderBy, order.toUpperCase()]] : undefined,
  });
>>>>>>> 0aa76536

    const rows = await models.NotePage.findAll({
      include: [
        {
          model: models.NoteItem,
          as: 'noteItems',
          include: [
            {
              model: models.User,
              as: 'author',
            },
            {
              model: models.User,
              as: 'onBehalfOf',
            },
          ],
        },
      ],
      where: { recordType, recordId, noteType: { [Op.not]: NOTE_TYPES.SYSTEM } },
      order: orderBy ? [[orderBy, order.toUpperCase()]] : undefined,
    });

    res.send({ data: rows, count: rows.length });
  });

export const notePagesWithSingleItemListHandler = recordType =>
  asyncHandler(async (req, res) => {
    const { models, params } = req;

    const recordId = params.id;
    const owner = await models[recordType].findByPk(recordId);

    checkListNotePermission(req, owner, recordType);

    const notePages = await models.NotePage.findAll({
      include: [
        {
          model: models.NoteItem,
          as: 'noteItems',
          include: [
            { model: models.User, as: 'author' },
            { model: models.User, as: 'onBehalfOf' },
          ],
        },
      ],
      where: {
        recordId,
        recordType,
        noteType: { [Op.not]: NOTE_TYPES.SYSTEM },
      },
<<<<<<< HEAD
      order: [['createdAt', 'ASC']],
    });

    const notes = await Promise.all(notePages.map(n => n.getCombinedNoteObject(models)));
    res.send({ data: notes, count: notes.length });
  });
=======
    ],
    where: {
      recordId,
      recordType,
    },
    order: [['createdAt', 'ASC']],
  });

  const notes = [];
  for (const notePage of notePages) {
    const combinedNoteObject = await notePage.getCombinedNoteObject(models);
    notes.push(combinedNoteObject);
  }

  const resultNotes = notes.filter(n => !!n);
  res.send({ data: resultNotes, count: resultNotes.length });
};
>>>>>>> 0aa76536
<|MERGE_RESOLUTION|>--- conflicted
+++ resolved
@@ -1,7 +1,5 @@
-<<<<<<< HEAD
-import { Op } from 'sequelize';
 import asyncHandler from 'express-async-handler';
-import { NOTE_TYPES, NOTE_RECORD_TYPES } from 'shared/constants';
+import { NOTE_RECORD_TYPES } from 'shared/constants';
 
 // Encounter notes should check for their own permission, otherwise,
 // check parent permission.
@@ -11,11 +9,6 @@
   }
   return req.checkPermission('read', owner);
 }
-=======
-export const notePageListHandler = recordType => async (req, res) => {
-  const { models, params, query } = req;
-  const { order = 'ASC', orderBy } = query;
->>>>>>> 0aa76536
 
 export const notePageListHandler = recordType =>
   asyncHandler(async (req, res) => {
@@ -25,30 +18,7 @@
     const recordId = params.id;
     const owner = await models[recordType].findByPk(recordId);
 
-<<<<<<< HEAD
     checkListNotePermission(req, owner, recordType);
-=======
-  const rows = await models.NotePage.findAll({
-    include: [
-      {
-        model: models.NoteItem,
-        as: 'noteItems',
-        include: [
-          {
-            model: models.User,
-            as: 'author',
-          },
-          {
-            model: models.User,
-            as: 'onBehalfOf',
-          },
-        ],
-      },
-    ],
-    where: { recordType, recordId },
-    order: orderBy ? [[orderBy, order.toUpperCase()]] : undefined,
-  });
->>>>>>> 0aa76536
 
     const rows = await models.NotePage.findAll({
       include: [
@@ -67,7 +37,7 @@
           ],
         },
       ],
-      where: { recordType, recordId, noteType: { [Op.not]: NOTE_TYPES.SYSTEM } },
+      where: { recordType, recordId },
       order: orderBy ? [[orderBy, order.toUpperCase()]] : undefined,
     });
 
@@ -97,31 +67,16 @@
       where: {
         recordId,
         recordType,
-        noteType: { [Op.not]: NOTE_TYPES.SYSTEM },
       },
-<<<<<<< HEAD
       order: [['createdAt', 'ASC']],
     });
 
-    const notes = await Promise.all(notePages.map(n => n.getCombinedNoteObject(models)));
-    res.send({ data: notes, count: notes.length });
-  });
-=======
-    ],
-    where: {
-      recordId,
-      recordType,
-    },
-    order: [['createdAt', 'ASC']],
-  });
+    const notes = [];
+    for (const notePage of notePages) {
+      const combinedNoteObject = await notePage.getCombinedNoteObject(models);
+      notes.push(combinedNoteObject);
+    }
 
-  const notes = [];
-  for (const notePage of notePages) {
-    const combinedNoteObject = await notePage.getCombinedNoteObject(models);
-    notes.push(combinedNoteObject);
-  }
-
-  const resultNotes = notes.filter(n => !!n);
-  res.send({ data: resultNotes, count: resultNotes.length });
-};
->>>>>>> 0aa76536
+    const resultNotes = notes.filter(n => !!n);
+    res.send({ data: resultNotes, count: resultNotes.length });
+  });