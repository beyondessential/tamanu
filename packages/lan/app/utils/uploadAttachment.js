--- conflicted
+++ resolved
@@ -1,12 +1,7 @@
 import fs, { promises as asyncFs } from 'fs';
 import { InvalidParameterError, RemoteCallFailedError } from 'shared/errors';
-<<<<<<< HEAD
+import { getUploadedData } from 'shared/utils/getUploadedData';
 import { CentralServerConnection } from '../sync';
-import { getUploadedData } from '../admin/getUploadedData';
-=======
-import { getUploadedData } from 'shared/utils/getUploadedData';
-import { WebRemote } from '../sync';
->>>>>>> d9cf60df
 
 // Helper function for uploading one file to the sync server
 // req: express request, maxFileSize: integer (size in bytes)
