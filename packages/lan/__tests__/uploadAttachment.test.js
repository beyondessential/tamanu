import { writeFileSync } from 'fs';
import { InvalidParameterError, RemoteCallFailedError } from 'shared/errors';
<<<<<<< HEAD
import { CentralServerConnection } from '../app/sync/CentralServerConnection';
import { getUploadedData } from '../app/admin/getUploadedData';
=======
import { getUploadedData } from 'shared/utils/getUploadedData';

import { WebRemote } from '../app/sync/WebRemote';
>>>>>>> d9cf60df
// Get the unmocked function to be able to test it
const { uploadAttachment } = jest.requireActual('../app/utils/uploadAttachment');

// Mock image to be created with fs module. Expected size of 1002 bytes.
const FILEDATA =
  '/9j/4AAQSkZJRgABAQEAeAB4AAD/4QAiRXhpZgAATU0AKgAAAAgAAQESAAMAAAABAAEAAAAAAAD/2wBDAAIBAQIBAQICAgICAgICAwUDAwMDAwYEBAMFBwYHBwcGBwcICQsJCAgKCAcHCg0KCgsMDAwMBwkODw0MDgsMDAz/2wBDAQICAgMDAwYDAwYMCAcIDAwMDAwMDAwMDAwMDAwMDAwMDAwMDAwMDAwMDAwMDAwMDAwMDAwMDAwMDAwMDAwMDAz/wAARCAAHACgDASIAAhEBAxEB/8QAHwAAAQUBAQEBAQEAAAAAAAAAAAECAwQFBgcICQoL/8QAtRAAAgEDAwIEAwUFBAQAAAF9AQIDAAQRBRIhMUEGE1FhByJxFDKBkaEII0KxwRVS0fAkM2JyggkKFhcYGRolJicoKSo0NTY3ODk6Q0RFRkdISUpTVFVWV1hZWmNkZWZnaGlqc3R1dnd4eXqDhIWGh4iJipKTlJWWl5iZmqKjpKWmp6ipqrKztLW2t7i5usLDxMXGx8jJytLT1NXW19jZ2uHi4+Tl5ufo6erx8vP09fb3+Pn6/8QAHwEAAwEBAQEBAQEBAQAAAAAAAAECAwQFBgcICQoL/8QAtREAAgECBAQDBAcFBAQAAQJ3AAECAxEEBSExBhJBUQdhcRMiMoEIFEKRobHBCSMzUvAVYnLRChYkNOEl8RcYGRomJygpKjU2Nzg5OkNERUZHSElKU1RVVldYWVpjZGVmZ2hpanN0dXZ3eHl6goOEhYaHiImKkpOUlZaXmJmaoqOkpaanqKmqsrO0tba3uLm6wsPExcbHyMnK0tPU1dbX2Nna4uPk5ebn6Onq8vP09fb3+Pn6/9oADAMBAAIRAxEAPwD7N0z9nH9sCD9q7TtV1rVPGGp/D1PjBZavFa2PiVo1s/DS6548leO5jXWYDcxiC+8NyMq7VFuLKBrG8/s+W3kNN+Gn7VGq/s3aPofiDwd8cJ9UPw1+F+naylh8RNOtNTuNU0XxPOPFUcV5FrEbx3mo6XIkq3STIJ4UCTTxTKsNFFAGh4q+FH7ZPhj9nvwX4W0O28Qa14g+I3wV0DwB4m1e48Xxfafh54ht9G16K81qSdr1H+0Pqeo6I73dkLyaSDTL07DKlmJeA8Z/su/tkz/FP4har4d/4XBY2tt8QLnxHpy3PxNie2161t5vH11aRadE2pSRWVvLDdeD7RYLm3Fqs8UUlzYXdvbzxylFAHr8Pwo/ag1n49fDOSC2+IGi6f4Y+IHjmTUtUvvF9rJpF1o914x0zUdPmntY72R7q3k8Nf2vptrFLbPJZ3MkR8q1VIruMoooA//Z';

// Function called inside uploadAttachment, it expects a network request
// with multipart/form-data which doesn't seem very straightforward to
// recreate within node.
jest.mock('shared/utils/getUploadedData');
getUploadedData.mockImplementation(async req => {
  // Create a file that can be used with the FS module, return path
  const fileName = 'test-file.jpeg';
  writeFileSync(fileName, FILEDATA, { encoding: 'base64' });
  return {
    file: fileName,
    deleteFileAfterImport: true,
    ...req,
  };
});

describe('UploadAttachment', () => {
  const mockReq = { name: 'hello world image', type: 'image/jpeg' };

  it('abort uploading file if its above permitted max file size', async () => {
    await expect(uploadAttachment(mockReq, 1000)).rejects.toThrow(InvalidParameterError);
    expect(CentralServerConnection.mock.calls.length).toBe(0);
  });

  it('abort creating document metadata if the sync server fails to create attachment', async () => {
    CentralServerConnection.mockImplementationOnce(() => ({
      __esModule: true,
      fetch: jest.fn(async (path, body) => {
        // Make sure the parameters match what the sync server expects
        expect(path).toBe('attachment');
        expect(body).toMatchObject({
          method: 'POST',
          body: {
            type: 'image/jpeg',
            size: 1002,
            data: FILEDATA,
          },
        });
        return {
          error: 'Some error',
        };
      }),
    }));
    await expect(uploadAttachment(mockReq)).rejects.toThrow(RemoteCallFailedError);
    expect(CentralServerConnection.mock.calls.length).toBe(1);
  });

  it('successfully uploads attachment', async () => {
    CentralServerConnection.mockImplementationOnce(() => ({
      __esModule: true,
      fetch: jest.fn(async (path, body) => {
        // Make sure the parameters match what the sync server expects
        expect(path).toBe('attachment');
        expect(body).toMatchObject({
          method: 'POST',
          body: {
            type: 'image/jpeg',
            size: 1002,
            data: FILEDATA,
          },
        });
        return {
          attachmentId: '111',
        };
      }),
    }));
    const result = await uploadAttachment(mockReq);
    expect(result).toMatchObject({
      attachmentId: '111',
      type: 'image/jpeg',
      metadata: { name: 'hello world image' },
    });
    expect(CentralServerConnection.mock.calls.length).toBe(2);
  });
});<|MERGE_RESOLUTION|>--- conflicted
+++ resolved
@@ -1,13 +1,8 @@
 import { writeFileSync } from 'fs';
 import { InvalidParameterError, RemoteCallFailedError } from 'shared/errors';
-<<<<<<< HEAD
-import { CentralServerConnection } from '../app/sync/CentralServerConnection';
-import { getUploadedData } from '../app/admin/getUploadedData';
-=======
 import { getUploadedData } from 'shared/utils/getUploadedData';
 
-import { WebRemote } from '../app/sync/WebRemote';
->>>>>>> d9cf60df
+import { CentralServerConnection } from '../app/sync/CentralServerConnection';
 // Get the unmocked function to be able to test it
 const { uploadAttachment } = jest.requireActual('../app/utils/uploadAttachment');
 
