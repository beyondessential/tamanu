import { expect, beforeAll, describe, it } from '@jest/globals';

import { fakeReferenceData, withErrorShown } from 'shared/test-helpers';
import { SYNC_SESSION_DIRECTION, getModelsForDirection } from 'shared/sync';
import { SYNC_DIRECTIONS } from 'shared/constants';
import { sleepAsync } from 'shared/utils/sleepAsync';
import { fakeUUID } from 'shared/utils/generateId';

import { createTestContext } from '../utilities';
import { snapshotOutgoingChanges } from '../../app/sync/snapshotOutgoingChanges';

const readOnlyConfig = readOnly => ({ sync: { readOnly } });

describe('snapshotOutgoingChanges', () => {
  let ctx;
  let models;
  let outgoingModels;

  beforeAll(async () => {
    ctx = await createTestContext();
    models = ctx.models;
    outgoingModels = getModelsForDirection(models, SYNC_DIRECTIONS.PUSH_TO_CENTRAL);
  });

  afterAll(() => ctx.close());

  it(
    'if in readOnly mode returns empty array',
    withErrorShown(async () => {
      const { LocalSystemFact } = models;
      const tick = await LocalSystemFact.increment('currentSyncTime');

      const result = await snapshotOutgoingChanges.overrideConfig(
        ctx.sequelize,
        models,
        fakeUUID(),
        tick - 1,
        readOnlyConfig(true),
      );

      expect(result).toEqual([]);
    }),
  );

  it(
    'if nothing changed returns empty array',
    withErrorShown(async () => {
      const { LocalSystemFact } = models;
      const tick = await LocalSystemFact.increment('currentSyncTime');

      const result = await snapshotOutgoingChanges(
        ctx.sequelize,
        outgoingModels,
        fakeUUID(),
        tick - 1,
      );
      expect(result).toEqual([]);
    }),
  );

  it(
    'throws error when outgoing models contain invalid sync direction',
    withErrorShown(async () => {
      const { LocalSystemFact } = models;
      const tick = await LocalSystemFact.increment('currentSyncTime');

      await expect(
        snapshotOutgoingChanges(ctx.sequelize, models, fakeUUID(), tick - 1),
      ).rejects.toThrowError();
    }),
  );

  it(
    'returns serialised records (excluding metadata columns)',
    withErrorShown(async () => {
      const { LocalSystemFact, ReferenceData } = models;
      const tick = await LocalSystemFact.increment('currentSyncTime');

      const row = await ReferenceData.create(fakeReferenceData());
      const sessionId = fakeUUID();

      const result = await snapshotOutgoingChanges(
        ctx.sequelize,
        outgoingModels,
        sessionId,
        tick - 1,
      );

      expect(result).toEqual([
        {
          sessionId,
          direction: SYNC_SESSION_DIRECTION.OUTGOING,
          isDeleted: false,
          recordType: 'reference_data',
          recordId: row.id,
          data: {
            id: row.id,
            code: row.code,
            name: row.name,
            type: row.type,
            visibilityStatus: row.visibilityStatus,
          },
        },
      ]);
    }),
  );

  it(
    'returns records changed since given tick only',
    withErrorShown(async () => {
      const { LocalSystemFact, ReferenceData } = models;

      const tickBefore = await LocalSystemFact.increment('currentSyncTime');
      await ReferenceData.create(fakeReferenceData());

      await LocalSystemFact.increment('currentSyncTime');
      const row = await ReferenceData.create(fakeReferenceData());

      const sessionId = fakeUUID();
      const result = await snapshotOutgoingChanges(
        ctx.sequelize,
        outgoingModels,
        sessionId,
        tickBefore,
      );

      expect(result).toEqual([
        {
          sessionId,
          direction: SYNC_SESSION_DIRECTION.OUTGOING,
          isDeleted: false,
          recordType: 'reference_data',
          recordId: row.id,
          data: {
            id: row.id,
            code: row.code,
            name: row.name,
            type: row.type,
            visibilityStatus: row.visibilityStatus,
          },
        },
      ]);
    }),
  );

  it(
    'returns records changed since more than one tick',
    withErrorShown(async () => {
      const { LocalSystemFact, ReferenceData } = models;

      const tickBefore = await LocalSystemFact.increment('currentSyncTime');
      const rowBefore = await ReferenceData.create(fakeReferenceData());

      await LocalSystemFact.increment('currentSyncTime');
      const rowAfter = await ReferenceData.create(fakeReferenceData());

      const sessionId = fakeUUID();
      const result = await snapshotOutgoingChanges(
        ctx.sequelize,
        outgoingModels,
        sessionId,
        tickBefore - 1,
      );

      expect(result).toEqual([
        {
          sessionId,
          direction: SYNC_SESSION_DIRECTION.OUTGOING,
          isDeleted: false,
          recordType: 'reference_data',
          recordId: rowBefore.id,
          data: {
            id: rowBefore.id,
            code: rowBefore.code,
            name: rowBefore.name,
            type: rowBefore.type,
            visibilityStatus: rowBefore.visibilityStatus,
          },
        },
        {
          sessionId,
          direction: SYNC_SESSION_DIRECTION.OUTGOING,
          isDeleted: false,
          recordType: 'reference_data',
          recordId: rowAfter.id,
          data: {
            id: rowAfter.id,
            code: rowAfter.code,
            name: rowAfter.name,
            type: rowAfter.type,
            visibilityStatus: rowAfter.visibilityStatus,
          },
        },
      ]);
    }),
  );

  it(
<<<<<<< HEAD
    'concurrent transaction commits AFTER snapshot commits',
=======
    'concurrent transaction commits AFTER snapshot commit',
>>>>>>> 27bcbba4
    withErrorShown(async () => {
      const { LocalSystemFact, ReferenceData } = models;

      const resolveWhenNonEmpty = [];
      const fakeModelThatWaitsUntilWeSaySo = {
        syncDirection: SYNC_DIRECTIONS.BIDIRECTIONAL,
        async findAll() {
          while (true) {
            if (resolveWhenNonEmpty.length > 0) {
              return [];
            }

            await sleepAsync(5);
          }
        },
      };

      const tick = await LocalSystemFact.increment('currentSyncTime');
      const rowBefore = await ReferenceData.create({
        ...fakeReferenceData(),
        name: 'refData before',
      });

      const sessionId = fakeUUID();
      const snapshot = snapshotOutgoingChanges(
        ctx.sequelize,
        {
          // the transaction needs to have a select, ANY select, so the database
          // actually takes a snapshot of the db at that point in time. THEN we
          // can pause the transaction, and test the behaviour.
          ReportRequest: models.ReportRequest,
          FakeModel: fakeModelThatWaitsUntilWeSaySo,
          ReferenceData: models.ReferenceData,
        },
        sessionId,
        tick - 1,
      );

      // wait for snapshot to start and block, and then create a new record
      await sleepAsync(20);
      const after = ctx.sequelize.transaction(async transaction => {
        await ReferenceData.create(
          {
            ...fakeReferenceData(),
            name: 'refData after',
          },
          {
            transaction,
          },
        );
        await sleepAsync(200);
      });
      await sleepAsync(20);

      // unblock snapshot
      resolveWhenNonEmpty.push(true);
      const result = await snapshot;

      expect(result).toEqual([
        {
          sessionId,
          direction: SYNC_SESSION_DIRECTION.OUTGOING,
          isDeleted: false,
          recordType: 'reference_data',
          recordId: rowBefore.id,
          data: {
            id: rowBefore.id,
            code: rowBefore.code,
            name: rowBefore.name,
            type: rowBefore.type,
            visibilityStatus: rowBefore.visibilityStatus,
          },
        },
      ]);

      await after;
    }),
  );

  it(
<<<<<<< HEAD
    'concurrent transaction commits BEFORE snapshot commits',
=======
    'concurrent transaction commits BEFORE snapshot commit',
>>>>>>> 27bcbba4
    withErrorShown(async () => {
      const { LocalSystemFact, ReferenceData } = models;

      const resolveWhenNonEmpty = [];
      const fakeModelThatWaitsUntilWeSaySo = {
        syncDirection: SYNC_DIRECTIONS.BIDIRECTIONAL,
        async findAll() {
          while (true) {
            if (resolveWhenNonEmpty.length > 0) {
              return [];
            }

            await sleepAsync(5);
          }
        },
      };

      const tick = await LocalSystemFact.increment('currentSyncTime');
      const rowBefore = await ReferenceData.create({
        ...fakeReferenceData(),
        name: 'refData before',
      });

      const sessionId = fakeUUID();
      const snapshot = snapshotOutgoingChanges(
        ctx.sequelize,
        {
          ReportRequest: models.ReportRequest,
          FakeModel: fakeModelThatWaitsUntilWeSaySo,
          ReferenceData: models.ReferenceData,
        },
        sessionId,
        tick - 1,
      );

      // wait for snapshot to start and block, and then create a new record
      await sleepAsync(20);
      let rowAfter;
      const after = ctx.sequelize.transaction(async transaction => {
        rowAfter = await ReferenceData.create(
          {
            ...fakeReferenceData(),
            name: 'refData after',
          },
          {
            transaction,
          },
        );
        await sleepAsync(200);
      });
      await sleepAsync(20);

      await after;

      // unblock snapshot
      resolveWhenNonEmpty.push(true);
      const result = await snapshot;

      const byId = (a, b) => a.recordId.localeCompare(b.recordId);
      expect(result.sort(byId)).toEqual(
        [
          {
            sessionId,
            direction: SYNC_SESSION_DIRECTION.OUTGOING,
            isDeleted: false,
            recordType: 'reference_data',
            recordId: rowBefore.id,
            data: {
              id: rowBefore.id,
              code: rowBefore.code,
              name: rowBefore.name,
              type: rowBefore.type,
              visibilityStatus: rowBefore.visibilityStatus,
            },
          },
        ].sort(byId),
      );
    }),
  );
});<|MERGE_RESOLUTION|>--- conflicted
+++ resolved
@@ -196,11 +196,7 @@
   );
 
   it(
-<<<<<<< HEAD
     'concurrent transaction commits AFTER snapshot commits',
-=======
-    'concurrent transaction commits AFTER snapshot commit',
->>>>>>> 27bcbba4
     withErrorShown(async () => {
       const { LocalSystemFact, ReferenceData } = models;
 
@@ -281,11 +277,7 @@
   );
 
   it(
-<<<<<<< HEAD
     'concurrent transaction commits BEFORE snapshot commits',
-=======
-    'concurrent transaction commits BEFORE snapshot commit',
->>>>>>> 27bcbba4
     withErrorShown(async () => {
       const { LocalSystemFact, ReferenceData } = models;
 
