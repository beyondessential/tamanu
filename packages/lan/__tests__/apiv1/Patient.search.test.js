--- conflicted
+++ resolved
@@ -1,13 +1,8 @@
-<<<<<<< HEAD
 import {
   createDummyPatient,
   createDummyEncounter,
   randomReferenceId,
 } from 'shared/demoData/patients';
-import moment from 'moment';
-=======
-import { createDummyPatient, createDummyEncounter } from 'shared/demoData/patients';
->>>>>>> 0830bf07
 import { startOfDay, subDays, subYears } from 'date-fns';
 import { toDateString } from 'shared/utils/dateTime';
 import { createTestContext } from '../utilities';
