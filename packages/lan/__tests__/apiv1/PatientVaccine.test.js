import config from 'config';

import { createDummyEncounter, createDummyPatient, randomVitals } from 'shared/demoData/patients';
import {
  VACCINE_CATEGORIES,
  VACCINE_RECORDING_TYPES,
  VACCINE_STATUS,
  SETTING_KEYS,
  ENCOUNTER_TYPES,
<<<<<<< HEAD
} from 'shared/constants';
import { fake } from 'shared/test-helpers/fake';
import { createAdministeredVaccine, createScheduledVaccine } from 'shared/demoData/vaccines';
import { createTestContext } from '../utilities';
import { REFERENCE_TYPES } from 'shared/constants';
=======
} from '@tamanu/constants';
import { fake } from 'shared/test-helpers/fake';
import { createAdministeredVaccine, createScheduledVaccine } from 'shared/demoData/vaccines';
import { createTestContext } from '../utilities';
import { REFERENCE_TYPES } from '@tamanu/constants';
>>>>>>> c176e47b

describe('PatientVaccine', () => {
  let ctx;
  let models = null;
  let app = null;
  let baseApp = null;

  let scheduled1 = null;
  let scheduled2 = null;
  let scheduled3 = null;
  let scheduled4 = null;
  let scheduled5 = null;
  let scheduled6 = null;
  let clinician = null;
  let location = null;
  let locationGroup = null;
  let department = null;
  let facility = null;
  let givenVaccine1 = null;
  let notGivenVaccine1 = null;
  let patient = null;
  let drug = null;

  const recordAdministeredVaccine = async (patientObject, vaccine, overrides) => {
    const encounter = await models.Encounter.create(
      await createDummyEncounter(models, { patientId: patientObject.id }),
    );
    return models.AdministeredVaccine.create(
      await createAdministeredVaccine(models, {
        scheduledVaccineId: vaccine.id,
        encounterId: encounter.id,
        ...overrides,
      }),
    );
  };

  const createNewScheduledVaccine = async (category, label, schedule) => {
    return models.ScheduledVaccine.create(
      await createScheduledVaccine(models, {
        category,
        label,
        schedule,
        vaccineId: drug.id,
      }),
    );
  };

  beforeAll(async () => {
    ctx = await createTestContext();
    baseApp = ctx.baseApp;
    models = ctx.models;
    app = await baseApp.asRole('practitioner');
    clinician = await models.User.create(fake(models.User));
    [facility] = await models.Facility.upsert({
      id: config.serverFacilityId,
      name: config.serverFacilityId,
      code: config.serverFacilityId,
    });
    patient = await models.Patient.create(await createDummyPatient(models));

    await models.ScheduledVaccine.truncate({ cascade: true });
    await models.AdministeredVaccine.truncate({ cascade: true });

<<<<<<< HEAD
    drug = await models.ReferenceData.create(fake(models.ReferenceData, { type: REFERENCE_TYPES.DRUG }));
=======
    drug = await models.ReferenceData.create(
      fake(models.ReferenceData, { type: REFERENCE_TYPES.DRUG }),
    );
>>>>>>> c176e47b

    // set up reference data
    // create 3 scheduled vaccines, 2 routine and 1 campaign and 2 catch up
    scheduled1 = await createNewScheduledVaccine(
      VACCINE_CATEGORIES.ROUTINE,
      'vaccine 1 routine',
      'Dose 1',
    );
    scheduled2 = await createNewScheduledVaccine(
      VACCINE_CATEGORIES.ROUTINE,
      'vaccine 1 routine',
      'Dose 2',
    );
    scheduled3 = await createNewScheduledVaccine(
      VACCINE_CATEGORIES.CAMPAIGN,
      'vaccine 1 campaign',
      'Dose 1',
    );
    scheduled4 = await createNewScheduledVaccine(
      VACCINE_CATEGORIES.CATCHUP,
      'vaccine 1 catchup',
      'Dose 1',
    );
    scheduled5 = await createNewScheduledVaccine(
      VACCINE_CATEGORIES.CATCHUP,
      'vaccine 1 catchup',
      'Dose 2',
    );
    scheduled6 = await createNewScheduledVaccine(
      VACCINE_CATEGORIES.CATCHUP,
      'vaccine 2 catchup',
      'Dose 1',
    );

    locationGroup = await models.LocationGroup.create({
      ...fake(models.LocationGroup),
      facilityId: facility.id,
    });
    location = await models.Location.create({
      ...fake(models.Location),
      locationGroupId: locationGroup.id,
      facilityId: facility.id,
    });
    department = await models.Department.create({
      ...fake(models.Department),
      facilityId: facility.id,
    });

    // add an administered vaccine for patient1, of schedule 2
    const encounter = await models.Encounter.create(
      await createDummyEncounter(models, { patientId: patient.id }),
    );

    // create the encounter with multiple vitals records
    await models.Vitals.create({ encounterId: encounter.id, ...randomVitals() });
    await models.Vitals.create({ encounterId: encounter.id, ...randomVitals() });

    // set up clinical data

    givenVaccine1 = await recordAdministeredVaccine(patient, scheduled2, {
      status: VACCINE_STATUS.GIVEN,
    });

    notGivenVaccine1 = await recordAdministeredVaccine(patient, scheduled2, {
      status: VACCINE_STATUS.NOT_GIVEN,
    });

    await recordAdministeredVaccine(patient, scheduled2, {
      status: VACCINE_STATUS.UNKNOWN,
    });

    await recordAdministeredVaccine(patient, scheduled4, {
      status: VACCINE_STATUS.GIVEN,
    });

    await recordAdministeredVaccine(patient, scheduled5, {
      status: VACCINE_STATUS.GIVEN,
    });

    await recordAdministeredVaccine(patient, scheduled6, {
      status: VACCINE_STATUS.NOT_GIVEN,
    });
  });

  afterAll(() => ctx.close());

  it('should reject with insufficient permissions', async () => {
    const noPermsApp = await baseApp.asRole('base');
    const result = await noPermsApp.get(`/v1/patient/${patient.id}/scheduledVaccines`, {});
    expect(result).toBeForbidden();
  });

  describe('Scheduled vaccines', () => {
    it('should only return vaccines with some that have not been administered', async () => {
      const result = await app.get(`/v1/patient/${patient.id}/scheduledVaccines`);
      expect(result).toHaveSucceeded();
      expect(result.body).toHaveLength(3);
    });

    it('should get a list of scheduled vaccines based on category', async () => {
      const result = await app.get(
        `/v1/patient/${patient.id}/scheduledVaccines?category=${VACCINE_CATEGORIES.CAMPAIGN}`,
      );
      expect(result).toHaveSucceeded();
      expect(result.body).toHaveLength(1);
      expect(result.body[0]).toHaveProperty('id', scheduled3.id);
    });

    it('should indicate administered vaccine', async () => {
      // add an administered vaccine for patient1, of schedule 2

      const result = await app.get(
        `/v1/patient/${patient.id}/scheduledVaccines?category=${VACCINE_CATEGORIES.ROUTINE}`,
      );
      expect(result).toHaveSucceeded();
      expect(result.body).toHaveLength(1);
      expect(result.body[0].schedules).toEqual([
        { administered: false, schedule: 'Dose 1', scheduledVaccineId: scheduled1.id },
        { administered: true, schedule: 'Dose 2', scheduledVaccineId: scheduled2.id },
      ]);
    });

    it('should indicate pending vaccine', async () => {
      // just create a new patient with no vaccinations
      const freshPatient = await models.Patient.create(await createDummyPatient(models));
      const result = await app.get(
        `/v1/patient/${freshPatient.id}/scheduledVaccines?category=${VACCINE_CATEGORIES.ROUTINE}`,
      );
      expect(result).toHaveSucceeded();
      expect(result.body).toHaveLength(1);
      expect(result.body[0].schedules).toEqual([
        { administered: false, schedule: 'Dose 1', scheduledVaccineId: scheduled1.id },
        { administered: false, schedule: 'Dose 2', scheduledVaccineId: scheduled2.id },
      ]);
    });

    it('should only return vaccines with some that have not been administered for a category', async () => {
      // just create a new patient with no vaccinations
      const result = await app.get(
        `/v1/patient/${patient.id}/scheduledVaccines?category=${VACCINE_CATEGORIES.CATCHUP}`,
      );
      expect(result).toHaveSucceeded();
      expect(result.body).toHaveLength(1);
      expect(result.body[0].schedules).toEqual([
        { administered: false, schedule: 'Dose 1', scheduledVaccineId: scheduled6.id },
      ]);
    });
  });

  describe('Administered vaccines', () => {
    let location2;
    let department2;
    beforeAll(async () => {
      location2 = await models.Location.create({
        ...fake(models.Location),
        locationGroupId: locationGroup.id,
        facilityId: facility.id,
      });
      department2 = await models.Department.create({
        ...fake(models.Department),
        facilityId: facility.id,
      });
      await models.Setting.set(
        SETTING_KEYS.VACCINATION_DEFAULTS,
        { locationId: location.id, departmentId: department.id },
        facility.id,
      );
      await models.Setting.set(
        SETTING_KEYS.VACCINATION_GIVEN_ELSEWHERE_DEFAULTS,
        { locationId: location2.id, departmentId: department2.id },
        facility.id,
      );
    });

    it('Should get administered vaccines', async () => {
      const result = await app.get(`/v1/patient/${patient.id}/administeredVaccines`);
      expect(result).toHaveSucceeded();
      expect(result.body.count).toEqual(5); // there are 5 recorded given vaccines in beforeAll
    });

    it('Should include not given vaccines', async () => {
      const freshPatient = await models.Patient.create(await createDummyPatient(models));
      await recordAdministeredVaccine(freshPatient, scheduled1);
      await recordAdministeredVaccine(freshPatient, scheduled2, {
        status: VACCINE_STATUS.NOT_GIVEN,
      });

      const result = await app.get(
        `/v1/patient/${freshPatient.id}/administeredVaccines?includeNotGiven=true`,
      );

      expect(result).toHaveSucceeded();
      expect(result.body.count).toEqual(2);
      expect(result.body.data[0].status).toEqual(VACCINE_STATUS.GIVEN);
      expect(result.body.data[1].status).toEqual(VACCINE_STATUS.NOT_GIVEN);
    });

    it('Should mark an administered vaccine as recorded in error', async () => {
      const result = await app.get(`/v1/patient/${patient.id}/administeredVaccines`);

      const markedAsRecordedInError = await app
        .put(`/v1/patient/${patient.id}/administeredVaccine/${result.body.data[0].id}`)
        .send({ status: 'RECORDED_IN_ERROR' });
      expect(markedAsRecordedInError).toHaveSucceeded();
      expect(markedAsRecordedInError.body.status).toEqual('RECORDED_IN_ERROR');
    });

    it('Should record vaccine with country when it is given overseas', async () => {
      const [country] = await models.ReferenceData.upsert({
        type: 'country',
        name: 'Australia',
        code: 'Australia',
      });

      const result = await app.post(`/v1/patient/${patient.id}/administeredVaccine`).send({
        status: VACCINE_RECORDING_TYPES.GIVEN,
        scheduledVaccineId: scheduled1.id,
        recorderId: clinician.id,
        patientId: patient.id,
        date: new Date(),
        givenElsewhere: true,
        givenBy: country.name,
      });

      expect(result).toHaveSucceeded();

      const vaccine = await models.AdministeredVaccine.findByPk(result.body.id);

      expect(vaccine.givenElsewhere).toEqual(true);
      expect(vaccine.givenBy).toEqual(country.name);
    });

    it('Should record vaccine with correct values when category is Other', async () => {
      const VACCINE_BRAND = 'Test Vaccine Brand';
      const VACCINE_NAME = 'Test Vaccine Name';
      const VACCINE_DISEASE = 'Test Vaccine Disease';

      const otherScheduledVaccine = await models.ScheduledVaccine.create(
        await createScheduledVaccine(models, { category: VACCINE_CATEGORIES.OTHER }),
      );

      const result = await app.post(`/v1/patient/${patient.id}/administeredVaccine`).send({
        status: VACCINE_RECORDING_TYPES.GIVEN,
        category: VACCINE_CATEGORIES.OTHER,
        locationId: location.id,
        departmentId: department.id,
        recorderId: clinician.id,
        patientId: patient.id,
        date: new Date(),
        vaccineBrand: VACCINE_BRAND,
        vaccineName: VACCINE_NAME,
        disease: VACCINE_DISEASE,
      });

      expect(result).toHaveSucceeded();

      const vaccine = await models.AdministeredVaccine.findByPk(result.body.id);

      expect(vaccine.scheduledVaccineId).toEqual(otherScheduledVaccine.id);
      expect(vaccine.vaccineBrand).toEqual(VACCINE_BRAND);
      expect(vaccine.vaccineName).toEqual(VACCINE_NAME);
      expect(vaccine.disease).toEqual(VACCINE_DISEASE);
    });

    it('Should record vaccine with default department and default location when givenElsewhere is true', async () => {
      const [country] = await models.ReferenceData.upsert({
        type: 'country',
        name: 'Australia',
        code: 'Australia',
      });

      const vaccinationDefaults = await models.Setting.get(
        SETTING_KEYS.VACCINATION_GIVEN_ELSEWHERE_DEFAULTS,
        facility.id,
      );

      const result = await app.post(`/v1/patient/${patient.id}/administeredVaccine`).send({
        status: VACCINE_RECORDING_TYPES.GIVEN,
        scheduledVaccineId: scheduled1.id,
        recorderId: clinician.id,
        patientId: patient.id,
        date: new Date(),
        givenElsewhere: true,
        givenBy: country.name,
      });

      expect(result).toHaveSucceeded();

      const vaccine = await models.AdministeredVaccine.findByPk(result.body.id);
      const encounter = await models.Encounter.findByPk(vaccine.encounterId);

      expect(encounter.locationId).toEqual(vaccinationDefaults.locationId);
      expect(encounter.departmentId).toEqual(vaccinationDefaults.departmentId);
    });

    it('Should update corresponding NOT_GIVEN vaccine to HISTORICAL when recording GIVEN vaccine', async () => {
      const freshPatient = await models.Patient.create(await createDummyPatient(models));
      const notGivenVaccine = await recordAdministeredVaccine(freshPatient, scheduled1, {
        status: VACCINE_STATUS.NOT_GIVEN,
      });

      const result = await app.post(`/v1/patient/${freshPatient.id}/administeredVaccine`).send({
        status: VACCINE_STATUS.GIVEN,
        scheduledVaccineId: scheduled1.id,
        recorderId: clinician.id,
        date: new Date(),
        givenBy: 'Clinician',
      });

      expect(result).toHaveSucceeded();

      const givenVaccine = await models.AdministeredVaccine.findByPk(result.body.id);
      const histocalVaccine = await models.AdministeredVaccine.findByPk(notGivenVaccine.id);

      expect(givenVaccine.status).toEqual(VACCINE_STATUS.GIVEN);
      expect(histocalVaccine.status).toEqual(VACCINE_STATUS.HISTORICAL);
    });

    it('Should assign current date to vaccine date when no date is provided', async () => {
      const result = await app.post(`/v1/patient/${patient.id}/administeredVaccine`).send({
        status: VACCINE_STATUS.GIVEN,
        scheduledVaccineId: scheduled1.id,
        recorderId: clinician.id,
        givenBy: 'Clinician',
      });

      expect(result).toHaveSucceeded();

      const vaccine = await models.AdministeredVaccine.findByPk(result.body.id);
      const encounter = await models.Encounter.findByPk(vaccine.encounterId);
      expect(vaccine.date).toBeDefined();
      expect(encounter.startDate).toBeDefined();
      expect(encounter.endDate).toBeDefined();
    });

    it('Should not have current date as default', async () => {
      const result = await app.post(`/v1/patient/${patient.id}/administeredVaccine`).send({
        status: VACCINE_STATUS.GIVEN,
        scheduledVaccineId: scheduled1.id,
        recorderId: clinician.id,
        givenBy: 'Clinician',
        givenElsewhere: true,
      });

      expect(result).toHaveSucceeded();

      const vaccine = await models.AdministeredVaccine.findByPk(result.body.id);
      expect(vaccine.date).toBe(null);
    });

    it('Should create a vaccine encounter with the correct description', async () => {
      const result = await app.post(`/v1/patient/${patient.id}/administeredVaccine`).send({
        status: VACCINE_STATUS.GIVEN,
        scheduledVaccineId: scheduled1.id,
        recorderId: clinician.id,
        givenBy: 'Clinician',
        givenElsewhere: true,
      });

      expect(result).toHaveSucceeded();

      const vaccine = await models.AdministeredVaccine.findByPk(result.body.id);
      const encounter = await vaccine.getEncounter();
      expect(encounter).toHaveProperty('encounterType', ENCOUNTER_TYPES.VACCINATION);
<<<<<<< HEAD
      expect(encounter.reasonForEncounter).toMatch(`Vaccination recorded for ${drug.name} ${scheduled1.schedule}`);
=======
      expect(encounter.reasonForEncounter).toMatch(
        `Vaccination recorded for ${drug.name} ${scheduled1.schedule}`,
      );
    });

    it('Should update reason for encounter with correct description when vaccine is recorded in error', async () => {
      const result = await app.get(`/v1/patient/${patient.id}/administeredVaccines`);
      const vaccineId = result.body.data[0].id;
      const vaccine = await models.AdministeredVaccine.findByPk(vaccineId);
      const encounter = await vaccine.getEncounter();

      const markedAsRecordedInError = await app
        .put(`/v1/patient/${patient.id}/administeredVaccine/${vaccineId}`)
        .send({ status: VACCINE_STATUS.RECORDED_IN_ERROR });

      expect(markedAsRecordedInError).toHaveSucceeded();

      const updatedVaccine = await models.AdministeredVaccine.findByPk(
        markedAsRecordedInError.body.id,
      );
      const updatedEncounter = await updatedVaccine.getEncounter();
      expect(updatedVaccine.status).toEqual(VACCINE_STATUS.RECORDED_IN_ERROR);
      expect(updatedEncounter.reasonForEncounter).toMatch(
        `${encounter.reasonForEncounter} reverted`,
      );
>>>>>>> c176e47b
    });
  });

  describe('Administered vaccines table', () => {
    let readPatient = null;
    let vaccineOld;
    let vaccineNew;
    let vaccineNull;

    beforeAll(async () => {
      readPatient = await models.Patient.create(await createDummyPatient(models));
      vaccineNew = await recordAdministeredVaccine(readPatient, scheduled1, {
        date: '2023-01-01',
      });
      vaccineOld = await recordAdministeredVaccine(readPatient, scheduled2, {
        date: '2010-01-01',
      });
      vaccineNull = await recordAdministeredVaccine(readPatient, scheduled3, {
        date: null,
      });
    });

    it('Should return the vaccines for a patient', async () => {
      const result = await app.get(`/v1/patient/${readPatient.id}/administeredVaccines`);
      expect(result).toHaveSucceeded();
      expect(result.body.data).toHaveLength(3);
    });

    it('Should sort null dates as though they are old', async () => {
      const result = await app.get(
        `/v1/patient/${readPatient.id}/administeredVaccines?orderBy=date`,
      );
      expect(result).toHaveSucceeded();
      expect(result.body.data).toHaveLength(3);

      const ids = result.body.data.map(x => x.id);
      expect(ids[0]).toEqual(vaccineNull.id);
      expect(ids[1]).toEqual(vaccineOld.id);
      expect(ids[2]).toEqual(vaccineNew.id);
    });

    it('Should sort null dates as though they are old (descending)', async () => {
      const result = await app.get(
        `/v1/patient/${readPatient.id}/administeredVaccines?orderBy=date&order=desc`,
      );
      expect(result).toHaveSucceeded();
      expect(result.body.data).toHaveLength(3);

      const ids = result.body.data.map(x => x.id);
      expect(ids[0]).toEqual(vaccineNew.id);
      expect(ids[1]).toEqual(vaccineOld.id);
      expect(ids[2]).toEqual(vaccineNull.id);
    });
  });
});<|MERGE_RESOLUTION|>--- conflicted
+++ resolved
@@ -7,19 +7,11 @@
   VACCINE_STATUS,
   SETTING_KEYS,
   ENCOUNTER_TYPES,
-<<<<<<< HEAD
-} from 'shared/constants';
-import { fake } from 'shared/test-helpers/fake';
-import { createAdministeredVaccine, createScheduledVaccine } from 'shared/demoData/vaccines';
-import { createTestContext } from '../utilities';
-import { REFERENCE_TYPES } from 'shared/constants';
-=======
 } from '@tamanu/constants';
 import { fake } from 'shared/test-helpers/fake';
 import { createAdministeredVaccine, createScheduledVaccine } from 'shared/demoData/vaccines';
 import { createTestContext } from '../utilities';
 import { REFERENCE_TYPES } from '@tamanu/constants';
->>>>>>> c176e47b
 
 describe('PatientVaccine', () => {
   let ctx;
@@ -83,13 +75,9 @@
     await models.ScheduledVaccine.truncate({ cascade: true });
     await models.AdministeredVaccine.truncate({ cascade: true });
 
-<<<<<<< HEAD
-    drug = await models.ReferenceData.create(fake(models.ReferenceData, { type: REFERENCE_TYPES.DRUG }));
-=======
     drug = await models.ReferenceData.create(
       fake(models.ReferenceData, { type: REFERENCE_TYPES.DRUG }),
     );
->>>>>>> c176e47b
 
     // set up reference data
     // create 3 scheduled vaccines, 2 routine and 1 campaign and 2 catch up
@@ -454,9 +442,6 @@
       const vaccine = await models.AdministeredVaccine.findByPk(result.body.id);
       const encounter = await vaccine.getEncounter();
       expect(encounter).toHaveProperty('encounterType', ENCOUNTER_TYPES.VACCINATION);
-<<<<<<< HEAD
-      expect(encounter.reasonForEncounter).toMatch(`Vaccination recorded for ${drug.name} ${scheduled1.schedule}`);
-=======
       expect(encounter.reasonForEncounter).toMatch(
         `Vaccination recorded for ${drug.name} ${scheduled1.schedule}`,
       );
@@ -482,7 +467,6 @@
       expect(updatedEncounter.reasonForEncounter).toMatch(
         `${encounter.reasonForEncounter} reverted`,
       );
->>>>>>> c176e47b
     });
   });
 
