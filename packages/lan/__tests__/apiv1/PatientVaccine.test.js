--- conflicted
+++ resolved
@@ -445,8 +445,6 @@
       expect(encounter.reasonForEncounter).toMatch(
         `Vaccination recorded for ${drug.name} ${scheduled1.schedule}`,
       );
-<<<<<<< HEAD
-=======
     });
 
     it('Should update reason for encounter with correct description when vaccine is recorded in error', async () => {
@@ -469,7 +467,6 @@
       expect(updatedEncounter.reasonForEncounter).toMatch(
         `${encounter.reasonForEncounter} reverted`,
       );
->>>>>>> 37a0663d
     });
   });
 
