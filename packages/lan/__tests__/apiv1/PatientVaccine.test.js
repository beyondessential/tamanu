--- conflicted
+++ resolved
@@ -7,19 +7,11 @@
   VACCINE_STATUS,
   SETTING_KEYS,
   ENCOUNTER_TYPES,
-<<<<<<< HEAD
-} from 'shared/constants';
-import { fake } from 'shared/test-helpers/fake';
-import { createAdministeredVaccine, createScheduledVaccine } from 'shared/demoData/vaccines';
-import { createTestContext } from '../utilities';
-import { REFERENCE_TYPES } from 'shared/constants';
-=======
 } from '@tamanu/constants';
 import { fake } from 'shared/test-helpers/fake';
 import { createAdministeredVaccine, createScheduledVaccine } from 'shared/demoData/vaccines';
 import { createTestContext } from '../utilities';
 import { REFERENCE_TYPES } from '@tamanu/constants';
->>>>>>> ad69f725
 
 describe('PatientVaccine', () => {
   let ctx;
