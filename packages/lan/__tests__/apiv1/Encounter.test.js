--- conflicted
+++ resolved
@@ -1,4 +1,4 @@
-import { subWeeks, sub } from 'date-fns';
+import { subWeeks, sub, addHours, formatISO9075 } from 'date-fns';
 import { isEqual } from 'lodash';
 
 import {
@@ -16,11 +16,6 @@
 import { setupSurveyFromObject } from 'shared/demoData/surveys';
 import { fake, fakeUser } from 'shared/test-helpers/fake';
 import { toDateTimeString, getCurrentDateTimeString } from 'shared/utils/dateTime';
-<<<<<<< HEAD
-=======
-import { addHours, formatISO9075, subWeeks } from 'date-fns';
-import { isEqual } from 'lodash';
->>>>>>> 23064cfb
 
 import { uploadAttachment } from '../../app/utils/uploadAttachment';
 import { createTestContext } from '../utilities';
