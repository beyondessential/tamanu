--- conflicted
+++ resolved
@@ -4,16 +4,13 @@
   createDummyEncounterMedication,
 } from 'shared/demoData/patients';
 import { randomLabRequest } from 'shared/demoData';
-<<<<<<< HEAD
-import { LAB_REQUEST_STATUSES, IMAGING_REQUEST_STATUS_TYPES, NOTE_TYPES, DOCUMENT_SOURCES } from 'shared/constants';
-=======
 import {
   LAB_REQUEST_STATUSES,
   IMAGING_REQUEST_STATUS_TYPES,
   NOTE_TYPES,
   VITALS_DATA_ELEMENT_IDS,
+  DOCUMENT_SOURCES,
 } from 'shared/constants';
->>>>>>> 3c5c2c06
 import { setupSurveyFromObject } from 'shared/demoData/surveys';
 import { fake, fakeUser } from 'shared/test-helpers/fake';
 import { toDateTimeString, getCurrentDateTimeString } from 'shared/utils/dateTime';
