import {
  createDummyPatient,
  createDummyEncounter,
  createDummyEncounterMedication,
} from 'shared/demoData/patients';
<<<<<<< HEAD
import { randomLabRequest } from 'shared/demoData';
import { LAB_REQUEST_STATUSES, NOTE_TYPES } from 'shared/constants';
import { fakeUser } from 'shared/test-helpers/fake';
=======
import { fake, fakeUser } from 'shared/test-helpers/fake';
>>>>>>> 9ebe4bc2
import { toDateTimeString, getCurrentDateTimeString } from 'shared/utils/dateTime';
import { subWeeks } from 'date-fns';
import { isEqual } from 'lodash';

import { uploadAttachment } from '../../app/utils/uploadAttachment';
import { createTestContext } from '../utilities';

describe('Encounter', () => {
  let patient = null;
  let app = null;
  let baseApp = null;
  let models = null;
  let ctx;

  beforeAll(async () => {
    ctx = await createTestContext();
    baseApp = ctx.baseApp;
    models = ctx.models;
    patient = await models.Patient.create(await createDummyPatient(models));
    app = await baseApp.asRole('practitioner');
  });
  afterAll(() => ctx.close());

  it('should reject reading an encounter with insufficient permissions', async () => {
    const noPermsApp = await baseApp.asRole('base');
    const encounter = await models.Encounter.create({
      ...(await createDummyEncounter(models)),
      patientId: patient.id,
    });

    const result = await noPermsApp.get(`/v1/encounter/${encounter.id}`);
    expect(result).toBeForbidden();
  });

  test.todo('should create an access record');

  it('should get an encounter', async () => {
    const v = await models.Encounter.create({
      ...(await createDummyEncounter(models)),
      patientId: patient.id,
    });
    const result = await app.get(`/v1/encounter/${v.id}`);
    expect(result).toHaveSucceeded();
    expect(result.body.id).toEqual(v.id);
    expect(result.body.patientId).toEqual(patient.id);
  });

  it('should get a list of encounters for a patient', async () => {
    const v = await models.Encounter.create({
      ...(await createDummyEncounter(models)),
      patientId: patient.id,
    });
    const c = await models.Encounter.create({
      ...(await createDummyEncounter(models, { current: true })),
      patientId: patient.id,
    });

    const result = await app.get(`/v1/patient/${patient.id}/encounters`);
    expect(result).toHaveSucceeded();
    expect(result.body.count).toBeGreaterThan(0);
    expect(result.body.data.some(x => x.id === v.id)).toEqual(true);
    expect(result.body.data.some(x => x.id === c.id)).toEqual(true);

    expect(result.body.data.find(x => x.id === v.id)).toMatchObject({
      id: v.id,
      endDate: expect.any(String),
    });
    expect(result.body.data.find(x => x.id === c.id)).toMatchObject({
      id: c.id,
    });
    expect(result.body.data.find(x => x.id === c.id)).not.toHaveProperty('endDate');
  });

  it('should fail to get an encounter that does not exist', async () => {
    const result = await app.get('/v1/encounter/nonexistent');
    expect(result).toHaveRequestError();
  });

  it('should get a discharge', async () => {
    const encounter = await models.Encounter.create({
      ...(await createDummyEncounter(models)),
      patientId: patient.id,
    });
    const { id: dischargeId } = await models.Discharge.create({
      encounterId: encounter.id,
      dischargerId: app.user.id,
    });

    const result = await app.get(`/v1/encounter/${encounter.id}/discharge`);

    expect(result).toHaveSucceeded();
    expect(result.body).toMatchObject({
      id: dischargeId,
      encounterId: encounter.id,
      dischargerId: app.user.id,
      discharger: {
        id: app.user.id,
      },
    });
  });

  it('should get a list of notes', async () => {
    const encounter = await models.Encounter.create({
      ...(await createDummyEncounter(models)),
      patientId: patient.id,
    });
    const otherEncounter = await models.Encounter.create({
      ...(await createDummyEncounter(models)),
      patientId: patient.id,
    });
    await Promise.all([
      models.NotePage.createForRecord(encounter.id, 'Encounter', 'treatmentPlan', 'Test 1'),
      models.NotePage.createForRecord(encounter.id, 'Encounter', 'treatmentPlan', 'Test 2'),
      models.NotePage.createForRecord(encounter.id, 'Encounter', 'treatmentPlan', 'Test 3'),
      models.NotePage.createForRecord(otherEncounter.id, 'Encounter', 'treatmentPlan', 'Fail'),
    ]);

    const result = await app.get(`/v1/encounter/${encounter.id}/notePages`);
    expect(result).toHaveSucceeded();
    expect(result.body.count).toEqual(3);
    expect(result.body.data.every(x => x.noteItems[0].content.match(/^Test \d$/))).toEqual(true);
  });

  test.todo('should get a list of procedures');
  test.todo('should get a list of imaging requests');
  test.todo('should get a list of prescriptions');

  describe('GET encounter lab requests', () => {
    it('should get a list of lab requests', async () => {
      const encounter = await models.Encounter.create({
        ...(await createDummyEncounter(models)),
        patientId: patient.id,
      });

      const labRequest1 = await models.LabRequest.create({
        ...(await randomLabRequest(models, {
          patientId: patient.id,
          encounterId: encounter.id,
          status: LAB_REQUEST_STATUSES.RECEPTION_PENDING,
        })),
      });
      const labRequest2 = await models.LabRequest.create({
        ...(await randomLabRequest(models, {
          patientId: patient.id,
          encounterId: encounter.id,
          status: LAB_REQUEST_STATUSES.RECEPTION_PENDING,
        })),
      });

      const result = await app.get(`/v1/encounter/${encounter.id}/labRequests`);
      expect(result).toHaveSucceeded();
      expect(result.body).toMatchObject({
        count: 2,
        data: expect.any(Array),
      });
      expect(
        isEqual([labRequest1.id, labRequest2.id], [result.body.data[0].id, result.body.data[1].id]),
      ).toBe(true);
    });

    it('should get a list of lab requests filtered by status query parameter', async () => {
      const encounter = await models.Encounter.create({
        ...(await createDummyEncounter(models)),
        patientId: patient.id,
      });

      const labRequest1 = await models.LabRequest.create({
        ...(await randomLabRequest(models, {
          patientId: patient.id,
          encounterId: encounter.id,
          status: LAB_REQUEST_STATUSES.RECEPTION_PENDING,
        })),
      });
      await models.LabRequest.create({
        ...(await randomLabRequest(models, {
          patientId: patient.id,
          encounterId: encounter.id,
          status: LAB_REQUEST_STATUSES.RESULTS_PENDING,
        })),
      });

      const result = await app.get(
        `/v1/encounter/${encounter.id}/labRequests?status=reception_pending`,
      );
      expect(result).toHaveSucceeded();
      expect(result.body).toMatchObject({
        count: 1,
        data: expect.any(Array),
      });
      expect(labRequest1.id).toEqual(result.body.data[0].id);
    });

    it('should get a list of lab requests NOT including associated note pages if NOT specified in query parameter', async () => {
      const encounter = await models.Encounter.create({
        ...(await createDummyEncounter(models)),
        patientId: patient.id,
      });

      const labRequest1 = await models.LabRequest.create({
        ...(await randomLabRequest(models, {
          patientId: patient.id,
          encounterId: encounter.id,
          status: LAB_REQUEST_STATUSES.RECEPTION_PENDING,
        })),
      });

      const notePage = await labRequest1.createNotePage({
        noteType: NOTE_TYPES.AREA_TO_BE_IMAGED,
      });
      await notePage.createNoteItem({
        content: 'Testing lab request note',
        authorId: app.user.id,
      });

      const result = await app.get(`/v1/encounter/${encounter.id}/labRequests`);
      expect(result).toHaveSucceeded();
      expect(result.body).toMatchObject({
        count: 1,
        data: expect.any(Array),
      });
      expect(labRequest1.id).toEqual(result.body.data[0].id);
      expect(result.body.data[0].notePages).not.toBeDefined();
    });

    it('should get a list of lab requests including associated note pages if specified in query paramter', async () => {
      const encounter = await models.Encounter.create({
        ...(await createDummyEncounter(models)),
        patientId: patient.id,
      });

      const labRequest1 = await models.LabRequest.create({
        ...(await randomLabRequest(models, {
          patientId: patient.id,
          encounterId: encounter.id,
          status: LAB_REQUEST_STATUSES.RECEPTION_PENDING,
        })),
      });

      const notePage = await labRequest1.createNotePage({
        noteType: NOTE_TYPES.AREA_TO_BE_IMAGED,
      });
      const noteItem = await notePage.createNoteItem({
        content: 'Testing lab request note',
        authorId: app.user.id,
      });

      const result = await app.get(
        `/v1/encounter/${encounter.id}/labRequests?includeNotePages=true`,
      );
      expect(result).toHaveSucceeded();
      expect(result.body).toMatchObject({
        count: 1,
        data: expect.any(Array),
      });
      expect(labRequest1.id).toEqual(result.body.data[0].id);
      expect(result.body.data[0].notePages[0].noteItems[0].content).toEqual(noteItem.content);
    });
  });

  it('should get a list of all documents from an encounter', async () => {
    const encounter = await models.Encounter.create({
      ...(await createDummyEncounter(models)),
      patientId: patient.id,
    });
    const otherEncounter = await models.Encounter.create({
      ...(await createDummyEncounter(models)),
      patientId: patient.id,
    });
    // Create four document metadata objects: two from requested encounter,
    // one from a different encounter, one from the same patient.
    const metadataOne = {
      name: 'one',
      type: 'application/pdf',
      attachmentId: 'fake-id-1',
      encounterId: encounter.id,
    };
    const metadataTwo = {
      name: 'two',
      type: 'application/pdf',
      attachmentId: 'fake-id-2',
      encounterId: encounter.id,
    };
    const metadataThree = {
      name: 'three',
      type: 'application/pdf',
      attachmentId: 'fake-id-3',
      encounterId: otherEncounter.id,
    };
    const metadataFour = {
      name: 'four',
      type: 'application/pdf',
      attachmentId: 'fake-id-4',
      patientId: patient.id,
    };

    await Promise.all([
      models.DocumentMetadata.create(metadataOne),
      models.DocumentMetadata.create(metadataTwo),
      models.DocumentMetadata.create(metadataThree),
      models.DocumentMetadata.create(metadataFour),
    ]);

    const result = await app.get(`/v1/encounter/${encounter.id}/documentMetadata`);
    expect(result).toHaveSucceeded();
    expect(result.body).toMatchObject({
      count: 2,
      data: expect.any(Array),
    });
  });

  it('should get a sorted list of documents', async () => {
    const encounter = await models.Encounter.create({
      ...(await createDummyEncounter(models)),
      patientId: patient.id,
    });
    const metadataOne = await models.DocumentMetadata.create({
      name: 'A',
      type: 'application/pdf',
      attachmentId: 'fake-id-1',
      encounterId: encounter.id,
    });
    const metadataTwo = await models.DocumentMetadata.create({
      name: 'B',
      type: 'image/jpeg',
      attachmentId: 'fake-id-2',
      encounterId: encounter.id,
    });

    // Sort by name ASC/DESC (presumably sufficient to test only one field)
    const resultAsc = await app.get(
      `/v1/encounter/${encounter.id}/documentMetadata?order=asc&orderBy=name`,
    );
    expect(resultAsc).toHaveSucceeded();
    expect(resultAsc.body.data[0].id).toBe(metadataOne.id);

    const resultDesc = await app.get(
      `/v1/encounter/${encounter.id}/documentMetadata?order=desc&orderBy=name`,
    );
    expect(resultDesc).toHaveSucceeded();
    expect(resultDesc.body.data[0].id).toBe(metadataTwo.id);
  });

  it('should get a paginated list of documents', async () => {
    const encounter = await models.Encounter.create({
      ...(await createDummyEncounter(models)),
      patientId: patient.id,
    });

    const documents = [];
    for (let i = 0; i < 12; i++) {
      documents.push({
        name: String(i),
        type: 'application/pdf',
        attachmentId: `fake-id-${i}`,
        encounterId: encounter.id,
      });
    }
    await models.DocumentMetadata.bulkCreate(documents);
    const result = await app.get(
      `/v1/encounter/${encounter.id}/documentMetadata?page=1&rowsPerPage=10&offset=5`,
    );
    expect(result).toHaveSucceeded();
    expect(result.body.data.length).toBe(7);
  });

  describe('write', () => {
    it('should reject updating an encounter with insufficient permissions', async () => {
      const noPermsApp = await baseApp.asRole('base');
      const encounter = await models.Encounter.create({
        ...(await createDummyEncounter(models)),
        patientId: patient.id,
        reasonForEncounter: 'intact',
      });

      const result = await noPermsApp.put(`/v1/encounter/${encounter.id}`).send({
        reasonForEncounter: 'forbidden',
      });
      expect(result).toBeForbidden();

      const after = await models.Encounter.findByPk(encounter.id);
      expect(after.reasonForEncounter).toEqual('intact');
    });

    it('should reject creating a new encounter with insufficient permissions', async () => {
      const noPermsApp = await baseApp.asRole('base');
      const result = await noPermsApp.post('/v1/encounter').send({
        ...(await createDummyEncounter(models)),
        patientId: patient.id,
        reasonForEncounter: 'should-not-be-created',
      });
      expect(result).toBeForbidden();

      const encounters = await models.Encounter.findAll({
        where: {
          patientId: patient.id,
          reasonForEncounter: 'should-not-be-created',
        },
      });
      expect(encounters).toHaveLength(0);
    });

    describe('journey', () => {
      // NB:
      // triage happens in Triage.test.js

      it('should create a new encounter', async () => {
        const result = await app.post('/v1/encounter').send({
          ...(await createDummyEncounter(models)),
          patientId: patient.id,
        });
        expect(result).toHaveSucceeded();
        expect(result.body.id).toBeTruthy();
        const encounter = await models.Encounter.findByPk(result.body.id);
        expect(encounter).toBeDefined();
        expect(encounter.patientId).toEqual(patient.id);
      });

      it('should record referralSourceId when create a new encounter', async () => {
        const referralSource = await models.ReferenceData.create({
          id: 'test-referral-source-id',
          type: 'referralSource',
          code: 'test-referral-source-id',
          name: 'Test referral source',
        });

        const result = await app.post('/v1/encounter').send({
          ...(await createDummyEncounter(models)),
          patientId: patient.id,
          referralSourceId: referralSource.id,
        });
        expect(result).toHaveSucceeded();
        expect(result.body.id).toBeTruthy();
        const encounter = await models.Encounter.findByPk(result.body.id);
        expect(encounter).toBeDefined();
        expect(encounter.referralSourceId).toEqual(referralSource.id);
      });

      it('should update encounter details', async () => {
        const v = await models.Encounter.create({
          ...(await createDummyEncounter(models)),
          patientId: patient.id,
          reasonForEncounter: 'before',
        });

        const result = await app.put(`/v1/encounter/${v.id}`).send({
          reasonForEncounter: 'after',
        });
        expect(result).toHaveSucceeded();

        const updated = await models.Encounter.findByPk(v.id);
        expect(updated.reasonForEncounter).toEqual('after');
      });

      it('should change encounter type and add a note', async () => {
        const v = await models.Encounter.create({
          ...(await createDummyEncounter(models)),
          patientId: patient.id,
          encounterType: 'triage',
        });

        const result = await app.put(`/v1/encounter/${v.id}`).send({
          encounterType: 'admission',
        });
        expect(result).toHaveSucceeded();

        const notePages = await v.getNotePages();
        const noteItems = (await Promise.all(notePages.map(np => np.getNoteItems()))).flat();
        const check = x => x.content.includes('triage') && x.content.includes('admission');
        expect(noteItems.some(check)).toEqual(true);
      });

      it('should fail to change encounter type to an invalid type', async () => {
        const v = await models.Encounter.create({
          ...(await createDummyEncounter(models)),
          patientId: patient.id,
          encounterType: 'triage',
        });

        const result = await app.put(`/v1/encounter/${v.id}`).send({
          encounterType: 'not-a-real-encounter-type',
        });
        expect(result).toHaveRequestError();

        const notePages = await v.getNotePages();
        expect(notePages).toHaveLength(0);
      });

      it('should change encounter department and add a note', async () => {
        const departments = await models.Department.findAll({ limit: 2 });

        const v = await models.Encounter.create({
          ...(await createDummyEncounter(models)),
          patientId: patient.id,
          departmentId: departments[0].id,
        });

        const result = await app.put(`/v1/encounter/${v.id}`).send({
          departmentId: departments[1].id,
        });
        expect(result).toHaveSucceeded();

        const notePages = await v.getNotePages();
        const noteItems = (await Promise.all(notePages.map(np => np.getNoteItems()))).flat();
        const check = x =>
          x.content.includes(departments[0].name) && x.content.includes(departments[1].name);
        expect(noteItems.some(check)).toEqual(true);
      });

      it('should change encounter location and add a note', async () => {
        const [fromLocation, toLocation] = await models.Location.findAll({ limit: 2 });

        const v = await models.Encounter.create({
          ...(await createDummyEncounter(models)),
          patientId: patient.id,
          locationId: fromLocation.id,
        });

        const result = await app.put(`/v1/encounter/${v.id}`).send({
          locationId: toLocation.id,
        });
        expect(result).toHaveSucceeded();

        const notePages = await v.getNotePages();
        const noteItems = (await Promise.all(notePages.map(np => np.getNoteItems()))).flat();
        const check = x =>
          x.content.includes(fromLocation.name) && x.content.includes(toLocation.name);
        expect(noteItems.some(check)).toEqual(true);
      });

      it('should include comma separated location_group and location name in created note on updating encounter location', async () => {
        const facility = await models.Facility.create(fake(models.Facility));
        const locationGroup = await models.LocationGroup.create({
          ...fake(models.LocationGroup),
          facilityId: facility.id,
        });
        const locationGroup2 = await models.LocationGroup.create({
          ...fake(models.LocationGroup),
          facilityId: facility.id,
        });
        const location = await models.Location.create({
          ...fake(models.Location),
          locationGroupId: locationGroup.id,
          facilityId: facility.id,
        });
        const location2 = await models.Location.create({
          ...fake(models.Location),
          locationGroupId: locationGroup2.id,
          facilityId: facility.id,
        });
        const encounter = await models.Encounter.create({
          ...(await createDummyEncounter(models)),
          patientId: patient.id,
          locationId: location.id,
        });
        const result = await app.put(`/v1/encounter/${encounter.id}`).send({
          locationId: location2.id,
        });

        const [notePage] = await encounter.getNotePages();
        const [noteItem] = await notePage.getNoteItems();

        expect(result).toHaveSucceeded();
        expect(noteItem.content).toEqual(
          `Changed location from ${locationGroup.name}, ${location.name} to ${locationGroup2.name}, ${location2.name}`,
        );
      });

      it('should change encounter clinician and add a note', async () => {
        const fromClinician = await models.User.create(fakeUser());
        const toClinician = await models.User.create(fakeUser());

        const existingEncounter = await models.Encounter.create({
          ...(await createDummyEncounter(models)),
          patientId: patient.id,
          examinerId: fromClinician.id,
        });

        const result = await app.put(`/v1/encounter/${existingEncounter.id}`).send({
          examinerId: toClinician.id,
        });
        expect(result).toHaveSucceeded();

        const updatedEncounter = await models.Encounter.findOne({
          where: { id: existingEncounter.id },
        });
        expect(updatedEncounter.examinerId).toEqual(toClinician.id);

        const notePages = await existingEncounter.getNotePages();
        const noteItems = (await Promise.all(notePages.map(np => np.getNoteItems()))).flat();
        expect(noteItems[0].content).toEqual(
          `Changed supervising clinician from ${fromClinician.displayName} to ${toClinician.displayName}`,
        );
      });

      it('should discharge a patient', async () => {
        const v = await models.Encounter.create({
          ...(await createDummyEncounter(models)),
          patientId: patient.id,
          startDate: toDateTimeString(subWeeks(new Date(), 4)),
          endDate: null,
          reasonForEncounter: 'before',
        });
        const endDate = getCurrentDateTimeString();

        const result = await app.put(`/v1/encounter/${v.id}`).send({
          endDate,
          discharge: {
            encounterId: v.id,
            dischargerId: app.user.id,
          },
        });
        expect(result).toHaveSucceeded();

        const updated = await models.Encounter.findByPk(v.id);
        expect(updated.endDate).toEqual(endDate);

        const discharges = await models.Discharge.findAll({
          where: { encounterId: v.id },
        });
        // Discharges have a 1-1 relationship with encounters
        expect(discharges).toHaveLength(1);
        expect(discharges[0]).toMatchObject({
          encounterId: v.id,
          dischargerId: app.user.id,
        });

        const notePages = await v.getNotePages();
        const noteItems = (await Promise.all(notePages.map(np => np.getNoteItems()))).flat();
        const check = x => x.content.includes('Discharged');
        expect(noteItems.some(check)).toEqual(true);
      });

      it('should only update medications marked for discharge', async () => {
        // Create encounter to be discharged
        const encounter = await models.Encounter.create({
          ...(await createDummyEncounter(models, { current: true })),
          patientId: patient.id,
        });

        // Create two encounter medications with specific quantities to compare
        const medicationOne = await models.EncounterMedication.create({
          ...(await createDummyEncounterMedication(models, { quantity: 1 })),
          encounterId: encounter.id,
        });
        const medicationTwo = await models.EncounterMedication.create({
          ...(await createDummyEncounterMedication(models, { quantity: 2 })),
          encounterId: encounter.id,
        });

        // Mark only one medication for discharge
        const result = await app.put(`/v1/encounter/${encounter.id}`).send({
          endDate: new Date(),
          discharge: {
            encounterId: encounter.id,
            dischargerId: app.user.id,
          },
          medications: {
            [medicationOne.id]: {
              isDischarge: true,
              quantity: 3,
              repeats: 0,
            },
            [medicationTwo.id]: {
              isDischarge: false,
              quantity: 0,
              repeats: 1,
            },
          },
        });
        expect(result).toHaveSucceeded();

        // Reload medications and make sure only the first one got edited
        await Promise.all([medicationOne.reload(), medicationTwo.reload()]);

        // Only compare explicitly set values
        expect(medicationOne.dataValues).toMatchObject({
          id: medicationOne.id,
          isDischarge: true,
          quantity: 3,
          repeats: 0,
        });
        expect(medicationTwo.dataValues).toMatchObject({
          id: medicationTwo.id,
          quantity: 2,
        });
      });

      it('should not update encounter to an invalid location or add a note', async () => {
        const v = await models.Encounter.create({
          ...(await createDummyEncounter(models)),
          patientId: patient.id,
        });

        const result = await app.put(`/v1/encounter/${v.id}`).send({
          locationId: 'invalid-location-id',
        });

        expect(result).toHaveRequestError();
      });

      it('should roll back a whole modification if part of it is invalid', async () => {
        // to test this, we're going to do a valid location change and an invalid encounter type update

        const [fromLocation, toLocation] = await models.Location.findAll({ limit: 2 });

        const v = await models.Encounter.create({
          ...(await createDummyEncounter(models)),
          encounterType: 'clinic',
          patientId: patient.id,
          locationId: fromLocation.id,
        });

        const result = await app.put(`/v1/encounter/${v.id}`).send({
          locationId: toLocation.id,
          encounterType: 'not-a-real-encounter-type',
        });
        expect(result).toHaveRequestError();

        const updatedEncounter = await models.Encounter.findByPk(v.id);
        expect(updatedEncounter).toHaveProperty('encounterType', 'clinic');
        expect(updatedEncounter).toHaveProperty('locationId', fromLocation.id);

        const notePages = await v.getNotePages();
        expect(notePages).toHaveLength(0);
      });

      test.todo('should not admit a patient who is already in an encounter');
      test.todo('should not admit a patient who is dead');
    });

    describe('diagnoses', () => {
      let diagnosisEncounter = null;
      let testDiagnosis = null;

      beforeAll(async () => {
        diagnosisEncounter = await models.Encounter.create({
          ...(await createDummyEncounter(models)),
          patientId: patient.id,
          reasonForEncounter: 'diagnosis test',
        });

        testDiagnosis = await models.ReferenceData.create({
          type: 'icd10',
          name: 'Malady',
          code: 'malady',
        });
      });

      it('should record a diagnosis', async () => {
        const result = await app.post('/v1/diagnosis').send({
          encounterId: diagnosisEncounter.id,
          diagnosisId: testDiagnosis.id,
        });
        expect(result).toHaveSucceeded();
        expect(result.body.date).toBeTruthy();
      });

      it('should get diagnoses for an encounter', async () => {
        const result = await app.get(`/v1/encounter/${diagnosisEncounter.id}/diagnoses`);
        expect(result).toHaveSucceeded();
        const { body } = result;
        expect(body.count).toBeGreaterThan(0);
        expect(body.data[0].diagnosisId).toEqual(testDiagnosis.id);
      });

      it('should get diagnosis reference info when listing encounters', async () => {
        const result = await app.get(`/v1/encounter/${diagnosisEncounter.id}/diagnoses`);
        expect(result).toHaveSucceeded();
        const { body } = result;
        expect(body.count).toBeGreaterThan(0);
        expect(body.data[0].diagnosis.name).toEqual('Malady');
        expect(body.data[0].diagnosis.code).toEqual('malady');
      });
    });

    describe('medication', () => {
      let medicationEncounter = null;
      let testMedication = null;

      beforeAll(async () => {
        medicationEncounter = await models.Encounter.create({
          ...(await createDummyEncounter(models)),
          patientId: patient.id,
          reasonForEncounter: 'medication test',
        });

        testMedication = await models.ReferenceData.create({
          type: 'drug',
          name: 'Checkizol',
          code: 'check',
        });
      });

      it('should record a medication', async () => {
        const result = await app.post('/v1/medication').send({
          encounterId: medicationEncounter.id,
          medicationId: testMedication.id,
          prescriberId: app.user.id,
        });
        expect(result).toHaveSucceeded();
        expect(result.body.date).toBeTruthy();
      });

      it('should get medications for an encounter', async () => {
        const result = await app.get(`/v1/encounter/${medicationEncounter.id}/medications`);
        expect(result).toHaveSucceeded();
        const { body } = result;
        expect(body.count).toBeGreaterThan(0);
        expect(body.data[0].medicationId).toEqual(testMedication.id);
      });

      it('should get medication reference info when listing encounters', async () => {
        const result = await app.get(`/v1/encounter/${medicationEncounter.id}/medications`);
        expect(result).toHaveSucceeded();
        const { body } = result;
        expect(body.count).toBeGreaterThan(0);
        expect(body.data[0].medication.name).toEqual('Checkizol');
        expect(body.data[0].medication.code).toEqual('check');
      });
    });

    describe('vitals', () => {
      let vitalsEncounter = null;

      beforeAll(async () => {
        vitalsEncounter = await models.Encounter.create({
          ...(await createDummyEncounter(models)),
          patientId: patient.id,
          reasonForEncounter: 'vitals test',
        });
      });

      it('should record a new vitals reading', async () => {
        const result = await app.post('/v1/vitals').send({
          encounterId: vitalsEncounter.id,
          heartRate: 1234,
        });
        expect(result).toHaveSucceeded();
        const saved = await models.Vitals.findOne({ where: { heartRate: 1234 } });
        expect(saved).toHaveProperty('heartRate', 1234);
      });

      it('should not record a vitals reading with an invalid encounter', async () => {
        const result = await app.post('/v1/vitals').send({
          heartRate: 100,
        });
        expect(result).toHaveRequestError();
      });

      it('should get vitals readings for an encounter', async () => {
        const result = await app.get(`/v1/encounter/${vitalsEncounter.id}/vitals`);
        expect(result).toHaveSucceeded();
        const { body } = result;
        expect(body.count).toBeGreaterThan(0);
      });
    });

    describe('document metadata', () => {
      it('should fail creating a document metadata if the encounter ID does not exist', async () => {
        const result = await app.post('/v1/encounter/123456789/documentMetadata').send({
          name: 'test document',
          documentOwner: 'someone',
          note: 'some note',
        });
        expect(result).toHaveRequestError();
      });

      it('should create a document metadata', async () => {
        const encounter = await models.Encounter.create({
          ...(await createDummyEncounter(models)),
          patientId: patient.id,
        });

        // Mock function gets called inside api route
        uploadAttachment.mockImplementationOnce(req => ({
          metadata: { ...req.body },
          type: 'application/pdf',
          attachmentId: '123456789',
        }));

        const result = await app.post(`/v1/encounter/${encounter.id}/documentMetadata`).send({
          name: 'test document',
          type: 'application/pdf',
          documentOwner: 'someone',
          note: 'some note',
        });
        expect(result).toHaveSucceeded();
        expect(result.body.id).toBeTruthy();
        const metadata = await models.DocumentMetadata.findByPk(result.body.id);
        expect(metadata).toBeDefined();
        expect(uploadAttachment.mock.calls.length).toBe(1);
      });
    });

    test.todo('should record a note');
    test.todo('should update a note');

    describe('Planned location move', () => {
      it('Adding a planned location should also add a planned location time', async () => {
        const [location, plannedLocation] = await models.Location.findAll({ limit: 2 });
        const submittedTime = getCurrentDateTimeString();
        const encounter = await models.Encounter.create({
          ...(await createDummyEncounter(models)),
          patientId: patient.id,
          locationId: location.id,
        });

        const result = await app.put(`/v1/encounter/${encounter.id}`).send({
          plannedLocationId: plannedLocation.id,
          submittedTime,
        });
        expect(result).toHaveSucceeded();

        const updatedEncounter = await models.Encounter.findByPk(encounter.id);
        expect(updatedEncounter.plannedLocationId).toEqual(plannedLocation.id);
        expect(updatedEncounter.plannedLocationStartTime).toEqual(submittedTime);
      });
      it('Clearing a planned location should also clear the planned location time', async () => {
        const [location, plannedLocation] = await models.Location.findAll({ limit: 2 });
        const encounter = await models.Encounter.create({
          ...(await createDummyEncounter(models)),
          patientId: patient.id,
          locationId: location.id,
          plannedLocationId: plannedLocation.id,
          submittedTime: getCurrentDateTimeString(),
        });

        const result = await app.put(`/v1/encounter/${encounter.id}`).send({
          plannedLocationId: null,
        });
        expect(result).toHaveSucceeded();

        const updatedEncounter = await models.Encounter.findByPk(encounter.id);
        expect(updatedEncounter.plannedLocationId).toBe(null);
        expect(updatedEncounter.plannedLocationStartTime).toBe(null);
      });
      it('Updating the location should also clear the planned location info', async () => {
        const [location, plannedLocation] = await models.Location.findAll({ limit: 2 });
        const encounter = await models.Encounter.create({
          ...(await createDummyEncounter(models)),
          patientId: patient.id,
          locationId: location.id,
          plannedLocationId: plannedLocation.id,
          submittedTime: getCurrentDateTimeString(),
        });

        const result = await app.put(`/v1/encounter/${encounter.id}`).send({
          locationId: plannedLocation.id,
        });
        expect(result).toHaveSucceeded();

        const updatedEncounter = await models.Encounter.findByPk(encounter.id);
        expect(updatedEncounter.locationId).toEqual(plannedLocation.id);
        expect(updatedEncounter.plannedLocationId).toBe(null);
        expect(updatedEncounter.plannedLocationStartTime).toBe(null);
      });
    });
  });
});<|MERGE_RESOLUTION|>--- conflicted
+++ resolved
@@ -3,13 +3,9 @@
   createDummyEncounter,
   createDummyEncounterMedication,
 } from 'shared/demoData/patients';
-<<<<<<< HEAD
 import { randomLabRequest } from 'shared/demoData';
 import { LAB_REQUEST_STATUSES, NOTE_TYPES } from 'shared/constants';
-import { fakeUser } from 'shared/test-helpers/fake';
-=======
 import { fake, fakeUser } from 'shared/test-helpers/fake';
->>>>>>> 9ebe4bc2
 import { toDateTimeString, getCurrentDateTimeString } from 'shared/utils/dateTime';
 import { subWeeks } from 'date-fns';
 import { isEqual } from 'lodash';
