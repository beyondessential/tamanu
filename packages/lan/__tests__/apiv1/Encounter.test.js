import {
  createDummyPatient,
  createDummyEncounter,
  createDummyEncounterMedication,
} from 'shared/demoData/patients';
import { randomLabRequest } from 'shared/demoData';
import { LAB_REQUEST_STATUSES, IMAGING_REQUEST_STATUS_TYPES, NOTE_TYPES } from 'shared/constants';
import { setupSurveyFromObject } from 'shared/demoData/surveys';
import { fake, fakeUser } from 'shared/test-helpers/fake';
import { toDateTimeString, getCurrentDateTimeString } from 'shared/utils/dateTime';
import { subWeeks } from 'date-fns';
import { isEqual } from 'lodash';

import { uploadAttachment } from '../../app/utils/uploadAttachment';
import { createTestContext } from '../utilities';

describe('Encounter', () => {
  let patient = null;
  let app = null;
  let baseApp = null;
  let models = null;
  let ctx;

  beforeAll(async () => {
    ctx = await createTestContext();
    baseApp = ctx.baseApp;
    models = ctx.models;
    patient = await models.Patient.create(await createDummyPatient(models));
    app = await baseApp.asRole('practitioner');
  });
  afterAll(() => ctx.close());

  it('should reject reading an encounter with insufficient permissions', async () => {
    const noPermsApp = await baseApp.asRole('base');
    const encounter = await models.Encounter.create({
      ...(await createDummyEncounter(models)),
      patientId: patient.id,
    });

    const result = await noPermsApp.get(`/v1/encounter/${encounter.id}`);
    expect(result).toBeForbidden();
  });

  test.todo('should create an access record');

  it('should get an encounter', async () => {
    const v = await models.Encounter.create({
      ...(await createDummyEncounter(models)),
      patientId: patient.id,
    });
    const result = await app.get(`/v1/encounter/${v.id}`);
    expect(result).toHaveSucceeded();
    expect(result.body.id).toEqual(v.id);
    expect(result.body.patientId).toEqual(patient.id);
  });

  it('should get a list of encounters for a patient', async () => {
    const v = await models.Encounter.create({
      ...(await createDummyEncounter(models)),
      patientId: patient.id,
    });
    const c = await models.Encounter.create({
      ...(await createDummyEncounter(models, { current: true })),
      patientId: patient.id,
    });

    const result = await app.get(`/v1/patient/${patient.id}/encounters`);
    expect(result).toHaveSucceeded();
    expect(result.body.count).toBeGreaterThan(0);
    expect(result.body.data.some(x => x.id === v.id)).toEqual(true);
    expect(result.body.data.some(x => x.id === c.id)).toEqual(true);

    expect(result.body.data.find(x => x.id === v.id)).toMatchObject({
      id: v.id,
      endDate: expect.any(String),
    });
    expect(result.body.data.find(x => x.id === c.id)).toMatchObject({
      id: c.id,
    });
    expect(result.body.data.find(x => x.id === c.id)).not.toHaveProperty('endDate');
  });

  it('should fail to get an encounter that does not exist', async () => {
    const result = await app.get('/v1/encounter/nonexistent');
    expect(result).toHaveRequestError();
  });

  it('should get a discharge', async () => {
    const encounter = await models.Encounter.create({
      ...(await createDummyEncounter(models)),
      patientId: patient.id,
    });
    const { id: dischargeId } = await models.Discharge.create({
      encounterId: encounter.id,
      dischargerId: app.user.id,
    });

    const result = await app.get(`/v1/encounter/${encounter.id}/discharge`);

    expect(result).toHaveSucceeded();
    expect(result.body).toMatchObject({
      id: dischargeId,
      encounterId: encounter.id,
      dischargerId: app.user.id,
      discharger: {
        id: app.user.id,
      },
    });
  });

  it('should get a list of notes', async () => {
    const encounter = await models.Encounter.create({
      ...(await createDummyEncounter(models)),
      patientId: patient.id,
    });
    const otherEncounter = await models.Encounter.create({
      ...(await createDummyEncounter(models)),
      patientId: patient.id,
    });
    await Promise.all([
      models.Note.createForRecord(encounter.id, 'Encounter', 'treatmentPlan', 'Test 1'),
      models.Note.createForRecord(encounter.id, 'Encounter', 'treatmentPlan', 'Test 2'),
      models.Note.createForRecord(encounter.id, 'Encounter', 'treatmentPlan', 'Test 3'),
      models.Note.createForRecord(otherEncounter.id, 'Encounter', 'treatmentPlan', 'Fail'),
    ]);

    const result = await app.get(`/v1/encounter/${encounter.id}/notes`);
    expect(result).toHaveSucceeded();
    expect(result.body.count).toEqual(3);
    expect(result.body.data.every(x => x.content.match(/^Test \d$/))).toEqual(true);
  });

  test.todo('should get a list of procedures');
  test.todo('should get a list of prescriptions');

  it('should get a list of imaging requests', async () => {
    // arrange
    const encounter = await models.Encounter.create({
      ...(await createDummyEncounter(models)),
      patientId: patient.id,
    });

    const imagingRequest = await models.ImagingRequest.create(
      fake(models.ImagingRequest, {
        patientId: patient.id,
        encounterId: encounter.id,
        requestedById: app.user.id,
        status: IMAGING_REQUEST_STATUS_TYPES.PENDING,
      }),
    );

    const areaRefData = await models.ReferenceData.create(
      fake(models.ReferenceData, { type: 'xRayImagingArea' }),
    );

    const area = await models.ImagingRequestArea.create(
      fake(models.ImagingRequestArea, {
        areaId: areaRefData.id,
        imagingRequestId: imagingRequest.id,
      }),
    );

    // act
    const result = await app.get(
      `/v1/encounter/${encodeURIComponent(encounter.id)}/imagingRequests`,
    );

    // assert
    expect(result).toHaveSucceeded();
    expect(result.body).toMatchObject({
      count: 1,
      data: expect.any(Array),
    });
    const resultLabReq = result.body.data[0];
    expect(resultLabReq.areas).toEqual([
      expect.objectContaining({
        id: areaRefData.id,
        ImagingRequestArea: expect.objectContaining({ id: area.id }),
      }),
    ]);
  });

  describe('GET encounter lab requests', () => {
    it('should get a list of lab requests', async () => {
      const encounter = await models.Encounter.create({
        ...(await createDummyEncounter(models)),
        patientId: patient.id,
      });

      const labRequest1 = await models.LabRequest.create({
        ...(await randomLabRequest(models, {
          patientId: patient.id,
          encounterId: encounter.id,
          status: LAB_REQUEST_STATUSES.RECEPTION_PENDING,
        })),
      });
      const labRequest2 = await models.LabRequest.create({
        ...(await randomLabRequest(models, {
          patientId: patient.id,
          encounterId: encounter.id,
          status: LAB_REQUEST_STATUSES.RECEPTION_PENDING,
        })),
      });

      const result = await app.get(`/v1/encounter/${encounter.id}/labRequests`);
      expect(result).toHaveSucceeded();
      expect(result.body).toMatchObject({
        count: 2,
        data: expect.any(Array),
      });
      expect(
        isEqual([labRequest1.id, labRequest2.id], [result.body.data[0].id, result.body.data[1].id]),
      ).toBe(true);
    });

    it('Should not include lab requests with a status of deleted or entered in error', async () => {
      const encounter = await models.Encounter.create({
        ...(await createDummyEncounter(models)),
        patientId: patient.id,
      });

      await models.LabRequest.create({
        ...(await randomLabRequest(models, {
          patientId: patient.id,
          encounterId: encounter.id,
          status: LAB_REQUEST_STATUSES.RECEPTION_PENDING,
        })),
      });
      await models.LabRequest.create({
        ...(await randomLabRequest(models, {
          patientId: patient.id,
          encounterId: encounter.id,
          status: LAB_REQUEST_STATUSES.RECEPTION_PENDING,
        })),
      });
      await models.LabRequest.create({
        ...(await randomLabRequest(models, {
          patientId: patient.id,
          encounterId: encounter.id,
          status: LAB_REQUEST_STATUSES.CANCELLED,
        })),
      });
      await models.LabRequest.create({
        ...(await randomLabRequest(models, {
          patientId: patient.id,
          encounterId: encounter.id,
          status: LAB_REQUEST_STATUSES.DELETED,
        })),
      });
      await models.LabRequest.create({
        ...(await randomLabRequest(models, {
          patientId: patient.id,
          encounterId: encounter.id,
          status: LAB_REQUEST_STATUSES.ENTERED_IN_ERROR,
        })),
      });

      const result = await app.get(`/v1/encounter/${encounter.id}/labRequests`);
      expect(result).toHaveSucceeded();
      expect(result.body.count).toEqual(3);
      expect(result.body.data.length).toEqual(3);
    });

    it('should get the correct count for a list of lab requests', async () => {
      const encounter = await models.Encounter.create({
        ...(await createDummyEncounter(models)),
        patientId: patient.id,
      });

      const labRequest1 = await models.LabRequest.create({
        ...(await randomLabRequest(models, {
          patientId: patient.id,
          encounterId: encounter.id,
          status: LAB_REQUEST_STATUSES.RECEPTION_PENDING,
        })),
      });
      await models.LabRequest.create({
        ...(await randomLabRequest(models, {
          patientId: patient.id,
          encounterId: encounter.id,
          status: LAB_REQUEST_STATUSES.RECEPTION_PENDING,
        })),
      });

      // Ensure that the count of results is correct even if Lab Lab Requests have many LabTests
      // to ensure that count is not flattening the count results
      await models.LabTest.create({
        labRequestId: labRequest1.id,
      });
      await models.LabTest.create({
        labRequestId: labRequest1.id,
      });
      await models.LabTest.create({
        labRequestId: labRequest1.id,
      });

      const result = await app.get(`/v1/encounter/${encounter.id}/labRequests`);
      expect(result).toHaveSucceeded();
      expect(result.body.count).toEqual(2);
      expect(result.body.data.length).toEqual(2);
    });

    it('should get a list of lab requests filtered by status query parameter', async () => {
      const encounter = await models.Encounter.create({
        ...(await createDummyEncounter(models)),
        patientId: patient.id,
      });

      const labRequest1 = await models.LabRequest.create({
        ...(await randomLabRequest(models, {
          patientId: patient.id,
          encounterId: encounter.id,
          status: LAB_REQUEST_STATUSES.RECEPTION_PENDING,
        })),
      });
      await models.LabRequest.create({
        ...(await randomLabRequest(models, {
          patientId: patient.id,
          encounterId: encounter.id,
          status: LAB_REQUEST_STATUSES.RESULTS_PENDING,
        })),
      });

      const result = await app.get(
        `/v1/encounter/${encounter.id}/labRequests?status=reception_pending`,
      );
      expect(result).toHaveSucceeded();
      expect(result.body).toMatchObject({
        count: 1,
        data: expect.any(Array),
      });
      expect(labRequest1.id).toEqual(result.body.data[0].id);
    });

    it('should get a list of lab requests NOT including associated note pages if NOT specified in query parameter', async () => {
      const encounter = await models.Encounter.create({
        ...(await createDummyEncounter(models)),
        patientId: patient.id,
      });

      const labRequest1 = await models.LabRequest.create({
        ...(await randomLabRequest(models, {
          patientId: patient.id,
          encounterId: encounter.id,
          status: LAB_REQUEST_STATUSES.RECEPTION_PENDING,
        })),
      });

      await labRequest1.createNote({
        noteType: NOTE_TYPES.AREA_TO_BE_IMAGED,
        content: 'Testing lab request note',
        authorId: app.user.id,
      });

      const result = await app.get(`/v1/encounter/${encounter.id}/labRequests`);
      expect(result).toHaveSucceeded();
      expect(result.body).toMatchObject({
        count: 1,
        data: expect.any(Array),
      });
      expect(labRequest1.id).toEqual(result.body.data[0].id);
      expect(result.body.data[0].notes).not.toBeDefined();
    });

    it('should get a list of lab requests including associated note pages if specified in query parameter', async () => {
      const encounter = await models.Encounter.create({
        ...(await createDummyEncounter(models)),
        patientId: patient.id,
      });

      const labRequest1 = await models.LabRequest.create({
        ...(await randomLabRequest(models, {
          patientId: patient.id,
          encounterId: encounter.id,
          status: LAB_REQUEST_STATUSES.RECEPTION_PENDING,
        })),
      });

      const note = await labRequest1.createNote({
        noteType: NOTE_TYPES.AREA_TO_BE_IMAGED,
        content: 'Testing lab request note',
        authorId: app.user.id,
      });

      const result = await app.get(`/v1/encounter/${encounter.id}/labRequests?includeNotes=true`);
      expect(result).toHaveSucceeded();
      expect(result.body).toMatchObject({
        count: 1,
        data: expect.any(Array),
      });
      expect(labRequest1.id).toEqual(result.body.data[0].id);
      expect(result.body.data[0].notes[0].content).toEqual(note.content);
    });
  });

  it('should get a list of all documents from an encounter', async () => {
    const encounter = await models.Encounter.create({
      ...(await createDummyEncounter(models)),
      patientId: patient.id,
    });
    const otherEncounter = await models.Encounter.create({
      ...(await createDummyEncounter(models)),
      patientId: patient.id,
    });
    // Create four document metadata objects: two from requested encounter,
    // one from a different encounter, one from the same patient.
    const metadataOne = {
      name: 'one',
      type: 'application/pdf',
      attachmentId: 'fake-id-1',
      encounterId: encounter.id,
    };
    const metadataTwo = {
      name: 'two',
      type: 'application/pdf',
      attachmentId: 'fake-id-2',
      encounterId: encounter.id,
    };
    const metadataThree = {
      name: 'three',
      type: 'application/pdf',
      attachmentId: 'fake-id-3',
      encounterId: otherEncounter.id,
    };
    const metadataFour = {
      name: 'four',
      type: 'application/pdf',
      attachmentId: 'fake-id-4',
      patientId: patient.id,
    };

    await Promise.all([
      models.DocumentMetadata.create(metadataOne),
      models.DocumentMetadata.create(metadataTwo),
      models.DocumentMetadata.create(metadataThree),
      models.DocumentMetadata.create(metadataFour),
    ]);

    const result = await app.get(`/v1/encounter/${encounter.id}/documentMetadata`);
    expect(result).toHaveSucceeded();
    expect(result.body).toMatchObject({
      count: 2,
      data: expect.any(Array),
    });
  });

  it('should get a sorted list of documents', async () => {
    const encounter = await models.Encounter.create({
      ...(await createDummyEncounter(models)),
      patientId: patient.id,
    });
    const metadataOne = await models.DocumentMetadata.create({
      name: 'A',
      type: 'application/pdf',
      attachmentId: 'fake-id-1',
      encounterId: encounter.id,
    });
    const metadataTwo = await models.DocumentMetadata.create({
      name: 'B',
      type: 'image/jpeg',
      attachmentId: 'fake-id-2',
      encounterId: encounter.id,
    });

    // Sort by name ASC/DESC (presumably sufficient to test only one field)
    const resultAsc = await app.get(
      `/v1/encounter/${encounter.id}/documentMetadata?order=asc&orderBy=name`,
    );
    expect(resultAsc).toHaveSucceeded();
    expect(resultAsc.body.data[0].id).toBe(metadataOne.id);

    const resultDesc = await app.get(
      `/v1/encounter/${encounter.id}/documentMetadata?order=desc&orderBy=name`,
    );
    expect(resultDesc).toHaveSucceeded();
    expect(resultDesc.body.data[0].id).toBe(metadataTwo.id);
  });

  it('should get a paginated list of documents', async () => {
    const encounter = await models.Encounter.create({
      ...(await createDummyEncounter(models)),
      patientId: patient.id,
    });

    const documents = [];
    for (let i = 0; i < 12; i++) {
      documents.push({
        name: String(i),
        type: 'application/pdf',
        attachmentId: `fake-id-${i}`,
        encounterId: encounter.id,
      });
    }
    await models.DocumentMetadata.bulkCreate(documents);
    const result = await app.get(
      `/v1/encounter/${encounter.id}/documentMetadata?page=1&rowsPerPage=10&offset=5`,
    );
    expect(result).toHaveSucceeded();
    expect(result.body.data.length).toBe(7);
  });

  describe('write', () => {
    it('should reject updating an encounter with insufficient permissions', async () => {
      const noPermsApp = await baseApp.asRole('base');
      const encounter = await models.Encounter.create({
        ...(await createDummyEncounter(models)),
        patientId: patient.id,
        reasonForEncounter: 'intact',
      });

      const result = await noPermsApp.put(`/v1/encounter/${encounter.id}`).send({
        reasonForEncounter: 'forbidden',
      });
      expect(result).toBeForbidden();

      const after = await models.Encounter.findByPk(encounter.id);
      expect(after.reasonForEncounter).toEqual('intact');
    });

    it('should reject creating a new encounter with insufficient permissions', async () => {
      const noPermsApp = await baseApp.asRole('base');
      const result = await noPermsApp.post('/v1/encounter').send({
        ...(await createDummyEncounter(models)),
        patientId: patient.id,
        reasonForEncounter: 'should-not-be-created',
      });
      expect(result).toBeForbidden();

      const encounters = await models.Encounter.findAll({
        where: {
          patientId: patient.id,
          reasonForEncounter: 'should-not-be-created',
        },
      });
      expect(encounters).toHaveLength(0);
    });

    describe('journey', () => {
      // NB:
      // triage happens in Triage.test.js

      it('should create a new encounter', async () => {
        const result = await app.post('/v1/encounter').send({
          ...(await createDummyEncounter(models)),
          patientId: patient.id,
        });
        expect(result).toHaveSucceeded();
        expect(result.body.id).toBeTruthy();
        const encounter = await models.Encounter.findByPk(result.body.id);
        expect(encounter).toBeDefined();
        expect(encounter.patientId).toEqual(patient.id);
      });

      it('should record referralSourceId when create a new encounter', async () => {
        const referralSource = await models.ReferenceData.create({
          id: 'test-referral-source-id',
          type: 'referralSource',
          code: 'test-referral-source-id',
          name: 'Test referral source',
        });

        const result = await app.post('/v1/encounter').send({
          ...(await createDummyEncounter(models)),
          patientId: patient.id,
          referralSourceId: referralSource.id,
        });
        expect(result).toHaveSucceeded();
        expect(result.body.id).toBeTruthy();
        const encounter = await models.Encounter.findByPk(result.body.id);
        expect(encounter).toBeDefined();
        expect(encounter.referralSourceId).toEqual(referralSource.id);
      });

      it('should update encounter details', async () => {
        const v = await models.Encounter.create({
          ...(await createDummyEncounter(models)),
          patientId: patient.id,
          reasonForEncounter: 'before',
        });

        const result = await app.put(`/v1/encounter/${v.id}`).send({
          reasonForEncounter: 'after',
        });
        expect(result).toHaveSucceeded();

        const updated = await models.Encounter.findByPk(v.id);
        expect(updated.reasonForEncounter).toEqual('after');
      });

      it('should change encounter type and add a note', async () => {
        const v = await models.Encounter.create({
          ...(await createDummyEncounter(models)),
          patientId: patient.id,
          encounterType: 'triage',
        });

        const result = await app.put(`/v1/encounter/${v.id}`).send({
          encounterType: 'admission',
        });
        expect(result).toHaveSucceeded();

        const notes = await v.getNotes();
        expect(notes).toHaveLength(1);
        expect(
          notes[0].content.includes('triage') && notes[0].content.includes('admission'),
        ).toEqual(true);
        expect(notes[0].authorId).toEqual(app.user.id);
      });

      it('should fail to change encounter type to an invalid type', async () => {
        const v = await models.Encounter.create({
          ...(await createDummyEncounter(models)),
          patientId: patient.id,
          encounterType: 'triage',
        });

        const result = await app.put(`/v1/encounter/${v.id}`).send({
          encounterType: 'not-a-real-encounter-type',
        });
        expect(result).toHaveRequestError();

        const notes = await v.getNotes();
        expect(notes).toHaveLength(0);
      });

      it('should change encounter department and add a note', async () => {
        const departments = await models.Department.findAll({ limit: 2 });

        const v = await models.Encounter.create({
          ...(await createDummyEncounter(models)),
          patientId: patient.id,
          departmentId: departments[0].id,
        });

        const result = await app.put(`/v1/encounter/${v.id}`).send({
          departmentId: departments[1].id,
        });
        expect(result).toHaveSucceeded();

        const notes = await v.getNotes();
        expect(notes).toHaveLength(1);
        expect(
          notes[0].content.includes(departments[0].name) &&
            notes[0].content.includes(departments[1].name),
        ).toEqual(true);
        expect(notes[0].authorId).toEqual(app.user.id);
      });

      it('should change encounter location and add a note', async () => {
        const [fromLocation, toLocation] = await models.Location.findAll({ limit: 2 });

        const v = await models.Encounter.create({
          ...(await createDummyEncounter(models)),
          patientId: patient.id,
          locationId: fromLocation.id,
        });

        const result = await app.put(`/v1/encounter/${v.id}`).send({
          locationId: toLocation.id,
        });
        expect(result).toHaveSucceeded();

        const notes = await v.getNotes();
        expect(notes).toHaveLength(1);
        expect(
          notes[0].content.includes(fromLocation.name) &&
            notes[0].content.includes(toLocation.name),
        ).toEqual(true);
        expect(notes[0].authorId).toEqual(app.user.id);
      });

      it('should include comma separated location_group and location name in created note on updating encounter location', async () => {
        const facility = await models.Facility.create(fake(models.Facility));
        const locationGroup = await models.LocationGroup.create({
          ...fake(models.LocationGroup),
          facilityId: facility.id,
        });
        const locationGroup2 = await models.LocationGroup.create({
          ...fake(models.LocationGroup),
          facilityId: facility.id,
        });
        const location = await models.Location.create({
          ...fake(models.Location),
          locationGroupId: locationGroup.id,
          facilityId: facility.id,
        });
        const location2 = await models.Location.create({
          ...fake(models.Location),
          locationGroupId: locationGroup2.id,
          facilityId: facility.id,
        });
        const encounter = await models.Encounter.create({
          ...(await createDummyEncounter(models)),
          patientId: patient.id,
          locationId: location.id,
        });
        const result = await app.put(`/v1/encounter/${encounter.id}`).send({
          locationId: location2.id,
        });

        const [notes] = await encounter.getNotes();

        expect(result).toHaveSucceeded();
        expect(notes.content).toEqual(
          `Changed location from ${locationGroup.name}, ${location.name} to ${locationGroup2.name}, ${location2.name}`,
        );
      });

      it('should change encounter clinician and add a note', async () => {
        const fromClinician = await models.User.create(fakeUser());
        const toClinician = await models.User.create(fakeUser());

        const existingEncounter = await models.Encounter.create({
          ...(await createDummyEncounter(models)),
          patientId: patient.id,
          examinerId: fromClinician.id,
        });

        const result = await app.put(`/v1/encounter/${existingEncounter.id}`).send({
          examinerId: toClinician.id,
        });
        expect(result).toHaveSucceeded();

        const updatedEncounter = await models.Encounter.findOne({
          where: { id: existingEncounter.id },
        });
        expect(updatedEncounter.examinerId).toEqual(toClinician.id);

        const notes = await existingEncounter.getNotes();
        expect(notes).toHaveLength(1);
        expect(notes[0].content).toEqual(
          `Changed supervising clinician from ${fromClinician.displayName} to ${toClinician.displayName}`,
        );
        expect(notes[0].authorId).toEqual(app.user.id);
      });

      it('should discharge a patient', async () => {
        const v = await models.Encounter.create({
          ...(await createDummyEncounter(models)),
          patientId: patient.id,
          startDate: toDateTimeString(subWeeks(new Date(), 4)),
          endDate: null,
          reasonForEncounter: 'before',
        });
        const endDate = getCurrentDateTimeString();

        const result = await app.put(`/v1/encounter/${v.id}`).send({
          endDate,
          discharge: {
            encounterId: v.id,
            dischargerId: app.user.id,
          },
        });
        expect(result).toHaveSucceeded();

        const updated = await models.Encounter.findByPk(v.id);
        expect(updated.endDate).toEqual(endDate);

        const discharges = await models.Discharge.findAll({
          where: { encounterId: v.id },
        });
        // Discharges have a 1-1 relationship with encounters
        expect(discharges).toHaveLength(1);
        expect(discharges[0]).toMatchObject({
          encounterId: v.id,
          dischargerId: app.user.id,
        });

<<<<<<< HEAD
        const notes = await v.getNotes();
        expect(notes).toHaveLength(1);
        expect(notes[0].content.includes('Discharged')).toEqual(true);
        expect(notes[0].authorId).toEqual(app.user.id);
=======
        const notePages = await v.getNotePages();
        const noteItems = (await Promise.all(notePages.map(np => np.getNoteItems()))).flat();
        const check = x => x.content.includes('Patient discharged by');
        expect(noteItems.some(check)).toEqual(true);
        expect(noteItems[0].authorId).toEqual(app.user.id);
>>>>>>> 77990f0a
      });

      it('should only update medications marked for discharge', async () => {
        // Create encounter to be discharged
        const encounter = await models.Encounter.create({
          ...(await createDummyEncounter(models, { current: true })),
          patientId: patient.id,
        });

        // Create two encounter medications with specific quantities to compare
        const medicationOne = await models.EncounterMedication.create({
          ...(await createDummyEncounterMedication(models, { quantity: 1 })),
          encounterId: encounter.id,
        });
        const medicationTwo = await models.EncounterMedication.create({
          ...(await createDummyEncounterMedication(models, { quantity: 2 })),
          encounterId: encounter.id,
        });

        // Mark only one medication for discharge
        const result = await app.put(`/v1/encounter/${encounter.id}`).send({
          endDate: new Date(),
          discharge: {
            encounterId: encounter.id,
            dischargerId: app.user.id,
          },
          medications: {
            [medicationOne.id]: {
              isDischarge: true,
              quantity: 3,
              repeats: 0,
            },
            [medicationTwo.id]: {
              isDischarge: false,
              quantity: 0,
              repeats: 1,
            },
          },
        });
        expect(result).toHaveSucceeded();

        // Reload medications and make sure only the first one got edited
        await Promise.all([medicationOne.reload(), medicationTwo.reload()]);

        // Only compare explicitly set values
        expect(medicationOne.dataValues).toMatchObject({
          id: medicationOne.id,
          isDischarge: true,
          quantity: 3,
          repeats: 0,
        });
        expect(medicationTwo.dataValues).toMatchObject({
          id: medicationTwo.id,
          quantity: 2,
        });
      });

      it('should not update encounter to an invalid location or add a note', async () => {
        const v = await models.Encounter.create({
          ...(await createDummyEncounter(models)),
          patientId: patient.id,
        });

        const result = await app.put(`/v1/encounter/${v.id}`).send({
          locationId: 'invalid-location-id',
        });

        expect(result).toHaveRequestError();
      });

      it('should roll back a whole modification if part of it is invalid', async () => {
        // to test this, we're going to do a valid location change and an invalid encounter type update

        const [fromLocation, toLocation] = await models.Location.findAll({ limit: 2 });

        const v = await models.Encounter.create({
          ...(await createDummyEncounter(models)),
          encounterType: 'clinic',
          patientId: patient.id,
          locationId: fromLocation.id,
        });

        const result = await app.put(`/v1/encounter/${v.id}`).send({
          locationId: toLocation.id,
          encounterType: 'not-a-real-encounter-type',
        });
        expect(result).toHaveRequestError();

        const updatedEncounter = await models.Encounter.findByPk(v.id);
        expect(updatedEncounter).toHaveProperty('encounterType', 'clinic');
        expect(updatedEncounter).toHaveProperty('locationId', fromLocation.id);

        const notes = await v.getNotes();
        expect(notes).toHaveLength(0);
      });

      test.todo('should not admit a patient who is already in an encounter');
      test.todo('should not admit a patient who is dead');
    });

    describe('diagnoses', () => {
      let diagnosisEncounter = null;
      let testDiagnosis = null;

      beforeAll(async () => {
        diagnosisEncounter = await models.Encounter.create({
          ...(await createDummyEncounter(models)),
          patientId: patient.id,
          reasonForEncounter: 'diagnosis test',
        });

        testDiagnosis = await models.ReferenceData.create({
          type: 'icd10',
          name: 'Malady',
          code: 'malady',
        });
      });

      it('should record a diagnosis', async () => {
        const result = await app.post('/v1/diagnosis').send({
          encounterId: diagnosisEncounter.id,
          diagnosisId: testDiagnosis.id,
        });
        expect(result).toHaveSucceeded();
        expect(result.body.date).toBeTruthy();
      });

      it('should get diagnoses for an encounter', async () => {
        const result = await app.get(`/v1/encounter/${diagnosisEncounter.id}/diagnoses`);
        expect(result).toHaveSucceeded();
        const { body } = result;
        expect(body.count).toBeGreaterThan(0);
        expect(body.data[0].diagnosisId).toEqual(testDiagnosis.id);
      });

      it('should get diagnosis reference info when listing encounters', async () => {
        const result = await app.get(`/v1/encounter/${diagnosisEncounter.id}/diagnoses`);
        expect(result).toHaveSucceeded();
        const { body } = result;
        expect(body.count).toBeGreaterThan(0);
        expect(body.data[0].diagnosis.name).toEqual('Malady');
        expect(body.data[0].diagnosis.code).toEqual('malady');
      });
    });

    describe('medication', () => {
      let medicationEncounter = null;
      let testMedication = null;

      beforeAll(async () => {
        medicationEncounter = await models.Encounter.create({
          ...(await createDummyEncounter(models)),
          patientId: patient.id,
          reasonForEncounter: 'medication test',
        });

        testMedication = await models.ReferenceData.create({
          type: 'drug',
          name: 'Checkizol',
          code: 'check',
        });
      });

      it('should record a medication', async () => {
        const result = await app.post('/v1/medication').send({
          encounterId: medicationEncounter.id,
          medicationId: testMedication.id,
          prescriberId: app.user.id,
        });
        expect(result).toHaveSucceeded();
        expect(result.body.date).toBeTruthy();
      });

      it('should get medications for an encounter', async () => {
        const result = await app.get(`/v1/encounter/${medicationEncounter.id}/medications`);
        expect(result).toHaveSucceeded();
        const { body } = result;
        expect(body.count).toBeGreaterThan(0);
        expect(body.data[0].medicationId).toEqual(testMedication.id);
      });

      it('should get medication reference info when listing encounters', async () => {
        const result = await app.get(`/v1/encounter/${medicationEncounter.id}/medications`);
        expect(result).toHaveSucceeded();
        const { body } = result;
        expect(body.count).toBeGreaterThan(0);
        expect(body.data[0].medication.name).toEqual('Checkizol');
        expect(body.data[0].medication.code).toEqual('check');
      });
    });

    describe('vitals', () => {
      let vitalsEncounter = null;
      let vitalsPatient = null;

      beforeAll(async () => {
        // The original patient may or may not have a current encounter
        // So let's create a specific one for vitals testing
        vitalsPatient = await models.Patient.create(await createDummyPatient(models));
        vitalsEncounter = await models.Encounter.create({
          ...(await createDummyEncounter(models, { endDate: null })),
          patientId: vitalsPatient.id,
          reasonForEncounter: 'vitals test',
        });

        await setupSurveyFromObject(models, {
          program: {
            id: 'vitals-program',
          },
          survey: {
            id: 'vitals-survey',
            survey_type: 'vitals',
          },
          questions: [
            {
              name: 'PatientVitalsDate',
              type: 'Date',
            },
            {
              name: 'PatientVitalsWeight',
              type: 'Number',
            },
            {
              name: 'PatientVitalsHeight',
              type: 'Number',
            },
            {
              name: 'PatientVitalsHeartRate',
              type: 'Number',
            },
          ],
        });
      });

      it('should record a new vitals reading', async () => {
        const submissionDate = getCurrentDateTimeString();
        const result = await app.post('/v1/surveyResponse').send({
          surveyId: 'vitals-survey',
          patientId: vitalsPatient.id,
          startTime: submissionDate,
          endTime: submissionDate,
          answers: {
            'pde-PatientVitalsDate': submissionDate,
            'pde-PatientVitalsHeartRate': 1234,
          },
        });
        expect(result).toHaveSucceeded();
        const saved = await models.SurveyResponseAnswer.findOne({
          where: { dataElementId: 'pde-PatientVitalsHeartRate', body: '1234' },
        });
        expect(saved).toHaveProperty('body', '1234');
      });

      it('should get vitals readings for an encounter', async () => {
        const submissionDate = getCurrentDateTimeString();
        const answers = {
          'pde-PatientVitalsDate': submissionDate,
          'pde-PatientVitalsHeartRate': 123,
          'pde-PatientVitalsHeight': 456,
          'pde-PatientVitalsWeight': 789,
        };
        await app.post('/v1/surveyResponse').send({
          surveyId: 'vitals-survey',
          patientId: vitalsPatient.id,
          startTime: submissionDate,
          endTime: submissionDate,
          answers,
        });
        const result = await app.get(`/v1/encounter/${vitalsEncounter.id}/vitals`);
        expect(result).toHaveSucceeded();
        const { body } = result;
        expect(body).toHaveProperty('count');
        expect(body.count).toBeGreaterThan(0);
        expect(body).toHaveProperty('data');
        expect(body.data).toEqual(
          expect.arrayContaining(
            Object.entries(answers).map(([key, value]) =>
              expect.objectContaining({
                dataElementId: key,
                records: {
                  [submissionDate]: value.toString(),
                },
              }),
            ),
          ),
        );
      });
    });

    describe('document metadata', () => {
      it('should fail creating a document metadata if the encounter ID does not exist', async () => {
        const result = await app.post('/v1/encounter/123456789/documentMetadata').send({
          name: 'test document',
          documentOwner: 'someone',
          note: 'some note',
        });
        expect(result).toHaveRequestError();
      });

      it('should create a document metadata', async () => {
        const encounter = await models.Encounter.create({
          ...(await createDummyEncounter(models)),
          patientId: patient.id,
        });

        // Mock function gets called inside api route
        uploadAttachment.mockImplementationOnce(req => ({
          metadata: { ...req.body },
          type: 'application/pdf',
          attachmentId: '123456789',
        }));

        const result = await app.post(`/v1/encounter/${encounter.id}/documentMetadata`).send({
          name: 'test document',
          type: 'application/pdf',
          documentOwner: 'someone',
          note: 'some note',
        });
        expect(result).toHaveSucceeded();
        expect(result.body.id).toBeTruthy();
        const metadata = await models.DocumentMetadata.findByPk(result.body.id);
        expect(metadata).toBeDefined();
        expect(uploadAttachment.mock.calls.length).toBe(1);
      });
    });

    test.todo('should record a note');
    test.todo('should update a note');

    describe('Planned location move', () => {
      it('Adding a planned location should also add a planned location time', async () => {
        const [location, plannedLocation] = await models.Location.findAll({ limit: 2 });
        const submittedTime = getCurrentDateTimeString();
        const encounter = await models.Encounter.create({
          ...(await createDummyEncounter(models)),
          patientId: patient.id,
          locationId: location.id,
        });

        const result = await app.put(`/v1/encounter/${encounter.id}`).send({
          plannedLocationId: plannedLocation.id,
          submittedTime,
        });
        expect(result).toHaveSucceeded();

        const updatedEncounter = await models.Encounter.findByPk(encounter.id);
        expect(updatedEncounter.plannedLocationId).toEqual(plannedLocation.id);
        expect(updatedEncounter.plannedLocationStartTime).toEqual(submittedTime);
      });
      it('Clearing a planned location should also clear the planned location time', async () => {
        const [location, plannedLocation] = await models.Location.findAll({ limit: 2 });
        const encounter = await models.Encounter.create({
          ...(await createDummyEncounter(models)),
          patientId: patient.id,
          locationId: location.id,
          plannedLocationId: plannedLocation.id,
          submittedTime: getCurrentDateTimeString(),
        });

        const result = await app.put(`/v1/encounter/${encounter.id}`).send({
          plannedLocationId: null,
        });
        expect(result).toHaveSucceeded();

        const updatedEncounter = await models.Encounter.findByPk(encounter.id);
        expect(updatedEncounter.plannedLocationId).toBe(null);
        expect(updatedEncounter.plannedLocationStartTime).toBe(null);
      });
      it('Updating the location should also clear the planned location info', async () => {
        const [location, plannedLocation] = await models.Location.findAll({ limit: 2 });
        const encounter = await models.Encounter.create({
          ...(await createDummyEncounter(models)),
          patientId: patient.id,
          locationId: location.id,
          plannedLocationId: plannedLocation.id,
          submittedTime: getCurrentDateTimeString(),
        });

        const result = await app.put(`/v1/encounter/${encounter.id}`).send({
          locationId: plannedLocation.id,
        });
        expect(result).toHaveSucceeded();

        const updatedEncounter = await models.Encounter.findByPk(encounter.id);
        expect(updatedEncounter.locationId).toEqual(plannedLocation.id);
        expect(updatedEncounter.plannedLocationId).toBe(null);
        expect(updatedEncounter.plannedLocationStartTime).toBe(null);
      });
    });
  });
});<|MERGE_RESOLUTION|>--- conflicted
+++ resolved
@@ -766,18 +766,10 @@
           dischargerId: app.user.id,
         });
 
-<<<<<<< HEAD
         const notes = await v.getNotes();
         expect(notes).toHaveLength(1);
-        expect(notes[0].content.includes('Discharged')).toEqual(true);
+        expect(notes[0].content.includes('Patient discharged by')).toEqual(true);
         expect(notes[0].authorId).toEqual(app.user.id);
-=======
-        const notePages = await v.getNotePages();
-        const noteItems = (await Promise.all(notePages.map(np => np.getNoteItems()))).flat();
-        const check = x => x.content.includes('Patient discharged by');
-        expect(noteItems.some(check)).toEqual(true);
-        expect(noteItems[0].authorId).toEqual(app.user.id);
->>>>>>> 77990f0a
       });
 
       it('should only update medications marked for discharge', async () => {
