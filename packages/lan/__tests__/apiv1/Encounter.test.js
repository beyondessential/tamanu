--- conflicted
+++ resolved
@@ -13,20 +13,11 @@
   NOTE_TYPES,
   VITALS_DATA_ELEMENT_IDS,
   DOCUMENT_SOURCES,
-<<<<<<< HEAD
-} from 'shared/constants';
-import { setupSurveyFromObject } from 'shared/demoData/surveys';
-import { fake, fakeUser } from 'shared/test-helpers/fake';
-import { toDateTimeString, getCurrentDateTimeString } from 'shared/utils/dateTime';
-import { addHours, formatISO9075, subWeeks } from 'date-fns';
-import { isEqual } from 'lodash';
-=======
   NOTE_RECORD_TYPES,
 } from '@tamanu/constants';
 import { setupSurveyFromObject } from 'shared/demoData/surveys';
 import { fake, fakeUser } from 'shared/test-helpers/fake';
 import { toDateTimeString, getCurrentDateTimeString } from 'shared/utils/dateTime';
->>>>>>> ad69f725
 
 import { uploadAttachment } from '../../app/utils/uploadAttachment';
 import { createTestContext } from '../utilities';
