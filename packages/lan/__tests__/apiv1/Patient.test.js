import {
  createDummyEncounter,
  createDummyEncounterMedication,
  createDummyPatient,
  randomReferenceId,
} from 'shared/demoData/patients';
import { fake } from 'shared/test-helpers/fake';
import { toDateString, parseISO9075 } from 'shared/utils/dateTime';
import { createTestContext } from '../utilities';

describe('Patient', () => {
  let app = null;
  let baseApp = null;
  let models = null;
  let patient = null;
  let ctx;

  beforeAll(async () => {
    ctx = await createTestContext();
    baseApp = ctx.baseApp;
    models = ctx.models;
    app = await baseApp.asRole('practitioner');
    patient = await models.Patient.create(await createDummyPatient(models));
  });
  afterAll(() => ctx.close());

  it('should reject reading a patient with insufficient permissions', async () => {
    const noPermsApp = await baseApp.asRole('base');
    const result = await noPermsApp.get(`/v1/patient/${patient.id}`);
    expect(result).toBeForbidden();
  });

  test.todo('should create an access record');

  test.todo('should get a list of patients matching a filter');
  test.todo('should reject listing of patients with insufficient permissions');

  it('should get the details of a patient', async () => {
    const result = await app.get(`/v1/patient/${patient.id}`);
    expect(result).toHaveSucceeded();
    expect(result.body).toHaveProperty('displayId', patient.displayId);
    expect(result.body).toHaveProperty('firstName', patient.firstName);
    expect(result.body).toHaveProperty('lastName', patient.lastName);
  });

  test.todo('should get a list of patient conditions');
  test.todo('should get a list of patient allergies');
  test.todo('should get a list of patient family history entries');
  test.todo('should get a list of patient issues');

  it('should get empty results when checking for last discharged encounter medications', async () => {
    // Create encounter without endDate (not discharged yet)
    await models.Encounter.create({
      ...(await createDummyEncounter(models, { current: true })),
      patientId: patient.id,
    });

    // Expect result data to be empty since there are no discharged encounters or medications
    const result = await app.get(`/v1/patient/${patient.id}/lastDischargedEncounter/medications`);
    expect(result).toHaveSucceeded();
    expect(result.body).toMatchObject({
      count: 0,
      data: [],
    });
  });

  it('should get the last discharged encounter and include discharged medications', async () => {
    // Create three encounters: First two will be discharged, the last one won't
    const encounterOne = await models.Encounter.create({
      ...(await createDummyEncounter(models, { current: true })),
      patientId: patient.id,
    });
    const encounterTwo = await models.Encounter.create({
      ...(await createDummyEncounter(models, { current: true })),
      patientId: patient.id,
    });
    await models.Encounter.create({
      ...(await createDummyEncounter(models, { current: true })),
      patientId: patient.id,
    });

    // Create two medications for encounterTwo (the one we should get)
    const dischargedMedication = await models.EncounterMedication.create({
      ...(await createDummyEncounterMedication(models, { isDischarge: true })),
      encounterId: encounterTwo.id,
    });
    await models.EncounterMedication.create({
      ...(await createDummyEncounterMedication(models)),
      encounterId: encounterTwo.id,
    });

    // Edit the first two encounters to simulate a discharge
    // (the second one needs to have a 'greater' date to be the last)
    const endDate = new Date();
    await Promise.all([
      encounterOne.update({ endDate }),
      encounterTwo.update({ endDate: new Date(endDate.getTime() + 1000) }),
    ]);

    // Expect encounter to be the second encounter discharged
    // and include discharged medication with reference associations
    const result = await app.get(`/v1/patient/${patient.id}/lastDischargedEncounter/medications`);
    expect(result).toHaveSucceeded();
    expect(result.body).toMatchObject({
      count: 1,
      data: expect.any(Array),
    });
    expect(result.body.data[0]).toMatchObject({
      id: dischargedMedication.id,
      medication: expect.any(Object),
      encounter: {
        location: expect.any(Object),
      },
    });
  });

  describe('write', () => {
    it('should reject users with insufficient permissions', async () => {
      const noPermsApp = await baseApp.asRole('base');

      const result = await noPermsApp.put(`/v1/patient/${patient.id}`).send({
        firstName: 'New',
      });

      expect(result).toBeForbidden();
    });

    it('should create a new patient', async () => {
      const newPatient = await createDummyPatient(models);
      const result = await app.post('/v1/patient').send(newPatient);
      expect(result).toHaveSucceeded();
      expect(result.body).toHaveProperty('displayId', newPatient.displayId);
      expect(result.body).toHaveProperty('firstName', newPatient.firstName);
      expect(result.body).toHaveProperty('lastName', newPatient.lastName);
    });

    it('should create a new patient with additional data', async () => {
      const newPatient = await createDummyPatient(models);
      const result = await app.post('/v1/patient').send({
        ...newPatient,
        passport: 'TEST-PASSPORT',
      });

      expect(result).toHaveSucceeded();

      const { id } = result.body;
      const additional = await models.PatientAdditionalData.findOne({ where: { patientId: id } });
      expect(additional).toBeTruthy();
      expect(additional).toHaveProperty('passport', 'TEST-PASSPORT');
    });

    it('should update patient details', async () => {
      // skip middleName, to be added in PUT request
      const newPatient = await createDummyPatient(models, { middleName: '' });
      const result = await app.post('/v1/patient').send(newPatient);
      expect(result.body.middleName).toEqual('');

      const newVillage = await randomReferenceId(models, 'village');
      const updateResult = await app.put(`/v1/patient/${result.body.id}`).send({
        villageId: newVillage,
        middleName: 'MiddleName',
        bloodType: 'AB+',
      });

      expect(updateResult).toHaveSucceeded();
      expect(updateResult.body).toHaveProperty('villageId', newVillage);
      expect(updateResult.body).toHaveProperty('middleName', 'MiddleName');

      const additionalDataResult = await app.get(`/v1/patient/${result.body.id}/additionalData`);

      expect(additionalDataResult).toHaveSucceeded();
      expect(additionalDataResult.body).toHaveProperty('bloodType', 'AB+');
    });

    test.todo('should create a new patient as a new birth');

    test.todo('should add a new condition');
    test.todo('should edit an existing condition');
    test.todo('should add a new allergy');
    test.todo('should edit an existing allergy');
    test.todo('should add a new family history entry');
    test.todo('should edit an existing family history entry');
    test.todo('should add a new issue');
    test.todo('should edit an existing issue');
  });

  describe('merge', () => {
    test.todo('should merge two patients into a single record');
  });

  test.todo('should get a list of patient encounters');
  test.todo('should get a list of patient appointments');
  test.todo('should get a list of patient referrals');

  describe('Death', () => {
    let commons;
    beforeAll(async () => {
      const { User, Facility, Department, Location, ReferenceData } = models;
      const { id: clinicianId } = await User.create({ ...fake(User), role: 'practitioner' });
      const { id: facilityId } = await Facility.create(fake(Facility));
      const { id: departmentId } = await Department.create({
        ...fake(Department),
        facilityId,
      });
      const { id: locationId } = await Location.create({
        ...fake(Location),
        facilityId,
      });
      const cond1 = await ReferenceData.create({
        id: 'ref/icd10/K07.9',
        type: 'icd10',
        code: 'K07.9',
        name: 'Dentofacial anomaly',
      });
      const cond2 = await ReferenceData.create({
        id: 'ref/icd10/A51.3',
        type: 'icd10',
        code: 'A51.3',
        name: 'Secondary syphilis of skin',
      });
      const cond3 = await ReferenceData.create({
        id: 'ref/icd10/R41.0',
        type: 'icd10',
        code: 'R41.0',
        name: 'Confusion',
      });

      const makeCommon = condition => {
        const { deletedAt, ...dataValues } = condition.dataValues;
        return {
          ...dataValues,
          createdAt: condition.createdAt.toISOString(),
          updatedAt: condition.updatedAt.toISOString(),
        };
      }

      commons = {
        clinicianId,
        facilityId,
        departmentId,
        locationId,
        cond1Id: cond1.id,
        cond2Id: cond2.id,
        cond3Id: cond3.id,
        cond1: makeCommon(cond1),
        cond2: makeCommon(cond2),
        cond3: makeCommon(cond3),
      };
    });

    it('should mark a patient as dead', async () => {
      const { Patient } = models;
      const { id } = await Patient.create({ ...fake(Patient), dateOfDeath: null });
      const { clinicianId, facilityId, cond1Id, cond2Id, cond3Id } = commons;

      const dod = '2021-09-01 00:00:00';
      const result = await app.post(`/v1/patient/${id}/death`).send({
        clinicianId,
        facilityId,
        outsideHealthFacility: false,
        timeOfDeath: dod,
        causeOfDeath: cond1Id,
        causeOfDeathInterval: 100,
        antecedentCause1: cond2Id,
        antecedentCause1Interval: 120,
        antecedentCause2: cond3Id,
        antecedentCause2Interval: 150,
        otherContributingConditions: [{ cause: cond2Id, interval: 400 }],
        surgeryInLast4Weeks: 'yes',
        lastSurgeryDate: '2021-08-02',
        lastSurgeryReason: cond1Id,
        pregnant: 'no',
        mannerOfDeath: 'Accident',
        mannerOfDeathDate: '2021-08-31',
        fetalOrInfant: 'yes',
        stillborn: 'unknown',
        birthWeight: 120,
        numberOfCompletedPregnancyWeeks: 30,
        ageOfMother: 21,
        motherExistingCondition: cond1Id,
        deathWithin24HoursOfBirth: 'yes',
        numberOfHoursSurvivedSinceBirth: 12,
      });
      expect(result).toHaveSucceeded();

      const foundPatient = await Patient.findByPk(id);
      expect(foundPatient.dateOfDeath).toEqual(toDateString(dod));
    });

    it('should not mark a dead patient as dead', async () => {
      const { Patient } = models;
      const patientData = fake(Patient);
<<<<<<< HEAD
      patientData.dateOfDeath = new Date(
        random(parseISO9075(patientData.dateOfBirth).getTime(), Date.now()),
      );
=======
      patientData.dateOfDeath = '2021-08-31 12:00:00';
>>>>>>> 2707abd6
      const { id } = await Patient.create(patientData);
      const { clinicianId, facilityId, cond1Id } = commons;

      const result = await app.post(`/v1/patient/${id}/death`).send({
        clinicianId,
        facilityId,
        timeOfDeath: '2021-09-01 00:00:00',
        causeOfDeath: cond1Id,
        causeOfDeathInterval: 100,
        mannerOfDeath: 'Disease',
      });
      expect(result).not.toHaveSucceeded();
    });

    it('should reject with no data', async () => {
      const { Patient } = models;
      const { id } = await Patient.create({ ...fake(Patient), dateOfDeath: null });

      const result = await app.post(`/v1/patient/${id}/death`).send({});
      expect(result).not.toHaveSucceeded();
    });

    it('should reject with invalid data', async () => {
      const { Patient } = models;
      const { id } = await Patient.create({ ...fake(Patient), dateOfDeath: null });

      const result = await app.post(`/v1/patient/${id}/death`).send({
        timeOfDeath: 'this is not a date',
      });
      expect(result).not.toHaveSucceeded();
    });

    it('should mark active encounters as discharged', async () => {
      const { Encounter, Patient } = models;
      const { clinicianId, facilityId, departmentId, locationId, cond1Id } = commons;
      const { id } = await Patient.create({ ...fake(Patient), dateOfDeath: null });
      const { id: encId } = await Encounter.create({
        ...fake(Encounter),
        departmentId,
        locationId,
        patientId: id,
        examinerId: clinicianId,
        endDate: null,
      });

      const result = await app.post(`/v1/patient/${id}/death`).send({
        clinicianId,
        facilityId,
        timeOfDeath: '2021-09-01 00:00:00',
        causeOfDeath: cond1Id,
        causeOfDeathInterval: 100,
        mannerOfDeath: 'Disease',
      });
      expect(result).toHaveSucceeded();

      const encounter = await Encounter.findByPk(encId);
      expect(encounter.endDate).toBeTruthy();

      const discharge = await encounter.getDischarge();
      expect(discharge).toBeTruthy();
      expect(discharge.dischargerId).toEqual(clinicianId);
    });

    it('should return no death data for alive patient', async () => {
      const { Patient } = models;
      const { id, dateOfBirth } = await Patient.create({ ...fake(Patient), dateOfDeath: null });

      const result = await app.get(`/v1/patient/${id}/death`);

      expect(result).toHaveStatus(404);
      expect(result.body).toMatchObject({
        patientId: id,
        dateOfBirth: toDateString(dateOfBirth),
        dateOfDeath: null,
      });
    });

    it('should return death data for deceased patient', async () => {
      const { Patient } = models;
      const { id, dateOfBirth } = await Patient.create({ ...fake(Patient), dateOfDeath: null });
      const { clinicianId, facilityId, cond1, cond2, cond3, cond1Id, cond2Id, cond3Id } = commons;

      const dod = '2021-09-01 12:30:25';
      await app.post(`/v1/patient/${id}/death`).send({
        clinicianId,
        facilityId,
        outsideHealthFacility: false,
        timeOfDeath: dod,
        causeOfDeath: cond1Id,
        causeOfDeathInterval: 100,
        antecedentCause1: cond2Id,
        antecedentCause1Interval: 120,
        antecedentCause2: cond3Id,
        antecedentCause2Interval: 150,
        otherContributingConditions: [{ cause: cond2Id, interval: 400 }],
        surgeryInLast4Weeks: 'yes',
        lastSurgeryDate: '2021-08-02',
        lastSurgeryReason: cond1Id,
        pregnant: 'no',
        mannerOfDeath: 'Accident',
        mannerOfDeathDate: '2021-08-31',
        fetalOrInfant: 'yes',
        stillborn: 'unknown',
        birthWeight: 120,
        numberOfCompletedPregnancyWeeks: 30,
        ageOfMother: 21,
        motherExistingCondition: cond1Id,
        deathWithin24HoursOfBirth: 'yes',
        numberOfHoursSurvivedSinceBirth: 12,
      });

      const result = await app.get(`/v1/patient/${id}/death`);

      expect(result).toHaveSucceeded();
<<<<<<< HEAD
      expect(result.body.dateOfDeath).toEqual(toDateString(dod));

      expect(result.body).toMatchObject({
        patientId: id,
        dateOfBirth: toDateString(dateOfBirth),
        dateOfDeath: toDateString(dod),

=======
      expect(result.body.dateOfDeath).toEqual(dod);

      expect(result.body).toMatchObject({
        patientId: id,

        dateOfBirth: dateOfBirth.toISOString(),
        dateOfDeath: dod,
>>>>>>> 2707abd6
        manner: 'Accident',
        causes: {
          primary: {
            condition: cond1,
            timeAfterOnset: 100,
          },
          antecedent1: {
            condition: cond2,
            timeAfterOnset: 120,
          },
          antecedent2: {
            condition: cond3,
            timeAfterOnset: 150,
          },
          contributing: [
            {
              condition: cond2,
              timeAfterOnset: 400,
            },
          ],
          external: {
            date: '2021-08-31',
          },
        },

        recentSurgery: {
          date: '2021-08-02',
          reasonId: cond1Id,
        },

        pregnancy: 'no',
        fetalOrInfant: {
          birthWeight: 120,
          carrier: {
            age: 21,
            existingConditionId: cond1Id,
            weeksPregnant: 30,
          },
          hoursSurvivedSinceBirth: 12,
          stillborn: 'unknown',
          withinDayOfBirth: true,
        },
      });
    });
  });
});<|MERGE_RESOLUTION|>--- conflicted
+++ resolved
@@ -290,13 +290,7 @@
     it('should not mark a dead patient as dead', async () => {
       const { Patient } = models;
       const patientData = fake(Patient);
-<<<<<<< HEAD
-      patientData.dateOfDeath = new Date(
-        random(parseISO9075(patientData.dateOfBirth).getTime(), Date.now()),
-      );
-=======
       patientData.dateOfDeath = '2021-08-31 12:00:00';
->>>>>>> 2707abd6
       const { id } = await Patient.create(patientData);
       const { clinicianId, facilityId, cond1Id } = commons;
 
@@ -411,7 +405,7 @@
       const result = await app.get(`/v1/patient/${id}/death`);
 
       expect(result).toHaveSucceeded();
-<<<<<<< HEAD
+      expect(result.body.dateOfDeath).toEqual(dod);
       expect(result.body.dateOfDeath).toEqual(toDateString(dod));
 
       expect(result.body).toMatchObject({
@@ -419,15 +413,6 @@
         dateOfBirth: toDateString(dateOfBirth),
         dateOfDeath: toDateString(dod),
 
-=======
-      expect(result.body.dateOfDeath).toEqual(dod);
-
-      expect(result.body).toMatchObject({
-        patientId: id,
-
-        dateOfBirth: dateOfBirth.toISOString(),
-        dateOfDeath: dod,
->>>>>>> 2707abd6
         manner: 'Accident',
         causes: {
           primary: {
