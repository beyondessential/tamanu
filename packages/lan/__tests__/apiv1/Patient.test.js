--- conflicted
+++ resolved
@@ -408,12 +408,6 @@
 
       expect(result.body).toMatchObject({
         patientId: id,
-<<<<<<< HEAD
-
-        dateOfBirth: dateOfBirth.toISOString(),
-        dateOfDeath: dod.toISOString(),
-=======
->>>>>>> f8fa4ff0
 
         dateOfBirth: dateOfBirth.toISOString(),
         dateOfDeath: dod,
