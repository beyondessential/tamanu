<<<<<<< HEAD
import { Setting } from 'shared/models/Setting';
import { fake } from 'shared/test-helpers/fake';
import { SETTINGS_SCOPES } from '@tamanu/constants';
=======
import { Setting } from '@tamanu/shared/models/Setting';
import { fake } from '@tamanu/shared/test-helpers/fake';
>>>>>>> 7b931bd5
import { createTestContext } from '../utilities';

describe('Template', () => {
  let ctx = null;
  let app = null;
  let baseApp = null;
  let models = null;

  beforeAll(async () => {
    ctx = await createTestContext();
    baseApp = ctx.baseApp;
    models = ctx.models;
    app = await baseApp.asRole('practitioner');
  });

  beforeEach(async () => {
    await models.Facility.truncate({ cascade: true });
    await models.Setting.truncate();
  });

  afterAll(() => ctx.close());

  describe('GET template/:key', () => {
    const TEST_KEY = 'templates.test.key';
    const TEST_VALUE = 'test-value';

    it('fetches a template record within a facility', async () => {
      const facility = await models.Facility.create(fake(models.Facility));
      await Setting.set(TEST_KEY, TEST_VALUE, SETTINGS_SCOPES.FACILITY, facility.id);

      const result = await app.get(`/v1/template/${TEST_KEY}?facilityId=${facility.id}`).send({});

      expect(result).toHaveSucceeded();
      expect(result.body.data).toEqual(TEST_VALUE);
    });

    it('does not fetch a template record within a different facility', async () => {
      const facility1 = await models.Facility.create(fake(models.Facility));
      const facility2 = await models.Facility.create(fake(models.Facility));
      await Setting.set(TEST_KEY, TEST_VALUE, SETTINGS_SCOPES.FACILITY, facility1.id);

      const result = await app.get(`/v1/template/${TEST_KEY}?facilityId=${facility2.id}`).send({});

      expect(result).toHaveSucceeded();
      expect(result.body.data).toEqual(null);
    });
  });
});<|MERGE_RESOLUTION|>--- conflicted
+++ resolved
@@ -1,11 +1,6 @@
-<<<<<<< HEAD
-import { Setting } from 'shared/models/Setting';
-import { fake } from 'shared/test-helpers/fake';
 import { SETTINGS_SCOPES } from '@tamanu/constants';
-=======
 import { Setting } from '@tamanu/shared/models/Setting';
 import { fake } from '@tamanu/shared/test-helpers/fake';
->>>>>>> 7b931bd5
 import { createTestContext } from '../utilities';
 
 describe('Template', () => {
