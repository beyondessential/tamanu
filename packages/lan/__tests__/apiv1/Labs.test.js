<<<<<<< HEAD
import { LAB_TEST_STATUSES, LAB_REQUEST_STATUSES } from 'shared/constants';
import { createDummyPatient, createDummyEncounter, randomLabRequest } from 'shared/demoData';
=======
import {
  LAB_TEST_STATUSES,
  LAB_REQUEST_STATUSES,
  REFERENCE_TYPES,
  VISIBILITY_STATUSES,
} from 'shared/constants';
import config from 'config';
import { createDummyPatient, createDummyEncounter, randomLabRequest } from 'shared/demoData';
import { fake } from 'shared/test-helpers/fake';

>>>>>>> d6d3214a
import { createTestContext } from '../utilities';

describe('Labs', () => {
  let patientId = null;
  let app = null;
  let baseApp = null;
  let models = null;
  let ctx;

  beforeAll(async () => {
    ctx = await createTestContext();
    baseApp = ctx.baseApp;
    models = ctx.models;
    const patient = await models.Patient.create(await createDummyPatient(models));
    patientId = patient.id;
    app = await baseApp.asRole('practitioner');
  });
  afterAll(() => ctx.close());

  it('should record a lab request', async () => {
    const labRequest = await randomLabRequest(models, {
      patientId,
    });
    const response = await app.post('/v1/labRequest').send(labRequest);
    expect(response).toHaveSucceeded();

    const createdRequest = await models.LabRequest.findByPk(response.body[0].id);
    expect(createdRequest).toBeTruthy();
    expect(createdRequest.status).toEqual(LAB_REQUEST_STATUSES.RECEPTION_PENDING);

    const createdTests = await models.LabTest.findAll({
      where: { labRequestId: createdRequest.id },
    });
    expect(createdTests).toHaveLength(labRequest.labTestTypeIds.length);
    expect(createdTests.every(x => x.status === LAB_REQUEST_STATUSES.RECEPTION_PENDING));
  });

  it('should record a lab request with a Lab Test Panel', async () => {
    const LabTestPanel = await models.LabTestPanel.create({
      name: 'Demo test panel',
      code: 'demo-test-panel',
    });
    const encounter = await models.Encounter.create({
      ...(await createDummyEncounter(models)),
      patientId,
    });

    const labRequest = await randomLabRequest(models, {
      patientId,
      labTestPanelId: LabTestPanel.id,
    });
    const response = await app
      .post('/v1/labRequest')
      .send({ ...labRequest, encounterId: encounter.id });
    expect(response).toHaveSucceeded();

    const createdRequest = await models.LabRequest.findByPk(response.body[0].id);
    expect(createdRequest).toBeTruthy();
    expect(createdRequest.status).toEqual(LAB_REQUEST_STATUSES.RECEPTION_PENDING);

    const createdTests = await models.LabTest.findAll({
      where: { labRequestId: createdRequest.id },
    });
    expect(createdTests).toHaveLength(labRequest.labTestTypeIds.length);
    expect(createdTests.every(x => x.status === LAB_REQUEST_STATUSES.RECEPTION_PENDING));
  });

  it('should not record a lab request with an invalid testTypeId', async () => {
    const labTestTypeIds = ['invalid-test-type-id', 'another-invalid-test-type-id'];
    const response = await app.post('/v1/labRequest').send({
      patientId,
      labTestTypeIds,
    });
    expect(response).toHaveRequestError();

    const createdRequest = await models.LabRequest.findByPk(response.body.id);
    expect(createdRequest).toBeFalsy();
  });

  test.todo('should not record a lab request with zero tests');

  it('should record a test result', async () => {
    const labRequest = await models.LabRequest.createWithTests(
      await randomLabRequest(models, { patientId }),
    );
    const [labTest] = await labRequest.getTests();

    const result = '100';
    const response = await app.put(`/v1/labTest/${labTest.id}`).send({ result });
    expect(response).toHaveSucceeded();

    const labTestCheck = await models.LabTest.findByPk(labTest.id);
    expect(labTestCheck).toHaveProperty('result', result);
  });

  test.todo('should fail to record a number test result against a string test');
  test.todo('should fail to record a string test result against an number test');

  test.todo('should record multiple test results');

  it('should update the status of a lab test', async () => {
    const labRequest = await models.LabRequest.createWithTests(
      await randomLabRequest(models, { patientId }),
    );
    const [labTest] = await labRequest.getTests();
    const status = LAB_TEST_STATUSES.PUBLISHED;
    const response = await app.put(`/v1/labTest/${labTest.id}`).send({ status });
    expect(response).toHaveSucceeded();

    const labTestCheck = await models.LabTest.findByPk(labTest.id);
    expect(labTestCheck).toHaveProperty('status', status);
  });

  it('should update the status of a lab request', async () => {
    const { id: requestId } = await models.LabRequest.createWithTests(
      await randomLabRequest(models, { patientId }),
    );
    const status = LAB_REQUEST_STATUSES.TO_BE_VERIFIED;
    const user = await app.get('/v1/user/me');
    const response = await app
      .put(`/v1/labRequest/${requestId}`)
      .send({ status, userId: user.body.id });
    expect(response).toHaveSucceeded();

    const labRequest = await models.LabRequest.findByPk(requestId);
    expect(labRequest).toHaveProperty('status', status);
  });

  it('should publish a lab request', async () => {
    const { id: requestId } = await models.LabRequest.createWithTests(
      await randomLabRequest(models, { patientId }),
    );
    const status = LAB_REQUEST_STATUSES.PUBLISHED;
    const user = await app.get('/v1/user/me');
    const response = await app
      .put(`/v1/labRequest/${requestId}`)
      .send({ status, userId: user.body.id });
    expect(response).toHaveSucceeded();

    const labRequest = await models.LabRequest.findByPk(requestId);
    expect(labRequest).toHaveProperty('status', status);
  });
<<<<<<< HEAD
=======

  describe('Filtering by allFacilities', () => {
    const otherFacilityId = 'kerang';
    const makeRequestAtFacility = async facilityId => {
      const location = await models.Location.create({
        facilityId,
        name: 'Test Facility Location',
        code: 'testFacilityLocation',
      });
      const encounter = await models.Encounter.create({
        ...(await createDummyEncounter(models)),
        locationId: location.id,
        patientId,
      });
      await models.LabRequest.create({
        ...fake(models.LabRequest),
        encounterId: encounter.id,
        requestedById: app.user.id,
      });
    };

    beforeAll(async () => {
      await makeRequestAtFacility(config.serverFacilityId);
      await makeRequestAtFacility(config.serverFacilityId);
      await makeRequestAtFacility(config.serverFacilityId);
      await makeRequestAtFacility(otherFacilityId);
      await makeRequestAtFacility(otherFacilityId);
      await makeRequestAtFacility(otherFacilityId);
    });

    it('should omit external requests when allFacilities is false', async () => {
      const result = await app.get(`/v1/labRequest?allFacilities=false`);
      expect(result).toHaveSucceeded();
      result.body.data.forEach(lr => {
        expect(lr.facilityId).toBe(config.serverFacilityId);
      });
    });

    it('should include all requests when allFacilities  is true', async () => {
      const result = await app.get(`/v1/labRequest?allFacilities=true`);
      expect(result).toHaveSucceeded();

      const hasConfigFacility = result.body.data.some(
        lr => lr.facilityId === config.serverFacilityId,
      );
      expect(hasConfigFacility).toBe(true);

      const hasOtherFacility = result.body.data.some(lr => lr.facilityId === otherFacilityId);
      expect(hasOtherFacility).toBe(true);
    });
  });
>>>>>>> d6d3214a
});<|MERGE_RESOLUTION|>--- conflicted
+++ resolved
@@ -1,7 +1,3 @@
-<<<<<<< HEAD
-import { LAB_TEST_STATUSES, LAB_REQUEST_STATUSES } from 'shared/constants';
-import { createDummyPatient, createDummyEncounter, randomLabRequest } from 'shared/demoData';
-=======
 import {
   LAB_TEST_STATUSES,
   LAB_REQUEST_STATUSES,
@@ -11,8 +7,6 @@
 import config from 'config';
 import { createDummyPatient, createDummyEncounter, randomLabRequest } from 'shared/demoData';
 import { fake } from 'shared/test-helpers/fake';
-
->>>>>>> d6d3214a
 import { createTestContext } from '../utilities';
 
 describe('Labs', () => {
@@ -155,8 +149,6 @@
     const labRequest = await models.LabRequest.findByPk(requestId);
     expect(labRequest).toHaveProperty('status', status);
   });
-<<<<<<< HEAD
-=======
 
   describe('Filtering by allFacilities', () => {
     const otherFacilityId = 'kerang';
@@ -208,5 +200,4 @@
       expect(hasOtherFacility).toBe(true);
     });
   });
->>>>>>> d6d3214a
 });