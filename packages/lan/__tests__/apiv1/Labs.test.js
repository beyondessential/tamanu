--- conflicted
+++ resolved
@@ -144,13 +144,12 @@
     expect(response).toHaveSucceeded();
 
     const labRequest = await models.LabRequest.findByPk(response.body[0].id, {
-      include: 'notePages',
+      include: 'notes',
     });
     expect(labRequest).toBeTruthy();
 
-    expect(labRequest.notePages).toHaveLength(1);
-    const note = await labRequest.notePages[0].getNoteItems();
-    expect(note[0]).toHaveProperty('content', content);
+    expect(labRequest.notes).toHaveLength(1);
+    expect(labRequest.notes[0]).toHaveProperty('content', content);
   });
 
   it('should record a lab request with a note', async () => {
@@ -169,11 +168,7 @@
     expect(response).toHaveSucceeded();
 
     const labRequest = await models.LabRequest.findByPk(response.body[0].id, {
-<<<<<<< HEAD
       include: 'notes',
-=======
-      include: 'notePages',
->>>>>>> 8d8a3130
     });
     expect(labRequest).toBeTruthy();
 
