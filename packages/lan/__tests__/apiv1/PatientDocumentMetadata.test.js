import { createDummyEncounter, createDummyPatient } from 'shared/demoData/patients';
<<<<<<< HEAD
import { DOCUMENT_SOURCES } from 'shared/constants';
=======
import { DOCUMENT_SOURCES } from '@tamanu/constants';
>>>>>>> ad69f725
import { createTestContext } from '../utilities';
import { uploadAttachment } from '../../app/utils/uploadAttachment';

describe('PatientDocumentMetadata', () => {
  let baseApp;
  let models;
  let app;
  let ctx;

  beforeAll(async () => {
    ctx = await createTestContext();
    baseApp = ctx.baseApp;
    models = ctx.models;
    app = await baseApp.asRole('practitioner');
  });
  afterAll(() => ctx.close());

  it('should get a list of all documents from a patient', async () => {
    const patient = await models.Patient.create(await createDummyPatient(models));
    const encounterOne = await models.Encounter.create({
      ...(await createDummyEncounter(models)),
      patientId: patient.id,
    });
    const encounterTwo = await models.Encounter.create({
      ...(await createDummyEncounter(models)),
      patientId: patient.id,
    });

    // Create five document metadata objects: two associated with the patient, two associated with
    // two different encounters for that patient and one without patient nor encounter.
    const metadataOne = {
      name: 'one',
      type: 'application/pdf',
      attachmentId: 'fake-id-1',
      patientId: patient.id,
    };
    const metadataTwo = {
      name: 'two',
      type: 'application/pdf',
      attachmentId: 'fake-id-2',
      patientId: patient.id,
    };
    const metadataThree = {
      name: 'three',
      type: 'application/pdf',
      attachmentId: 'fake-id-3',
      encounterId: encounterOne.id,
    };
    const metadataFour = {
      name: 'four',
      type: 'application/pdf',
      attachmentId: 'fake-id-4',
      encounterId: encounterTwo.id,
    };
    const metadataFive = { name: 'five', type: 'application/pdf', attachmentId: 'fake-id-5' };

    await Promise.all([
      models.DocumentMetadata.create(metadataOne),
      models.DocumentMetadata.create(metadataTwo),
      models.DocumentMetadata.create(metadataThree),
      models.DocumentMetadata.create(metadataFour),
      models.DocumentMetadata.create(metadataFive),
    ]);

    const result = await app.get(`/v1/patient/${patient.id}/documentMetadata`);
    expect(result).toHaveSucceeded();
    expect(result.body).toMatchObject({
      count: 4,
      data: expect.any(Array),
    });
  });

  it('should get a sorted list of documents', async () => {
    const patient = await models.Patient.create(await createDummyPatient(models));
    const encounter = await models.Encounter.create({
      ...(await createDummyEncounter(models)),
      patientId: patient.id,
    });

    const metadataOne = await models.DocumentMetadata.create({
      name: 'A',
      type: 'application/pdf',
      source: DOCUMENT_SOURCES.UPLOADED,
      attachmentId: 'fake-id-1',
      patientId: patient.id,
    });
    const metadataTwo = await models.DocumentMetadata.create({
      name: 'B',
      type: 'image/jpeg',
      source: DOCUMENT_SOURCES.UPLOADED,
      attachmentId: 'fake-id-2',
      encounterId: encounter.id,
    });

    // Sort by name ASC/DESC (presumably sufficient to test only one field)
    const resultAsc = await app.get(
      `/v1/patient/${patient.id}/documentMetadata?order=asc&orderBy=name`,
    );
    expect(resultAsc).toHaveSucceeded();
    expect(resultAsc.body.data[0].id).toBe(metadataOne.id);

    const resultDesc = await app.get(
      `/v1/patient/${patient.id}/documentMetadata?order=desc&orderBy=name`,
    );
    expect(resultDesc).toHaveSucceeded();
    expect(resultDesc.body.count).toBe(2);
    expect(resultDesc.body.data[0].id).toBe(metadataTwo.id);
  });

  it('should get a paginated list of documents', async () => {
    const patient = await models.Patient.create(await createDummyPatient(models));
    const documents = [];
    for (let i = 0; i < 12; i++) {
      documents.push({
        name: String(i),
        type: 'application/pdf',
        attachmentId: `fake-id-${i}`,
        patientId: patient.id,
      });
    }
    await models.DocumentMetadata.bulkCreate(documents);
    const result = await app.get(
      `/v1/patient/${patient.id}/documentMetadata?page=1&rowsPerPage=10&offset=5`,
    );
    expect(result).toHaveSucceeded();
    expect(result.body.count).toBe(12);
    expect(result.body.data.length).toBe(7);
  });

  it('should get a list of documents filtered by type', async () => {
    const patient = await models.Patient.create(await createDummyPatient(models));

    await models.DocumentMetadata.bulkCreate([
      { name: 'A', type: 'application/pdf', attachmentId: 'fake-id-1', patientId: patient.id },
      { name: 'B', type: 'application/pdf', attachmentId: 'fake-id-2', patientId: patient.id },
      { name: 'C', type: 'image/jpeg', attachmentId: 'fake-id-3', patientId: patient.id },
    ]);

    const result = await app.get(`/v1/patient/${patient.id}/documentMetadata?type=pdf`);
    expect(result).toHaveSucceeded();
    expect(result.body.count).toBe(2);
  });

  it('should get a list of documents filtered by document owner', async () => {
    const patient = await models.Patient.create(await createDummyPatient(models));

    await models.DocumentMetadata.bulkCreate([
      {
        name: 'A',
        type: 'application/pdf',
        source: DOCUMENT_SOURCES.UPLOADED,
        documentOwner: 'ownerA',
        attachmentId: 'fake-id-1',
        patientId: patient.id,
      },
      {
        name: 'B',
        type: 'image/jpeg',
        source: DOCUMENT_SOURCES.UPLOADED,
        documentOwner: 'ownerA',
        attachmentId: 'fake-id-2',
        patientId: patient.id,
      },
      {
        name: 'C',
        type: 'image/jpeg',
        source: DOCUMENT_SOURCES.UPLOADED,
        documentOwner: 'ownerB',
        attachmentId: 'fake-id-3',
        patientId: patient.id,
      },
    ]);

    const result = await app.get(`/v1/patient/${patient.id}/documentMetadata?documentOwner=ownerA`);
    expect(result).toHaveSucceeded();
    expect(result.body.count).toBe(2);
  });

  it('should get a list of documents filtered by department name', async () => {
    const patient = await models.Patient.create(await createDummyPatient(models));
    const department = await models.Department.findOne();
    const slicedDepartmentName = department.name.slice(0, 3);

    await models.DocumentMetadata.bulkCreate([
      {
        name: 'A',
        type: 'application/pdf',
        departmentId: department.id,
        attachmentId: 'fake-id-1',
        patientId: patient.id,
      },
      {
        name: 'B',
        type: 'application/pdf',
        departmentId: department.id,
        attachmentId: 'fake-id-2',
        patientId: patient.id,
      },
      {
        name: 'C',
        type: 'image/jpeg',
        attachmentId: 'fake-id-3',
        patientId: patient.id,
      },
    ]);

    const result = await app.get(
      `/v1/patient/${patient.id}/documentMetadata?departmentName=${slicedDepartmentName}`,
    );
    expect(result).toHaveSucceeded();
    expect(result.body.count).toBe(2);
  });

  it('should get a list of documents with combined filters', async () => {
    const patient = await models.Patient.create(await createDummyPatient(models));
    const department = await models.Department.findOne();
    const slicedDepartmentName = department.name.slice(0, 3);

    await models.DocumentMetadata.bulkCreate([
      {
        name: 'A',
        type: 'application/pdf',
        documentOwner: 'ownerA',
        departmentId: department.id,
        attachmentId: 'fake-id-1',
        patientId: patient.id,
      },
      {
        name: 'B',
        type: 'application/pdf',
        documentOwner: 'ownerB',
        departmentId: department.id,
        attachmentId: 'fake-id-2',
        patientId: patient.id,
      },
      {
        name: 'C',
        type: 'application/pdf',
        documentOwner: 'ownerB',
        attachmentId: 'fake-id-3',
        patientId: patient.id,
      },
      {
        name: 'D',
        type: 'image/jpeg',
        documentOwner: 'ownerB',
        attachmentId: 'fake-id-4',
        patientId: patient.id,
      },
    ]);

    const result = await app.get(
      `/v1/patient/${patient.id}/documentMetadata?departmentName=${slicedDepartmentName}&type=pdf&documentOwner=ownerB`,
    );
    expect(result).toHaveSucceeded();
    expect(result.body.count).toBe(1);
  });

  it('should fail creating a document metadata if the patient ID does not exist', async () => {
    const result = await app.post('/v1/patient/123456789/documentMetadata').send({
      name: 'test document',
      documentOwner: 'someone',
      note: 'some note',
    });
    expect(result).toHaveRequestError();
  });

  it('should create a document metadata', async () => {
    const patient = await models.Patient.create(await createDummyPatient(models));

    // Mock function gets called inside api route
    uploadAttachment.mockImplementationOnce(req => ({
      metadata: { ...req.body },
      type: 'application/pdf',
      attachmentId: '123456789',
    }));

    const result = await app.post(`/v1/patient/${patient.id}/documentMetadata`).send({
      name: 'test document',
      type: 'application/pdf',
      documentOwner: 'someone',
      note: 'some note',
    });
    expect(result).toHaveSucceeded();
    expect(result.body.id).toBeTruthy();
    const metadata = await models.DocumentMetadata.findByPk(result.body.id);
    expect(metadata).toBeDefined();
    expect(uploadAttachment.mock.calls.length).toBe(1);
  });
});<|MERGE_RESOLUTION|>--- conflicted
+++ resolved
@@ -1,9 +1,5 @@
 import { createDummyEncounter, createDummyPatient } from 'shared/demoData/patients';
-<<<<<<< HEAD
-import { DOCUMENT_SOURCES } from 'shared/constants';
-=======
 import { DOCUMENT_SOURCES } from '@tamanu/constants';
->>>>>>> ad69f725
 import { createTestContext } from '../utilities';
 import { uploadAttachment } from '../../app/utils/uploadAttachment';
 
