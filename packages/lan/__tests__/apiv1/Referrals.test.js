<<<<<<< HEAD
import { createDummyPatient, createDummyEncounter } from 'shared/demoData';
import { findOneOrCreate, chance } from 'shared/test-helpers';
=======
import config from 'config';
import { createDummyPatient, createDummyEncounter } from '@tamanu/shared/demoData';
import { findOneOrCreate, chance } from '@tamanu/shared/test-helpers';
>>>>>>> f2070e08
import { createTestContext } from '../utilities';

let baseApp = null;
let models = null;

async function createDummyProgram() {
  return models.Program.create({
    name: `PROGRAM-${chance.string()}`,
  });
}

async function createDummyDataElement(survey, index) {
  const dataElement = await models.ProgramDataElement.create({
    name: chance.string(),
    defaultText: chance.string(),
    code: chance.string(),
    type: chance.pickone(['number', 'text']),
  });

  await models.SurveyScreenComponent.create({
    dataElementId: dataElement.id,
    surveyId: survey.id,
    componentIndex: index,
    text: chance.string(),
    screenIndex: 0,
  });

  return dataElement;
}

async function createDummySurvey(program, dataElementCount = -1) {
  const survey = await models.Survey.create({
    programId: program.id,
    name: `SURVEY-${chance.string()}`,
  });

  const amount = dataElementCount >= 0 ? dataElementCount : chance.integer({ min: 5, max: 10 });

  const dataElements = await Promise.all(
    new Array(amount).fill(1).map((x, i) => createDummyDataElement(survey, i)),
  );

  survey.dataElements = dataElements;

  return survey;
}

function getRandomAnswer(dataElement) {
  switch (dataElement.type) {
    case 'text':
      return chance.string();
    case 'options':
      return chance.choose(dataElement.options);
    case 'number':
    default:
      return chance.integer({ min: -100, max: 100 });
  }
}

describe('Referrals', () => {
  let ctx = null;
  let app = null;
  let patient = null;
  let encounter = null;
  let testProgram = null;
  let testSurvey = null;
  let defaultCodes = null;
  const answers = {};

  beforeAll(async () => {
    ctx = await createTestContext();
    baseApp = ctx.baseApp;
    models = ctx.models;
    defaultCodes = await ctx.settings.get('survey.defaultCodes');
    app = await baseApp.asRole('practitioner');
    patient = await models.Patient.create(await createDummyPatient(models));
    encounter = await models.Encounter.create({
      ...(await createDummyEncounter(models)),
      patientId: patient.id,
    });
    testProgram = await createDummyProgram();
    testSurvey = await createDummySurvey(testProgram, 6);

    testSurvey.dataElements.forEach(q => {
      answers[q.id] = getRandomAnswer(q);
    });
  });
  afterAll(() => ctx.close());

  it('should record a referral request', async () => {
    const { departmentId, locationId } = encounter;
    const result = await app.post('/v1/referral').send({
      answers,
      startTime: Date.now(),
      endTime: Date.now(),
      patientId: patient.id,
      surveyId: testSurvey.id,
      departmentId,
      locationId,
    });
    expect(result).toHaveSucceeded();
  });

  it('should get all referrals for a patient', async () => {
    const { departmentId, locationId } = encounter;
    // create a second referral
    await app.post('/v1/referral').send({
      answers,
      startTime: Date.now(),
      endTime: Date.now(),
      patientId: patient.id,
      surveyId: testSurvey.id,
      departmentId,
      locationId,
    });

    const result = await app.get(`/v1/patient/${patient.id}/referrals`);
    expect(result).toHaveSucceeded();
    expect(result.body.count).toEqual(2);
  });

  it('should use the default department if one is not provided', async () => {
    const department = await findOneOrCreate(ctx.models, ctx.models.Department, {
      code: defaultCodes.department,
    });

    const { locationId } = encounter;
    const result = await app.post('/v1/referral').send({
      answers,
      startTime: Date.now(),
      endTime: Date.now(),
      patientId: patient.id,
      surveyId: testSurvey.id,
      locationId,
    });

    expect(result).toHaveSucceeded();
    const initiatingEncounter = await ctx.models.Encounter.findOne({
      where: { id: result.body.initiatingEncounterId },
    });
    expect(initiatingEncounter).toHaveProperty('departmentId', department.id);
  });

  it('should use the default location if one is not provided', async () => {
    const location = await findOneOrCreate(ctx.models, ctx.models.Location, {
      code: defaultCodes.location,
    });

    const { departmentId } = encounter;
    const result = await app.post('/v1/referral').send({
      answers,
      startTime: Date.now(),
      endTime: Date.now(),
      patientId: patient.id,
      surveyId: testSurvey.id,
      departmentId,
    });

    expect(result).toHaveSucceeded();
    const initiatingEncounter = await ctx.models.Encounter.findOne({
      where: { id: result.body.initiatingEncounterId },
    });
    expect(initiatingEncounter).toHaveProperty('locationId', location.id);
  });
});<|MERGE_RESOLUTION|>--- conflicted
+++ resolved
@@ -1,11 +1,5 @@
-<<<<<<< HEAD
-import { createDummyPatient, createDummyEncounter } from 'shared/demoData';
-import { findOneOrCreate, chance } from 'shared/test-helpers';
-=======
-import config from 'config';
 import { createDummyPatient, createDummyEncounter } from '@tamanu/shared/demoData';
 import { findOneOrCreate, chance } from '@tamanu/shared/test-helpers';
->>>>>>> f2070e08
 import { createTestContext } from '../utilities';
 
 let baseApp = null;
