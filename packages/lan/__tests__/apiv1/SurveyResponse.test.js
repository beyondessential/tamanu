<<<<<<< HEAD
import { PROGRAM_DATA_ELEMENT_TYPES } from '@tamanu/constants';
import { fake } from 'shared/test-helpers/fake';
=======
import { fake } from '@tamanu/shared/test-helpers/fake';
>>>>>>> cacefcd6
import { createTestContext } from '../utilities';

describe('SurveyResponse', () => {
  let app;
  let baseApp;
  let models;
  let ctx;

  beforeAll(async () => {
    ctx = await createTestContext();
    baseApp = ctx.baseApp;
    models = ctx.models;
    app = await baseApp.asRole('practitioner');
  });
  afterAll(() => ctx.close());

  describe('autocomplete', () => {
    const setupAutocompleteSurvey = async (sscConfig, answerBody) => {
      const {
        Facility,
        Location,
        Department,
        Patient,
        User,
        Encounter,
        Program,
        Survey,
        SurveyResponse,
        ProgramDataElement,
        SurveyScreenComponent,
        SurveyResponseAnswer,
      } = models;

      const facility = await Facility.create(fake(Facility));
      const location = await Location.create({
        ...fake(Location),
        facilityId: facility.id,
      });
      const department = await Department.create({
        ...fake(Department),
        facilityId: facility.id,
      });
      const examiner = await User.create(fake(User));
      const patient = await Patient.create(fake(Patient));
      const encounter = await Encounter.create({
        ...fake(Encounter),
        patientId: patient.id,
        departmentId: department.id,
        locationId: location.id,
        examinerId: examiner.id,
      });
      const program = await Program.create(fake(Program));
      const survey = await Survey.create({
        ...fake(Survey),
        programId: program.id,
      });
      const response = await SurveyResponse.create({
        ...fake(SurveyResponse),
        surveyId: survey.id,
        encounterId: encounter.id,
      });
      const dataElement = await ProgramDataElement.create({
        ...fake(ProgramDataElement),
        type: 'Autocomplete',
      });
      await SurveyScreenComponent.create({
        ...fake(SurveyScreenComponent),
        responseId: response.id,
        dataElementId: dataElement.id,
        surveyId: survey.id,
        config: sscConfig,
      });
      const answer = await SurveyResponseAnswer.create({
        ...fake(SurveyResponseAnswer),
        dataElementId: dataElement.id,
        responseId: response.id,
        body: answerBody,
      });

      return { answer, response };
    };

    it("should look up an autocomplete component's source model and extract a name", async () => {
      // arrange
      const { Facility } = models;
      const facility = await Facility.create(fake(Facility));
      const { answer, response } = await setupAutocompleteSurvey(
        JSON.stringify({
          source: 'Facility',
        }),
        facility.id,
      );

      // act
      const result = await app.get(`/v1/surveyResponse/${response.id}`);

      // assert
      expect(result).toHaveSucceeded();
      expect(result.body).toMatchObject({
        answers: [
          {
            id: answer.id,
            originalBody: facility.id,
            body: facility.name,
          },
        ],
      });
    });

    it('should error if the config has no source', async () => {
      // arrange
      const { Facility } = models;
      const facility = await Facility.create(fake(Facility));
      const { response } = await setupAutocompleteSurvey('{}', facility.id);

      // act
      const result = await app.get(`/v1/surveyResponse/${response.id}`);

      // assert
      expect(result).not.toHaveSucceeded();
      expect(result.body).toMatchObject({
        error: {
          message: 'Survey is misconfigured: Question config did not specify a valid source',
        },
      });
    });

    it("should error if the config doesn't point to a valid source", async () => {
      // arrange
      const { Facility } = models;
      const facility = await Facility.create(fake(Facility));
      const { response } = await setupAutocompleteSurvey(
        JSON.stringify({ source: 'Frobnizzle' }),
        facility.id,
      );

      // act
      const result = await app.get(`/v1/surveyResponse/${response.id}`);

      // assert
      expect(result).not.toHaveSucceeded();
      expect(result.body).toMatchObject({
        error: {
          message: 'Survey is misconfigured: Question config did not specify a valid source',
        },
      });
    });

    it("should error if the answer body doesn't point to a real record", async () => {
      // arrange
      const { Facility } = models;
      await Facility.create(fake(Facility));
      const { response } = await setupAutocompleteSurvey(
        JSON.stringify({ source: 'Facility' }),
        'this-facility-id-does-not-exist',
      );

      // act
      const result = await app.get(`/v1/surveyResponse/${response.id}`);

      // assert
      expect(result).not.toHaveSucceeded();
      expect(result.body).toMatchObject({
        error: {
          message: `Selected answer Facility[this-facility-id-does-not-exist] not found`,
        },
      });
    });

    it('should error and hint if users might have legacy ReferenceData sources', async () => {
      // arrange
      const { Facility } = models;
      const facility = await Facility.create(fake(Facility));
      const { response } = await setupAutocompleteSurvey(
        JSON.stringify({ source: 'ReferenceData', where: { type: 'facility' } }),
        facility.id,
      );

      // act
      const result = await app.get(`/v1/surveyResponse/${response.id}`);

      // assert
      expect(result).not.toHaveSucceeded();
      expect(result.body).toMatchObject({
        error: {
          message: `Selected answer ReferenceData[${facility.id}] not found (check that the surveyquestion's source isn't ReferenceData for a Location, Facility, or Department)`,
        },
      });
    });
  });

  describe('creating a new survey response', () => {
    let response;
    let answers;

    beforeAll(async () => {
      // arrange survey
      const { Program, Survey, SurveyScreenComponent, ProgramDataElement } = models;
      const program = await Program.create(fake(Program));
      const survey = await Survey.create(fake(Survey, { programId: program.id }));
      await Promise.all(
        [
          ['TstNum', { type: PROGRAM_DATA_ELEMENT_TYPES.NUMBER }, { calculation: null }],
          [
            'TstCalc',
            { type: PROGRAM_DATA_ELEMENT_TYPES.CALCULATED },
            { calculation: 'TstNum * TstNumOmitted' },
          ],
          [
            'TstNumOmitted',
            { type: PROGRAM_DATA_ELEMENT_TYPES.NUMBER },
            { calculation: null, config: '{"omitData":true}' },
          ],
          ['TstEmpty', { type: PROGRAM_DATA_ELEMENT_TYPES.TEXT }, { calculation: null }],
        ].map(async ([code, pdeData, sscData]) => {
          const pde = await ProgramDataElement.create(
            fake(ProgramDataElement, {
              id: `pde-${code}`,
              code,
              ...pdeData,
            }),
          );
          await SurveyScreenComponent.create(
            fake(SurveyScreenComponent, {
              id: `ssc-${code}`,
              surveyId: survey.id,
              dataElementId: pde.id,
              ...sscData,
            }),
          );
        }),
      );

      // arrange other requirements to populate an answer
      const { Patient, Encounter, Facility, Department, Location } = models;
      const facility = await Facility.create(fake(Facility));
      const department = await Department.create(fake(Department, { facilityId: facility.id }));
      const location = await Location.create(
        fake(Location, { departmentId: department.id, facilityId: facility.id }),
      );
      const patient = await Patient.create(fake(Patient));
      const encounter = await Encounter.create(
        fake(Encounter, {
          patientId: patient.id,
          departmentId: department.id,
          locationId: location.id,
          examinerId: app.user.id,
        }),
      );

      // act
      response = await app.post(`/v1/surveyResponse`).send({
        answers: {
          'pde-TstNum': 2,
          'pde-TstNumOmitted': 3,
          'pde-TstEmpty': null,
        },
        surveyId: survey.id,
        patientId: patient.id,
        encounterId: encounter.id,
        userId: app.user.id,
      });
      const { SurveyResponseAnswer } = models;
      answers = await SurveyResponseAnswer.findAll({ where: { responseId: response.body.id } });
    });

    it('succeeds', () => {
      expect(response).toHaveSucceeded();
    });

    it('creates 2 answers', () => {
      expect(answers).toHaveLength(2);
    });

    it.each([
      ['pde-TstNum', '2'],
      ['pde-TstCalc', '6.0'],
      ['pde-TstNumOmitted', null],
      ['pde-TstEmpty', null],
    ])('creates an answer for %s', (dataElementId, body) => {
      // assert
      const answer = answers.find(a => a.dataElementId === dataElementId);
      if (!body) {
        expect(answer).toBeUndefined();
      } else {
        expect(answer).toHaveProperty('body', body);
      }
    });
  });
});<|MERGE_RESOLUTION|>--- conflicted
+++ resolved
@@ -1,9 +1,5 @@
-<<<<<<< HEAD
 import { PROGRAM_DATA_ELEMENT_TYPES } from '@tamanu/constants';
-import { fake } from 'shared/test-helpers/fake';
-=======
 import { fake } from '@tamanu/shared/test-helpers/fake';
->>>>>>> cacefcd6
 import { createTestContext } from '../utilities';
 
 describe('SurveyResponse', () => {
