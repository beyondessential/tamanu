--- conflicted
+++ resolved
@@ -26,26 +26,12 @@
     );
     scheduledVaccine2 = await models.ScheduledVaccine.create(
       await createScheduledVaccine(models, {
-<<<<<<< HEAD
-        category: 'Category2',
-        label: 'Label2',
-        schedule: 'Schedule2',
         visibilityStatus: VISIBILITY_STATUSES.CURRENT,
-=======
-        visibilityStatus: 'current',
->>>>>>> a31d9ba7
       }),
     );
     historicalVisibilityVaccine = await models.ScheduledVaccine.create(
       await createScheduledVaccine(models, {
-<<<<<<< HEAD
-        category: 'Category3',
-        label: 'Label3',
-        schedule: 'Schedule3',
         visibilityStatus: VISIBILITY_STATUSES.HISTORICAL,
-=======
-        visibilityStatus: 'historical',
->>>>>>> a31d9ba7
       }),
     );
   });
