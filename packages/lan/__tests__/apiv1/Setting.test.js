--- conflicted
+++ resolved
@@ -3,21 +3,16 @@
 const baseUri = '/v1/setting';
 
 describe('Setting', () => {
-<<<<<<< HEAD
+  let baseApp = null;
   let admin = null;
   let practitioner = null;
   beforeAll(async () => {
+    const ctx = await createTestContext();
+    baseApp = ctx.baseApp;
     admin = await baseApp.asRole('admin');
     practitioner = await baseApp.asRole('practitioner');
   });
-=======
-  let baseApp = null;
-  beforeAll(async () => {
-    const ctx = await createTestContext();
-    baseApp = ctx.baseApp;
-  });
 
->>>>>>> 3677ac1c
   describe('permissions', () => {
     it('should prevent users without sufficient permissions from creating setting', async () => {
       const result = await practitioner.post(baseUri).send({});
