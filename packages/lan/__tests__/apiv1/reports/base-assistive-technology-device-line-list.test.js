--- conflicted
+++ resolved
@@ -281,11 +281,7 @@
           // patient details
           expectedPatient2.displayId,
           expectedPatient2.sex,
-<<<<<<< HEAD
-          moment(expectedPatient2.dateOfBirth).format('DD-MM-YYYY'),
-=======
           format(parseISO9075(expectedPatient2.dateOfBirth), 'dd-MM-yyyy'),
->>>>>>> 7c8af3f9
           expect.any(Number),
           null,
 
@@ -320,7 +316,9 @@
 
       expect(result.body[1][0]).toBe(expectedPatient1.displayId);
       expect(result.body[1][1]).toBe(expectedPatient1.sex);
-      expect(result.body[1][2]).toBe(format(parseISO9075(expectedPatient1.dateOfBirth), 'dd-MM-yyyy'));
+      expect(result.body[1][2]).toBe(
+        format(parseISO9075(expectedPatient1.dateOfBirth), 'dd-MM-yyyy'),
+      );
       expect(result.body[1][6]).toBe('pde-IrqPreMob-2-on-2021-03-20T10:53:15.708Z-Patient1');
       expect(result.body[1][7]).toBe('pde-IrqPreMob-1-on-2021-03-20T10:53:15.708Z-Patient1');
       expect(result.body[1][8]).toBe('pde-IrqPreMob-6-on-2021-03-20T10:53:15.708Z-Patient1');
