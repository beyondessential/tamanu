const PROGRAM_ID = 'program-fijincdprimaryscreening';
const CVD_PRIMARY_FORM_SURVEY_ID = 'program-fijincdprimaryscreening-fijicvdprimaryscreen2';
const CVD_PRIMARY_REFERRAL_SURVEY_ID = 'program-fijincdprimaryscreening-fijicvdprimaryscreenref';
const BREAST_CANCER_FORM_SURVEY_ID = 'program-fijincdprimaryscreening-fijibreastprimaryscreen';
const BREAST_CANCER_REFERRAL_SURVEY_ID = 'program-fijincdprimaryscreening-fijibreastscreenref';
const CERVICAL_CANCER_FORM_SURVEY_ID = 'program-fijincdprimaryscreening-fijicervicalprimaryscreen';
const CERVICAL_CANCER_REFERRAL_SURVEY_ID = 'program-fijincdprimaryscreening-fijicervicalscreenref';

export const createCVDFormSurveyResponse = async (app, patient, surveyDate, overrides = {}) => {
  const { answerOverrides = {} } = overrides;
  await app.post('/v1/surveyResponse').send({
    surveyId: CVD_PRIMARY_FORM_SURVEY_ID,
    startTime: surveyDate,
    patientId: patient.id,
    endTime: surveyDate,
    resultText: '3% GREEN',
    answers: {
      'pde-FijCVD002': `pde-FijCVD002-on-${surveyDate}-${patient.firstName}`,
      'pde-FijCVD004': `pde-FijCVD004-on-${surveyDate}-${patient.firstName}`,
      'pde-FijCVD007': `pde-FijCVD007-on-${surveyDate}-${patient.firstName}`,
      'pde-FijCVD010': `pde-FijCVD010-on-${surveyDate}-${patient.firstName}`,
      'pde-FijCVD021': `pde-FijCVD021-on-${surveyDate}-${patient.firstName}`,
      ...answerOverrides,
    },
  });
};

export const createCVDReferral = async (app, patient, referralDate) => {
  await app.post('/v1/referral').send({
    surveyId: CVD_PRIMARY_REFERRAL_SURVEY_ID,
    startTime: referralDate,
    patientId: patient.id,
    endTime: referralDate,
    answers: {
      'pde-FijCVDRef4': `pde-FijCVDRef4-on-${referralDate}-${patient.firstName}`,
      'pde-FijCVDRef2a': `pde-FijCVDRef2a-on-${referralDate}-${patient.firstName}`,
      'pde-FijCVDRef6': `pde-FijCVDRef6-on-${referralDate}-${patient.firstName}`,
      'pde-FijCVDRef7': `pde-FijCVDRef7-on-${referralDate}-${patient.firstName}`,
      'pde-FijCVDRef11': `pde-FijCVDRef11-on-${referralDate}-${patient.firstName}`,
    },
  });
};

<<<<<<< HEAD
export const createBreastCancerFormSurveyResponse = async (
  app,
  patient,
  surveyDate,
  overrides = {},
) => {
  const { answerOverrides = {} } = overrides;
=======
export const createBreastCancerFormSurveyResponse = async (app, patient, surveyDate, overrides = {}) => {
>>>>>>> 4a15a88d
  await app.post('/v1/surveyResponse').send({
    surveyId: BREAST_CANCER_FORM_SURVEY_ID,
    startTime: surveyDate,
    patientId: patient.id,
    endTime: surveyDate,
    resultText: 'High risk',
    answers: {
      'pde-FijBS02': `pde-FijBS02-on-${surveyDate}-${patient.firstName}`,
      'pde-FijBS04': `pde-FijBS04-on-${surveyDate}-${patient.firstName}`,
      'pde-FijBS07': `pde-FijBS07-on-${surveyDate}-${patient.firstName}`,
      'pde-FijBS10': `pde-FijBS10-on-${surveyDate}-${patient.firstName}`,
      'pde-FijBS14': `pde-FijBS14-on-${surveyDate}-${patient.firstName}`,
      ...answerOverrides,
    },
    ...overrides,
  });
};

export const createBreastCancerReferral = async (app, patient, referralDate) => {
  await app.post('/v1/referral').send({
    surveyId: BREAST_CANCER_REFERRAL_SURVEY_ID,
    startTime: referralDate,
    patientId: patient.id,
    endTime: referralDate,
    answers: {
      'pde-FijBCRef04': `pde-FijBCRef04-on-${referralDate}-${patient.firstName}`,
      'pde-FijBCRef2a': `pde-FijBCRef2a-on-${referralDate}-${patient.firstName}`,
      'pde-FijBCRef06': `pde-FijBCRef06-on-${referralDate}-${patient.firstName}`,
      'pde-FijBCRef07': `pde-FijBCRef07-on-${referralDate}-${patient.firstName}`,
      'pde-FijBCRef10': `pde-FijBCRef10-on-${referralDate}-${patient.firstName}`,
    },
  });
};

export const setupProgramAndSurvey = async models => {
  await models.Program.create({
    id: PROGRAM_ID,
    name: 'Assistive Technology Project',
  });

  await models.ProgramDataElement.bulkCreate([
    { id: 'pde-FijCVD002', code: 'FijCVD002', name: 'FijCVD002' },
    { id: 'pde-FijCVD004', code: 'FijCVD004', name: 'FijCVD004' },
    { id: 'pde-FijCVD007', code: 'FijCVD007', name: 'FijCVD007' },
    { id: 'pde-FijCVD010', code: 'FijCVD010', name: 'FijCVD010' },
    { id: 'pde-FijCVD021', code: 'FijCVD021', name: 'FijCVD021' },
    { id: 'pde-FijCVDRisk334', code: 'FijCVDRisk334', name: 'FijCVDRisk334' },

    { id: 'pde-FijCVDRef2a', code: 'FijCVDRef2a', name: 'FijCVDRef2a' },
    { id: 'pde-FijCVDRef4', code: 'FijCVDRef4', name: 'FijCVDRef4' },
    { id: 'pde-FijCVDRef6', code: 'FijCVDRef6', name: 'FijCVDRef6' },
    { id: 'pde-FijCVDRef7', code: 'FijCVDRef7', name: 'FijCVDRef7' },
    { id: 'pde-FijCVDRef11', code: 'FijCVDRef11', name: 'FijCVDRef11' },

    { id: 'pde-FijBS02', code: 'FijBS02', name: 'FijBS02' },
    { id: 'pde-FijBS04', code: 'FijBS04', name: 'FijBS04' },
    { id: 'pde-FijBS07', code: 'FijBS07', name: 'FijBS07' },
    { id: 'pde-FijBS10', code: 'FijBS10', name: 'FijBS10' },
    { id: 'pde-FijBS14', code: 'FijBS14', name: 'FijBS14' },

    { id: 'pde-FijBCRef2a', code: 'FijBCRef2a', name: 'FijBCRef2a' },
    { id: 'pde-FijBCRef04', code: 'FijBCRef04', name: 'FijBCRef04' },
    { id: 'pde-FijBCRef06', code: 'FijBCRef06', name: 'FijBCRef06' },
    { id: 'pde-FijBCRef07', code: 'FijBCRef07', name: 'FijBCRef07' },
    { id: 'pde-FijBCRef10', code: 'FijBCRef10', name: 'FijBCRef10' },

    { id: 'pde-FijCC02', code: 'FijCC02', name: 'FijCC02' },
    { id: 'pde-FijCC04', code: 'FijCC04', name: 'FijCC04' },
    { id: 'pde-FijCC07', code: 'FijCC07', name: 'FijCC07' },
    { id: 'pde-FijCC10', code: 'FijCC10', name: 'FijCC10' },
    { id: 'pde-FijCC16', code: 'FijCC16', name: 'FijCC16' },

    { id: 'pde-FijCCRef04', code: 'FijCCRef04', name: 'FijCCRef04' },
    { id: 'pde-FijCCRef06', code: 'FijCCRef06', name: 'FijCCRef06' },
    { id: 'pde-FijCCRef07', code: 'FijCCRef07', name: 'FijCCRef07' },
  ]);

  await models.Survey.bulkCreate([
    {
      id: CVD_PRIMARY_FORM_SURVEY_ID,
      name: CVD_PRIMARY_FORM_SURVEY_ID,
      programId: PROGRAM_ID,
    },
    {
      id: CVD_PRIMARY_REFERRAL_SURVEY_ID,
      name: CVD_PRIMARY_REFERRAL_SURVEY_ID,
      programId: PROGRAM_ID,
    },
    {
      id: BREAST_CANCER_FORM_SURVEY_ID,
      name: BREAST_CANCER_FORM_SURVEY_ID,
      programId: PROGRAM_ID,
    },
    {
      id: BREAST_CANCER_REFERRAL_SURVEY_ID,
      name: BREAST_CANCER_REFERRAL_SURVEY_ID,
      programId: PROGRAM_ID,
    },
    {
      id: CERVICAL_CANCER_FORM_SURVEY_ID,
      name: CERVICAL_CANCER_FORM_SURVEY_ID,
      programId: PROGRAM_ID,
    },
    {
      id: CERVICAL_CANCER_REFERRAL_SURVEY_ID,
      name: CERVICAL_CANCER_REFERRAL_SURVEY_ID,
      programId: PROGRAM_ID,
    },
  ]);

  await models.SurveyScreenComponent.bulkCreate([
    { dataElementId: 'pde-FijCVD002', surveyId: CVD_PRIMARY_FORM_SURVEY_ID },
    { dataElementId: 'pde-FijCVD004', surveyId: CVD_PRIMARY_FORM_SURVEY_ID },
    { dataElementId: 'pde-FijCVD007', surveyId: CVD_PRIMARY_FORM_SURVEY_ID },
    { dataElementId: 'pde-FijCVD010', surveyId: CVD_PRIMARY_FORM_SURVEY_ID },
    { dataElementId: 'pde-FijCVD021', surveyId: CVD_PRIMARY_FORM_SURVEY_ID },
    { dataElementId: 'pde-FijCVDRisk334', surveyId: CVD_PRIMARY_FORM_SURVEY_ID },

    { dataElementId: 'pde-FijCVDRef2a', surveyId: CVD_PRIMARY_REFERRAL_SURVEY_ID },
    { dataElementId: 'pde-FijCVDRef4', surveyId: CVD_PRIMARY_REFERRAL_SURVEY_ID },
    { dataElementId: 'pde-FijCVDRef6', surveyId: CVD_PRIMARY_REFERRAL_SURVEY_ID },
    { dataElementId: 'pde-FijCVDRef7', surveyId: CVD_PRIMARY_REFERRAL_SURVEY_ID },
    { dataElementId: 'pde-FijCVDRef11', surveyId: CVD_PRIMARY_REFERRAL_SURVEY_ID },

    { dataElementId: 'pde-FijBS02', surveyId: BREAST_CANCER_FORM_SURVEY_ID },
    { dataElementId: 'pde-FijBS04', surveyId: BREAST_CANCER_FORM_SURVEY_ID },
    { dataElementId: 'pde-FijBS07', surveyId: BREAST_CANCER_FORM_SURVEY_ID },
    { dataElementId: 'pde-FijBS10', surveyId: BREAST_CANCER_FORM_SURVEY_ID },
    { dataElementId: 'pde-FijBS14', surveyId: BREAST_CANCER_FORM_SURVEY_ID },

    { dataElementId: 'pde-FijBCRef2a', surveyId: BREAST_CANCER_REFERRAL_SURVEY_ID },
    { dataElementId: 'pde-FijBCRef04', surveyId: BREAST_CANCER_REFERRAL_SURVEY_ID },
    { dataElementId: 'pde-FijBCRef06', surveyId: BREAST_CANCER_REFERRAL_SURVEY_ID },
    { dataElementId: 'pde-FijBCRef07', surveyId: BREAST_CANCER_REFERRAL_SURVEY_ID },
    { dataElementId: 'pde-FijBCRef10', surveyId: BREAST_CANCER_REFERRAL_SURVEY_ID },

    { dataElementId: 'pde-FijCC02', surveyId: CERVICAL_CANCER_FORM_SURVEY_ID },
    { dataElementId: 'pde-FijCC04', surveyId: CERVICAL_CANCER_FORM_SURVEY_ID },
    { dataElementId: 'pde-FijCC07', surveyId: CERVICAL_CANCER_FORM_SURVEY_ID },
    { dataElementId: 'pde-FijCC10', surveyId: CERVICAL_CANCER_FORM_SURVEY_ID },
    { dataElementId: 'pde-FijCC16', surveyId: CERVICAL_CANCER_FORM_SURVEY_ID },

    { dataElementId: 'pde-FijCCRef04', surveyId: CERVICAL_CANCER_REFERRAL_SURVEY_ID },
    { dataElementId: 'pde-FijCCRef06', surveyId: CERVICAL_CANCER_REFERRAL_SURVEY_ID },
    { dataElementId: 'pde-FijCCRef07', surveyId: CERVICAL_CANCER_REFERRAL_SURVEY_ID },
  ]);
};<|MERGE_RESOLUTION|>--- conflicted
+++ resolved
@@ -41,7 +41,6 @@
   });
 };
 
-<<<<<<< HEAD
 export const createBreastCancerFormSurveyResponse = async (
   app,
   patient,
@@ -49,9 +48,6 @@
   overrides = {},
 ) => {
   const { answerOverrides = {} } = overrides;
-=======
-export const createBreastCancerFormSurveyResponse = async (app, patient, surveyDate, overrides = {}) => {
->>>>>>> 4a15a88d
   await app.post('/v1/surveyResponse').send({
     surveyId: BREAST_CANCER_FORM_SURVEY_ID,
     startTime: surveyDate,
