import { getToken, centralServerLogin } from 'lan/app/middleware/auth';
import { pick } from 'lodash';
<<<<<<< HEAD
import { fake, chance } from 'shared/test-helpers';
import { addHours } from 'date-fns';
import { createDummyEncounter } from 'shared/demoData/patients';

=======
import { fake, chance, disableHardcodedPermissionsForSuite } from '@tamanu/shared/test-helpers';
>>>>>>> 2eeced08
import { CentralServerConnection } from '../../app/sync/CentralServerConnection';
import { createTestContext } from '../utilities';

const createUser = overrides => ({
  email: chance.email(),
  displayName: chance.name(),
  password: chance.word(),
  ...overrides,
});

// N.B. there were formerly a well written extra suite of tests here for functionality like creating
// users and changing passwords, which is functionality that isn't supported on the facility server
// If reimplementing the same functionality on the facility or central server, see this file at
// commit 51f66c9
describe('User', () => {
  let baseApp = null;
  let models = null;
  let centralServer = null;
  let ctx;
  const rawPassword = 'PASSWORD';
  const localisation = { foo: 'bar' };
  let authUser = null;

  beforeAll(async () => {
    ctx = await createTestContext();
    baseApp = ctx.baseApp;
    models = ctx.models;
    centralServer = ctx.centralServer;
    CentralServerConnection.mockImplementation(() => centralServer);
  });
  afterAll(() => ctx.close());

  describe('auth with db-defined permissions', () => {
    disableHardcodedPermissionsForSuite();
    let authRole = null;

    beforeAll(async () => {
      const { User, Role } = models;
      authRole = await Role.create(fake(Role));
      authUser = await User.create(fake(User, { password: rawPassword, role: authRole.id }));
    });

    it('should include role in the data returned by a successful login', async () => {
      const result = await baseApp.post('/v1/login').send({
        email: authUser.email,
        password: rawPassword,
      });
      expect(result).toHaveSucceeded();
      expect(result.body.role).toMatchObject({
        id: authRole.id,
        name: authRole.name,
      });
    });
  });

  // TODO: move to db-defined permissions
  describe('auth', () => {
    beforeAll(async () => {
      authUser = await models.User.create(
        createUser({
          password: rawPassword,
        }),
      );
      await models.UserLocalisationCache.create({
        userId: authUser.id,
        localisation: JSON.stringify(localisation),
      });
    });

    it('should obtain a valid login token', async () => {
      const result = await baseApp.post('/v1/login').send({
        email: authUser.email,
        password: rawPassword,
      });
      expect(result).toHaveSucceeded();
      expect(result.body).toHaveProperty('token');
    });

    test.todo('should refresh a token');
    test.todo('should not refresh an expired token');

    it('should get the user based on the current token', async () => {
      const userAgent = await baseApp.asUser(authUser);
      const result = await userAgent.get('/v1/user/me');
      expect(result).toHaveSucceeded();
      expect(result.body).toHaveProperty('id', authUser.id);
    });

    it('should fail to get the user with a null token', async () => {
      const result = await baseApp.get('/v1/user/me');
      expect(result).toHaveRequestError();
    });

    it('should fail to get the user with an expired token', async () => {
      const expiredToken = await getToken(authUser, '-1s');
      const result = await baseApp
        .get('/v1/user/me')
        .set('authorization', `Bearer ${expiredToken}`);
      expect(result).toHaveRequestError();
    });

    it('should fail to get the user with an invalid token', async () => {
      const result = await baseApp
        .get('/v1/user/me')
        .set('authorization', 'Bearer ABC_not_a_valid_token');
      expect(result).toHaveRequestError();
    });

    it('should fail to obtain a token for a wrong password', async () => {
      const result = await baseApp.post('/v1/login').send({
        email: authUser.email,
        password: 'PASSWARD',
      });
      expect(result).toHaveRequestError();
    });

    it('should fail to obtain a token for a wrong email', async () => {
      const result = await baseApp.post('/v1/login').send({
        email: 'test@toast.com',
        password: rawPassword,
      });
      expect(result).toHaveRequestError();
    });

    it('should return cached feature flags in the login request', async () => {
      const result = await baseApp.post('/v1/login').send({
        email: authUser.email,
        password: rawPassword,
      });
      expect(result).toHaveSucceeded();
      expect(result.body).toHaveProperty('localisation');
      expect(result.body.localisation).toEqual(localisation);
    });

    it('should pass feature flags through from a central server login request', async () => {
      centralServer.fetch.mockResolvedValueOnce({
        user: pick(authUser, ['id', 'role', 'email', 'displayName']),
        localisation,
      });
      const result = await centralServerLogin(models, authUser.email, rawPassword);
      expect(result).toHaveProperty('localisation', localisation);
      const cache = await models.UserLocalisationCache.findOne({
        where: {
          userId: authUser.id,
        },
        raw: true,
      });
      expect(cache).toMatchObject({
        localisation: JSON.stringify(localisation),
      });
    });

    it('should include permissions in the data returned by a successful login', async () => {
      const result = await baseApp.post('/v1/login').send({
        email: authUser.email,
        password: rawPassword,
      });
      expect(result).toHaveSucceeded();
      expect(result.body).toHaveProperty('permissions');
    });
  });

  describe('Recently viewed patients', () => {
    let user = null;
    let app = null;
    let patients = [];

    const viewPatient = async patient => {
      const result = await app.post(`/v1/user/recently-viewed-patients/${patient.id}`);
      expect(result).toHaveSucceeded();
      expect(result.body).toMatchObject({
        userId: user.id,
        patientId: patient.id,
      });
      return result;
    };

    beforeAll(async () => {
      user = await models.User.create(
        createUser({
          role: 'practitioner',
        }),
      );

      app = await baseApp.asUser(user);

      const patientCreations = new Array(20)
        .fill(0)
        .map(() => models.Patient.create(fake(models.Patient)));
      patients = await Promise.all(patientCreations);
    });

    beforeEach(async () => {
      await models.UserRecentlyViewedPatient.destroy({
        where: {},
        truncate: true,
      });
    });

    it('should create a new recently viewed patient on first post from user', async () => {
      const [firstPatient] = patients;

      await viewPatient(firstPatient);

      const getResult = await app.get('/v1/user/recently-viewed-patients');
      expect(getResult).toHaveSucceeded();
      expect(getResult.body.data).toHaveLength(1);
      expect(getResult.body.count).toBe(1);
    });

    it('should update updatedAt when posting with id of an already recently viewed patient', async () => {
      const [firstPatient] = patients;

      const result = await viewPatient(firstPatient);
      const result2 = await viewPatient(firstPatient);

      const resultDate = new Date(result.body.updatedAt);
      const result2Date = new Date(result2.body.updatedAt);
      expect(result2Date.getTime()).toBeGreaterThan(resultDate.getTime());

      const getResult = await app.get('/v1/user/recently-viewed-patients');
      expect(getResult).toHaveSucceeded();
      expect(getResult.body.data).toHaveLength(1);
      expect(getResult.body.count).toBe(1);

      expect(getResult.body.data[0]).toHaveProperty('id', firstPatient.id);

      const getResultDate = new Date(getResult.body.data[0].last_accessed_on);
      expect(getResultDate.getTime()).toBe(result2Date.getTime());
    });
<<<<<<< HEAD

    it('should not include more than 12 recent patients', async () => {
      // first register a view for every patient in the list (>12)
      for (const p of patients) {
        await viewPatient(p);
      }

      const result = await app.get('/v1/user/recently-viewed-patients');
      expect(result).toHaveSucceeded();
      expect(result.body.count).toBe(12);
      expect(result.body.data).toHaveLength(12);

      // orders should match
      const resultIds = result.body.data.map(x => x.id);
      const sourceIds = patients
        .map(x => x.id)
        .reverse()
        .slice(0, 12);
      expect(resultIds).toEqual(sourceIds);
    });

    it('should handle multiple encounters cleanly', async () => {
      const patientsToView = patients.slice(0, 4);

      for (const p of patientsToView) {
        // open a few encounters for each patient
        for (let i = 0; i < 4; ++i) {
          const enc = await models.Encounter.create(
            await createDummyEncounter(models, {
              patientId: p.id,
              encounterType: 'admission',
              current: true,
            }),
          );

          // close some of them but not all
          if (i >= 2) {
            await enc.update({ endDate: new Date() });
          }
        }
      }

      for (const p of patientsToView) {
        await viewPatient(p);
      }

      const result = await app.get('/v1/user/recently-viewed-patients?encounterType=admission');
      expect(result).toHaveSucceeded();
      // orders should match
      const resultIds = result.body.data.map(x => x.id);
      const sourceIds = patientsToView.map(x => x.id).reverse();
      expect(resultIds).toEqual(sourceIds);
    });

    it('should handle multiple encounters with same start date', async () => {
      const patientsToView = patients.slice(0, 4);

      for (const p of patientsToView) {
        const startDate = new Date();
        const endDate = addHours(startDate, 1);

        // open a few encounters for each patient
        for (let i = 0; i < 4; ++i) {
          const enc = await models.Encounter.create(
            await createDummyEncounter(models, {
              patientId: p.id,
              encounterType: 'admission',
              startDate,
            }),
          );

          // close some of them but not all
          if (i >= 2) {
            await enc.update({ endDate });
          }
        }
      }

      for (const p of patientsToView) {
        await viewPatient(p);
      }

      const result = await app.get('/v1/user/recently-viewed-patients?encounterType=admission');
      expect(result).toHaveSucceeded();

      // orders should match
      const resultIds = result.body.data.map(x => x.id);
      const sourceIds = patientsToView.map(x => x.id).reverse();
      expect(resultIds).toEqual(sourceIds);
    });
=======
>>>>>>> 2eeced08
  });
});<|MERGE_RESOLUTION|>--- conflicted
+++ resolved
@@ -1,13 +1,9 @@
 import { getToken, centralServerLogin } from 'lan/app/middleware/auth';
 import { pick } from 'lodash';
-<<<<<<< HEAD
-import { fake, chance } from 'shared/test-helpers';
+import { fake, chance, disableHardcodedPermissionsForSuite } from '@tamanu/shared/test-helpers';
 import { addHours } from 'date-fns';
 import { createDummyEncounter } from 'shared/demoData/patients';
 
-=======
-import { fake, chance, disableHardcodedPermissionsForSuite } from '@tamanu/shared/test-helpers';
->>>>>>> 2eeced08
 import { CentralServerConnection } from '../../app/sync/CentralServerConnection';
 import { createTestContext } from '../utilities';
 
@@ -238,7 +234,6 @@
       const getResultDate = new Date(getResult.body.data[0].last_accessed_on);
       expect(getResultDate.getTime()).toBe(result2Date.getTime());
     });
-<<<<<<< HEAD
 
     it('should not include more than 12 recent patients', async () => {
       // first register a view for every patient in the list (>12)
@@ -329,7 +324,5 @@
       const sourceIds = patientsToView.map(x => x.id).reverse();
       expect(resultIds).toEqual(sourceIds);
     });
-=======
->>>>>>> 2eeced08
   });
 });