--- conflicted
+++ resolved
@@ -590,16 +590,9 @@
     beforeAll(async () => {
       labTestsPatient = await models.Patient.create(await createDummyPatient(models));
       randomCategory = await randomReferenceData(models, 'labTestCategory');
-<<<<<<< HEAD
-      // Ensure at least one lab test type uses category
-      await models.LabTestType.create({
-        name: 'Test Lab Test Type 1',
-        code: 'TLTT1',
-=======
       // Ensure the selected category has at least one test type associated with it
       await models.LabTestType.create({
         ...fake(models.LabTestType),
->>>>>>> 64c8c3d4
         labTestCategoryId: randomCategory.id,
       });
       labTestTypes = await models.LabTestType.findAll();
