--- conflicted
+++ resolved
@@ -14,15 +14,8 @@
 const Listeners = require('./app/services/listeners');
 const RemoteAuth = require('./app/services/remote-auth');
 
-<<<<<<< HEAD
 const { startScheduledTasks } = require('./app/tasks');
 
-process.env["NODE_CONFIG_DIR"] = `${__dirname}/config/`;
-const ENV = process.env.NODE_ENV || 'production';
-
-=======
-// const { startScheduledTasks } = require('./app/tasks');
->>>>>>> ee6a2afd
 const port = config.port || 4500;
 
 (async () => {
