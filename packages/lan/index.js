const config = require('config');
const express = require('express');
const bodyParser = require('body-parser');
const morgan = require('morgan');
const compression = require('compression');
const service = require('os-service');

const routes = require('./app/routes');
const errorHandler = require('./app/middleware/errorHandler');
const database = require('./app/services/database');
const Listeners = require('./app/services/listeners');
const RemoteAuth = require('./app/services/remote-auth');

// const { startScheduledTasks } = require('./app/tasks');

process.env["NODE_CONFIG_DIR"] = `${__dirname}/config/`;
const ENV = process.env.NODE_ENV || 'production';

const port = config.port || 4500;

(async () => {
  // Start os-service
  // service.run(() => {
  //   console.log('Service runninFg.');
  // });

  // // Init our app
  const app = express();
  app.use(compression());
  app.use(morgan(ENV === 'development' ? 'dev' : 'tiny'));

  // console.log({ ENV, config, _env: process.env });
  app.use(bodyParser.json());
  app.use(bodyParser.urlencoded({ extended: true }));
  app.use(errorHandler);
  app.use('/', routes);

  if (ENV === 'development') {
    app.use('/_ping', (req, res) => {
      res.status(200).send('OK!');
    });
  }

  // Dis-allow all other routes
  app.get('*', (req, res) => {
    res.status(404).end();
  });

  const startServer = () => {
    app.listen(port, () => {
        console.log(`Server is running on port ${port}!`);
    });

<<<<<<< HEAD
    startScheduledTasks(database);
=======
    // startScheduledTasks();
>>>>>>> 4e129b0b
  };

  try {
    // Set database sync
    const listeners = new Listeners(database);
    listeners.addDatabaseListeners();

    if (config.offlineMode) {
      startServer();
    } else {
      // Prompt user to login before activating sync
      const authService = new RemoteAuth(database);
      authService.promptLogin(() => {
        startServer();
        listeners.setupSync();
      });
    }

    // Set realm  instance to be accessible app wide
    app.set('database', database);
  } catch (err) {
    throw new Error(err);
  }
})();<|MERGE_RESOLUTION|>--- conflicted
+++ resolved
@@ -11,7 +11,7 @@
 const Listeners = require('./app/services/listeners');
 const RemoteAuth = require('./app/services/remote-auth');
 
-// const { startScheduledTasks } = require('./app/tasks');
+const { startScheduledTasks } = require('./app/tasks');
 
 process.env["NODE_CONFIG_DIR"] = `${__dirname}/config/`;
 const ENV = process.env.NODE_ENV || 'production';
@@ -51,11 +51,7 @@
         console.log(`Server is running on port ${port}!`);
     });
 
-<<<<<<< HEAD
     startScheduledTasks(database);
-=======
-    // startScheduledTasks();
->>>>>>> 4e129b0b
   };
 
   try {
