{
  "name": "@tamanu/shared",
<<<<<<< HEAD
  "version": "2.25.1",
=======
  "version": "2.26.0",
>>>>>>> 07c18bdc
  "description": "Common code across Tamanu packages",
  "main": "dist/cjs/index.js",
  "module": "dist/esm/index.js",
  "exports": {
    ".": {
      "require": "./dist/cjs/index.js",
      "import": "./dist/esm/index.js"
    },
    "./errors": {
      "require": "./dist/cjs/errors.js",
      "import": "./dist/esm/errors.js"
    },
    "./permissions/*": {
      "require": "./dist/cjs/permissions/*.js",
      "import": "./dist/esm/permissions/*.js"
    },
    "./reports/utilities/*": {
      "require": "./dist/cjs/reports/utilities/*.js",
      "import": "./dist/esm/reports/utilities/*.js"
    },
    "./services/fhirTypes/*": {
      "require": "./dist/cjs/services/fhirTypes/*.js",
      "import": "./dist/esm/services/fhirTypes/*.js"
    },
    "./services/logging/*": {
      "require": "./dist/cjs/services/logging/*.js",
      "import": "./dist/esm/services/logging/*.js"
    },
    "./sync/*": {
      "require": "./dist/cjs/sync/*.js",
      "import": "./dist/esm/sync/*.js"
    },
    "./tasks/*": {
      "require": "./dist/cjs/tasks/*.js",
      "import": "./dist/esm/tasks/*.js"
    },
    "./test-helpers/*": {
      "require": "./dist/cjs/test-helpers/*.js",
      "import": "./dist/esm/test-helpers/*.js"
    },
    "./utils/fhir": {
      "require": "./dist/cjs/utils/fhir/index.js",
      "import": "./dist/esm/utils/fhir/index.js"
    },
    "./utils/handoverNotes": {
      "require": "./dist/cjs/utils/handoverNotes/index.js",
      "import": "./dist/esm/utils/handoverNotes/index.js"
    },
    "./utils/patientCertificates": {
      "require": "./dist/cjs/utils/patientCertificates/index.js",
      "import": "./dist/esm/utils/patientCertificates/index.js"
    },
    "./utils/uvci": {
      "require": "./dist/cjs/utils/uvci/index.js",
      "import": "./dist/esm/utils/uvci/index.js"
    },
    "./utils/*": {
      "require": "./dist/cjs/utils/*.js",
      "import": "./dist/esm/utils/*.js"
    },
    "./*": {
      "require": "./dist/cjs/*/index.js",
      "import": "./dist/esm/*/index.js"
    }
  },
  "homepage": "https://github.com/beyondessential/tamanu.git#readme",
  "repository": "git@github.com:beyondessential/tamanu.git",
  "author": "Beyond Essential Systems Pty. Ltd.",
  "license": "GPL-3.0-or-later AND BUSL-1.1",
  "scripts": {
    "build": "npm run clean && npm run build:esm && npm run build:cjs",
    "build:dev": "npm run build",
    "build:dev:watch": "npm run clean && concurrently \"npm run build:esm -- --watch\" \"npm run build:cjs -- --watch\"",
    "build:esm": "swc --out-dir dist/esm --copy-files --source-maps true src",
    "build:cjs": "npm run build:esm -- --out-dir dist/cjs --config module.type=commonjs",
    "build-watch": "npm run build:dev:watch",
    "clean": "rimraf dist",
    "clean:deps": "rimraf node_modules",
    "test": "NODE_ENV=test jest"
  },
  "private": true,
  "devDependencies": {
    "@swc/jest": "^0.2.24",
    "@tamanu/build-tooling": "*",
    "jest": "^29.3.1",
    "rimraf": "^6.0.1",
    "sinon": "^11.1.2"
  },
  "dependencies": {
    "@casl/ability": "^6.7.1",
    "@honeycombio/opentelemetry-node": "^0.7.2",
    "@opentelemetry/api": "^1.9.0",
    "@opentelemetry/auto-instrumentations-node": "^0.54.0",
    "@opentelemetry/resources": "^1.29.0",
    "@opentelemetry/semantic-conventions": "^1.28.0",
    "@react-pdf/renderer": "^3.4.4",
    "@tamanu/constants": "*",
    "@tamanu/settings": "*",
    "@tamanu/utils": "*",
    "bcrypt": "^5.1.1",
    "calculate-luhn-mod-n": "^2.0.12",
    "chance": "^1.1.8",
    "config": "^3.3.9",
    "date-fns": "^2.19.0",
    "date-fns-tz": "^1.3.6",
    "decimal.js": "^10.4.3",
    "hookable": "^5.5.3",
    "json5": "^2.2.3",
    "khmer-unicode-converter": "^0.0.6",
    "libhoney": "^4.3.0",
    "lodash": "^4.17.11",
    "mathjs": "^9.3.0",
    "ms": "^2.1.3",
    "multiparty": "^4.2.3",
    "node-schedule": "^2.0.0",
    "pg-notify": "^1.0.5",
    "react": "^18.2.0",
    "semver-compare": "^1.0.0",
    "semver-diff": "^3.1.1",
    "shortid": "^2.2.14"
  }
}<|MERGE_RESOLUTION|>--- conflicted
+++ resolved
@@ -1,10 +1,6 @@
 {
   "name": "@tamanu/shared",
-<<<<<<< HEAD
-  "version": "2.25.1",
-=======
   "version": "2.26.0",
->>>>>>> 07c18bdc
   "description": "Common code across Tamanu packages",
   "main": "dist/cjs/index.js",
   "module": "dist/esm/index.js",
