{
  "name": "@tamanu/shared",
<<<<<<< HEAD
  "version": "2.38.1",
=======
  "version": "2.40.0",
>>>>>>> e4c30b42
  "description": "Common code across Tamanu packages",
  "main": "dist/cjs/index.js",
  "module": "dist/esm/index.js",
  "exports": {
    ".": {
      "require": "./dist/cjs/index.js",
      "import": "./dist/esm/index.js"
    },
    "./errors": {
      "require": "./dist/cjs/errors.js",
      "import": "./dist/esm/errors.js"
    },
    "./permissions/*": {
      "require": "./dist/cjs/permissions/*.js",
      "import": "./dist/esm/permissions/*.js"
    },
    "./reports/utilities/*": {
      "require": "./dist/cjs/reports/utilities/*.js",
      "import": "./dist/esm/reports/utilities/*.js"
    },
    "./services/fhirTypes/*": {
      "require": "./dist/cjs/services/fhirTypes/*.js",
      "import": "./dist/esm/services/fhirTypes/*.js"
    },
    "./services/logging/*": {
      "require": "./dist/cjs/services/logging/*.js",
      "import": "./dist/esm/services/logging/*.js"
    },
    "./schemas/types": {
      "require": "./dist/cjs/schemas/types.js",
      "import": "./dist/esm/schemas/types.js"
    },
    "./schemas/facility/requests/*": {
      "require": "./dist/cjs/schemas/facility/requests/*.js",
      "import": "./dist/esm/schemas/facility/requests/*.js"
    },
    "./sync/*": {
      "require": "./dist/cjs/sync/*.js",
      "import": "./dist/esm/sync/*.js"
    },
    "./tasks/*": {
      "require": "./dist/cjs/tasks/*.js",
      "import": "./dist/esm/tasks/*.js"
    },
    "./test-helpers/*": {
      "require": "./dist/cjs/test-helpers/*.js",
      "import": "./dist/esm/test-helpers/*.js"
    },
    "./utils/fhir": {
      "require": "./dist/cjs/utils/fhir/index.js",
      "import": "./dist/esm/utils/fhir/index.js"
    },
    "./utils/handoverNotes": {
      "require": "./dist/cjs/utils/handoverNotes/index.js",
      "import": "./dist/esm/utils/handoverNotes/index.js"
    },
    "./utils/patientCertificates": {
      "require": "./dist/cjs/utils/patientCertificates/index.js",
      "import": "./dist/esm/utils/patientCertificates/index.js"
    },
    "./utils/uvci": {
      "require": "./dist/cjs/utils/uvci/index.js",
      "import": "./dist/esm/utils/uvci/index.js"
    },
    "./utils/translation": {
      "require": "./dist/cjs/utils/translation/index.js",
      "import": "./dist/esm/utils/translation/index.js"
    },
    "./utils/*": {
      "require": "./dist/cjs/utils/*.js",
      "import": "./dist/esm/utils/*.js"
    },
    "./audit/*": {
      "require": "./dist/cjs/audit/*.js",
      "import": "./dist/esm/audit/*.js"
    },
    "./*": {
      "import": "./dist/esm/*/index.js",
      "require": "./dist/cjs/*/index.js"
    }
  },
  "homepage": "https://github.com/beyondessential/tamanu.git#readme",
  "repository": "git@github.com:beyondessential/tamanu.git",
  "author": "Beyond Essential Systems Pty. Ltd.",
  "license": "GPL-3.0-or-later AND BUSL-1.1",
  "scripts": {
    "build": "npm run clean && npm run build:esm && npm run build:cjs",
    "build:dev": "npm run build",
    "build:dev:watch": "npm run clean && concurrently \"npm run build:esm -- --watch\" \"npm run build:cjs -- --watch\"",
    "build:esm": "swc --out-dir dist/esm --copy-files --source-maps true src",
    "build:cjs": "npm run build:esm -- --out-dir dist/cjs --config module.type=commonjs",
    "build-watch": "npm run build:dev:watch",
    "clean": "rimraf dist",
    "clean:deps": "rimraf node_modules",
    "test": "NODE_ENV=test jest"
  },
  "private": true,
  "devDependencies": {
    "@swc/jest": "^0.2.24",
    "@tamanu/build-tooling": "*",
    "jest": "^29.3.1",
    "rimraf": "^6.0.1",
    "sinon": "^11.1.2"
  },
  "dependencies": {
    "@casl/ability": "^6.7.1",
    "@opentelemetry/api": "^1.9.0",
    "@opentelemetry/semantic-conventions": "^1.28.0",
    "@react-pdf/renderer": "^3.4.4",
    "@tamanu/constants": "*",
    "@tamanu/settings": "*",
    "@tamanu/utils": "*",
    "bcrypt": "^5.1.1",
    "calculate-luhn-mod-n": "^2.0.12",
    "chance": "^1.1.8",
    "config": "^3.3.9",
    "date-fns": "^2.19.0",
    "date-fns-tz": "^1.3.6",
    "decimal.js": "^10.4.3",
    "hookable": "^5.5.3",
    "json5": "^2.2.3",
    "khmer-unicode-converter": "^0.0.6",
    "lodash": "^4.17.21",
    "mathjs": "^9.3.0",
    "ms": "^2.1.3",
    "multiparty": "^4.2.3",
    "node-schedule": "^2.0.0",
    "pg-notify": "^1.0.5",
    "react": "^18.2.0",
    "semver-compare": "^1.0.0",
    "semver-diff": "^3.1.1",
    "shortid": "^2.2.14",
    "zod": "^4.0.17"
  }
}<|MERGE_RESOLUTION|>--- conflicted
+++ resolved
@@ -1,10 +1,6 @@
 {
   "name": "@tamanu/shared",
-<<<<<<< HEAD
-  "version": "2.38.1",
-=======
   "version": "2.40.0",
->>>>>>> e4c30b42
   "description": "Common code across Tamanu packages",
   "main": "dist/cjs/index.js",
   "module": "dist/esm/index.js",
