--- conflicted
+++ resolved
@@ -29,11 +29,10 @@
       "require": "./dist/cjs/services/logging/*.js",
       "import": "./dist/esm/services/logging/*.js"
     },
-<<<<<<< HEAD
     "./services/suggestions/*": {
       "require": "./dist/cjs/services/suggestions/*.js",
       "import": "./dist/esm/services/suggestions/*.js"
-=======
+    },
     "./schemas/types": {
       "require": "./dist/cjs/schemas/types.js",
       "import": "./dist/esm/schemas/types.js"
@@ -41,7 +40,6 @@
     "./schemas/facility/requests/*": {
       "require": "./dist/cjs/schemas/facility/requests/*.js",
       "import": "./dist/esm/schemas/facility/requests/*.js"
->>>>>>> cbc27566
     },
     "./sync/*": {
       "require": "./dist/cjs/sync/*.js",
