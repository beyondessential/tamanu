{
  "name": "@tamanu/shared",
<<<<<<< HEAD
  "version": "2.35.11",
=======
  "version": "2.39.0",
>>>>>>> 17d93e85
  "description": "Common code across Tamanu packages",
  "main": "dist/cjs/index.js",
  "module": "dist/esm/index.js",
  "exports": {
    ".": {
      "require": "./dist/cjs/index.js",
      "import": "./dist/esm/index.js"
    },
    "./errors": {
      "require": "./dist/cjs/errors.js",
      "import": "./dist/esm/errors.js"
    },
    "./permissions/*": {
      "require": "./dist/cjs/permissions/*.js",
      "import": "./dist/esm/permissions/*.js"
    },
    "./reports/utilities/*": {
      "require": "./dist/cjs/reports/utilities/*.js",
      "import": "./dist/esm/reports/utilities/*.js"
    },
    "./services/fhirTypes/*": {
      "require": "./dist/cjs/services/fhirTypes/*.js",
      "import": "./dist/esm/services/fhirTypes/*.js"
    },
    "./services/logging/*": {
      "require": "./dist/cjs/services/logging/*.js",
      "import": "./dist/esm/services/logging/*.js"
    },
    "./schemas/types": {
      "require": "./dist/cjs/schemas/types.js",
      "import": "./dist/esm/schemas/types.js"
    },
    "./schemas/facility/requests/*": {
      "require": "./dist/cjs/schemas/facility/requests/*.js",
      "import": "./dist/esm/schemas/facility/requests/*.js"
    },
    "./sync/*": {
      "require": "./dist/cjs/sync/*.js",
      "import": "./dist/esm/sync/*.js"
    },
    "./tasks/*": {
      "require": "./dist/cjs/tasks/*.js",
      "import": "./dist/esm/tasks/*.js"
    },
    "./test-helpers/*": {
      "require": "./dist/cjs/test-helpers/*.js",
      "import": "./dist/esm/test-helpers/*.js"
    },
    "./utils/fhir": {
      "require": "./dist/cjs/utils/fhir/index.js",
      "import": "./dist/esm/utils/fhir/index.js"
    },
    "./utils/handoverNotes": {
      "require": "./dist/cjs/utils/handoverNotes/index.js",
      "import": "./dist/esm/utils/handoverNotes/index.js"
    },
    "./utils/patientCertificates": {
      "require": "./dist/cjs/utils/patientCertificates/index.js",
      "import": "./dist/esm/utils/patientCertificates/index.js"
    },
    "./utils/uvci": {
      "require": "./dist/cjs/utils/uvci/index.js",
      "import": "./dist/esm/utils/uvci/index.js"
    },
    "./utils/translation": {
      "require": "./dist/cjs/utils/translation/index.js",
      "import": "./dist/esm/utils/translation/index.js"
    },
    "./utils/*": {
      "require": "./dist/cjs/utils/*.js",
      "import": "./dist/esm/utils/*.js"
    },
    "./audit/*": {
      "require": "./dist/cjs/audit/*.js",
      "import": "./dist/esm/audit/*.js"
    },
    "./*": {
      "import": "./dist/esm/*/index.js",
      "require": "./dist/cjs/*/index.js"
    }
  },
  "homepage": "https://github.com/beyondessential/tamanu.git#readme",
  "repository": "git@github.com:beyondessential/tamanu.git",
  "author": "Beyond Essential Systems Pty. Ltd.",
  "license": "GPL-3.0-or-later AND BUSL-1.1",
  "scripts": {
    "build": "npm run clean && npm run build:esm && npm run build:cjs",
    "build:dev": "npm run build",
    "build:dev:watch": "npm run clean && concurrently \"npm run build:esm -- --watch\" \"npm run build:cjs -- --watch\"",
    "build:esm": "swc --out-dir dist/esm --copy-files --source-maps true src",
    "build:cjs": "npm run build:esm -- --out-dir dist/cjs --config module.type=commonjs",
    "build-watch": "npm run build:dev:watch",
    "clean": "rimraf dist",
    "clean:deps": "rimraf node_modules",
    "test": "NODE_ENV=test jest"
  },
  "private": true,
  "devDependencies": {
    "@swc/jest": "^0.2.24",
    "@tamanu/build-tooling": "*",
    "jest": "^29.3.1",
    "rimraf": "^6.0.1",
    "sinon": "^11.1.2"
  },
  "dependencies": {
    "@casl/ability": "^6.7.1",
    "@opentelemetry/api": "^1.9.0",
    "@opentelemetry/semantic-conventions": "^1.28.0",
    "@react-pdf/renderer": "^3.4.4",
    "@tamanu/constants": "*",
    "@tamanu/settings": "*",
    "@tamanu/utils": "*",
    "bcrypt": "^5.1.1",
    "calculate-luhn-mod-n": "^2.0.12",
    "chance": "^1.1.8",
    "config": "^3.3.9",
    "date-fns": "^2.19.0",
    "date-fns-tz": "^1.3.6",
    "decimal.js": "^10.4.3",
    "hookable": "^5.5.3",
    "json5": "^2.2.3",
    "khmer-unicode-converter": "^0.0.6",
    "lodash": "^4.17.21",
    "mathjs": "^9.3.0",
    "ms": "^2.1.3",
    "multiparty": "^4.2.3",
    "node-schedule": "^2.0.0",
    "pg-notify": "^1.0.5",
    "react": "^18.2.0",
    "semver-compare": "^1.0.0",
    "semver-diff": "^3.1.1",
    "shortid": "^2.2.14",
    "zod": "^4.0.17"
  }
}<|MERGE_RESOLUTION|>--- conflicted
+++ resolved
@@ -1,10 +1,6 @@
 {
   "name": "@tamanu/shared",
-<<<<<<< HEAD
-  "version": "2.35.11",
-=======
   "version": "2.39.0",
->>>>>>> 17d93e85
   "description": "Common code across Tamanu packages",
   "main": "dist/cjs/index.js",
   "module": "dist/esm/index.js",
