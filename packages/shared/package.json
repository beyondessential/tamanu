{
  "name": "@tamanu/shared",
<<<<<<< HEAD
  "version": "2.36.5",
=======
  "version": "2.37.0",
>>>>>>> 9a55a62e
  "description": "Common code across Tamanu packages",
  "main": "dist/cjs/index.js",
  "module": "dist/esm/index.js",
  "exports": {
    ".": {
      "require": "./dist/cjs/index.js",
      "import": "./dist/esm/index.js"
    },
    "./errors": {
      "require": "./dist/cjs/errors.js",
      "import": "./dist/esm/errors.js"
    },
    "./permissions/*": {
      "require": "./dist/cjs/permissions/*.js",
      "import": "./dist/esm/permissions/*.js"
    },
    "./reports/utilities/*": {
      "require": "./dist/cjs/reports/utilities/*.js",
      "import": "./dist/esm/reports/utilities/*.js"
    },
    "./services/fhirTypes/*": {
      "require": "./dist/cjs/services/fhirTypes/*.js",
      "import": "./dist/esm/services/fhirTypes/*.js"
    },
    "./services/logging/*": {
      "require": "./dist/cjs/services/logging/*.js",
      "import": "./dist/esm/services/logging/*.js"
    },
    "./sync/*": {
      "require": "./dist/cjs/sync/*.js",
      "import": "./dist/esm/sync/*.js"
    },
    "./tasks/*": {
      "require": "./dist/cjs/tasks/*.js",
      "import": "./dist/esm/tasks/*.js"
    },
    "./test-helpers/*": {
      "require": "./dist/cjs/test-helpers/*.js",
      "import": "./dist/esm/test-helpers/*.js"
    },
    "./utils/fhir": {
      "require": "./dist/cjs/utils/fhir/index.js",
      "import": "./dist/esm/utils/fhir/index.js"
    },
    "./utils/handoverNotes": {
      "require": "./dist/cjs/utils/handoverNotes/index.js",
      "import": "./dist/esm/utils/handoverNotes/index.js"
    },
    "./utils/patientCertificates": {
      "require": "./dist/cjs/utils/patientCertificates/index.js",
      "import": "./dist/esm/utils/patientCertificates/index.js"
    },
    "./utils/uvci": {
      "require": "./dist/cjs/utils/uvci/index.js",
      "import": "./dist/esm/utils/uvci/index.js"
    },
    "./utils/translation": {
      "require": "./dist/cjs/utils/translation/index.js",
      "import": "./dist/esm/utils/translation/index.js"
    },
    "./utils/*": {
      "require": "./dist/cjs/utils/*.js",
      "import": "./dist/esm/utils/*.js"
    },
    "./audit/*": {
      "require": "./dist/cjs/audit/*.js",
      "import": "./dist/esm/audit/*.js"
    },
    "./*": {
      "require": "./dist/cjs/*/index.js",
      "import": "./dist/esm/*/index.js"
    }
  },
  "homepage": "https://github.com/beyondessential/tamanu.git#readme",
  "repository": "git@github.com:beyondessential/tamanu.git",
  "author": "Beyond Essential Systems Pty. Ltd.",
  "license": "GPL-3.0-or-later AND BUSL-1.1",
  "scripts": {
    "build": "npm run clean && npm run build:esm && npm run build:cjs",
    "build:dev": "npm run build",
    "build:dev:watch": "npm run clean && concurrently \"npm run build:esm -- --watch\" \"npm run build:cjs -- --watch\"",
    "build:esm": "swc --out-dir dist/esm --copy-files --source-maps true src",
    "build:cjs": "npm run build:esm -- --out-dir dist/cjs --config module.type=commonjs",
    "build-watch": "npm run build:dev:watch",
    "clean": "rimraf dist",
    "clean:deps": "rimraf node_modules",
    "test": "NODE_ENV=test jest"
  },
  "private": true,
  "devDependencies": {
    "@swc/jest": "^0.2.24",
    "@tamanu/build-tooling": "*",
    "jest": "^29.3.1",
    "rimraf": "^6.0.1",
    "sinon": "^11.1.2"
  },
  "dependencies": {
    "@casl/ability": "^6.7.1",
    "@honeycombio/opentelemetry-node": "^0.7.2",
    "@opentelemetry/api": "^1.9.0",
    "@opentelemetry/auto-instrumentations-node": "^0.54.0",
    "@opentelemetry/resources": "^1.29.0",
    "@opentelemetry/semantic-conventions": "^1.28.0",
    "@react-pdf/renderer": "^3.4.4",
    "@tamanu/constants": "*",
    "@tamanu/settings": "*",
    "@tamanu/utils": "*",
    "bcrypt": "^5.1.1",
    "calculate-luhn-mod-n": "^2.0.12",
    "chance": "^1.1.8",
    "config": "^3.3.9",
    "date-fns": "^2.19.0",
    "date-fns-tz": "^1.3.6",
    "decimal.js": "^10.4.3",
    "hookable": "^5.5.3",
    "json5": "^2.2.3",
    "khmer-unicode-converter": "^0.0.6",
    "libhoney": "^4.3.0",
    "lodash": "^4.17.11",
    "mathjs": "^9.3.0",
    "ms": "^2.1.3",
    "multiparty": "^4.2.3",
    "node-schedule": "^2.0.0",
    "pg-notify": "^1.0.5",
    "react": "^18.2.0",
    "semver-compare": "^1.0.0",
    "semver-diff": "^3.1.1",
    "shortid": "^2.2.14"
  }
}<|MERGE_RESOLUTION|>--- conflicted
+++ resolved
@@ -1,10 +1,6 @@
 {
   "name": "@tamanu/shared",
-<<<<<<< HEAD
-  "version": "2.36.5",
-=======
   "version": "2.37.0",
->>>>>>> 9a55a62e
   "description": "Common code across Tamanu packages",
   "main": "dist/cjs/index.js",
   "module": "dist/esm/index.js",
