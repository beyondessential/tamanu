{
  "name": "@tamanu/shared",
<<<<<<< HEAD
  "version": "2.21.1",
=======
  "version": "2.22.0",
>>>>>>> c7e98ac6
  "description": "Common code across Tamanu packages",
  "main": "dist/cjs/index.js",
  "module": "dist/mjs/index.js",
  "exports": {
    ".": {
      "require": "./dist/cjs/index.js",
      "import": "./dist/mjs/index.js"
    },
    "./demoData/*": {
      "require": "./dist/cjs/demoData/*.js",
      "import": "./dist/mjs/demoData/*.js"
    },
    "./errors": {
      "require": "./dist/cjs/errors.js",
      "import": "./dist/mjs/errors.js"
    },
    "./models/*": {
      "require": "./dist/cjs/models/*.js",
      "import": "./dist/mjs/models/*.js"
    },
    "./permissions/*": {
      "require": "./dist/cjs/permissions/*.js",
      "import": "./dist/mjs/permissions/*.js"
    },
    "./reports/utilities/*": {
      "require": "./dist/cjs/reports/utilities/*.js",
      "import": "./dist/mjs/reports/utilities/*.js"
    },
    "./services/database": {
      "require": "./dist/cjs/services/database.js",
      "import": "./dist/mjs/services/database.js"
    },
    "./services/fhirTypes/*": {
      "require": "./dist/cjs/services/fhirTypes/*.js",
      "import": "./dist/mjs/services/fhirTypes/*.js"
    },
    "./services/logging/*": {
      "require": "./dist/cjs/services/logging/*.js",
      "import": "./dist/mjs/services/logging/*.js"
    },
    "./sync/*": {
      "require": "./dist/cjs/sync/*.js",
      "import": "./dist/mjs/sync/*.js"
    },
    "./tasks/*": {
      "require": "./dist/cjs/tasks/*.js",
      "import": "./dist/mjs/tasks/*.js"
    },
    "./test-helpers/*": {
      "require": "./dist/cjs/test-helpers/*.js",
      "import": "./dist/mjs/test-helpers/*.js"
    },
    "./utils/fhir": {
      "require": "./dist/cjs/utils/fhir/index.js",
      "import": "./dist/mjs/utils/fhir/index.js"
    },
    "./utils/handoverNotes": {
      "require": "./dist/cjs/utils/handoverNotes/index.js",
      "import": "./dist/mjs/utils/handoverNotes/index.js"
    },
    "./utils/patientCertificates": {
      "require": "./dist/cjs/utils/patientCertificates/index.js",
      "import": "./dist/mjs/utils/patientCertificates/index.js"
    },
    "./utils/uvci": {
      "require": "./dist/cjs/utils/uvci/index.js",
      "import": "./dist/mjs/utils/uvci/index.js"
    },
    "./utils/*": {
      "require": "./dist/cjs/utils/*.js",
      "import": "./dist/mjs/utils/*.js"
    },
    "./*": {
      "require": "./dist/cjs/*/index.js",
      "import": "./dist/mjs/*/index.js"
    }
  },
  "homepage": "https://github.com/beyondessential/tamanu.git#readme",
  "repository": "git@github.com:beyondessential/tamanu.git",
  "author": "Beyond Essential Systems Pty. Ltd.",
  "license": "GPL-3.0-or-later AND BUSL-1.1",
  "scripts": {
    "build": "npm run build:src && npm run build:cjs && dual-pkg dist/mjs dist/cjs",
    "build:src": "swc --delete-dir-on-start --out-dir dist/mjs --copy-files --source-maps true src",
    "build:cjs": "npm run build:src -- --out-dir dist/cjs --config module.type=commonjs",
    "build-watch": "npm run build && concurrently \"npm run build:src -- --watch\" \"npm run build:cjs -- --watch\"",
    "test": "NODE_ENV=test jest"
  },
  "private": true,
  "devDependencies": {
    "@swc/jest": "^0.2.24",
    "@tamanu/build-tooling": "*",
    "jest": "^29.3.1",
    "sinon": "^11.1.2"
  },
  "dependencies": {
    "@casl/ability": "^6.7.1",
    "@honeycombio/opentelemetry-node": "^0.3.2",
    "@opentelemetry/api": "^1.4.0",
    "@opentelemetry/auto-instrumentations-node": "^0.36.0",
    "@opentelemetry/resources": "^1.9.1",
    "@opentelemetry/semantic-conventions": "^1.9.1",
    "@react-pdf/renderer": "^3.4.4",
    "@tamanu/constants": "*",
    "@tamanu/settings": "*",
    "bcrypt": "^5.1.1",
    "calculate-luhn-mod-n": "^2.0.12",
    "chance": "^1.1.8",
    "config": "^3.3.9",
    "date-fns": "^2.19.0",
    "date-fns-tz": "^1.3.6",
    "json5": "^2.2.3",
    "jsonpath": "^1.1.1",
    "libhoney": "^3.1.1",
    "lodash": "^4.17.11",
    "mathjs": "^9.3.0",
    "multiparty": "^4.2.3",
    "node-schedule": "^2.0.0",
    "react": "^18.2.0",
    "semver-compare": "^1.0.0",
    "semver-diff": "^3.1.1",
    "shortid": "^2.2.14",
    "tiny-async-pool": "^1.2.0",
    "khmer-unicode-converter": "^0.0.6",
    "decimal.js": "^10.4.3"
  }
}<|MERGE_RESOLUTION|>--- conflicted
+++ resolved
@@ -1,10 +1,6 @@
 {
   "name": "@tamanu/shared",
-<<<<<<< HEAD
-  "version": "2.21.1",
-=======
   "version": "2.22.0",
->>>>>>> c7e98ac6
   "description": "Common code across Tamanu packages",
   "main": "dist/cjs/index.js",
   "module": "dist/mjs/index.js",
