{
  "name": "@tamanu/shared",
<<<<<<< HEAD
  "version": "2.17.5",
=======
  "version": "2.18.6",
>>>>>>> 886c80a6
  "description": "Common code across Tamanu packages",
  "main": "dist/cjs/index.js",
  "module": "dist/mjs/index.js",
  "exports": {
    ".": {
      "require": "./dist/cjs/index.js",
      "import": "./dist/mjs/index.js"
    },
    "./demoData/*": {
      "require": "./dist/cjs/demoData/*.js",
      "import": "./dist/mjs/demoData/*.js"
    },
    "./errors": {
      "require": "./dist/cjs/errors.js",
      "import": "./dist/mjs/errors.js"
    },
    "./models/*": {
      "require": "./dist/cjs/models/*.js",
      "import": "./dist/mjs/models/*.js"
    },
    "./permissions/*": {
      "require": "./dist/cjs/permissions/*.js",
      "import": "./dist/mjs/permissions/*.js"
    },
    "./reports/utilities/*": {
      "require": "./dist/cjs/reports/utilities/*.js",
      "import": "./dist/mjs/reports/utilities/*.js"
    },
    "./services/database": {
      "require": "./dist/cjs/services/database.js",
      "import": "./dist/mjs/services/database.js"
    },
    "./services/fhirTypes/*": {
      "require": "./dist/cjs/services/fhirTypes/*.js",
      "import": "./dist/mjs/services/fhirTypes/*.js"
    },
    "./services/logging/*": {
      "require": "./dist/cjs/services/logging/*.js",
      "import": "./dist/mjs/services/logging/*.js"
    },
    "./sync/*": {
      "require": "./dist/cjs/sync/*.js",
      "import": "./dist/mjs/sync/*.js"
    },
    "./tasks/*": {
      "require": "./dist/cjs/tasks/*.js",
      "import": "./dist/mjs/tasks/*.js"
    },
    "./test-helpers/*": {
      "require": "./dist/cjs/test-helpers/*.js",
      "import": "./dist/mjs/test-helpers/*.js"
    },
    "./utils/fhir": {
      "require": "./dist/cjs/utils/fhir/index.js",
      "import": "./dist/mjs/utils/fhir/index.js"
    },
    "./utils/handoverNotes": {
      "require": "./dist/cjs/utils/handoverNotes/index.js",
      "import": "./dist/mjs/utils/handoverNotes/index.js"
    },
    "./utils/patientCertificates": {
      "require": "./dist/cjs/utils/patientCertificates/index.js",
      "import": "./dist/mjs/utils/patientCertificates/index.js"
    },
    "./utils/uvci": {
      "require": "./dist/cjs/utils/uvci/index.js",
      "import": "./dist/mjs/utils/uvci/index.js"
    },
    "./utils/*": {
      "require": "./dist/cjs/utils/*.js",
      "import": "./dist/mjs/utils/*.js"
    },
    "./*": {
      "require": "./dist/cjs/*/index.js",
      "import": "./dist/mjs/*/index.js"
    }
  },
  "homepage": "https://github.com/beyondessential/tamanu.git#readme",
  "repository": "git@github.com:beyondessential/tamanu.git",
  "author": "Beyond Essential Systems Pty. Ltd.",
  "license": "GPL-3.0-or-later AND BUSL-1.1",
  "scripts": {
    "build": "yarn run build:src && yarn run build:cjs && dual-pkg dist/mjs dist/cjs",
    "build:src": "swc --delete-dir-on-start --out-dir dist/mjs --copy-files --source-maps true src",
    "build:cjs": "yarn run build:src --out-dir dist/cjs --config module.type=commonjs",
    "build-watch": "yarn run build && concurrently \"yarn run build:src --watch\" \"yarn run build:cjs --watch\"",
    "test": "NODE_ENV=test jest"
  },
  "private": true,
  "devDependencies": {
    "@swc/jest": "^0.2.24",
    "@tamanu/build-tooling": "*",
    "jest": "^29.3.1",
    "sinon": "^11.1.2"
  },
  "dependencies": {
    "@casl/ability": "^4.1.0",
    "@honeycombio/opentelemetry-node": "^0.3.2",
    "@opentelemetry/api": "^1.4.0",
    "@opentelemetry/auto-instrumentations-node": "^0.36.0",
    "@opentelemetry/resources": "^1.9.1",
    "@opentelemetry/semantic-conventions": "^1.9.1",
    "@react-pdf/renderer": "^3.1.3",
    "@tamanu/constants": "*",
    "@tamanu/settings": "*",
    "bcrypt": "^5.1.1",
    "calculate-luhn-mod-n": "^2.0.12",
    "chance": "^1.1.8",
    "config": "^3.3.9",
    "date-fns": "^2.19.0",
    "date-fns-tz": "^1.3.6",
    "json5": "^2.2.3",
    "jsonpath": "^1.1.1",
    "libhoney": "^3.1.1",
    "lodash": "^4.17.11",
    "multiparty": "^4.2.3",
    "node-schedule": "^2.0.0",
    "semver-compare": "^1.0.0",
    "semver-diff": "^3.1.1",
    "shortid": "^2.2.14",
    "tiny-async-pool": "^1.2.0",
    "khmer-unicode-converter": "^0.0.6",
    "decimal.js": "^10.4.3"
  }
}<|MERGE_RESOLUTION|>--- conflicted
+++ resolved
@@ -1,10 +1,6 @@
 {
   "name": "@tamanu/shared",
-<<<<<<< HEAD
-  "version": "2.17.5",
-=======
   "version": "2.18.6",
->>>>>>> 886c80a6
   "description": "Common code across Tamanu packages",
   "main": "dist/cjs/index.js",
   "module": "dist/mjs/index.js",
