{
  "name": "@tamanu/shared",
<<<<<<< HEAD
  "version": "2.6.1",
=======
  "version": "2.7.0",
>>>>>>> bea36285
  "description": "Common code across Tamanu packages",
  "main": "dist/cjs/index.js",
  "module": "dist/mjs/index.js",
  "exports": {
    ".": {
      "require": "./dist/cjs/index.js",
      "import": "./dist/mjs/index.js"
    },
    "./demoData/*": {
      "require": "./dist/cjs/demoData/*.js",
      "import": "./dist/mjs/demoData/*.js"
    },
    "./errors": {
      "require": "./dist/cjs/errors.js",
      "import": "./dist/mjs/errors.js"
    },
    "./models/*": {
      "require": "./dist/cjs/models/*.js",
      "import": "./dist/mjs/models/*.js"
    },
    "./permissions/*": {
      "require": "./dist/cjs/permissions/*.js",
      "import": "./dist/mjs/permissions/*.js"
    },
    "./reports/utilities/*": {
      "require": "./dist/cjs/reports/utilities/*.js",
      "import": "./dist/mjs/reports/utilities/*.js"
    },
    "./services/database": {
      "require": "./dist/cjs/services/database.js",
      "import": "./dist/mjs/services/database.js"
    },
    "./services/fhirTypes/*": {
      "require": "./dist/cjs/services/fhirTypes/*.js",
      "import": "./dist/mjs/services/fhirTypes/*.js"
    },
    "./services/logging/*": {
      "require": "./dist/cjs/services/logging/*.js",
      "import": "./dist/mjs/services/logging/*.js"
    },
    "./sync/*": {
      "require": "./dist/cjs/sync/*.js",
      "import": "./dist/mjs/sync/*.js"
    },
    "./tasks/*": {
      "require": "./dist/cjs/tasks/*.js",
      "import": "./dist/mjs/tasks/*.js"
    },
    "./test-helpers/*": {
      "require": "./dist/cjs/test-helpers/*.js",
      "import": "./dist/mjs/test-helpers/*.js"
    },
    "./utils/fhir": {
      "require": "./dist/cjs/utils/fhir/index.js",
      "import": "./dist/mjs/utils/fhir/index.js"
    },
    "./utils/handoverNotes": {
      "require": "./dist/cjs/utils/handoverNotes/index.js",
      "import": "./dist/mjs/utils/handoverNotes/index.js"
    },
    "./utils/patientCertificates": {
      "require": "./dist/cjs/utils/patientCertificates/index.js",
      "import": "./dist/mjs/utils/patientCertificates/index.js"
    },
    "./utils/uvci": {
      "require": "./dist/cjs/utils/uvci/index.js",
      "import": "./dist/mjs/utils/uvci/index.js"
    },
    "./utils/*": {
      "require": "./dist/cjs/utils/*.js",
      "import": "./dist/mjs/utils/*.js"
    },
    "./*": {
      "require": "./dist/cjs/*/index.js",
      "import": "./dist/mjs/*/index.js"
    }
  },
  "homepage": "https://github.com/beyondessential/tamanu.git#readme",
  "repository": "git@github.com:beyondessential/tamanu.git",
  "author": "Beyond Essential Systems Pty. Ltd.",
  "license": "GPL-3.0-or-later AND BUSL-1.1",
  "scripts": {
    "build": "yarn run build:src && yarn run build:cjs && dual-pkg dist/mjs dist/cjs",
    "build:src": "swc --delete-dir-on-start --out-dir dist/mjs --copy-files --source-maps true src",
    "build:cjs": "yarn run build:src --out-dir dist/cjs --config module.type=commonjs",
    "build-watch": "yarn run build && concurrently \"yarn run build:src --watch\" \"yarn run build:cjs --watch\"",
    "test": "NODE_ENV=test jest"
  },
  "private": true,
  "devDependencies": {
    "@swc/jest": "^0.2.24",
    "@tamanu/build-tooling": "*",
    "jest": "^29.3.1",
    "sinon": "^11.1.2"
  },
  "dependencies": {
    "@casl/ability": "^4.1.0",
    "@honeycombio/opentelemetry-node": "^0.3.2",
    "@opentelemetry/api": "^1.4.0",
    "@opentelemetry/auto-instrumentations-node": "^0.36.0",
    "@opentelemetry/resources": "^1.9.1",
    "@opentelemetry/semantic-conventions": "^1.9.1",
    "@react-pdf/renderer": "^3.1.3",
    "@tamanu/constants": "*",
    "@tamanu/settings": "*",
    "bcrypt": "^5.1.1",
    "calculate-luhn-mod-n": "^2.0.12",
    "chance": "^1.1.8",
    "config": "^3.3.9",
    "date-fns": "^2.19.0",
    "date-fns-tz": "^1.3.6",
    "json5": "^2.2.3",
    "libhoney": "^3.1.1",
    "lodash": "^4.17.11",
    "multiparty": "^4.2.3",
    "node-schedule": "^2.0.0",
    "semver-compare": "^1.0.0",
    "semver-diff": "^3.1.1",
    "shortid": "^2.2.14",
    "tiny-async-pool": "^1.2.0",
    "khmer-unicode-converter": "^0.0.6"
  }
}<|MERGE_RESOLUTION|>--- conflicted
+++ resolved
@@ -1,10 +1,6 @@
 {
   "name": "@tamanu/shared",
-<<<<<<< HEAD
-  "version": "2.6.1",
-=======
   "version": "2.7.0",
->>>>>>> bea36285
   "description": "Common code across Tamanu packages",
   "main": "dist/cjs/index.js",
   "module": "dist/mjs/index.js",
