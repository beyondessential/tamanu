--- conflicted
+++ resolved
@@ -87,17 +87,15 @@
     "build:src": "swc --delete-dir-on-start --out-dir dist/mjs --copy-files --source-maps true src",
     "build:cjs": "yarn run build:src --out-dir dist/cjs --config module.type=commonjs",
     "build-watch": "yarn run build && concurrently \"yarn run build:src --delete-dir-on-start=false --watch\" \"yarn run build:cjs --delete-dir-on-start=false --watch\"",
-<<<<<<< HEAD
-    "test": "NODE_ENV=test jest"
-=======
     "test": "NODE_ENV=test jest",
     "lint": "eslint src"
->>>>>>> 87128714
   },
   "private": true,
   "devDependencies": {
+    "@beyondessential/eslint-config-js": "^1.1.0",
     "@swc/jest": "^0.2.24",
     "@tamanu/build-tooling": "*",
+    "eslint": "^5.15.2",
     "jest": "^29.3.1",
     "sinon": "^11.1.2"
   },
