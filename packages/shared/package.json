{
  "name": "@tamanu/shared",
<<<<<<< HEAD
  "version": "2.24.1",
=======
  "version": "2.25.0",
>>>>>>> 9a309755
  "description": "Common code across Tamanu packages",
  "main": "dist/cjs/index.js",
  "module": "dist/esm/index.js",
  "exports": {
    ".": {
      "require": "./dist/cjs/index.js",
      "import": "./dist/esm/index.js"
    },
    "./errors": {
      "require": "./dist/cjs/errors.js",
      "import": "./dist/esm/errors.js"
    },
    "./permissions/*": {
      "require": "./dist/cjs/permissions/*.js",
      "import": "./dist/esm/permissions/*.js"
    },
    "./reports/utilities/*": {
      "require": "./dist/cjs/reports/utilities/*.js",
      "import": "./dist/esm/reports/utilities/*.js"
    },
    "./services/fhirTypes/*": {
      "require": "./dist/cjs/services/fhirTypes/*.js",
      "import": "./dist/esm/services/fhirTypes/*.js"
    },
    "./services/logging/*": {
      "require": "./dist/cjs/services/logging/*.js",
      "import": "./dist/esm/services/logging/*.js"
    },
    "./sync/*": {
      "require": "./dist/cjs/sync/*.js",
      "import": "./dist/esm/sync/*.js"
    },
    "./tasks/*": {
      "require": "./dist/cjs/tasks/*.js",
      "import": "./dist/esm/tasks/*.js"
    },
    "./test-helpers/*": {
      "require": "./dist/cjs/test-helpers/*.js",
      "import": "./dist/esm/test-helpers/*.js"
    },
    "./utils/fhir": {
      "require": "./dist/cjs/utils/fhir/index.js",
      "import": "./dist/esm/utils/fhir/index.js"
    },
    "./utils/handoverNotes": {
      "require": "./dist/cjs/utils/handoverNotes/index.js",
      "import": "./dist/esm/utils/handoverNotes/index.js"
    },
    "./utils/patientCertificates": {
      "require": "./dist/cjs/utils/patientCertificates/index.js",
      "import": "./dist/esm/utils/patientCertificates/index.js"
    },
    "./utils/uvci": {
      "require": "./dist/cjs/utils/uvci/index.js",
      "import": "./dist/esm/utils/uvci/index.js"
    },
    "./utils/*": {
      "require": "./dist/cjs/utils/*.js",
      "import": "./dist/esm/utils/*.js"
    },
    "./*": {
      "require": "./dist/cjs/*/index.js",
      "import": "./dist/esm/*/index.js"
    }
  },
  "homepage": "https://github.com/beyondessential/tamanu.git#readme",
  "repository": "git@github.com:beyondessential/tamanu.git",
  "author": "Beyond Essential Systems Pty. Ltd.",
  "license": "GPL-3.0-or-later AND BUSL-1.1",
  "scripts": {
    "build": "npm run clean && npm run build:esm && npm run build:cjs",
    "build:dev": "npm run build",
    "build:dev:watch": "npm run clean && concurrently \"npm run build:esm -- --watch\" \"npm run build:cjs -- --watch\"",
    "build:esm": "swc --out-dir dist/esm --copy-files --source-maps true src",
    "build:cjs": "npm run build:esm -- --out-dir dist/cjs --config module.type=commonjs",
    "build-watch": "npm run build:dev:watch",
    "clean": "rimraf dist",
    "clean:deps": "rimraf node_modules",
    "test": "NODE_ENV=test jest"
  },
  "private": true,
  "devDependencies": {
    "@swc/jest": "^0.2.24",
    "@tamanu/build-tooling": "*",
    "jest": "^29.3.1",
    "rimraf": "^6.0.1",
    "sinon": "^11.1.2"
  },
  "dependencies": {
    "@casl/ability": "^6.7.1",
    "@honeycombio/opentelemetry-node": "^0.7.2",
    "@opentelemetry/api": "^1.9.0",
    "@opentelemetry/auto-instrumentations-node": "^0.54.0",
    "@opentelemetry/resources": "^1.29.0",
    "@opentelemetry/semantic-conventions": "^1.28.0",
    "@react-pdf/renderer": "^3.4.4",
    "@tamanu/constants": "*",
    "@tamanu/settings": "*",
    "@tamanu/utils": "*",
    "bcrypt": "^5.1.1",
    "calculate-luhn-mod-n": "^2.0.12",
    "chance": "^1.1.8",
    "config": "^3.3.9",
    "date-fns": "^2.19.0",
    "date-fns-tz": "^1.3.6",
    "decimal.js": "^10.4.3",
    "hookable": "^5.5.3",
    "json5": "^2.2.3",
    "khmer-unicode-converter": "^0.0.6",
    "libhoney": "^4.3.0",
    "lodash": "^4.17.11",
    "mathjs": "^9.3.0",
    "ms": "^2.1.3",
    "multiparty": "^4.2.3",
    "node-schedule": "^2.0.0",
    "pg-notify": "^1.0.5",
    "react": "^18.2.0",
    "semver-compare": "^1.0.0",
    "semver-diff": "^3.1.1",
    "shortid": "^2.2.14"
  }
}<|MERGE_RESOLUTION|>--- conflicted
+++ resolved
@@ -1,10 +1,6 @@
 {
   "name": "@tamanu/shared",
-<<<<<<< HEAD
-  "version": "2.24.1",
-=======
   "version": "2.25.0",
->>>>>>> 9a309755
   "description": "Common code across Tamanu packages",
   "main": "dist/cjs/index.js",
   "module": "dist/esm/index.js",
