--- conflicted
+++ resolved
@@ -155,10 +155,6 @@
     "semver-compare": "^1.0.0",
     "semver-diff": "^3.1.1",
     "shortid": "^2.2.14",
-<<<<<<< HEAD
-    "zod": "^4.0.14"
-=======
     "zod": "^4.0.17"
->>>>>>> 2713d451
   }
 }