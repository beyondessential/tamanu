--- conflicted
+++ resolved
@@ -5,27 +5,6 @@
   "main": "dist/cjs/index.js",
   "module": "dist/mjs/index.js",
   "exports": {
-<<<<<<< HEAD
-    ".": "./dist/index.js",
-    "./demoData/*": "./dist/demoData/*.js",
-    "./errors": "./dist/errors.js",
-    "./models/*": "./dist/models/*.js",
-    "./permissions/*": "./dist/permissions/*.js",
-    "./reports/utilities/*": "./dist/reports/utilities/*.js",
-    "./services/database": "./dist/services/database.js",
-    "./services/fhirTypes/*": "./dist/services/fhirTypes/*.js",
-    "./services/logging/*": "./dist/services/logging/*.js",
-    "./settings/*": "./dist/settings/*.js",
-    "./sync/*": "./dist/sync/*.js",
-    "./tasks/*": "./dist/tasks/*.js",
-    "./test-helpers/*": "./dist/test-helpers/*.js",
-    "./utils/fhir": "./dist/utils/fhir/index.js",
-    "./utils/handoverNotes": "./dist/utils/handoverNotes/index.js",
-    "./utils/patientCertificates": "./dist/utils/patientCertificates/index.js",
-    "./utils/uvci": "./dist/utils/uvci/index.js",
-    "./utils/*": "./dist/utils/*.js",
-    "./*": "./dist/*/index.js"
-=======
     ".": {
       "require": "./dist/cjs/index.js",
       "import": "./dist/mjs/index.js"
@@ -98,7 +77,6 @@
       "require": "./dist/cjs/*/index.js",
       "import": "./dist/mjs/*/index.js"
     }
->>>>>>> 6e9cb15b
   },
   "homepage": "https://github.com/beyondessential/tamanu.git#readme",
   "repository": "git@github.com:beyondessential/tamanu.git",
