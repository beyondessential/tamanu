{
  "name": "@tamanu/shared",
  "version": "2.37.0",
  "description": "Common code across Tamanu packages",
  "main": "dist/cjs/index.js",
  "module": "dist/esm/index.js",
<<<<<<< HEAD
  "types": "dist/esm/index.d.ts",
=======
  "types": "dist/types/index.d.ts",
>>>>>>> ff09871d
  "exports": {
    ".": {
      "types": "./dist/esm/index.d.ts",
      "require": "./dist/cjs/index.js",
      "import": "./dist/esm/index.js"
    },
    "./errors": {
      "types": "./dist/esm/errors.d.ts",
      "require": "./dist/cjs/errors.js",
      "import": "./dist/esm/errors.js"
    },
    "./permissions/*": {
      "require": "./dist/cjs/permissions/*.js",
      "import": "./dist/esm/permissions/*.js"
    },
    "./reports/utilities/*": {
      "require": "./dist/cjs/reports/utilities/*.js",
      "import": "./dist/esm/reports/utilities/*.js"
    },
    "./services/fhirTypes/*": {
      "require": "./dist/cjs/services/fhirTypes/*.js",
      "import": "./dist/esm/services/fhirTypes/*.js"
    },
    "./services/logging/*": {
      "require": "./dist/cjs/services/logging/*.js",
      "import": "./dist/esm/services/logging/*.js"
    },
    "./sync/*": {
      "require": "./dist/cjs/sync/*.js",
      "import": "./dist/esm/sync/*.js"
    },
    "./tasks/*": {
      "require": "./dist/cjs/tasks/*.js",
      "import": "./dist/esm/tasks/*.js"
    },
    "./test-helpers/*": {
      "require": "./dist/cjs/test-helpers/*.js",
      "import": "./dist/esm/test-helpers/*.js"
    },
    "./utils/fhir": {
      "require": "./dist/cjs/utils/fhir/index.js",
      "import": "./dist/esm/utils/fhir/index.js"
    },
    "./utils/handoverNotes": {
      "require": "./dist/cjs/utils/handoverNotes/index.js",
      "import": "./dist/esm/utils/handoverNotes/index.js"
    },
    "./utils/patientCertificates": {
      "require": "./dist/cjs/utils/patientCertificates/index.js",
      "import": "./dist/esm/utils/patientCertificates/index.js"
    },
    "./utils/uvci": {
      "require": "./dist/cjs/utils/uvci/index.js",
      "import": "./dist/esm/utils/uvci/index.js"
    },
    "./utils/*": {
      "require": "./dist/cjs/utils/*.js",
      "import": "./dist/esm/utils/*.js"
    },
    "./ui/*": {
      "types": "./dist/types/ui/*.d.ts",
      "require": "./dist/cjs/ui/*.js",
      "import": "./dist/esm/ui/*.js"
    },
    "./ui/theme": {
      "types": "./dist/types/ui/theme/index.d.ts",
      "require": "./dist/cjs/ui/theme/index.js",
      "import": "./dist/esm/ui/theme/index.js"
    },
    "./audit/*": {
      "require": "./dist/cjs/audit/*.js",
      "import": "./dist/esm/audit/*.js"
    },
    "./schemas/*": {
<<<<<<< HEAD
      "types": "./dist/types/schemas/*.d.ts",
      "require": "./dist/cjs/schemas/*.js",
      "import": "./dist/esm/schemas/*.js"
    },
    "./schemas/responses/*": {
      "types": "./dist/types/schemas/responses/*.d.ts",
      "require": "./dist/cjs/schemas/responses/*.js",
      "import": "./dist/esm/schemas/responses/*.js"
=======
      "require": "./dist/cjs/schemas/*.js",
      "import": "./dist/esm/schemas/*.js",
      "types": "./dist/types/schemas/*.d.ts"
    },
    "./schemas/patientPortal/*": {
      "require": "./dist/cjs/schemas/patientPortal/*.js",
      "import": "./dist/esm/schemas/patientPortal/*.js",
      "types": "./dist/types/schemas/patientPortal/*.d.ts"
    },
    "./schemas/patientPortal/responses/*": {
      "require": "./dist/cjs/schemas/patientPortal/responses/*.js",
      "import": "./dist/esm/schemas/patientPortal/responses/*.js",
      "types": "./dist/types/schemas/patientPortal/responses/*.d.ts"
>>>>>>> ff09871d
    },
    "./*": {
      "require": "./dist/cjs/*/index.js",
      "import": "./dist/esm/*/index.js"
    }
  },
  "homepage": "https://github.com/beyondessential/tamanu.git#readme",
  "repository": "git@github.com:beyondessential/tamanu.git",
  "author": "Beyond Essential Systems Pty. Ltd.",
  "license": "GPL-3.0-or-later AND BUSL-1.1",
  "scripts": {
    "build": "npm run clean && npm run build:esm && npm run build:cjs && npm run build:types",
    "build:dev": "npm run build",
    "build:dev:watch": "npm run clean && concurrently \"npm run build:esm -- --watch\" \"npm run build:cjs -- --watch\"",
    "build:esm": "swc --out-dir dist/esm --copy-files --source-maps true src",
    "build:cjs": "npm run build:esm -- --out-dir dist/cjs --config module.type=commonjs",
    "build:types": "tsc --emitDeclarationOnly --outDir dist/types --rootDir src",
    "build-watch": "npm run build:dev:watch",
    "clean": "rimraf dist",
    "clean:deps": "rimraf node_modules",
    "test": "NODE_ENV=test jest"
  },
  "private": true,
  "devDependencies": {
    "@swc/jest": "^0.2.24",
    "@tamanu/build-tooling": "*",
    "@types/react": "^18.3.23",
    "jest": "^29.3.1",
    "rimraf": "^6.0.1",
    "sinon": "^11.1.2",
    "typescript": "^5.8.3"
  },
  "dependencies": {
    "@casl/ability": "^6.7.1",
    "@honeycombio/opentelemetry-node": "^0.7.2",
    "@opentelemetry/api": "^1.9.0",
    "@opentelemetry/auto-instrumentations-node": "^0.54.0",
    "@opentelemetry/resources": "^1.29.0",
    "@opentelemetry/semantic-conventions": "^1.28.0",
    "@react-pdf/renderer": "^3.4.4",
    "@tamanu/constants": "*",
    "@tamanu/settings": "*",
    "@tamanu/utils": "*",
    "bcrypt": "^5.1.1",
    "calculate-luhn-mod-n": "^2.0.12",
    "chance": "^1.1.8",
    "config": "^3.3.9",
    "date-fns": "^2.19.0",
    "date-fns-tz": "^1.3.6",
    "decimal.js": "^10.4.3",
    "hookable": "^5.5.3",
    "json5": "^2.2.3",
    "khmer-unicode-converter": "^0.0.6",
    "libhoney": "^4.3.0",
    "lodash": "^4.17.11",
    "mathjs": "^9.3.0",
    "ms": "^2.1.3",
    "multiparty": "^4.2.3",
    "node-schedule": "^2.0.0",
    "pg-notify": "^1.0.5",
    "react": "^18.2.0",
    "semver-compare": "^1.0.0",
    "semver-diff": "^3.1.1",
    "shortid": "^2.2.14",
<<<<<<< HEAD
    "zod": "^3.25.76"
=======
    "zod": "^4.0.5"
>>>>>>> ff09871d
  }
}<|MERGE_RESOLUTION|>--- conflicted
+++ resolved
@@ -4,11 +4,7 @@
   "description": "Common code across Tamanu packages",
   "main": "dist/cjs/index.js",
   "module": "dist/esm/index.js",
-<<<<<<< HEAD
-  "types": "dist/esm/index.d.ts",
-=======
   "types": "dist/types/index.d.ts",
->>>>>>> ff09871d
   "exports": {
     ".": {
       "types": "./dist/esm/index.d.ts",
@@ -83,7 +79,6 @@
       "import": "./dist/esm/audit/*.js"
     },
     "./schemas/*": {
-<<<<<<< HEAD
       "types": "./dist/types/schemas/*.d.ts",
       "require": "./dist/cjs/schemas/*.js",
       "import": "./dist/esm/schemas/*.js"
@@ -92,7 +87,8 @@
       "types": "./dist/types/schemas/responses/*.d.ts",
       "require": "./dist/cjs/schemas/responses/*.js",
       "import": "./dist/esm/schemas/responses/*.js"
-=======
+    },
+    "./schemas/*": {
       "require": "./dist/cjs/schemas/*.js",
       "import": "./dist/esm/schemas/*.js",
       "types": "./dist/types/schemas/*.d.ts"
@@ -106,7 +102,6 @@
       "require": "./dist/cjs/schemas/patientPortal/responses/*.js",
       "import": "./dist/esm/schemas/patientPortal/responses/*.js",
       "types": "./dist/types/schemas/patientPortal/responses/*.d.ts"
->>>>>>> ff09871d
     },
     "./*": {
       "require": "./dist/cjs/*/index.js",
@@ -171,10 +166,6 @@
     "semver-compare": "^1.0.0",
     "semver-diff": "^3.1.1",
     "shortid": "^2.2.14",
-<<<<<<< HEAD
-    "zod": "^3.25.76"
-=======
     "zod": "^4.0.5"
->>>>>>> ff09871d
   }
 }