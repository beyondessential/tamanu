--- conflicted
+++ resolved
@@ -91,11 +91,6 @@
   },
   "private": true,
   "devDependencies": {
-<<<<<<< HEAD
-    "@beyondessential/eslint-config-js": "^1.1.0",
-    "@opentelemetry/api-metrics": "^0.33.0",
-=======
->>>>>>> 6e9cb15b
     "@swc/jest": "^0.2.24",
     "@tamanu/build-tooling": "*",
     "jest": "^29.3.1",
