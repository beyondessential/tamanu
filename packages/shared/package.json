{
  "name": "@tamanu/shared",
  "version": "2.38.0",
  "description": "Common code across Tamanu packages",
  "main": "dist/cjs/index.js",
  "module": "dist/esm/index.js",
<<<<<<< HEAD
  "types": "dist/types/index.d.ts",
=======
  "types": "dist/esm/index.d.ts",
>>>>>>> c1f0f4d4
  "exports": {
    ".": {
      "require": "./dist/cjs/index.js",
      "import": "./dist/esm/index.js"
    },
    "./errors": {
      "require": "./dist/cjs/errors.js",
      "import": "./dist/esm/errors.js"
    },
    "./permissions/*": {
      "require": "./dist/cjs/permissions/*.js",
      "import": "./dist/esm/permissions/*.js"
    },
    "./reports/utilities/*": {
      "require": "./dist/cjs/reports/utilities/*.js",
      "import": "./dist/esm/reports/utilities/*.js"
    },
    "./services/fhirTypes/*": {
      "require": "./dist/cjs/services/fhirTypes/*.js",
      "import": "./dist/esm/services/fhirTypes/*.js"
    },
    "./services/logging/*": {
      "require": "./dist/cjs/services/logging/*.js",
      "import": "./dist/esm/services/logging/*.js"
    },
    "./sync/*": {
      "require": "./dist/cjs/sync/*.js",
      "import": "./dist/esm/sync/*.js"
    },
    "./tasks/*": {
      "require": "./dist/cjs/tasks/*.js",
      "import": "./dist/esm/tasks/*.js"
    },
    "./test-helpers/*": {
      "require": "./dist/cjs/test-helpers/*.js",
      "import": "./dist/esm/test-helpers/*.js"
    },
    "./utils/fhir": {
      "require": "./dist/cjs/utils/fhir/index.js",
      "import": "./dist/esm/utils/fhir/index.js"
    },
    "./utils/handoverNotes": {
      "require": "./dist/cjs/utils/handoverNotes/index.js",
      "import": "./dist/esm/utils/handoverNotes/index.js"
    },
    "./utils/patientCertificates": {
      "require": "./dist/cjs/utils/patientCertificates/index.js",
      "import": "./dist/esm/utils/patientCertificates/index.js"
    },
    "./utils/uvci": {
      "require": "./dist/cjs/utils/uvci/index.js",
      "import": "./dist/esm/utils/uvci/index.js"
    },
    "./utils/translation": {
      "require": "./dist/cjs/utils/translation/index.js",
      "import": "./dist/esm/utils/translation/index.js"
    },
    "./utils/*": {
      "require": "./dist/cjs/utils/*.js",
      "import": "./dist/esm/utils/*.js"
    },
    "./ui/*": {
      "require": "./dist/cjs/ui/*.js",
      "import": "./dist/esm/ui/*.js"
    },
    "./ui/theme": {
      "require": "./dist/cjs/ui/theme/index.js",
      "import": "./dist/esm/ui/theme/index.js"
    },
    "./audit/*": {
      "require": "./dist/cjs/audit/*.js",
      "import": "./dist/esm/audit/*.js"
    },
    "./schemas/*": {
      "require": "./dist/cjs/schemas/*.js",
      "import": "./dist/esm/schemas/*.js",
<<<<<<< HEAD
      "types": "./dist/types/schemas/*.d.ts"
=======
      "types": "./dist/esm/schemas/*.d.ts"
>>>>>>> c1f0f4d4
    },
    "./schemas/patientPortal/*": {
      "require": "./dist/cjs/schemas/patientPortal/*.js",
      "import": "./dist/esm/schemas/patientPortal/*.js",
<<<<<<< HEAD
      "types": "./dist/types/schemas/patientPortal/*.d.ts"
=======
      "types": "./dist/esm/schemas/patientPortal/*.d.ts"
>>>>>>> c1f0f4d4
    },
    "./schemas/patientPortal/responses/*": {
      "require": "./dist/cjs/schemas/patientPortal/responses/*.js",
      "import": "./dist/esm/schemas/patientPortal/responses/*.js",
<<<<<<< HEAD
      "types": "./dist/types/schemas/patientPortal/responses/*.d.ts"
=======
      "types": "./dist/esm/schemas/patientPortal/responses/*.d.ts"
>>>>>>> c1f0f4d4
    },
    "./*": {
      "require": "./dist/cjs/*/index.js",
      "import": "./dist/esm/*/index.js"
    }
  },
  "homepage": "https://github.com/beyondessential/tamanu.git#readme",
  "repository": "git@github.com:beyondessential/tamanu.git",
  "author": "Beyond Essential Systems Pty. Ltd.",
  "license": "GPL-3.0-or-later AND BUSL-1.1",
  "scripts": {
    "build": "npm run clean && npm run build:esm && npm run build:cjs && npm run build:types",
    "build:dev": "npm run build",
    "build:dev:watch": "npm run clean && concurrently \"npm run build:esm -- --watch\" \"npm run build:cjs -- --watch\"",
    "build:esm": "swc --out-dir dist/esm --copy-files --source-maps true src",
    "build:cjs": "npm run build:esm -- --out-dir dist/cjs --config module.type=commonjs",
<<<<<<< HEAD
    "build:types": "tsc --emitDeclarationOnly --outDir dist/types --rootDir src",
=======
    "build:types": "tsc --emitDeclarationOnly --outDir dist/esm --rootDir src",
>>>>>>> c1f0f4d4
    "build-watch": "npm run build:dev:watch",
    "clean": "rimraf dist",
    "clean:deps": "rimraf node_modules",
    "test": "NODE_ENV=test jest"
  },
  "private": true,
  "devDependencies": {
    "@swc/jest": "^0.2.24",
    "@tamanu/build-tooling": "*",
    "jest": "^29.3.1",
    "rimraf": "^6.0.1",
    "sinon": "^11.1.2"
  },
  "dependencies": {
    "@casl/ability": "^6.7.1",
    "@honeycombio/opentelemetry-node": "^0.7.2",
    "@opentelemetry/api": "^1.9.0",
    "@opentelemetry/auto-instrumentations-node": "^0.54.0",
    "@opentelemetry/resources": "^1.29.0",
    "@opentelemetry/semantic-conventions": "^1.28.0",
    "@react-pdf/renderer": "^3.4.4",
    "@tamanu/constants": "*",
    "@tamanu/settings": "*",
    "@tamanu/utils": "*",
    "bcrypt": "^5.1.1",
    "calculate-luhn-mod-n": "^2.0.12",
    "chance": "^1.1.8",
    "config": "^3.3.9",
    "date-fns": "^2.19.0",
    "date-fns-tz": "^1.3.6",
    "decimal.js": "^10.4.3",
    "hookable": "^5.5.3",
    "json5": "^2.2.3",
    "khmer-unicode-converter": "^0.0.6",
    "libhoney": "^4.3.0",
    "lodash": "^4.17.11",
    "mathjs": "^9.3.0",
    "ms": "^2.1.3",
    "multiparty": "^4.2.3",
    "node-schedule": "^2.0.0",
    "pg-notify": "^1.0.5",
    "react": "^18.2.0",
    "semver-compare": "^1.0.0",
    "semver-diff": "^3.1.1",
    "shortid": "^2.2.14",
    "zod": "^4.0.5"
  }
}<|MERGE_RESOLUTION|>--- conflicted
+++ resolved
@@ -4,11 +4,7 @@
   "description": "Common code across Tamanu packages",
   "main": "dist/cjs/index.js",
   "module": "dist/esm/index.js",
-<<<<<<< HEAD
-  "types": "dist/types/index.d.ts",
-=======
   "types": "dist/esm/index.d.ts",
->>>>>>> c1f0f4d4
   "exports": {
     ".": {
       "require": "./dist/cjs/index.js",
@@ -85,29 +81,17 @@
     "./schemas/*": {
       "require": "./dist/cjs/schemas/*.js",
       "import": "./dist/esm/schemas/*.js",
-<<<<<<< HEAD
-      "types": "./dist/types/schemas/*.d.ts"
-=======
       "types": "./dist/esm/schemas/*.d.ts"
->>>>>>> c1f0f4d4
     },
     "./schemas/patientPortal/*": {
       "require": "./dist/cjs/schemas/patientPortal/*.js",
       "import": "./dist/esm/schemas/patientPortal/*.js",
-<<<<<<< HEAD
-      "types": "./dist/types/schemas/patientPortal/*.d.ts"
-=======
       "types": "./dist/esm/schemas/patientPortal/*.d.ts"
->>>>>>> c1f0f4d4
     },
     "./schemas/patientPortal/responses/*": {
       "require": "./dist/cjs/schemas/patientPortal/responses/*.js",
       "import": "./dist/esm/schemas/patientPortal/responses/*.js",
-<<<<<<< HEAD
-      "types": "./dist/types/schemas/patientPortal/responses/*.d.ts"
-=======
       "types": "./dist/esm/schemas/patientPortal/responses/*.d.ts"
->>>>>>> c1f0f4d4
     },
     "./*": {
       "require": "./dist/cjs/*/index.js",
@@ -124,11 +108,7 @@
     "build:dev:watch": "npm run clean && concurrently \"npm run build:esm -- --watch\" \"npm run build:cjs -- --watch\"",
     "build:esm": "swc --out-dir dist/esm --copy-files --source-maps true src",
     "build:cjs": "npm run build:esm -- --out-dir dist/cjs --config module.type=commonjs",
-<<<<<<< HEAD
-    "build:types": "tsc --emitDeclarationOnly --outDir dist/types --rootDir src",
-=======
     "build:types": "tsc --emitDeclarationOnly --outDir dist/esm --rootDir src",
->>>>>>> c1f0f4d4
     "build-watch": "npm run build:dev:watch",
     "clean": "rimraf dist",
     "clean:deps": "rimraf node_modules",
