const fs = require('fs');
const path = require('path');
const { each } = require('lodash');
const defaults = require('./defaults');
const { SYNC_MODES } = require('../constants');
<<<<<<< HEAD
const version = 38;
=======
const version = 39;
>>>>>>> 75af5fa7
const defaultSchema = {
  primaryKey: '_id',
  sync: SYNC_MODES.ON,
  properties: {}
};

const schemas = [];
const schemaClasses = [];
fs.readdirSync(__dirname).forEach((file) => {
  if (file === 'index.js' || file === 'defaults.js') return;
  const schema = require(path.join(__dirname, file));
  schemas.push({ ...defaultSchema, ...schema });
  schemaClasses[schema.name] = class {
    constructor(props){
      each(props, (value, key) => this[key] = value);
    }
  };
  Object.defineProperty(schemaClasses[schema.name], 'name', { value: schema.name })
});

module.exports = { schemas, schemaClasses, version, defaults };<|MERGE_RESOLUTION|>--- conflicted
+++ resolved
@@ -3,11 +3,7 @@
 const { each } = require('lodash');
 const defaults = require('./defaults');
 const { SYNC_MODES } = require('../constants');
-<<<<<<< HEAD
-const version = 38;
-=======
 const version = 39;
->>>>>>> 75af5fa7
 const defaultSchema = {
   primaryKey: '_id',
   sync: SYNC_MODES.ON,
