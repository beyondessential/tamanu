--- conflicted
+++ resolved
@@ -8,11 +8,7 @@
   properties: {},
 };
 const schemas = Object.values(schemaObjects).map(schema => ({ ...defaultSchema, ...schema }));
-<<<<<<< HEAD
-const version = 113;
-=======
-const version = 111;
->>>>>>> 921754c9
+const version = 114;
 const schemaClasses = [];
 schemas.forEach(({ name, properties }) => {
   schemaClasses[name] = class {
