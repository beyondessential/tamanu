// core
export * from './patient';

export * from './visit';
export * from './vital';

// core -- todo
export * from './death';
export * from './issue';
export * from './familyHistory';
export * from './patient-contact';
export * from './pregnancy';
export * from './patient-allergy';

export * from './patient-diagnosis';
export * from './medication-history';
export * from './triage';
export * from './note';
export * from './procedure';

export * from './appointment';
export * from './referral';

export * from './imaging-request';
export * from './lab-request';
export * from './lab-test';

export * from './photo';
export * from './report';

// core -- redundant?
export * from './operation.report';
export * from './operative-plan';

// many many
export * from './procedure-medication';

// reference data
export * from './allergy';
export * from './condition';
export * from './diagnosis';
export * from './drug';
export * from './imaging-type';
export * from './lab-test-category';
export * from './lab-test-type';
export * from './medication';
export * from './procedure-type';

export * from './facility';
export * from './location';
export * from './department';

// survey module
export * from './answer';
export * from './program';
export * from './question';
export * from './survey';
export * from './survey-group';
export * from './survey-response';
export * from './survey-screen';
export * from './survey-screen-component';

// meta
export * from './change';
export * from './client';
export * from './modified-field';
export * from './role';
export * from './setting';  // as in, config
export * from './user';
export * from './user-role';

// unknown
export * from './view';
<<<<<<< HEAD
=======
export * from './village';
export * from './visit';
export * from './vital';
>>>>>>> d34862e5
<|MERGE_RESOLUTION|>--- conflicted
+++ resolved
@@ -49,6 +49,7 @@
 export * from './facility';
 export * from './location';
 export * from './department';
+export * from './village';
 
 // survey module
 export * from './answer';
@@ -70,10 +71,4 @@
 export * from './user-role';
 
 // unknown
-export * from './view';
-<<<<<<< HEAD
-=======
-export * from './village';
-export * from './visit';
-export * from './vital';
->>>>>>> d34862e5
+export * from './view';