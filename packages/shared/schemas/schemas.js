--- conflicted
+++ resolved
@@ -1,4 +1,3 @@
-<<<<<<< HEAD
 // core
 export * from './patient';
 
@@ -8,18 +7,6 @@
 // core -- todo
 export * from './death';
 export * from './issue';
-=======
-export * from './allergy';
-export * from './appointment';
-export * from './change';
-export * from './client';
-export * from './condition';
-export * from './death';
-export * from './department';
-export * from './diagnosis';
-export * from './drug';
-export * from './facility';
->>>>>>> df0e9b3f
 export * from './familyHistory';
 export * from './patient-contact';
 export * from './pregnancy';
@@ -57,7 +44,6 @@
 export * from './lab-test-category';
 export * from './lab-test-type';
 export * from './medication';
-<<<<<<< HEAD
 export * from './procedure-type';
 
 export * from './facility';
@@ -69,32 +55,11 @@
 export * from './answer';
 export * from './program';
 export * from './question';
-=======
-export * from './medication-history';
-export * from './modified-field';
-export * from './note';
-export * from './operation.report';
-export * from './operative-plan';
-export * from './patient';
-export * from './patient-allergy';
-export * from './patient-contact';
-export * from './patient-diagnosis';
-export * from './photo';
-export * from './pregnancy';
-export * from './procedure';
-export * from './procedure-medication';
-export * from './procedure-type';
-export * from './program';
-export * from './referral';
-export * from './report';
-export * from './role';
-export * from './setting';
->>>>>>> df0e9b3f
 export * from './survey';
+export * from './survey-group';
+export * from './survey-response';
 export * from './survey-answer';
-export * from './survey-group';
 export * from './survey-question';
-export * from './survey-response';
 export * from './survey-screen';
 export * from './survey-screen-component';
 
