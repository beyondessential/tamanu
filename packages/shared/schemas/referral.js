import defaults from './defaults';

export const ReferralSchema = {
  name: 'referral',
  primaryKey: '_id',
  properties: {
    _id: 'string',
    date: 'date',
    certainty: 'string', // suspected or confirmed
    urgent: { type: 'bool', default: false },
    notes: { type: 'string', default: '' },

    closedDate: 'date?',

    // has-one
    referringDoctor: 'user?',
    diagnosis: 'diagnosis?',
    visit: 'visit?',

<<<<<<< HEAD
    facility: 'facility?',
    location: 'location?',
=======
    facility: 'hospital?',
    department: 'department?',
>>>>>>> 55266e62

    // reverse links
    patient: { type: 'linkingObjects', objectType: 'patient', property: 'referrals' },

    ...defaults,
  },
};<|MERGE_RESOLUTION|>--- conflicted
+++ resolved
@@ -17,13 +17,8 @@
     diagnosis: 'diagnosis?',
     visit: 'visit?',
 
-<<<<<<< HEAD
     facility: 'facility?',
-    location: 'location?',
-=======
-    facility: 'hospital?',
     department: 'department?',
->>>>>>> 55266e62
 
     // reverse links
     patient: { type: 'linkingObjects', objectType: 'patient', property: 'referrals' },
