export * from './allergies';
export * from './departments';
export * from './icd10';
export * from './diagnoses';
export * from './drugs';
export * from './facilities';
export * from './imagingTypes';
export * from './labTestTypes';
export * from './locations';
export * from './procedureTypes';
export * from './users';
<<<<<<< HEAD

export * from './patients';
=======
export * from './villages';
>>>>>>> d34862e5
<|MERGE_RESOLUTION|>--- conflicted
+++ resolved
@@ -9,9 +9,6 @@
 export * from './locations';
 export * from './procedureTypes';
 export * from './users';
-<<<<<<< HEAD
+export * from './villages';
 
-export * from './patients';
-=======
-export * from './villages';
->>>>>>> d34862e5
+export * from './patients';