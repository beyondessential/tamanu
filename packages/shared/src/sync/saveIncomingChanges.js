--- conflicted
+++ resolved
@@ -1,10 +1,3 @@
-<<<<<<< HEAD
-import { Op } from 'sequelize';
-import asyncPool from 'tiny-async-pool';
-=======
-import config from 'config';
->>>>>>> 37e1a054
-
 import { sleepAsync } from '@tamanu/shared/utils/sleepAsync';
 
 import { ReadSettings } from '@tamanu/settings';
@@ -15,59 +8,12 @@
 import { SYNC_SESSION_DIRECTION } from './constants';
 import { saveCreates, saveDeletes, saveRestores, saveUpdates } from './saveChanges';
 
-<<<<<<< HEAD
-const saveCreates = async (model, records) => {
-  // can end up with duplicate create records, e.g. if syncAllLabRequests is turned on, an
-  // encounter may turn up twice, once because it is for a marked-for-sync patient, and once more
-  // because it has a lab request attached
-  const deduplicated = [];
-  const idsAdded = new Set();
-  for (const record of records) {
-    const { id } = record;
-    if (!idsAdded.has(id)) {
-      deduplicated.push(record);
-      idsAdded.add(id);
-    }
-  }
-  return model.bulkCreate(deduplicated);
-};
-
-const saveUpdates = async (
-  model,
-  incomingRecords,
-  idToExistingRecord,
-  isCentralServer,
-  { persistUpdateWorkerPoolSize },
-) => {
-  const recordsToSave = isCentralServer
-    ? // on the central server, merge the records coming in from different clients
-      incomingRecords.map(incoming => {
-        const existing = idToExistingRecord[incoming.id];
-        return mergeRecord(existing, incoming);
-      })
-    : // on the facility server, trust the resolved central server version
-      incomingRecords;
-  await asyncPool(persistUpdateWorkerPoolSize, recordsToSave, async r =>
-    model.update(r, { where: { id: r.id } }),
-  );
-};
-
-const saveDeletes = async (model, recordIds) => {
-  if (recordIds.length === 0) return;
-  await model.destroy({ where: { id: { [Op.in]: recordIds } } });
-};
-
 const saveChangesForModel = async (
   model,
   changes,
   isCentralServer,
   { persistUpdateWorkerPoolSize },
 ) => {
-=======
-const { persistedCacheBatchSize, pauseBetweenPersistedCacheBatchesInMilliseconds } = config.sync;
-
-export const saveChangesForModel = async (model, changes, isCentralServer) => {
->>>>>>> 37e1a054
   const sanitizeData = d =>
     isCentralServer ? model.sanitizeForCentralServer(d) : model.sanitizeForFacilityServer(d);
 
@@ -128,25 +74,23 @@
     await saveCreates(model, recordsForCreate);
   }
   log.debug(`saveIncomingChanges: Updating ${recordsForUpdate.length} existing records`);
-<<<<<<< HEAD
-  await saveUpdates(model, recordsForUpdate, idToExistingRecord, isCentralServer, {
-    persistUpdateWorkerPoolSize,
-  });
-  log.debug(`saveIncomingChanges: Deleting ${idsForDelete.length} old records`);
-  await saveDeletes(model, idsForDelete);
-=======
   if (recordsForUpdate.length > 0) {
-    await saveUpdates(model, recordsForUpdate, idToExistingRecord, isCentralServer);
+    await saveUpdates(model, recordsForUpdate, idToExistingRecord, isCentralServer, {
+      persistUpdateWorkerPoolSize,
+    });
   }
   log.debug(`saveIncomingChanges: Soft deleting ${recordsForDelete.length} old records`);
   if (recordsForDelete.length > 0) {
-    await saveDeletes(model, recordsForDelete, idToExistingRecord, isCentralServer);
+    await saveDeletes(model, recordsForDelete, idToExistingRecord, isCentralServer, {
+      persistUpdateWorkerPoolSize,
+    });
   }
   log.debug(`saveIncomingChanges: Restoring ${recordsForRestore.length} deleted records`);
   if (recordsForRestore.length > 0) {
-    await saveRestores(model, recordsForRestore, idToExistingRecord, isCentralServer);
+    await saveRestores(model, recordsForRestore, idToExistingRecord, isCentralServer, {
+      persistUpdateWorkerPoolSize,
+    });
   }
->>>>>>> 37e1a054
 };
 
 const saveChangesForModelInBatches = async (
