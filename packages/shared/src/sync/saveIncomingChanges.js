--- conflicted
+++ resolved
@@ -18,12 +18,6 @@
   // split changes into create, update, delete
   const incomingRecords = changes.filter(c => c.data.id).map(c => c.data);
   const idsForIncomingRecords = incomingRecords.map(r => r.id);
-<<<<<<< HEAD
-  const existingRecords = (await model.findByIds(idsForIncomingRecords, false)).map(r =>
-    r.get({ plain: true }),
-  );
-  const idToExistingRecord = Object.fromEntries(existingRecords.map(e => [e.id, e]));
-=======
   // add all records that already exist in the db to the list to be updated
   // even if they are being deleted or restored, we should also run an update query to keep the data in sync
   const existingRecords = (await model.findByIds(idsForIncomingRecords, false)).map(r =>
@@ -35,30 +29,19 @@
   const idToIncomingRecord = Object.fromEntries(
     changes.filter(c => c.data.id).map(e => [e.data.id, e]),
   );
->>>>>>> 5cb53122
   const idsForUpdate = new Set();
   const idsForRestore = new Set();
   const idsForDelete = new Set();
 
   existingRecords.forEach(existing => {
     // compares incoming and existing records by id
-<<<<<<< HEAD
-    const incoming = changes.find(r => r.data.id === existing.id);
-=======
     const incoming = idToIncomingRecord[existing.id];
     idsForUpdate.add(existing.id);
 
->>>>>>> 5cb53122
     // don't do anything if incoming record is deleted and existing record is already deleted
     if (existing.deletedAt && !incoming.isDeleted) {
       idsForRestore.add(existing.id);
     }
-<<<<<<< HEAD
-    if (!existing.deletedAt && !incoming.isDeleted) {
-      idsForUpdate.add(existing.id);
-    }
-=======
->>>>>>> 5cb53122
     if (!existing.deletedAt && incoming.isDeleted) {
       idsForDelete.add(existing.id);
     }
@@ -100,19 +83,11 @@
   }
   log.debug(`saveIncomingChanges: Soft deleting ${recordsForDelete.length} old records`);
   if (recordsForDelete.length > 0) {
-<<<<<<< HEAD
-    await saveDeletes(model, recordsForDelete, idToExistingRecord, isCentralServer);
-  }
-  log.debug(`saveIncomingChanges: Restoring ${recordsForRestore.length} deleted records`);
-  if (recordsForRestore.length > 0) {
-    await saveRestores(model, recordsForRestore, idToExistingRecord, isCentralServer);
-=======
     await saveDeletes(model, recordsForDelete);
   }
   log.debug(`saveIncomingChanges: Restoring ${recordsForRestore.length} deleted records`);
   if (recordsForRestore.length > 0) {
     await saveRestores(model, recordsForRestore);
->>>>>>> 5cb53122
   }
 };
 
