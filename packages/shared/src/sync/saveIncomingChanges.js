import { sleepAsync } from '@tamanu/shared/utils/sleepAsync';

import { ReadSettings } from '@tamanu/settings';
import { sortInDependencyOrder } from '../models/sortInDependencyOrder';
import { log } from '../services/logging/log';
import { findSyncSnapshotRecords } from './findSyncSnapshotRecords';
import { countSyncSnapshotRecords } from './countSyncSnapshotRecords';
import { SYNC_SESSION_DIRECTION } from './constants';
import { saveCreates, saveDeletes, saveRestores, saveUpdates } from './saveChanges';

const saveChangesForModel = async (
  model,
  changes,
  isCentralServer,
  { persistUpdateWorkerPoolSize },
) => {
  const sanitizeData = d =>
    isCentralServer ? model.sanitizeForCentralServer(d) : model.sanitizeForFacilityServer(d);

  // split changes into create, update, delete
  const incomingRecords = changes.filter(c => c.data.id).map(c => c.data);
  const idsForIncomingRecords = incomingRecords.map(r => r.id);
  // add all records that already exist in the db to the list to be updated
  // even if they are being deleted or restored, we should also run an update query to keep the data in sync
  const existingRecords = (await model.findByIds(idsForIncomingRecords, false)).map(r =>
    r.get({ plain: true }),
  );
  const idToExistingRecord = Object.fromEntries(existingRecords.map(e => [e.id, e]));
  // follow the same pattern for incoming records
  // https://github.com/beyondessential/tamanu/pull/4854#discussion_r1403828225
  const idToIncomingRecord = Object.fromEntries(
    changes.filter(c => c.data.id).map(e => [e.data.id, e]),
  );
  const idsForUpdate = new Set();
  const idsForRestore = new Set();
  const idsForDelete = new Set();

  existingRecords.forEach(existing => {
    // compares incoming and existing records by id
    const incoming = idToIncomingRecord[existing.id];
    idsForUpdate.add(existing.id);

    // don't do anything if incoming record is deleted and existing record is already deleted
    if (existing.deletedAt && !incoming.isDeleted) {
      idsForRestore.add(existing.id);
    }
    if (!existing.deletedAt && incoming.isDeleted) {
      idsForDelete.add(existing.id);
    }
  });
  const recordsForCreate = changes
    .filter(c => idToExistingRecord[c.data.id] === undefined)
    .map(({ data, isDeleted }) => {
      // validateRecord(data, null); TODO add in validation
      // pass in 'isDeleted' to be able to create new records even if they are soft deleted.
      return { ...sanitizeData(data), isDeleted };
    });
  const recordsForUpdate = changes
    .filter(r => idsForUpdate.has(r.data.id))
    .map(({ data }) => {
      // validateRecord(data, null); TODO add in validation
      return sanitizeData(data);
    });
  const recordsForRestore = changes
    .filter(r => idsForRestore.has(r.data.id))
    .map(({ data }) => {
      // validateRecord(data, null); TODO add in validation
      return sanitizeData(data);
    });
  const recordsForDelete = changes
    .filter(r => idsForDelete.has(r.data.id))
    .map(({ data }) => {
      // validateRecord(data, null); TODO add in validation
      return sanitizeData(data);
    });

  // run each import process
  log.debug(`saveIncomingChanges: Creating ${recordsForCreate.length} new records`);
  if (recordsForCreate.length > 0) {
    await saveCreates(model, recordsForCreate);
  }
  log.debug(`saveIncomingChanges: Updating ${recordsForUpdate.length} existing records`);
  if (recordsForUpdate.length > 0) {
    await saveUpdates(model, recordsForUpdate, idToExistingRecord, isCentralServer, {
      persistUpdateWorkerPoolSize,
    });
  }
  log.debug(`saveIncomingChanges: Soft deleting ${recordsForDelete.length} old records`);
  if (recordsForDelete.length > 0) {
<<<<<<< HEAD
    await saveDeletes(model, recordsForDelete, idToExistingRecord, isCentralServer, {
      persistUpdateWorkerPoolSize,
    });
  }
  log.debug(`saveIncomingChanges: Restoring ${recordsForRestore.length} deleted records`);
  if (recordsForRestore.length > 0) {
    await saveRestores(model, recordsForRestore, idToExistingRecord, isCentralServer, {
      persistUpdateWorkerPoolSize,
    });
=======
    await saveDeletes(model, recordsForDelete);
  }
  log.debug(`saveIncomingChanges: Restoring ${recordsForRestore.length} deleted records`);
  if (recordsForRestore.length > 0) {
    await saveRestores(model, recordsForRestore);
>>>>>>> 04487fa6
  }
};

const saveChangesForModelInBatches = async (
  model,
  sequelize,
  sessionId,
  recordType,
  isCentralServer,
  {
    persistedCacheBatchSize,
    pauseBetweenPersistedCacheBatchesInMilliseconds,
    persistUpdateWorkerPoolSize,
  },
) => {
  const syncRecordsCount = await countSyncSnapshotRecords(
    sequelize,
    sessionId,
    SYNC_SESSION_DIRECTION.INCOMING,
    model.tableName,
  );
  log.debug(`saveIncomingChanges: Saving ${syncRecordsCount} changes for ${model.tableName}`);

  const batchCount = Math.ceil(syncRecordsCount / persistedCacheBatchSize);
  let fromId;

  for (let batchIndex = 0; batchIndex < batchCount; batchIndex++) {
    const batchRecords = await findSyncSnapshotRecords(
      sequelize,
      sessionId,
      SYNC_SESSION_DIRECTION.INCOMING,
      fromId,
      persistedCacheBatchSize,
      recordType,
    );
    fromId = batchRecords[batchRecords.length - 1].id;

    try {
      log.info('Sync: Persisting cache to table', {
        table: model.tableName,
        count: batchRecords.length,
      });

      await saveChangesForModel(model, batchRecords, isCentralServer, {
        persistUpdateWorkerPoolSize,
      });

      await sleepAsync(pauseBetweenPersistedCacheBatchesInMilliseconds);
    } catch (error) {
      log.error(`Failed to save changes for ${model.name}`);
      throw error;
    }
  }
};

export const saveIncomingChanges = async (
  sequelize,
  pulledModels,
  sessionId,
  isCentralServer = false,
) => {
  const sortedModels = sortInDependencyOrder(pulledModels);
  const settings = new ReadSettings(sequelize.models);
  const syncSettings = await settings.get('sync');
  for (const model of sortedModels) {
    await saveChangesForModelInBatches(
      model,
      sequelize,
      sessionId,
      model.tableName,
      isCentralServer,
      syncSettings,
    );
  }
};<|MERGE_RESOLUTION|>--- conflicted
+++ resolved
@@ -87,23 +87,11 @@
   }
   log.debug(`saveIncomingChanges: Soft deleting ${recordsForDelete.length} old records`);
   if (recordsForDelete.length > 0) {
-<<<<<<< HEAD
-    await saveDeletes(model, recordsForDelete, idToExistingRecord, isCentralServer, {
-      persistUpdateWorkerPoolSize,
-    });
-  }
-  log.debug(`saveIncomingChanges: Restoring ${recordsForRestore.length} deleted records`);
-  if (recordsForRestore.length > 0) {
-    await saveRestores(model, recordsForRestore, idToExistingRecord, isCentralServer, {
-      persistUpdateWorkerPoolSize,
-    });
-=======
     await saveDeletes(model, recordsForDelete);
   }
   log.debug(`saveIncomingChanges: Restoring ${recordsForRestore.length} deleted records`);
   if (recordsForRestore.length > 0) {
     await saveRestores(model, recordsForRestore);
->>>>>>> 04487fa6
   }
 };
 
