import { Op } from 'sequelize';
<<<<<<< HEAD
import { isEmpty } from 'lodash';
=======
import config from 'config';
>>>>>>> 04487fa6
import asyncPool from 'tiny-async-pool';
import { mergeRecord } from './mergeRecord';

export const saveCreates = async (model, records) => {
  // can end up with duplicate create records, e.g. if syncAllLabRequests is turned on, an
  // encounter may turn up twice, once because it is for a marked-for-sync patient, and once more
  // because it has a lab request attached
  const deduplicated = [];
  const idsAdded = new Set();
  const idsForSoftDeleted = records
    .filter(row => row.isDeleted)
    .map(({ isDeleted, ...row }) => row.id);

  for (const record of records) {
    const { id, isDeleted, ...data } = record;
    if (!idsAdded.has(id)) {
      deduplicated.push({ ...data, id });
      idsAdded.add(id);
    }
  }
  await model.bulkCreate(deduplicated);

  // To create soft deleted records, we need to first create them, then destroy them
  if (idsForSoftDeleted.length > 0) {
    await model.destroy({ where: { id: { [Op.in]: idsForSoftDeleted } } });
  }
};

export const saveUpdates = async (
  model,
  incomingRecords,
  idToExistingRecord,
  isCentralServer,
  { persistUpdateWorkerPoolSize },
) => {
  const recordsToSave = isCentralServer
    ? // on the central server, merge the records coming in from different clients
      incomingRecords.map(incoming => {
        const existing = idToExistingRecord[incoming.id];
        return mergeRecord(existing, incoming);
      })
    : // on the facility server, trust the resolved central server version
      incomingRecords;
  await asyncPool(persistUpdateWorkerPoolSize, recordsToSave, async r =>
    model.update(r, { where: { id: r.id }, paranoid: false }),
  );
};

// model.update cannot update deleted_at field, so we need to do update (in case there are still any new changes even if it is being deleted) and destroy
<<<<<<< HEAD
export const saveDeletes = async (
  model,
  recordsForDelete,
  idToExistingRecord,
  isCentralServer,
  { persistUpdateWorkerPoolSize },
) => {
  if (recordsForDelete.length === 0) return;
  if (!isEmpty(idToExistingRecord)) {
    await saveUpdates(model, recordsForDelete, idToExistingRecord, isCentralServer, {
      persistUpdateWorkerPoolSize,
    });
  }
  await model.destroy({ where: { id: { [Op.in]: recordsForDelete.map(r => r.id) } } });
};

export const saveRestores = async (
  model,
  recordsForRestore,
  idToExistingRecord,
  isCentralServer,
  { persistUpdateWorkerPoolSize },
) => {
  if (recordsForRestore.length === 0) return;
  await model.restore({ where: { id: { [Op.in]: recordsForRestore.map(r => r.id) } } });
  await saveUpdates(model, recordsForRestore, idToExistingRecord, isCentralServer, {
    persistUpdateWorkerPoolSize,
  });
=======
export const saveDeletes = async (model, recordsForDelete) => {
  if (recordsForDelete.length === 0) return;

  await model.destroy({ where: { id: { [Op.in]: recordsForDelete.map(r => r.id) } } });
};

export const saveRestores = async (model, recordsForRestore) => {
  if (recordsForRestore.length === 0) return;
  await model.restore({ where: { id: { [Op.in]: recordsForRestore.map(r => r.id) } } });
>>>>>>> 04487fa6
};<|MERGE_RESOLUTION|>--- conflicted
+++ resolved
@@ -1,9 +1,6 @@
 import { Op } from 'sequelize';
-<<<<<<< HEAD
 import { isEmpty } from 'lodash';
-=======
 import config from 'config';
->>>>>>> 04487fa6
 import asyncPool from 'tiny-async-pool';
 import { mergeRecord } from './mergeRecord';
 
@@ -53,36 +50,6 @@
 };
 
 // model.update cannot update deleted_at field, so we need to do update (in case there are still any new changes even if it is being deleted) and destroy
-<<<<<<< HEAD
-export const saveDeletes = async (
-  model,
-  recordsForDelete,
-  idToExistingRecord,
-  isCentralServer,
-  { persistUpdateWorkerPoolSize },
-) => {
-  if (recordsForDelete.length === 0) return;
-  if (!isEmpty(idToExistingRecord)) {
-    await saveUpdates(model, recordsForDelete, idToExistingRecord, isCentralServer, {
-      persistUpdateWorkerPoolSize,
-    });
-  }
-  await model.destroy({ where: { id: { [Op.in]: recordsForDelete.map(r => r.id) } } });
-};
-
-export const saveRestores = async (
-  model,
-  recordsForRestore,
-  idToExistingRecord,
-  isCentralServer,
-  { persistUpdateWorkerPoolSize },
-) => {
-  if (recordsForRestore.length === 0) return;
-  await model.restore({ where: { id: { [Op.in]: recordsForRestore.map(r => r.id) } } });
-  await saveUpdates(model, recordsForRestore, idToExistingRecord, isCentralServer, {
-    persistUpdateWorkerPoolSize,
-  });
-=======
 export const saveDeletes = async (model, recordsForDelete) => {
   if (recordsForDelete.length === 0) return;
 
@@ -92,5 +59,4 @@
 export const saveRestores = async (model, recordsForRestore) => {
   if (recordsForRestore.length === 0) return;
   await model.restore({ where: { id: { [Op.in]: recordsForRestore.map(r => r.id) } } });
->>>>>>> 04487fa6
 };