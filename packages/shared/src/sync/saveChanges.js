import { Op } from 'sequelize';
<<<<<<< HEAD
=======
import config from 'config';
>>>>>>> 465dc60b
import asyncPool from 'tiny-async-pool';
import { mergeRecord } from './mergeRecord';

const { persistUpdateWorkerPoolSize } = config.sync;

export const saveCreates = async (model, records) => {
  // can end up with duplicate create records, e.g. if syncAllLabRequests is turned on, an
  // encounter may turn up twice, once because it is for a marked-for-sync patient, and once more
  // because it has a lab request attached
  const deduplicated = [];
  const idsAdded = new Set();
  const idsForSoftDeleted = records
    .filter(row => row.isDeleted)
    .map(({ isDeleted, ...row }) => row.id);

  for (const record of records) {
    const { id, isDeleted, ...data } = record;
    if (!idsAdded.has(id)) {
      deduplicated.push({ ...data, id });
      idsAdded.add(id);
    }
  }
  await model.bulkCreate(deduplicated);

  // To create soft deleted records, we need to first create them, then destroy them
  if (idsForSoftDeleted.length > 0) {
    await model.destroy({ where: { id: { [Op.in]: idsForSoftDeleted } } });
  }
};

export const saveUpdates = async (model, incomingRecords, idToExistingRecord, isCentralServer) => {
  const recordsToSave = isCentralServer
    ? // on the central server, merge the records coming in from different clients
      incomingRecords.map(incoming => {
        const existing = idToExistingRecord[incoming.id];
        return mergeRecord(existing, incoming);
      })
    : // on the facility server, trust the resolved central server version
      incomingRecords;
  await asyncPool(persistUpdateWorkerPoolSize, recordsToSave, async r =>
    model.update(r, { where: { id: r.id }, paranoid: false }),
  );
};

// model.update cannot update deleted_at field, so we need to do update (in case there are still any new changes even if it is being deleted) and destroy
export const saveDeletes = async (model, recordsForDelete) => {
  if (recordsForDelete.length === 0) return;

  await model.destroy({ where: { id: { [Op.in]: recordsForDelete.map(r => r.id) } } });
};

export const saveRestores = async (model, recordsForRestore) => {
  if (recordsForRestore.length === 0) return;
  await model.restore({ where: { id: { [Op.in]: recordsForRestore.map(r => r.id) } } });
};<|MERGE_RESOLUTION|>--- conflicted
+++ resolved
@@ -1,8 +1,5 @@
 import { Op } from 'sequelize';
-<<<<<<< HEAD
-=======
 import config from 'config';
->>>>>>> 465dc60b
 import asyncPool from 'tiny-async-pool';
 import { mergeRecord } from './mergeRecord';
 
