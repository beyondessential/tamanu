--- conflicted
+++ resolved
@@ -13,13 +13,8 @@
 
   worker = null;
 
-<<<<<<< HEAD
-=======
-  config = theConfig.integrations.fhir.worker;
-
   settings = null;
 
->>>>>>> df469246
   processing = new Set();
 
   concurrency = null;
