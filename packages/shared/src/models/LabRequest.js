import { Sequelize } from 'sequelize';
import { InvalidOperationError } from '../errors';
import { LAB_REQUEST_STATUSES, SYNC_DIRECTIONS } from '../constants';
import { Model } from './Model';
import { buildEncounterLinkedSyncFilter } from './buildEncounterLinkedSyncFilter';
import { dateTimeType } from './dateTimeTypes';
import { getCurrentDateTimeString } from '../utils/dateTime';
import { generateDisplayId } from '../utils/generateDisplayId';

export class LabRequest extends Model {
  static init({ primaryKey, ...options }) {
    super.init(
      {
        id: primaryKey,
        sampleTime: dateTimeType('sampleTime', {
          allowNull: true,
        }),
        requestedDate: dateTimeType('requestedDate', {
          allowNull: false,
          defaultValue: getCurrentDateTimeString,
        }),
        specimenAttached: {
          type: Sequelize.BOOLEAN,
          defaultValue: false,
        },
        urgent: {
          type: Sequelize.BOOLEAN,
          defaultValue: false,
        },
        status: {
          type: Sequelize.STRING,
          defaultValue: LAB_REQUEST_STATUSES.RECEPTION_PENDING,
        },
        reasonForCancellation: {
          type: Sequelize.STRING,
        },
        senaiteId: {
          type: Sequelize.STRING,
          allowNull: true,
        },
        sampleId: {
          type: Sequelize.STRING,
          allowNull: true,
        },
        displayId: {
          type: Sequelize.STRING,
          allowNull: false,
          defaultValue() {
            return generateDisplayId();
          },
        },
        publishedDate: dateTimeType('publishedDate', {
          allowNull: true,
        }),
      },
      { syncDirection: SYNC_DIRECTIONS.BIDIRECTIONAL, ...options },
    );
  }

  static createWithTests(data) {
    return this.sequelize.transaction(async () => {
      const { labTestTypeIds = [] } = data;
      if (!labTestTypeIds.length) {
        throw new InvalidOperationError('A request must have at least one test');
      }
<<<<<<< HEAD
      const { LabTest, LabTestPanelRequest } = this.sequelize.models;
      const { labTest, labTestPanelId, ...requestData } = data;
=======
      const { LabTest, LabTestPanelRequest, LabRequestLog } = this.sequelize.models;
      const { labTest, labTestPanelId, userId, ...requestData } = data;
>>>>>>> 76d15929
      let newLabRequest;

      if (labTestPanelId) {
        const { id: labTestPanelRequestId } = await LabTestPanelRequest.create({
          encounterId: data.encounterId,
          labTestPanelId,
        });
        newLabRequest = await this.create({ ...requestData, labTestPanelRequestId });
      } else {
        newLabRequest = await this.create(requestData);
      }

      await LabRequestLog.create({
        status: newLabRequest.status,
        labRequestId: newLabRequest.id,
        updatedById: userId,
      });

      // then create tests
      await Promise.all(
        labTestTypeIds.map(t =>
          LabTest.create({
            labTestTypeId: t,
            labRequestId: newLabRequest.id,
            date: labTest?.date,
          }),
        ),
      );

      return newLabRequest;
    });
  }

  static initRelations(models) {
    this.belongsTo(models.Department, {
      foreignKey: 'departmentId',
      as: 'department',
    });

    this.belongsTo(models.User, {
      foreignKey: 'collectedById',
      as: 'collectedBy',
    });

    this.belongsTo(models.User, {
      foreignKey: 'requestedById',
      as: 'requestedBy',
    });

    this.belongsTo(models.Encounter, {
      foreignKey: 'encounterId',
      as: 'encounter',
    });

    this.belongsTo(models.ReferenceData, {
      foreignKey: 'labTestCategoryId',
      as: 'category',
    });

    this.belongsTo(models.ReferenceData, {
      foreignKey: 'labSampleSiteId',
      as: 'site',
    });

    this.belongsTo(models.ReferenceData, {
      foreignKey: 'labTestPriorityId',
      as: 'priority',
    });

    this.belongsTo(models.ReferenceData, {
      foreignKey: 'labTestLaboratoryId',
      as: 'laboratory',
    });

    this.belongsTo(models.ReferenceData, {
      foreignKey: 'specimenTypeId',
      as: 'specimenType',
    });

    this.belongsTo(models.LabTestPanelRequest, {
      foreignKey: 'labTestPanelRequestId',
      as: 'labTestPanelRequest',
    });

    this.hasMany(models.LabTest, {
      foreignKey: 'labRequestId',
      as: 'tests',
    });

    this.hasMany(models.CertificateNotification, {
      foreignKey: 'labRequestId',
      as: 'certificate_notification',
    });

    this.hasMany(models.NotePage, {
      foreignKey: 'recordId',
      as: 'notePages',
      constraints: false,
      scope: {
        recordType: this.name,
      },
    });
  }

  static getListReferenceAssociations() {
    return [
      'department',
      'requestedBy',
      'category',
      'priority',
      'laboratory',
      'site',
      { association: 'labTestPanelRequest', include: ['labTestPanel'] },
      { association: 'tests', include: ['labTestType'] },
    ];
  }

  static getFullReferenceAssociations() {
    return [...LabRequest.getListReferenceAssociations(), 'collectedBy', 'specimenType'];
  }

  static buildSyncFilter(patientIds, sessionConfig) {
    if (sessionConfig.syncAllLabRequests) {
      return ''; // include all lab requests
    }
    if (patientIds.length === 0) {
      return null;
    }
    return buildEncounterLinkedSyncFilter([this.tableName, 'encounters']);
  }

  getTests() {
    return this.sequelize.models.LabTest.findAll({
      where: { labRequestId: this.id },
    });
  }
}<|MERGE_RESOLUTION|>--- conflicted
+++ resolved
@@ -63,13 +63,8 @@
       if (!labTestTypeIds.length) {
         throw new InvalidOperationError('A request must have at least one test');
       }
-<<<<<<< HEAD
-      const { LabTest, LabTestPanelRequest } = this.sequelize.models;
-      const { labTest, labTestPanelId, ...requestData } = data;
-=======
       const { LabTest, LabTestPanelRequest, LabRequestLog } = this.sequelize.models;
       const { labTest, labTestPanelId, userId, ...requestData } = data;
->>>>>>> 76d15929
       let newLabRequest;
 
       if (labTestPanelId) {
