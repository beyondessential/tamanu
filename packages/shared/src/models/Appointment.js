import { Sequelize } from 'sequelize';
import { APPOINTMENT_STATUSES, SYNC_DIRECTIONS } from '@tamanu/constants';
import { Model } from './Model';
import { dateTimeType } from './dateTimeTypes';
import { buildSyncLookupSelect } from '../sync/buildSyncLookupSelect';

export class Appointment extends Model {
  static init({ primaryKey, ...options }) {
    super.init(
      {
        id: primaryKey,
        startTime: dateTimeType('startTime', { allowNull: false }),
        endTime: dateTimeType('endTime'),
        status: {
          type: Sequelize.STRING,
          allowNull: false,
          defaultValue: APPOINTMENT_STATUSES.CONFIRMED,
        },
        typeLegacy: Sequelize.STRING,
      },
      { syncDirection: SYNC_DIRECTIONS.BIDIRECTIONAL, ...options },
    );
  }

  static getListReferenceAssociations() {
    return [
      { association: 'patient', include: ['village'] },
      'clinician',
      {
        association: 'location',
        include: ['locationGroup'],
      },
      'locationGroup',
<<<<<<< HEAD
=======
      'appointmentType',
      'bookingType',
>>>>>>> 0e76952d
    ];
  }

  static initRelations(models) {
    this.belongsTo(models.Patient, {
      as: 'patient',
      foreignKey: 'patientId',
    });

    this.belongsTo(models.User, {
      as: 'clinician',
      foreignKey: 'clinicianId',
    });

    this.belongsTo(models.LocationGroup, {
      as: 'locationGroup',
      foreignKey: 'locationGroupId',
    });

    // Appointments are assigned a Location Group but the Location relation exists for legacy data
    this.belongsTo(models.Location, {
      as: 'location',
      foreignKey: 'locationId',
    });

    this.belongsTo(models.ReferenceData, {
      foreignKey: 'bookingTypeId',
      as: 'bookingType',
    });

    this.belongsTo(models.ReferenceData, {
      foreignKey: 'appointmentTypeId',
      as: 'appointmentType',
    });
  }

  static buildPatientSyncFilter(patientCount, markedForSyncPatientsTable) {
    if (patientCount === 0) {
      return null;
    }
    return `
      JOIN
        location_groups
      ON
        appointments.location_group_id = location_groups.id
      WHERE
        appointments.patient_id IN (SELECT patient_id FROM ${markedForSyncPatientsTable})
      AND
        location_groups.facility_id in (:facilityIds)
      AND
        appointments.updated_at_sync_tick > :since
    `;
  }

  static buildSyncLookupQueryDetails() {
    return {
      select: buildSyncLookupSelect(this, {
        patientId: `${this.tableName}.patient_id`,
      }),
    };
  }
}<|MERGE_RESOLUTION|>--- conflicted
+++ resolved
@@ -31,11 +31,8 @@
         include: ['locationGroup'],
       },
       'locationGroup',
-<<<<<<< HEAD
-=======
       'appointmentType',
       'bookingType',
->>>>>>> 0e76952d
     ];
   }
 
