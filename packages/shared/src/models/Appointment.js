--- conflicted
+++ resolved
@@ -26,17 +26,13 @@
     return [
       { association: 'patient', include: ['village'] },
       'clinician',
-<<<<<<< HEAD
-      'location',
-      'locationGroup',
-      'appointmentType',
-=======
       {
         association: 'location',
         include: ['locationGroup'],
       },
-      'locationGroup'
->>>>>>> af319475
+      'locationGroup',
+      'appointmentType',
+      'bookingType',
     ];
   }
 
