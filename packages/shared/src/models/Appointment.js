--- conflicted
+++ resolved
@@ -26,17 +26,13 @@
     return [
       { association: 'patient', include: ['village'] },
       'clinician',
-<<<<<<< HEAD
-      'location',
-      'locationGroup',
-      'appointmentType',
-=======
       {
         association: 'location',
         include: ['locationGroup'],
       },
-      'locationGroup'
->>>>>>> ad0c32e6
+      'locationGroup',
+      'appointmentType',
+      'bookingType',
     ];
   }
 
