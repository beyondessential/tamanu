--- conflicted
+++ resolved
@@ -13,19 +13,14 @@
           allowNull: false,
         },
         reason: Sequelize.STRING,
-<<<<<<< HEAD
         isManual: {
           type: Sequelize.BOOLEAN,
           allowNull: false,
         },
         appliedTime: {
-          type: Sequelize.DATE,
+          type: Sequelize.DATETIMESTRING,
           allowNull: false,
         },
-=======
-        isManual: Sequelize.BOOLEAN,
-        appliedTime: Sequelize.DATETIMESTRING,
->>>>>>> 24d4898a
       },
       { syncDirection: SYNC_DIRECTIONS.BIDIRECTIONAL, ...options },
     );
