import { Sequelize } from 'sequelize';
import {
  SYNC_DIRECTIONS,
  IMAGING_REQUEST_STATUS_TYPES,
  IMAGING_TYPES_VALUES,
  NOTE_TYPES,
  VISIBILITY_STATUSES,
<<<<<<< HEAD
} from '../constants';
import { getNoteWithType } from '../utils/notes';
=======
} from '@tamanu/constants';
import { InvalidOperationError } from '../errors';
import { getNotePageWithType } from '../utils/notePages';
>>>>>>> f2b9ec61

import { Model } from './Model';
import { buildEncounterLinkedSyncFilter } from './buildEncounterLinkedSyncFilter';
import { dateTimeType } from './dateTimeTypes';
import { getCurrentDateTimeString } from '../utils/dateTime';

const ALL_IMAGING_REQUEST_STATUS_TYPES = Object.values(IMAGING_REQUEST_STATUS_TYPES);

export class ImagingRequest extends Model {
  static init(options) {
    super.init(
      {
        id: {
          type: Sequelize.STRING,
          allowNull: false,
          defaultValue: Sequelize.UUIDV4,
          primaryKey: true,
        },
        displayId: {
          type: Sequelize.STRING,
          defaultValue: Sequelize.UUIDV4,
          allowNull: false,
        },

        imagingType: {
          type: Sequelize.ENUM(IMAGING_TYPES_VALUES),
          allowNull: false,
        },
        reasonForCancellation: {
          type: Sequelize.STRING,
        },
        status: {
          type: Sequelize.ENUM(ALL_IMAGING_REQUEST_STATUS_TYPES),
          allowNull: false,
          defaultValue: IMAGING_REQUEST_STATUS_TYPES.PENDING,
        },
        requestedDate: dateTimeType('requestedDate', {
          allowNull: false,
          defaultValue: getCurrentDateTimeString,
        }),
        // moved into ImagingResults.description
        legacyResults: {
          type: Sequelize.TEXT,
          defaultValue: '',
        },
        priority: {
          type: Sequelize.STRING,
        },
      },
      {
        ...options,
        syncDirection: SYNC_DIRECTIONS.BIDIRECTIONAL,
        validate: {
          mustHaveValidRequestStatusType() {
            if (!ALL_IMAGING_REQUEST_STATUS_TYPES.includes(this.status)) {
              throw new InvalidOperationError('An imaging request must have a valid status.');
            }
          },
          mustHaveValidRequester() {
            if (!this.requestedById) {
              throw new InvalidOperationError('An imaging request must have a valid requester.');
            }
          },
        },
      },
    );
  }

  async extractNotes() {
    const notes =
      this.notes ||
      (await this.getNotes({
        where: { visibilityStatus: VISIBILITY_STATUSES.CURRENT },
      }));
    const extractWithType = async type => {
      const note = getNoteWithType(notes, type);
      return note?.content || '';
    };
    return {
      note: await extractWithType(NOTE_TYPES.OTHER),
      areaNote: await extractWithType(NOTE_TYPES.AREA_TO_BE_IMAGED),
      notes,
    };
  }

  static getListReferenceAssociations() {
    return ['requestedBy', 'areas', 'results'];
  }

  static initRelations(models) {
    this.belongsTo(models.Encounter, {
      foreignKey: 'encounterId',
      as: 'encounter',
    });

    this.belongsTo(models.User, {
      foreignKey: 'requestedById',
      as: 'requestedBy',
    });

    this.belongsTo(models.User, {
      foreignKey: 'completedById',
      as: 'completedBy',
    });

    this.belongsTo(models.LocationGroup, {
      as: 'locationGroup',
      foreignKey: 'locationGroupId',
    });

    // Imaging Requests are assigned a Location Group but the Location relation exists for legacy data
    this.belongsTo(models.Location, {
      foreignKey: 'locationId',
      as: 'location',
    });

    this.belongsToMany(models.ReferenceData, {
      through: models.ImagingRequestArea,
      as: 'areas',
      foreignKey: 'imagingRequestId',
    });

    // Used to be able to explicitly include these (hence no alias)
    this.hasMany(models.ImagingRequestArea, {
      foreignKey: 'imagingRequestId',
    });

    this.hasMany(models.Note, {
      foreignKey: 'recordId',
      as: 'notes',
      constraints: false,
      scope: {
        recordType: this.name,
      },
    });

    this.hasMany(models.ImagingResult, {
      foreignKey: 'imagingRequestId',
      as: 'results',
    });
  }

  static buildSyncFilter(patientIds) {
    if (patientIds.length === 0) {
      return null;
    }
    return buildEncounterLinkedSyncFilter([this.tableName, 'encounters']);
  }
}<|MERGE_RESOLUTION|>--- conflicted
+++ resolved
@@ -5,14 +5,9 @@
   IMAGING_TYPES_VALUES,
   NOTE_TYPES,
   VISIBILITY_STATUSES,
-<<<<<<< HEAD
-} from '../constants';
+} from '@tamanu/constants';
 import { getNoteWithType } from '../utils/notes';
-=======
-} from '@tamanu/constants';
 import { InvalidOperationError } from '../errors';
-import { getNotePageWithType } from '../utils/notePages';
->>>>>>> f2b9ec61
 
 import { Model } from './Model';
 import { buildEncounterLinkedSyncFilter } from './buildEncounterLinkedSyncFilter';
