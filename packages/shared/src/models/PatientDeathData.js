import { Sequelize } from 'sequelize';
import { SYNC_DIRECTIONS, VISIBILITY_STATUSES } from '@tamanu/constants';
import { InvalidOperationError } from '../errors';
import { dateType } from './dateTimeTypes';
import { Model } from './Model';
import { buildPatientSyncFilterViaPatientId } from './buildPatientSyncFilterViaPatientId';
<<<<<<< HEAD
=======
import { onSaveMarkPatientForSync } from './onSaveMarkPatientForSync';
import { buildPatientLinkedLookupFilter } from './buildPatientLinkedLookupFilter';
>>>>>>> f4569e61

export class PatientDeathData extends Model {
  static init({ primaryKey, ...options }) {
    super.init(
      {
        id: primaryKey,
        birthWeight: { type: Sequelize.INTEGER, unsigned: true },
        carrierAge: { type: Sequelize.INTEGER, unsigned: true },
        carrierPregnancyWeeks: { type: Sequelize.INTEGER, unsigned: true },
        externalCauseDate: dateType('externalCauseDate'),
        lastSurgeryDate: dateType('lastSurgeryDate'),
        externalCauseLocation: Sequelize.STRING,
        externalCauseNotes: Sequelize.TEXT,
        fetalOrInfant: Sequelize.BOOLEAN, // true/false/null
        hoursSurvivedSinceBirth: { type: Sequelize.INTEGER, unsigned: true },
        manner: Sequelize.STRING,
        pregnancyContributed: Sequelize.STRING, // yes/no/unknown/null
        recentSurgery: Sequelize.STRING, // yes/no/unknown/null
        stillborn: Sequelize.STRING, // yes/no/unknown/null
        wasPregnant: Sequelize.STRING, // yes/no/unknown/null
        withinDayOfBirth: Sequelize.BOOLEAN,
        outsideHealthFacility: Sequelize.BOOLEAN,
        primaryCauseTimeAfterOnset: Sequelize.INTEGER, // minutes
        antecedentCause1TimeAfterOnset: Sequelize.INTEGER, // minutes
        antecedentCause2TimeAfterOnset: Sequelize.INTEGER, // minutes
        antecedentCause3TimeAfterOnset: Sequelize.INTEGER, // minutes
        isFinal: Sequelize.BOOLEAN,
        visibilityStatus: {
          type: Sequelize.TEXT,
          defaultValue: VISIBILITY_STATUSES.CURRENT,
        },
      },
      {
        ...options,
        syncDirection: SYNC_DIRECTIONS.BIDIRECTIONAL,
        tableName: 'patient_death_data',
        validate: {
          mustHavePatient() {
            if (this.deletedAt) return;
            if (!this.patientId) {
              throw new InvalidOperationError('Patient death data must have a patient.');
            }
          },
          mustHaveClinician() {
            if (this.deletedAt) return;
            if (!this.clinicianId) {
              throw new InvalidOperationError('Patient death data must have a clinician.');
            }
          },
          yesNoUnknownFields() {
            if (this.deletedAt) return;
            for (const field of [
              'recentSurgery',
              'wasPregnant',
              'pregnancyContributed',
              'stillborn',
            ]) {
              if (this[field] && !['yes', 'no', 'unknown'].includes(this[field])) {
                throw new InvalidOperationError(`${field} must be 'yes', 'no', 'unknown', or null`);
              }
            }
          },
        },
      },
    );
  }

  static initRelations(models) {
    this.belongsTo(models.Patient, {
      foreignKey: 'patientId',
    });

    this.belongsTo(models.User, {
      foreignKey: 'clinicianId',
      as: 'clinician',
    });

    this.belongsTo(models.Facility, {
      foreignKey: 'facilityId',
      as: 'facility',
    });

    // conceptually "hasOne" but we want the foreign key to be here
    this.belongsTo(models.ReferenceData, {
      foreignKey: 'primaryCauseConditionId',
      as: 'primaryCauseCondition',
    });
    this.belongsTo(models.ReferenceData, {
      foreignKey: 'antecedentCause1ConditionId',
      as: 'antecedentCause1Condition',
      allowNull: true,
    });
    this.belongsTo(models.ReferenceData, {
      foreignKey: 'antecedentCause2ConditionId',
      as: 'antecedentCause2Condition',
      allowNull: true,
    });
    this.belongsTo(models.ReferenceData, {
      foreignKey: 'antecedentCause3ConditionId',
      as: 'antecedentCause3Condition',
      allowNull: true,
    });
    this.belongsTo(models.ReferenceData, {
      foreignKey: 'lastSurgeryReasonId',
      as: 'lastSurgeryReason',
    });
    this.belongsTo(models.ReferenceData, {
      foreignKey: 'carrierExistingConditionId',
      as: 'carrierExistingCondition',
    });

    this.hasMany(models.ContributingDeathCause, {
      foreignKey: 'patientDeathDataId',
      as: 'contributingCauses',
    });
  }
  
  static buildSyncLookupQueryDetails() {
    return buildPatientLinkedLookupFilter(this);
  }

  static buildPatientSyncFilter = buildPatientSyncFilterViaPatientId;
}<|MERGE_RESOLUTION|>--- conflicted
+++ resolved
@@ -4,11 +4,7 @@
 import { dateType } from './dateTimeTypes';
 import { Model } from './Model';
 import { buildPatientSyncFilterViaPatientId } from './buildPatientSyncFilterViaPatientId';
-<<<<<<< HEAD
-=======
-import { onSaveMarkPatientForSync } from './onSaveMarkPatientForSync';
 import { buildPatientLinkedLookupFilter } from './buildPatientLinkedLookupFilter';
->>>>>>> f4569e61
 
 export class PatientDeathData extends Model {
   static init({ primaryKey, ...options }) {
@@ -125,7 +121,7 @@
       as: 'contributingCauses',
     });
   }
-  
+
   static buildSyncLookupQueryDetails() {
     return buildPatientLinkedLookupFilter(this);
   }
