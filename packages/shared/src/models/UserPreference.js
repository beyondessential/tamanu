--- conflicted
+++ resolved
@@ -1,4 +1,4 @@
-import { DataTypes } from 'sequelize';
+import { DataTypes, Sequelize } from 'sequelize';
 import { SYNC_DIRECTIONS } from '@tamanu/constants';
 
 import { Model } from './Model';
@@ -8,25 +8,11 @@
     super.init(
       {
         id: {
-<<<<<<< HEAD
-          type: `TEXT GENERATED ALWAYS AS (user_id) STORED`,
-          set() {
-            // any sets of the convenience generated "id" field can be ignored
-          },
-        },
-        userId: {
-=======
           type: DataTypes.UUID,
           allowNull: false,
           primaryKey: true,
           defaultValue: Sequelize.fn('uuid_generate_v4'),
         },
-        key: {
->>>>>>> c6472c0a
-          type: DataTypes.STRING,
-          allowNull: false,
-        },
-<<<<<<< HEAD
         preferences: {
           type: DataTypes.JSONB,
         },
@@ -34,17 +20,6 @@
       {
         syncDirection: SYNC_DIRECTIONS.BIDIRECTIONAL,
         ...options,
-=======
-        value: {
-          type: Sequelize.JSONB,
-          allowNull: false,
-        },
-      },
-      {
-        ...options,
-        syncDirection: SYNC_DIRECTIONS.BIDIRECTIONAL,
-        indexes: [{ fields: ['user_id', 'key'], unique: true }],
->>>>>>> c6472c0a
       },
     );
   }
