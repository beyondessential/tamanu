import { DataTypes, Sequelize } from 'sequelize';
import { SYNC_DIRECTIONS } from '@tamanu/constants';

import { Model } from './Model';

export class UserPreference extends Model {
  static init(options) {
    super.init(
      {
        id: {
          type: DataTypes.UUID,
          allowNull: false,
          primaryKey: true,
          defaultValue: Sequelize.fn('uuid_generate_v4'),
        },
        key: {
          type: DataTypes.STRING,
          allowNull: false,
        },
<<<<<<< HEAD
        clinicianDashboardTaskingTableFilter: DataTypes.JSONB,
        encounterTabOrders: {
          type: DataTypes.JSONB,
          defaultValue: {},
=======
        value: {
          type: Sequelize.JSONB,
          allowNull: false,
>>>>>>> 57d50c8b
        },
      },
      {
        ...options,
        syncDirection: SYNC_DIRECTIONS.BIDIRECTIONAL,
        indexes: [{ fields: ['user_id', 'key'], unique: true }],
      },
    );
  }

  static async getAllPreferences(userId) {
    const userPreferences = await UserPreference.findAll({
      where: { userId },
    });

    const allPreferences = {};

    for (const userPreference of userPreferences) {
      allPreferences[userPreference.key] = userPreference.value;
    }

    return allPreferences;
  }

  static initRelations(models) {
    this.belongsTo(models.User, {
      foreignKey: 'userId',
      as: 'user',
    });
  }

  static buildSyncFilter() {
    return null;
  }

  static buildSyncLookupQueryDetails() {
    return null; // syncs everywhere
  }
}<|MERGE_RESOLUTION|>--- conflicted
+++ resolved
@@ -13,20 +13,18 @@
           primaryKey: true,
           defaultValue: Sequelize.fn('uuid_generate_v4'),
         },
+        clinicianDashboardTaskingTableFilter: DataTypes.JSONB,
+        encounterTabOrders: {
+          type: DataTypes.JSONB,
+          defaultValue: {},
+        },
         key: {
           type: DataTypes.STRING,
           allowNull: false,
         },
-<<<<<<< HEAD
-        clinicianDashboardTaskingTableFilter: DataTypes.JSONB,
-        encounterTabOrders: {
-          type: DataTypes.JSONB,
-          defaultValue: {},
-=======
         value: {
           type: Sequelize.JSONB,
           allowNull: false,
->>>>>>> 57d50c8b
         },
       },
       {
