--- conflicted
+++ resolved
@@ -288,11 +288,7 @@
           SELECT DISTINCT encounter_id
           FROM lab_requests
           WHERE updated_at_sync_tick > :since -- to only include lab requests that recently got attached to the encounters
-<<<<<<< HEAD
-        ) AS new_labs ON new_labs.encounter_id = encounters.id 
-=======
         ) AS new_labs ON new_labs.encounter_id = encounters.id
->>>>>>> a3e044ce
       `,
       where: `
         encounters.updated_at_sync_tick > :since -- to include including normal encounters
@@ -372,11 +368,7 @@
     }
 
     await this.addSystemNote(
-<<<<<<< HEAD
-      `${department.name} triage score – ${triageRecord.score}`,
-=======
       `${department.name} triage score: ${triageRecord.score}`,
->>>>>>> a3e044ce
       submittedTime,
       user,
     );
