import { DataTypes } from 'sequelize';
import { SYNC_DIRECTIONS } from '@tamanu/constants';
import { Model } from './Model';
import { buildPatientLinkedLookupFilter } from './buildPatientLinkedLookupFilter';
import { buildExtraFilterColumnSelect } from './buildExtraFilterColumnSelect';

export class PatientFacility extends Model {
  static init(options) {
    super.init(
      {
        id: {
          // patient facility records use a generated primary key that enforces one per patient,
          // even across a distributed sync system
          type: `TEXT GENERATED ALWAYS AS (REPLACE("patient_id", ';', ':') || ';' || REPLACE("facility_id", ';', ':')) STORED`,
          set() {
            // any sets of the convenience generated "id" field can be ignored
          },
        },
        patientId: {
          type: DataTypes.STRING,
          primaryKey: true,
          references: {
            model: 'patients',
            key: 'id',
          },
        },
        facilityId: {
          type: DataTypes.STRING,
          primaryKey: true,
          references: {
            model: 'facilities',
            key: 'id',
          },
        },
      },
      {
        ...options,
        syncDirection: SYNC_DIRECTIONS.BIDIRECTIONAL,
      },
    );
  }

  static initRelations(models) {
    this.belongsTo(models.Facility, {
      foreignKey: 'facilityId',
      as: 'facility',
    });
    this.belongsTo(models.Patient, {
      foreignKey: 'patientId',
      as: 'patient',
    });
  }

  static buildSyncFilter() {
    return `WHERE facility_id = :facilityId AND ${this.tableName}.updated_at_sync_tick > :since`;
  }

  static buildSyncLookupFilter() {
    return {
<<<<<<< HEAD
      globalFilter: null,
      patientIdTables: ['patient_facilities'],
      facilityIdTable: 'patient_facilities',
=======
      extraFilterColumnSelect: buildExtraFilterColumnSelect({
        patientId: `${this.tableName}.patient_id`,
        facilityId: `${this.tableName}.facility_id`,
      }),
>>>>>>> c37e29db
    };
  }
}<|MERGE_RESOLUTION|>--- conflicted
+++ resolved
@@ -57,16 +57,10 @@
 
   static buildSyncLookupFilter() {
     return {
-<<<<<<< HEAD
-      globalFilter: null,
-      patientIdTables: ['patient_facilities'],
-      facilityIdTable: 'patient_facilities',
-=======
       extraFilterColumnSelect: buildExtraFilterColumnSelect({
         patientId: `${this.tableName}.patient_id`,
         facilityId: `${this.tableName}.facility_id`,
       }),
->>>>>>> c37e29db
     };
   }
 }