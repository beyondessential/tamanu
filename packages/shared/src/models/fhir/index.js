--- conflicted
+++ resolved
@@ -5,13 +5,10 @@
 export * from './Organization';
 export * from './Patient';
 export * from './Practitioner';
-<<<<<<< HEAD
 export * from './ServiceRequest';
 export * from './Specimen';
 
-=======
 export * from './MediciReport';
->>>>>>> ab1ae967
 
 export * from './Job';
 export * from './JobWorker';
