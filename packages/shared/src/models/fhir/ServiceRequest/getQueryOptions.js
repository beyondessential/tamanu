--- conflicted
+++ resolved
@@ -11,16 +11,9 @@
     LabRequest,
     LabTest,
     LabTestType,
-<<<<<<< HEAD
     LabPanelRequest,
     LabPanel,
-    NotePage,
-    NoteItem,
-=======
-    LabTestPanelRequest,
-    LabTestPanel,
     Note,
->>>>>>> 134915f6
   } = models;
 
   const imagingRequestOptions = {
