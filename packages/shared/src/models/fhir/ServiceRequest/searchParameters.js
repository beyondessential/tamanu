import { FHIR_SEARCH_PARAMETERS, FHIR_SEARCH_TOKEN_TYPES } from '@tamanu/constants';

export const searchParameters = {
  identifier: {
    type: FHIR_SEARCH_PARAMETERS.TOKEN,
    path: [['identifier', '[]']],
    tokenType: FHIR_SEARCH_TOKEN_TYPES.VALUE,
  },
  category: {
    type: FHIR_SEARCH_PARAMETERS.TOKEN,
    path: [['category', '[]', 'coding', '[]']],
    tokenType: FHIR_SEARCH_TOKEN_TYPES.CODING,
  },
  intent: {
    type: FHIR_SEARCH_PARAMETERS.STRING,
    path: [['intent']],
  },
  occurrence: {
    type: FHIR_SEARCH_PARAMETERS.DATE,
    path: [['occurrenceDateTime']],
  },
  priority: {
    type: FHIR_SEARCH_PARAMETERS.STRING,
    path: [['priority']],
  },
  status: {
    type: FHIR_SEARCH_PARAMETERS.STRING,
    path: [['status']],
  },
  subject: {
    type: FHIR_SEARCH_PARAMETERS.REFERENCE,
    path: [['subject']],
    referenceTypes: ['Patient'],
  },
  encounter: {
    type: FHIR_SEARCH_PARAMETERS.REFERENCE,
    path: [['encounter']],
    referenceTypes: ['Encounter'],
  },
<<<<<<< HEAD
=======
  requester: {
    type: FHIR_SEARCH_PARAMETERS.REFERENCE,
    path: [['requester']],
    referenceTypes: ['Practitioner'],
  },
>>>>>>> 0aa048a5
};<|MERGE_RESOLUTION|>--- conflicted
+++ resolved
@@ -37,12 +37,9 @@
     path: [['encounter']],
     referenceTypes: ['Encounter'],
   },
-<<<<<<< HEAD
-=======
   requester: {
     type: FHIR_SEARCH_PARAMETERS.REFERENCE,
     path: [['requester']],
     referenceTypes: ['Practitioner'],
   },
->>>>>>> 0aa048a5
 };