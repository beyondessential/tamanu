import config from 'config';

import {
  FHIR_REQUEST_INTENT,
  FHIR_REQUEST_PRIORITY,
  FHIR_REQUEST_STATUS,
  IMAGING_REQUEST_STATUS_TYPES,
  LAB_REQUEST_STATUSES,
  NOTE_TYPES,
} from '@tamanu/constants';

import { getNotesWithType } from '../../../utils/notes';
import {
  FhirAnnotation,
  FhirCodeableConcept,
  FhirCoding,
  FhirIdentifier,
  FhirReference,
} from '../../../services/fhirTypes';
import { Exception, formatFhirDate } from '../../../utils/fhir';

export async function getValues(upstream, models) {
  const { ImagingRequest, LabRequest } = models;

  if (upstream instanceof ImagingRequest) return getValuesFromImagingRequest(upstream, models);
  if (upstream instanceof LabRequest) return getValuesFromLabRequest(upstream);
  throw new Error(`Invalid upstream type for service request ${upstream.constructor.name}`);
}

async function getValuesFromImagingRequest(upstream, models) {
  const { ImagingAreaExternalCode } = models;

  const areaExtCodes = new Map(
    (
      await ImagingAreaExternalCode.findAll({
        where: {
          areaId: upstream.areas.map(area => area.id),
        },
      })
    ).map(ext => [
      ext.areaId,
      { code: ext.code, description: ext.description, updatedAt: ext.updatedAt },
    ]),
  );

  return {
    lastUpdated: new Date(),
    identifier: [
      new FhirIdentifier({
        system: config.hl7.dataDictionaries.serviceRequestImagingId,
        value: upstream.id,
      }),
      new FhirIdentifier({
        system: config.hl7.dataDictionaries.serviceRequestImagingDisplayId,
        value: upstream.displayId,
      }),
    ],
    status: statusFromImagingRequest(upstream),
    intent: FHIR_REQUEST_INTENT.ORDER._,
    category: [
      new FhirCodeableConcept({
        coding: [
          new FhirCoding({
            system: 'http://snomed.info/sct',
            code: '363679005',
          }),
        ],
      }),
    ],
    priority: validatePriority(upstream.priority),
    code: imagingCode(upstream),
    orderDetail: upstream.areas.flatMap(({ id }) =>
      areaExtCodes.has(id)
        ? [
          new FhirCodeableConcept({
            text: areaExtCodes.get(id)?.description,
            coding: [
              new FhirCoding({
                code: areaExtCodes.get(id)?.code,
                system: config.hl7.dataDictionaries.areaExternalCode,
              }),
            ],
          }),
        ]
        : [],
    ),
    subject: new FhirReference({
      type: 'upstream://patient',
      reference: upstream.encounter.patient.id,
      display: `${upstream.encounter.patient.firstName} ${upstream.encounter.patient.lastName}`,
    }),
    encounter: new FhirReference({
      type: 'upstream://encounter',
      reference: upstream.encounter.id,
    }),
    occurrenceDateTime: formatFhirDate(upstream.requestedDate),
    requester: new FhirReference({
      type: 'upstream://practitioner',
      reference: upstream.requestedBy.id,
    }),
    locationCode: locationCode(upstream),
    note: imagingAnnotations(upstream),
  };
}

async function getValuesFromLabRequest(upstream) {
  return {
    lastUpdated: new Date(),
    identifier: [
      new FhirIdentifier({
        system: config.hl7.dataDictionaries.serviceRequestLabId,
        value: upstream.id,
      }),
      new FhirIdentifier({
        system: config.hl7.dataDictionaries.serviceRequestLabDisplayId,
        value: upstream.displayId,
      }),
    ],
    status: statusFromLabRequest(upstream),
    intent: FHIR_REQUEST_INTENT.ORDER._,
    category: [
      new FhirCodeableConcept({
        coding: [
          new FhirCoding({
            system: 'http://snomed.info/sct',
            code: '108252007',
          }),
        ],
      }),
    ],
    priority: validatePriority(upstream.priority),
    code: labCode(upstream),
    orderDetail: await labOrderDetails(upstream),
    subject: new FhirReference({
      type: 'upstream://patient',
      reference: upstream.encounter.patient.id,
      display: `${upstream.encounter.patient.firstName} ${upstream.encounter.patient.lastName}`,
    }),
    encounter: new FhirReference({
      type: 'upstream://encounter',
      reference: upstream.encounter.id,
    }),
    occurrenceDateTime: formatFhirDate(upstream.requestedDate),
    requester: new FhirReference({
      type: 'upstream://practitioner',
      reference: upstream.requestedBy.id,
    }),
    note: labAnnotations(upstream),
    specimen: resolveSpecimen(upstream),
  };
}

function resolveSpecimen(upstream) {
  if (!upstream.specimenAttached) {
    return null;
  }
  return new FhirReference({
    type: 'upstream://specimen',
    reference: upstream.id,
  });
}

function imagingCode(upstream) {
  const { imagingTypes } = config.localisation.data;
  if (!imagingTypes) throw new Exception('No imaging types specified in localisation.');

  const { imagingType } = upstream;
  const { label } = imagingTypes[imagingType] || {};
  if (!label) throw new Exception(`No label matching imaging type ${imagingType} in localisation.`);

  return new FhirCodeableConcept({
    text: label,
  });
}

function validatePriority(priority) {
  if (!priority) {
    // default to routine when we don't have a priority in Tamanu
    return FHIR_REQUEST_PRIORITY.ROUTINE;
  }

  if (!Object.values(FHIR_REQUEST_PRIORITY).includes(priority)) {
    throw new Exception(`Invalid priority: ${priority}`);
  }

  return priority;
}

function locationCode(upstream) {
  const facility =
    upstream.locationGroup?.facility ?? // most accurate
    upstream.location?.facility ?? // legacy data
    upstream.encounter?.location?.facility; // fallback to encounter
  if (!facility) return [];

  return [
    new FhirCodeableConcept({
      text: facility.name,
    }),
  ];
}

function statusFromImagingRequest(upstream) {
  return (
    {
      [IMAGING_REQUEST_STATUS_TYPES.CANCELLED]: FHIR_REQUEST_STATUS.REVOKED,
      [IMAGING_REQUEST_STATUS_TYPES.COMPLETED]: FHIR_REQUEST_STATUS.COMPLETED,
      [IMAGING_REQUEST_STATUS_TYPES.DELETED]: FHIR_REQUEST_STATUS.REVOKED,
      [IMAGING_REQUEST_STATUS_TYPES.ENTERED_IN_ERROR]: FHIR_REQUEST_STATUS.ENTERED_IN_ERROR,
      [IMAGING_REQUEST_STATUS_TYPES.IN_PROGRESS]: FHIR_REQUEST_STATUS.ACTIVE,
      [IMAGING_REQUEST_STATUS_TYPES.PENDING]: FHIR_REQUEST_STATUS.DRAFT,
    }[upstream.status] ?? FHIR_REQUEST_STATUS.UNKNOWN
  );
}

function statusFromLabRequest(upstream) {
  switch (upstream.status) {
    case LAB_REQUEST_STATUSES.SAMPLE_NOT_COLLECTED:
    case LAB_REQUEST_STATUSES.RECEPTION_PENDING:
      return FHIR_REQUEST_STATUS.DRAFT;
    case LAB_REQUEST_STATUSES.RESULTS_PENDING:
    case LAB_REQUEST_STATUSES.TO_BE_VERIFIED:
    case LAB_REQUEST_STATUSES.VERIFIED:
      return FHIR_REQUEST_STATUS.ACTIVE;
    case LAB_REQUEST_STATUSES.PUBLISHED:
      return FHIR_REQUEST_STATUS.COMPLETED;
    case LAB_REQUEST_STATUSES.CANCELLED:
    case LAB_REQUEST_STATUSES.DELETED:
      return FHIR_REQUEST_STATUS.REVOKED;
    case LAB_REQUEST_STATUSES.ENTERED_IN_ERROR:
      return FHIR_REQUEST_STATUS.ENTERED_IN_ERROR;
    default:
      return FHIR_REQUEST_STATUS.UNKNOWN;
  }
}

function labCode(upstream) {
  const { labTestPanelRequest } = upstream;

  // ServiceRequests may not have a panel
  if (!labTestPanelRequest) {
    return null;
  }
  const { externalCode, name, code } = labTestPanelRequest.labTestPanel;
  return generateCodings(
    code,
    externalCode,
    name,
    config.hl7.dataDictionaries.serviceRequestLabPanelCodeSystem,
    config.hl7.dataDictionaries.serviceRequestLabPanelExternalCodeSystem
  );
}

<<<<<<< HEAD
async function labOrderDetails(upstream) {
  const testTypes = await resolveTestTypes(upstream);
  return testTypes.map(testType => {
    if (!testType) throw new Exception('Received a null test');
    const { externalCode, code, name } = testType;
=======
function labContained(upstream) {
  return [
    {
      resourceType: 'Specimen',
      collection: {
        collectedDateTime: formatFhirDate(upstream.sampleTime),
      },
    },
  ];
}

function labOrderDetails({ tests }) {
  if (tests.length) {
    return tests.map(({ labTestType }) => {
      if (!labTestType) throw new Exception('Received a null test');

      const { externalCode, code, name } = labTestType;
>>>>>>> 09b3304a

      return generateCodings(
        code,
        externalCode,
        name,
        config.hl7.dataDictionaries.serviceRequestLabTestCodeSystem,
        config.hl7.dataDictionaries.serviceRequestLabTestExternalCodeSystem
      );
    });
  }
  return [];
}

function labAnnotations(upstream) {
  return upstream.notes.map(note => {
    return new FhirAnnotation({
      time: formatFhirDate(note.date),
      text: note.content,
    });
  });
}

function imagingAnnotations(upstream) {
  // See EPI-451: imaging requests can embed notes about the area to image
  return getNotesWithType(upstream.notes, NOTE_TYPES.OTHER).map(
    note =>
      new FhirAnnotation({
        time: formatFhirDate(note.date),
        text: note.content,
      }),
  );
}

function generateCodings(code, externalCode, name, codeSystem, externalCodeSystem) {
  const coding = [];
  if (code) {
    coding.push(
      new FhirCoding({
        system: codeSystem,
        code,
        display: name,
      }),
    );
  }

  // Sometimes externalCode will not exists but if it does include it
  if (externalCode) {
    coding.push(
      new FhirCoding({
        system: externalCodeSystem,
        code: externalCode,
        display: name,
      }),
    )
  }
  if (coding.length > 0) {
    return new FhirCodeableConcept({
      coding,
      text: name,
    });
  }
  return null;
}<|MERGE_RESOLUTION|>--- conflicted
+++ resolved
@@ -251,31 +251,12 @@
   );
 }
 
-<<<<<<< HEAD
-async function labOrderDetails(upstream) {
-  const testTypes = await resolveTestTypes(upstream);
-  return testTypes.map(testType => {
-    if (!testType) throw new Exception('Received a null test');
-    const { externalCode, code, name } = testType;
-=======
-function labContained(upstream) {
-  return [
-    {
-      resourceType: 'Specimen',
-      collection: {
-        collectedDateTime: formatFhirDate(upstream.sampleTime),
-      },
-    },
-  ];
-}
-
 function labOrderDetails({ tests }) {
   if (tests.length) {
     return tests.map(({ labTestType }) => {
       if (!labTestType) throw new Exception('Received a null test');
 
       const { externalCode, code, name } = labTestType;
->>>>>>> 09b3304a
 
       return generateCodings(
         code,
