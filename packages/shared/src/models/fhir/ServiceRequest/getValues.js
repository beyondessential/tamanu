import config from 'config';

<<<<<<< HEAD
import { getNotesWithType } from '../../../utils/notes';
=======
import {
  FHIR_REQUEST_INTENT,
  FHIR_REQUEST_PRIORITY,
  FHIR_REQUEST_STATUS,
  IMAGING_REQUEST_STATUS_TYPES,
  LAB_REQUEST_STATUSES,
  NOTE_TYPES,
} from '@tamanu/constants';
import { getNotePagesWithType } from '../../../utils/notePages';
>>>>>>> f2b9ec61
import {
  FhirAnnotation,
  FhirCodeableConcept,
  FhirCoding,
  FhirIdentifier,
  FhirReference,
} from '../../../services/fhirTypes';
import { Exception, formatFhirDate } from '../../../utils/fhir';

export async function getValues(upstream, models) {
  const { ImagingRequest, LabRequest } = models;

  if (upstream instanceof ImagingRequest) return getValuesFromImagingRequest(upstream, models);
  if (upstream instanceof LabRequest) return getValuesFromLabRequest(upstream);
  throw new Error(`Invalid upstream type for service request ${upstream.constructor.name}`);
}

async function getValuesFromImagingRequest(upstream, models) {
  const { ImagingAreaExternalCode } = models;

  const areaExtCodes = new Map(
    (
      await ImagingAreaExternalCode.findAll({
        where: {
          areaId: upstream.areas.map(area => area.id),
        },
      })
    ).map(ext => [
      ext.areaId,
      { code: ext.code, description: ext.description, updatedAt: ext.updatedAt },
    ]),
  );

  return {
    lastUpdated: new Date(),
    identifier: [
      new FhirIdentifier({
        system: config.hl7.dataDictionaries.serviceRequestImagingId,
        value: upstream.id,
      }),
      new FhirIdentifier({
        system: config.hl7.dataDictionaries.serviceRequestImagingDisplayId,
        value: upstream.displayId,
      }),
    ],
    status: statusFromImagingRequest(upstream),
    intent: FHIR_REQUEST_INTENT.ORDER._,
    category: [
      new FhirCodeableConcept({
        coding: [
          new FhirCoding({
            system: 'http://snomed.info/sct',
            code: '363679005',
          }),
        ],
      }),
    ],
    priority: validatePriority(upstream.priority),
    code: imagingCode(upstream),
    orderDetail: upstream.areas.flatMap(({ id }) =>
      areaExtCodes.has(id)
        ? [
            new FhirCodeableConcept({
              text: areaExtCodes.get(id)?.description,
              coding: [
                new FhirCoding({
                  code: areaExtCodes.get(id)?.code,
                  system: config.hl7.dataDictionaries.areaExternalCode,
                }),
              ],
            }),
          ]
        : [],
    ),
    subject: new FhirReference({
      type: 'upstream://patient',
      reference: upstream.encounter.patient.id,
      display: `${upstream.encounter.patient.firstName} ${upstream.encounter.patient.lastName}`,
    }),
    encounter: new FhirReference({
      type: 'upstream://encounter',
      reference: upstream.encounter.id,
    }),
    occurrenceDateTime: formatFhirDate(upstream.requestedDate),
    requester: new FhirReference({
      display: upstream.requestedBy.displayName,
    }),
    locationCode: locationCode(upstream),
    note: imagingAnnotations(upstream),
  };
}

async function getValuesFromLabRequest(upstream) {
  return {
    lastUpdated: new Date(),
    contained: labContained(upstream),
    identifier: [
      new FhirIdentifier({
        system: config.hl7.dataDictionaries.serviceRequestLabId,
        value: upstream.id,
      }),
      new FhirIdentifier({
        system: config.hl7.dataDictionaries.serviceRequestLabDisplayId,
        value: upstream.displayId,
      }),
    ],
    status: statusFromLabRequest(upstream),
    intent: FHIR_REQUEST_INTENT.ORDER._,
    category: [
      new FhirCodeableConcept({
        coding: [
          new FhirCoding({
            system: 'http://snomed.info/sct',
            code: '108252007',
          }),
        ],
      }),
    ],
    priority: validatePriority(upstream.priority),
    code: labCode(upstream),
    orderDetail: labOrderDetails(upstream),
    subject: new FhirReference({
      type: 'upstream://patient',
      reference: upstream.encounter.patient.id,
      display: `${upstream.encounter.patient.firstName} ${upstream.encounter.patient.lastName}`,
    }),
    encounter: new FhirReference({
      type: 'upstream://encounter',
      reference: upstream.encounter.id,
    }),
    occurrenceDateTime: formatFhirDate(upstream.requestedDate),
    requester: new FhirReference({
      reference: `Practitioner/${upstream.requestedBy.id}`,
      display: upstream.requestedBy.displayName,
    }),
    note: labAnnotations(upstream),
  };
}

function imagingCode(upstream) {
  const { imagingTypes } = config.localisation.data;
  if (!imagingTypes) throw new Exception('No imaging types specified in localisation.');

  const { imagingType } = upstream;
  const { label } = imagingTypes[imagingType] || {};
  if (!label) throw new Exception(`No label matching imaging type ${imagingType} in localisation.`);

  return new FhirCodeableConcept({
    text: label,
  });
}

function validatePriority(priority) {
  if (!priority) {
    // default to routine when we don't have a priority in Tamanu
    return FHIR_REQUEST_PRIORITY.ROUTINE;
  }

  if (!Object.values(FHIR_REQUEST_PRIORITY).includes(priority)) {
    throw new Exception(`Invalid priority: ${priority}`);
  }

  return priority;
}

function locationCode(upstream) {
  const facility =
    upstream.locationGroup?.facility ?? // most accurate
    upstream.location?.facility ?? // legacy data
    upstream.encounter?.location?.facility; // fallback to encounter
  if (!facility) return [];

  return [
    new FhirCodeableConcept({
      text: facility.name,
    }),
  ];
}

function statusFromImagingRequest(upstream) {
  return (
    {
      [IMAGING_REQUEST_STATUS_TYPES.CANCELLED]: FHIR_REQUEST_STATUS.REVOKED,
      [IMAGING_REQUEST_STATUS_TYPES.COMPLETED]: FHIR_REQUEST_STATUS.COMPLETED,
      [IMAGING_REQUEST_STATUS_TYPES.DELETED]: FHIR_REQUEST_STATUS.REVOKED,
      [IMAGING_REQUEST_STATUS_TYPES.ENTERED_IN_ERROR]: FHIR_REQUEST_STATUS.ENTERED_IN_ERROR,
      [IMAGING_REQUEST_STATUS_TYPES.IN_PROGRESS]: FHIR_REQUEST_STATUS.ACTIVE,
      [IMAGING_REQUEST_STATUS_TYPES.PENDING]: FHIR_REQUEST_STATUS.DRAFT,
    }[upstream.status] ?? FHIR_REQUEST_STATUS.UNKNOWN
  );
}

function statusFromLabRequest(upstream) {
  switch (upstream.status) {
    case LAB_REQUEST_STATUSES.SAMPLE_NOT_COLLECTED:
    case LAB_REQUEST_STATUSES.RECEPTION_PENDING:
      return FHIR_REQUEST_STATUS.DRAFT;
    case LAB_REQUEST_STATUSES.RESULTS_PENDING:
    case LAB_REQUEST_STATUSES.TO_BE_VERIFIED:
    case LAB_REQUEST_STATUSES.VERIFIED:
      return FHIR_REQUEST_STATUS.ACTIVE;
    case LAB_REQUEST_STATUSES.PUBLISHED:
      return FHIR_REQUEST_STATUS.COMPLETED;
    case LAB_REQUEST_STATUSES.CANCELLED:
    case LAB_REQUEST_STATUSES.DELETED:
      return FHIR_REQUEST_STATUS.REVOKED;
    case LAB_REQUEST_STATUSES.ENTERED_IN_ERROR:
      return FHIR_REQUEST_STATUS.ENTERED_IN_ERROR;
    default:
      return FHIR_REQUEST_STATUS.UNKNOWN;
  }
}

function labCode(upstream) {
  const { labTestPanelRequest } = upstream;
  if (!labTestPanelRequest) throw new Error('No lab test panel request specified.');
  const { externalCode, name } = labTestPanelRequest.labTestPanel;
  if (!externalCode) throw new Error('No external code specified for this lab test panel.');

  return new FhirCodeableConcept({
    coding: [
      new FhirCoding({
        system: 'http://intersystems.com/fhir/extn/sda3/lib/code-table-translated-prior-codes',
        code: externalCode,
        display: name,
      }),
    ],
  });
}

function labContained(upstream) {
  return [
    {
      resourceType: 'Specimen',
      collection: {
        collectedDateTime: formatFhirDate(upstream.sampleTime),
      },
    },
  ];
}

function labOrderDetails(upstream) {
  return upstream.tests.map(test => {
    if (!test) throw new Exception('Received a null test');

    const { externalCode, name } = test.labTestType;
    if (!externalCode) throw new Error('No external code specified for this lab test type.');

    return new FhirCodeableConcept({
      coding: [
        new FhirCoding({
          system: 'http://intersystems.com/fhir/extn/sda3/lib/code-table-translated-prior-codes',
          code: externalCode,
          display: name,
        }),
      ],
    });
  });
}

function labAnnotations(upstream) {
  return upstream.notes.map(note => {
    return new FhirAnnotation({
      time: formatFhirDate(note.date),
      text: note.content,
    });
  });
}

function imagingAnnotations(upstream) {
  // See EPI-451: imaging requests can embed notes about the area to image
  return getNotesWithType(upstream.notes, NOTE_TYPES.OTHER).map(
    note =>
      new FhirAnnotation({
        time: formatFhirDate(note.date),
        text: note.content,
      }),
  );
}<|MERGE_RESOLUTION|>--- conflicted
+++ resolved
@@ -1,8 +1,5 @@
 import config from 'config';
 
-<<<<<<< HEAD
-import { getNotesWithType } from '../../../utils/notes';
-=======
 import {
   FHIR_REQUEST_INTENT,
   FHIR_REQUEST_PRIORITY,
@@ -11,8 +8,8 @@
   LAB_REQUEST_STATUSES,
   NOTE_TYPES,
 } from '@tamanu/constants';
-import { getNotePagesWithType } from '../../../utils/notePages';
->>>>>>> f2b9ec61
+
+import { getNotesWithType } from '../../../utils/notes';
 import {
   FhirAnnotation,
   FhirCodeableConcept,
