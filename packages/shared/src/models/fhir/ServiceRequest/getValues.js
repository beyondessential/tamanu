--- conflicted
+++ resolved
@@ -252,24 +252,8 @@
   );
 }
 
-<<<<<<< HEAD
 async function labOrderDetails(upstream) {
   const testTypes = await resolveTestTypes(upstream);
-=======
-function labContained(upstream) {
-  return [
-    {
-      resourceType: 'Specimen',
-      collection: {
-        collectedDateTime: formatFhirDate(upstream.sampleTime),
-      },
-    },
-  ];
-}
-
-function labOrderDetails(upstream) {
-  const testTypes = resolveTestTypes(upstream);
->>>>>>> 067fc062
   return testTypes.map(testType => {
     if (!testType) throw new Exception('Received a null test');
     const { externalCode, code, name } = testType;
