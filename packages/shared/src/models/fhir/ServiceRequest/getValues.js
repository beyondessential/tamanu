--- conflicted
+++ resolved
@@ -272,28 +272,10 @@
   return null;
 }
 
-<<<<<<< HEAD
-function labOrderDetails(upstream) {
-  return upstream.tests.map(test => {
-    if (!test) throw new Exception('Received a null test');
-=======
-function labContained(upstream) {
-  return [
-    {
-      resourceType: 'Specimen',
-      collection: {
-        collectedDateTime: formatFhirDate(upstream.sampleTime),
-      },
-    },
-  ];
-}
-
 async function labOrderDetails(upstream) {
   const testTypes = await resolveTestTypes(upstream);
   return testTypes.map(testType => {
     if (!testType) throw new Exception('Received a null test');
->>>>>>> 0b47f8f4
-
     const { externalCode, code, name } = testType;
     const coding = [];
     if (code) {
