import { DataTypes } from 'sequelize';
import { SYNC_DIRECTIONS, TASK_STATUSES } from '@tamanu/constants';
import { v4 as uuidv4 } from 'uuid';
import { Model } from './Model';
import { buildEncounterLinkedSyncFilter } from './buildEncounterLinkedSyncFilter';
import { dateTimeType } from './dateTimeTypes';
import config from 'config';
import ms from 'ms';
<<<<<<< HEAD
import { addMilliseconds, isBefore } from 'date-fns';
=======
import { addMilliseconds } from 'date-fns';
>>>>>>> cf1e477b
import { toDateTimeString } from '../utils/dateTime';
import { buildEncounterLinkedLookupFilter } from '../sync/buildEncounterLinkedLookupFilter';

export class Task extends Model {
  static init({ primaryKey, ...options }) {
    super.init(
      {
        id: primaryKey,
        name: {
          type: DataTypes.TEXT,
          allowNull: false,
        },
        dueTime: dateTimeType('dueTime', {
          allowNull: false,
        }),
        endTime: dateTimeType('endTime', {
          allowNull: true,
        }),
        requestTime: dateTimeType('requestTime', {
          allowNull: false,
        }),
        status: {
          type: DataTypes.ENUM(Object.values(TASK_STATUSES)),
          defaultValue: TASK_STATUSES.TODO,
          allowNull: false,
        },
        note: {
          type: DataTypes.TEXT,
          allowNull: true,
        },
        frequencyValue: {
          type: DataTypes.DECIMAL,
          allowNull: true,
        },
        frequencyUnit: {
          type: DataTypes.STRING,
          allowNull: true,
        },
        highPriority: {
          type: DataTypes.BOOLEAN,
          allowNull: true,
        },
        parentTaskId: {
          type: DataTypes.UUID,
          allowNull: true,
          references: {
            model: this,
            key: 'id',
          },
        },
        completedTime: dateTimeType('completedTime', {
          allowNull: true,
        }),
        completedNote: {
          type: DataTypes.TEXT,
          allowNull: true,
        },
        notCompletedTime: dateTimeType('notCompletedTime', {
          allowNull: true,
        }),
        todoTime: dateTimeType('todoTime', {
          allowNull: true,
        }),
        todoNote: {
          type: DataTypes.TEXT,
          allowNull: true,
        },
        deletedTime: dateTimeType('deletedTime', {
          allowNull: true,
        }),
      },
      { syncDirection: SYNC_DIRECTIONS.BIDIRECTIONAL, ...options },
    );
  }

  /**
   *
   * @param {import('./')} models
   */
  static initRelations(models) {
    this.belongsTo(models.Encounter, {
      foreignKey: 'encounterId',
      as: 'encounter',
    });
    this.belongsTo(models.User, {
      foreignKey: 'requestedByUserId',
      as: 'requestedBy',
    });
    this.belongsTo(models.User, {
      foreignKey: 'completedByUserId',
      as: 'completedBy',
    });
    this.belongsTo(models.User, {
      foreignKey: 'notCompletedByUserId',
      as: 'notCompletedBy',
    });
    this.belongsTo(models.User, {
      foreignKey: 'todoByUserId',
      as: 'todoBy',
    });
    this.belongsTo(models.User, {
      foreignKey: 'deletedByUserId',
      as: 'deletedBy',
    });
    this.belongsTo(models.ReferenceData, {
      foreignKey: 'notCompletedReasonId',
      as: 'notCompletedReason',
    });
    this.belongsTo(models.ReferenceData, {
      foreignKey: 'deletedReasonId',
      as: 'deletedReason',
    });
    this.belongsToMany(models.ReferenceData, {
      through: models.TaskDesignation,
      foreignKey: 'taskId',
      as: 'designations',
    });
  }

  static buildPatientSyncFilter(patientCount, markedForSyncPatientsTable) {
    if (patientCount === 0) {
      return null;
    }
    return buildEncounterLinkedSyncFilter(
      [this.tableName, 'encounters'],
      markedForSyncPatientsTable,
    );
  }

  static buildSyncLookupQueryDetails() {
    return buildEncounterLinkedLookupFilter(this);
  }

  static getFullReferenceAssociations() {
    const { models } = this.sequelize;

    return [
      {
        model: models.Encounter,
        as: 'encounter',
        attributes: ['id'],
      },
      {
        model: models.User,
        as: 'requestedBy',
        attributes: ['displayName'],
      },
      {
        model: models.User,
        as: 'completedBy',
        attributes: ['displayName'],
      },
      {
        model: models.User,
        as: 'notCompletedBy',
        attributes: ['displayName'],
      },
      {
        model: models.User,
        as: 'todoBy',
        attributes: ['displayName'],
      },
      {
        model: models.User,
        as: 'deletedBy',
        attributes: ['displayName'],
      },
      {
        model: models.ReferenceData,
        as: 'notCompletedReason',
        attributes: ['name'],
      },
      {
        model: models.ReferenceData,
        as: 'deletedReason',
        attributes: ['name'],
      },
      {
        model: models.ReferenceData,
        as: 'designations',
        attributes: ['name'],
        through: {
          attributes: [],
        },
      },
    ];
  }

  static async generateRepeatingTasks(tasks) {
    const allGeneratedTasks = [];
    const allClonedDesignations = [];

    const repeatingTasks = tasks.filter(task => task.frequencyValue && task.frequencyUnit);

    for (const task of repeatingTasks) {
      let lastGeneratedTask = await this.findOne({
        where: {
          parentTaskId: task.id,
        },
        order: [['dueTime', 'DESC']],
      });
      if (!lastGeneratedTask) {
        // no tasks have been generated yet
        lastGeneratedTask = task;
      }

      const upcomingTasksShouldBeGeneratedTimeFrame =
        config.tasking?.upcomingTasksShouldBeGeneratedTimeFrame || 72;
      const { frequencyValue, frequencyUnit } = task;
      const frequency = ms(`${frequencyValue} ${frequencyUnit}`);

      const maxDueTime = addMilliseconds(
        new Date(),
        ms(`${upcomingTasksShouldBeGeneratedTimeFrame} hours`),
      );
      let nextDueTime = addMilliseconds(new Date(lastGeneratedTask.dueTime), frequency);
      const generatedTasks = [];

<<<<<<< HEAD
      while (isBefore(nextDueTime, maxDueTime)) {
        const nextTask = {
=======
      for (
        ;
        nextDueTime.getTime() < maxDueTime.getTime();
        nextDueTime = addMilliseconds(nextDueTime, frequency)
      ) {
        const nextTask = {
          id: uuidv4(),
>>>>>>> cf1e477b
          encounterId: task.encounterId,
          requestedByUserId: task.requestedByUserId,
          name: task.name,
          dueTime: toDateTimeString(nextDueTime),
          requestTime: task.requestTime,
          status: TASK_STATUSES.TODO,
          note: task.note,
          frequencyValue: task.frequencyValue,
          frequencyUnit: task.frequencyUnit,
          highPriority: task.highPriority,
          parentTaskId: task.id,
<<<<<<< HEAD
          id: uuidv4(),
        };
        generatedTasks.push(nextTask);
        nextDueTime = addMilliseconds(nextDueTime, frequency);
=======
        };
        generatedTasks.push(nextTask);
>>>>>>> cf1e477b
      }

      const clonedDesignations = [];

      for (const generatedTask of generatedTasks) {
        clonedDesignations.push(
          ...task.designations.map(designation => ({
            taskId: generatedTask.id,
            designationId: designation.designationId,
          })),
        );
      }
      allGeneratedTasks.push(...generatedTasks);
      allClonedDesignations.push(...clonedDesignations);
    }

    if (allGeneratedTasks.length) {
<<<<<<< HEAD
      await this.bulkCreate(allGeneratedTasks, { returning: true });
=======
      await this.bulkCreate(allGeneratedTasks);
>>>>>>> cf1e477b
    }
    if (allClonedDesignations.length) {
      await this.sequelize.models.TaskDesignation.bulkCreate(allClonedDesignations);
    }
  }
}<|MERGE_RESOLUTION|>--- conflicted
+++ resolved
@@ -6,11 +6,7 @@
 import { dateTimeType } from './dateTimeTypes';
 import config from 'config';
 import ms from 'ms';
-<<<<<<< HEAD
-import { addMilliseconds, isBefore } from 'date-fns';
-=======
 import { addMilliseconds } from 'date-fns';
->>>>>>> cf1e477b
 import { toDateTimeString } from '../utils/dateTime';
 import { buildEncounterLinkedLookupFilter } from '../sync/buildEncounterLinkedLookupFilter';
 
@@ -229,10 +225,6 @@
       let nextDueTime = addMilliseconds(new Date(lastGeneratedTask.dueTime), frequency);
       const generatedTasks = [];
 
-<<<<<<< HEAD
-      while (isBefore(nextDueTime, maxDueTime)) {
-        const nextTask = {
-=======
       for (
         ;
         nextDueTime.getTime() < maxDueTime.getTime();
@@ -240,7 +232,6 @@
       ) {
         const nextTask = {
           id: uuidv4(),
->>>>>>> cf1e477b
           encounterId: task.encounterId,
           requestedByUserId: task.requestedByUserId,
           name: task.name,
@@ -252,15 +243,8 @@
           frequencyUnit: task.frequencyUnit,
           highPriority: task.highPriority,
           parentTaskId: task.id,
-<<<<<<< HEAD
-          id: uuidv4(),
         };
         generatedTasks.push(nextTask);
-        nextDueTime = addMilliseconds(nextDueTime, frequency);
-=======
-        };
-        generatedTasks.push(nextTask);
->>>>>>> cf1e477b
       }
 
       const clonedDesignations = [];
@@ -278,11 +262,7 @@
     }
 
     if (allGeneratedTasks.length) {
-<<<<<<< HEAD
-      await this.bulkCreate(allGeneratedTasks, { returning: true });
-=======
       await this.bulkCreate(allGeneratedTasks);
->>>>>>> cf1e477b
     }
     if (allClonedDesignations.length) {
       await this.sequelize.models.TaskDesignation.bulkCreate(allClonedDesignations);
