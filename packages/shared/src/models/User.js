--- conflicted
+++ resolved
@@ -2,7 +2,12 @@
 import config from 'config';
 import { Sequelize } from 'sequelize';
 
-import { CAN_ACCESS_ALL_FACILITIES, SYNC_DIRECTIONS, SYSTEM_USER_UUID, VISIBILITY_STATUSES } from '@tamanu/constants';
+import {
+  CAN_ACCESS_ALL_FACILITIES,
+  SYNC_DIRECTIONS,
+  SYSTEM_USER_UUID,
+  VISIBILITY_STATUSES,
+} from '@tamanu/constants';
 
 import { Model } from './Model';
 import { Permission } from './Permission';
@@ -159,11 +164,7 @@
 
     this.belongsToMany(models.Facility, {
       through: 'UserFacility',
-<<<<<<< HEAD
-      as: 'permittedFacilities',
-=======
       as: 'facilities',
->>>>>>> 21758356
     });
   }
 
@@ -182,7 +183,8 @@
 
     if (!hasPermission) {
       const rule = ability.relevantRuleFor(action, subject, field);
-      const reason = (rule && rule.reason) || `Cannot perform action "${action}" on ${subjectName}.`;
+      const reason =
+        (rule && rule.reason) || `Cannot perform action "${action}" on ${subjectName}.`;
 
       throw new ForbiddenError(reason);
     }
@@ -206,7 +208,7 @@
       await this.reload({ include: 'facilities' });
     }
 
-    return this.facilities?.map(f => f.id) ?? [];
+    return this.facilities?.map(({ id, name }) => ({ id, name })) ?? [];
   }
 
   async canAccessFacility(id) {
