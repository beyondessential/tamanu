import { hash } from 'bcrypt';
import { Sequelize } from 'sequelize';

import { SYNC_DIRECTIONS, SYSTEM_USER_UUID, VISIBILITY_STATUSES } from '@tamanu/constants';

import { Model } from './Model';

const DEFAULT_SALT_ROUNDS = 10;

export class User extends Model {
  static SALT_ROUNDS = DEFAULT_SALT_ROUNDS;

  static hashPassword(pw) {
    return hash(pw, User.SALT_ROUNDS ?? DEFAULT_SALT_ROUNDS);
  }

  static getSystemUser() {
    return this.findByPk(SYSTEM_USER_UUID);
  }

  forResponse() {
    const values = Object.assign({}, this.dataValues);
    delete values.password;
    return values;
  }

  async setPassword(pw) {
    this.password = await User.hashPassword(pw);
  }

  static async sanitizeForInsert(values) {
    const { password, ...otherValues } = values;
    if (!password) return values;

    return { ...otherValues, password: await User.hashPassword(password) };
  }

  static async update(values, ...args) {
    const sanitizedValues = await this.sanitizeForInsert(values);
    return super.update(sanitizedValues, ...args);
  }

  static async create(values, ...args) {
    const sanitizedValues = await this.sanitizeForInsert(values);
    return super.create(sanitizedValues, ...args);
  }

  static async bulkCreate(records, ...args) {
    const sanitizedRecords = await Promise.all(records.map(r => this.sanitizeForInsert(r)));
    return super.bulkCreate(sanitizedRecords, ...args);
  }

  static async upsert(values, ...args) {
    const sanitizedValues = await this.sanitizeForInsert(values);
    return super.upsert(sanitizedValues, ...args);
  }

  static async getForAuthByEmail(email) {
    // gets the user, as a plain object, with password hash, for use in auth
    const user = await this.scope('withPassword').findOne({
      where: {
        // email addresses are case insensitive so compare them as such
        email: Sequelize.where(
          Sequelize.fn('lower', Sequelize.col('email')),
          Sequelize.fn('lower', email),
        ),
        visibilityStatus: VISIBILITY_STATUSES.CURRENT,
      },
    });

    if (!user) {
      return null;
    }

    return user.get({ plain: true });
  }

  static init({ primaryKey, ...options }) {
    super.init(
      {
        id: primaryKey,
        displayId: Sequelize.STRING,
        email: {
          type: Sequelize.STRING,
          allowNull: false,
          unique: true,
        },
        password: Sequelize.STRING,
        displayName: {
          type: Sequelize.STRING,
          allowNull: false,
        },
        role: {
          type: Sequelize.STRING,
          defaultValue: 'practitioner',
          allowNull: false,
        },
        phoneNumber: {
          type: Sequelize.STRING,
        },
        visibilityStatus: {
          type: Sequelize.STRING,
          defaultValue: VISIBILITY_STATUSES.CURRENT,
        },
      },
      {
        ...options,
        defaultScope: {
          attributes: { exclude: ['password'] },
        },
        scopes: {
          withPassword: {
            attributes: { include: ['password'] },
          },
        },
        indexes: [{ fields: ['email'] }],
        syncDirection: SYNC_DIRECTIONS.PULL_FROM_CENTRAL,
        hooks: {
          async beforeUpdate(user) {
            if (user.changed('password')) {
              // eslint-disable-next-line require-atomic-updates
              user.password = await User.hashPassword(user.password);
            }
          },
        },
      },
    );
  }

  static initRelations(models) {
    this.hasMany(models.Discharge, {
      foreignKey: 'dischargerId',
      as: 'discharges',
    });

    this.hasMany(models.ImagingRequest, {
      foreignKey: 'completedById',
    });

    this.hasMany(models.PatientProgramRegistration, {
      foreignKey: 'clinicianId',
    });

    this.hasMany(models.PatientProgramRegistrationCondition, {
      foreignKey: 'clinicianId',
    });

    this.hasMany(models.PatientProgramRegistrationCondition, {
      foreignKey: 'deletionClinicianId',
    });

    this.hasMany(models.UserPreference, {
      foreignKey: 'userId',
    });

    this.hasMany(models.UserFacility, {
      foreignKey: 'facilityId',
    });

    this.belongsToMany(models.Facility, {
      through: 'UserFacility',
    });

    this.hasMany(models.UserDesignation, {
      foreignKey: 'userId',
      as: 'designations',
    });
  }

  static buildSyncFilter() {
    return null; // syncs everywhere
  }

<<<<<<< HEAD
  static getFullReferenceAssociations() {
    const { models } = this.sequelize;

    return [
      {
        model: models.UserDesignation,
        as: 'designations',
        include: {
          model: models.ReferenceData,
          as: 'referenceData',
        },
      },
    ];
=======
  static buildSyncLookupQueryDetails() {
    return null; // syncs everywhere
>>>>>>> f9b3e53e
  }
}<|MERGE_RESOLUTION|>--- conflicted
+++ resolved
@@ -171,7 +171,6 @@
     return null; // syncs everywhere
   }
 
-<<<<<<< HEAD
   static getFullReferenceAssociations() {
     const { models } = this.sequelize;
 
@@ -185,9 +184,9 @@
         },
       },
     ];
-=======
+  }
+
   static buildSyncLookupQueryDetails() {
     return null; // syncs everywhere
->>>>>>> f9b3e53e
   }
 }