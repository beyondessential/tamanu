import { Sequelize } from 'sequelize';
import {
  PROGRAM_DATA_ELEMENT_TYPES,
  SYNC_DIRECTIONS,
  VISIBILITY_STATUSES,
} from '@tamanu/constants';
import { InvalidOperationError } from '../errors';
import { Model } from './Model';
import {
  buildEncounterLinkedSyncFilter,
  buildEncounterLinkedSyncFilterJoins,
} from './buildEncounterLinkedSyncFilter';
import { runCalculations } from '../utils/calculations';
import { getActiveActionComponents, getResultValue, getStringValue } from '../utils/fields';
import { getPatientDataDbLocation } from '../utils/getPatientDataDbLocation';
import { dateTimeType } from './dateTimeTypes';
import { getCurrentDateTimeString } from '../utils/dateTime';
import { buildEncounterPatientIdSelect } from './buildPatientLinkedLookupFilter';

async function createPatientIssues(models, questions, patientId) {
  const issueQuestions = questions.filter(
    q => q.dataElement.type === PROGRAM_DATA_ELEMENT_TYPES.PATIENT_ISSUE,
  );
  for (const question of issueQuestions) {
    const { config: configString } = question;
    const config = JSON.parse(configString) || {};
    if (!config.issueNote || !config.issueType) {
      throw new InvalidOperationError(`Ill-configured PatientIssue with config: ${configString}`);
    }
    await models.PatientIssue.create({
      patientId,
      type: config.issueType,
      note: config.issueNote,
    });
  }
}

/** Returns in the format:
 * {
 *  Patient: { key1: 'value1' },
 *  PatientAdditionalData: { key1: 'value1' },
 * }
 */
const getFieldsToWrite = async (models, questions, answers) => {
  const recordValuesByModel = {};

  const patientDataQuestions = questions.filter(
    q => q.dataElement.type === PROGRAM_DATA_ELEMENT_TYPES.PATIENT_DATA,
  );
  for (const question of patientDataQuestions) {
    const { dataElement, config: configString } = question;
    const config = JSON.parse(configString) || {};

    if (!config.writeToPatient) {
      // this is just a question that's reading patient data, not writing it
      continue;
    }

    const { fieldName: configFieldName } = config.writeToPatient || {};
    if (!configFieldName) {
      throw new Error('No fieldName defined for writeToPatient config');
    }
    const value = answers[dataElement.id];

    const { modelName, fieldName } = await getPatientDataDbLocation(configFieldName, models);

    if (!modelName) {
      throw new Error(`Unknown fieldName: ${configFieldName}`);
    }
    if (!recordValuesByModel[modelName]) recordValuesByModel[modelName] = {};
    recordValuesByModel[modelName][fieldName] = value;
  }
  return recordValuesByModel;
};

/**
 * DUPLICATED IN mobile/App/models/SurveyResponse.ts
 * Please keep in sync
 */
async function writeToPatientFields(
  models,
  questions,
  answers,
  patientId,
  surveyId,
  userId,
  submittedTime,
) {
  const valuesByModel = await getFieldsToWrite(models, questions, answers);

  if (valuesByModel.Patient) {
    const patient = await models.Patient.findByPk(patientId);
    await patient.update(valuesByModel.Patient);
  }

  if (valuesByModel.PatientFieldValue) {
    const patient = await models.Patient.findByPk(patientId);
    await patient.writeFieldValues(valuesByModel.PatientFieldValue);
  }

  if (valuesByModel.PatientAdditionalData) {
    const pad = await models.PatientAdditionalData.getOrCreateForPatient(patientId);
    await pad.update(valuesByModel.PatientAdditionalData);
  }

  if (valuesByModel.PatientProgramRegistration) {
    const { programId } = await models.Survey.findByPk(surveyId);
    const { id: programRegistryId } = await models.ProgramRegistry.findOne({
      where: { programId, visibilityStatus: VISIBILITY_STATUSES.CURRENT },
    });
    if (!programRegistryId) {
      throw new Error('No program registry configured for the current form');
    }
    await models.PatientProgramRegistration.create({
      patientId,
      programRegistryId,
      date: submittedTime,
      ...valuesByModel.PatientProgramRegistration,
      clinicianId: valuesByModel.PatientProgramRegistration.clinicianId || userId,
    });
  }
}

async function handleSurveyResponseActions(
  models,
  questions,
  answers,
  patientId,
  surveyId,
  userId,
  submittedTime,
) {
  const activeQuestions = getActiveActionComponents(questions, answers);
  await createPatientIssues(models, activeQuestions, patientId);
  await writeToPatientFields(
    models,
    activeQuestions,
    answers,
    patientId,
    surveyId,
    userId,
    submittedTime,
  );
}

export class SurveyResponse extends Model {
  static init({ primaryKey, ...options }) {
    super.init(
      {
        id: primaryKey,
        startTime: dateTimeType('startTime', { allowNull: true }),
        endTime: dateTimeType('endTime', { allowNull: true }),
        result: { type: Sequelize.FLOAT, allowNull: true },
        resultText: { type: Sequelize.TEXT, allowNull: true },
        notified: { type: Sequelize.BOOLEAN, allowNull: true }, // null is not notified, false is notified but not yet processed, true is processed
      },
      {
        syncDirection: SYNC_DIRECTIONS.BIDIRECTIONAL,
        ...options,
      },
    );
  }

  static initRelations(models) {
    this.belongsTo(models.User, {
      foreignKey: 'userId',
      as: 'user',
    });
    this.belongsTo(models.Survey, {
      foreignKey: 'surveyId',
      as: 'survey',
    });

    this.belongsTo(models.Encounter, {
      foreignKey: 'encounterId',
      as: 'encounter',
    });

    this.hasMany(models.SurveyResponseAnswer, {
      foreignKey: 'responseId',
      as: 'answers',
    });

    this.hasOne(models.Referral, {
      foreignKey: 'surveyResponseId',
      as: 'referral',
    });
  }

  static buildPatientSyncFilter(patientCount, markedForSyncPatientsTable) {
    if (patientCount === 0) {
      return null;
    }
    return buildEncounterLinkedSyncFilter(
      [this.tableName, 'encounters'],
      markedForSyncPatientsTable,
    );
<<<<<<< HEAD
  }

  static buildSyncLookupQueryDetails() {
    return {
      select: buildEncounterPatientIdSelect(this),
      joins: buildEncounterLinkedSyncFilterJoins([this.tableName, 'encounters']),
    };
=======
>>>>>>> d816fa2a
  }

  static async getSurveyEncounter({
    encounterId,
    patientId,
    forceNewEncounter,
    reasonForEncounter,
    ...responseData
  }) {
    if (!this.sequelize.isInsideTransaction()) {
      throw new Error('SurveyResponse.getSurveyEncounter must always run inside a transaction!');
    }

    const { Encounter } = this.sequelize.models;

    if (encounterId) {
      return Encounter.findByPk(encounterId);
    }

    if (!patientId) {
      throw new InvalidOperationError(
        'A survey response must have an encounter or patient ID attached',
      );
    }

    if (!forceNewEncounter) {
      // find open encounter
      const openEncounter = await Encounter.findOne({
        where: {
          patientId,
          endDate: null,
        },
      });
      if (openEncounter) {
        return openEncounter;
      }
    }

    const { departmentId, examinerId, userId, locationId } = responseData;

    // need to create a new encounter with examiner set as the user who submitted the survey.
    const newEncounter = await Encounter.create({
      patientId,
      encounterType: 'surveyResponse',
      reasonForEncounter,
      departmentId,
      examinerId: examinerId || userId,
      locationId,
      // Survey responses will usually have a startTime and endTime and we prefer to use that
      // for the encounter to ensure the times are set in the browser timezone
      startDate: responseData.startTime ? responseData.startTime : getCurrentDateTimeString(),
      actorId: userId,
    });

    return newEncounter.update({
      endDate: responseData.endTime ? responseData.endTime : getCurrentDateTimeString(),
      systemNote: 'Automatically discharged',
      discharge: {
        note: 'Automatically discharged after survey completion',
      },
    });
  }

  static async createWithAnswers(data) {
    if (!this.sequelize.isInsideTransaction()) {
      throw new Error('SurveyResponse.createWithAnswers must always run inside a transaction!');
    }
    const { models } = this.sequelize;
    const { answers, surveyId, patientId, encounterId, forceNewEncounter, ...responseData } = data;

    // ensure survey exists
    const survey = await models.Survey.findByPk(surveyId);
    if (!survey) {
      throw new InvalidOperationError(`Invalid survey ID: ${surveyId}`);
    }

    // figure out if its a vital survey response
    const vitalsSurvey = await models.Survey.getVitalsSurvey();
    // use optional chaining because vitals survey might not exist
    const isVitalSurvey = surveyId === vitalsSurvey?.id;

    const questions = await models.SurveyScreenComponent.getComponentsForSurvey(surveyId);

    const calculatedAnswers = runCalculations(questions, answers);
    const finalAnswers = {
      ...answers,
      ...calculatedAnswers,
    };

    const encounter = await this.getSurveyEncounter({
      encounterId,
      patientId,
      forceNewEncounter,
      reasonForEncounter: 'Form response',
      ...responseData,
    });
    const { result, resultText } = getResultValue(questions, answers, {
      encounterType: encounter.encounterType,
    });
    const record = await SurveyResponse.create({
      patientId,
      surveyId,
      encounterId: encounter.id,
      result,
      resultText,
      // put responseData last to allow for user to override
      // resultText by including it in the data
      // this is used by reports test where the resultText
      // is included in the payload
      ...responseData,
      notified: responseData?.endTime && survey?.notifiable ? false : null,
    });

    const findDataElement = id => {
      const component = questions.find(c => c.dataElement.id === id);
      if (!component) return null;
      return component.dataElement;
    };

    // create answer records
    for (const a of Object.entries(finalAnswers)) {
      const [dataElementId, value] = a;
      const dataElement = findDataElement(dataElementId);
      if (!dataElement) {
        throw new Error(`no data element for question: ${dataElementId}`);
      }
      const body = getStringValue(dataElement.type, value);
      // Don't create null answers
      if (body === null) {
        continue;
      }

      const answer = await models.SurveyResponseAnswer.create({
        dataElementId: dataElement.id,
        body,
        responseId: record.id,
      });
      if (!isVitalSurvey || body === '') continue;
      // Generate initial vital log
      await models.VitalLog.create({
        date: record.endTime || getCurrentDateTimeString(),
        newValue: body,
        recordedById: responseData.userId,
        answerId: answer.id,
      });
    }

    await handleSurveyResponseActions(
      models,
      questions,
      finalAnswers,
      encounter.patientId,
      surveyId,
      responseData.userId,
      responseData.endTime,
    );

    return record;
  }
}<|MERGE_RESOLUTION|>--- conflicted
+++ resolved
@@ -195,7 +195,6 @@
       [this.tableName, 'encounters'],
       markedForSyncPatientsTable,
     );
-<<<<<<< HEAD
   }
 
   static buildSyncLookupQueryDetails() {
@@ -203,8 +202,6 @@
       select: buildEncounterPatientIdSelect(this),
       joins: buildEncounterLinkedSyncFilterJoins([this.tableName, 'encounters']),
     };
-=======
->>>>>>> d816fa2a
   }
 
   static async getSurveyEncounter({
