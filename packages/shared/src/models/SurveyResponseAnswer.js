import { upperFirst } from 'lodash';
import { DataTypes } from 'sequelize';
import { SYNC_DIRECTIONS } from '@tamanu/constants';
import { Model } from './Model';
import { InvalidOperationError } from '../errors';
import { runCalculations } from '../utils/calculations';
import { getStringValue } from '../utils/fields';
import { buildEncounterPatientIdSelect } from './buildPatientLinkedLookupFilter';

export class SurveyResponseAnswer extends Model {
  static init({ primaryKey, ...options }) {
    super.init(
      {
        id: primaryKey,
        name: DataTypes.STRING,
        body: DataTypes.TEXT,
      },
      { syncDirection: SYNC_DIRECTIONS.BIDIRECTIONAL, ...options },
    );
  }

  static initRelations(models) {
    this.belongsTo(models.ProgramDataElement, {
      foreignKey: 'dataElementId',
    });

    this.belongsTo(models.SurveyResponse, {
      foreignKey: 'responseId',
      as: 'surveyResponse',
    });

    this.hasMany(models.VitalLog, {
      foreignKey: 'answerId',
      as: 'vitalLog',
    });
  }

  static buildPatientSyncFilter(patientCount, markedForSyncPatientsTable, sessionConfig) {
    if (patientCount === 0) {
      return null;
    }

    // manually construct "joins", as survey_response join uses a non-conventional join column
    const joins = `
      JOIN survey_responses ON survey_response_answers.response_id = survey_responses.id
      JOIN encounters ON survey_responses.encounter_id = encounters.id
    `;

    // remove answers to sensitive surveys from mobile
    if (sessionConfig.isMobile) {
      return `
        ${joins}
        JOIN surveys ON survey_responses.survey_id = surveys.id
        WHERE
          encounters.patient_id in (SELECT patient_id FROM ${markedForSyncPatientsTable})
        AND
          surveys.is_sensitive = FALSE
        AND
          ${this.tableName}.updated_at_sync_tick > :since
      `;
    }

    return `
      ${joins}
      WHERE
        encounters.patient_id in (SELECT patient_id FROM ${markedForSyncPatientsTable})
      AND
        ${this.tableName}.updated_at_sync_tick > :since
    `;
  }

<<<<<<< HEAD
  static getDefaultId = async (resource, settings) => {
    const { models } = this.sequelize;
    const code = await settings.get(`survey.defaultCodes.${resource}`);

=======
  static buildSyncLookupQueryDetails() {
    return {
      select: buildEncounterPatientIdSelect(this),
      joins: `
        JOIN survey_responses ON survey_response_answers.response_id = survey_responses.id
        JOIN encounters ON survey_responses.encounter_id = encounters.id
      `,
    };
  }

  static getDefaultId = async resource => {
    const code = config.survey.defaultCodes[resource];
>>>>>>> f4569e61
    const modelName = upperFirst(resource);
    const model = models[modelName];
    if (!model) {
      throw new Error(`Model not found: ${modelName}`);
    }

    const record = await model.findOne({ where: { code } });
    if (!record) {
      throw new Error(
        `Could not find default answer for '${resource}': code '${code}' not found (check survey.defaultCodes.${resource} in the settings)`,
      );
    }
    return record.id;
  };

  // To be called after creating/updating a vitals survey response answer. Checks if
  // said answer is used in calculated questions and updates them accordingly.
  async upsertCalculatedQuestions(data) {
    if (!this.sequelize.isInsideTransaction()) {
      throw new Error('upsertCalculatedQuestions must always run inside a transaction!');
    }
    const { models } = this.sequelize;
    const surveyResponse = await this.getSurveyResponse();
    const vitalsSurvey = await models.Survey.getVitalsSurvey();
    const isVitalSurvey = surveyResponse.surveyId === vitalsSurvey?.id;
    if (isVitalSurvey === false) {
      throw new InvalidOperationError(
        'upsertCalculatedQuestions must only be called with vitals answers',
      );
    }

    // Get necessary info and data shapes for running calculations
    const screenComponents = await models.SurveyScreenComponent.getComponentsForSurvey(
      surveyResponse.surveyId,
      { includeAllVitals: true },
    );
    const calculatedScreenComponents = screenComponents.filter(c => c.calculation);
    const updatedAnswerDataElement = await this.getProgramDataElement();
    const answers = await surveyResponse.getAnswers();
    const values = {};
    answers.forEach(answer => {
      values[answer.dataElementId] = answer.body;
    });
    const calculatedValues = runCalculations(screenComponents, values);

    for (const component of calculatedScreenComponents) {
      if (component.calculation.includes(updatedAnswerDataElement.code) === false) {
        continue;
      }

      // Sanitize value
      const stringValue = getStringValue(
        component.dataElement.type,
        calculatedValues[component.dataElement.id],
      );
      const newCalculatedValue = stringValue ?? '';

      // Check if the calculated answer was created or not. It might've been missed
      // if no values used in its calculation were registered the first time.
      const existingCalculatedAnswer = answers.find(
        answer => answer.dataElementId === component.dataElement.id,
      );
      const previousCalculatedValue = existingCalculatedAnswer?.body;
      let newCalculatedAnswer;
      if (existingCalculatedAnswer) {
        await existingCalculatedAnswer.update({ body: newCalculatedValue });
      } else {
        newCalculatedAnswer = await models.SurveyResponseAnswer.create({
          dataElementId: component.dataElement.id,
          body: newCalculatedValue,
          responseId: surveyResponse.id,
        });
      }

      const { date, reasonForChange, user } = data;
      await models.VitalLog.create({
        date,
        reasonForChange,
        previousValue: previousCalculatedValue || null,
        newValue: newCalculatedValue,
        recordedById: user.id,
        answerId: existingCalculatedAnswer?.id || newCalculatedAnswer.id,
      });
    }
    return this;
  }
}<|MERGE_RESOLUTION|>--- conflicted
+++ resolved
@@ -69,12 +69,6 @@
     `;
   }
 
-<<<<<<< HEAD
-  static getDefaultId = async (resource, settings) => {
-    const { models } = this.sequelize;
-    const code = await settings.get(`survey.defaultCodes.${resource}`);
-
-=======
   static buildSyncLookupQueryDetails() {
     return {
       select: buildEncounterPatientIdSelect(this),
@@ -85,9 +79,10 @@
     };
   }
 
-  static getDefaultId = async resource => {
-    const code = config.survey.defaultCodes[resource];
->>>>>>> f4569e61
+  static getDefaultId = async (resource, settings) => {
+    const { models } = this.sequelize;
+    const code = await settings.get(`survey.defaultCodes.${resource}`);
+
     const modelName = upperFirst(resource);
     const model = models[modelName];
     if (!model) {
