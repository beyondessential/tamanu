--- conflicted
+++ resolved
@@ -68,10 +68,7 @@
   static getChartSurveys() {
     return this.findAll({
       where: { surveyType: { [Op.in]: [SURVEY_TYPES.SIMPLE_CHART, SURVEY_TYPES.COMPLEX_CHART] } },
-<<<<<<< HEAD
-=======
       order: [['name', 'ASC']],
->>>>>>> bb46978b
     });
   }
 
