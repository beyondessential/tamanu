import { DataTypes } from 'sequelize';
import { SYNC_DIRECTIONS } from '@tamanu/constants';
import { Model } from './Model';

export class SyncSession extends Model {
  static init({ primaryKey, ...options }) {
    super.init(
      {
        id: primaryKey,
        startTime: { type: DataTypes.DATE },
        lastConnectionTime: { type: DataTypes.DATE },
        snapshotStartedAt: { type: DataTypes.DATE },
        snapshotCompletedAt: { type: DataTypes.DATE },
        persistCompletedAt: { type: DataTypes.DATE },
        completedAt: { type: DataTypes.DATE },
        startedAtTick: { type: DataTypes.BIGINT },
        pullSince: { type: DataTypes.BIGINT },
        pullUntil: { type: DataTypes.BIGINT },
        errors: { type: DataTypes.ARRAY(DataTypes.TEXT) },
        debugInfo: { type: DataTypes.JSON },
      },
      { ...options, syncDirection: SYNC_DIRECTIONS.DO_NOT_SYNC },
    );
  }

  static async addDebugInfo(id, info) {
    const session = await this.findOne({ where: { id } });
    await session.update({
      debugInfo: { ...session.debugInfo, ...info },
    });
  }

<<<<<<< HEAD
  /**
   * @param {number} tick sync tick
   */
  async markAsStartedAt(tick) {
    return this.sequelize.models.SyncSession.update(
      { startedAtTick: tick },
      { where: { id: this.id } },
    );
=======
  async markErrored(error) {
    const errors = this.errors || [];
    await this.update({
      errors: [...errors, error],
      completedAt: new Date(),
    });
  }

  static async markSessionErrored(id, error) {
    const session = await this.findByPk(id);
    await session.markErrored(error);
>>>>>>> f4569e61
  }
}<|MERGE_RESOLUTION|>--- conflicted
+++ resolved
@@ -30,7 +30,6 @@
     });
   }
 
-<<<<<<< HEAD
   /**
    * @param {number} tick sync tick
    */
@@ -39,7 +38,8 @@
       { startedAtTick: tick },
       { where: { id: this.id } },
     );
-=======
+  }
+
   async markErrored(error) {
     const errors = this.errors || [];
     await this.update({
@@ -51,6 +51,5 @@
   static async markSessionErrored(id, error) {
     const session = await this.findByPk(id);
     await session.markErrored(error);
->>>>>>> f4569e61
   }
 }