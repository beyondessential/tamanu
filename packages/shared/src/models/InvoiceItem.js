--- conflicted
+++ resolved
@@ -9,11 +9,7 @@
       {
         id: primaryKey,
         orderDate: {
-<<<<<<< HEAD
-          type: DataTypes.DATE,
-=======
           type: DataTypes.DATESTRING,
->>>>>>> 98afd09f
           allowNull: false,
         },
         productId: {
