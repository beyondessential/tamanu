--- conflicted
+++ resolved
@@ -117,14 +117,11 @@
 export * from './TranslatedString';
 
 export * from './IPSRequest';
-<<<<<<< HEAD
 
 export * from './Task';
 export * from './TaskDesignation';
 export * from './TaskTemplate';
 export * from './TaskTemplateDesignation';
 export * from './UserDesignation';
-=======
 export * from './SyncLookup';
-export * from './DebugLog';
->>>>>>> f9b3e53e
+export * from './DebugLog';