--- conflicted
+++ resolved
@@ -1,10 +1,6 @@
 import { Sequelize, Op } from 'sequelize';
 import { isPlainObject, get as getAtPath, set as setAtPath } from 'lodash';
-<<<<<<< HEAD
-import { SYNC_DIRECTIONS, SETTINGS_SCOPES } from '../constants';
-=======
-import { SYNC_DIRECTIONS } from '@tamanu/constants';
->>>>>>> 237d7fd6
+import { SYNC_DIRECTIONS, SETTINGS_SCOPES } from '@tamanu/constants';
 import { Model } from './Model';
 
 /**
