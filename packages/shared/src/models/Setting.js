import { Sequelize, Op } from 'sequelize';
import { isPlainObject, get as getAtPath, set as setAtPath } from 'lodash';
import { settingsCache } from '@tamanu/settings/cache';
import { SYNC_DIRECTIONS, SETTINGS_SCOPES } from '@tamanu/constants';
import { Model } from './Model';

/**
 * Stores nested settings data, where each leaf node in the nested object has a record in the table,
 * with a key based on the full path of keys to get there, joined by dots
 * The model is responsible for providing a nice interface, so that consumers don't have to think
 * about that storage mechanism, instead just setting and getting as they please
 * For e.g.:
 * Setting.set({
 *   schedules: {
 *     outpatientDischarger: {
 *       schedule: '0 11 * * *',
 *       batchSize: 1000,
 *     },
 *     automaticLabTestResultPublisher: false,
 *   },
 * });
 * becomes:
 * id    | key                                       | value
 * xxx   | schedules.outpatientDischarger.schedule   | 0 11 * * *
 * yyy   | schedules.outpatientDischarger.batchSize  | 1000
 * zzz   | schedules.automaticLabTestResultPublisher | false
 */
export class Setting extends Model {
  static init({ primaryKey, ...options }) {
    super.init(
      {
        id: primaryKey,
        key: {
          type: Sequelize.TEXT,
          allowNull: false,
        },
        value: Sequelize.JSONB,
        scope: Sequelize.STRING,
      },
      {
        ...options,
        syncDirection: SYNC_DIRECTIONS.PULL_FROM_CENTRAL,
        hooks: {
          afterSave() {
            settingsCache.reset();
          },
          afterBulkCreate() {
            settingsCache.reset();
          },
          afterBulkUpdate() {
            settingsCache.reset();
          },
          afterBulkDestroy() {
            settingsCache.reset();
          },
        },
        indexes: [
          {
            // settings_alive_key_unique_cnt
            // overly broad constraint, narrowed by the next two indices
            unique: true,
            fields: ['key', 'facility_id', 'deleted_at'],
          },
          {
            // settings_alive_key_unique_with_facility_idx
            unique: true,
            fields: ['key', 'facility_id'],
            where: { deleted_at: null, facility_id: { [Op.ne]: null } },
          },
          {
            // settings_alive_key_unique_without_facility_idx
            unique: true,
            fields: ['key', 'scope'],
            where: { deleted_at: null, facility_id: null },
          },
        ],
      },
    );
  }

  static initRelations(models) {
    this.belongsTo(models.Facility, {
      foreignKey: 'facilityId',
      as: 'facility',
    });
  }

  /**
   * IMPORTANT: Duplicated from mobile/models/Setting.ts
   * Please update both places when modify
   */
<<<<<<< HEAD
  static async get(key = '', facilityId = null, scope) {
    const keyWhere = key
      ? {
          key: {
            [Op.or]: {
              [Op.eq]: key,
              [Op.like]: `${key}.%`,
            },
          },
        }
      : {};

    const scopeWhere = scope ? { scope } : {};

    const facilityIdWhere =
      scope === SETTINGS_SCOPES.FACILITY
        ? { [Op.eq]: facilityId }
        : {
            [Op.or]: {
              [Op.eq]: facilityId,
              [Op.is]: null,
            },
          };

    const settings = await Setting.findAll({
      where: {
        ...keyWhere,
        ...scopeWhere,
=======
  static async get(key = '', facilityId = null, scope = '') {
    const settings = await Setting.findAll({
      where: {
        ...(key
          ? {
              key: {
                [Op.or]: {
                  [Op.eq]: key,
                  [Op.like]: `${key}.%`,
                },
              },
            }
          : {}),
        ...(scope
          ? {
              scope,
            }
          : {}),
>>>>>>> e03daaf7
        facilityId: {
          ...facilityIdWhere,
        },
      },

      // we want facility keys to come last so they override global keys
      order: [
        ['key', 'ASC'],
        [Sequelize.fn('coalesce', Sequelize.col('facility_id'), '###'), 'ASC'],
      ],
    });

    const settingsObject = {};
    for (const currentSetting of settings) {
      setAtPath(settingsObject, currentSetting.key, currentSetting.value);
    }

    if (key === '') {
      return settingsObject;
    }

    // just return the object or value below the requested key
    // e.g. if schedules.outPatientDischarger was requested, the return object will look like
    // {  schedule: '0 11 * * *', batchSize: 1000 }
    // rather than
    // { schedules: { outPatientDischarger: { schedule: '0 11 * * *', batchSize: 1000 } } }
    return getAtPath(settingsObject, key);
  }

<<<<<<< HEAD
  static async set(key, value, facilityId = null, scope = SETTINGS_SCOPES.GLOBAL) {
    const records = buildSettingsRecords(key, value, facilityId, scope);
=======
  static async set(key, value, facilityId = null, scopeParam) {
    const scope = scopeParam || facilityId ? SETTINGS_SCOPES.FACILITY : SETTINGS_SCOPES.GLOBAL;
    const records = buildSettingsRecords(key, value, facilityId);
>>>>>>> e03daaf7

    // create or update records
    await Promise.all(
      records.map(async record => {
        // can't use upsert as sequelize can't parse our triple-index unique constraint
        const existing = await this.findOne({
          where: { key: record.key, facilityId: record.facilityId, scope },
        });

        if (existing) {
          await this.update({ value: record.value }, { where: { id: existing.id } });
        } else {
          await this.create({ ...record, scope });
        }
      }),
    );

    const keyWhere = key
      ? {
          [Op.or]: {
            [Op.eq]: key,
            [Op.like]: `${key}.%`,
          },
        }
      : {};

    // delete any records that are no longer needed
    await this.update(
      {
        deletedAt: Sequelize.fn('now'),
      },
      {
        where: {
          key: {
            [Op.and]: {
              ...keyWhere,
              [Op.notIn]: records.map(r => r.key),
            },
          },
          scope,
          facilityId,
        },
      },
    );
  }

  static buildSyncFilter() {
    return `WHERE (facility_id = :facilityId OR scope = '${SETTINGS_SCOPES.GLOBAL}') AND ${this.tableName}.updated_at_sync_tick > :since`;
  }
}

export function buildSettingsRecords(keyPrefix, value, facilityId, scope) {
  if (isPlainObject(value)) {
    return Object.entries(value).flatMap(([k, v]) =>
      buildSettingsRecords([keyPrefix, k].filter(Boolean).join('.'), v, facilityId, scope),
    );
  }
  return [{ key: keyPrefix, value, facilityId, scope }];
}<|MERGE_RESOLUTION|>--- conflicted
+++ resolved
@@ -89,36 +89,6 @@
    * IMPORTANT: Duplicated from mobile/models/Setting.ts
    * Please update both places when modify
    */
-<<<<<<< HEAD
-  static async get(key = '', facilityId = null, scope) {
-    const keyWhere = key
-      ? {
-          key: {
-            [Op.or]: {
-              [Op.eq]: key,
-              [Op.like]: `${key}.%`,
-            },
-          },
-        }
-      : {};
-
-    const scopeWhere = scope ? { scope } : {};
-
-    const facilityIdWhere =
-      scope === SETTINGS_SCOPES.FACILITY
-        ? { [Op.eq]: facilityId }
-        : {
-            [Op.or]: {
-              [Op.eq]: facilityId,
-              [Op.is]: null,
-            },
-          };
-
-    const settings = await Setting.findAll({
-      where: {
-        ...keyWhere,
-        ...scopeWhere,
-=======
   static async get(key = '', facilityId = null, scope = '') {
     const settings = await Setting.findAll({
       where: {
@@ -137,9 +107,15 @@
               scope,
             }
           : {}),
->>>>>>> e03daaf7
         facilityId: {
-          ...facilityIdWhere,
+          ...(scope === SETTINGS_SCOPES.FACILITY
+            ? { [Op.eq]: facilityId }
+            : {
+                [Op.or]: {
+                  [Op.eq]: facilityId,
+                  [Op.is]: null,
+                },
+              }),
         },
       },
 
@@ -167,14 +143,9 @@
     return getAtPath(settingsObject, key);
   }
 
-<<<<<<< HEAD
-  static async set(key, value, facilityId = null, scope = SETTINGS_SCOPES.GLOBAL) {
-    const records = buildSettingsRecords(key, value, facilityId, scope);
-=======
   static async set(key, value, facilityId = null, scopeParam) {
     const scope = scopeParam || facilityId ? SETTINGS_SCOPES.FACILITY : SETTINGS_SCOPES.GLOBAL;
     const records = buildSettingsRecords(key, value, facilityId);
->>>>>>> e03daaf7
 
     // create or update records
     await Promise.all(
