import { Sequelize, Op } from 'sequelize';
import { isPlainObject, get as getAtPath, set as setAtPath } from 'lodash';
<<<<<<< HEAD
=======
import { settingsCache } from '@tamanu/settings/cache';
>>>>>>> 31e0902f
import { SYNC_DIRECTIONS, SETTINGS_SCOPES } from '@tamanu/constants';
import { Model } from './Model';

/**
 * Stores nested settings data, where each leaf node in the nested object has a record in the table,
 * with a key based on the full path of keys to get there, joined by dots
 * The model is responsible for providing a nice interface, so that consumers don't have to think
 * about that storage mechanism, instead just setting and getting as they please
 * For e.g.:
 * Setting.set({
 *   schedules: {
 *     outpatientDischarger: {
 *       schedule: '0 11 * * *',
 *       batchSize: 1000,
 *     },
 *     automaticLabTestResultPublisher: false,
 *   },
 * });
 * becomes:
 * id    | key                                       | value
 * xxx   | schedules.outpatientDischarger.schedule   | 0 11 * * *
 * yyy   | schedules.outpatientDischarger.batchSize  | 1000
 * zzz   | schedules.automaticLabTestResultPublisher | false
 */
export class Setting extends Model {
  static init({ primaryKey, ...options }) {
    super.init(
      {
        id: primaryKey,
        key: {
          type: Sequelize.TEXT,
          allowNull: false,
        },
        value: Sequelize.JSONB,
        scope: Sequelize.STRING,
      },
      {
        ...options,
        syncDirection: SYNC_DIRECTIONS.PULL_FROM_CENTRAL,
        hooks: {
          afterSave() {
            settingsCache.reset();
          },
          afterBulkCreate() {
            settingsCache.reset();
          },
          afterBulkUpdate() {
            settingsCache.reset();
          },
          afterBulkDestroy() {
            settingsCache.reset();
          },
        },
        indexes: [
          {
            // settings_alive_key_unique_cnt
            // overly broad constraint, narrowed by the next two indices
            unique: true,
            fields: ['key', 'facility_id', 'deleted_at'],
          },
          {
            // settings_alive_key_unique_with_facility_idx
            unique: true,
            fields: ['key', 'facility_id'],
            where: { deleted_at: null, facility_id: { [Op.ne]: null } },
          },
          {
            // settings_alive_key_unique_without_facility_idx
            unique: true,
            fields: ['key', 'scope'],
            where: { deleted_at: null, facility_id: null },
          },
        ],
      },
    );
  }

  static initRelations(models) {
    this.belongsTo(models.Facility, {
      foreignKey: 'facilityId',
      as: 'facility',
    });
  }

  /**
   * IMPORTANT: Duplicated from mobile/models/Setting.ts
   * Please update both places when modify
   */
  static async get(key = '', facilityId = null, scope = '') {
    const settings = await Setting.findAll({
      where: {
        ...(key
          ? {
              key: {
                [Op.or]: {
                  [Op.eq]: key,
                  [Op.like]: `${key}.%`,
                },
              },
            }
          : {}),
        ...(scope
          ? {
              scope,
            }
          : {}),
        facilityId: {
          [Op.or]: {
            [Op.eq]: facilityId,
            [Op.is]: null,
          },
        },
      },

      // we want facility keys to come last so they override global keys
      order: [
        ['key', 'ASC'],
        [Sequelize.fn('coalesce', Sequelize.col('facility_id'), '###'), 'ASC'],
      ],
    });

    const settingsObject = {};
    for (const currentSetting of settings) {
      setAtPath(settingsObject, currentSetting.key, currentSetting.value);
    }

    if (key === '') {
      return settingsObject;
    }

    // just return the object or value below the requested key
    // e.g. if schedules.outPatientDischarger was requested, the return object will look like
    // {  schedule: '0 11 * * *', batchSize: 1000 }
    // rather than
    // { schedules: { outPatientDischarger: { schedule: '0 11 * * *', batchSize: 1000 } } }
    return getAtPath(settingsObject, key);
  }

<<<<<<< HEAD
  static async set(key, value, facilityId = null, scope = SETTINGS_SCOPES.GLOBAL) {
=======
  static async set(key, value, facilityId = null, scopeParam) {
    const scope = scopeParam || facilityId ? SETTINGS_SCOPES.FACILITY : SETTINGS_SCOPES.GLOBAL;
>>>>>>> 31e0902f
    const records = buildSettingsRecords(key, value, facilityId);

    // create or update records
    await Promise.all(
      records.map(async record => {
        // can't use upsert as sequelize can't parse our triple-index unique constraint
        const existing = await this.findOne({
          where: { key: record.key, facilityId: record.facilityId, scope },
        });

        if (existing) {
          await this.update({ value: record.value }, { where: { id: existing.id } });
        } else {
          await this.create({ ...record, scope });
        }
      }),
    );

    // delete any records that are no longer needed
    await this.update(
      {
        deletedAt: Sequelize.fn('now'),
      },
      {
        where: {
          key: {
            [Op.and]: {
              [Op.or]: {
                [Op.eq]: key,
                [Op.like]: `${key}.%`,
              },
              [Op.notIn]: records.map(r => r.key),
            },
          },
          facilityId,
          scope,
        },
      },
    );
  }

  static buildSyncFilter() {
    return `WHERE (facility_id = :facilityId OR scope = '${SETTINGS_SCOPES.GLOBAL}') AND ${this.tableName}.updated_at_sync_tick > :since`;
  }
}

export function buildSettingsRecords(keyPrefix, value, facilityId) {
  if (isPlainObject(value)) {
    return Object.entries(value).flatMap(([k, v]) =>
      buildSettingsRecords([keyPrefix, k].filter(Boolean).join('.'), v, facilityId),
    );
  }
  return [{ key: keyPrefix, value, facilityId }];
}<|MERGE_RESOLUTION|>--- conflicted
+++ resolved
@@ -1,9 +1,6 @@
 import { Sequelize, Op } from 'sequelize';
 import { isPlainObject, get as getAtPath, set as setAtPath } from 'lodash';
-<<<<<<< HEAD
-=======
 import { settingsCache } from '@tamanu/settings/cache';
->>>>>>> 31e0902f
 import { SYNC_DIRECTIONS, SETTINGS_SCOPES } from '@tamanu/constants';
 import { Model } from './Model';
 
@@ -142,12 +139,8 @@
     return getAtPath(settingsObject, key);
   }
 
-<<<<<<< HEAD
-  static async set(key, value, facilityId = null, scope = SETTINGS_SCOPES.GLOBAL) {
-=======
   static async set(key, value, facilityId = null, scopeParam) {
     const scope = scopeParam || facilityId ? SETTINGS_SCOPES.FACILITY : SETTINGS_SCOPES.GLOBAL;
->>>>>>> 31e0902f
     const records = buildSettingsRecords(key, value, facilityId);
 
     // create or update records
