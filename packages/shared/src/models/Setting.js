import { Sequelize, Op } from 'sequelize';
import { isPlainObject, get as getAtPath, set as setAtPath } from 'lodash';
import { SYNC_DIRECTIONS, SETTINGS_SCOPES } from '../constants';
import { Model } from './Model';

/**
 * Stores nested settings data, where each leaf node in the nested object has a record in the table,
 * with a key based on the full path of keys to get there, joined by dots
 * The model is responsible for providing a nice interface, so that consumers don't have to think
 * about that storage mechanism, instead just setting and getting as they please
 * For e.g.:
 * Setting.set({
 *   schedules: {
 *     outpatientDischarger: {
 *       schedule: '0 11 * * *',
 *       batchSize: 1000,
 *     },
 *     automaticLabTestResultPublisher: false,
 *   },
 * });
 * becomes:
 * id    | key                                       | value
 * xxx   | schedules.outpatientDischarger.schedule   | 0 11 * * *
 * yyy   | schedules.outpatientDischarger.batchSize  | 1000
 * zzz   | schedules.automaticLabTestResultPublisher | false
 */
export class Setting extends Model {
  static init({ primaryKey, ...options }) {
    super.init(
      {
        id: primaryKey,
        key: {
          type: Sequelize.TEXT,
          allowNull: false,
        },
        value: Sequelize.JSONB,
        scope: Sequelize.STRING,
      },
      {
        ...options,
        syncDirection: SYNC_DIRECTIONS.PULL_FROM_CENTRAL,
        indexes: [
          {
            // settings_alive_key_unique_cnt
            // overly broad constraint, narrowed by the next two indices
            unique: true,
            fields: ['key', 'facility_id', 'deleted_at'],
          },
          {
            // settings_alive_key_unique_with_facility_idx
            unique: true,
            fields: ['key', 'facility_id'],
            where: { deleted_at: null, facility_id: { [Op.ne]: null } },
          },
          {
            // settings_alive_key_unique_without_facility_idx
            unique: true,
            fields: ['key'],
            where: { deleted_at: null, facility_id: null },
          },
        ],
      },
    );
  }

  static initRelations(models) {
    this.belongsTo(models.Facility, {
      foreignKey: 'facilityId',
      as: 'facility',
    });
  }

  /**
   * IMPORTANT: Duplicated from mobile/models/Setting.ts
   * Please update both places when modify
   */
  static async get(key = '', facilityId = null) {
    const settings = await Setting.findAll({
      where: {
        ...(key
          ? {
              key: {
                [Op.or]: {
                  [Op.eq]: key,
                  [Op.like]: `${key}.%`,
                },
              },
            }
          : {}),
        facilityId: {
          [Op.or]: {
            [Op.eq]: facilityId,
            [Op.is]: null,
          },
        },
      },

      // we want facility keys to come last so they override global keys
      order: [
        ['key', 'ASC'],
        [Sequelize.fn('coalesce', Sequelize.col('facility_id'), '###'), 'ASC'],
      ],
    });

    const settingsObject = {};
    for (const currentSetting of settings) {
      setAtPath(settingsObject, currentSetting.key, currentSetting.value);
    }

    if (key === '') {
      return settingsObject;
    }

    // just return the object or value below the requested key
    // e.g. if schedules.outPatientDischarger was requested, the return object will look like
    // {  schedule: '0 11 * * *', batchSize: 1000 }
    // rather than
    // { schedules: { outPatientDischarger: { schedule: '0 11 * * *', batchSize: 1000 } } }
    return getAtPath(settingsObject, key);
  }

  static async set(key, value, facilityId = null) {
    const records = buildSettingsRecords(key, value, facilityId);

    // create or update records
    await Promise.all(
      records.map(async record => {
        // can't use upsert as sequelize can't parse our triple-index unique constraint
        const existing = await this.findOne({
          where: { key: record.key, facilityId: record.facilityId },
        });

        if (existing) {
          await this.update({ value: record.value }, { where: { id: existing.id } });
        } else {
          await this.create(record);
        }
      }),
    );

    // delete any records that are no longer needed
    await this.update(
      {
        deletedAt: Sequelize.fn('now'),
      },
      {
        where: {
          key: {
            [Op.and]: {
              [Op.or]: {
                [Op.eq]: key,
                [Op.like]: `${key}.%`,
              },
              [Op.notIn]: records.map(r => r.key),
            },
          },
          facilityId,
        },
      },
    );
  }

  static buildSyncFilter() {
<<<<<<< HEAD
    return `WHERE (facility_id = :facilityId OR scope = 'global') AND ${this.tableName}.updated_at_sync_tick > :since`;
=======
    return `WHERE (facility_id = :facilityId OR scope = '${SETTINGS_SCOPES.GLOBAL}') AND ${this.tableName}.updated_at_sync_tick > :since`;
>>>>>>> 1f54ea65
  }
}

export function buildSettingsRecords(keyPrefix, value, facilityId) {
  if (isPlainObject(value)) {
    return Object.entries(value).flatMap(([k, v]) =>
      buildSettingsRecords([keyPrefix, k].filter(Boolean).join('.'), v, facilityId),
    );
  }
  return [{ key: keyPrefix, value, facilityId }];
}<|MERGE_RESOLUTION|>--- conflicted
+++ resolved
@@ -161,11 +161,7 @@
   }
 
   static buildSyncFilter() {
-<<<<<<< HEAD
-    return `WHERE (facility_id = :facilityId OR scope = 'global') AND ${this.tableName}.updated_at_sync_tick > :since`;
-=======
     return `WHERE (facility_id = :facilityId OR scope = '${SETTINGS_SCOPES.GLOBAL}') AND ${this.tableName}.updated_at_sync_tick > :since`;
->>>>>>> 1f54ea65
   }
 }
 
