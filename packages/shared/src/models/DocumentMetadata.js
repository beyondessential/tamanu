import { Sequelize } from 'sequelize';
<<<<<<< HEAD
import { SYNC_DIRECTIONS, DOCUMENT_SOURCES } from '../constants';
=======
import { SYNC_DIRECTIONS, DOCUMENT_SOURCES } from '@tamanu/constants';
>>>>>>> ad69f725
import { Model } from './Model';
import { dateTimeType } from './dateTimeTypes';
import { getCurrentDateTimeString } from '../utils/dateTime';
import { buildEncounterLinkedSyncFilterJoins } from './buildEncounterLinkedSyncFilter';
import { onSaveMarkPatientForSync } from './onSaveMarkPatientForSync';

export class DocumentMetadata extends Model {
  static init({ primaryKey, ...options }) {
    super.init(
      {
        id: primaryKey,
        name: {
          type: Sequelize.TEXT,
          allowNull: false,
        },
        type: {
          type: Sequelize.TEXT,
          allowNull: false,
        },
        source: {
          type: Sequelize.STRING,
          allowNull: false,
          defaultValue: DOCUMENT_SOURCES.UPLOADED,
        },
        documentCreatedAt: dateTimeType('documentCreatedAt'),
        documentUploadedAt: dateTimeType('documentUploadedAt', {
          allowNull: false,
          defaultValue: getCurrentDateTimeString,
        }),
        documentOwner: Sequelize.TEXT,
        note: Sequelize.STRING,

        // Relation can't be managed by sequelize because the
        // attachment won't get downloaded to lan server
        attachmentId: {
          type: Sequelize.STRING,
          allowNull: false,
        },
      },
      {
        ...options,
        syncDirection: SYNC_DIRECTIONS.BIDIRECTIONAL,
      },
    );

    onSaveMarkPatientForSync(this);
  }

  static initRelations(models) {
    this.belongsTo(models.Encounter, {
      foreignKey: 'encounterId',
      as: 'encounter',
    });

    this.belongsTo(models.Patient, {
      foreignKey: 'patientId',
      as: 'patient',
    });

    this.belongsTo(models.Department, {
      foreignKey: 'departmentId',
      as: 'department',
    });
  }

  static getListReferenceAssociations() {
    return ['department'];
  }

  static buildSyncFilter(patientIds) {
    if (patientIds.length === 0) {
      return null;
    }
    const join = buildEncounterLinkedSyncFilterJoins([this.tableName, 'encounters']);
    return `
      ${join}
      WHERE (
        encounters.patient_id IN (:patientIds)
        OR
        ${this.tableName}.patient_id IN (:patientIds)
      )
      AND ${this.tableName}.updated_at_sync_tick > :since
    `;
  }
}<|MERGE_RESOLUTION|>--- conflicted
+++ resolved
@@ -1,9 +1,5 @@
 import { Sequelize } from 'sequelize';
-<<<<<<< HEAD
-import { SYNC_DIRECTIONS, DOCUMENT_SOURCES } from '../constants';
-=======
 import { SYNC_DIRECTIONS, DOCUMENT_SOURCES } from '@tamanu/constants';
->>>>>>> ad69f725
 import { Model } from './Model';
 import { dateTimeType } from './dateTimeTypes';
 import { getCurrentDateTimeString } from '../utils/dateTime';
