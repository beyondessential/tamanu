import { Sequelize } from 'sequelize';
import { DOCUMENT_SOURCES, SYNC_DIRECTIONS } from '@tamanu/constants';
import { Model } from './Model';
import { dateTimeType } from './dateTimeTypes';
import { getCurrentDateTimeString } from '../utils/dateTime';
import { buildEncounterLinkedSyncFilterJoins } from './buildEncounterLinkedSyncFilter';
<<<<<<< HEAD
=======
import { onSaveMarkPatientForSync } from './onSaveMarkPatientForSync';
import { buildSyncLookupSelect } from '../sync/buildSyncLookupSelect';
>>>>>>> f4569e61

export class DocumentMetadata extends Model {
  static init({ primaryKey, ...options }) {
    super.init(
      {
        id: primaryKey,
        name: {
          type: Sequelize.TEXT,
          allowNull: false,
        },
        type: {
          type: Sequelize.TEXT,
          allowNull: false,
        },
        source: {
          type: Sequelize.STRING,
          allowNull: false,
          defaultValue: DOCUMENT_SOURCES.UPLOADED,
        },
        documentCreatedAt: dateTimeType('documentCreatedAt'),
        documentUploadedAt: dateTimeType('documentUploadedAt', {
          allowNull: false,
          defaultValue: getCurrentDateTimeString,
        }),
        documentOwner: Sequelize.TEXT,
        note: Sequelize.STRING,

        // Relation can't be managed by sequelize because the
        // attachment won't get downloaded to facility server
        attachmentId: {
          type: Sequelize.STRING,
          allowNull: false,
        },
      },
      {
        ...options,
        syncDirection: SYNC_DIRECTIONS.BIDIRECTIONAL,
      },
    );
  }

  static initRelations(models) {
    this.belongsTo(models.Encounter, {
      foreignKey: 'encounterId',
      as: 'encounter',
    });

    this.belongsTo(models.Patient, {
      foreignKey: 'patientId',
      as: 'patient',
    });

    this.belongsTo(models.Department, {
      foreignKey: 'departmentId',
      as: 'department',
    });
  }

  static getListReferenceAssociations() {
    return ['department'];
  }

  static buildPatientSyncFilter(patientCount, markedForSyncPatientsTable) {
    if (patientCount === 0) {
      return null;
    }
    const join = buildEncounterLinkedSyncFilterJoins([this.tableName, 'encounters']);
    return `
      ${join}
      WHERE (
        encounters.patient_id IN (SELECT patient_id FROM ${markedForSyncPatientsTable})
        OR
        ${this.tableName}.patient_id IN (SELECT patient_id FROM ${markedForSyncPatientsTable})
      )
      AND ${this.tableName}.updated_at_sync_tick > :since
    `;
  }

  static buildSyncLookupQueryDetails() {
    return {
      select: buildSyncLookupSelect(this, {
        patientId: 'COALESCE(document_metadata.patient_id, encounters.patient_id)',
      }),
      joins: `
        LEFT JOIN encounters ON ${this.tableName}.encounter_id = encounters.id
        LEFT JOIN patients ON ${this.tableName}.patient_id = encounters.id
      `,
    };
  }
}<|MERGE_RESOLUTION|>--- conflicted
+++ resolved
@@ -4,11 +4,7 @@
 import { dateTimeType } from './dateTimeTypes';
 import { getCurrentDateTimeString } from '../utils/dateTime';
 import { buildEncounterLinkedSyncFilterJoins } from './buildEncounterLinkedSyncFilter';
-<<<<<<< HEAD
-=======
-import { onSaveMarkPatientForSync } from './onSaveMarkPatientForSync';
 import { buildSyncLookupSelect } from '../sync/buildSyncLookupSelect';
->>>>>>> f4569e61
 
 export class DocumentMetadata extends Model {
   static init({ primaryKey, ...options }) {
