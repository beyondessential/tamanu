import { Sequelize, Op } from 'sequelize';
import { SYNC_DIRECTIONS, VISIBILITY_STATUSES } from '@tamanu/constants';
import { parseOrNull } from '../utils/parse-or-null';
import { log } from '../services/logging';
import { Model } from './Model';

export class SurveyScreenComponent extends Model {
  static deletedAtKey = 'visibilityStatus';

  static init({ primaryKey, ...options }) {
    super.init(
      {
        id: primaryKey,
        screenIndex: Sequelize.INTEGER,
        componentIndex: Sequelize.INTEGER,
        text: Sequelize.STRING,
        visibilityCriteria: Sequelize.STRING,
        validationCriteria: Sequelize.TEXT,
        detail: Sequelize.STRING,
        config: Sequelize.STRING,
        options: Sequelize.TEXT,
        calculation: Sequelize.STRING,
        [this.deletedAtKey]: Sequelize.STRING,
      },
      {
        ...options,
        syncDirection: SYNC_DIRECTIONS.PULL_FROM_CENTRAL,
      },
    );
  }

  static getListReferenceAssociations() {
    return ['dataElement'];
  }

  static initRelations(models) {
    this.belongsTo(models.Survey, {
      foreignKey: 'surveyId',
    });
    this.belongsTo(models.ProgramDataElement, {
      foreignKey: 'dataElementId',
      as: 'dataElement',
    });
  }

  static async getComponentsForSurveys(surveyIds) {
    const components = await this.findAll({
      where: {
        surveyId: {
          [Op.in]: surveyIds,
        },
      },
      include: this.getListReferenceAssociations(),
      order: [
        ['screen_index', 'ASC'],
        ['component_index', 'ASC'],
      ],
    });

    return components.map(c => c.forResponse());
  }

  static getComponentsForSurvey(surveyId) {
    return this.getComponentsForSurveys([surveyId]);
  }

  getOptions() {
    try {
      const optionString = this.options || this.dataElement?.defaultOptions || '';
      if (!optionString) {
        return [];
      }
      const optionArray = JSON.parse(optionString);
      return Object.entries(optionArray).map(([label, value]) => ({ label, value }));
    } catch (e) {
      log.error(e);
      return [];
    }
  }

  forResponse() {
    const { options, ...values } = this.dataValues;
    return {
      ...values,
      options: parseOrNull(options),
    };
  }

<<<<<<< HEAD
  // Manually defines the special column to filter out soft deleted records.
  static async findAll(options) {
    const { where = {} } = { ...options };

    if (!where.hasOwnProperty(this.deletedAtKey)) {
      where[this.deletedAtKey] = VISIBILITY_STATUSES.CURRENT;
    }
    return super.findAll({ ...options, where });
=======
  static buildSyncFilter() {
    return null; // syncs everywhere
>>>>>>> c176e47b
  }
}<|MERGE_RESOLUTION|>--- conflicted
+++ resolved
@@ -86,7 +86,6 @@
     };
   }
 
-<<<<<<< HEAD
   // Manually defines the special column to filter out soft deleted records.
   static async findAll(options) {
     const { where = {} } = { ...options };
@@ -95,9 +94,9 @@
       where[this.deletedAtKey] = VISIBILITY_STATUSES.CURRENT;
     }
     return super.findAll({ ...options, where });
-=======
+  }
+
   static buildSyncFilter() {
     return null; // syncs everywhere
->>>>>>> c176e47b
   }
 }