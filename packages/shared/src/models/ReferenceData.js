<<<<<<< HEAD
import { Op, Sequelize, ValidationError } from 'sequelize';
import { REFERENCE_TYPE_VALUES, SYNC_DIRECTIONS, VISIBILITY_STATUSES } from '@tamanu/constants';
=======
import { Sequelize, ValidationError } from 'sequelize';
import {
  REFERENCE_TYPE_VALUES,
  DEFAULT_HIERARCHY_TYPE,
  SYNC_DIRECTIONS,
  VISIBILITY_STATUSES,
} from '@tamanu/constants';
>>>>>>> 4f0c7b6c
import { InvalidOperationError } from '../errors';
import { Model } from './Model';

export class ReferenceData extends Model {
  static init({ primaryKey, ...options }) {
    super.init(
      {
        id: primaryKey,
        code: {
          type: Sequelize.STRING,
          allowNull: false,
        },
        type: {
          type: Sequelize.STRING(31),
          allowNull: false,
        },
        name: {
          type: Sequelize.TEXT,
          allowNull: false,
        },
        visibilityStatus: {
          type: Sequelize.TEXT,
          defaultValue: VISIBILITY_STATUSES.CURRENT,
        },
      },
      {
        ...options,
        indexes: [
          {
            unique: false,
            fields: ['type'],
          },
          {
            unique: false,
            name: 'code_by_type',
            fields: ['code', 'type'],
          },
        ],
        syncDirection: SYNC_DIRECTIONS.BIDIRECTIONAL,
      },
    );
  }

  static initRelations(models) {
    this.belongsToMany(models.ImagingRequest, {
      through: models.ImagingRequestArea,
      as: 'area',
      foreignKey: 'areaId',
    });

    this.belongsToMany(this, {
      as: 'parent',
      through: 'reference_data_relations',
      foreignKey: 'referenceDataId',
      otherKey: 'referenceDataParentId',
    });

    this.hasOne(models.ImagingAreaExternalCode, {
      as: 'imagingAreaExternalCode',
      foreignKey: 'areaId',
    });
  }

  static async create(values) {
    // the type column is just text in sqlite so validate it here
    const { type } = values;
    if (type && !REFERENCE_TYPE_VALUES.includes(type)) {
      throw new ValidationError(`Invalid type: ${type}`);
    }
    return super.create(values);
  }

  async update(values) {
    if (values.type && values.type !== this.type) {
      throw new InvalidOperationError('The type of a reference data item cannot be changed');
    }

    return super.update(values);
  }

  // ----------------------------------
  // Reference data hierarchy utilities
  // ----------------------------------
  static async #getParentRecursive(id, ancestors, relationType) {
    const { ReferenceData } = this.sequelize.models;
    const parent = await ReferenceData.getParent(id, relationType);
    if (!parent?.id) {
      return ancestors;
    }
<<<<<<< HEAD
    return ReferenceData.#getParentRecursive(parent.id, [...ancestors, parent], relationType);
  }

  static async getParent(id, relationType) {
=======
    return ReferenceData.#getParentRecursive(parent.id, [...ancestors, parent]);
  }

  static async getParent(id, relationType = DEFAULT_HIERARCHY_TYPE) {
>>>>>>> 4f0c7b6c
    const record = await this.getNode({ where: { id }, relationType });
    return record?.parent;
  }

  // Gets a node in the hierarchy including the parent record
<<<<<<< HEAD
  static async getNode({ where, raw = true, relationType }) {
=======
  static async getNode({ where, raw = true, relationType = DEFAULT_HIERARCHY_TYPE }) {
>>>>>>> 4f0c7b6c
    return this.findOne({
      where,
      include: {
        model: this,
        as: 'parent',
        required: true,
        through: {
          attributes: [],
          where: {
            type: relationType,
          },
        },
      },
      raw,
      nest: true,
    });
  }

<<<<<<< HEAD
  async getAncestors(relationType) {
=======
  async getAncestors(relationType = DEFAULT_HIERARCHY_TYPE) {
>>>>>>> 4f0c7b6c
    const { ReferenceData } = this.sequelize.models;
    const baseNode = this.get({ plain: true });
    const parentNode = await ReferenceData.getParent(this.id, relationType);

    if (!parentNode) {
      return [];
    }
    // Include the baseNode for convenience
    return ReferenceData.#getParentRecursive(parentNode.id, [baseNode, parentNode], relationType);
  }

<<<<<<< HEAD
  async getChildren(relationType, q) {
    const { ReferenceData } = this.sequelize.models;
    return ReferenceData.findAll({
      where: { name: { [Op.iLike]: q } },
      include: {
        model: ReferenceData,
        as: 'parent',
        required: true,
        through: {
          attributes: [],
          where: {
            referenceDataParentId: this.id,
            type: relationType,
          },
        },
      },
      raw: true,
      nest: true,
    });
  }

=======
>>>>>>> 4f0c7b6c
  static buildSyncFilter() {
    return null; // syncs everywhere
  }
}<|MERGE_RESOLUTION|>--- conflicted
+++ resolved
@@ -1,7 +1,3 @@
-<<<<<<< HEAD
-import { Op, Sequelize, ValidationError } from 'sequelize';
-import { REFERENCE_TYPE_VALUES, SYNC_DIRECTIONS, VISIBILITY_STATUSES } from '@tamanu/constants';
-=======
 import { Sequelize, ValidationError } from 'sequelize';
 import {
   REFERENCE_TYPE_VALUES,
@@ -9,7 +5,6 @@
   SYNC_DIRECTIONS,
   VISIBILITY_STATUSES,
 } from '@tamanu/constants';
->>>>>>> 4f0c7b6c
 import { InvalidOperationError } from '../errors';
 import { Model } from './Model';
 
@@ -99,27 +94,16 @@
     if (!parent?.id) {
       return ancestors;
     }
-<<<<<<< HEAD
-    return ReferenceData.#getParentRecursive(parent.id, [...ancestors, parent], relationType);
-  }
-
-  static async getParent(id, relationType) {
-=======
     return ReferenceData.#getParentRecursive(parent.id, [...ancestors, parent]);
   }
 
   static async getParent(id, relationType = DEFAULT_HIERARCHY_TYPE) {
->>>>>>> 4f0c7b6c
     const record = await this.getNode({ where: { id }, relationType });
     return record?.parent;
   }
 
   // Gets a node in the hierarchy including the parent record
-<<<<<<< HEAD
-  static async getNode({ where, raw = true, relationType }) {
-=======
   static async getNode({ where, raw = true, relationType = DEFAULT_HIERARCHY_TYPE }) {
->>>>>>> 4f0c7b6c
     return this.findOne({
       where,
       include: {
@@ -138,11 +122,7 @@
     });
   }
 
-<<<<<<< HEAD
-  async getAncestors(relationType) {
-=======
   async getAncestors(relationType = DEFAULT_HIERARCHY_TYPE) {
->>>>>>> 4f0c7b6c
     const { ReferenceData } = this.sequelize.models;
     const baseNode = this.get({ plain: true });
     const parentNode = await ReferenceData.getParent(this.id, relationType);
@@ -154,30 +134,6 @@
     return ReferenceData.#getParentRecursive(parentNode.id, [baseNode, parentNode], relationType);
   }
 
-<<<<<<< HEAD
-  async getChildren(relationType, q) {
-    const { ReferenceData } = this.sequelize.models;
-    return ReferenceData.findAll({
-      where: { name: { [Op.iLike]: q } },
-      include: {
-        model: ReferenceData,
-        as: 'parent',
-        required: true,
-        through: {
-          attributes: [],
-          where: {
-            referenceDataParentId: this.id,
-            type: relationType,
-          },
-        },
-      },
-      raw: true,
-      nest: true,
-    });
-  }
-
-=======
->>>>>>> 4f0c7b6c
   static buildSyncFilter() {
     return null; // syncs everywhere
   }
