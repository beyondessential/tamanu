--- conflicted
+++ resolved
@@ -1,10 +1,5 @@
 import { Sequelize, ValidationError } from 'sequelize';
-import {
-  REFERENCE_TYPE_VALUES,
-  DEFAULT_HIERARCHY_TYPE,
-  SYNC_DIRECTIONS,
-  VISIBILITY_STATUSES,
-} from '@tamanu/constants';
+import { REFERENCE_TYPE_VALUES, SYNC_DIRECTIONS, VISIBILITY_STATUSES } from '@tamanu/constants';
 import { InvalidOperationError } from '../errors';
 import { Model } from './Model';
 
@@ -94,27 +89,16 @@
     if (!parent?.id) {
       return ancestors;
     }
-<<<<<<< HEAD
-    return ReferenceData.#getParentRecursive(parent.id, [...ancestors, parent]);
-  }
-
-  static async getParent(id, relationType = DEFAULT_HIERARCHY_TYPE) {
-=======
     return ReferenceData.#getParentRecursive(parent.id, [...ancestors, parent], relationType);
   }
 
   static async getParent(id, relationType) {
->>>>>>> 0f5fc585
     const record = await this.getNode({ where: { id }, relationType });
     return record?.parent;
   }
 
   // Gets a node in the hierarchy including the parent record
-<<<<<<< HEAD
-  static async getNode({ where, raw = true, relationType = DEFAULT_HIERARCHY_TYPE }) {
-=======
   static async getNode({ where, raw = true, relationType }) {
->>>>>>> 0f5fc585
     return this.findOne({
       where,
       include: {
@@ -133,11 +117,7 @@
     });
   }
 
-<<<<<<< HEAD
-  async getAncestors(relationType = DEFAULT_HIERARCHY_TYPE) {
-=======
   async getAncestors(relationType) {
->>>>>>> 0f5fc585
     const { ReferenceData } = this.sequelize.models;
     const baseNode = this.get({ plain: true });
     const parentNode = await ReferenceData.getParent(this.id, relationType);
