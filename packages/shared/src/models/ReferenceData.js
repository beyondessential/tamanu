import { Sequelize, ValidationError } from 'sequelize';
import { REFERENCE_TYPE_VALUES, SYNC_DIRECTIONS, VISIBILITY_STATUSES } from '@tamanu/constants';
import { InvalidOperationError } from '../errors';
import { Model } from './Model';

export class ReferenceData extends Model {
  static init({ primaryKey, ...options }) {
    super.init(
      {
        id: primaryKey,
        code: {
          type: Sequelize.STRING,
          allowNull: false,
        },
        type: {
          type: Sequelize.STRING(31),
          allowNull: false,
        },
        name: {
          type: Sequelize.TEXT,
          allowNull: false,
        },
        visibilityStatus: {
          type: Sequelize.TEXT,
          defaultValue: VISIBILITY_STATUSES.CURRENT,
        },
      },
      {
        ...options,
        indexes: [
          {
            unique: false,
            fields: ['type'],
          },
          {
            unique: false,
            name: 'code_by_type',
            fields: ['code', 'type'],
          },
        ],
        syncDirection: SYNC_DIRECTIONS.BIDIRECTIONAL,
      },
    );
  }

  static initRelations(models) {
    this.belongsToMany(models.Encounter, {
      through: models.EncounterDiet,
      as: 'diet',
      foreignKey: 'dietId',
    });

    this.belongsToMany(models.ImagingRequest, {
      through: models.ImagingRequestArea,
      as: 'area',
      foreignKey: 'areaId',
    });

    this.belongsToMany(this, {
      as: 'parent',
      through: 'reference_data_relations',
      foreignKey: 'referenceDataId',
      otherKey: 'referenceDataParentId',
    });

    this.hasOne(models.ImagingAreaExternalCode, {
      as: 'imagingAreaExternalCode',
      foreignKey: 'areaId',
    });

    this.hasOne(models.Facility, {
      as: 'facility',
      foreignKey: 'catchmentId',
    });

    this.hasOne(models.TaskTemplate, {
      as: 'taskTemplate',
<<<<<<< HEAD
      foreignKey: 'id',
=======
      foreignKey: 'referenceDataId',
>>>>>>> 208e4264
    });
  }

  static async create(values) {
    // the type column is just text in sqlite so validate it here
    const { type } = values;
    if (type && !REFERENCE_TYPE_VALUES.includes(type)) {
      throw new ValidationError(`Invalid type: ${type}`);
    }
    return super.create(values);
  }

  async update(values) {
    if (values.type && values.type !== this.type) {
      throw new InvalidOperationError('The type of a reference data item cannot be changed');
    }

    return super.update(values);
  }

  // ----------------------------------
  // Reference data hierarchy utilities
  // ----------------------------------
  static async #getParentRecursive(id, ancestors, relationType) {
    const { ReferenceData } = this.sequelize.models;
    const parent = await ReferenceData.getParent(id, relationType);
    if (!parent?.id) {
      return ancestors;
    }
    return ReferenceData.#getParentRecursive(parent.id, [parent, ...ancestors], relationType);
  }

  static async getParent(id, relationType) {
    const record = await this.getNode({ where: { id }, relationType });
    return record?.parent;
  }

  // Gets a node in the hierarchy including the parent record
  static async getNode({ where, raw = true, relationType }) {
    return this.findOne({
      where,
      include: {
        model: this,
        as: 'parent',
        required: true,
        through: {
          attributes: [],
          where: {
            type: relationType,
          },
        },
      },
      raw,
      nest: true,
    });
  }

  async getAncestors(relationType) {
    const { ReferenceData } = this.sequelize.models;
    const parentNode = await ReferenceData.getParent(this.id, relationType);

    if (!parentNode) {
      return [];
    }

    return ReferenceData.#getParentRecursive(parentNode.id, [parentNode], relationType);
  }

  static buildSyncFilter() {
    return null; // syncs everywhere
  }
}<|MERGE_RESOLUTION|>--- conflicted
+++ resolved
@@ -75,11 +75,7 @@
 
     this.hasOne(models.TaskTemplate, {
       as: 'taskTemplate',
-<<<<<<< HEAD
-      foreignKey: 'id',
-=======
       foreignKey: 'referenceDataId',
->>>>>>> 208e4264
     });
   }
 
