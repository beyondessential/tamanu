--- conflicted
+++ resolved
@@ -1,11 +1,7 @@
 import config from 'config';
 import { SETTINGS_SCOPES } from '@tamanu/constants';
 import { facilityTestSettings, centralTestSettings, globalTestSettings } from '@tamanu/settings';
-<<<<<<< HEAD
-=======
-import { defaultsDeep } from 'lodash';
-import { selectFacilityIds } from '../utils/configSelectors';
->>>>>>> b51509d7
+import { selectFacilityIds } from '../utils';
 
 const seedForScope = async (models, settings, serverFacilityIds, scopeOverride) => {
   const { Setting } = models;
@@ -14,19 +10,13 @@
     return serverFacilityIds ? SETTINGS_SCOPES.FACILITY : SETTINGS_SCOPES.GLOBAL;
   };
   const scope = getScope();
-<<<<<<< HEAD
-  return Setting.setAllToScope(settings, scope, serverFacilityId);
-=======
   const combineSettings = async facilityId => {
-    const existing = await Setting.get('', facilityId, scope);
-    const combined = defaultsDeep(existing, settings);
-    return Setting.set('', combined, scope, facilityId);
+    await Setting.setAllToScope(settings, scope, facilityId);
   };
   if (serverFacilityIds) {
     return Promise.all(serverFacilityIds.map(combineSettings));
   }
   return combineSettings();
->>>>>>> b51509d7
 };
 
 export async function seedSettings(models) {
