--- conflicted
+++ resolved
@@ -4,19 +4,10 @@
 import { get, has, merge, pick, set, unset } from 'lodash';
 import stripJsonComments from 'strip-json-comments';
 
-<<<<<<< HEAD
 import { facilityDefaults, centralDefaults, globalDefaults } from '@tamanu/settings';
-import { SETTINGS_SCOPES, SETTING_KEYS } from '../constants';
-
-=======
 import { SETTINGS_SCOPES, SETTING_KEYS } from '@tamanu/constants/settings';
-
-import { facilityDefaults } from '../settings/facility';
-import { centralDefaults } from '../settings/central';
-import { globalDefaults } from '../settings/global';
 import { buildSettingsRecords } from '../models/Setting';
 
->>>>>>> 6f8133c6
 const SETTINGS_PREDATING_MIGRATION = [
   `${SETTING_KEYS.VACCINATION_DEFAULTS}.departmentId`,
   `${SETTING_KEYS.VACCINATION_DEFAULTS}.locationId`,
