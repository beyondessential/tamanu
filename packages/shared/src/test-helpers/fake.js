--- conflicted
+++ resolved
@@ -382,13 +382,11 @@
   Location: () => ({
     maxOccupancy: 1,
   }),
-<<<<<<< HEAD
   Setting: () => ({
     value: chance.string(),
-=======
+  }),
   ProgramRegistry: () => ({
     currentlyAtType: chance.pickone(Object.values(CURRENTLY_AT_TYPES)),
->>>>>>> 7a9d19a2
   }),
 };
 
