--- conflicted
+++ resolved
@@ -3,9 +3,5 @@
 export * from './factory';
 export * from './permissions';
 export * from './rawFiles';
+export * from './roles';
 export * from './sync';
-<<<<<<< HEAD
-=======
-export * from './permissions';
-export * from './roles';
->>>>>>> cbdaffc9
