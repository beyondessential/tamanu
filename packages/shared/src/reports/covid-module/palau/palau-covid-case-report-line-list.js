<<<<<<< HEAD
import { subDays, isBefore, startOfDay, endOfDay, parseISO } from 'date-fns';
=======
import { endOfDay, isBefore, parseISO, startOfDay, subDays } from 'date-fns';
>>>>>>> 73a3168f
import { groupBy } from 'lodash';
import { Op } from 'sequelize';

import { ageInYears, format, toDateTimeString } from '../../../utils/dateTime';
import { generateReportFromQueryData } from '../../utilities';
import { transformAnswers } from '../../utilities/transformAnswers';

const INITIAL_SURVEY_ID = 'program-palaucovid19-palaucovidinitialcasereportform';
const FOLLOW_UP_SURVEY_ID = 'program-palaucovid19-palaucovidfollowupcasereport';

const reportColumnTemplate = [
  { title: 'Case ID', accessor: data => data['pde-PalauCOVCase6'] },
  { title: 'Case investigator', accessor: data => data['pde-PalauCOVCase2'] },
  { title: 'Case investigator (If other)', accessor: data => data['pde-PalauCOVCase2a'] },
  { title: 'EpiWeek', accessor: data => data['pde-PalauCOVCase33'] },
  { title: 'Case report date', accessor: data => data['pde-PalauCOVCase3'] },
  { title: 'Interview date', accessor: data => data['pde-PalauCOVCase4'] },
  { title: 'Hospital No.', accessor: data => data.patient.displayId },
  { title: 'Passport number', accessor: data => data['pde-PalauCOVCase6'] },
  { title: 'Last name', accessor: data => data.patient.lastName },
  { title: 'First name', accessor: data => data.patient.firstName },
  { title: 'Middle name', accessor: data => data.patient.middleName },
  { title: 'DOB', accessor: data => format(data.patient.dateOfBirth, 'yyyy/MM/dd') },
  {
    title: 'Age',
    accessor: data => {
      return data.patient.dateOfBirth ? ageInYears(data.patient.dateOfBirth) : '';
    },
  },
  { title: 'Sex', accessor: data => data.patient.sex },
  { title: 'Nationality', accessor: data => data['pde-PalauCOVCase6a'] },
  { title: 'Street address', accessor: data => data['pde-PalauCOVCase8'] },
  { title: 'City/Hamlet', accessor: data => data['pde-PalauCOVCase9'] },
  { title: 'State', accessor: data => data['pde-PalauCOVCase9a'] },
  { title: 'Phone number 1', accessor: data => data['pde-PalauCOVCase7'] },
  { title: 'Phone number 2', accessor: data => data['pde-PalauCOVCase7a'] },
  { title: 'Healthcare worker', accessor: data => data['pde-PalauCOVCase10'] },
  {
    title: 'If HCW, specify HCF',
    accessor: data => data['pde-PalauCOVCase11'],
  },
  { title: 'Respondant name', accessor: data => data['pde-PalauCOVCase13'] },
  { title: 'Respondant relationship to case', accessor: data => data['pde-PalauCOVCase14'] },
  {
    title: 'Hospitalization required',
    accessor: data => data['pde-PalauCOVCase16'],
  },
  { title: 'Vaccination status', accessor: data => data['pde-PalauCOVCase18'] },
  { title: 'Booster/third dose date', accessor: data => data['pde-PalauCOVCase20'] },
  {
    title: 'Has the case traveled in the past 14 days',
    accessor: data => data['pde-PalauCOVCase27'],
  },
  { title: 'Arrival date in Palau', accessor: data => data['pde-PalauCOVCase28'] },
  { title: 'Risk factors', accessor: data => data['pde-PalauCOVCase31'] },
  { title: 'Day 0 sample collected', accessor: data => data['pde-PalauCOVCase33'] },
  { title: 'Symptomatic on day 0', accessor: data => data['pde-PalauCOVCase36'] },
  { title: 'Reinfection', accessor: data => data['pde-PalauCOVCase37'] },

  // follow up survey
  { title: 'Day 5 sample collected', accessor: data => data['pde-PalauCOVCaseFUp02'] },
  { title: 'Symptomatic on day 5', accessor: data => data['pde-PalauCOVCaseFUp04'] },
  { title: 'Patient outcome', accessor: data => data['pde-PalauCOVCaseFUp06'] },
  { title: 'If recovered, date', accessor: data => data['pde-PalauCOVCaseFUp07'] },
  { title: 'If dead, date', accessor: data => data['pde-PalauCOVCaseFUp08'] },
];

const WILLIAM_HOROTO_IDS = [
  'f4a0e3f0-54da-4fc9-a73e-1b72c9ca92a5', // Kiribati
  '4d719b6f-af55-42ac-99b3-5a27cadaab2b', // Palau
  '2d574680-e0fc-4956-a37e-121ccb434995', // Fiji
  'cebdd9a4-2744-4ad2-9919-98dc0b15464c', // Dev - for testing purposes
];

const parametersToSurveyResponseSqlWhere = (parameters, surveyId) => {
  const defaultWhereClause = {
    surveyId,
    '$encounter->patient.id$': {
      [Op.notIn]: WILLIAM_HOROTO_IDS,
    },
  };

  if (!parameters || !Object.keys(parameters).length) {
    return defaultWhereClause;
  }

  const newParameters = {
    ...parameters,
    fromDate: toDateTimeString(
      startOfDay(parameters.fromDate ? parseISO(parameters.fromDate) : subDays(new Date(), 30)),
    ),
  };

  if (newParameters.toDate) {
    newParameters.toDate = toDateTimeString(endOfDay(parseISO(newParameters.toDate)));
  }

  /* eslint-disable no-param-reassign */
  const whereClause = Object.entries(newParameters)
    .filter(([, val]) => val)
    .reduce((where, [key, value]) => {
      switch (key) {
        case 'village':
          where['$encounter->patient.village_id$'] = value;
          break;
        case 'fromDate':
          if (!where.endTime) {
            where.endTime = {};
          }
          where.endTime[Op.gte] = value;
          break;
        case 'toDate':
          if (!where.endTime) {
            where.endTime = {};
          }
          where.endTime[Op.lte] = value;
          break;
        default:
          break;
      }
      return where;
    }, defaultWhereClause);
  /* eslint-enable no-param-reassign */

  return whereClause;
};

const getSurveyResponses = async (models, parameters, surveyId) => {
  return models.SurveyResponse.findAll({
    where: parametersToSurveyResponseSqlWhere(parameters, surveyId),
    include: [
      {
        model: models.Encounter,
        as: 'encounter',
        include: [
          {
            model: models.Patient,
            as: 'patient',
            include: [
              {
                model: models.PatientAdditionalData,
                as: 'additionalData',
                include: ['ethnicity', 'nationality'],
              },
              'village',
            ],
          },
        ],
      },
      {
        model: models.SurveyResponseAnswer,
        as: 'answers',
      },
    ],
    order: [['end_time', 'DESC']],
  });
};

export const dataGenerator = async ({ models }, parameters = {}) => {
  const initialSurveyResponses = await getSurveyResponses(models, parameters, INITIAL_SURVEY_ID);

  const initialSurveyResponsesByPatient = groupBy(
    initialSurveyResponses,
    r => r.encounter.patientId,
  );

  const initialSurveyComponents = await models.SurveyScreenComponent.getComponentsForSurvey(
    INITIAL_SURVEY_ID,
    {
      includeAllVitals: true,
    },
  );

  const followUpSurveyComponents = await models.SurveyScreenComponent.getComponentsForSurvey(
    FOLLOW_UP_SURVEY_ID,
    {
      includeAllVitals: true,
    },
  );

  const followupSurveyResponses = await getSurveyResponses(models, parameters, FOLLOW_UP_SURVEY_ID);

  const followUpSurveyResponsesByPatient = groupBy(
    followupSurveyResponses,
    r => r.encounter.patientId,
  );

  const transformedSurveyResponses = await Promise.all(
    Object.entries(initialSurveyResponsesByPatient).map(([patientId, patientSurveyResponses]) => {
      // only take the latest initial survey response
      const surveyResponse = patientSurveyResponses[0];
      // only select follow up surveys after the current initial survey
      const followUpSurveyResponseFromDate = startOfDay(parseISO(surveyResponse.endTime));
      const followUpSurvey = followUpSurveyResponsesByPatient[patientId]?.find(
        followUpSurveyResponse =>
          !isBefore(parseISO(followUpSurveyResponse.endTime), followUpSurveyResponseFromDate),
      );
      async function transform() {
        const resultResponse = surveyResponse;
        resultResponse.initialSurveyResponseAnswers = await transformAnswers(
          models,
          surveyResponse.answers.map(a => {
            // eslint-disable-next-line no-param-reassign
            a.surveyResponse = surveyResponse;
            return a;
          }),
          initialSurveyComponents,
          {
            dateFormat: 'yyyy/MM/dd',
          },
        );
        if (followUpSurvey) {
          resultResponse.followUpSurveyResponseAnswers = await transformAnswers(
            models,
            followUpSurvey.answers.map(a => {
              // eslint-disable-next-line no-param-reassign
              a.surveyResponse = followUpSurvey;
              return a;
            }),
            followUpSurveyComponents,
            {
              dateFormat: 'yyyy/MM/dd',
            },
          );
        }

        return resultResponse;
      }
      return transform();
    }),
  );

  const reportData = transformedSurveyResponses.map(row => {
    const rowData = { patient: row.encounter.patient };
    row.initialSurveyResponseAnswers.reduce((acc, answer) => {
      acc[answer.dataElementId] = answer.body;
      return acc;
    }, rowData);
    if (row.followUpSurveyResponseAnswers) {
      row.followUpSurveyResponseAnswers.reduce((acc, answer) => {
        acc[answer.dataElementId] = answer.body;
        return acc;
      }, rowData);
    }
    return rowData;
  });

  return generateReportFromQueryData(reportData, reportColumnTemplate);
};<|MERGE_RESOLUTION|>--- conflicted
+++ resolved
@@ -1,8 +1,4 @@
-<<<<<<< HEAD
-import { subDays, isBefore, startOfDay, endOfDay, parseISO } from 'date-fns';
-=======
 import { endOfDay, isBefore, parseISO, startOfDay, subDays } from 'date-fns';
->>>>>>> 73a3168f
 import { groupBy } from 'lodash';
 import { Op } from 'sequelize';
 
