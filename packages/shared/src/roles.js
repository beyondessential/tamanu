--- conflicted
+++ resolved
@@ -254,10 +254,7 @@
   { verb: 'list', noun: 'PatientProgramRegistrationCondition' },
   { verb: 'create', noun: 'PatientProgramRegistrationCondition' },
   { verb: 'write', noun: 'PatientProgramRegistrationCondition' },
-<<<<<<< HEAD
-=======
   { verb: 'delete', noun: 'PatientProgramRegistrationCondition' },
->>>>>>> f7400728
 
   { verb: 'read', noun: 'Template' },
   { verb: 'list', noun: 'Template' },
