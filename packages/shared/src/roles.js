export const base = [
  { verb: 'read', noun: 'User' },
  { verb: 'list', noun: 'User' },
];

export const reception = base;

export const practitioner = [
  ...base,
  { verb: 'list', noun: 'ReferenceData' },
  { verb: 'read', noun: 'ReferenceData' },

  { verb: 'read', noun: 'Patient' },
  { verb: 'create', noun: 'Patient' },
  { verb: 'write', noun: 'Patient' },
  { verb: 'list', noun: 'Patient' },

  { verb: 'list', noun: 'ImagingRequest' },
  { verb: 'read', noun: 'ImagingRequest' },
  { verb: 'write', noun: 'ImagingRequest' },
  { verb: 'create', noun: 'ImagingRequest' },

  { verb: 'list', noun: 'LabRequest' },
  { verb: 'read', noun: 'LabRequest' },
  { verb: 'write', noun: 'LabRequest' },
  { verb: 'create', noun: 'LabRequest' },

  { verb: 'write', noun: 'LabRequestStatus' },

  { verb: 'read', noun: 'LabTestResult' },
  { verb: 'write', noun: 'LabTestResult' },

  { verb: 'list', noun: 'LabRequestLog' },
  { verb: 'read', noun: 'LabRequestLog' },
  { verb: 'write', noun: 'LabRequestLog' },
  { verb: 'create', noun: 'LabRequestLog' },

  { verb: 'list', noun: 'LabTest' },
  { verb: 'read', noun: 'LabTest' },
  { verb: 'write', noun: 'LabTest' },
  { verb: 'create', noun: 'LabTest' },

  { verb: 'list', noun: 'LabTestType' },
  { verb: 'read', noun: 'LabTestType' },

  { verb: 'list', noun: 'LabTestPanel' },
  { verb: 'read', noun: 'LabTestPanel' },

  { verb: 'read', noun: 'Encounter' },
  { verb: 'list', noun: 'Encounter' },
  { verb: 'create', noun: 'Encounter' },
  { verb: 'write', noun: 'Encounter' },
  { verb: 'delete', noun: 'Encounter' },

  { verb: 'read', noun: 'Procedure' },
  { verb: 'list', noun: 'Procedure' },
  { verb: 'create', noun: 'Procedure' },
  { verb: 'write', noun: 'Procedure' },

  { verb: 'read', noun: 'Discharge' },
  { verb: 'list', noun: 'Discharge' },
  { verb: 'create', noun: 'Discharge' },
  { verb: 'write', noun: 'Discharge' },

  { verb: 'read', noun: 'Triage' },
  { verb: 'list', noun: 'Triage' },
  { verb: 'create', noun: 'Triage' },
  { verb: 'write', noun: 'Triage' },

  { verb: 'list', noun: 'Vitals' },
  { verb: 'read', noun: 'Vitals' },
  { verb: 'create', noun: 'Vitals' },
  { verb: 'write', noun: 'Vitals' },

  { verb: 'read', noun: 'EncounterDiagnosis' },
  { verb: 'write', noun: 'EncounterDiagnosis' },
  { verb: 'create', noun: 'EncounterDiagnosis' },
  { verb: 'list', noun: 'EncounterDiagnosis' },

  { verb: 'read', noun: 'EncounterMedication' },
  { verb: 'write', noun: 'EncounterMedication' },
  { verb: 'create', noun: 'EncounterMedication' },
  { verb: 'list', noun: 'EncounterMedication' },

  { verb: 'list', noun: 'Program' },
  { verb: 'read', noun: 'Program' },
  { verb: 'create', noun: 'Program' },
  { verb: 'write', noun: 'Program' },

  { verb: 'list', noun: 'Survey' },
  { verb: 'read', noun: 'Survey' },
  { verb: 'create', noun: 'Survey' },
  { verb: 'write', noun: 'Survey' },
  { verb: 'submit', noun: 'Survey' },

  { verb: 'create', noun: 'SurveyResponse' },
  { verb: 'list', noun: 'SurveyResponse' },
  { verb: 'read', noun: 'SurveyResponse' },
  { verb: 'write', noun: 'SurveyResponse' },
  { verb: 'delete', noun: 'SurveyResponse' },

  { verb: 'list', noun: 'Referral' },
  { verb: 'read', noun: 'Referral' },
  { verb: 'write', noun: 'Referral' },
  { verb: 'create', noun: 'Referral' },
  { verb: 'delete', noun: 'Referral' },

  { verb: 'list', noun: 'PatientIssue' },
  { verb: 'read', noun: 'PatientIssue' },
  { verb: 'write', noun: 'PatientIssue' },
  { verb: 'create', noun: 'PatientIssue' },

  { verb: 'list', noun: 'PatientFamilyHistory' },
  { verb: 'read', noun: 'PatientFamilyHistory' },
  { verb: 'write', noun: 'PatientFamilyHistory' },
  { verb: 'create', noun: 'PatientFamilyHistory' },

  { verb: 'list', noun: 'PatientAllergy' },
  { verb: 'read', noun: 'PatientAllergy' },
  { verb: 'write', noun: 'PatientAllergy' },
  { verb: 'create', noun: 'PatientAllergy' },

  { verb: 'list', noun: 'PatientCondition' },
  { verb: 'read', noun: 'PatientCondition' },
  { verb: 'write', noun: 'PatientCondition' },
  { verb: 'create', noun: 'PatientCondition' },

  { verb: 'list', noun: 'ReportRequest' },
  { verb: 'read', noun: 'ReportRequest' },
  { verb: 'write', noun: 'ReportRequest' },
  { verb: 'create', noun: 'ReportRequest' },

  { verb: 'list', noun: 'ReportDefinition' },
  { verb: 'read', noun: 'ReportDefinition' },
  { verb: 'write', noun: 'ReportDefinition' },
  { verb: 'create', noun: 'ReportDefinition' },

  { verb: 'list', noun: 'ReportDefinitionVersion' },
  { verb: 'read', noun: 'ReportDefinitionVersion' },
  { verb: 'write', noun: 'ReportDefinitionVersion' },
  { verb: 'create', noun: 'ReportDefinitionVersion' },

  { verb: 'write', noun: 'ReportDbSchema' },

  { verb: 'list', noun: 'PatientCarePlan' },
  { verb: 'read', noun: 'PatientCarePlan' },
  { verb: 'write', noun: 'PatientCarePlan' },
  { verb: 'create', noun: 'PatientCarePlan' },

  { verb: 'read', noun: 'Setting' },
  { verb: 'list', noun: 'Setting' },

  { verb: 'list', noun: 'PatientVaccine' },
  { verb: 'read', noun: 'PatientVaccine' },
  { verb: 'create', noun: 'PatientVaccine' },
  { verb: 'write', noun: 'PatientVaccine' },

  { verb: 'list', noun: 'Facility' },
  { verb: 'read', noun: 'Facility' },
  { verb: 'create', noun: 'Facility' },
  { verb: 'write', noun: 'Facility' },

  { verb: 'list', noun: 'Department' },
  { verb: 'read', noun: 'Department' },
  { verb: 'create', noun: 'Department' },
  { verb: 'write', noun: 'Department' },

  { verb: 'list', noun: 'Location' },
  { verb: 'read', noun: 'Location' },
  { verb: 'create', noun: 'Location' },
  { verb: 'write', noun: 'Location' },

  { verb: 'list', noun: 'LocationGroup' },
  { verb: 'read', noun: 'LocationGroup' },
  { verb: 'create', noun: 'LocationGroup' },
  { verb: 'write', noun: 'LocationGroup' },

  { verb: 'list', noun: 'Attachment' },
  { verb: 'read', noun: 'Attachment' },

  { verb: 'list', noun: 'DocumentMetadata' },
  { verb: 'read', noun: 'DocumentMetadata' },
  { verb: 'write', noun: 'DocumentMetadata' },
  { verb: 'create', noun: 'DocumentMetadata' },
  { verb: 'delete', noun: 'DocumentMetadata' },

  { verb: 'list', noun: 'Appointment' },
  { verb: 'read', noun: 'Appointment' },
  { verb: 'write', noun: 'Appointment' },
  { verb: 'create', noun: 'Appointment' },

  { verb: 'list', noun: 'Invoice' },
  { verb: 'read', noun: 'Invoice' },
  { verb: 'write', noun: 'Invoice' },
  { verb: 'create', noun: 'Invoice' },

  { verb: 'list', noun: 'InvoiceLineItem' },
  { verb: 'read', noun: 'InvoiceLineItem' },
  { verb: 'write', noun: 'InvoiceLineItem' },
  { verb: 'create', noun: 'InvoiceLineItem' },

  { verb: 'list', noun: 'InvoiceLineType' },
  { verb: 'read', noun: 'InvoiceLineType' },
  { verb: 'write', noun: 'InvoiceLineType' },
  { verb: 'create', noun: 'InvoiceLineType' },

  { verb: 'list', noun: 'InvoicePriceChangeItem' },
  { verb: 'read', noun: 'InvoicePriceChangeItem' },
  { verb: 'write', noun: 'InvoicePriceChangeItem' },
  { verb: 'create', noun: 'InvoicePriceChangeItem' },

  { verb: 'list', noun: 'InvoicePriceChangeType' },
  { verb: 'read', noun: 'InvoicePriceChangeType' },
  { verb: 'write', noun: 'InvoicePriceChangeType' },
  { verb: 'create', noun: 'InvoicePriceChangeType' },

  { verb: 'create', noun: 'CertificateNotification' },

  { verb: 'read', noun: 'PatientDeath' },
  { verb: 'create', noun: 'PatientDeath' },

  { verb: 'list', noun: 'PatientSecondaryId' },
  { verb: 'read', noun: 'PatientSecondaryId' },
  { verb: 'write', noun: 'PatientSecondaryId' },
  { verb: 'create', noun: 'PatientSecondaryId' },

  { verb: 'run', noun: 'StaticReport' },

  { verb: 'write', noun: 'OtherPractitionerEncounterNote' },
  { verb: 'write', noun: 'TreatmentPlanNote' },

  { verb: 'read', noun: 'EncounterNote' },
  { verb: 'list', noun: 'EncounterNote' },
  { verb: 'create', noun: 'EncounterNote' },
  { verb: 'write', noun: 'EncounterNote' },

  { verb: 'write', noun: 'Translation' },

  { verb: 'read', noun: 'ProgramRegistry' },
  { verb: 'list', noun: 'ProgramRegistry' },

  { verb: 'read', noun: 'ProgramRegistryClinicalStatus' },
  { verb: 'list', noun: 'ProgramRegistryClinicalStatus' },

  { verb: 'read', noun: 'ProgramRegistryCondition' },
  { verb: 'list', noun: 'ProgramRegistryCondition' },

  { verb: 'read', noun: 'PatientProgramRegistration' },
  { verb: 'list', noun: 'PatientProgramRegistration' },
  { verb: 'create', noun: 'PatientProgramRegistration' },
  { verb: 'write', noun: 'PatientProgramRegistration' },

  { verb: 'read', noun: 'PatientProgramRegistrationCondition' },
  { verb: 'list', noun: 'PatientProgramRegistrationCondition' },
  { verb: 'create', noun: 'PatientProgramRegistrationCondition' },
  { verb: 'write', noun: 'PatientProgramRegistrationCondition' },
<<<<<<< HEAD
  { verb: 'delete', noun: 'PatientProgramRegistrationCondition' },
=======

  { verb: 'read', noun: 'Template' },
  { verb: 'list', noun: 'Template' },
  { verb: 'create', noun: 'Template' },
  { verb: 'write', noun: 'Template' },
>>>>>>> e25c8908
];

// "Manage all" is a special case in CASL for the admin to grant everything
export const admin = [{ verb: 'manage', noun: 'all' }];<|MERGE_RESOLUTION|>--- conflicted
+++ resolved
@@ -254,15 +254,12 @@
   { verb: 'list', noun: 'PatientProgramRegistrationCondition' },
   { verb: 'create', noun: 'PatientProgramRegistrationCondition' },
   { verb: 'write', noun: 'PatientProgramRegistrationCondition' },
-<<<<<<< HEAD
   { verb: 'delete', noun: 'PatientProgramRegistrationCondition' },
-=======
 
   { verb: 'read', noun: 'Template' },
   { verb: 'list', noun: 'Template' },
   { verb: 'create', noun: 'Template' },
   { verb: 'write', noun: 'Template' },
->>>>>>> e25c8908
 ];
 
 // "Manage all" is a special case in CASL for the admin to grant everything
