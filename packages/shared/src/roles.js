--- conflicted
+++ resolved
@@ -252,15 +252,12 @@
   { verb: 'create', noun: 'Template' },
   { verb: 'write', noun: 'Template' },
 
-<<<<<<< HEAD
   { verb: 'read', noun: 'Chart' },
-=======
   { verb: 'read', noun: 'Tasking' },
   { verb: 'list', noun: 'Tasking' },
   { verb: 'create', noun: 'Tasking' },
   { verb: 'write', noun: 'Tasking' },
   { verb: 'delete', noun: 'Tasking' },
->>>>>>> 6bbe85ea
 ];
 
 // "Manage all" is a special case in CASL for the admin to grant everything
