import {
  format,
  formatISO9075,
  formatRFC3339,
  getDate,
  getHours,
  getMinutes,
  getMonth,
  getSeconds,
  getYear,
  isValid,
  parse,
} from 'date-fns';
import { getTimezoneOffset, zonedTimeToUtc } from 'date-fns-tz';
import { pick } from 'lodash';
import { number, object, string, date as yupDate } from 'yup';

import { FHIR_DATETIME_PRECISION } from '@tamanu/constants';
<<<<<<< HEAD
import { parseDate } from '@tamanu/utils';
=======
import { parseDate } from '@tamanu/utils/dateTime';
>>>>>>> cf8b822e
import { Exception } from './errors';

function extractTz(str) {
  // eslint-disable-next-line no-unused-vars
  const [_date, time] = str.split('T');

  const plus = time.lastIndexOf('+');
  if (plus !== -1) return time.slice(plus);

  const minus = time.lastIndexOf('-');
  if (minus !== -1) return time.slice(minus);

  return null;
}

function normalizeTz(tz, date) {
  const offset = getTimezoneOffset(tz, date) / 1000;
  if (isNaN(offset)) return null;

  const sign = offset < 0 ? '-' : '+';
  const hours = Math.floor(Math.abs(offset) / 3600);
  const minutes = Math.floor((Math.abs(offset) % 3600) / 60);
  const seconds = Math.floor(Math.abs(offset) % 60);

  let offsetSuffix = `${sign}${hours.toString().padStart(2, '0')}:${minutes
    .toString()
    .padStart(2, '0')}`;
  if (seconds !== 0) {
    offsetSuffix += `:${seconds.toString().padStart(2, '0')}`;
  }

  return offsetSuffix;
}

function dateParts(combinedDate, withTz, str, form) {
  let date = combinedDate;
  let tz = null;
  if (form.endsWith('X') && str.endsWith('Z')) {
    tz = '+00:00';
  } else if (form.endsWith('XXX')) {
    const tzm = extractTz(str);
    if (tzm) tz = tzm;
  } else if (form.endsWith('X')) {
    const tzh = extractTz(str);
    if (tzh) tz = `${tzh}:00`;
  } else if (withTz) {
    // no timezone in the format, use provided timezone
    date = zonedTimeToUtc(combinedDate, withTz);
    tz = normalizeTz(tz, date);
  }
  // else: no timezone in the format, using system timezone to parse and no tz in the output

  return {
    plain: date,
    sql: formatISO9075(date),
    sqlDate: format(date, 'yyyy-MM-dd'),
    iso: formatRFC3339(date),
    year: getYear(date),
    month: getMonth(date),
    day: getDate(date),
    hour: getHours(date),
    minute: getMinutes(date),
    second: getSeconds(date),
    tz,
  };
}

export const DATE_OBJECT_SCHEMA = object({
  precision: string()
    .oneOf(Object.values(FHIR_DATETIME_PRECISION))
    .required(),
  plain: yupDate().required(),
  sql: string().required(),
  iso: string().required(),
  value: object({
    year: number().required(),
    month: number().optional(),
    day: number().optional(),
    hour: number().optional(),
    minute: number().optional(),
    second: number().optional(),
    tz: string().optional(),
  }),
}).noUnknown();

const COMMONS = ['plain', 'sql', 'iso'];
const FORMS = {
  "yyyy-MM-dd'T'HH:mm:ssXXX": [
    FHIR_DATETIME_PRECISION.SECONDS_WITH_TIMEZONE,
    ['year', 'month', 'day', 'hour', 'minute', 'second', 'tz'],
  ],
  "yyyy-MM-dd'T'HH:mm:ssX": [
    FHIR_DATETIME_PRECISION.SECONDS_WITH_TIMEZONE,
    ['year', 'month', 'day', 'hour', 'minute', 'second', 'tz'],
  ],
  "yyyy-MM-dd'T'HH:mmXXX": [
    FHIR_DATETIME_PRECISION.MINUTES_WITH_TIMEZONE,
    ['year', 'month', 'day', 'hour', 'minute', 'tz'],
  ],
  "yyyy-MM-dd'T'HH:mmX": [
    FHIR_DATETIME_PRECISION.MINUTES_WITH_TIMEZONE,
    ['year', 'month', 'day', 'hour', 'minute', 'tz'],
  ],
  "yyyy-MM-dd'T'HHXXX": [
    FHIR_DATETIME_PRECISION.HOURS_WITH_TIMEZONE,
    ['year', 'month', 'day', 'hour', 'tz'],
  ],
  "yyyy-MM-dd'T'HHX": [
    FHIR_DATETIME_PRECISION.HOURS_WITH_TIMEZONE,
    ['year', 'month', 'day', 'hour', 'tz'],
  ],
  "yyyy-MM-dd'T'HH:mm:ss": [
    FHIR_DATETIME_PRECISION.SECONDS,
    ['year', 'month', 'day', 'hour', 'minute', 'second'],
  ],
  "yyyy-MM-dd'T'HH:mm": [
    FHIR_DATETIME_PRECISION.MINUTES,
    ['year', 'month', 'day', 'hour', 'minute'],
  ],
  "yyyy-MM-dd'T'HH": [FHIR_DATETIME_PRECISION.HOURS, ['year', 'month', 'day', 'hour']],
  'yyyy-MM-dd': [FHIR_DATETIME_PRECISION.DAYS, ['year', 'month', 'day']],
  'yyyy-MM': [FHIR_DATETIME_PRECISION.MONTHS, ['year', 'month']],
  yyyy: [FHIR_DATETIME_PRECISION.YEARS, ['year']],
};

export function parseDateTime(str, { ref = new Date(), withTz = null } = {}) {
  for (const [form, [precision, extract]] of Object.entries(FORMS)) {
    const date = parse(str, form, ref);
    if (isValid(date)) {
      const parts = dateParts(date, withTz, str, form);
      return {
        // note this is the input precision; when using withTz, the value
        // will include a tz even if the precision isn't *_WITH_TIMEZONE.
        precision,
        ...pick(parts, COMMONS),
        value: pick(parts, extract),
      };
    }
  }

  return false;
}

export function formatFhirDate(date, precision = FHIR_DATETIME_PRECISION.SECONDS_WITH_TIMEZONE) {
  if (date === null || date === undefined) return date;
  const actual = parseDate(date);
  switch (precision) {
    case FHIR_DATETIME_PRECISION.SECONDS_WITH_TIMEZONE:
      return format(actual, "yyyy-MM-dd'T'HH:mm:ssXXX");

    case FHIR_DATETIME_PRECISION.DAYS:
      return format(actual, 'yyyy-MM-dd');

    case FHIR_DATETIME_PRECISION.MONTHS:
      return format(actual, 'yyyy-MM');

    case FHIR_DATETIME_PRECISION.YEARS:
      return format(actual, 'yyyy');

    case FHIR_DATETIME_PRECISION.MINUTES_WITH_TIMEZONE:
    case FHIR_DATETIME_PRECISION.HOURS_WITH_TIMEZONE:
    case FHIR_DATETIME_PRECISION.SECONDS:
    case FHIR_DATETIME_PRECISION.MINUTES:
    case FHIR_DATETIME_PRECISION.HOURS:
      // not allowed under FHIR
      throw new Exception('cannot format to that precision level');

    default:
      throw new Exception(`unknown datetime precision: ${precision}`);
  }
}<|MERGE_RESOLUTION|>--- conflicted
+++ resolved
@@ -16,11 +16,7 @@
 import { number, object, string, date as yupDate } from 'yup';
 
 import { FHIR_DATETIME_PRECISION } from '@tamanu/constants';
-<<<<<<< HEAD
-import { parseDate } from '@tamanu/utils';
-=======
 import { parseDate } from '@tamanu/utils/dateTime';
->>>>>>> cf8b822e
 import { Exception } from './errors';
 
 function extractTz(str) {
