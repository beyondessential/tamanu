--- conflicted
+++ resolved
@@ -4,11 +4,7 @@
 import { QueryTypes } from 'sequelize';
 
 import { InvalidOperationError, NotFoundError } from '../errors';
-<<<<<<< HEAD
-import { renameObjectKeys } from '@tamanu/utils';
-=======
 import { renameObjectKeys } from '@tamanu/utils/renameObjectKeys';
->>>>>>> cf8b822e
 
 // utility function for creating a subroute that all checks the same
 // action (for eg different relation reads on an encounter all check encounter.read)
