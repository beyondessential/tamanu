--- conflicted
+++ resolved
@@ -1,14 +1,9 @@
 import { endOfDay, parseISO } from 'date-fns';
 import { Op } from 'sequelize';
 
-<<<<<<< HEAD
-import { getCurrentDateString, sleepAsync } from '@tamanu/utils';
-import { log } from '../services/logging';
-=======
 import { getCurrentDateString } from '@tamanu/utils/dateTime';
 import { log } from '../services/logging';
 import { sleepAsync } from '@tamanu/utils/sleepAsync';
->>>>>>> cf8b822e
 
 export const getDischargeOutPatientEncountersWhereClause = () => {
   const today = getCurrentDateString();
