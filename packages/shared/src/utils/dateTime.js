import {
  differenceInMilliseconds as dateFnsDifferenceInMilliseconds,
  differenceInMonths,
  differenceInWeeks,
  differenceInYears,
  format as dateFnsFormat,
  formatISO9075,
  isMatch,
  isSameDay,
  isValid,
  parseISO,
  startOfDay,
  startOfWeek,
  sub,
} from 'date-fns';
import { TIME_UNIT_OPTIONS } from '@tamanu/constants';
import { z } from 'zod';

export const ISO9075_DATE_FORMAT = 'yyyy-MM-dd';
export const ISO9075_DATETIME_FORMAT = 'yyyy-MM-dd HH:mm:ss';
export const ISO8061_WITH_TIMEZONE = "yyyy-MM-dd'T'HH:mm:ssXXX";

export const isISOString = dateString =>
  isMatch(dateString, ISO9075_DATETIME_FORMAT) || isMatch(dateString, ISO9075_DATE_FORMAT);

/**
 *
 * @param date - usually we are working with a ISO9075 date_time_string or date_string but could
 * also be a ISO8061 date string or a date object so we need to gracefully handle all of them.
 * If you know you are working with an ISO9075 date_time_string or date_string, just use parseIso
 * from date-fns
 * @returns {null|Date} Outputs a Date object
 */
export const parseDate = date => {
  if (date === null || date === undefined) {
    return null;
  }
  let dateObj = date;

  if (isISOString(date)) {
    dateObj = parseISO(date);
  } else if (typeof date === 'string') {
    // It seems that some JS implementations have problems parsing strings to dates.
    dateObj = new Date(date.replace(' ', 'T'));
  }

  if (!isValid(dateObj)) {
    throw new Error('Not a valid date');
  }

  return dateObj;
};

export function toDateTimeString(date) {
  if (date === null || date === undefined) {
    return null;
  }
  const dateObj = parseDate(date);
  return formatISO9075(dateObj, { representation: 'complete' });
}

export function toDateString(date) {
  if (date === null || date === undefined) {
    return null;
  }
  const dateObj = parseDate(date);
  return formatISO9075(dateObj, { representation: 'date' });
}

export function getCurrentDateTimeString() {
  return formatISO9075(new Date());
}

export function getDateTimeSubtractedFromNow(daysToSubtract) {
  return toDateTimeString(sub(new Date(), { days: daysToSubtract }));
}

export function getDateSubtractedFromToday(daysToSubtract) {
  return toDateTimeString(sub(startOfDay(new Date()), { days: daysToSubtract }));
}

export function getCurrentDateString() {
  return formatISO9075(new Date(), { representation: 'date' });
}

// Don't use this function when using a datestring or datetimestring column
export function getCurrentISO8601DateString() {
  return new Date().toISOString();
}

export function convertISO9075toRFC3339(dateString) {
  // parseISO does not support null values
  const parsedDate = dateString === null ? new Date() : parseISO(dateString);
  return dateFnsFormat(parsedDate, "yyyy-MM-dd'T'HH:mm:ss.SSS'Z'");
}

export function ageInWeeks(dob) {
  return differenceInWeeks(new Date(), parseISO(dob));
}

export function ageInMonths(dob) {
  return differenceInMonths(new Date(), parseISO(dob));
}

export function ageInYears(dob) {
  return differenceInYears(new Date(), parseISO(dob));
}

export function compareDateStrings(key = 'desc') {
  return (a, b) => {
    if (key.toLowerCase() === 'asc') return parseISO(a.date) - parseISO(b.date);
    if (key.toLowerCase() === 'desc') return parseISO(b.date) - parseISO(a.date);
    return 0;
  };
}

function getAgeRangeInMinutes({ ageMin = -Infinity, ageMax = Infinity, ageUnit }) {
  const timeUnit = TIME_UNIT_OPTIONS.find(option => option.unit === ageUnit);
  const conversionValue = timeUnit.minutes;
  return {
    ageMin: ageMin * conversionValue,
    ageMax: ageMax * conversionValue,
    previousAgeUnit: ageUnit,
  };
}

export function doAgeRangesHaveGaps(rangesArray) {
  const conversions = {
    weeks: {
      months: (a, b) => {
        const weeks = a.ageMax / 60 / 24 / 7;
        const months = b.ageMin / 60 / 24 / 30;
        return weeks / 4 !== months;
      },
      years: (a, b) => {
        const weeks = a.ageMax / 60 / 24 / 7;
        const years = b.ageMin / 60 / 24 / 365;
        return weeks / 52 !== years;
      },
    },
    months: {
      years: (a, b) => {
        const months = a.ageMax / 60 / 24 / 30;
        const years = b.ageMin / 60 / 24 / 365;
        return months / 12 !== years;
      },
    },
  };

  // Get all values into same time unit and sort by ageMin low to high
  const normalized = rangesArray.map(getAgeRangeInMinutes);
  normalized.sort((a, b) => a.ageMin - b.ageMin);

  return normalized.some((rangeA, i) => {
    const rangeB = normalized[i + 1];
    // This means we reached the last item, nothing more to compare
    if (!rangeB) return false;

    if (rangeA.previousAgeUnit !== rangeB.previousAgeUnit) {
      // No conversion means that minute comparison is good
      const conversion = conversions[rangeA.previousAgeUnit]?.[rangeB.previousAgeUnit];
      if (conversion) {
        return conversion(rangeA, rangeB);
      }
    }
    // These have to forcefully match, otherwise a gap exists
    return rangeA.ageMax !== rangeB.ageMin;
  });
}

export function doAgeRangesOverlap(rangesArray) {
  return rangesArray.some((rangeA, aIndex) => {
    return rangesArray.some((rangeB, bIndex) => {
      // Only compare once between two ranges
      if (aIndex >= bIndex) return false;

      // Get both values into same time unit
      const aInMinutes = getAgeRangeInMinutes(rangeA);
      const bInMinutes = getAgeRangeInMinutes(rangeB);

      // Figure out the lowest min range
      const lowestMin = aInMinutes.ageMin < bInMinutes.ageMin ? aInMinutes : bInMinutes;
      const highestMin = aInMinutes.ageMin < bInMinutes.ageMin ? bInMinutes : aInMinutes;
      const lowestAgeMax = lowestMin.ageMax;
      const highestAgeMin = highestMin.ageMin;

      // Min inclusive - max exclusive: only overlaps if its less than
      return highestAgeMin < lowestAgeMax;
    });
  });
}

/*
 * date-fns wrappers
 * Wrapper functions around date-fns functions that parse date_string and date_time_string types
 * For date-fns docs @see https://date-fns.org
 */

export const format = (date, f) => {
  if (date === null || date === undefined) {
    return null;
  }
  const dateObj = parseDate(date);
  return dateFnsFormat(dateObj, f);
};

export const differenceInMilliseconds = (a, b) =>
  dateFnsDifferenceInMilliseconds(new Date(a), new Date(b));

const locale = globalThis.navigator?.language ?? 'default';

const intlFormatDate = (date, formatOptions, fallback = 'Unknown') => {
  if (!date) return fallback;
  return parseISO(date).toLocaleString(locale, formatOptions);
};

export const formatShortest = date =>
  intlFormatDate(date, { month: '2-digit', day: '2-digit', year: '2-digit' }, '--/--'); // 12/04/20

export const formatShort = date =>
  intlFormatDate(date, { day: '2-digit', month: '2-digit', year: 'numeric' }, '--/--/----'); // 12/04/2020

export const formatTime = date =>
  intlFormatDate(
    date,
    {
      timeStyle: 'short',
      hour12: true,
    },
    '__:__',
  ); // 12:30 am

export const formatTimeWithSeconds = date =>
  intlFormatDate(
    date,
    {
      timeStyle: 'medium',
      hour12: true,
    },
    '__:__:__',
  ); // 12:30:00 am

// long format date is displayed on hover
export const formatLong = date =>
  intlFormatDate(
    date,
    {
      timeStyle: 'short',
      dateStyle: 'full',
      hour12: true,
    },
    'Date information not available',
  ); // "Thursday, 14 July 2022, 03:44 pm"

<<<<<<< HEAD
export const isStartOfThisWeek = date => {
  const startOfThisWeek = startOfWeek(new Date(), { weekStartsOn: 1 });
  return isSameDay(date, startOfThisWeek);
};
=======
// Custom validator for "YYYY-MM-DD HH:MM:SS" format
export const datetimeCustomValidation = z.string().refine(
  val => {
    const regex = /^\d{4}-\d{2}-\d{2} \d{2}:\d{2}:\d{2}$/;
    if (!regex.test(val)) return false;

    const date = new Date(val);
    return !isNaN(date.getTime());
  },
  {
    message: 'Invalid datetime format, expected YYYY-MM-DD HH:MM:SS',
  },
);
>>>>>>> c8115e73
<|MERGE_RESOLUTION|>--- conflicted
+++ resolved
@@ -252,12 +252,11 @@
     'Date information not available',
   ); // "Thursday, 14 July 2022, 03:44 pm"
 
-<<<<<<< HEAD
 export const isStartOfThisWeek = date => {
   const startOfThisWeek = startOfWeek(new Date(), { weekStartsOn: 1 });
   return isSameDay(date, startOfThisWeek);
 };
-=======
+
 // Custom validator for "YYYY-MM-DD HH:MM:SS" format
 export const datetimeCustomValidation = z.string().refine(
   val => {
@@ -270,5 +269,4 @@
   {
     message: 'Invalid datetime format, expected YYYY-MM-DD HH:MM:SS',
   },
-);
->>>>>>> c8115e73
+);