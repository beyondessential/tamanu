import {
  differenceInMilliseconds as dateFnsDifferenceInMilliseconds,
  differenceInMonths,
  differenceInWeeks,
  differenceInYears,
  format as dateFnsFormat,
  formatISO9075,
  isMatch,
  isSameDay,
  isValid,
  parseISO,
  startOfDay,
  startOfWeek,
  sub,
} from 'date-fns';
import { TIME_UNIT_OPTIONS } from '@tamanu/constants';
<<<<<<< HEAD
import { getDateDisplay } from '@tamanu/web-frontend/app/components';
 
=======

>>>>>>> dcb64750
export const ISO9075_DATE_FORMAT = 'yyyy-MM-dd';
export const ISO9075_DATETIME_FORMAT = 'yyyy-MM-dd HH:mm:ss';
export const ISO8061_WITH_TIMEZONE = "yyyy-MM-dd'T'HH:mm:ssXXX";

export const isISOString = dateString =>
  isMatch(dateString, ISO9075_DATETIME_FORMAT) || isMatch(dateString, ISO9075_DATE_FORMAT);

/**
 *
 * @param date - usually we are working with a ISO9075 date_time_string or date_string but could
 * also be a ISO8061 date string or a date object so we need to gracefully handle all of them.
 * If you know you are working with an ISO9075 date_time_string or date_string, just use parseIso
 * from date-fns
 * @returns {null|Date} Outputs a Date object
 */
export const parseDate = date => {
  if (date === null || date === undefined) {
    return null;
  }
  let dateObj = date;

  if (isISOString(date)) {
    dateObj = parseISO(date);
  } else if (typeof date === 'string') {
    // It seems that some JS implementations have problems parsing strings to dates.
    dateObj = new Date(date.replace(' ', 'T'));
  }

  if (!isValid(dateObj)) {
    throw new Error('Not a valid date');
  }

  return dateObj;
};

export function toDateTimeString(date) {
  if (date === null || date === undefined) {
    return null;
  }
  const dateObj = parseDate(date);
  return formatISO9075(dateObj, { representation: 'complete' });
}

export function toDateString(date) {
  if (date === null || date === undefined) {
    return null;
  }
  const dateObj = parseDate(date);
  return formatISO9075(dateObj, { representation: 'date' });
}

export function getCurrentDateTimeString() {
  return formatISO9075(new Date());
}

export function getDateTimeSubtractedFromNow(daysToSubtract) {
  return toDateTimeString(sub(new Date(), { days: daysToSubtract }));
}

export function getDateSubtractedFromToday(daysToSubtract) {
  return toDateTimeString(sub(startOfDay(new Date()), { days: daysToSubtract }));
}

export function getCurrentDateString() {
  return formatISO9075(new Date(), { representation: 'date' });
}

// Don't use this function when using a datestring or datetimestring column
export function getCurrentISO8601DateString() {
  return new Date().toISOString();
}

export function convertISO9075toRFC3339(dateString) {
  // parseISO does not support null values
  const parsedDate = dateString === null ? new Date() : parseISO(dateString);
  return dateFnsFormat(parsedDate, "yyyy-MM-dd'T'HH:mm:ss.SSS'Z'");
}

export function ageInWeeks(dob) {
  return differenceInWeeks(new Date(), parseISO(dob));
}

export function ageInMonths(dob) {
  return differenceInMonths(new Date(), parseISO(dob));
}

export function ageInYears(dob) {
  return differenceInYears(new Date(), parseISO(dob));
}

export function compareDateStrings(key = 'desc') {
  return (a, b) => {
    if (key.toLowerCase() === 'asc') return parseISO(a.date) - parseISO(b.date);
    if (key.toLowerCase() === 'desc') return parseISO(b.date) - parseISO(a.date);
    return 0;
  };
}

function getAgeRangeInMinutes({ ageMin = -Infinity, ageMax = Infinity, ageUnit }) {
  const timeUnit = TIME_UNIT_OPTIONS.find(option => option.unit === ageUnit);
  const conversionValue = timeUnit.minutes;
  return {
    ageMin: ageMin * conversionValue,
    ageMax: ageMax * conversionValue,
    previousAgeUnit: ageUnit,
  };
}

export function doAgeRangesHaveGaps(rangesArray) {
  const conversions = {
    weeks: {
      months: (a, b) => {
        const weeks = a.ageMax / 60 / 24 / 7;
        const months = b.ageMin / 60 / 24 / 30;
        return weeks / 4 !== months;
      },
      years: (a, b) => {
        const weeks = a.ageMax / 60 / 24 / 7;
        const years = b.ageMin / 60 / 24 / 365;
        return weeks / 52 !== years;
      },
    },
    months: {
      years: (a, b) => {
        const months = a.ageMax / 60 / 24 / 30;
        const years = b.ageMin / 60 / 24 / 365;
        return months / 12 !== years;
      },
    },
  };

  // Get all values into same time unit and sort by ageMin low to high
  const normalized = rangesArray.map(getAgeRangeInMinutes);
  normalized.sort((a, b) => a.ageMin - b.ageMin);

  return normalized.some((rangeA, i) => {
    const rangeB = normalized[i + 1];
    // This means we reached the last item, nothing more to compare
    if (!rangeB) return false;

    if (rangeA.previousAgeUnit !== rangeB.previousAgeUnit) {
      // No conversion means that minute comparison is good
      const conversion = conversions[rangeA.previousAgeUnit]?.[rangeB.previousAgeUnit];
      if (conversion) {
        return conversion(rangeA, rangeB);
      }
    }
    // These have to forcefully match, otherwise a gap exists
    return rangeA.ageMax !== rangeB.ageMin;
  });
}

export function doAgeRangesOverlap(rangesArray) {
  return rangesArray.some((rangeA, aIndex) => {
    return rangesArray.some((rangeB, bIndex) => {
      // Only compare once between two ranges
      if (aIndex >= bIndex) return false;

      // Get both values into same time unit
      const aInMinutes = getAgeRangeInMinutes(rangeA);
      const bInMinutes = getAgeRangeInMinutes(rangeB);

      // Figure out the lowest min range
      const lowestMin = aInMinutes.ageMin < bInMinutes.ageMin ? aInMinutes : bInMinutes;
      const highestMin = aInMinutes.ageMin < bInMinutes.ageMin ? bInMinutes : aInMinutes;
      const lowestAgeMax = lowestMin.ageMax;
      const highestAgeMin = highestMin.ageMin;

      // Min inclusive - max exclusive: only overlaps if its less than
      return highestAgeMin < lowestAgeMax;
    });
  });
}

/*
 * date-fns wrappers
 * Wrapper functions around date-fns functions that parse date_string and date_time_string types
 * For date-fns docs @see https://date-fns.org
 */

export const format = (date, f) => {
  if (date === null || date === undefined) {
    return null;
  }
  const dateObj = parseDate(date);
  return dateFnsFormat(dateObj, f);
};

export const differenceInMilliseconds = (a, b) =>
  dateFnsDifferenceInMilliseconds(new Date(a), new Date(b));

const locale = globalThis.navigator?.language ?? 'default';

const intlFormatDate = (date, formatOptions, fallback = 'Unknown') => {
  if (!date) return fallback;
  return parseISO(date).toLocaleString(locale, formatOptions);
};

export const formatShortest = date =>
  intlFormatDate(date, { month: '2-digit', day: '2-digit', year: '2-digit' }, '--/--'); // 12/04/20

export const formatShort = date =>
  intlFormatDate(date, { day: '2-digit', month: '2-digit', year: 'numeric' }, '--/--/----'); // 12/04/2020

export const formatTime = date =>
  intlFormatDate(
    date,
    {
      timeStyle: 'short',
      hour12: true,
    },
    '__:__',
  ); // 12:30 am

export const formatTimeWithSeconds = date =>
  intlFormatDate(
    date,
    {
      timeStyle: 'medium',
      hour12: true,
    },
    '__:__:__',
  ); // 12:30:00 am

// long format date is displayed on hover
export const formatLong = date =>
  intlFormatDate(
    date,
    {
      timeStyle: 'short',
      dateStyle: 'full',
      hour12: true,
    },
    'Date information not available',
  ); // "Thursday, 14 July 2022, 03:44 pm"

export const isStartOfThisWeek = date => {
  const startOfThisWeek = startOfWeek(new Date(), { weekStartsOn: 1 });
  return isSameDay(date, startOfThisWeek);
};<|MERGE_RESOLUTION|>--- conflicted
+++ resolved
@@ -14,12 +14,7 @@
   sub,
 } from 'date-fns';
 import { TIME_UNIT_OPTIONS } from '@tamanu/constants';
-<<<<<<< HEAD
-import { getDateDisplay } from '@tamanu/web-frontend/app/components';
- 
-=======
-
->>>>>>> dcb64750
+
 export const ISO9075_DATE_FORMAT = 'yyyy-MM-dd';
 export const ISO9075_DATETIME_FORMAT = 'yyyy-MM-dd HH:mm:ss';
 export const ISO8061_WITH_TIMEZONE = "yyyy-MM-dd'T'HH:mm:ssXXX";
