--- conflicted
+++ resolved
@@ -69,7 +69,9 @@
     }
 
     const checkIfQuestionMeetsCriteria = ([questionCode, answersEnablingFollowUp]) => {
-      const value = values[questionCode];
+      const isMultiSelect =
+        matchingComponent?.dataElement?.type === PROGRAM_DATA_ELEMENT_TYPES.MULTI_SELECT;
+      const value = isMultiSelect ? JSON.parse(values[questionCode]) : values[questionCode];
       if (answersEnablingFollowUp.type === 'range') {
         if (!value) return false;
         const { start, end } = answersEnablingFollowUp;
@@ -82,19 +84,10 @@
       }
 
       const matchingComponent = allComponents.find(x => x.dataElement?.code === questionCode);
-<<<<<<< HEAD
-      if (matchingComponent?.dataElement?.type === 'MultiSelect') {
-        const givenValues = JSON.parse(values[questionCode]);
-        return givenValues.includes(answersEnablingFollowUp);
-      }
-=======
-      const isMultiSelect =
-        matchingComponent?.dataElement?.type === PROGRAM_DATA_ELEMENT_TYPES.MULTI_SELECT;
->>>>>>> 2bf78fa8
 
       if (Array.isArray(answersEnablingFollowUp)) {
         return isMultiSelect
-          ? (value?.split(', ') || []).some(selected => answersEnablingFollowUp.includes(selected))
+          ? (value || []).some(selected => answersEnablingFollowUp.includes(selected))
           : answersEnablingFollowUp.includes(value);
       }
 
