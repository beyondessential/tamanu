import compareVersions from 'semver-compare';
import semverDiff from 'semver-diff';
import { VERSION_COMPATIBILITY_ERRORS } from '@tamanu/constants';
import { log } from '../services/logging';

const respondWithError = (res, error) => {
  res.status(400).json({ error });
};

<<<<<<< HEAD
async function getUpdateInformation(req) {
  const updateUrls = await req.settings.get('updateUrls');
  if (!updateUrls) return {};

  const clientType = req.header('X-Tamanu-Client') || '';
  if (clientType.includes('Tamanu Mobile')) {
    return {
      updateUrl: updateUrls.mobile,
    };
  }

  return {};
=======
async function getUpdateInformation({ settings, header }) {
  const mobileUpdateUrls = await settings.get('updateUrls.mobile');
  if (!mobileUpdateUrls || !header('X-Tamanu-Client')?.includes('Tamanu Mobile')) return {};
  return {
    updateUrl: mobileUpdateUrls,
  };
>>>>>>> d281e6ef
}

export const buildVersionCompatibilityCheck = (min, max) => (req, res, next) => {
  // include the min/max supported clients with any response
  if (min) {
    res.setHeader('X-Min-Client-Version', min);
  }
  if (max) {
    res.setHeader('X-Max-Client-Version', max);
  }

  // check the connecting client is supported, and respond with an error if not
  const clientVersion = req.header('X-Version');
  if (!clientVersion) {
    // a thirdparty tool (or internal test suite) is using the API; ignore version checking
    next();
    return;
  }

  if (min && compareVersions(clientVersion, min) < 0) {
    respondWithError(res, {
      message: VERSION_COMPATIBILITY_ERRORS.LOW,
      name: 'InvalidClientVersion',
      ...getUpdateInformation(req),
    });
    return;
  }
  if (max && compareVersions(clientVersion, max) > 0) {
    if (semverDiff(max, clientVersion) === 'patch') {
      log.error(
        `Allowing client v${clientVersion} with higher patch than max supported v${max} to connect`,
      );
      next();
      return;
    }
    respondWithError(res, {
      message: VERSION_COMPATIBILITY_ERRORS.HIGH,
      name: 'InvalidClientVersion',
    });
    return;
  }
  next();
};<|MERGE_RESOLUTION|>--- conflicted
+++ resolved
@@ -7,27 +7,12 @@
   res.status(400).json({ error });
 };
 
-<<<<<<< HEAD
-async function getUpdateInformation(req) {
-  const updateUrls = await req.settings.get('updateUrls');
-  if (!updateUrls) return {};
-
-  const clientType = req.header('X-Tamanu-Client') || '';
-  if (clientType.includes('Tamanu Mobile')) {
-    return {
-      updateUrl: updateUrls.mobile,
-    };
-  }
-
-  return {};
-=======
 async function getUpdateInformation({ settings, header }) {
   const mobileUpdateUrls = await settings.get('updateUrls.mobile');
   if (!mobileUpdateUrls || !header('X-Tamanu-Client')?.includes('Tamanu Mobile')) return {};
   return {
     updateUrl: mobileUpdateUrls,
   };
->>>>>>> d281e6ef
 }
 
 export const buildVersionCompatibilityCheck = (min, max) => (req, res, next) => {
