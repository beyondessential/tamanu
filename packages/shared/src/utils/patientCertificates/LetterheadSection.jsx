import React from 'react';
import { CertificateLogo } from './Layout';
import { CertificateAddress, CertificateTitle, CertificateSubtitle } from './Typography';

<<<<<<< HEAD
export const LetterheadSection = ({
  getLocalisation,
  logoSrc,
  certificateTitle,
  certificateSubtitle,
  letterheadConfig,
}) => {
  // Give priority to letterheadConfig which is extracted from settings
  const title = letterheadConfig?.title ?? getLocalisation('templates.letterhead.title');
  const subTitle = letterheadConfig?.subTitle ?? getLocalisation('templates.letterhead.subTitle');
=======
export const LetterheadSection = ({ logoSrc, certificateTitle, letterheadConfig }) => {
  const { title, subTitle } = letterheadConfig;
>>>>>>> c9335889
  return (
    <>
      {logoSrc && <CertificateLogo logoSrc={logoSrc} />}
      <CertificateAddress>{`${title}\n${subTitle}`}</CertificateAddress>
      <CertificateTitle>{certificateTitle}</CertificateTitle>
      {certificateSubtitle && <CertificateSubtitle>{certificateSubtitle}</CertificateSubtitle>}
    </>
  );
};<|MERGE_RESOLUTION|>--- conflicted
+++ resolved
@@ -2,21 +2,8 @@
 import { CertificateLogo } from './Layout';
 import { CertificateAddress, CertificateTitle, CertificateSubtitle } from './Typography';
 
-<<<<<<< HEAD
-export const LetterheadSection = ({
-  getLocalisation,
-  logoSrc,
-  certificateTitle,
-  certificateSubtitle,
-  letterheadConfig,
-}) => {
-  // Give priority to letterheadConfig which is extracted from settings
-  const title = letterheadConfig?.title ?? getLocalisation('templates.letterhead.title');
-  const subTitle = letterheadConfig?.subTitle ?? getLocalisation('templates.letterhead.subTitle');
-=======
-export const LetterheadSection = ({ logoSrc, certificateTitle, letterheadConfig }) => {
+export const LetterheadSection = ({ logoSrc, certificateTitle, certificateSubtitle, letterheadConfig }) => {
   const { title, subTitle } = letterheadConfig;
->>>>>>> c9335889
   return (
     <>
       {logoSrc && <CertificateLogo logoSrc={logoSrc} />}
