import React from 'react';
import PropTypes from 'prop-types';

import { Document, StyleSheet, View } from '@react-pdf/renderer';
import { PatientDetailsWithBarcode } from './printComponents/PatientDetailsWithBarcode';
import { styles, CertificateContent, CertificateHeader, Col, Row, Signature } from './Layout';
import { LetterheadSection } from './LetterheadSection';
import { P } from './Typography';
import { DataItem } from './printComponents/DataItem';
import { PrintableBarcode } from './printComponents/PrintableBarcode';
import { HorizontalRule } from './printComponents/HorizontalRule';
import { EncounterDetails } from './printComponents/EncounterDetails';
import { getDisplayDate } from './getDisplayDate';
import { DoubleHorizontalRule } from './printComponents/DoubleHorizontalRule';
import { withLanguageContext } from '../pdf/languageContext';
import { Page } from '../pdf/Page';
import { Text } from '../pdf/Text';

const DATE_TIME_FORMAT = 'dd/MM/yyyy h:mma';
const headingFontSize = 11;
const textFontSize = 9;

const signingSectionStyles = StyleSheet.create({
  underlinedText: {
    textDecoration: 'underline',
  },
  signatureView: {
    paddingRight: 32,
  },
  disclaimerText: {
    fontFamily: 'Helvetica-Oblique',
    fontSize: 8,
    fontStyle: 'italic',
  },
});

const labDetailsSectionStyles = StyleSheet.create({
  barcodeLabelText: {
    marginTop: 9,
  },
  divider: {
    borderBottom: '2px solid black',
    marginVertical: '10px',
  },
  detailsContainer: {
    marginBottom: 5,
  },
  heading: {
    fontFamily: 'Helvetica-Bold',
    fontSize: 11,
    fontWeight: 500,
    marginVertical: 3,
  },
});

const generalStyles = StyleSheet.create({
  container: {
    marginVertical: 6,
  },
});

const SectionContainer = props => <View style={generalStyles.container} {...props} />;

const LabRequestSigningSection = ({ getTranslation }) => {
  const BaseSigningSection = ({ title }) => (
    <View style={{ flexDirection: 'column' }}>
      <P bold style={signingSectionStyles.underlinedText} fontSize={9}>
        {title}
      </P>
      <View style={signingSectionStyles.signatureView}>
        <Signature text="Signed" fontSize={textFontSize} lineThickness={0.5} />
        <Signature text="Date" fontSize={textFontSize} lineThickness={0.5} />
      </View>
    </View>
  );

  return (
    <View>
      <Row>
        <Col>
          <BaseSigningSection
            title={getTranslation('general.localisedField.clinician.label', 'Clinician')}
          />
        </Col>
        <Col>
          <BaseSigningSection title="Patient" />
          <Text style={signingSectionStyles.disclaimerText}>
            Patient to sign if required, according to local regulations
          </Text>
        </Col>
      </Row>
    </View>
  );
};

const LabRequestDetailsView = ({ labRequests }) => {
  const labTestTypeAccessor = ({ labTestPanelRequest, tests }) => {
    if (labTestPanelRequest) {
      return labTestPanelRequest.labTestPanel.name;
    }
    return tests?.map(test => test.labTestType?.name).join(', ') || '';
  };

  const notesAccessor = ({ notes }) => {
    return notes?.map(note => note.content).join(',\n');
  };

  return (
    <View>
      <P bold fontSize={headingFontSize} mb={3}>
        Lab request details
      </P>
      <HorizontalRule />
      {labRequests.map((request, index) => {
        return (
          <View key={request.id} style={labDetailsSectionStyles.detailsContainer}>
            <Row>
              <Col>
                <DataItem label="Request ID" value={request.displayId} />
                <DataItem label="Priority" value={request.priority?.name} />
                <DataItem
                  label="Requested date & time"
                  value={getDisplayDate(request.requestedDate, DATE_TIME_FORMAT)}
                />
                <DataItem label="Requested by" value={request.requestedBy?.displayName} />
                <DataItem label="Test category" value={request.category?.name} />
                <DataItem label="Tests" value={labTestTypeAccessor(request)} />
              </Col>
              <Col>
                <Row>
                  <P style={labDetailsSectionStyles.barcodeLabelText} fontSize={textFontSize} bold>
                    Request ID barcode:
                  </P>
                  <PrintableBarcode id={request.displayId} />
                </Row>
              </Col>
            </Row>
            <Row>
              <DataItem label="Notes" value={notesAccessor(request)} />
            </Row>
            <HorizontalRule />
            <Row>
              <Col>
                <DataItem
                  label="Sample date & time"
                  value={getDisplayDate(request.sampleTime, DATE_TIME_FORMAT)}
                />
                <DataItem label="Collected by" value={request.collectedBy?.displayName} />
              </Col>
              <Col>
                <DataItem label="Site" value={request.site?.name} />
                <DataItem label="Specimen type" value={request.specimenType?.name} />
              </Col>
            </Row>
            {index < labRequests.length - 1 && <View style={labDetailsSectionStyles.divider} />}
          </View>
        );
      })}
      <DoubleHorizontalRule />
    </View>
  );
};

<<<<<<< HEAD
const MultipleLabRequestsPrintoutComponent = React.memo(
  ({ patientData, labRequests, encounter, certificateData, getLocalisation }) => {
=======
export const MultipleLabRequestsPrintout = React.memo(
  ({ patientData, labRequests, encounter, certificateData, getLocalisation, getTranslation }) => {
>>>>>>> 3370b9fb
    const { logo } = certificateData;

    return (
      <Document>
        <Page size="A4" style={styles.page}>
          <CertificateHeader>
            <LetterheadSection
              getLocalisation={getLocalisation}
              logoSrc={logo}
              letterheadConfig={certificateData}
              certificateTitle="Lab request"
            />
            <SectionContainer>
              <PatientDetailsWithBarcode patient={patientData} getLocalisation={getLocalisation} />
            </SectionContainer>
            <SectionContainer>
              <EncounterDetails encounter={encounter} />
            </SectionContainer>
          </CertificateHeader>
          <CertificateContent>
            <SectionContainer>
              <LabRequestDetailsView labRequests={labRequests} />
            </SectionContainer>
            <SectionContainer>
              <LabRequestSigningSection getTranslation={getTranslation} labRequests={labRequests} />
            </SectionContainer>
          </CertificateContent>
        </Page>
      </Document>
    );
  },
);

export const MultipleLabRequestsPrintout = withLanguageContext(
  MultipleLabRequestsPrintoutComponent,
);

MultipleLabRequestsPrintout.propTypes = {
  patientData: PropTypes.object.isRequired,
  village: PropTypes.object.isRequired,
  encounter: PropTypes.object.isRequired,
  labRequests: PropTypes.array.isRequired,
  certificateData: PropTypes.object.isRequired,
};<|MERGE_RESOLUTION|>--- conflicted
+++ resolved
@@ -161,13 +161,8 @@
   );
 };
 
-<<<<<<< HEAD
 const MultipleLabRequestsPrintoutComponent = React.memo(
-  ({ patientData, labRequests, encounter, certificateData, getLocalisation }) => {
-=======
-export const MultipleLabRequestsPrintout = React.memo(
   ({ patientData, labRequests, encounter, certificateData, getLocalisation, getTranslation }) => {
->>>>>>> 3370b9fb
     const { logo } = certificateData;
 
     return (
