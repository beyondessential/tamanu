--- conflicted
+++ resolved
@@ -60,11 +60,7 @@
 
 const LabRequestSigningSection = () => {
   const BaseSigningSection = ({ title }) => (
-<<<<<<< HEAD
     <View style={{ flexDirection: 'column' }}>
-=======
-    <Col>
->>>>>>> 6cba9441
       <P bold style={signingSectionStyles.underlinedText} fontSize={9}>
         {title}
       </P>
