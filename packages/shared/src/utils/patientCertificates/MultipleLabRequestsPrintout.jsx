--- conflicted
+++ resolved
@@ -60,13 +60,8 @@
 
 const LabRequestSigningSection = () => {
   const BaseSigningSection = ({ title }) => (
-<<<<<<< HEAD
     <View style={{ flexDirection: 'column' }}>
-      <P bold style={signingSectionStyles.underlinedText}>
-=======
-    <Col>
       <P bold style={signingSectionStyles.underlinedText} fontSize={9}>
->>>>>>> 2f7d3282
         {title}
       </P>
       <View style={signingSectionStyles.signatureView}>
