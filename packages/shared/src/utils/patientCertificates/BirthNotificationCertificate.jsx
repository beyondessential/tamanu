--- conflicted
+++ resolved
@@ -1,11 +1,7 @@
 import React from 'react';
 import { Document, StyleSheet, View } from '@react-pdf/renderer';
 import { CertificateHeader, styles, Watermark } from './Layout';
-<<<<<<< HEAD
-import { ageInYears, getCurrentDateString } from '../../../../utils/src/dateTime';
-=======
 import { ageInYears, getCurrentDateString } from '@tamanu/utils/dateTime';
->>>>>>> cf8b822e
 import { LetterheadSection } from './LetterheadSection';
 import {
   ATTENDANT_OF_BIRTH_OPTIONS,
