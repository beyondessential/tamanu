--- conflicted
+++ resolved
@@ -13,13 +13,10 @@
 } from '@tamanu/constants';
 import { Footer } from './printComponents/Footer';
 import { getDisplayDate } from './getDisplayDate';
-<<<<<<< HEAD
 import { getEthnicity } from '../patientAccessors';
-=======
 import { withLanguageContext } from '../pdf/languageContext';
 import { Page } from '../pdf/Page';
 import { Text } from '../pdf/Text';
->>>>>>> e9ddf850
 
 const borderStyle = '1 solid black';
 
