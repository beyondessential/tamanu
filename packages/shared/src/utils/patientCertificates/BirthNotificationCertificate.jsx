import React from 'react';
import { Document, Page, StyleSheet, Text, View } from '@react-pdf/renderer';
import { CertificateHeader, styles, Watermark } from './Layout';
import { ageInYears, getCurrentDateString } from '../dateTime';
import { LetterheadSection } from './LetterheadSection';
import {
  ATTENDANT_OF_BIRTH_OPTIONS,
  BIRTH_DELIVERY_TYPE_OPTIONS,
  BIRTH_TYPE_OPTIONS,
  MARITAL_STATUS_OPTIONS,
  PLACE_OF_BIRTH_OPTIONS,
  SEX_OPTIONS,
} from '@tamanu/constants';
import { Footer } from './printComponents/Footer';
import { getDisplayDate } from './getDisplayDate';

const borderStyle = '1 solid black';

const topStyles = StyleSheet.create({
  container: {
    flexDirection: 'row',
    justifyContent: 'space-between',
    marginTop: 15,
  },
  cell: {
    flexDirection: 'row',
    marginBottom: 10,
  },
  key: {
    fontSize: 9,
    fontFamily: 'Helvetica-Bold',
    marginRight: 2,
  },
  value: {
    fontSize: 9,
  },
});

const TopSection = ({ facilityName, childDisplayId }) => {
  const date = getCurrentDateString();
  return (
    <View style={topStyles.container}>
      <View style={topStyles.cell}>
        <P style={topStyles.key}>Facility:</P>
        <P style={topStyles.value}>{facilityName}</P>
      </View>
      <View style={topStyles.cell}>
        <P style={topStyles.key}>Notification date:</P>
        <P style={topStyles.value}>{getDisplayDate(date)}</P>
      </View>
      <View style={topStyles.cell}>
        <P style={topStyles.key}>Child ID:</P>
        <P style={topStyles.value}>{childDisplayId}</P>
      </View>
    </View>
  );
};

const tableStyles = StyleSheet.create({
  table: {
    flexDirection: 'column',
    marginBottom: 15,
  },
  row: {
    flexDirection: 'row',
    justifyContent: 'space-evenly',
    borderTop: borderStyle,
    borderBottom: borderStyle,
    borderRight: borderStyle,
    marginBottom: -1,
  },
  baseCell: {
    flexDirection: 'row',
    borderLeft: borderStyle,
    alignItems: 'center',
    padding: 5,
  },
  flexCell: {
    flex: 1,
  },
  leftCell: {
    width: '125pt',
  },
  p: {
    fontFamily: 'Helvetica',
    fontSize: 9,
  },
});

const Table = props => <View style={tableStyles.table} {...props} />;
const Row = props => <View style={tableStyles.row} {...props} />;
const P = ({ style = {}, children }) => <Text style={[tableStyles.p, style]}>{children}</Text>;

const FlexCell = ({ children, style = {}, fontStyle = {} }) => (
  <View style={[tableStyles.baseCell, tableStyles.flexCell, style]}>
    <P style={fontStyle}>{children}</P>
  </View>
);

const Cell = ({ children, style = {}, fontStyle = {} }) => (
  <View style={[tableStyles.baseCell, style]}>
    <P style={fontStyle}>{children}</P>
  </View>
);

const LeftCell = ({ children }) => (
  <View style={[tableStyles.baseCell, tableStyles.leftCell]}>
    <P style={{ fontFamily: 'Helvetica-Bold' }}>{children}</P>
  </View>
);

const getLabelFromValue = (mapping, v) => {
  const entry = mapping.find(e => e.value === v);
  return entry ? entry.label : '';
};

const getFullName = patient => `${patient?.firstName ?? ''} ${patient?.lastName ?? ''}`;

const ChildSection = ({ data }) => {
  const causeOfDeath = data?.deathData?.causes?.primary?.condition?.name ?? 'N/A';
<<<<<<< HEAD

=======
>>>>>>> 92415689
  return (
    <Table>
      <Row>
        <FlexCell fontStyle={{ fontFamily: 'Helvetica-Bold' }}>Child</FlexCell>
      </Row>
      <Row>
        <LeftCell>Name (if known)</LeftCell>
        <FlexCell>{getFullName(data)}</FlexCell>
      </Row>
      <Row>
        <LeftCell>Gestation (weeks)</LeftCell>
        <Cell style={{ width: 50 }}>{data?.birthData?.gestationalAgeEstimate}</Cell>
        <Cell style={{ width: 80 }}>Delivery type</Cell>
        <Cell style={{ width: 70 }}>
          {getLabelFromValue(BIRTH_DELIVERY_TYPE_OPTIONS, data?.birthData?.birthDeliveryType)}
        </Cell>
        <Cell style={{ width: 100 }}>Single/plural births</Cell>
        <FlexCell>{getLabelFromValue(BIRTH_TYPE_OPTIONS, data?.birthData?.birthType)}</FlexCell>
      </Row>
      <Row>
        <LeftCell>Birth Weight (kg)</LeftCell>
        <Cell style={{ width: 50 }}>{data?.birthData?.birthWeight}</Cell>
        <Cell style={{ width: 80 }}>Birth date</Cell>
        <Cell style={{ width: 70 }}>
          {data?.dateOfBirth ? getDisplayDate(data?.dateOfBirth) : ''}
        </Cell>
        <Cell style={{ width: 100 }}>Birth time</Cell>
        <FlexCell>
          {data?.birthData?.timeOfBirth
            ? getDisplayDate(data?.birthData?.timeOfBirth, 'hh:mm a')
            : ''}
        </FlexCell>
      </Row>
      <Row>
        <LeftCell>Place of birth</LeftCell>
        <FlexCell>
          {getLabelFromValue(PLACE_OF_BIRTH_OPTIONS, data?.birthData?.registeredBirthPlace)}
        </FlexCell>
      </Row>
      <Row>
        <LeftCell>Sex</LeftCell>
        <Cell style={{ width: 130 }}>{getLabelFromValue(SEX_OPTIONS, data?.sex)}</Cell>
        <FlexCell>Ethnicity</FlexCell>
        <FlexCell>{data?.ethnicity?.name}</FlexCell>
      </Row>
      <Row>
        <LeftCell>Attendant at birth</LeftCell>
        <Cell style={{ width: 130 }}>
          {getLabelFromValue(ATTENDANT_OF_BIRTH_OPTIONS, data?.birthData?.attendantAtBirth)}
        </Cell>
        <FlexCell>Name of attendant</FlexCell>
        <FlexCell>{data?.birthData?.nameOfAttendantAtBirth}</FlexCell>
      </Row>
      <Row>
        <LeftCell>Cause of foetal death</LeftCell>
        <FlexCell>{causeOfDeath}</FlexCell>
      </Row>
    </Table>
  );
};

const ParentSection = ({ parentType, data = {} }) => {
  return (
    <Table>
      <Row>
        <FlexCell fontStyle={{ fontFamily: 'Helvetica-Bold' }}>{parentType}</FlexCell>
      </Row>
      <Row>
        <LeftCell>Name</LeftCell>
        <FlexCell>{getFullName(data)}</FlexCell>
      </Row>
      <Row>
        <LeftCell>Ethnicity</LeftCell>
        <Cell style={{ width: 150 }}>{data?.ethnicity?.name}</Cell>
        <Cell style={{ width: 90 }} fontStyle={{ fontFamily: 'Helvetica-Bold' }}>
          Marital status
        </Cell>
        <FlexCell>
          {getLabelFromValue(MARITAL_STATUS_OPTIONS, data?.additionalData?.maritalStatus)}
        </FlexCell>
      </Row>
      <Row>
        <LeftCell>Date of birth</LeftCell>
        <Cell style={{ width: 150 }}>
          {data?.dateOfBirth ? getDisplayDate(data?.dateOfBirth) : ''}
        </Cell>
        <Cell style={{ width: 90 }} fontStyle={{ fontFamily: 'Helvetica-Bold' }}>
          Age
        </Cell>
        <FlexCell>{data?.dateOfBirth ? ageInYears(data.dateOfBirth) : ''}</FlexCell>
      </Row>
      <Row>
        <LeftCell>Occupation</LeftCell>
        <Cell style={{ width: 150 }}>{data?.occupation?.name}</Cell>
        <Cell style={{ width: 90 }} fontStyle={{ fontFamily: 'Helvetica-Bold' }}>
          Patient ID
        </Cell>
        <FlexCell>{data?.displayId}</FlexCell>
      </Row>
      <Row>
        <LeftCell>Address</LeftCell>
        <FlexCell>{data?.additionalData?.streetVillage}</FlexCell>
      </Row>
      <Row>
        <LeftCell>Mother&apos;s name</LeftCell>
        <FlexCell>{getFullName(data?.mother)}</FlexCell>
      </Row>
      <Row>
        <LeftCell>Father&apos;s name</LeftCell>
        <FlexCell>{getFullName(data?.father)}</FlexCell>
      </Row>
    </Table>
  );
};

const signatureStyles = StyleSheet.create({
  container: {
    flexDirection: 'row',
    marginTop: 10,
  },
  leftCell: {
    flexDirection: 'row',
    marginBottom: 15,
    paddingRight: 10,
  },
  rightCell: {
    flexDirection: 'row',
    marginBottom: 15,
    paddingLeft: 10,
  },
  leftText: {
    width: 90,
    marginRight: 10,
    fontFamily: 'Helvetica-Bold',
  },
  rightText: {
    width: 30,
    marginRight: 10,
    fontFamily: 'Helvetica-Bold',
  },
  line: {
    flex: 1,
    borderBottom: '1 solid black',
  },
});

const SignatureSection = () => {
  return (
    <View style={signatureStyles.container}>
      <View style={{ flex: 1 }}>
        <View style={signatureStyles.leftCell}>
          <P style={signatureStyles.leftText}>Certified correct by:</P>
          <View style={signatureStyles.line} />
        </View>
        <View style={signatureStyles.leftCell}>
          <P style={signatureStyles.leftText}>Circle applicable:</P>
          <P>Doctor/midwife/nurse</P>
        </View>
      </View>
      <View style={{ flex: 1 }}>
        <View style={signatureStyles.rightCell}>
          <P style={signatureStyles.rightText}>Signed:</P>
          <View style={signatureStyles.line} />
        </View>
        <View style={signatureStyles.rightCell}>
          <P style={signatureStyles.rightText}>Date:</P>
          <View style={signatureStyles.line} />
        </View>
      </View>
    </View>
  );
};

export const BirthNotificationCertificate = ({
  motherData,
  fatherData,
  childData,
  facility,
  certificateData,
  getLocalisation,
}) => {
  const { logo, watermark } = certificateData;

  return (
    <Document>
      <Page size="A4" style={styles.page}>
        {watermark && <Watermark src={watermark} />}
        <CertificateHeader>
          <LetterheadSection
            getLocalisation={getLocalisation}
            logoSrc={logo}
            certificateTitle="Birth Notification"
          />
        </CertificateHeader>
        <TopSection facilityName={facility?.name} childDisplayId={childData?.displayId} />
        <ParentSection parentType="Mother" data={motherData} />
        <ParentSection parentType="Father" data={fatherData} />
        <ChildSection data={childData} />
        <SignatureSection />
        <Footer />
      </Page>
    </Document>
  );
};<|MERGE_RESOLUTION|>--- conflicted
+++ resolved
@@ -118,10 +118,6 @@
 
 const ChildSection = ({ data }) => {
   const causeOfDeath = data?.deathData?.causes?.primary?.condition?.name ?? 'N/A';
-<<<<<<< HEAD
-
-=======
->>>>>>> 92415689
   return (
     <Table>
       <Row>
