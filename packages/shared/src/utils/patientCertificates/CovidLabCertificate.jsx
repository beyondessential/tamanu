--- conflicted
+++ resolved
@@ -1,10 +1,6 @@
 import React from 'react';
 import { Document } from '@react-pdf/renderer';
-<<<<<<< HEAD
-import { replaceInTemplate } from '../../../../utils/src/replaceInTemplate';
-=======
 import { replaceInTemplate } from '@tamanu/utils/replaceInTemplate';
->>>>>>> cf8b822e
 import { Table } from './Table';
 import { Box, Col, Row, styles, Watermark } from './Layout';
 import { CovidLetterheadSection } from './CovidLetterheadSection';
