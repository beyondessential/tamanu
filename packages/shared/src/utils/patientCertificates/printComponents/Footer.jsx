import { StyleSheet, View } from '@react-pdf/renderer';
import React from 'react';
<<<<<<< HEAD
import { formatShort, getCurrentDateString } from '../../../../../utils/src/dateTime';
=======
import { formatShort, getCurrentDateString } from '@tamanu/utils/dateTime';
>>>>>>> cf8b822e
import { Text } from '../../pdf/Text';
import { useLanguageContext } from '../../pdf/languageContext';

const styles = StyleSheet.create({
  footer: {
    position: 'absolute',
    flexDirection: 'row',
    justifyContent: 'space-between',
    bottom: 25,
    left: 50,
    right: 50,
    color: '#888888',
    borderTop: '1px solid #888888',
    paddingTop: 2,
  },

  footerLeftContent: {
    flexDirection: 'row',
    flexWrap: 'wrap',
  },

  footerRightContent: {
    flexDirection: 'row',
    textAlign: 'right',
  },

  labelText: {
    fontSize: 8,
    fontWeight: 400,
    fontFamily: 'Helvetica-Bold',
  },

  valueText: {
    fontSize: 8,
    fontWeight: 400,
    fontFamily: 'Helvetica',
  },
});

const LabelText = ({ children, ...props }) => (
  <Text style={styles.labelText} {...props}>
    {children}
  </Text>
);

const ValueText = ({ children, ...props }) => (
  <Text style={styles.valueText} {...props}>
    {children}
  </Text>
);

export const Footer = ({ printDate, printFacility, printedBy, style }) => {
  const { getTranslation } = useLanguageContext();
  return (
    <View style={[styles.footer, style]} fixed>
      <View style={styles.footerLeftContent}>
        <LabelText>{getTranslation('pdf.footer.printDate.label', 'Print date')}: </LabelText>
        <ValueText>{formatShort(printDate || getCurrentDateString())} </ValueText>
        {printFacility && (
          <>
            <ValueText> |</ValueText>
            <LabelText>
              {getTranslation('pdf.footer.printFacility.label', 'Print facility')}:{' '}
            </LabelText>
            <ValueText>{printFacility} </ValueText>
          </>
        )}
        {printedBy && (
          <>
            <ValueText> |</ValueText>
            <LabelText>
              {getTranslation('pdf.footer.printedBy.label', 'Printed by')}:
            </LabelText>{' '}
            <ValueText>{printedBy}</ValueText>
          </>
        )}
      </View>
      <View style={styles.footerRightContent}>
        <Text
          style={styles.valueText}
          render={({ pageNumber, totalPages }) =>
            getTranslation('pdf.pagination', ':currentPage of :totalPages', {
              currentPage: pageNumber,
              totalPages,
            })
          }
        />
      </View>
    </View>
  );
};<|MERGE_RESOLUTION|>--- conflicted
+++ resolved
@@ -1,10 +1,6 @@
 import { StyleSheet, View } from '@react-pdf/renderer';
 import React from 'react';
-<<<<<<< HEAD
-import { formatShort, getCurrentDateString } from '../../../../../utils/src/dateTime';
-=======
 import { formatShort, getCurrentDateString } from '@tamanu/utils/dateTime';
->>>>>>> cf8b822e
 import { Text } from '../../pdf/Text';
 import { useLanguageContext } from '../../pdf/languageContext';
 
