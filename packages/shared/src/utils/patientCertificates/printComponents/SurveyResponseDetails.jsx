--- conflicted
+++ resolved
@@ -2,11 +2,7 @@
 import { DataSection } from './DataSection';
 import { DataItem } from './DataItem';
 import { Col } from '../Layout';
-<<<<<<< HEAD
-import { formatShort } from '../../../../../utils/src/dateTime';
-=======
 import { formatShort } from '@tamanu/utils/dateTime';
->>>>>>> cf8b822e
 
 export const SurveyResponseDetails = ({ surveyResponse }) => {
   return (
