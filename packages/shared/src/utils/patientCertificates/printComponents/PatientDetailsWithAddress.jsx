import React from 'react';
import { DataSection } from './DataSection';
import { DataItem } from './DataItem';
import { Col } from '../Layout';
<<<<<<< HEAD
import { getAddress, getDOBWithAge, getSex } from '../../patientAccessors';
=======
import { getAddress, getDOBWithAge, getSex, getVillageName } from '../../patientAccessors';
>>>>>>> 9cdb0101
import { renderDataItems } from './renderDataItems';

const PATIENT_FIELDS = {
  leftCol: [
    { key: 'firstName', label: 'First Name' },
    { key: 'lastName', label: 'Last Name' },
    { key: 'dateOfBirth', label: 'DOB', accessor: getDOBWithAge },
    { key: 'address', label: 'Address', accessor: getAddress },
  ],
  rightCol: [
    { key: 'displayId', label: 'Patient ID' },
    { key: 'sex', label: 'Sex', accessor: getSex },
<<<<<<< HEAD
    { key: 'village', label: 'Village' },
=======
    { key: 'villageName', label: 'Village' , accessor: getVillageName},
>>>>>>> 9cdb0101
  ],
};

export const PatientDetailsWithAddress = ({ patient, getLocalisation }) => {
  return (
    <DataSection title="Patient details">
      <Col>{renderDataItems(PATIENT_FIELDS.leftCol, patient, getLocalisation)}</Col>
      <Col>{renderDataItems(PATIENT_FIELDS.rightCol, patient, getLocalisation)}</Col>
    </DataSection>
  );
};<|MERGE_RESOLUTION|>--- conflicted
+++ resolved
@@ -2,11 +2,7 @@
 import { DataSection } from './DataSection';
 import { DataItem } from './DataItem';
 import { Col } from '../Layout';
-<<<<<<< HEAD
-import { getAddress, getDOBWithAge, getSex } from '../../patientAccessors';
-=======
 import { getAddress, getDOBWithAge, getSex, getVillageName } from '../../patientAccessors';
->>>>>>> 9cdb0101
 import { renderDataItems } from './renderDataItems';
 
 const PATIENT_FIELDS = {
@@ -19,11 +15,7 @@
   rightCol: [
     { key: 'displayId', label: 'Patient ID' },
     { key: 'sex', label: 'Sex', accessor: getSex },
-<<<<<<< HEAD
-    { key: 'village', label: 'Village' },
-=======
     { key: 'villageName', label: 'Village' , accessor: getVillageName},
->>>>>>> 9cdb0101
   ],
 };
 
