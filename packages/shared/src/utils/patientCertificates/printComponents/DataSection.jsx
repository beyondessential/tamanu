import React from 'react';
import { StyleSheet, Text, View } from '@react-pdf/renderer';
import { HorizontalRule } from './HorizontalRule';
import { Row } from '../Layout';

const styles = StyleSheet.create({
  title: {
    fontFamily: 'Helvetica-Bold',
    marginBottom: 3,
    fontSize: 14,
    fontWeight: 500,
  },
});

<<<<<<< HEAD
export const DataSection = ({ title, children, hideBottomRule = false, props }) => {
=======
export const DataSection = ({
  title,
  children,
  hideTopRule = false,
  hideBottomRule = false,
  props,
}) => {
>>>>>>> be3b143c
  return (
    <View {...props}>
      <Text style={styles.title}>{title}</Text>
      {!hideTopRule && <HorizontalRule />}
      <Row>{children}</Row>
      {!hideBottomRule && <HorizontalRule />}
    </View>
  );
};<|MERGE_RESOLUTION|>--- conflicted
+++ resolved
@@ -12,9 +12,6 @@
   },
 });
 
-<<<<<<< HEAD
-export const DataSection = ({ title, children, hideBottomRule = false, props }) => {
-=======
 export const DataSection = ({
   title,
   children,
@@ -22,7 +19,6 @@
   hideBottomRule = false,
   props,
 }) => {
->>>>>>> be3b143c
   return (
     <View {...props}>
       <Text style={styles.title}>{title}</Text>
