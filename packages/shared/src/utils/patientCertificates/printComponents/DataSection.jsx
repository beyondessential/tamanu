import React from 'react';
import { StyleSheet, Text, View } from '@react-pdf/renderer';
import { HorizontalRule } from './HorizontalRule';
import { Row } from '../Layout';

const styles = StyleSheet.create({
  title: {
    fontFamily: 'Helvetica-Bold',
    marginBottom: 3,
    fontSize: 14,
    fontWeight: 500,
  },
});

export const DataSection = ({
  title,
  children,
  hideTopRule = false,
  hideBottomRule = false,
  props,
}) => {
  return (
    <View {...props}>
      <Text style={styles.title}>{title}</Text>
<<<<<<< HEAD
      <HorizontalRule width='0.5px' />
=======
      {!hideTopRule && <HorizontalRule />}
>>>>>>> 9f458798
      <Row>{children}</Row>
      {!hideBottomRule && <HorizontalRule />}
    </View>
  );
};<|MERGE_RESOLUTION|>--- conflicted
+++ resolved
@@ -22,11 +22,7 @@
   return (
     <View {...props}>
       <Text style={styles.title}>{title}</Text>
-<<<<<<< HEAD
-      <HorizontalRule width='0.5px' />
-=======
       {!hideTopRule && <HorizontalRule />}
->>>>>>> 9f458798
       <Row>{children}</Row>
       {!hideBottomRule && <HorizontalRule />}
     </View>
