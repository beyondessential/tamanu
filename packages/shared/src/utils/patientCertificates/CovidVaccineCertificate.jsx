import React from 'react';
import { Document } from '@react-pdf/renderer';

import { generateUVCI } from '../uvci';
import { Table } from './Table';
import { Box, Col, Row, styles, Watermark } from './Layout';
import { CovidPatientDetailsSection } from './CovidPatientDetailsSection';
import { SigningSection } from './SigningSection';
import { H3, P } from './Typography';
import { CovidLetterheadSection } from './CovidLetterheadSection';
import { getDisplayDate } from './getDisplayDate';
<<<<<<< HEAD
import { compareDateStrings } from '../../../../utils/src/dateTime';
=======
import { compareDateStrings } from '@tamanu/utils/dateTime';
>>>>>>> cf8b822e
import { withLanguageContext } from '../pdf/languageContext';
import { Page } from '../pdf/Page';

const columns = [
  {
    key: 'vaccine',
    title: 'Vaccine',
    customStyles: { minWidth: 30 },
    accessor: ({ scheduledVaccine }) => (scheduledVaccine || {}).label,
  },
  {
    key: 'vaccineBrand',
    title: 'Vaccine brand',
    customStyles: { minWidth: 30 },
    accessor: ({ scheduledVaccine }) => ((scheduledVaccine || {}).vaccine || {}).name,
  },
  {
    key: 'schedule',
    title: 'Schedule',
    accessor: ({ scheduledVaccine }) => (scheduledVaccine || {}).doseLabel,
  },
  {
    key: 'countryName',
    title: 'Country',
    accessor: ({ countryName }) => countryName,
  },
  {
    key: 'healthFacility',
    title: 'Health facility',
    customStyles: { minWidth: 30 },
    accessor: ({ healthFacility }) => healthFacility,
  },
  {
    key: 'date',
    title: 'Date',
    accessor: ({ date }, getLocalisation) =>
      date ? getDisplayDate(date, undefined, getLocalisation) : 'Unknown',
  },
  {
    key: 'batch',
    title: 'Batch number',
    accessor: ({ batch }) => batch,
  },
];

const CovidVaccineCertificateComponent = ({
  patient,
  printedBy,
  vaccinations,
  certificateId,
  signingSrc,
  watermarkSrc,
  vdsSrc,
  logoSrc,
  uvci,
  getLocalisation,
  getSetting,
  extraPatientFields,
  printedDate,
}) => {
  const { emailAddress: contactEmail, contactNumber, healthFacility } = getSetting(
    'templates.vaccineCertificate',
  );
  const countryCode = getLocalisation('country.alpha-2');
  const countryName = getLocalisation('country.name');
  const uvciFormat = getLocalisation('previewUvciFormat');

  const data = vaccinations.map(vaccination => ({ ...vaccination, countryName, healthFacility }));
  const vaxes = vaccinations.filter(v => v.certifiable).sort(compareDateStrings('desc'));
  const actualUvci = vaccinations.length
    ? uvci || generateUVCI((vaxes[0] || {}).id, { format: uvciFormat, countryCode })
    : null;

  return (
    <Document>
      <Page size="A4" style={styles.page}>
        {watermarkSrc && <Watermark src={watermarkSrc} />}
        <CovidLetterheadSection getSetting={getSetting} logoSrc={logoSrc} />
        <H3>COVID-19 Vaccine Certificate</H3>
        <CovidPatientDetailsSection
          patient={patient}
          vdsSrc={vdsSrc}
          getLocalisation={getLocalisation}
          getSetting={getSetting}
          certificateId={certificateId}
          extraFields={extraPatientFields}
          uvci={actualUvci}
        />
        <Box mb={20}>
          <Table
            data={data}
            columns={columns}
            getLocalisation={getLocalisation}
            getSetting={getSetting}
          />
        </Box>
        <Box>
          <Row>
            <Col>
              <P>Printed by: {printedBy}</P>
            </Col>
            <Col>
              <P>Printing date: {getDisplayDate(printedDate)}</P>
            </Col>
          </Row>
        </Box>
        <SigningSection signingSrc={signingSrc} />
        <Box>
          {contactEmail ? <P>Email address: {contactEmail}</P> : null}
          {contactNumber ? <P>Contact number: {contactNumber}</P> : null}
        </Box>
      </Page>
    </Document>
  );
};

export const CovidVaccineCertificate = withLanguageContext(CovidVaccineCertificateComponent);<|MERGE_RESOLUTION|>--- conflicted
+++ resolved
@@ -9,11 +9,7 @@
 import { H3, P } from './Typography';
 import { CovidLetterheadSection } from './CovidLetterheadSection';
 import { getDisplayDate } from './getDisplayDate';
-<<<<<<< HEAD
-import { compareDateStrings } from '../../../../utils/src/dateTime';
-=======
 import { compareDateStrings } from '@tamanu/utils/dateTime';
->>>>>>> cf8b822e
 import { withLanguageContext } from '../pdf/languageContext';
 import { Page } from '../pdf/Page';
 
