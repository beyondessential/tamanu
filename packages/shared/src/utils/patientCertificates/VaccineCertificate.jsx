--- conflicted
+++ resolved
@@ -92,12 +92,8 @@
   watermarkSrc,
   signingSrc,
   logoSrc,
-<<<<<<< HEAD
-  getLocalisation,
+  localisation,
   getTranslation = defaultTranslationFn,
-=======
-  localisation,
->>>>>>> 745e0d1b
   extraPatientFields,
 }) => {
   const getLocalisation = key => localisation[key];
