--- conflicted
+++ resolved
@@ -46,16 +46,11 @@
 
   {
     key: 'countryName',
-<<<<<<< HEAD
-    title: getTranslation('pdf.table.column.country', 'Country'),
-    accessor: ({ countryName }) => countryName,
-=======
-    title: 'Facility/Country',
+    title: getTranslation('pdf.table.column.country', 'Facility/Country'),
     accessor: record => {
       const facility = record.givenElsewhere ? record.givenBy : record.location?.facility?.name;
       return facility || '';
-    }
->>>>>>> 1d319718
+    },
   },
 ];
 
