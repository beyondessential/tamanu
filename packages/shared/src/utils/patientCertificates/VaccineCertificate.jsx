--- conflicted
+++ resolved
@@ -55,17 +55,9 @@
     justifyContent: 'space-between',
     alignItems: 'center',
   },
-<<<<<<< HEAD
-  {
-    key: 'date',
-    title: 'Date',
-    accessor: ({ date }, getSetting) =>
-      date ? getDisplayDate(date, undefined, getSetting('countryTimeZone')) : 'Unknown',
-=======
   footerLeft: {
     flexDirection: 'row',
     flexWrap: 'wrap',
->>>>>>> ea49bd70
   },
   footerRight: {
     flex: 1,
@@ -99,15 +91,8 @@
   getSetting,
   extraPatientFields,
 }) => {
-<<<<<<< HEAD
-  const contactEmail = getSetting('localisation.templates.vaccineCertificate.emailAddress');
-  const contactNumber = getSetting('localisation.templates.vaccineCertificate.contactNumber');
   const healthFacility = getSetting('localisation.templates.vaccineCertificate.healthFacility');
   const countryName = getSetting('country.name');
-=======
-  const healthFacility = getLocalisation('templates.vaccineCertificate.healthFacility');
-  const countryName = getLocalisation('country.name');
->>>>>>> ea49bd70
 
   const data = vaccinations.map(vaccination => ({ ...vaccination, countryName, healthFacility }));
 
