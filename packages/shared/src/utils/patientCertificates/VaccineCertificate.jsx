--- conflicted
+++ resolved
@@ -16,15 +16,10 @@
 import { LetterheadSection } from './LetterheadSection';
 import { getDisplayDate } from './getDisplayDate';
 import { SigningSection } from './SigningSection';
-<<<<<<< HEAD
-import { useLanguageContext, withLanguageContext } from '../pdf/languageContext';
+import { translationFactory } from '../translation/translationFactory';
+import { get } from 'lodash';
 import { Page } from '../pdf/Page';
 import { Text } from '../pdf/Text';
-=======
-import { defaultTranslationFn } from '../translation';
-import { translationFactory } from '../translation/translationFactory';
-import { get } from 'lodash';
->>>>>>> 7366ea9e
 
 const columns = getTranslation => [
   {
@@ -104,23 +99,16 @@
   signingSrc,
   logoSrc,
   localisation,
-<<<<<<< HEAD
-  extraPatientFields,
-}) => {
-  const { getTranslation } = useLanguageContext();
-  const getLocalisation = key => localisation[key];
-=======
   translations,
   extraPatientFields,
 }) => {
   const getLocalisation = key => get(localisation, key);
-  const translationFunc = translations ? translationFactory(translations) : defaultTranslationFn;
+  const translationFunc = translationFactory(translations);
 
   const getTranslation = (stringId, fallback, replacements, uppercase, lowercase) => {
     const { value } = translationFunc(stringId, fallback, replacements, uppercase, lowercase);
     return value;
   };
->>>>>>> 7366ea9e
   const healthFacility = getLocalisation('templates.vaccineCertificate.healthFacility');
   const countryName = getLocalisation('country.name');
 
@@ -223,4 +211,4 @@
   );
 };
 
-export const VaccineCertificate = withLanguageContext(VaccineCertificateComponent);+export const VaccineCertificate = VaccineCertificateComponent;