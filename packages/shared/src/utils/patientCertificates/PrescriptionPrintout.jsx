import { Document, StyleSheet, View } from '@react-pdf/renderer';
import React from 'react';

import { DRUG_ROUTE_LABELS } from '@tamanu/constants';

import { CertificateContent, CertificateHeader, Col, Signature, styles } from './Layout';
import { PatientDetailsWithBarcode } from './printComponents/PatientDetailsWithBarcode';
import { Table } from './Table';
import { DataSection } from './printComponents/DataSection';
import { DataItem } from './printComponents/DataItem';
import { getDisplayDate } from './getDisplayDate';
<<<<<<< HEAD
import { getCurrentDateString } from '../../../../utils/src/dateTime';
=======
import { getCurrentDateString } from '@tamanu/utils/dateTime';
>>>>>>> cf8b822e
import { LetterheadSection } from './LetterheadSection';
import { P } from './Typography';
import { withLanguageContext } from '../pdf/languageContext';
import { Page } from '../pdf/Page';

const columns = [
  {
    key: 'medication',
    title: 'Medication',
    accessor: ({ medication }) => (medication || {}).name,
    customStyles: { minWidth: 100 },
  },
  {
    key: 'prescription',
    title: 'Instructions',
    customStyles: { minWidth: 100 },
  },
  {
    key: 'route',
    title: 'Route',
    accessor: ({ route }) => DRUG_ROUTE_LABELS[route] || '',
  },
  {
    key: 'quantity',
    title: 'Quantity',
  },
  {
    key: 'repeats',
    title: 'Repeats',
  },
];

const prescriptonSectionStyles = StyleSheet.create({
  tableContainer: {
    marginTop: 12,
  },
});

const notesSectionStyles = StyleSheet.create({
  notesContainer: {
    border: '1px solid black',
    height: 69,
  },
});

const signingSectionStyles = StyleSheet.create({
  container: {
    marginTop: 22,
  },
});

const generalStyles = StyleSheet.create({
  container: {
    marginVertical: 8,
  },
});

const SectionContainer = props => <View style={generalStyles.container} {...props} />;

const PrescriptionsSection = ({
  prescriptions,
  prescriber,
  facility,
  getLocalisation,
  getSetting,
}) => {
  return (
    <View>
      <DataSection hideBottomRule title="Prescription details">
        <Col>
          <DataItem label="Date" value={getDisplayDate(getCurrentDateString())} />
          <DataItem label="Prescriber" value={prescriber?.displayName} />
        </Col>
        <Col>
          <DataItem label="Prescriber ID" value={prescriber?.displayId ?? 'n/a'} />
          <DataItem label="Facility" value={facility?.name} />
        </Col>
      </DataSection>
      <View style={prescriptonSectionStyles.tableContainer}>
        <Table
          columns={columns}
          data={prescriptions}
          getLocalisation={getLocalisation}
          getSetting={getSetting}
        />
      </View>
    </View>
  );
};

const PrescriptionSigningSection = () => (
  <View style={signingSectionStyles.container}>
    <Signature fontSize={9} lineThickness={0.5} text="Signed" />
    <Signature fontSize={9} lineThickness={0.5} text="Date" />
  </View>
);

const NotesSection = () => (
  <View>
    <P bold fontSize={11} mb={3}>
      Notes
    </P>
    <View style={notesSectionStyles.notesContainer} />
  </View>
);

const PrescriptionPrintoutComponent = ({
  patientData,
  prescriptions,
  prescriber,
  certificateData,
  facility,
  getLocalisation,
  getSetting,
}) => {
  return (
    <Document>
      <Page size="A4" style={styles.page}>
        <CertificateHeader>
          <LetterheadSection
            letterheadConfig={certificateData}
            logoSrc={certificateData.logo}
            certificateTitle="Prescription"
          />
          <SectionContainer>
            <PatientDetailsWithBarcode patient={patientData} getLocalisation={getLocalisation} />
          </SectionContainer>
        </CertificateHeader>
        <CertificateContent>
          <SectionContainer>
            <PrescriptionsSection
              prescriptions={prescriptions}
              prescriber={prescriber}
              facility={facility}
              getLocalisation={getLocalisation}
              getSetting={getSetting}
            />
          </SectionContainer>
          <SectionContainer>
            <NotesSection />
          </SectionContainer>
          <SectionContainer>
            <PrescriptionSigningSection />
          </SectionContainer>
        </CertificateContent>
      </Page>
    </Document>
  );
};

export const PrescriptionPrintout = withLanguageContext(PrescriptionPrintoutComponent);<|MERGE_RESOLUTION|>--- conflicted
+++ resolved
@@ -9,11 +9,7 @@
 import { DataSection } from './printComponents/DataSection';
 import { DataItem } from './printComponents/DataItem';
 import { getDisplayDate } from './getDisplayDate';
-<<<<<<< HEAD
-import { getCurrentDateString } from '../../../../utils/src/dateTime';
-=======
 import { getCurrentDateString } from '@tamanu/utils/dateTime';
->>>>>>> cf8b822e
 import { LetterheadSection } from './LetterheadSection';
 import { P } from './Typography';
 import { withLanguageContext } from '../pdf/languageContext';
