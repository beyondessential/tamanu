--- conflicted
+++ resolved
@@ -156,12 +156,9 @@
   certificateData,
   getLocalisation,
   surveyResponse,
-<<<<<<< HEAD
   isReferral,
-=======
   facility,
   currentUser,
->>>>>>> b6c0b7a1
 }) => {
   const { watermark, logo } = certificateData;
 
@@ -182,13 +179,8 @@
       <Page size="A4" style={pageStyles.body}>
         {watermark && <Watermark src={watermark} />}
         <MultiPageHeader
-<<<<<<< HEAD
           documentName={!isReferral ? "Program form" : "Referral"}
           documentSubname={surveyResponse.title}
-=======
-          documentName="Program form"
-          documentSubname={surveyResponse.surveyName}
->>>>>>> b6c0b7a1
           patientId={patientData.displayId}
           patientName={getName(patientData)}
         />
@@ -196,13 +188,8 @@
           <LetterheadSection
             getLocalisation={getLocalisation}
             logoSrc={logo}
-<<<<<<< HEAD
             certificateTitle={!isReferral ? "Program form" : "Referral"}
             certificateSubtitle={surveyResponse.title}
-=======
-            certificateTitle="Program form"
-            certificateSubtitle={surveyResponse.surveyName}
->>>>>>> b6c0b7a1
             letterheadConfig={certificateData}
           />
         </CertificateHeader>
