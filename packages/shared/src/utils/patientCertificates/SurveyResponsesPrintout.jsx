import React from 'react';
import { Document, StyleSheet, View } from '@react-pdf/renderer';
import { PROGRAM_DATA_ELEMENT_TYPES } from '@tamanu/constants';

import { CertificateHeader, Watermark } from './Layout';
import { LetterheadSection } from './LetterheadSection';
import { MultiPageHeader } from './printComponents/MultiPageHeader';
import { getName } from '../patientAccessors';
import { Footer } from './printComponents/Footer';
import { withLanguageContext } from '../pdf/languageContext';
import { Page } from '../pdf/Page';
import { Text } from '../pdf/Text';
import { PatientDetails } from './printComponents/PatientDetails';
import {
  convertBinaryToYesNo,
  getResultName,
  getSurveyAnswerRows,
  separateColorText,
} from './surveyAnswers';
import { SurveyResponseDetails } from './printComponents/SurveyResponseDetails';
import { formatShort } from '../dateTime';

const pageStyles = StyleSheet.create({
  body: {
    paddingHorizontal: 50,
    paddingTop: 30,
    paddingBottom: 50,
  },
  groupContainer: {
    display: 'flex',
    flexDirection: 'row',
    justifyContent: 'space-between',
    flexWrap: 'wrap',
    marginBottom: 4,
  },
  item: {
    width: 238,
    display: 'flex',
    flexDirection: 'column',
    gap: 2,
    paddingBottom: 4,
    borderBottom: '0.5px solid black',
    marginBottom: 8,
    alignSelf: 'flex-end',
  },
  itemText: {
    fontSize: 9,
  },
  boldText: {
    fontFamily: 'Helvetica-Bold',
  },
  boldDivider: {
    borderBottom: '2px solid black',
    height: 2,
    width: '100%',
    marginTop: '-6px',
  },
  resultBox: {
    paddingTop: 7,
    paddingLeft: 11,
    paddingBottom: 6,
    marginBottom: 14,
    fontSize: 11,
    border: '0.5px solid black',
    gap: 5,
  },
});

const SectionSpacing = ({ height }) => <View style={{ paddingBottom: height ?? '10px' }} />;

const ResultBox = ({ resultText, resultName }) => (
  <View style={pageStyles.resultBox}>
    <Text>{resultName}</Text>
    <Text style={[pageStyles.itemText, pageStyles.boldText]}>{resultText}</Text>
  </View>
);

<<<<<<< HEAD
const getAnswers = ({ answer, type }) => {
  switch (type) {
=======
const getAnswers = ({ answer, sourceType, type }) => {
  switch (sourceType || type) {
>>>>>>> c8115e73
    case PROGRAM_DATA_ELEMENT_TYPES.RESULT: {
      const { strippedResultText } = separateColorText(answer);
      return strippedResultText;
    }
<<<<<<< HEAD
    case PROGRAM_DATA_ELEMENT_TYPES.CHECKBOX:
      return convertBinaryToYesNo(answer);
=======
>>>>>>> c8115e73
    case PROGRAM_DATA_ELEMENT_TYPES.CALCULATED:
      return parseFloat(answer).toFixed(1);
    case PROGRAM_DATA_ELEMENT_TYPES.PHOTO:
      return 'Image file - Refer to Tamanu to view';
    case PROGRAM_DATA_ELEMENT_TYPES.SUBMISSION_DATE:
      return formatShort(answer);
    case PROGRAM_DATA_ELEMENT_TYPES.DATE:
      return formatShort(answer);
    default:
      return answer;
  }
};

const ResponseItem = ({ row }) => {
  const { name, answer, type, sourceType } = row;
  return (
    <View style={pageStyles.item} wrap={false}>
      <Text style={pageStyles.itemText}>{name}</Text>
<<<<<<< HEAD
      <Text style={[pageStyles.itemText, pageStyles.boldText]}>{getAnswers({ answer, type })}</Text>
=======
      <Text style={[pageStyles.itemText, pageStyles.boldText]}>{getAnswers({ answer, type, sourceType })}</Text>
>>>>>>> c8115e73
    </View>
  );
};

const ResponsesGroup = ({ rows }) => {
  return (
    <View style={pageStyles.groupContainer}>
      {rows.map(row => (
        <ResponseItem key={row.id} row={row} />
      ))}
      <View style={pageStyles.boldDivider} />
    </View>
  );
};

const SurveyResponsesPrintoutComponent = ({
  patientData,
  certificateData,
  getLocalisation,
  surveyResponse,
  isReferral,
  facility,
  currentUser,
}) => {
  const { watermark, logo } = certificateData;

  const surveyAnswerRows = getSurveyAnswerRows(surveyResponse).filter(({ answer }) => answer);

  const groupedAnswerRows = Object.values(
    surveyAnswerRows.reduce((acc, item) => {
      if (!acc[item.screenIndex]) {
        acc[item.screenIndex] = [];
      }
      acc[item.screenIndex].push(item);
      return acc;
    }, {}),
  );

  const { strippedResultText } = separateColorText(surveyResponse.resultText);

  return (
    <Document>
      <Page size="A4" style={pageStyles.body}>
        {watermark && <Watermark src={watermark} />}
        <MultiPageHeader
          documentName={!isReferral ? 'Program form' : 'Referral'}
          documentSubname={surveyResponse.title}
          patientId={patientData.displayId}
          patientName={getName(patientData)}
        />
        <CertificateHeader>
          <LetterheadSection
            getLocalisation={getLocalisation}
            logoSrc={logo}
            certificateTitle={!isReferral ? 'Program form' : 'Referral'}
            certificateSubtitle={surveyResponse.title}
            letterheadConfig={certificateData}
          />
        </CertificateHeader>
        <SectionSpacing />
        <PatientDetails getLocalisation={getLocalisation} patient={patientData} />

        <SurveyResponseDetails surveyResponse={surveyResponse} />
        <SectionSpacing height={16} />

        {strippedResultText && (
          <ResultBox
            resultText={strippedResultText}
            resultName={getResultName(surveyResponse.components)}
          />
        )}

        {groupedAnswerRows.map((group, index) => (
          <ResponsesGroup key={index} rows={group} />
        ))}

        <Footer printFacility={facility?.name} printedBy={currentUser?.displayName} />
      </Page>
    </Document>
  );
};

export const SurveyResponsesPrintout = withLanguageContext(SurveyResponsesPrintoutComponent);<|MERGE_RESOLUTION|>--- conflicted
+++ resolved
@@ -75,22 +75,12 @@
   </View>
 );
 
-<<<<<<< HEAD
-const getAnswers = ({ answer, type }) => {
-  switch (type) {
-=======
 const getAnswers = ({ answer, sourceType, type }) => {
   switch (sourceType || type) {
->>>>>>> c8115e73
     case PROGRAM_DATA_ELEMENT_TYPES.RESULT: {
       const { strippedResultText } = separateColorText(answer);
       return strippedResultText;
     }
-<<<<<<< HEAD
-    case PROGRAM_DATA_ELEMENT_TYPES.CHECKBOX:
-      return convertBinaryToYesNo(answer);
-=======
->>>>>>> c8115e73
     case PROGRAM_DATA_ELEMENT_TYPES.CALCULATED:
       return parseFloat(answer).toFixed(1);
     case PROGRAM_DATA_ELEMENT_TYPES.PHOTO:
@@ -109,11 +99,7 @@
   return (
     <View style={pageStyles.item} wrap={false}>
       <Text style={pageStyles.itemText}>{name}</Text>
-<<<<<<< HEAD
-      <Text style={[pageStyles.itemText, pageStyles.boldText]}>{getAnswers({ answer, type })}</Text>
-=======
       <Text style={[pageStyles.itemText, pageStyles.boldText]}>{getAnswers({ answer, type, sourceType })}</Text>
->>>>>>> c8115e73
     </View>
   );
 };
