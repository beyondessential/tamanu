import React from 'react';
import { Document, StyleSheet, View } from '@react-pdf/renderer';
import { PROGRAM_DATA_ELEMENT_TYPES } from '@tamanu/constants';

import { CertificateHeader, Watermark } from './Layout';
import { LetterheadSection } from './LetterheadSection';
import { MultiPageHeader } from './printComponents/MultiPageHeader';
import { getName } from '../patientAccessors';
import { Footer } from './printComponents/Footer';
import { withLanguageContext } from '../pdf/languageContext';
import { Page } from '../pdf/Page';
import { Text } from '../pdf/Text';
import { PatientDetails } from './printComponents/PatientDetails';
import { getResultName, getSurveyAnswerRows, separateColorText } from './surveyAnswers';
import { SurveyResponseDetails } from './printComponents/SurveyResponseDetails';
<<<<<<< HEAD
import { formatShort } from '../../../../utils/src/dateTime';
=======
import { formatShort } from '@tamanu/utils/dateTime';
>>>>>>> cf8b822e

const pageStyles = StyleSheet.create({
  body: {
    paddingHorizontal: 50,
    paddingTop: 30,
    paddingBottom: 50,
  },
  groupContainer: {
    display: 'flex',
    flexDirection: 'row',
    justifyContent: 'space-between',
    flexWrap: 'wrap',
    marginBottom: 4,
  },
  item: {
    width: 238,
    display: 'flex',
    flexDirection: 'column',
    gap: 2,
    paddingBottom: 4,
    borderBottom: '0.5px solid black',
    marginBottom: 8,
    alignSelf: 'flex-end',
  },
  itemText: {
    fontSize: 9,
  },
  boldText: {
    fontFamily: 'Helvetica-Bold',
  },
  boldDivider: {
    borderBottom: '2px solid black',
    height: 2,
    width: '100%',
    marginTop: '-6px',
  },
  resultBox: {
    paddingTop: 7,
    paddingLeft: 11,
    paddingBottom: 6,
    marginBottom: 14,
    fontSize: 11,
    border: '0.5px solid black',
    gap: 5,
  },
  robotoFont: {
    fontFamily: 'Roboto',
  },
});

const SectionSpacing = ({ height }) => <View style={{ paddingBottom: height ?? '10px' }} />;

const ResultBox = ({ resultText, resultName }) => (
  <View style={pageStyles.resultBox}>
    <Text>{resultName}</Text>
    <Text style={[pageStyles.itemText, pageStyles.robotoFont]}>{resultText}</Text>
  </View>
);

const getAnswers = ({ answer, sourceType, type }) => {
  switch (sourceType || type) {
    case PROGRAM_DATA_ELEMENT_TYPES.RESULT: {
      const { strippedResultText } = separateColorText(answer);
      return strippedResultText;
    }
    case PROGRAM_DATA_ELEMENT_TYPES.CALCULATED:
      return parseFloat(answer).toFixed(1);
    case PROGRAM_DATA_ELEMENT_TYPES.PHOTO:
      return 'Image file - Refer to Tamanu to view';
    case PROGRAM_DATA_ELEMENT_TYPES.SUBMISSION_DATE:
      return formatShort(answer);
    case PROGRAM_DATA_ELEMENT_TYPES.DATE:
      return formatShort(answer);
    case PROGRAM_DATA_ELEMENT_TYPES.MULTI_SELECT:
      return JSON.parse(answer).join(', ');
    default:
      return answer;
  }
};

const ResponseItem = ({ row }) => {
  const { name, answer, type, sourceType } = row;
  return (
    <View style={pageStyles.item} wrap={false}>
      <Text style={pageStyles.itemText}>{name}</Text>
      <Text style={[pageStyles.itemText, pageStyles.boldText]}>
        {getAnswers({ answer, type, sourceType })}
      </Text>
    </View>
  );
};

const ResponsesGroup = ({ rows }) => {
  return (
    <View style={pageStyles.groupContainer}>
      {rows.map(row => (
        <ResponseItem key={row.id} row={row} />
      ))}
      <View style={pageStyles.boldDivider} />
    </View>
  );
};

const SurveyResponsesPrintoutComponent = ({
  patientData,
  certificateData,
  getLocalisation,
  surveyResponse,
  isReferral,
  facility,
  currentUser,
}) => {
  const { watermark, logo } = certificateData;

  const surveyAnswerRows = getSurveyAnswerRows(surveyResponse).filter(({ answer }) => answer);

  const groupedAnswerRows = Object.values(
    surveyAnswerRows.reduce((acc, item) => {
      if (!acc[item.screenIndex]) {
        acc[item.screenIndex] = [];
      }
      acc[item.screenIndex].push(item);
      return acc;
    }, {}),
  );

  const { strippedResultText } = separateColorText(surveyResponse.resultText);

  return (
    <Document>
      <Page size="A4" style={pageStyles.body}>
        {watermark && <Watermark src={watermark} />}
        <MultiPageHeader
          documentName={!isReferral ? 'Program form' : 'Referral'}
          documentSubname={surveyResponse.title}
          patientId={patientData.displayId}
          patientName={getName(patientData)}
        />
        <CertificateHeader>
          <LetterheadSection
            getLocalisation={getLocalisation}
            logoSrc={logo}
            certificateTitle={!isReferral ? 'Program form' : 'Referral'}
            certificateSubtitle={surveyResponse.title}
            letterheadConfig={certificateData}
          />
        </CertificateHeader>
        <SectionSpacing />
        <PatientDetails getLocalisation={getLocalisation} patient={patientData} />

        <SurveyResponseDetails surveyResponse={surveyResponse} />
        <SectionSpacing height={16} />

        {strippedResultText && (
          <ResultBox
            resultText={strippedResultText}
            resultName={getResultName(surveyResponse.components)}
          />
        )}

        {groupedAnswerRows.map((group, index) => (
          <ResponsesGroup key={index} rows={group} />
        ))}

        <Footer printFacility={facility?.name} printedBy={currentUser?.displayName} />
      </Page>
    </Document>
  );
};

export const SurveyResponsesPrintout = withLanguageContext(SurveyResponsesPrintoutComponent);<|MERGE_RESOLUTION|>--- conflicted
+++ resolved
@@ -13,11 +13,7 @@
 import { PatientDetails } from './printComponents/PatientDetails';
 import { getResultName, getSurveyAnswerRows, separateColorText } from './surveyAnswers';
 import { SurveyResponseDetails } from './printComponents/SurveyResponseDetails';
-<<<<<<< HEAD
-import { formatShort } from '../../../../utils/src/dateTime';
-=======
 import { formatShort } from '@tamanu/utils/dateTime';
->>>>>>> cf8b822e
 
 const pageStyles = StyleSheet.create({
   body: {
