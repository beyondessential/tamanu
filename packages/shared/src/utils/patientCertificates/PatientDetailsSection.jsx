import React from 'react';
import { Col, LightDivider, Row } from './Layout';
import { H3, P } from './Typography';
<<<<<<< HEAD
import { getDOB, getSex, getVillageName } from '../patientAccessors';
=======
import { getDOB, getSex } from '../patientAccessors';
>>>>>>> c9d4e2a0

const PATIENT_FIELDS = [
  { key: 'firstName', label: 'First Name' },
  { key: 'displayId', label: 'Patient ID' },
  { key: 'lastName', label: 'Last Name' },
  { key: 'sex', label: 'Sex', accessor: getSex },
  {
    key: 'dateOfBirth',
    label: 'DOB',
    accessor: getDOB,
  },
<<<<<<< HEAD
  { key: 'villageName', label: 'Village', accessor: getVillageName },
=======
  { key: 'villageName', label: 'Village' },
>>>>>>> c9d4e2a0
];

export const PatientDetailsSection = ({ patient, getLocalisation, extraFields = [] }) => {
  const detailsToDisplay = [...PATIENT_FIELDS, ...extraFields].filter(
    ({ key }) => !getLocalisation(`fields.${key}.hidden`),
  );
  return (
    <>
      <H3 style={{ marginBottom: 0 }}>Patient Details</H3>
      <LightDivider />
      <Row>
        <Col style={{ marginBottom: 5 }}>
          <Row>
            {detailsToDisplay.map(({ key, label: defaultLabel, accessor }) => {
              const value = (accessor ? accessor(patient, getLocalisation) : patient[key]) || '';
              const label = getLocalisation(`fields.${key}.shortLabel`) || defaultLabel;

              return (
                <Col style={{ width: '50%' }} key={key}>
                  <P mb={6}>
                    <P bold>{label}:</P> {value}
                  </P>
                </Col>
              );
            })}
          </Row>
        </Col>
      </Row>
      <LightDivider />
    </>
  );
};<|MERGE_RESOLUTION|>--- conflicted
+++ resolved
@@ -1,11 +1,7 @@
 import React from 'react';
 import { Col, LightDivider, Row } from './Layout';
 import { H3, P } from './Typography';
-<<<<<<< HEAD
 import { getDOB, getSex, getVillageName } from '../patientAccessors';
-=======
-import { getDOB, getSex } from '../patientAccessors';
->>>>>>> c9d4e2a0
 
 const PATIENT_FIELDS = [
   { key: 'firstName', label: 'First Name' },
@@ -17,11 +13,9 @@
     label: 'DOB',
     accessor: getDOB,
   },
-<<<<<<< HEAD
   { key: 'villageName', label: 'Village', accessor: getVillageName },
-=======
-  { key: 'villageName', label: 'Village' },
->>>>>>> c9d4e2a0
+  { key: 'passport', label: 'Passport Number', accessor: getPassportNumber },
+  { key: 'nationality', label: 'Nationality', accessor: getNationality },
 ];
 
 export const PatientDetailsSection = ({ patient, getLocalisation, extraFields = [] }) => {
