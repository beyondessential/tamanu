import React from 'react';
import { Col, LightDivider, Row } from './Layout';
import { H3, P } from './Typography';
import { getDOB, getSex } from '../patientAccessors';

const PATIENT_FIELDS = [
  { key: 'firstName', label: 'First Name' },
  { key: 'displayId', label: 'Patient ID' },
  { key: 'lastName', label: 'Last Name' },
  { key: 'sex', label: 'Sex', accessor: getSex },
  {
    key: 'dateOfBirth',
    label: 'DOB',
    accessor: getDOB,
  },
  { key: 'villageName', label: 'Village' },
];

export const PatientDetailsSection = ({ patient, getSetting, extraFields = [] }) => {
  const detailsToDisplay = [...PATIENT_FIELDS, ...extraFields].filter(
    ({ key }) => !getSetting(`fields.${key}.hidden`),
  );
  return (
<<<<<<< HEAD
    <Row>
      <Col style={{ marginBottom: 5 }}>
        <Row>
          {detailsToDisplay.map(({ key, label: defaultLabel, accessor }) => {
            const value = (accessor ? accessor(patient, getSetting) : patient[key]) || '';
            const label = getSetting(`fields.${key}.shortLabel`) || defaultLabel;
=======
    <>
      <H3 style={{ marginBottom: 0 }}>Patient Details</H3>
      <LightDivider />
      <Row>
        <Col style={{ marginBottom: 5 }}>
          <Row>
            {detailsToDisplay.map(({ key, label: defaultLabel, accessor }) => {
              const value = (accessor ? accessor(patient, getLocalisation) : patient[key]) || '';
              const label = getLocalisation(`fields.${key}.shortLabel`) || defaultLabel;
>>>>>>> ea49bd70

              return (
                <Col style={{ width: '50%' }} key={key}>
                  <P mb={6}>
                    <P bold>{label}:</P> {value}
                  </P>
                </Col>
              );
            })}
          </Row>
        </Col>
      </Row>
      <LightDivider />
    </>
  );
};<|MERGE_RESOLUTION|>--- conflicted
+++ resolved
@@ -21,14 +21,6 @@
     ({ key }) => !getSetting(`fields.${key}.hidden`),
   );
   return (
-<<<<<<< HEAD
-    <Row>
-      <Col style={{ marginBottom: 5 }}>
-        <Row>
-          {detailsToDisplay.map(({ key, label: defaultLabel, accessor }) => {
-            const value = (accessor ? accessor(patient, getSetting) : patient[key]) || '';
-            const label = getSetting(`fields.${key}.shortLabel`) || defaultLabel;
-=======
     <>
       <H3 style={{ marginBottom: 0 }}>Patient Details</H3>
       <LightDivider />
@@ -36,9 +28,8 @@
         <Col style={{ marginBottom: 5 }}>
           <Row>
             {detailsToDisplay.map(({ key, label: defaultLabel, accessor }) => {
-              const value = (accessor ? accessor(patient, getLocalisation) : patient[key]) || '';
-              const label = getLocalisation(`fields.${key}.shortLabel`) || defaultLabel;
->>>>>>> ea49bd70
+              const value = (accessor ? accessor(patient, getSetting) : patient[key]) || '';
+              const label = getSetting(`fields.${key}.shortLabel`) || defaultLabel;
 
               return (
                 <Col style={{ width: '50%' }} key={key}>
