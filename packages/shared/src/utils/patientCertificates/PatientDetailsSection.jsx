--- conflicted
+++ resolved
@@ -1,11 +1,7 @@
 import React from 'react';
 import { Col, LightDivider, Row } from './Layout';
 import { H3, P } from './Typography';
-import {
-  getDOB,
-  getSex,
-  getVillageName,
-} from '../patientAccessors';
+import { getDOB, getSex, getVillageName } from '../patientAccessors';
 import { defaultTranslationFn } from '../translation';
 
 const patientFields = getTranslation => [
@@ -31,28 +27,11 @@
     label: getTranslation('pdf.vaccineCertificate.patientDetails.dob', 'DOB'),
     accessor: getDOB,
   },
-<<<<<<< HEAD
   {
     key: 'villageName',
     label: getTranslation('pdf.vaccineCertificate.patientDetails.village', 'Village'),
     accessor: getVillageName,
   },
-  {
-    key: 'passport',
-    label: getTranslation(
-      'pdf.vaccineCertificate.patientDetails.passportNumber',
-      'Passport Number',
-    ),
-    accessor: getPassportNumber,
-  },
-  {
-    key: 'nationality',
-    label: getTranslation('pdf.vaccineCertificate.patientDetails.nationality', 'Nationality'),
-    accessor: getNationality,
-  },
-=======
-  { key: 'villageName', label: 'Village', accessor: getVillageName },
->>>>>>> 745e0d1b
 ];
 
 export const PatientDetailsSection = ({
