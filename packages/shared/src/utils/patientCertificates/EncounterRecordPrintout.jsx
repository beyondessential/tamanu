--- conflicted
+++ resolved
@@ -360,23 +360,23 @@
   imagingRequests,
   notes,
   discharge,
-<<<<<<< HEAD
-  village,
-  pad,
-=======
->>>>>>> f621da2a
+  // <<<<<<< HEAD
+  //   village,
+  //   pad,
+  // =======
+  // >>>>>>> main
   medications,
   getLocalisation,
   clinicianText,
 }) => {
   const { watermark, logo } = certificateData;
-  
+
   return (
     <Document>
       <Page size="A4" style={{ paddingHorizontal: 50, paddingVertical: 30 }}>
         {watermark && <Watermark src={watermark} />}
-<<<<<<< HEAD
-=======
+        {/*<<<<<<< HEAD*/}
+        {/*=======*/}
         <FixedHeader>
           <View
             fixed
@@ -386,7 +386,7 @@
           />
         </FixedHeader>
         <View fixed render={({ pageNumber }) => pageNumber > 1 && <PageBreakPadding />} />
->>>>>>> f621da2a
+        {/*>>>>>>> main*/}
         <CertificateHeader>
           <LetterheadSection
             getLocalisation={getLocalisation}
@@ -396,15 +396,7 @@
           />
         </CertificateHeader>
         <SectionSpacing />
-<<<<<<< HEAD
-        <PatientDetailsWithAddress
-          getLocalisation={getLocalisation}
-          patient={extendedPatientData}
-          village={village}
-        />
-=======
         <PatientDetailsWithAddress getLocalisation={getLocalisation} patient={patientData} />
->>>>>>> f621da2a
         <SectionSpacing />
         <EncounterDetailsExtended
           encounter={encounter}
