import React from 'react';
import { Document, StyleSheet, View } from '@react-pdf/renderer';
import { startCase } from 'lodash';

import {
  ENCOUNTER_TYPE_LABELS,
  NOTE_TYPE_LABELS,
  DRUG_ROUTE_LABELS,
  NOTE_TYPES,
} from '@tamanu/constants';

import { CertificateHeader, Watermark } from './Layout';
import { LetterheadSection } from './LetterheadSection';
import { PatientDetailsWithAddress } from './printComponents/PatientDetailsWithAddress';
import { getDisplayDate } from './getDisplayDate';
import { EncounterDetailsExtended } from './printComponents/EncounterDetailsExtended';
import { MultiPageHeader } from './printComponents/MultiPageHeader';
import { getName } from '../patientAccessors';
import { Footer } from './printComponents/Footer';
import { useLanguageContext, withLanguageContext } from '../pdf/languageContext';
import { Page } from '../pdf/Page';
import { Text } from '../pdf/Text';
import { formatShort, formatTime } from '@tamanu/utils/dateTime';
import { getDose, getTranslatedFrequency } from '../medication';

const borderStyle = '1 solid black';

const pageStyles = StyleSheet.create({
  body: {
    paddingHorizontal: 50,
    paddingTop: 30,
    paddingBottom: 50,
  },
});

const textStyles = StyleSheet.create({
  sectionTitle: {
    marginBottom: 3,
    fontSize: 11,
    fontFamily: 'NotoKufiArabic-Bold',
  },
  tableColumnHeader: {
    fontFamily: 'NotoKufiArabic-Bold',
    fontWeight: 700,
    fontSize: 10,
  },
  tableCellContent: {
    fontSize: 10,
  },
  tableCellFooter: {
    fontSize: 8,
  },
  headerLabel: {
    fontSize: 8,
    fontFamily: 'NotoKufiArabic-Bold',
    fontWeight: 700,
    color: '#888888',
  },
  headerValue: {
    fontSize: 8,
    fontFamily: 'NotoKufiArabic-Regular',
    fontWeight: 400,
    color: '#888888',
  },
});

const tableStyles = StyleSheet.create({
  table: {
    flexDirection: 'column',
    marginBottom: 5,
  },
  row: {
    flexDirection: 'row',
    justifyContent: 'space-evenly',
    borderTop: borderStyle,
    borderRight: borderStyle,
    borderBottom: borderStyle,
    marginBottom: -1,
  },
  notesRow: {
    flexDirection: 'row',
    justifyContent: 'space-evenly',
    borderTop: borderStyle,
    marginBottom: -1,
  },
  baseCell: {
    flexDirection: 'row',
    borderLeft: borderStyle,
    alignItems: 'flex-start',
    padding: '5px 5px',
    fontSize: 8,
  },
  p: {
<<<<<<< HEAD
    fontSize: 10,
    fontFamily: 'NotoKufiArabic-Regular',
    fontWeight: 400,
=======
    fontFamily: 'Helvetica',
    fontSize: 8,
>>>>>>> 815a7e82
  },
  notesCell: {
    width: '100%',
    flexDirection: 'column',
    borderLeft: borderStyle,
    borderRight: borderStyle,
    borderBottom: borderStyle,
    alignItems: 'flex-start',
    padding: 7,
  },
  notesFooter: {
    flexDirection: 'row',
    alignItems: 'flex-start',
  },
});

const Table = props => <View style={tableStyles.table} {...props} />;
const Row = props => (
  <View
    style={[tableStyles.row, props.width && { width: props.width, justifyContent: 'start' }]}
    {...props}
  />
);
const P = ({ style = {}, bold, children }) => (
  <Text bold={bold} style={[tableStyles.p, style]}>
    {children}
  </Text>
);

const Cell = ({ children, style = {}, bold = false }) => (
  <View style={[tableStyles.baseCell, style]}>
    <P bold={bold}>{children}</P>
  </View>
);

const HeaderCell = ({ children, style }) => (
  <View style={[tableStyles.baseCell, style]}>
    <P bold>{children}</P>
  </View>
);

const NotesCell = ({ children, style = {} }) => (
  <View style={[tableStyles.notesCell, style]}>{children}</View>
);

const SectionSpacing = () => <View style={{ paddingBottom: '10px' }} />;

const MultipageTableHeading = ({ title, style = textStyles.sectionTitle }) => {
  const { getTranslation } = useLanguageContext();
  let firstPageOccurrence = Number.MAX_SAFE_INTEGER;
  return (
    <Text
      fixed
      style={style}
      render={({ pageNumber, subPageNumber }) => {
        if (pageNumber < firstPageOccurrence && subPageNumber) {
          firstPageOccurrence = pageNumber;
        }
        return pageNumber === firstPageOccurrence
          ? title
          : `${title} ${getTranslation('pdf.heading.contentContinued', 'cont...')}`;
      }}
    />
  );
};

const DataTableHeading = ({ columns, title, width }) => {
  return (
    <View fixed>
      <MultipageTableHeading title={title} />
      <Row wrap={false} width={width}>
        {columns.map(({ key, title, style }, index) => {
          if (Array.isArray(title)) {
            const rotateStyle = index > 0 ? { transform: 'rotate(-90deg)', paddingBottom: 10, paddingTop: 10 } : {};
            return (
<<<<<<< HEAD
              <View
                key={key}
                style={[tableStyles.baseCell, { flexDirection: 'column', padding: 4 }, style]}
              >
                <P style={{ fontFamily: 'NotoKufiArabic-Bold', fontWeight: 700 }}>{title[0]}</P>
                <P>{title[1]}</P>
=======
              <View key={key} style={[tableStyles.baseCell, style]}>
                <View
                  style={rotateStyle}
                >
                  <P bold style={{ letterSpacing: 0.3 }}>{title[0]}</P>
                  <P>{title[1]}</P>
                </View>
>>>>>>> 815a7e82
              </View>
            );
          }
          return (
            <HeaderCell key={key} style={style}>
              {title}
            </HeaderCell>
          );
        })}
      </Row>
    </View>
  );
};

const DataTable = ({ data, columns, title, type }) => {
  let width = null;
  if (type === 'vitals' && columns.length <= 12) {
    width = 138 + (columns.length - 1) * 50 + 'px';
  }

  return (
    <Table>
      <DataTableHeading columns={columns} title={title} width={width} />
      {data.map(row => (
        <Row key={row.id} wrap={false} width={width}>
          {columns.map(({ key, accessor, style }, index) => (
            <Cell key={key} style={style} bold={type === 'vitals' && index === 0}>
              {accessor ? accessor(row) : row[key] || ''}
            </Cell>
          ))}
        </Row>
      ))}
    </Table>
  );
};

const TableSection = ({ title, data, columns, type }) => {
  return (
    <View>
      <View minPresenceAhead={70} />
      <DataTable data={data} columns={columns} title={title} type={type} />
      <SectionSpacing />
    </View>
  );
};

const NoteFooter = ({ note }) => {
  const { getTranslation } = useLanguageContext();
  return (
    <Text style={textStyles.tableCellFooter}>
      {[
        note.noteType === NOTE_TYPES.TREATMENT_PLAN &&
          `${getTranslation('general.lastUpdated.label', 'Last updated')}:`,
        note.author?.displayName,
        note.onBehalfOf &&
          getTranslation('note.table.onBehalfOf', 'on behalf of :changeOnBehalfOfName', {
            replacements: {
              changeOnBehalfOfName: note.onBehalfOf.displayName,
            },
          }),
        formatShort(note.date),
        getDisplayDate(note.date, 'h:mma'),
      ]
        .filter(Boolean)
        .join(' ')}
    </Text>
  );
};
const NotesMultipageCellPadding = () => {
  let firstPageOccurrence = Number.MAX_SAFE_INTEGER;
  return (
    <View
      fixed
      render={({ pageNumber, subPageNumber }) => {
        if (pageNumber < firstPageOccurrence && subPageNumber) {
          firstPageOccurrence = pageNumber;
        }
        return pageNumber !== firstPageOccurrence && <View style={{ paddingBottom: 7 }} />;
      }}
    />
  );
};

const NotesSection = ({ notes }) => {
  const { getTranslation, getEnumTranslation } = useLanguageContext();
  return (
    <>
      <View minPresenceAhead={80} />
      <View>
        <MultipageTableHeading title={getTranslation('general.notes.label', 'Notes')} />
        <Table>
          {notes.map(note => (
            <>
              <View minPresenceAhead={80} />
              <View style={tableStyles.notesRow} key={note.id}>
                <View
                  style={{
                    borderTop: borderStyle,
                    position: 'absolute',
                    top: -1,
                    right: 0,
                    left: 0,
                  }}
                  fixed
                />
                <NotesCell>
                  <NotesMultipageCellPadding />
                  <MultipageTableHeading
                    title={getEnumTranslation(NOTE_TYPE_LABELS, note.noteType)}
                    style={textStyles.tableColumnHeader}
                  />
                  <Text style={textStyles.tableCellContent}>{`${note.content}\n`}</Text>
                  <NoteFooter note={note} />
                  <View
                    style={{
                      borderBottom: borderStyle,
                      position: 'absolute',
                      bottom: -1,
                      right: -1,
                      left: -1,
                    }}
                    fixed
                  />
                </NotesCell>
              </View>
            </>
          ))}
        </Table>
      </View>
    </>
  );
};

const EncounterRecordPrintoutComponent = ({
  patientData,
  encounter,
  certificateData,
  encounterTypeHistory,
  locationHistory,
  diagnoses,
  procedures,
  labRequests,
  imagingRequests,
  notes,
  discharge,
  medications,
  getLocalisation,
  vitalsData,
  recordedDates,
  getVitalsColumn,
}) => {
  const { getTranslation, getEnumTranslation } = useLanguageContext();
  const { watermark, logo } = certificateData;

  const COLUMNS = {
    encounterTypes: [
      {
        key: 'encounterType',
        title: getTranslation('encounter.type.label', 'Type'),
        accessor: ({ newEncounterType }) =>
          getEnumTranslation(ENCOUNTER_TYPE_LABELS, newEncounterType),
        style: { width: '65%' },
      },
      {
        key: 'dateMoved',
        title: getTranslation('pdf.encounterRecord.dateAndTimeMoved', 'Date & time moved'),
        accessor: ({ date }) =>
          date ? `${formatShort(date)} ${formatTime(date)}` : '--/--/---- --:----',
        style: { width: '35%' },
      },
    ],
    locations: [
      {
        key: 'to',
        title: getTranslation('general.localisedField.locationGroupId.label', 'Area'),
        accessor: ({ newLocationGroup }) => startCase(newLocationGroup) || '----',
        style: { width: '30%' },
      },
      {
        key: 'location',
        title: getTranslation('general.localisedField.locationId.label', 'Location'),
        accessor: ({ newLocation }) => startCase(newLocation),
        style: { width: '35%' },
      },
      {
        key: 'dateMoved',
        title: getTranslation('pdf.encounterRecord.dateAndTimeMoved', 'Date & time moved'),
        accessor: ({ date }) =>
          date ? `${formatShort(date)} ${formatTime(date)}` : '--/--/---- --:----',
        style: { width: '35%' },
      },
    ],
    diagnoses: [
      {
        key: 'diagnosis',
        title: getTranslation('general.localisedField.diagnosis.label', 'Diagnosis'),
        accessor: ({ diagnosis }) => `${diagnosis?.name} (${diagnosis?.code})`,
        style: { width: '55%' },
      },
      {
        key: 'type',
        title: getTranslation('encounter.type.label', 'Type'),
        accessor: ({ isPrimary }) => (isPrimary ? 'Primary' : 'Secondary'),
        style: { width: '20%' },
      },
      {
        key: 'date',
        title: getTranslation('general.date.label', 'Date'),
        accessor: ({ date }) => (date ? formatShort(date) : '--/--/----'),
        style: { width: '25%' },
      },
    ],
    procedures: [
      {
        key: 'procedure',
        title: getTranslation('procedure.procedureType.label', 'Procedure'),
        accessor: ({ procedureType }) => `${procedureType?.name} (${procedureType?.code})`,
        style: { width: '75%' },
      },
      {
        key: 'procedureDate',
        title: getTranslation('procedure.date.label', 'Procedure date'),
        accessor: ({ date }) => (date ? formatShort(date) : '--/--/----'),
        style: { width: '25%' },
      },
    ],
    labRequests: [
      {
        key: 'testType',
        title: getTranslation('lab.testType.label', 'Test type'),
        style: { width: '20%' },
      },
      {
        key: 'testCategory',
        title: getTranslation('lab.testCategory.label', 'Test category'),
        style: { width: '25%' },
      },
      {
        key: 'requestedByName',
        title: getTranslation('general.requestedBy.label', 'Requested by'),
        style: { width: '20%' },
      },
      {
        key: 'requestDate',
        title: getTranslation('general.requestDate.label', 'Request date'),
        accessor: ({ requestDate }) => (requestDate ? formatShort(requestDate) : '--/--/----'),
        style: { width: '17.5%' },
      },
      {
        key: 'publishedDate',
        title: getTranslation('pdf.encounterRecord.publishedDate', 'Published date'),
        accessor: ({ publishedDate }) =>
          publishedDate ? formatShort(publishedDate) : '--/--/----',
        style: { width: '17.5%' },
      },
    ],
    imagingRequests: [
      {
        key: 'imagingType',
        title: getTranslation('general.requestType.label', 'Request type'),
        accessor: ({ imagingName }) => imagingName?.label,
        style: { width: '17%' },
      },
      {
        key: 'areaToBeImaged',
        title: getTranslation('imaging.areas.label', 'Areas to be imaged'),
        accessor: imagingRequest =>
          imagingRequest?.areas?.length
            ? imagingRequest?.areas.map(area => area.name).join(', ')
            : imagingRequest?.areaNote,
        style: { width: '25%' },
      },
      {
        key: 'requestedBy',
        title: getTranslation('general.requestedBy.label', 'Requested by'),
        accessor: ({ requestedBy }) => requestedBy?.displayName,
        style: { width: '18%' },
      },
      {
        key: 'requestDate',
        title: getTranslation('general.requestDate.label', 'Request date'),
        accessor: ({ requestedDate }) =>
          requestedDate ? formatShort(requestedDate) : '--/--/----',
        style: { width: '20%' },
      },
      {
        key: 'completedDate',
        title: getTranslation('pdf.encounterRecord.completedDate', 'Completed date'),
        accessor: imagingRequest =>
          imagingRequest?.results[0]?.completedAt
            ? formatShort(imagingRequest?.results[0]?.completedAt)
            : '--/--/----',
        style: { width: '20%' },
      },
    ],
    medications: [
      {
        key: 'medication',
        title: getTranslation('medication.medication.label', 'Medication'),
        accessor: ({ medication }) => medication?.name,
        style: { width: '21%' },
      },
      {
        key: 'dose',
        title: getTranslation('pdf.table.column.dose', 'Dose'),
        accessor: medication => {
          return (
            <Text>
              {getDose(medication, getTranslation, getEnumTranslation)}
              {medication?.isPrn && ` ${getTranslation('medication.table.prn', 'PRN')}`}
            </Text>
          );
        },
        style: { width: '9%' },
      },
      {
        key: 'frequency',
        title: getTranslation('pdf.table.column.frequency', 'Frequency'),
        accessor: ({ frequency }) => getTranslatedFrequency(frequency, getTranslation),
        style: { width: '19%' },
      },
      {
        key: 'route',
        title: getTranslation('medication.route.label', 'Route'),
        accessor: ({ route }) => (route ? getEnumTranslation(DRUG_ROUTE_LABELS, route) : ''),
        style: { width: '10%' },
      },
      {
        key: 'prescriber',
        title: getTranslation('medication.prescriber.label', 'Prescriber'),
        accessor: ({ prescriber }) => prescriber?.displayName,
        style: { width: '18%' },
      },
      {
        key: 'prescriptionDate',
        title: getTranslation('medication.date.label', 'Prescription date'),
        accessor: ({ date }) => (date ? formatShort(date) : '--/--/----'),
        style: { width: '23%' },
      },
    ],
  };

  return (
    <Document>
      <Page size="A4" style={pageStyles.body} wrap>
        {watermark && <Watermark src={watermark} />}
        <MultiPageHeader
          documentName={
            discharge
              ? getTranslation('pdf.encounterRecord.title', 'Patient encounter record')
              : getTranslation(
                  'pdf.encounterProgressRecord.title',
                  'Patient encounter progress record',
                )
          }
          patientId={patientData.displayId}
          patientName={getName(patientData)}
        />
        <CertificateHeader>
          <LetterheadSection
            logoSrc={logo}
            certificateTitle={
              discharge
                ? getTranslation('pdf.encounterRecord.title', 'Patient encounter record')
                : getTranslation(
                    'pdf.encounterProgressRecord.title',
                    'Patient encounter progress record',
                  )
            }
            letterheadConfig={certificateData}
          />
        </CertificateHeader>
        <SectionSpacing />
        <PatientDetailsWithAddress getLocalisation={getLocalisation} patient={patientData} />
        <SectionSpacing />
        <EncounterDetailsExtended encounter={encounter} discharge={discharge} />
        <SectionSpacing />
        {encounterTypeHistory.length > 0 && (
          <TableSection
            title={getTranslation('pdf.encounterRecord.section.encounterTypes', 'Encounter types')}
            data={encounterTypeHistory}
            columns={COLUMNS.encounterTypes}
          />
        )}
        {locationHistory.length > 0 && (
          <TableSection
            title={getTranslation('general.localisedField.locationId.label', 'Location')}
            data={locationHistory}
            columns={COLUMNS.locations}
          />
        )}
        {diagnoses.length > 0 && (
          <TableSection
            title={getTranslation('general.localisedField.diagnosis.label', 'Diagnosis')}
            data={diagnoses}
            columns={COLUMNS.diagnoses}
          />
        )}
        {procedures.length > 0 && (
          <TableSection
            title={getTranslation('discharge.procedures.label', 'Procedures')}
            data={procedures}
            columns={COLUMNS.procedures}
          />
        )}
        {labRequests.length > 0 && (
          <TableSection
            title={getTranslation('pdf.encounterRecord.section.labRequests', 'Lab requests')}
            data={labRequests}
            columns={COLUMNS.labRequests}
          />
        )}
        {imagingRequests.length > 0 && (
          <TableSection
            title={getTranslation(
              'pdf.encounterRecord.section.imagingRequests',
              'Imaging requests',
            )}
            data={imagingRequests}
            columns={COLUMNS.imagingRequests}
          />
        )}
        {medications.length > 0 && (
          <TableSection
            title={getTranslation('pdf.encounterRecord.section.medications', 'Medications')}
            data={medications}
            columns={COLUMNS.medications}
          />
        )}
        {notes.length > 0 && <NotesSection notes={notes} />}
        <Footer />
      </Page>
      {vitalsData.length > 0 && recordedDates.length > 0 ? (
        <>
          {[0, 12, 24, 36, 48].map(start => {
            return recordedDates.length > start ? (
              <Page size="A4" orientation="landscape" style={pageStyles.body}>
                <MultiPageHeader
                  documentName={
                    discharge
                      ? getTranslation('pdf.encounterRecord.title', 'Patient encounter record')
                      : getTranslation(
                          'pdf.encounterProgressRecord.title',
                          'Patient encounter progress record',
                        )
                  }
                  patientId={patientData.displayId}
                  patientName={getName(patientData)}
                />
                <TableSection
                  title={getTranslation('pdf.encounterRecord.section.vitals', 'Vitals')}
                  data={vitalsData}
                  columns={getVitalsColumn(start)}
                  type="vitals"
                />
                <Footer />
              </Page>
            ) : null;
          })}
        </>
      ) : null}
    </Document>
  );
};

export const EncounterRecordPrintout = withLanguageContext(EncounterRecordPrintoutComponent);<|MERGE_RESOLUTION|>--- conflicted
+++ resolved
@@ -91,14 +91,9 @@
     fontSize: 8,
   },
   p: {
-<<<<<<< HEAD
-    fontSize: 10,
     fontFamily: 'NotoKufiArabic-Regular',
     fontWeight: 400,
-=======
-    fontFamily: 'Helvetica',
     fontSize: 8,
->>>>>>> 815a7e82
   },
   notesCell: {
     width: '100%',
@@ -174,22 +169,13 @@
           if (Array.isArray(title)) {
             const rotateStyle = index > 0 ? { transform: 'rotate(-90deg)', paddingBottom: 10, paddingTop: 10 } : {};
             return (
-<<<<<<< HEAD
-              <View
-                key={key}
-                style={[tableStyles.baseCell, { flexDirection: 'column', padding: 4 }, style]}
-              >
-                <P style={{ fontFamily: 'NotoKufiArabic-Bold', fontWeight: 700 }}>{title[0]}</P>
-                <P>{title[1]}</P>
-=======
               <View key={key} style={[tableStyles.baseCell, style]}>
                 <View
                   style={rotateStyle}
                 >
-                  <P bold style={{ letterSpacing: 0.3 }}>{title[0]}</P>
+                  <P bold style={{ letterSpacing: 0.3, fontFamily: 'NotoKufiArabic-Bold', fontWeight: 700 }}>{title[0]}</P>
                   <P>{title[1]}</P>
                 </View>
->>>>>>> 815a7e82
               </View>
             );
           }
