--- conflicted
+++ resolved
@@ -15,13 +15,10 @@
 import { MultiPageHeader } from './printComponents/MultiPageHeader';
 import { getName } from '../patientAccessors';
 import { Footer } from './printComponents/Footer';
-<<<<<<< HEAD
 import { withLanguageContext } from '../pdf/languageContext';
 import { Page } from '../pdf/Page';
 import { Text } from '../pdf/Text';
-=======
 import { formatShort } from '../dateTime';
->>>>>>> 3370b9fb
 
 const borderStyle = '1 solid black';
 
@@ -111,17 +108,12 @@
 });
 
 const Table = props => <View style={tableStyles.table} {...props} />;
-<<<<<<< HEAD
-const Row = props => <View style={tableStyles.row} {...props} />;
+const Row = props => <View style={[tableStyles.row, props.width && { width: props.width, justifyContent: 'start' }]} {...props} />;
 const P = ({ style = {}, bold, children }) => (
   <Text bold={bold} style={[tableStyles.p, style]}>
     {children}
   </Text>
 );
-=======
-const Row = props => <View style={[tableStyles.row, props.width && { width: props.width, justifyContent: 'start' }]} {...props} />;
-const P = ({ style = {}, children }) => <Text style={[tableStyles.p, style]}>{children}</Text>;
->>>>>>> 3370b9fb
 
 const Cell = ({ children, style = {} }) => (
   <View style={[tableStyles.baseCell, style]}>
