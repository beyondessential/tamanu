--- conflicted
+++ resolved
@@ -5,10 +5,6 @@
 import { PatientDetailsWithAddress } from './printComponents/PatientDetailsWithAddress';
 import { DIAGNOSIS_CERTAINTIES_TO_HIDE } from '@tamanu/constants';
 import { EncounterDetailsExtended } from './printComponents/EncounterDetailsExtended';
-<<<<<<< HEAD
-import { Footer } from './printComponents/Footer';
-=======
->>>>>>> 6fa3d75a
 import { P } from './Typography';
 
 const borderStyle = '1 solid black';
@@ -95,15 +91,12 @@
     border: borderStyle,
     minHeight: 76,
     padding: 10,
-<<<<<<< HEAD
-=======
   },
   title: {
     fontFamily: 'Helvetica-Bold',
     marginBottom: 3,
     fontSize: 11,
     fontWeight: 500,
->>>>>>> 6fa3d75a
   },
 });
 
@@ -243,16 +236,9 @@
         <SectionContainer>
           {patientConditions.length > 0 && (
             <TableContainer>
-<<<<<<< HEAD
               <InfoBox
                 label="Ongoing conditions"
                 info={extractOngoingConditions(patientConditions)}
-=======
-              <DiagnosesTable
-                title="Ongoing conditions"
-                diagnoses={patientConditions}
-                getLocalisation={getLocalisation}
->>>>>>> 6fa3d75a
               />
             </TableContainer>
           )}
