--- conflicted
+++ resolved
@@ -107,11 +107,10 @@
   return invoiceItem?.productCode ?? invoiceItem?.product?.code;
 };
 
-<<<<<<< HEAD
 export const getInvoiceItemQuantity = invoiceItem => {
   return invoiceItem?.quantity;
-=======
+};
+
 export const getInvoiceItemNote = invoiceItem => {
   return invoiceItem?.note;
->>>>>>> 5e9075ed
 };