import { chain, round } from 'lodash';
import {
  INVOICE_INSURER_PAYMENT_STATUSES,
  INVOICE_PATIENT_PAYMENT_STATUSES,
  INVOICE_STATUSES,
} from '@tamanu/constants';

/** @typedef {import('../models').Invoice} Invoice */
/** @typedef {import('../models').InvoiceDiscount} InvoiceDiscount */
/** @typedef {import('../models').InvoiceInsurer} InvoiceInsurer */
/** @typedef {import('../models').InvoiceItem} InvoiceItem */

export const isInvoiceEditable = invoice => invoice.status === INVOICE_STATUSES.IN_PROGRESS;
/**
 *
 * @param {number} value
 * @returns
 */
export const formatDisplayPrice = value =>
  isNaN(parseFloat(value)) ? undefined : round(parseFloat(value), 2).toFixed(2);

/**
 * get a price after applying a discount
 * @param {number} price
 * @param {number} discount
 * @returns {number}
 */
const priceAfterDiscount = (price, discount) => {
  return round(price * (1 - discount), 2);
};

/**
 * get a discounted price
 * @param {number} price
 * @param {number} discount
 * @returns {number}
 */
const priceDiscounted = (price, discount) => {
  return round(price - priceAfterDiscount(price, discount), 2);
};

/**
 * Get the price of an invoice item
 * @param {InvoiceItem} invoiceItem
 * @returns {number}
 */
const getInvoiceItemTotalPrice = invoiceItem => {
  return chain(invoiceItem.productPrice || 0)
    .multiply(Number(invoiceItem?.quantity) || 1)
    .round(2)
    .value();
};

/**
 * Get the price of an invoice item after applying the discount
 * @param {InvoiceItem} invoiceItem
 * @returns {number}
 */
const getInvoiceItemTotalPriceAfterDiscount = invoiceItem => {
  return priceAfterDiscount(
    getInvoiceItemTotalPrice(invoiceItem),
    invoiceItem?.discount?.percentage || 0,
  );
};

/**
 * Get the discount amount of an invoice insurer
 * @param {InvoiceInsurer} insurer
 * @param {number} total
 * @returns {number}
 */
const getInvoiceInsurerDiscountAmount = (insurer, total) => {
  return priceDiscounted(total, insurer?.percentage || 0);
};

/**
 * Get the discount amount of an invoice discount
 * @param {InvoiceDiscount} discount
 * @param {number} total
 * @returns {number}
 */
const getInvoiceDiscountDiscountAmount = (discount, total) => {
  return priceDiscounted(total, discount?.percentage || 0);
};

const getInsurerPayments = (insurers, total) => {
  return insurers.map(insurer => getInvoiceInsurerDiscountAmount(insurer, total));
};

/**
 * get invoice summary
 * @param {Invoice} invoice
 * @returns
 */
export const getInvoiceSummary = invoice => {
  const discountableItemsSubtotal = chain(invoice.items)
    .filter(item => item?.productDiscountable)
    .sumBy(item => getInvoiceItemTotalPriceAfterDiscount(item) || 0)
    .round(2)
    .value();

  const nonDiscountableItemsSubtotal = chain(invoice.items)
    .filter(item => !item?.productDiscountable)
    .sumBy(item => getInvoiceItemTotalPriceAfterDiscount(item) || 0)
    .round(2)
    .value();

  const itemsSubtotal = chain(discountableItemsSubtotal + nonDiscountableItemsSubtotal)
    .round(2)
    .value();

  const insurersDiscountPercentage = chain(invoice.insurers)
    .sumBy(insurer => parseFloat(insurer.percentage) || 0)
    .round(2)
    .value();

  const insurerDiscountTotal = chain(getInsurerPayments(invoice.insurers, itemsSubtotal))
    .sum()
    .round(2)
    .value();

  const patientSubtotal = chain(itemsSubtotal)
    .subtract(insurerDiscountTotal)
    .round(2)
    .value();

  const patientDiscountableSubtotal = priceAfterDiscount(
    discountableItemsSubtotal,
    insurersDiscountPercentage,
  );

  const discountTotal = getInvoiceDiscountDiscountAmount(
    invoice.discount,
    patientDiscountableSubtotal,
  );

  const patientTotal = chain(patientSubtotal)
    .subtract(discountTotal)
    .round(2)
    .value();

  //Calculate payments as well
  const patientPaymentsTotal = chain(invoice.payments)
    .filter(payment => payment?.patientPayment?.id)
    .sumBy(payment => parseFloat(payment.amount))
    .round(2)
    .value();
  const insurerPaymentsTotal = chain(invoice.payments)
    .filter(payment => payment?.insurerPayment?.id)
    .sumBy(payment => parseFloat(payment.amount))
    .round(2)
    .value();
  const paymentsTotal = chain(invoice.payments)
    .sumBy(payment => parseFloat(payment.amount))
    .round(2)
    .value();

  const patientPaymentRemainingBalance = chain(patientTotal - patientPaymentsTotal)
    .round(2)
    .value();

  return {
    discountableItemsSubtotal,
    nonDiscountableItemsSubtotal,
    itemsSubtotal,
    insurerDiscountTotal,
    patientSubtotal,
    patientDiscountableSubtotal,
    discountTotal,
    patientTotal,
    patientPaymentsTotal,
    insurerPaymentsTotal,
    paymentsTotal,
    patientPaymentRemainingBalance,
  };
};

/**
 * get invoice summary for display
 * @param {Invoice} invoice
 * @returns
 */
export const getInvoiceSummaryDisplay = invoice => {
  const discountableItems = invoice.items.filter(
    item => item.productDiscountable && !isNaN(parseFloat(item.productPrice)),
  );
  const nonDiscountableItems = invoice.items.filter(
    item => !item.productDiscountable && !isNaN(parseFloat(item.productPrice)),
  );
  const summary = getInvoiceSummary(invoice);
  return chain(summary)
    .mapValues((value, key) => {
      if (!discountableItems.length && !nonDiscountableItems.length) return undefined;
      if (!discountableItems.length && key === 'discountableItemsSubtotal') return undefined;
      if (!nonDiscountableItems.length && key === 'nonDiscountableItemsSubtotal') return undefined;
      return formatDisplayPrice(value);
    })
    .value();
};

export const getInvoiceItemPriceDisplay = invoiceItem => {
  return formatDisplayPrice(
    isNaN(parseFloat(invoiceItem.productPrice)) ? undefined : getInvoiceItemTotalPrice(invoiceItem),
  );
};

export const getInvoiceItemDiscountPriceDisplay = invoiceItem => {
  return formatDisplayPrice(
    isNaN(parseFloat(invoiceItem?.discount?.percentage))
      ? undefined
      : getInvoiceItemTotalPriceAfterDiscount(invoiceItem),
  );
};

export const getInsurerPaymentsDisplay = (insurers, total) => {
  return getInsurerPayments(insurers, total).map((payment, index) =>
    formatDisplayPrice(isNaN(insurers[index]?.percentage) ? undefined : payment),
  );
};

<<<<<<< HEAD
export const getInvoiceItemName = invoiceItem => {
  return invoiceItem?.productName;
};

export const getInvoiceItemCode = invoiceItem => {
  return invoiceItem?.productCode ?? invoiceItem?.product?.code;
};

export const getInvoiceItemQuantity = invoiceItem => {
  return invoiceItem?.quantity;
};

export const getInvoiceItemNote = invoiceItem => {
  return invoiceItem?.note;
};

/**
 *
 * @param {number} paidAmount
 * @param {number} owingAmount
 * @returns
 */
=======
>>>>>>> 2f74aa38
export const getInvoicePatientPaymentStatus = (paidAmount, owingAmount) => {
  if (paidAmount < 0) throw new Error('Paid amount cannot be negative');
  if (paidAmount > owingAmount) throw new Error('Paid amount cannot be greater than owing amount');

  if (paidAmount === 0) return INVOICE_PATIENT_PAYMENT_STATUSES.UNPAID;
  if (paidAmount === owingAmount) return INVOICE_PATIENT_PAYMENT_STATUSES.PAID;
  return INVOICE_PATIENT_PAYMENT_STATUSES.PARTIAL;
};

/**
 *
 * @param {null|number} paidAmount
 * @param {number} owingAmount
 * @returns
 */
export const getInvoiceInsurerPaymentStatus = (paidAmount, owingAmount) => {
  if (paidAmount == null) return INVOICE_INSURER_PAYMENT_STATUSES.UNPAID;
  if (paidAmount < 0) throw new Error('Paid amount cannot be negative');
  if (paidAmount > owingAmount) throw new Error('Paid amount cannot be greater than owing amount');

  if (paidAmount === 0) return INVOICE_INSURER_PAYMENT_STATUSES.REJECTED;
  if (paidAmount === owingAmount) return INVOICE_INSURER_PAYMENT_STATUSES.PAID;
  return INVOICE_INSURER_PAYMENT_STATUSES.PARTIAL;
};

export const getPatientPaymentsWithRemainingBalance = invoice => {
  const patientPayments = invoice.payments.filter(payment => payment?.patientPayment?.id);
  let { patientTotal } = getInvoiceSummaryDisplay(invoice);
  const patientPaymentsWithRemainingBalance = patientPayments?.map(payment => {
    patientTotal = round(patientTotal - parseFloat(payment.amount), 2);
    return {
      ...payment,
      remainingBalance: patientTotal.toFixed(2),
    };
  });
  return patientPaymentsWithRemainingBalance;
};<|MERGE_RESOLUTION|>--- conflicted
+++ resolved
@@ -218,31 +218,12 @@
   );
 };
 
-<<<<<<< HEAD
-export const getInvoiceItemName = invoiceItem => {
-  return invoiceItem?.productName;
-};
-
-export const getInvoiceItemCode = invoiceItem => {
-  return invoiceItem?.productCode ?? invoiceItem?.product?.code;
-};
-
-export const getInvoiceItemQuantity = invoiceItem => {
-  return invoiceItem?.quantity;
-};
-
-export const getInvoiceItemNote = invoiceItem => {
-  return invoiceItem?.note;
-};
-
 /**
  *
  * @param {number} paidAmount
  * @param {number} owingAmount
  * @returns
  */
-=======
->>>>>>> 2f74aa38
 export const getInvoicePatientPaymentStatus = (paidAmount, owingAmount) => {
   if (paidAmount < 0) throw new Error('Paid amount cannot be negative');
   if (paidAmount > owingAmount) throw new Error('Paid amount cannot be greater than owing amount');
