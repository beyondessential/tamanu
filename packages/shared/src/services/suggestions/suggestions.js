import { pascal } from 'case';
import express from 'express';
import asyncHandler from 'express-async-handler';
import { literal, Op, Sequelize } from 'sequelize';
import { NotFoundError, ValidationError } from '@tamanu/errors';
import { camelCase } from 'lodash';
import {
  DEFAULT_HIERARCHY_TYPE,
  REFERENCE_DATA_TRANSLATION_PREFIX,
  REFERENCE_TYPE_VALUES,
  REFERENCE_TYPES,
  REGISTRATION_STATUSES,
  SUGGESTER_ENDPOINTS,
  SURVEY_TYPES,
  VISIBILITY_STATUSES,
  OTHER_REFERENCE_TYPES,
  REFERENCE_DATA_RELATION_TYPES,
  DEFAULT_LANGUAGE_CODE,
  LOCATION_BOOKABLE_VIEW,
  ENCOUNTER_TYPE_LABELS,
} from '@tamanu/constants';
import { v4 as uuidv4 } from 'uuid';
import { customAlphabet } from 'nanoid';
import { getEnumPrefix } from '@tamanu/shared/utils/enumRegistry';

const DEFAULT_LIMIT = 25;
const ENDPOINT_TO_DATA_TYPE = {
  // Special cases where the endpoint name doesn't match the dataType
  ['facilityLocationGroup']: OTHER_REFERENCE_TYPES.LOCATION_GROUP,
  ['bookableLocationGroup']: OTHER_REFERENCE_TYPES.LOCATION_GROUP,
  ['patientLabTestCategories']: REFERENCE_TYPES.LAB_TEST_CATEGORY,
  ['patientLabTestPanelTypes']: OTHER_REFERENCE_TYPES.LAB_TEST_PANEL,
  ['invoiceProduct']: OTHER_REFERENCE_TYPES.INVOICE_PRODUCT,
};
const getDataType = endpoint => ENDPOINT_TO_DATA_TYPE[endpoint] || endpoint;
// The string_id for the translated_strings table is a concatenation of this prefix
// and the id of the record so we need to construct it for the translation attribute
const getTranslationPrefix = endpoint =>
  `${REFERENCE_DATA_TRANSLATION_PREFIX}.${getDataType(endpoint)}.`;

// Helper function to generate the translation subquery
const getTranslationSubquery = (endpoint, modelName) => {
  let stringIdFilter = `"string_id" = '${getTranslationPrefix(endpoint)}' || "${modelName}"."id"`;

  if (endpoint === 'encounter') {
    stringIdFilter = `"string_id" = '${getEnumPrefix(ENCOUNTER_TYPE_LABELS)}.' || "${modelName}"."encounter_type"`;
  }

  return `(
    SELECT "text"
    FROM "translated_strings"
    WHERE "language" = $language
    AND ${stringIdFilter}
    AND "deleted_at" IS NULL
    LIMIT 1
  )`;
};

// Get the translation label for the record, otherwise the get the untranslated searchColumn
const translationCoalesce = (endpoint, modelName, searchColumn) => {
  if (endpoint === 'encounter') {
    // For encounter endpoint, fall back to ENCOUNTER_TYPE_LABELS mapping using JSON
    const encounterLabelsJson = JSON.stringify(ENCOUNTER_TYPE_LABELS);

    return `COALESCE(${getTranslationSubquery(endpoint, modelName)}, ('${encounterLabelsJson}'::jsonb ->> "${modelName}"."${searchColumn}"))`;
  }

  return `COALESCE(${getTranslationSubquery(endpoint, modelName)}, "${modelName}"."${searchColumn}")`;
};
const translationCoalesceLiteral = (endpoint, modelName, searchColumn) =>
  Sequelize.literal(translationCoalesce(endpoint, modelName, searchColumn));

// Overwrite the default search column with translation if it exists
const getTranslationAttributes = (endpoint, modelName, searchColumn = 'name') => ({
  include: [[translationCoalesceLiteral(endpoint, modelName, searchColumn), searchColumn]],
});

export const suggestions = express.Router();

function createSuggesterRoute(
  endpoint,
  modelName,
  whereBuilder,
  {
    mapper,
    searchColumn,
    extraReplacementsBuilder,
    includeBuilder,
    orderBuilder,
    shouldSkipDefaultOrder,
    queryOptions,
  },
) {
  suggestions.get(
    `/${endpoint}$`,
    asyncHandler(async (req, res) => {
      req.checkPermission('list', modelName);
      const { models, query } = req;
      const { language = DEFAULT_LANGUAGE_CODE } = query;
      delete query.language;
      const model = models[modelName];
      const noLimit = query.noLimit === 'true';

      const searchQuery = (query.q || '').trim().toLowerCase();
      const positionQuery = literal(
        `POSITION(LOWER($positionMatch) in LOWER(${translationCoalesce(endpoint, modelName, searchColumn)})) > 1`,
      );

      // We supply the searchQuery to both the whereBuilder and the bind so that we can
      // either use the bind key in SQL or in the whereBuilder directly using sequelize
      const where = whereBuilder({
        search: `%${searchQuery}%`,
        query,
        req,
        endpoint,
        modelName,
        searchColumn,
      });

      if (endpoint === 'location' && query.locationGroupId) {
        where.locationGroupId = query.locationGroupId;
      }

      const include = includeBuilder?.(req);
      const order = orderBuilder?.(req);
      const skipDefaultOrder = shouldSkipDefaultOrder?.(req);
      const defaultOrder = [
        positionQuery,
        [translationCoalesceLiteral(endpoint, modelName, searchColumn), 'ASC'],
      ];

      const results = await model.findAll({
        where,
        include,
        attributes: getTranslationAttributes(endpoint, modelName, searchColumn),
        order: [
          // TODO: This is a hack to avoid ambiguous column references when we have includes
          // need to either fix this or enforce custom orderBuilder
          ...(order ? [order] : []),
          ...(skipDefaultOrder ? [] : defaultOrder),
        ],
        bind: {
          positionMatch: searchQuery,
          language,
          searchQuery: `%${searchQuery}%`,
          ...extraReplacementsBuilder(query),
        },
        limit: noLimit ? undefined : DEFAULT_LIMIT,
        ...queryOptions,
      });
      // Allow for async mapping functions (currently only used by location suggester)
      res.send(await Promise.all(results.map(mapper)));
    }),
  );
}

// this exists so a control can look up the associated information of a given suggester endpoint
// when it's already been given an id so that it's guaranteed to have the same structure as the
// options endpoint
function createSuggesterLookupRoute(endpoint, modelName, { mapper, searchColumn, includeBuilder }) {
  suggestions.get(
    `/${endpoint}/:id`,
    asyncHandler(async (req, res) => {
      const {
        models,
        params,
        query: { language = DEFAULT_LANGUAGE_CODE },
      } = req;
      req.checkPermission('list', modelName);

      const include = includeBuilder?.(req);

      const record = await models[modelName].findOne({
        where: { id: params.id },
        include,
        bind: {
          language,
        },
        attributes: getTranslationAttributes(endpoint, modelName, searchColumn),
      });

      if (!record) throw new NotFoundError();

      res.send(await mapper(record));
    }),
  );
}

function createAllRecordsRoute(
  endpoint,
  modelName,
  whereBuilder,
  { mapper, searchColumn, extraReplacementsBuilder },
) {
  suggestions.get(
    `/${endpoint}/all$`,
    asyncHandler(async (req, res) => {
      req.checkPermission('list', modelName);
      const { models, query } = req;
      const { language = DEFAULT_LANGUAGE_CODE } = query;

      const model = models[modelName];
      const where = whereBuilder({ search: '%', query, req, endpoint, modelName, searchColumn });

      const results = await model.findAll({
        where,
        order: [[translationCoalesceLiteral(endpoint, modelName, searchColumn), 'ASC']],
        attributes: getTranslationAttributes(endpoint, modelName, searchColumn),
        bind: {
          language,
          searchQuery: '%',
          ...extraReplacementsBuilder(query),
        },
      });
      // Allow for async mapping functions (currently only used by location suggester)
      res.send(await Promise.all(results.map(mapper)));
    }),
  );
}

function createSuggesterCreateRoute(
  endpoint,
  modelName,
  { creatingBodyBuilder, mapper, afterCreated },
) {
  suggestions.post(
    `/${endpoint}/create`,
    asyncHandler(async (req, res) => {
      const { models } = req;
      req.checkPermission('create', modelName);

      const body = await creatingBodyBuilder(req);
      const newRecord = await models[modelName].create(body, { returning: true });
      if (afterCreated) {
        await afterCreated(req, newRecord);
      }
      const mappedRecord = await mapper(newRecord);
      res.send(mappedRecord);
    }),
  );
}

// Search against the translation if it exists, otherwise search against the searchColumn
const getTranslationWhereLiteral = (endpoint, modelName, searchColumn) => {
  return Sequelize.literal(
    `${translationCoalesce(endpoint, modelName, searchColumn)} ILIKE $searchQuery`,
  );
};

const DEFAULT_WHERE_BUILDER = ({ endpoint, modelName, searchColumn = 'name' }) => ({
  [Op.or]: [getTranslationWhereLiteral(endpoint, modelName, searchColumn)],
  ...VISIBILITY_CRITERIA,
});

const DEFAULT_MAPPER = ({ name, code, id }) => ({
  name,
  code,
  id,
});

// Add a new suggester for a particular model at the given endpoint.
// Records will be filtered based on the whereSql parameter. The user's search term
// will be passed to the sql query as ":search" - see the existing suggestion
// endpoints for usage examples.
function createSuggester(
  endpoint,
  modelName,
  whereBuilder,
  optionOverrides,
  allowCreatingNewSuggestion,
) {
  const options = {
    mapper: DEFAULT_MAPPER,
    searchColumn: 'name',
    extraReplacementsBuilder: () => {},
    ...optionOverrides,
  };
  // Note: createAllRecordsRoute and createSuggesterLookupRoute must
  // be added in this order otherwise the :id param will match all
  createAllRecordsRoute(endpoint, modelName, whereBuilder, options);
  createSuggesterLookupRoute(endpoint, modelName, options);
  createSuggesterRoute(endpoint, modelName, whereBuilder, options);
  if (allowCreatingNewSuggestion) {
    createSuggesterCreateRoute(endpoint, modelName, options);
  }
}

// this should probably be changed to a `visibility_criteria IN ('list', 'of', 'statuses')`
// once there's more than one status that we're checking against
const VISIBILITY_CRITERIA = {
  visibilityStatus: VISIBILITY_STATUSES.CURRENT,
};

const afterCreatedReferenceData = async (req, newRecord) => {
  const { models } = req;

  if (newRecord.type === REFERENCE_TYPES.TASK_TEMPLATE) {
    await models.TaskTemplate.create({ referenceDataId: newRecord.id });
  }
};

const referenceDataBodyBuilder = ({ type, name }) => {
  if (!name) {
    throw new ValidationError('Name is required');
  }

  if (!type) {
    throw new ValidationError('Type is required');
  }

  const code = `${camelCase(name)}-${customAlphabet('1234567890ABCDEFGHIJKLMNPQRSTUVWXYZ', 3)()}`;

  return {
    id: uuidv4(),
    code,
    type,
    name,
  };
};

createSuggester(
  'multiReferenceData',
  'ReferenceData',
  ({ endpoint, modelName, query: { types } }) => ({
    ...DEFAULT_WHERE_BUILDER({ endpoint, modelName }),
    type: { [Op.in]: types },
  }),
  {
    includeBuilder: req => {
      const {
        models: { ReferenceData, TaskTemplate },
        query: { relationType },
      } = req;

      if (!relationType) return undefined;

      return [
        {
          model: TaskTemplate,
          as: 'taskTemplate',
          include: TaskTemplate.getFullReferenceAssociations(),
        },
        {
          model: ReferenceData,
          as: 'children',
          required: false,
          through: {
            attributes: [],
            where: {
              type: relationType,
              deleted_at: null,
            },
          },
          include: {
            model: TaskTemplate,
            as: 'taskTemplate',
            include: TaskTemplate.getFullReferenceAssociations(),
          },
          where: VISIBILITY_CRITERIA,
        },
      ];
    },
    orderBuilder: req => {
      const { query } = req;
      const types = query.types;
      if (!types?.length) return;

      const caseStatement = types
        .map((_, index) => `WHEN $type${index} THEN ${index + 1}`)
        .join(' ');

      return [
        Sequelize.literal(`
          CASE "ReferenceData"."type"
            ${caseStatement}
            ELSE ${types.length + 1}
          END
        `),
      ];
    },
    extraReplacementsBuilder: query =>
      query.types.reduce((acc, value, index) => {
        acc[`type${index}`] = value;
        return acc;
      }, {}),
    mapper: item => item,
    creatingBodyBuilder: req =>
      referenceDataBodyBuilder({ type: req.body.type, name: req.body.name }),
    afterCreated: afterCreatedReferenceData,
    shouldSkipDefaultOrder: () => true,
  },
  true,
);

REFERENCE_TYPE_VALUES.forEach(typeName => {
  createSuggester(
    typeName,
    'ReferenceData',
    ({ endpoint, modelName, req }) => {
      const baseWhere = {
        ...DEFAULT_WHERE_BUILDER({ endpoint, modelName }),
        type: typeName,
      };

      const canCreateSensitiveMedication = req.ability.can('create', 'SensitiveMedication');

      if (typeName === REFERENCE_TYPES.MEDICATION_SET && !canCreateSensitiveMedication) {
        baseWhere.id = {
          [Op.notIn]: Sequelize.literal(`
            (SELECT DISTINCT(rdr.reference_data_parent_id)
            FROM reference_data_relations rdr
            INNER JOIN reference_medication_templates rmt
              ON rdr.reference_data_id = rmt.reference_data_id
            INNER JOIN reference_drugs rd
              ON rd.reference_data_id = rmt.medication_id
            WHERE rdr.type = '${REFERENCE_DATA_RELATION_TYPES.MEDICATION}'
              AND rd.is_sensitive = true
              AND rdr.deleted_at IS NULL)
          `),
        };
      }

      if (typeName === REFERENCE_TYPES.DRUG && !canCreateSensitiveMedication) {
        baseWhere['$referenceDrug.is_sensitive$'] = false;
      }

      return baseWhere;
    },
    {
      includeBuilder: req => {
        const {
          models: { ReferenceData, ReferenceMedicationTemplate, ReferenceDrug },
          query: { parentId, relationType = DEFAULT_HIERARCHY_TYPE },
        } = req;

        const result = [
          parentId && {
            model: ReferenceData,
            as: 'parent',
            required: true,
            through: {
              attributes: ['id'],
              where: {
                referenceDataParentId: parentId,
                type: relationType,
              },
            },
          },
          typeName === REFERENCE_TYPES.DRUG && {
            model: ReferenceDrug,
            as: 'referenceDrug',
          },
          typeName === REFERENCE_TYPES.MEDICATION_SET && {
            model: ReferenceData,
            as: 'children',
            where: VISIBILITY_CRITERIA,
            through: {
              attributes: [],
              where: {
                type: REFERENCE_DATA_RELATION_TYPES.MEDICATION,
                deleted_at: null,
              },
            },
            include: {
              model: ReferenceMedicationTemplate,
              as: 'medicationTemplate',
              include: {
                model: ReferenceData,
                as: 'medication',
                where: VISIBILITY_CRITERIA,
              },
            },
          },
        ].filter(Boolean);

        return result.length > 0 ? result : null;
      },
      queryOptions: typeName === REFERENCE_TYPES.MEDICATION_SET ? { subQuery: false } : {},
      creatingBodyBuilder: req => referenceDataBodyBuilder({ type: typeName, name: req.body.name }),
      afterCreated: afterCreatedReferenceData,
      mapper: item => item,
      shouldSkipDefaultOrder: req =>
        req.query.parentId || typeName === REFERENCE_TYPES.MEDICATION_SET,
    },
    true,
  );
});

createSuggester(
  'role',
  'Role',
  ({ search }) => ({
    name: { [Op.iLike]: search },
  }),
  {
    mapper: ({ name, id }) => ({ name, id }),
  },
);

createSuggester('labTestType', 'LabTestType', () => VISIBILITY_CRITERIA, {
  mapper: ({ name, code, id, labTestCategoryId }) => ({
    name,
    code,
    id,
    labTestCategoryId,
  }),
});

const filterByFacilityWhereBuilder = ({ query, modelName, endpoint }) => {
  const baseWhere = DEFAULT_WHERE_BUILDER({ endpoint, modelName });
  // Parameters are passed as strings, so we need to check for 'true'
  const shouldFilterByFacility =
    query.filterByFacility === 'true' || query.filterByFacility === true;
  if (!shouldFilterByFacility) {
    return baseWhere;
  }

  return {
    ...baseWhere,
    facilityId: query.facilityId,
  };
};

const createNameSuggester = (
  endpoint,
  modelName = pascal(endpoint),
  whereBuilderFn = DEFAULT_WHERE_BUILDER,
  options,
) =>
  createSuggester(endpoint, modelName, whereBuilderFn, {
    mapper: ({ name, id }) => ({
      name,
      id,
    }),
    ...options,
  });

createNameSuggester('department', 'Department', filterByFacilityWhereBuilder);
createNameSuggester('facility');

// Calculate the availability of the location before passing on to the front end
createSuggester(
  'location',
  'Location',
  // Allow filtering by parent location group
  ({ endpoint, modelName, query }) => {
    const baseWhere = filterByFacilityWhereBuilder({ endpoint, modelName, query });

    const { ...filters } = query;
    delete filters.q;
    delete filters.filterByFacility;

    if (!query.parentId) {
      return { ...baseWhere, ...filters };
    }

    return {
      ...baseWhere,
      parentId: query.parentId,
    };
  },
  {
    mapper: async location => {
      const availability = await location.getAvailability();
      const { name, code, id, maxOccupancy, facilityId } = location;

      const lg = await location.getLocationGroup();
      const locationGroup = lg && {
        name: lg.name,
        code: lg.code,
        id: lg.id,
        isBookable: lg.isBookable,
      };
      return {
        name: name,
        code,
        maxOccupancy,
        id,
        availability,
        facilityId,
        ...(locationGroup && { locationGroup }),
      };
    },
  },
);

createNameSuggester('locationGroup', 'LocationGroup', filterByFacilityWhereBuilder);

// Location groups filtered by facility. Used in the survey form autocomplete
createNameSuggester('facilityLocationGroup', 'LocationGroup', ({ endpoint, modelName, query }) =>
  filterByFacilityWhereBuilder({
    endpoint,
    modelName,
    query: { ...query, filterByFacility: true },
  }),
);

// Location groups filtered by isBookable. Used in location bookings view
createNameSuggester('bookableLocationGroup', 'LocationGroup', ({ endpoint, modelName, query }) => ({
  ...filterByFacilityWhereBuilder({
    endpoint,
    modelName,
    query: { ...query, filterByFacility: true },
  }),
  ...([LOCATION_BOOKABLE_VIEW.DAILY, LOCATION_BOOKABLE_VIEW.WEEKLY].includes(query.isBookable)
    ? {
        isBookable: {
          [Op.in]: [query.isBookable, LOCATION_BOOKABLE_VIEW.ALL],
        },
      }
    : {
        isBookable: {
          [Op.ne]: LOCATION_BOOKABLE_VIEW.NO,
        },
      }),
}));

createNameSuggester('survey', 'Survey', ({ search, query: { programId } }) => ({
  name: { [Op.iLike]: search },
  ...(programId ? { programId } : programId),
  surveyType: {
    [Op.notIn]: [SURVEY_TYPES.OBSOLETE, SURVEY_TYPES.VITALS],
  },
}));

createSuggester(
  'invoiceProduct',
  'InvoiceProduct',
  ({ endpoint, modelName }) => ({
    ...DEFAULT_WHERE_BUILDER({ endpoint, modelName }),
    '$referenceData.type$': REFERENCE_TYPES.ADDITIONAL_INVOICE_PRODUCT,
  }),
  {
    mapper: product => {
      product.addVirtualFields();
      return product;
    },
    includeBuilder: req => {
      return [
        {
          model: req.models.ReferenceData,
          as: 'referenceData',
          attributes: ['code', 'type'],
        },
      ];
    },
  },
);

createSuggester(
  'practitioner',
  'User',
  ({ search }) => ({
    displayName: { [Op.iLike]: search },
    ...VISIBILITY_CRITERIA,
  }),
  {
    mapper: ({ id, displayName }) => ({
      id,
      name: displayName,
    }),
    searchColumn: 'display_name',
  },
);

// Remove whitespace from the start and end of each string then combine with a space in between
// E.g. 'William ' + 'Horoto' => 'William Horoto'
const trimAndConcat = (col1, col2) =>
  Sequelize.fn(
    'concat',
    Sequelize.fn('trim', Sequelize.col(col1)),
    ' ',
    Sequelize.fn('trim', Sequelize.col(col2)),
  );
createSuggester(
  'patient',
  'Patient',
  ({ search }) => ({
    [Op.or]: [
      Sequelize.where(trimAndConcat('first_name', 'last_name'), { [Op.iLike]: search }),
      Sequelize.where(trimAndConcat('last_name', 'first_name'), { [Op.iLike]: search }),
      { displayId: { [Op.iLike]: search } },
    ],
  }),
  {
    mapper: patient => patient,
    searchColumn: 'first_name',
    orderBuilder: req => {
      const searchQuery = (req.query.q || '').trim().toLowerCase();
      const escapedQuery = req.db.escape(searchQuery);
      const escapedPartialMatch = req.db.escape(`${searchQuery}%`);
      return Sequelize.literal(`
          CASE
            WHEN LOWER(display_id) = ${escapedQuery} THEN 0
            WHEN LOWER(display_id) LIKE ${escapedPartialMatch} THEN 1
            WHEN LOWER(TRIM(first_name) || ' ' || TRIM(last_name)) LIKE ${escapedPartialMatch} THEN 2
            WHEN LOWER(TRIM(last_name) || ' ' || TRIM(first_name)) LIKE ${escapedPartialMatch} THEN 3
            ELSE 4
          END
        `);
    },
  },
);

createSuggester('nonSensitiveLabTestCategory', 'ReferenceData', ({ endpoint, modelName }) => {
  const baseWhere = DEFAULT_WHERE_BUILDER({ endpoint, modelName });
  return {
    ...baseWhere,
    type: REFERENCE_TYPES.LAB_TEST_CATEGORY,
    id: {
      [Op.in]: Sequelize.literal(
        `(
            SELECT DISTINCT(lab_test_category_id)
            FROM lab_test_types
            WHERE lab_test_types.is_sensitive IS FALSE
          )`,
      ),
    },
  };
});

createSuggester('sensitiveLabTestCategory', 'ReferenceData', ({ endpoint, modelName }) => {
  const baseWhere = DEFAULT_WHERE_BUILDER({ endpoint, modelName });
  return {
    ...baseWhere,
    type: REFERENCE_TYPES.LAB_TEST_CATEGORY,
    id: {
      [Op.in]: Sequelize.literal(
        `(
            SELECT DISTINCT(lab_test_category_id)
            FROM lab_test_types
            WHERE lab_test_types.is_sensitive IS TRUE
          )`,
      ),
    },
  };
});

// Specifically fetches lab test categories that have a lab request against a patient
createSuggester(
  'patientLabTestCategories',
  'ReferenceData',
  ({ endpoint, modelName, query, req }) => {
    const baseWhere = DEFAULT_WHERE_BUILDER({ endpoint, modelName });

    if (!query.patientId) {
      return { ...baseWhere, type: REFERENCE_TYPES.LAB_TEST_CATEGORY };
    }

    const idBaseFilter = {
      [Op.in]: Sequelize.literal(
        `(
          SELECT DISTINCT(lab_test_category_id)
          FROM lab_requests
          INNER JOIN
            encounters ON encounters.id = lab_requests.encounter_id
          WHERE lab_requests.status = $lab_request_status
            AND encounters.patient_id = $patient_id
            AND encounters.deleted_at is null
            AND lab_requests.deleted_at is null
        )`,
      ),
    };
    const canListSensitive = req.ability.can('list', 'SensitiveLabRequest');
    const idSensitiveFilter = {
      [Op.in]: Sequelize.literal(
        `(
          SELECT DISTINCT(lab_test_types.lab_test_category_id)
          FROM lab_requests
          INNER JOIN encounters
            ON (encounters.id = lab_requests.encounter_id)
          INNER JOIN lab_tests
            ON (lab_requests.id = lab_tests.lab_request_id)
          INNER JOIN lab_test_types
            ON (lab_test_types.id = lab_tests.lab_test_type_id)
          WHERE lab_requests.status = $lab_request_status
            AND encounters.patient_id = $patient_id
            AND encounters.deleted_at is null
            AND lab_requests.deleted_at is null
            AND lab_test_types.is_sensitive IS FALSE
        )`,
      ),
    };

    return {
      ...baseWhere,
      type: REFERENCE_TYPES.LAB_TEST_CATEGORY,
      id: canListSensitive ? idBaseFilter : idSensitiveFilter,
    };
  },
  {
    extraReplacementsBuilder: query => ({
      lab_request_status: query?.status || 'published',
      patient_id: query.patientId,
    }),
  },
);

// Specifically fetches lab panels that have a lab test against a patient
createSuggester(
  'patientLabTestPanelTypes',
  'LabTestPanel',
  ({ endpoint, modelName, query }) => {
    const baseWhere = DEFAULT_WHERE_BUILDER({ endpoint, modelName });

    if (!query.patientId) {
      return baseWhere;
    }

    return {
      ...baseWhere,
      id: {
        [Op.in]: Sequelize.literal(
          `(
          SELECT DISTINCT(lab_test_panel_id)
          FROM lab_test_panel_lab_test_types
          INNER JOIN
            lab_test_types ON lab_test_types.id = lab_test_panel_lab_test_types.lab_test_type_id
          INNER JOIN
            lab_tests ON lab_tests.lab_test_type_id = lab_test_types.id
          INNER JOIN
            lab_requests ON lab_requests.id = lab_tests.lab_request_id
          INNER JOIN
            encounters ON encounters.id = lab_requests.encounter_id
          WHERE lab_requests.status = $lab_request_status
            AND encounters.patient_id = $patient_id
            AND encounters.deleted_at is null
            AND lab_requests.deleted_at is null
        )`,
        ),
      },
    };
  },
  {
    extraReplacementsBuilder: query => ({
      lab_request_status: query?.status || 'published',
      patient_id: query.patientId,
    }),
  },
);

createNameSuggester(
  'programRegistryClinicalStatus',
  'ProgramRegistryClinicalStatus',
  ({ endpoint, modelName, query: { programRegistryId } }) => ({
    ...DEFAULT_WHERE_BUILDER({ endpoint, modelName }),
    ...(programRegistryId ? { programRegistryId } : {}),
  }),
);

createSuggester(
  'programRegistry',
  'ProgramRegistry',
  ({ endpoint, modelName, query }) => {
    const baseWhere = DEFAULT_WHERE_BUILDER({ endpoint, modelName });
    if (!query.patientId) {
      return baseWhere;
    }

    return {
      ...baseWhere,
      // Only suggest program registries this patient isn't already part of
      id: {
        [Op.notIn]: Sequelize.literal(
          `(
          SELECT DISTINCT(pr.id)
          FROM program_registries pr
          INNER JOIN patient_program_registrations ppr
          ON ppr.program_registry_id = pr.id
          WHERE
            ppr.patient_id = $patient_id
          AND
            ppr.registration_status != '${REGISTRATION_STATUSES.RECORDED_IN_ERROR}'
        )`,
        ),
      },
    };
  },
  {
    extraReplacementsBuilder: query => ({
      patient_id: query.patientId,
    }),
  },
);

createNameSuggester(
  'programRegistryClinicalStatus',
  'ProgramRegistryClinicalStatus',
  ({ endpoint, modelName, query: { programRegistryId } }) => ({
    ...DEFAULT_WHERE_BUILDER({ endpoint, modelName }),
    ...(programRegistryId ? { programRegistryId } : {}),
  }),
);

createNameSuggester(
  'programRegistryCondition',
  'ProgramRegistryCondition',
  ({ endpoint, modelName, query: { programRegistryId } }) => ({
    ...DEFAULT_WHERE_BUILDER({ endpoint, modelName }),
    ...(programRegistryId ? { programRegistryId } : {}),
  }),
);

createNameSuggester(
  'programRegistry',
  'ProgramRegistry',
  ({ endpoint, modelName, query }) => {
    const baseWhere = DEFAULT_WHERE_BUILDER({ endpoint, modelName });
    if (!query.patientId) {
      return baseWhere;
    }

    return {
      ...baseWhere,
      // Only suggest program registries this patient isn't already part of
      id: {
        [Op.notIn]: Sequelize.literal(
          `(
          SELECT DISTINCT(pr.id)
          FROM program_registries pr
          INNER JOIN patient_program_registrations ppr
          ON ppr.program_registry_id = pr.id
          WHERE
            ppr.patient_id = $patient_id
          AND
            ppr.registration_status = '${REGISTRATION_STATUSES.ACTIVE}'
        )`,
        ),
      },
    };
  },
  {
    extraReplacementsBuilder: query => ({
      patient_id: query.patientId,
    }),
  },
);

// TODO: Use generic LabTest permissions for this suggester
createNameSuggester('labTestPanel', 'LabTestPanel');

createNameSuggester('template', 'Template', ({ endpoint, modelName, query }) => {
  const baseWhere = DEFAULT_WHERE_BUILDER({ endpoint, modelName });
  const { type } = query;

  if (!type) {
    return baseWhere;
  }

  return {
    ...baseWhere,
    type,
  };
});

<<<<<<< HEAD
// Build date search conditions for encounter suggester from a free-form query
function buildDateSearchConditions(searchQuery) {
  const conditions = [];
  const sq = (searchQuery || '').trim();
  if (!sq) return conditions;

  // 1) Direct string search (matches full timestamp/date substrings)
  conditions.push({ startDate: { [Op.iLike]: `%${sq.replaceAll('/', '-')}%` } });

  // Normalize delimiter detection
  const hasDash = sq.includes('-');
  const hasSlash = sq.includes('/');
  const delim = hasDash ? '-' : hasSlash ? '/' : null;
  if (!delim) {
    return conditions;
  }

  const parts = sq.split(delim);

  // Helper to zero-pad
  const zp = v => (v.length ? v.padStart(2, '0') : '');

  if (parts.length === 2) {
    const [a, b] = parts;
    // Interpret as DD-MM and MM-DD (ambiguous)
    const ddmm = `%-${zp(b)}-${zp(a)} %`;
    const mmdd = `%-${zp(a)}-${zp(b)} %`;
    conditions.push({ startDate: { [Op.iLike]: ddmm } });
    conditions.push({ startDate: { [Op.iLike]: mmdd } });

    // Interpret as YYYY-MM where applicable (only when first segment is 4 digits)
    if (/^\d{4}$/.test(a)) {
      conditions.push({ startDate: { [Op.iLike]: `${a}-${zp(b)}-%` } });
    }
    return conditions;
  }

  if (parts.length === 3) {
    const [p1, p2, p3] = parts;

    if (/^\d{4}$/.test(p1)) {
      // YYYY-MM-DD (or YYYY/MM/DD)
      conditions.push({ startDate: { [Op.iLike]: `${p1}-${zp(p2)}-${zp(p3)}%` } });
    } else {
      // DD-MM-YYYY and MM-DD-YYYY (ambiguous when last is year)
      conditions.push({ startDate: { [Op.iLike]: `${p3}%-${zp(p2)}-${zp(p1)}%` } });
      // Interpret as DD-MM-YYYY
      // Interpret as MM-DD-YYYY
      conditions.push({ startDate: { [Op.iLike]: `${p3}%-${zp(p1)}-${zp(p2)}%` } });
    }
    return conditions;
  }

  return conditions;
}

createSuggester(
  'encounter',
  'Encounter',
  ({ endpoint, modelName, query, searchColumn }) => {
    const { patientId, after, before, encounterTypes } = query;
    const searchQuery = (query.q || '').trim();

    const whereConditions = {
      [Op.or]: [
        getTranslationWhereLiteral(endpoint, modelName, searchColumn),
        getTranslationWhereLiteral('facility', 'location->facility', 'name'),
      ],
    };

    // Add date search if there's a search query
    if (searchQuery) {
      const dateSearchConditions = buildDateSearchConditions(searchQuery);
      whereConditions[Op.or].push(...dateSearchConditions);
    }

    if (patientId) {
      whereConditions.patientId = patientId;
    }

    if (after || before) {
      whereConditions.startDate = {};
      if (after) whereConditions.startDate[Op.gte] = after;
      if (before) whereConditions.startDate[Op.lte] = before;
    }

    if (encounterTypes) {
      const includeTypes = Array.isArray(encounterTypes)
        ? encounterTypes
        : encounterTypes.split(',');

      whereConditions.encounterType = {
        [Op.in]: includeTypes,
      };
    }

    return whereConditions;
  },
  {
    mapper: encounter => ({
      id: encounter.id,
      patientId: encounter.patientId,
      encounterType: encounter.encounterType,
      startDate: encounter.startDate,
      endDate: encounter.endDate,
      location: encounter.location,
    }),
    searchColumn: 'encounter_type',
    includeBuilder: req => {
      return [
        {
          model: req.models.Location,
          as: 'location',
          attributes: ['id', 'name'],
          include: [
            {
              model: req.models.Facility,
              as: 'facility',
              attributes: [
                'id',
                [translationCoalesceLiteral('facility', 'location->facility', 'name'), 'name'],
              ],
            },
          ],
        },
      ];
    },
    orderBuilder: () => {
      return [['startDate', 'DESC']];
    },
  },
);
=======
createSuggester('reportDefinition', 'ReportDefinition', ({ search }) => ({
  name: { [Op.iLike]: search },
}));
>>>>>>> 0879a1bc

const routerEndpoints = suggestions.stack.map(layer => {
  const path = layer.route.path.replace('/', '').replaceAll('$', '');
  const root = path.split('/')[0];
  return root;
});
const rootElements = [...new Set(routerEndpoints)];
SUGGESTER_ENDPOINTS.forEach(endpoint => {
  if (!rootElements.includes(endpoint)) {
    throw new Error(
      `Suggester endpoint exists in shared constant but not included in router: ${endpoint}`,
    );
  }
});
rootElements.forEach(endpoint => {
  if (!SUGGESTER_ENDPOINTS.includes(endpoint)) {
    throw new Error(`Suggester endpoint not added to shared constant: ${endpoint}`);
  }
});<|MERGE_RESOLUTION|>--- conflicted
+++ resolved
@@ -953,7 +953,6 @@
   };
 });
 
-<<<<<<< HEAD
 // Build date search conditions for encounter suggester from a free-form query
 function buildDateSearchConditions(searchQuery) {
   const conditions = [];
@@ -1086,11 +1085,10 @@
     },
   },
 );
-=======
+
 createSuggester('reportDefinition', 'ReportDefinition', ({ search }) => ({
   name: { [Op.iLike]: search },
 }));
->>>>>>> 0879a1bc
 
 const routerEndpoints = suggestions.stack.map(layer => {
   const path = layer.route.path.replace('/', '').replaceAll('$', '');
