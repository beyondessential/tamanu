--- conflicted
+++ resolved
@@ -2,11 +2,7 @@
 // so far, this is just adding the updated_at_sync_tick column and trigger to all new tables
 import config from 'config';
 import { NON_SYNCING_TABLES } from './constants';
-<<<<<<< HEAD
-import { selectFacilityIds } from '@tamanu/utils/configSelectors';
-=======
 import { selectFacilityIds } from '@tamanu/utils/selectFacilityIds';
->>>>>>> cf8b822e
 
 const TABLES_WITHOUT_COLUMN_QUERY = `
   SELECT
