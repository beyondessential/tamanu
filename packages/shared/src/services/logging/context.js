--- conflicted
+++ resolved
@@ -2,11 +2,7 @@
 import config from 'config';
 import shortid from 'shortid';
 import os from 'os';
-<<<<<<< HEAD
-import { selectFacilityIds } from '@tamanu/utils/configSelectors';
-=======
 import { selectFacilityIds } from '@tamanu/utils/selectFacilityIds';
->>>>>>> cf8b822e
 
 export const ENV = process.env.NODE_ENV ?? 'development';
 export const PROCESS_ID = shortid();
