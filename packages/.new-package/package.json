{
  "name": "@tamanu/new-package",
  "version": "0.0.0",
  "private": true,
  "description": "TODO",
  "main": "dist/cjs/index.js",
  "module": "dist/mjs/index.js",
  "exports": {
    ".": {
      "import": "./dist/mjs/index.js",
      "require": "./dist/cjs/index.js"
    }
  },
  "homepage": "https://github.com/beyondessential/tamanu.git#readme",
  "repository": "git@github.com:beyondessential/tamanu.git",
  "author": "Beyond Essential Systems Pty. Ltd.",
  "license": "SEE LICENSE IN ../../license",
  "scripts": {
    "build": "yarn run build:src && yarn run build:cjs && yarn run build:types && dual-pkg dist/mjs dist/cjs",
    "build:src": "swc --delete-dir-on-start --out-dir dist/mjs --copy-files --source-maps true src",
    "build:cjs": "yarn run build:src --out-dir dist/cjs --config module.type=commonjs",
    "build:types": "tsc --declaration --emitDeclarationOnly --noEmit false && move-dts src dist/cjs dist/mjs",
    "build-watch": "yarn run build && concurrently \"yarn run build:src --delete-dir-on-start=false --watch\" \"yarn run build:cjs --delete-dir-on-start=false --watch\"",
<<<<<<< HEAD
    "test": "NODE_ENV=test jest"
=======
    "test": "NODE_ENV=test jest",
    "lint": "yarn run lint:check && yarn run lint:types",
    "lint:check": "eslint src",
    "lint:types": "tsc"
>>>>>>> 87128714
  },
  "devDependencies": {
    "@tamanu/build-tooling": "*",
    "@jest/globals": "^29.4.3",
    "@swc/jest": "^0.2.24",
    "@types/node": "^18.14.6",
    "jest": "^29.4.3"
  },
  "dependencies": {
  }
}<|MERGE_RESOLUTION|>--- conflicted
+++ resolved
@@ -21,20 +21,20 @@
     "build:cjs": "yarn run build:src --out-dir dist/cjs --config module.type=commonjs",
     "build:types": "tsc --declaration --emitDeclarationOnly --noEmit false && move-dts src dist/cjs dist/mjs",
     "build-watch": "yarn run build && concurrently \"yarn run build:src --delete-dir-on-start=false --watch\" \"yarn run build:cjs --delete-dir-on-start=false --watch\"",
-<<<<<<< HEAD
-    "test": "NODE_ENV=test jest"
-=======
     "test": "NODE_ENV=test jest",
     "lint": "yarn run lint:check && yarn run lint:types",
     "lint:check": "eslint src",
     "lint:types": "tsc"
->>>>>>> 87128714
   },
   "devDependencies": {
+    "@beyondessential/eslint-config-beyondessential": "^2.6.0",
     "@tamanu/build-tooling": "*",
     "@jest/globals": "^29.4.3",
     "@swc/jest": "^0.2.24",
     "@types/node": "^18.14.6",
+    "@typescript-eslint/eslint-plugin": "^5.54.0",
+    "@typescript-eslint/parser": "^5.54.0",
+    "eslint": "^8.35.0",
     "jest": "^29.4.3"
   },
   "dependencies": {
