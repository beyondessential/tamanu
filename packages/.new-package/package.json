--- conflicted
+++ resolved
@@ -21,14 +21,7 @@
     "build:cjs": "yarn run build:src --out-dir dist/cjs --config module.type=commonjs",
     "build:types": "tsc --declaration --emitDeclarationOnly --noEmit false && move-dts src dist/cjs dist/mjs",
     "build-watch": "yarn run build && concurrently \"yarn run build:src --delete-dir-on-start=false --watch\" \"yarn run build:cjs --delete-dir-on-start=false --watch\"",
-<<<<<<< HEAD
-    "test": "NODE_ENV=test jest",
-    "lint": "yarn run lint:check && yarn run lint:types",
-    "lint:check": "eslint src",
-    "lint:types": "tsc"
-=======
     "test": "NODE_ENV=test jest"
->>>>>>> a02bb596
   },
   "devDependencies": {
     "@tamanu/build-tooling": "*",
