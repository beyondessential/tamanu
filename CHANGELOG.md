--- conflicted
+++ resolved
@@ -9,15 +9,11 @@
 ### Features ⭐
 
 - Add registered patients line-list report
-<<<<<<< HEAD
 - Add India assistive technology device line list report
 - Add Iraq assistive technology device line list report
 - Add PNG assistive technology device line list report
 - Add Generic Vaccine line list report
-=======
-- Generic Vaccine line list report
 - Allow disabling reports through server config
->>>>>>> 839439c8
 
 ## Tweaks ⚖️
 
