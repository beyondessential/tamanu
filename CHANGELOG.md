--- conflicted
+++ resolved
@@ -9,13 +9,10 @@
 ### Features ⭐
 
 - Add registered patients line-list report
-<<<<<<< HEAD
 - Add India assistive technology device line list report
 - Add Iraq assistive technology device line list report
 - Add PNG assistive technology device line list report
-=======
-- Generic Vaccine line list report
->>>>>>> 201b929c
+- Add Generic Vaccine line list report
 
 ## Tweaks ⚖️
 
