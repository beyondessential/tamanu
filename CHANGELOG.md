# CHANGELOG

## vNEXT

### Manual steps required after upgrade ⚙

- (left blank)

### Features ⭐

- Discharge modal now displays a list of active medicines that can be selected.

### Tweaks ⚖️

<<<<<<< HEAD
- EncounterMedication model now has two new fields: isDischarge and repeats.
- New migration for encounter_medications table to account for the new fields.
- Encounter api route now manages selected discharge medications.
=======
- Split SelectField and MultiselectField into distinct components
- SelectField no longer internally tracks its value
>>>>>>> 5d4f9bdb

### Bug fixes 🐛

- (left blank)

### Infrastructure and maintenance 🛠

- (left blank)

## v1.10.0

### Manual steps required after upgrade ⚙

- Set `serverFacilityId` in LAN local.json to a valid facilityId
  - Valid facilities will need to have been imported to sync server previously

### Features ⭐

- LAN server is aware of which facility it represents 

### Tweaks ⚖️

- (left blank)

### Bug fixes 🐛

- (left blank)

### Infrastructure and maintenance 🛠

- (left blank)

## v1.9.0

### Manual steps required after upgrade ⚙

- Add appropriate codes for default department and location for surveys to `packages/lan-server/local.json`:

```
"survey": {
  "defaultCodes": {
    "department": "xxxxxx",
    "location": "xxxxxx",
  },
},
```

- Add to samoa `packages/sync-server/local.json`:

```
"tupaiaApiClient": {
    "auth": {
        "username": "tamanu-server@tupaia.org",
        "password": "" // find in lastpass, search for tamanu-server@tupaia.org
    },
    "environment": "production"
},
```

### Features ⭐

- Active COVID-19 Patients table

### Tweaks ⚖️

- Remove character limit on SurveyResponseAnswer.body

### Bug fixes 🐛

- Fix OutpatientDischarger performance and schedule not working.

### Infrastructure and maintenance 🛠

- Separate Facilities, Departments and Locations into distinct models
- Mitigate codeship awscli tools EB version name collision, in our deployment steps
- Deploy production meta-server from dev branch

## v1.8.0

### Manual steps required after upgrade ⚙

- (left blank)

### Features ⭐

- (left blank)

### Tweaks ⚖️

- (left blank)

### Bug fixes 🐛

- (left blank)

### Infrastructure and maintenance 🛠

- (left blank)

## v1.8.4

### Bug fixes 🐛

- Fix bug where loadshedder might fail to release lock

## v1.8.3

### Bug fixes 🐛

- Prevent sequelize nesting encounter queries on export

## v1.8.2

### Tweaks ⚖️

- Added loadshedder middleware to keep system more operational under load

## v1.8.1

### Bug fixes 🐛

- Disabled potentially unstable outpatient discharger task

## v1.8.0

### Manual steps required after upgrade ⚙

- (left blank)

### Features ⭐

- Add registered patients line-list report
- Add India assistive technology device line list report
- Add Iraq assistive technology device line list report
- Add PNG assistive technology device line list report
- Add Generic Vaccine line list report
- Allow disabling reports through server config
- Allow running reports in child process

### Tweaks ⚖️

- Renamed SyncMetadata to ChannelSyncPullCursor
- Facility server now throws an error when connecting to a sync server if it had previously connected to a different one
- Reports generated by sync server are zipped before sending out via email
- Limit /sync/channels concurrency to 8 (by default) concurrent queries to reduce connection pool contention

### Bug fixes 🐛

- Changed Country to Country of birth and only allow ALL FACILITIES in registered patients line-list report

### Infrastructure and maintenance 🛠

- Removed Tonga from meta-server
- Made ./scripts/version.sh safer<|MERGE_RESOLUTION|>--- conflicted
+++ resolved
@@ -12,14 +12,11 @@
 
 ### Tweaks ⚖️
 
-<<<<<<< HEAD
 - EncounterMedication model now has two new fields: isDischarge and repeats.
 - New migration for encounter_medications table to account for the new fields.
 - Encounter api route now manages selected discharge medications.
-=======
 - Split SelectField and MultiselectField into distinct components
 - SelectField no longer internally tracks its value
->>>>>>> 5d4f9bdb
 
 ### Bug fixes 🐛
 
