# CHANGELOG

## vNEXT

### Manual steps required after upgrade ⚙

- (left blank)

### Features ⭐

- (left blank)

### Tweaks ⚖️

- (left blank)

### Bug fixes 🐛

- (left blank)

### Infrastructure and maintenance 🛠

- (left blank)

<<<<<<< HEAD
## v1.14.2

### Features ⭐

- Add task to automatically result + publish some lab tests

### Bug fixes 🐛

- Fix issue that was causing lab tests and requests to revert some fields
=======
## v1.15.0

### Manual steps required after upgrade ⚙
- Add an entry for `questionCodeIds.passport` and `questionCodeIds.nationalityId` in the config to look up survey
responses for patients in covid lab test certificates
- Delete any override to config's `log.consoleLevel` (it has a new default)
- If the console output is full of `\e[He[2J` garbage output, set `log.color` to `false` and let the devs know (it's unexpected but possible)
- The `localisation.data.country` section is now required to be filled in.

### Features ⭐

- (left blank)

### Tweaks ⚖️

- Improved console output (color coding, timestamps, originating IP addresses, new log level for http requests)
  - For reference, the logging levels in order are: error, warn, info (old default), http (new default), verbose, debug, silly
- `loadIcaoSigner` sync-server sub-command was renamed to `loadSigner`

### Bug fixes 🐛

- (left blank)

### Infrastructure and maintenance 🛠

- (left blank)
>>>>>>> 9f516b04

## v1.14.1

### Manual steps required after upgrade ⚙
- Add an entry for `questionCodeIds.passport` and `questionCodeIds.nationalityId` in the config to look up survey
responses for patients in covid lab test certificates
- Add entry for certificate notifications such as `notifications.certificates.labTestCategoryIds: ["labTestCategory-COVID", "labTestCategory-COVIDRAT"]`

### Features ⭐

- (left blank)

### Tweaks ⚖️

- (left blank)

### Bug fixes 🐛

- (left blank)

### Infrastructure and maintenance 🛠

- (left blank)

## v1.14.0

### Manual steps required after upgrade ⚙

- Change `vaccineCertificateFooter` key in the config to `vaccineCertificate` refer to default.json
- Consider adding `fiji-aspen-encounter-summary-line-list` to disabledReports
- A server with invalid localisation will now exit: fix the localisation (preferred), or set `localisation.allowInvalidLocalisation` to `true` (if there's a good reason why it's invalid)
- Add a `localisation.data.country` section to the config with country name and ISO 3166 codes
- VDS Signer integration config structure has changed, refer to default.json

### Features ⭐

- Add new report `fiji-aspen-encounter-summary-line-list`

- EU DCC integration. To enable:
  - Configure the `signer` integration.
  - Enable the `euDcc` integration.

### Tweaks ⚖️

- Tweaked localisation to prepare for loading it from the db
- "VDS" scheduled tasks were renamed to "Signer", `schedules` config keys have changed in consequence
- Hid the "Forgot your password?" page and link

### Bug fixes 🐛

- (left blank)

### Infrastructure and maintenance 🛠

- (left blank)

## v1.13.2

### Bug fixes 🐛

- Fix issue that was causing sync attempts to fail unpredictably

## v1.13.1

### Manual steps required after upgrade ⚙

- (left blank)

### Features ⭐

- (left blank)

### Tweaks ⚖️

- (left blank)

### Bug fixes 🐛

- (left blank)

### Infrastructure and maintenance 🛠

- (left blank)

## v1.13.0

### Manual steps required after upgrade ⚙

- (left blank)

### Features ⭐

- (left blank)

### Tweaks ⚖️

- Moved migrations to subcommands (e.g. what was `node ./app.bundle.js migrate --up` now becomes `node app.bundle.js migrate up`)
- Migrated argument parsing from argparse to commander.js

### Bug fixes 🐛

- Fixed temp folders not already existing on Windows hosts in lan (was already fixed in sync)

### Infrastructure and maintenance 🛠

- (left blank)

## v1.12.4

### Manual steps required after upgrade ⚙

- (left blank)

### Features ⭐

- (left blank)

### Tweaks ⚖️

- Small tweaks to `kiribati-covid-swab-lab-test-list`

### Bug fixes 🐛

- (left blank)

### Infrastructure and maintenance 🛠

- (left blank)

## v1.12.3

### Manual steps required after upgrade ⚙

- Consider adding `kiribati-covid-swab-lab-test-list` to disabledReports.

### Features ⭐

- New report for Kiribati.

### Tweaks ⚖️

- (left blank)

### Bug fixes 🐛

- (left blank)

### Infrastructure and maintenance 🛠

- (left blank)

## v1.12.2

### Manual steps required after upgrade ⚙

- (left blank)

### Features ⭐

- (left blank)

### Tweaks ⚖️

- (left blank)

### Bug fixes 🐛

- (left blank)

### Infrastructure and maintenance 🛠

- (left blank)

## v1.12.1

### Manual steps required after upgrade ⚙

- change any reference to `covid-swab-lab-test-list` (such as in disabledReports) to `fiji-covid-swab-lab-test-list`

### Features ⭐

- (left blank)

### Tweaks ⚖️

- (left blank)

### Bug fixes 🐛

- (left blank)

### Infrastructure and maintenance 🛠

- (left blank)

## v1.12.0

### Manual steps required after upgrade ⚙

- Run `yarn` to install new dependency (check-disk-usage) and downgrade babel-jest
- Add the asset `certificate-bottom-half-img` to each deployment
- Reimport facilities after mobile update has been deployed

### Features ⭐

- Central server has the ability to check available disk space based on current config.
- Lan servers will auto-discontinue medications after their end date is due (based on facility).
- Replace the bottom half of certificates with a configurable image

### Tweaks ⚖️

- Add `react-hooks/exhaustive-deps` and `react-hooks/rules-of-hooks` linter rules

### Bug fixes 🐛

- Referrals now no longer display in the Programs tab
- Allow lan server to start with serverFacilityId blank if sync.enabled is false, to allow an initial data import of facilities

### Infrastructure and maintenance 🛠

- Add Demo (Tuvalu) to meta-server

## v1.11.0

### Manual steps required after upgrade ⚙

- Fiji only:
  - set appropriate HL7 settings in local.json
    - specifically:

```
  "hl7": {
    "assigners": {
      "patientDisplayId": "VRS"
    },
    "dataDictionaries": {
      "patientDisplayId": "http://data-dictionary.tamanu-fiji.org/application-reference-number.html",
      "labRequestDisplayId": "http://data-dictionary.tamanu-fiji.org/labrequest-reference-number.html"
    },
  },
```

- Everywhere:
  - set a `canonicalHostName` in `local.json`:

```
{
   "canonicalHostName": "https://example.com"
}
```

### Features ⭐

- New 'medications' section in patient summary view.
- Discharge modal now displays a list of active medicines that can be selected.
- Added integration with Fiji's VPS
- Added integration with Fiji's VRS

### Tweaks ⚖️

- Forms can now display custom error messages.
- EncounterMedication model now has two new fields: isDischarge and repeats.
- New migration for encounter_medications table to account for the new fields.
- Encounter api route now manages selected discharge medications.
- Split SelectField and MultiselectField into distinct components
- SelectField no longer internally tracks its value
- Remove 'required' attribute for Completed by and Location fields in ImagingRequestView

### Bug fixes 🐛

- (left blank)

### Infrastructure and maintenance 🛠

- (left blank)

## v1.10.0

### Manual steps required after upgrade ⚙

- Set `serverFacilityId` in LAN local.json to a valid facilityId
  - Valid facilities will need to have been imported to sync server previously
- Set `updateUrls.mobile` to an appropriate appcenter download link
  - for eg `https://install.appcenter.ms/orgs/beyond-essential/apps/tamanu-mobile/distribution_groups/samoa`

### Features ⭐

- LAN server is aware of which facility it represents

### Tweaks ⚖️

- Updated logic for the covid-swab-lab-test-list report

### Bug fixes 🐛

- (left blank)

### Infrastructure and maintenance 🛠

- (left blank)

## v1.9.0

### Manual steps required after upgrade ⚙

- Add appropriate codes for default department and location for surveys to `packages/lan-server/local.json`:

```
"survey": {
  "defaultCodes": {
    "department": "xxxxxx",
    "location": "xxxxxx",
  },
},
```

- Add to samoa `packages/sync-server/local.json`:

```
"tupaiaApiClient": {
    "auth": {
        "username": "tamanu-server@tupaia.org",
        "password": "" // find in lastpass, search for tamanu-server@tupaia.org
    },
    "environment": "production"
},
```

- For Samoa sync-server (1.10.0), enable running report in child process on again by switching in `packages/sync-server/local.json`:

```
"reportProcess": {
    "runInChildProcess": true
},
```

### Features ⭐

- Active COVID-19 Patients table

### Tweaks ⚖️

- Remove character limit on SurveyResponseAnswer.body

### Bug fixes 🐛

- Fix OutpatientDischarger performance and schedule not working.

### Infrastructure and maintenance 🛠

- Separate Facilities, Departments and Locations into distinct models
- Mitigate codeship awscli tools EB version name collision, in our deployment steps
- Deploy production meta-server from dev branch

## v1.8.0

### Manual steps required after upgrade ⚙

- (left blank)

### Features ⭐

- (left blank)

### Tweaks ⚖️

- (left blank)

### Bug fixes 🐛

- (left blank)

### Infrastructure and maintenance 🛠

- (left blank)

## v1.8.4

### Bug fixes 🐛

- Fix bug where loadshedder might fail to release lock

## v1.8.3

### Bug fixes 🐛

- Prevent sequelize nesting encounter queries on export

## v1.8.2

### Tweaks ⚖️

- Added loadshedder middleware to keep system more operational under load

## v1.8.1

### Bug fixes 🐛

- Disabled potentially unstable outpatient discharger task

## v1.8.0

### Manual steps required after upgrade ⚙

- (left blank)

### Features ⭐

- Add registered patients line-list report
- Add India assistive technology device line list report
- Add Iraq assistive technology device line list report
- Add PNG assistive technology device line list report
- Add Generic Vaccine line list report
- Allow disabling reports through server config
- Allow running reports in child process

### Tweaks ⚖️

- Renamed SyncMetadata to ChannelSyncPullCursor
- Facility server now throws an error when connecting to a sync server if it had previously connected to a different one
- Reports generated by sync server are zipped before sending out via email
- Limit /sync/channels concurrency to 8 (by default) concurrent queries to reduce connection pool contention

### Bug fixes 🐛

- Changed Country to Country of birth and only allow ALL FACILITIES in registered patients line-list report

### Infrastructure and maintenance 🛠

- Removed Tonga from meta-server
- Made ./scripts/version.sh safer<|MERGE_RESOLUTION|>--- conflicted
+++ resolved
@@ -22,17 +22,6 @@
 
 - (left blank)
 
-<<<<<<< HEAD
-## v1.14.2
-
-### Features ⭐
-
-- Add task to automatically result + publish some lab tests
-
-### Bug fixes 🐛
-
-- Fix issue that was causing lab tests and requests to revert some fields
-=======
 ## v1.15.0
 
 ### Manual steps required after upgrade ⚙
@@ -59,7 +48,16 @@
 ### Infrastructure and maintenance 🛠
 
 - (left blank)
->>>>>>> 9f516b04
+
+## v1.14.2
+
+### Features ⭐
+
+- Add task to automatically result + publish some lab tests
+
+### Bug fixes 🐛
+
+- Fix issue that was causing lab tests and requests to revert some fields
 
 ## v1.14.1
 
