--- conflicted
+++ resolved
@@ -30,12 +30,9 @@
 
 ### Features ⭐
 
-<<<<<<< HEAD
 - Discharge modal now displays a list of active medicines that can be selected.
-=======
 - Added integration with Fiji's VPS
 - Added integration with Fiji's VRS
->>>>>>> 39da9b20
 
 ### Tweaks ⚖️
 
