--- conflicted
+++ resolved
@@ -9,17 +9,10 @@
   "license": "SEE LICENSE IN license",
   "scripts": {
     "build-shared": "yarn workspace shared-src run build && yarn install",
-<<<<<<< HEAD
     "build": "yarn build-shared && concurrently \"yarn workspace sync-server run build\" \"yarn workspace lan run build\" \"yarn workspace desktop run build\" \"yarn workspace meta-server run build\" \"yarn workspace csca run build\"",
     "test": "yarn run build-shared && yarn workspace shared-src run test && yarn workspace lan run test && yarn workspace sync-server run test && yarn workspace meta-server run test && yarn workspace csca test",
     "test-coverage": "yarn run build-shared && yarn workspace shared-src run test-coverage && yarn workspace lan run test-coverage && yarn workspace sync-server run test-coverage && yarn workspace meta-server run test-coverage && yarn workspace csca test",
-    "lint-all": "eslint packages/desktop/app packages/lan/app packages/sync-server/app packages/shared-src/src",
-=======
-    "build": "yarn build-shared && concurrently \"yarn workspace sync-server run build\" \"yarn workspace lan run build\" \"yarn workspace desktop run build\" \"yarn workspace meta-server run build\"",
-    "test": "yarn run build-shared && yarn workspace shared-src run test && yarn workspace lan run test && yarn workspace sync-server run test && yarn workspace meta-server run test",
-    "test-coverage": "yarn run build-shared && yarn workspace shared-src run test-coverage && yarn workspace lan run test-coverage && yarn workspace sync-server run test-coverage && yarn workspace meta-server run test-coverage",
-    "lint-all": "yarn workspace shared-src run lint && yarn workspace lan run lint && yarn workspace sync-server run lint && yarn workspace meta-server run lint && yarn workspace desktop run lint",
->>>>>>> 6937d929
+    "lint-all": "yarn workspace shared-src run lint && yarn workspace lan run lint && yarn workspace sync-server run lint && yarn workspace meta-server run lint && yarn workspace desktop run lint && yarn workspace csca run lint",
     "upgrade-lint-rules": "yarn workspaces run yarn upgrade @beyondessential/eslint-config-js --latest",
     "desktop-start-dev": "yarn workspace desktop run start-dev",
     "watch-shared-and": "node scripts/watch-shared-and.js",
