{
  "name": "tamanu",
  "version": "1.16.0",
  "description": "This repo contains all the packages for Tamanu",
  "main": "index.js",
  "homepage": "https://github.com/beyondessential/tamanu.git#readme",
  "repository": "git@github.com:beyondessential/tamanu.git",
  "author": "Beyond Essential Systems Pty. Ltd.",
  "license": "SEE LICENSE IN license",
  "scripts": {
    "build-shared": "yarn workspace shared-src run build && yarn install",
    "build": "yarn build-shared && concurrently \"yarn workspace sync-server run build\" \"yarn workspace lan run build\" \"yarn workspace desktop run build\" \"yarn workspace meta-server run build\" \"yarn workspace csca run build\"",
    "test": "yarn run build-shared && yarn workspace shared-src run test && yarn workspace lan run test && yarn workspace sync-server run test && yarn workspace meta-server run test && yarn workspace csca test",
    "test-coverage": "yarn run build-shared && yarn workspace shared-src run test-coverage && yarn workspace lan run test-coverage && yarn workspace sync-server run test-coverage && yarn workspace meta-server run test-coverage && yarn workspace csca test",
    "lint-all": "yarn workspace shared-src run lint && yarn workspace lan run lint && yarn workspace sync-server run lint && yarn workspace meta-server run lint && yarn workspace desktop run lint && yarn workspace csca run lint",
    "lint-fix": "yarn workspace shared-src run lint --fix; yarn workspace lan run lint --fix; yarn workspace sync-server run lint --fix; yarn workspace meta-server run lint --fix; yarn workspace desktop run lint --fix; yarn workspace csca run lint --fix",
    "upgrade-lint-rules": "yarn workspaces run yarn upgrade @beyondessential/eslint-config-js --latest",
    "desktop-start-dev": "yarn workspace desktop run start-dev",
    "watch-shared-and": "node scripts/watch-shared-and.js",
    "lan-test": "yarn run build-shared && yarn workspace lan run test",
    "lan-start-dev": "yarn run watch-shared-and lan start-dev",
    "lan-test-watch": "yarn run watch-shared-and lan test-watch",
    "lan-migrate": "TAMANU_ARGS=\"migrate up\" yarn run lan-start-dev",
    "lan-migrate-down": "TAMANU_ARGS=\"migrate down\" yarn run lan-start-dev",
    "sync-test": "yarn run build-shared && yarn workspace sync-server run test",
    "sync-start-dev": "yarn run watch-shared-and sync-server start-dev",
    "sync-test-watch": "yarn run watch-shared-and sync-server test-watch",
    "sync-start": "yarn run sync-start-dev",
    "sync-migrate": "TAMANU_ARGS=\"migrate\" yarn run sync-start-dev",
    "sync-migrate-down": "TAMANU_ARGS=\"migrate down\" yarn run sync-start-dev",
    "meta-test": "yarn run build-shared && yarn workspace meta-server run test",
    "meta-start-dev": "yarn run watch-shared-and meta-server start-dev",
    "meta-test-watch": "yarn run watch-shared-and meta-server test-watch",
    "meta-start": "yarn run meta-start-dev",
<<<<<<< HEAD
    "build-report": "yarn build-shared && yarn workspace sync-server build && yarn workspace sync-server start report"
=======
    "mobile-start-dev": "yarn workspace tamanuapp run start",
    "mobile-android": "yarn workspace tamanuapp run android"
>>>>>>> 42d4614c
  },
  "engines": {
    "node": "^12.16.0"
  },
  "private": true,
  "workspaces": {
    "packages": [
      "packages/csca",
      "packages/scripts",
      "packages/qr-tester",
      "packages/desktop",
      "packages/lan",
      "packages/server",
      "packages/sync-server",
      "packages/meta-server",
      "packages/shared",
      "packages/shared-src",
      "packages/mobile"
    ],
    "nohoist": [
      "**/webpack",
      "**/webpack/**",
      "**/fbjs-scripts",
      "**/fbjs-scripts/**",
      "**/config",
      "**/config/**"
    ]
  },
  "devDependencies": {
    "@octokit/request": "^5.6.3",
    "eslint-config-prettier": "^4.3.0",
    "eslint-plugin-prettier": "^3.1.0",
    "eslint-plugin-react-hooks": "^4.3.0",
    "prettier": "^1.17.1",
    "yarn": "^1.22.18"
  },
  "dependencies": {
    "babel-eslint": "^10.0.1",
    "concurrently": "^5.2.0",
    "config": "3.0.1",
    "pm2": "^4.5.0"
  }
}<|MERGE_RESOLUTION|>--- conflicted
+++ resolved
@@ -32,12 +32,9 @@
     "meta-start-dev": "yarn run watch-shared-and meta-server start-dev",
     "meta-test-watch": "yarn run watch-shared-and meta-server test-watch",
     "meta-start": "yarn run meta-start-dev",
-<<<<<<< HEAD
-    "build-report": "yarn build-shared && yarn workspace sync-server build && yarn workspace sync-server start report"
-=======
+    "build-report": "yarn build-shared && yarn workspace sync-server build && yarn workspace sync-server start report",
     "mobile-start-dev": "yarn workspace tamanuapp run start",
     "mobile-android": "yarn workspace tamanuapp run android"
->>>>>>> 42d4614c
   },
   "engines": {
     "node": "^12.16.0"
