--- conflicted
+++ resolved
@@ -21,7 +21,6 @@
     "web-start-dev": "npm run start-dev --workspace @tamanu/web-frontend",
     "storybook": "npm run watch-shared-and @tamanu/web-frontend storybook",
     "watch-shared-and": "node scripts/watch-shared-and.js",
-<<<<<<< HEAD
     "web-unit-test": "npm run build-shared && npm run --workspace @tamanu/web-frontend test",
     "web-unit-test-watch": "npm run build-shared && npm run --workspace @tamanu/web-frontend test-watch",
     "facility-test": "npm run build-shared && npm run --workspace @tamanu/facility-server test",
@@ -37,29 +36,7 @@
     "central-start": "npm run central-start-dev",
     "central-migrate": "npm run build-shared && TAMANU_ARGS=\"migrate\" npm run central-start-dev",
     "central-migrate-down": "npm run build-shared && TAMANU_ARGS=\"migrate down\" npm run central-start-dev",
-    "meta-test": "npm run build-shared && npm run --workspace @tamanu/meta-server test",
-    "meta-start-dev": "npm run watch-shared-and @tamanu/meta-server start-dev",
-    "meta-test-watch": "npm run watch-shared-and @tamanu/meta-server test-watch",
-    "meta-start": "npm run meta-start-dev",
     "build-report": "npm run build-shared && npm run --workspace @tamanu/central-server build && npm run --workspace @tamanu/central-server start report"
-=======
-    "web-unit-test": "yarn run build-shared && yarn workspace @tamanu/web-frontend run test",
-    "web-unit-test-watch": "yarn run build-shared && yarn workspace @tamanu/web-frontend run test-watch",
-    "facility-test": "yarn run build-shared && yarn workspace @tamanu/facility-server run test",
-    "facility-start-dev": "yarn run build-shared && yarn run watch-shared-and @tamanu/facility-server start-dev",
-    "facility-test-watch": "yarn run watch-shared-and @tamanu/facility-server test-watch",
-    "facility-migrate": "yarn run build-shared && TAMANU_ARGS=\"migrate up\" yarn run facility-start-dev",
-    "facility-migrate-down": "yarn run build-shared && TAMANU_ARGS=\"migrate down\" yarn run facility-start-dev",
-    "shared-test": "yarn run build-shared && yarn workspace @tamanu/shared run test",
-    "central-test": "yarn run build-shared && yarn workspace @tamanu/central-server run test",
-    "central-shell": "yarn run build-shared && yarn workspace @tamanu/central-server run shell",
-    "central-start-dev": "yarn run build-shared && yarn run watch-shared-and @tamanu/central-server start-dev",
-    "central-test-watch": "yarn run watch-shared-and @tamanu/central-server test-watch",
-    "central-start": "yarn run central-start-dev",
-    "central-migrate": "yarn run build-shared && TAMANU_ARGS=\"migrate\" yarn run central-start-dev",
-    "central-migrate-down": "yarn run build-shared && TAMANU_ARGS=\"migrate down\" yarn run central-start-dev",
-    "build-report": "yarn build-shared && yarn workspace @tamanu/central-server build && yarn workspace @tamanu/central-server start report"
->>>>>>> ea2ec5f8
   },
   "engines": {
     "node": "^20.9.0"
@@ -75,11 +52,7 @@
       "packages/web",
       "packages/facility-server",
       "packages/central-server",
-<<<<<<< HEAD
       "packages/web-frontend",
-      "packages/meta-server",
-=======
->>>>>>> ea2ec5f8
       "packages/shared",
       "packages/constants",
       "packages/settings",
