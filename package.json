{
  "name": "tamanu",
<<<<<<< HEAD
  "version": "1.34.4",
=======
  "version": "1.38.0",
>>>>>>> b064c264
  "description": "This repo contains all the packages for Tamanu",
  "main": "index.js",
  "homepage": "https://github.com/beyondessential/tamanu.git#readme",
  "repository": "git@github.com:beyondessential/tamanu.git",
  "author": "Beyond Essential Systems Pty. Ltd.",
  "license": "SEE LICENSE IN license",
  "scripts": {
    "clean": "rimraf packages/*/dist packages/*/*.tsbuildinfo",
    "create-package": "node scripts/create-package.mjs",
    "build": "node scripts/build-all.mjs",
    "build-shared": "yarn run build --shared-only",
    "test": "yarn run build-shared && node scripts/test-all.mjs",
    "test-coverage": "yarn run test --coverage",
    "lint-all": "node scripts/lint-all.mjs",
    "lint-fix": "yarn run lint-all --fix",
    "upgrade-lint-rules": "yarn workspaces run yarn upgrade @beyondessential/eslint-config-js --latest",
    "desktop-start-dev": "yarn workspace desktop run start-dev",
    "storybook": "yarn run watch-shared-and desktop storybook",
    "watch-shared-and": "node scripts/watch-shared-and.js",
    "desktop-unit-test": "yarn run build-shared && yarn workspace desktop run test",
    "desktop-unit-test-watch": "yarn run build-shared && yarn workspace desktop run test-watch",
    "lan-test": "yarn run build-shared && yarn workspace lan run test",
    "lan-start-dev": "yarn run build-shared && yarn run watch-shared-and lan start-dev",
    "lan-test-watch": "yarn run watch-shared-and lan test-watch",
    "lan-migrate": "yarn run build-shared && TAMANU_ARGS=\"migrate up\" yarn run lan-start-dev",
    "lan-migrate-down": "yarn run build-shared && TAMANU_ARGS=\"migrate down\" yarn run lan-start-dev",
    "server-migrate-create": "node scripts/create_server_migration.mjs",
    "shared-test": "yarn run build-shared && yarn workspace @tamanu/shared run test",
    "sync-test": "yarn run build-shared && yarn workspace sync-server run test",
    "sync-shell": "yarn run build-shared && yarn workspace sync-server run shell",
    "sync-start-dev": "yarn run build-shared && yarn run watch-shared-and sync-server start-dev",
    "sync-test-watch": "yarn run watch-shared-and sync-server test-watch",
    "sync-start": "yarn run sync-start-dev",
    "sync-migrate": "yarn run build-shared && TAMANU_ARGS=\"migrate\" yarn run sync-start-dev",
    "sync-migrate-down": "yarn run build-shared && TAMANU_ARGS=\"migrate down\" yarn run sync-start-dev",
    "meta-test": "yarn run build-shared && yarn workspace meta-server run test",
    "meta-start-dev": "yarn run watch-shared-and meta-server start-dev",
    "meta-test-watch": "yarn run watch-shared-and meta-server test-watch",
    "meta-start": "yarn run meta-start-dev",
    "build-report": "yarn build-shared && yarn workspace sync-server build && yarn workspace sync-server start report"
  },
  "engines": {
    "node": "^16.16.0"
  },
  "packageManager": "yarn@1.22.19",
  "private": true,
  "workspaces": {
    "packages": [
      "packages/build-tooling",
      "packages/csca",
      "packages/scripts",
      "packages/qr-tester",
      "packages/desktop",
      "packages/lan",
      "packages/sync-server",
      "packages/meta-server",
      "packages/shared",
      "packages/constants"
    ],
    "nohoist": [
      "**/webpack",
      "**/webpack/**",
      "**/fbjs-scripts",
      "**/fbjs-scripts/**",
      "**/config",
      "**/config/**"
    ]
  },
  "devDependencies": {
    "@octokit/request": "^5.6.3",
    "eslint-config-prettier": "^4.3.0",
    "eslint-import-resolver-alias": "^1.1.2",
    "eslint-plugin-prettier": "^3.1.0",
    "eslint-plugin-react-hooks": "^4.3.0",
    "nodemon": "^2.0.19",
    "prettier": "^1.17.1",
    "yaml": "^2.2.1",
    "yarn": "^1.22.18"
  },
  "dependencies": {
    "babel-eslint": "^10.0.1",
    "concurrently": "^5.2.0",
    "config": "3.0.1",
    "pm2": "^4.5.0"
  }
}<|MERGE_RESOLUTION|>--- conflicted
+++ resolved
@@ -1,10 +1,6 @@
 {
   "name": "tamanu",
-<<<<<<< HEAD
-  "version": "1.34.4",
-=======
   "version": "1.38.0",
->>>>>>> b064c264
   "description": "This repo contains all the packages for Tamanu",
   "main": "index.js",
   "homepage": "https://github.com/beyondessential/tamanu.git#readme",
