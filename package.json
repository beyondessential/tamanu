--- conflicted
+++ resolved
@@ -1,10 +1,6 @@
 {
   "name": "tamanu",
-<<<<<<< HEAD
-  "version": "1.24.2",
-=======
   "version": "1.25.0",
->>>>>>> 74bb2723
   "description": "This repo contains all the packages for Tamanu",
   "main": "index.js",
   "homepage": "https://github.com/beyondessential/tamanu.git#readme",
