{
  "name": "tamanu",
<<<<<<< HEAD
  "version": "2.11.0",
=======
  "version": "2.12.0",
>>>>>>> a1b74a04
  "description": "This repo contains all the packages for Tamanu",
  "homepage": "https://github.com/beyondessential/tamanu.git#readme",
  "repository": "git@github.com:beyondessential/tamanu.git",
  "author": "Beyond Essential Systems Pty. Ltd.",
  "license": "GPL-3.0-and-later AND BUSL-1.1",
  "type": "module",
  "scripts": {
    "clean": "rimraf packages/*/dist packages/*/*.tsbuildinfo",
    "clean:deps": "rimraf node_modules packages/*/node_modules",
    "create-package": "node scripts/create-package.mjs",
    "create-migration": "node scripts/create-server-migration.mjs",
    "build": "node scripts/build-all.mjs",
    "build-shared": "yarn run build --shared-only",
    "test": "yarn run build-shared && node scripts/test-all.mjs",
    "test-coverage": "yarn run test --coverage",
    "lint-all": "eslint .",
    "lint-fix": "yarn run lint-all --fix",
    "web-start-dev": "yarn workspace @tamanu/web-frontend run start-dev",
    "storybook": "yarn run watch-shared-and @tamanu/web-frontend storybook",
    "watch-shared-and": "node scripts/watch-shared-and.js",
    "web-unit-test": "yarn run build-shared && yarn workspace @tamanu/web-frontend run test",
    "web-unit-test-watch": "yarn run build-shared && yarn workspace @tamanu/web-frontend run test-watch",
    "facility-test": "yarn run build-shared && yarn workspace @tamanu/facility-server run test",
    "facility-start-dev": "yarn run build-shared && yarn run watch-shared-and @tamanu/facility-server start-dev",
    "facility-test-watch": "yarn run watch-shared-and @tamanu/facility-server test-watch",
    "facility-migrate": "yarn run build-shared && TAMANU_ARGS=\"migrate up\" yarn run facility-start-dev",
    "facility-migrate-down": "yarn run build-shared && TAMANU_ARGS=\"migrate down\" yarn run facility-start-dev",
    "shared-test": "yarn run build-shared && yarn workspace @tamanu/shared run test",
    "central-test": "yarn run build-shared && yarn workspace @tamanu/central-server run test",
    "central-shell": "yarn run build-shared && yarn workspace @tamanu/central-server run shell",
    "central-start-dev": "yarn run build-shared && yarn run watch-shared-and @tamanu/central-server start-dev",
    "central-test-watch": "yarn run watch-shared-and @tamanu/central-server test-watch",
    "central-start": "yarn run central-start-dev",
    "central-migrate": "yarn run build-shared && TAMANU_ARGS=\"migrate\" yarn run central-start-dev",
    "central-migrate-down": "yarn run build-shared && TAMANU_ARGS=\"migrate down\" yarn run central-start-dev",
    "meta-test": "yarn run build-shared && yarn workspace @tamanu/meta-server run test",
    "meta-start-dev": "yarn run watch-shared-and @tamanu/meta-server start-dev",
    "meta-test-watch": "yarn run watch-shared-and @tamanu/meta-server test-watch",
    "meta-start": "yarn run meta-start-dev",
    "build-report": "yarn build-shared && yarn workspace @tamanu/central-server build && yarn workspace @tamanu/central-server start report"
  },
  "engines": {
    "node": "^20.9.0"
  },
  "packageManager": "yarn@1.19.1",
  "private": true,
  "workspaces": {
    "packages": [
      "packages/build-tooling",
      "packages/csca",
      "packages/scripts",
      "packages/qr-tester",
      "packages/web",
      "packages/facility-server",
      "packages/central-server",
      "packages/meta-server",
      "packages/shared",
      "packages/constants",
      "packages/settings",
      "packages/api-client"
    ],
    "nohoist": [
      "**/fbjs-scripts",
      "**/fbjs-scripts/**",
      "**/config",
      "**/config/**"
    ]
  },
  "devDependencies": {
    "@eslint/js": "^8.55.0",
    "@octokit/request": "^5.6.3",
    "@typescript-eslint/eslint-plugin": "^6.14.0",
    "@typescript-eslint/parser": "^6.14.0",
    "eslint": "^8.55.0",
    "eslint-plugin-markdown": "^3.0.1",
    "eslint-plugin-react": "^7.33.2",
    "eslint-plugin-react-hooks": "^4.6.0",
    "globals": "^13.24.0",
    "prettier": "^1.17.1",
    "yaml": "^2.2.1",
    "yarn": "^1.22.18"
  },
  "dependencies": {
    "concurrently": "^8.2.2",
    "config": "^3.3.9",
    "jsbarcode": "^3.11.6",
    "pm2": "^4.5.0"
  }
}<|MERGE_RESOLUTION|>--- conflicted
+++ resolved
@@ -1,10 +1,6 @@
 {
   "name": "tamanu",
-<<<<<<< HEAD
-  "version": "2.11.0",
-=======
   "version": "2.12.0",
->>>>>>> a1b74a04
   "description": "This repo contains all the packages for Tamanu",
   "homepage": "https://github.com/beyondessential/tamanu.git#readme",
   "repository": "git@github.com:beyondessential/tamanu.git",
