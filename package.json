--- conflicted
+++ resolved
@@ -1,10 +1,6 @@
 {
   "name": "tamanu",
-<<<<<<< HEAD
-  "version": "1.28.5",
-=======
   "version": "1.30.0",
->>>>>>> 56041c44
   "description": "This repo contains all the packages for Tamanu",
   "main": "index.js",
   "homepage": "https://github.com/beyondessential/tamanu.git#readme",
