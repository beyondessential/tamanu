{
  "name": "tamanu",
  "version": "1.32.0",
  "description": "This repo contains all the packages for Tamanu",
  "main": "index.js",
  "homepage": "https://github.com/beyondessential/tamanu.git#readme",
  "repository": "git@github.com:beyondessential/tamanu.git",
  "author": "Beyond Essential Systems Pty. Ltd.",
  "license": "SEE LICENSE IN license",
  "scripts": {
    "clean": "rimraf packages/*/dist packages/*/src/**/*.d.ts",
    "create-package": "node scripts/create-package.mjs",
    "build": "node scripts/build-all.mjs",
    "build-shared": "yarn run build --shared-only",
    "test": "yarn run build-shared && node scripts/test-all.mjs",
    "test-coverage": "yarn run test --coverage",
    "lint-all": "node scripts/lint-all.mjs",
    "lint-fix": "yarn run lint-all --fix",
    "upgrade-lint-rules": "yarn workspaces run yarn upgrade @beyondessential/eslint-config-js --latest",
    "desktop-start-dev": "yarn workspace desktop run start-dev",
    "storybook": "yarn run watch-shared-and desktop storybook",
    "watch-shared-and": "node scripts/watch-shared-and.js",
    "lan-test": "yarn run build-shared && yarn workspace lan run test",
    "lan-start-dev": "yarn run build-shared && yarn run watch-shared-and lan start-dev",
    "lan-test-watch": "yarn run watch-shared-and lan test-watch",
    "lan-migrate": "yarn run build-shared && TAMANU_ARGS=\"migrate up\" yarn run lan-start-dev",
    "lan-migrate-down": "yarn run build-shared && TAMANU_ARGS=\"migrate down\" yarn run lan-start-dev",
    "server-migrate-create": "node scripts/create_server_migration.mjs",
    "shared-test": "yarn run build-shared && yarn workspace @tamanu/shared run test",
    "sync-test": "yarn run build-shared && yarn workspace sync-server run test",
    "sync-shell": "yarn run build-shared && yarn workspace sync-server run shell",
    "sync-start-dev": "yarn run build-shared && yarn run watch-shared-and sync-server start-dev",
    "sync-test-watch": "yarn run watch-shared-and sync-server test-watch",
    "sync-start": "yarn run sync-start-dev",
    "sync-migrate": "yarn run build-shared && TAMANU_ARGS=\"migrate\" yarn run sync-start-dev",
    "sync-migrate-down": "yarn run build-shared && TAMANU_ARGS=\"migrate down\" yarn run sync-start-dev",
    "meta-test": "yarn run build-shared && yarn workspace meta-server run test",
    "meta-start-dev": "yarn run watch-shared-and meta-server start-dev",
    "meta-test-watch": "yarn run watch-shared-and meta-server test-watch",
    "meta-start": "yarn run meta-start-dev",
    "build-report": "yarn build-shared && yarn workspace sync-server build && yarn workspace sync-server start report"
  },
  "engines": {
    "node": "^16.16.0"
  },
  "private": true,
  "workspaces": {
    "packages": [
      "packages/build-tooling",
      "packages/csca",
      "packages/scripts",
      "packages/qr-tester",
      "packages/desktop",
      "packages/lan",
      "packages/sync-server",
      "packages/meta-server",
      "packages/shared",
      "packages/constants",
<<<<<<< HEAD
      "packages/settings"
=======
      "packages/api-client",
      "packages/api-cli"
>>>>>>> f365e45a
    ],
    "nohoist": [
      "**/webpack",
      "**/webpack/**",
      "**/fbjs-scripts",
      "**/fbjs-scripts/**",
      "**/config",
      "**/config/**"
    ]
  },
  "devDependencies": {
    "@octokit/request": "^5.6.3",
    "eslint-config-prettier": "^4.3.0",
    "eslint-import-resolver-alias": "^1.1.2",
    "eslint-plugin-prettier": "^3.1.0",
    "eslint-plugin-react-hooks": "^4.3.0",
    "nodemon": "^2.0.19",
    "prettier": "^1.17.1",
    "yaml": "^2.2.1",
    "yarn": "^1.22.18"
  },
  "dependencies": {
    "babel-eslint": "^10.0.1",
    "concurrently": "^5.2.0",
    "config": "3.0.1",
    "pm2": "^4.5.0"
  }
}<|MERGE_RESOLUTION|>--- conflicted
+++ resolved
@@ -56,12 +56,9 @@
       "packages/meta-server",
       "packages/shared",
       "packages/constants",
-<<<<<<< HEAD
-      "packages/settings"
-=======
+      "packages/settings",
       "packages/api-client",
       "packages/api-cli"
->>>>>>> f365e45a
     ],
     "nohoist": [
       "**/webpack",
