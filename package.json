{
  "name": "tamanu",
<<<<<<< HEAD
  "version": "1.29.1",
=======
  "version": "1.30.0",
>>>>>>> 473a8ca0
  "description": "This repo contains all the packages for Tamanu",
  "main": "index.js",
  "homepage": "https://github.com/beyondessential/tamanu.git#readme",
  "repository": "git@github.com:beyondessential/tamanu.git",
  "author": "Beyond Essential Systems Pty. Ltd.",
  "license": "SEE LICENSE IN license",
  "scripts": {
    "create-package": "node scripts/create-package.mjs",
    "build-shared": "node scripts/build-shared.mjs",
    "build": "yarn build-shared && concurrently \"yarn workspace sync-server run build\" \"yarn workspace lan run build\" \"yarn workspace desktop run build\" \"yarn workspace meta-server run build\" \"yarn workspace csca run build\"",
    "test": "yarn run build-shared && node scripts/test-all.mjs",
    "test-coverage": "yarn run test --coverage",
    "lint-all": "node scripts/lint-all.mjs",
    "lint-fix": "yarn run lint-all --fix",
    "upgrade-lint-rules": "yarn workspaces run yarn upgrade @beyondessential/eslint-config-js --latest",
    "desktop-start-dev": "yarn workspace desktop run start-dev",
    "storybook": "yarn run watch-shared-and desktop storybook",
    "watch-shared-and": "node scripts/watch-shared-and.js",
    "lan-test": "yarn run build-shared && yarn workspace lan run test",
    "lan-start-dev": "yarn run build-shared && yarn run watch-shared-and lan start-dev",
    "lan-test-watch": "yarn run watch-shared-and lan test-watch",
    "lan-migrate": "yarn run build-shared && TAMANU_ARGS=\"migrate up\" yarn run lan-start-dev",
    "lan-migrate-down": "yarn run build-shared && TAMANU_ARGS=\"migrate down\" yarn run lan-start-dev",
    "server-migrate-create": "node scripts/create_server_migration.mjs",
    "shared-test": "yarn run build-shared && yarn workspace @tamanu/shared run test",
    "sync-test": "yarn run build-shared && yarn workspace sync-server run test",
    "sync-shell": "yarn run build-shared && yarn workspace sync-server run shell",
    "sync-start-dev": "yarn run build-shared && yarn run watch-shared-and sync-server start-dev",
    "sync-test-watch": "yarn run watch-shared-and sync-server test-watch",
    "sync-start": "yarn run sync-start-dev",
    "sync-migrate": "yarn run build-shared && TAMANU_ARGS=\"migrate\" yarn run sync-start-dev",
    "sync-migrate-down": "yarn run build-shared && TAMANU_ARGS=\"migrate down\" yarn run sync-start-dev",
    "meta-test": "yarn run build-shared && yarn workspace meta-server run test",
    "meta-start-dev": "yarn run watch-shared-and meta-server start-dev",
    "meta-test-watch": "yarn run watch-shared-and meta-server test-watch",
    "meta-start": "yarn run meta-start-dev",
    "build-report": "yarn build-shared && yarn workspace sync-server build && yarn workspace sync-server start report"
  },
  "engines": {
    "node": "^16.16.0"
  },
  "private": true,
  "workspaces": {
    "packages": [
      "packages/build-tooling",
      "packages/csca",
      "packages/scripts",
      "packages/qr-tester",
      "packages/desktop",
      "packages/lan",
      "packages/sync-server",
      "packages/meta-server",
      "packages/shared"
    ],
    "nohoist": [
      "**/webpack",
      "**/webpack/**",
      "**/fbjs-scripts",
      "**/fbjs-scripts/**",
      "**/config",
      "**/config/**"
    ]
  },
  "devDependencies": {
    "@octokit/request": "^5.6.3",
    "eslint-config-prettier": "^4.3.0",
    "eslint-import-resolver-alias": "^1.1.2",
    "eslint-plugin-prettier": "^3.1.0",
    "eslint-plugin-react-hooks": "^4.3.0",
    "nodemon": "^2.0.19",
    "prettier": "^1.17.1",
    "yaml": "^2.2.1",
    "yarn": "^1.22.18"
  },
  "dependencies": {
    "babel-eslint": "^10.0.1",
    "concurrently": "^5.2.0",
    "config": "3.0.1",
    "pm2": "^4.5.0"
  }
}<|MERGE_RESOLUTION|>--- conflicted
+++ resolved
@@ -1,10 +1,6 @@
 {
   "name": "tamanu",
-<<<<<<< HEAD
-  "version": "1.29.1",
-=======
   "version": "1.30.0",
->>>>>>> 473a8ca0
   "description": "This repo contains all the packages for Tamanu",
   "main": "index.js",
   "homepage": "https://github.com/beyondessential/tamanu.git#readme",
