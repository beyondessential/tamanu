{
  "name": "tamanu",
  "version": "1.25.0",
  "description": "This repo contains all the packages for Tamanu",
  "main": "index.js",
  "homepage": "https://github.com/beyondessential/tamanu.git#readme",
  "repository": "git@github.com:beyondessential/tamanu.git",
  "author": "Beyond Essential Systems Pty. Ltd.",
  "license": "SEE LICENSE IN license",
  "scripts": {
    "build-shared": "yarn workspace shared-src run build && yarn install --frozen-lockfile",
    "build": "yarn build-shared && concurrently \"yarn workspace sync-server run build\" \"yarn workspace lan run build\" \"yarn workspace desktop run build\" \"yarn workspace meta-server run build\" \"yarn workspace csca run build\"",
<<<<<<< HEAD
    "test": "yarn run build-shared && node scripts/test-all.mjs",
    "test-coverage": "yarn run test --coverage",
    "lint-all": "node scripts/lint-all.mjs",
    "lint-fix": "yarn run lint --fix",
=======
    "test": "yarn run build-shared && yarn workspace shared-src run test && yarn workspace lan run test && yarn workspace sync-server run test && yarn workspace meta-server run test && yarn workspace csca test",
    "lint-all": "yarn workspace shared-src run lint && yarn workspace lan run lint && yarn workspace sync-server run lint && yarn workspace meta-server run lint && yarn workspace desktop run lint && yarn workspace csca run lint",
    "lint-fix": "yarn workspace shared-src run lint --fix; yarn workspace lan run lint --fix; yarn workspace sync-server run lint --fix; yarn workspace meta-server run lint --fix; yarn workspace desktop run lint --fix; yarn workspace csca run lint --fix",
>>>>>>> 0c7d1899
    "upgrade-lint-rules": "yarn workspaces run yarn upgrade @beyondessential/eslint-config-js --latest",
    "desktop-start-dev": "yarn workspace desktop run start-dev",
    "storybook": "yarn run watch-shared-and desktop storybook",
    "watch-shared-and": "node scripts/watch-shared-and.js",
    "lan-test": "yarn run build-shared && yarn workspace lan run test",
    "lan-start-dev": "yarn run build-shared && yarn run watch-shared-and lan start-dev",
    "lan-test-watch": "yarn run watch-shared-and lan test-watch",
    "lan-migrate": "yarn run build-shared && TAMANU_ARGS=\"migrate up\" yarn run lan-start-dev",
    "lan-migrate-down": "yarn run build-shared && TAMANU_ARGS=\"migrate down\" yarn run lan-start-dev",
    "server-migrate-create": "node scripts/create_server_migration.mjs",
    "shared-test": "yarn run build-shared && yarn workspace shared-src run test",
    "sync-test": "yarn run build-shared && yarn workspace sync-server run test",
    "sync-shell": "yarn run build-shared && yarn workspace sync-server run shell",
    "sync-start-dev": "yarn run build-shared && yarn run watch-shared-and sync-server start-dev",
    "sync-test-watch": "yarn run watch-shared-and sync-server test-watch",
    "sync-start": "yarn run sync-start-dev",
    "sync-migrate": "yarn run build-shared && TAMANU_ARGS=\"migrate\" yarn run sync-start-dev",
    "sync-migrate-down": "yarn run build-shared && TAMANU_ARGS=\"migrate down\" yarn run sync-start-dev",
    "meta-test": "yarn run build-shared && yarn workspace meta-server run test",
    "meta-start-dev": "yarn run watch-shared-and meta-server start-dev",
    "meta-test-watch": "yarn run watch-shared-and meta-server test-watch",
    "meta-start": "yarn run meta-start-dev",
    "build-report": "yarn build-shared && yarn workspace sync-server build && yarn workspace sync-server start report"
  },
  "engines": {
    "node": "^16.16.0"
  },
  "private": true,
  "workspaces": {
    "packages": [
      "packages/csca",
      "packages/scripts",
      "packages/qr-tester",
      "packages/desktop",
      "packages/lan",
      "packages/sync-server",
      "packages/meta-server",
      "packages/shared",
      "packages/shared-src"
    ],
    "nohoist": [
      "**/webpack",
      "**/webpack/**",
      "**/fbjs-scripts",
      "**/fbjs-scripts/**",
      "**/config",
      "**/config/**"
    ]
  },
  "devDependencies": {
    "@octokit/request": "^5.6.3",
    "eslint-config-prettier": "^4.3.0",
    "eslint-plugin-prettier": "^3.1.0",
    "eslint-plugin-react-hooks": "^4.3.0",
    "nodemon": "^2.0.19",
    "nodemon-webpack-plugin": "^4.8.1",
    "prettier": "^1.17.1",
    "yarn": "^1.22.18"
  },
  "dependencies": {
    "babel-eslint": "^10.0.1",
    "concurrently": "^5.2.0",
    "config": "3.0.1",
    "pm2": "^4.5.0"
  }
}<|MERGE_RESOLUTION|>--- conflicted
+++ resolved
@@ -10,16 +10,10 @@
   "scripts": {
     "build-shared": "yarn workspace shared-src run build && yarn install --frozen-lockfile",
     "build": "yarn build-shared && concurrently \"yarn workspace sync-server run build\" \"yarn workspace lan run build\" \"yarn workspace desktop run build\" \"yarn workspace meta-server run build\" \"yarn workspace csca run build\"",
-<<<<<<< HEAD
     "test": "yarn run build-shared && node scripts/test-all.mjs",
     "test-coverage": "yarn run test --coverage",
     "lint-all": "node scripts/lint-all.mjs",
     "lint-fix": "yarn run lint --fix",
-=======
-    "test": "yarn run build-shared && yarn workspace shared-src run test && yarn workspace lan run test && yarn workspace sync-server run test && yarn workspace meta-server run test && yarn workspace csca test",
-    "lint-all": "yarn workspace shared-src run lint && yarn workspace lan run lint && yarn workspace sync-server run lint && yarn workspace meta-server run lint && yarn workspace desktop run lint && yarn workspace csca run lint",
-    "lint-fix": "yarn workspace shared-src run lint --fix; yarn workspace lan run lint --fix; yarn workspace sync-server run lint --fix; yarn workspace meta-server run lint --fix; yarn workspace desktop run lint --fix; yarn workspace csca run lint --fix",
->>>>>>> 0c7d1899
     "upgrade-lint-rules": "yarn workspaces run yarn upgrade @beyondessential/eslint-config-js --latest",
     "desktop-start-dev": "yarn workspace desktop run start-dev",
     "storybook": "yarn run watch-shared-and desktop storybook",
