--- conflicted
+++ resolved
@@ -1,10 +1,6 @@
 {
   "name": "tamanu",
-<<<<<<< HEAD
-  "version": "1.19.1",
-=======
   "version": "1.20.0",
->>>>>>> f8fa4ff0
   "description": "This repo contains all the packages for Tamanu",
   "main": "index.js",
   "homepage": "https://github.com/beyondessential/tamanu.git#readme",
