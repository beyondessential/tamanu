{
  "name": "tamanu",
<<<<<<< HEAD
  "version": "2.19.6",
=======
  "version": "2.20.5",
>>>>>>> d283f0f0
  "description": "This repo contains all the packages for Tamanu",
  "homepage": "https://github.com/beyondessential/tamanu.git#readme",
  "repository": "git@github.com:beyondessential/tamanu.git",
  "author": "Beyond Essential Systems Pty. Ltd.",
  "license": "GPL-3.0-and-later AND BUSL-1.1",
  "type": "module",
  "scripts": {
    "prepare": "patch-package",
    "clean": "rimraf packages/*/dist packages/*/*.tsbuildinfo",
    "clean:deps": "rimraf node_modules packages/*/node_modules",
    "create-package": "node scripts/create-package.mjs",
    "create-migration": "node scripts/create-server-migration.mjs",
    "build": "node scripts/build-all.mjs",
    "build-shared": "npm run build -- --shared-only",
    "test": "npm run build-shared && node scripts/test-all.mjs",
    "test-coverage": "npm run test -- --coverage",
    "lint-all": "eslint .",
    "lint-fix": "npm run lint-all -- --fix",
    "web-start-dev": "npm run start-dev --workspace @tamanu/web-frontend",
    "storybook": "npm run watch-shared-and @tamanu/web-frontend storybook",
    "watch-shared-and": "node scripts/watch-shared-and.js",
    "web-unit-test": "npm run build-shared && npm run --workspace @tamanu/web-frontend test",
    "web-unit-test-watch": "npm run build-shared && npm run --workspace @tamanu/web-frontend test-watch",
    "facility-test": "npm run build-shared && npm run --workspace @tamanu/facility-server test",
    "facility-start-dev": "npm run build-shared && npm run watch-shared-and @tamanu/facility-server start-dev",
    "facility-test-watch": "npm run watch-shared-and @tamanu/facility-server test-watch",
    "facility-migrate": "npm run build-shared && TAMANU_ARGS=\"migrate up\" npm run facility-start-dev",
    "facility-migrate-down": "npm run build-shared && TAMANU_ARGS=\"migrate down\" npm run facility-start-dev",
    "mobile-run-android": "npm run build-shared && npm run --workspace @tamanu/mobile android",
    "shared-test": "npm run build-shared && npm run --workspace @tamanu/shared test",
    "central-test": "npm run build-shared && npm run --workspace @tamanu/central-server test",
    "central-shell": "npm run build-shared && npm run --workspace @tamanu/central-server shell",
    "central-start-dev": "npm run build-shared && npm run watch-shared-and @tamanu/central-server start-dev",
    "central-test-watch": "npm run watch-shared-and @tamanu/central-server test-watch",
    "central-start": "npm run central-start-dev",
    "central-migrate": "npm run build-shared && TAMANU_ARGS=\"migrate\" npm run central-start-dev",
    "central-migrate-down": "npm run build-shared && TAMANU_ARGS=\"migrate down\" npm run central-start-dev",
    "build-report": "npm run build-shared && npm run --workspace @tamanu/central-server build && npm run --workspace @tamanu/central-server start report",
    "dbt-generate-model": "node packages/scripts/src/dbt/generateModel.js",
    "dbt-generate-docs": "node packages/scripts/src/dbt/generateDocs.js",
    "dbt-check-todos": "node packages/scripts/src/dbt/checkTodos.js"
  },
  "engines": {
    "node": "^20.9.0"
  },
  "packageManager": "npm@10.8.0",
  "postinstall": "patch-package",
  "private": true,
  "workspaces": {
    "packages": [
      "packages/build-tooling",
      "packages/csca",
      "packages/scripts",
      "packages/qr-tester",
      "packages/web",
      "packages/facility-server",
      "packages/central-server",
      "packages/shared",
      "packages/constants",
      "packages/settings",
      "packages/api-client",
      "packages/mobile"
    ]
  },
  "devDependencies": {
    "@eslint/js": "^8.55.0",
    "@octokit/request": "^5.6.3",
    "@typescript-eslint/eslint-plugin": "^6.14.0",
    "@typescript-eslint/parser": "^6.14.0",
    "eslint": "^8.55.0",
    "eslint-plugin-markdown": "^3.0.1",
    "eslint-plugin-react": "^7.33.2",
    "eslint-plugin-react-hooks": "^4.6.0",
    "globals": "^13.24.0",
    "prettier": "^1.17.1",
    "yaml": "^2.2.1"
  },
  "dependencies": {
    "@rnx-kit/metro-resolver-symlinks": "^0.1.36",
    "concurrently": "^8.2.2",
    "config": "^3.3.9",
    "jsbarcode": "^3.11.6",
    "patch-package": "^8.0.0",
    "pm2": "^4.5.0"
  },
  "overrides": {
    "react": "18.2.0",
    "react-native-svg": "^12.1.0",
    "react-redux": "8.0.2",
    "react-dom": "18.2.0",
    "react-test-renderer": "^18.3.1",
    "@react-pdf/renderer": "^3.4.4",
    "@react-pdf/layout": "3.11.5"
  }
}<|MERGE_RESOLUTION|>--- conflicted
+++ resolved
@@ -1,10 +1,6 @@
 {
   "name": "tamanu",
-<<<<<<< HEAD
-  "version": "2.19.6",
-=======
   "version": "2.20.5",
->>>>>>> d283f0f0
   "description": "This repo contains all the packages for Tamanu",
   "homepage": "https://github.com/beyondessential/tamanu.git#readme",
   "repository": "git@github.com:beyondessential/tamanu.git",
