--- conflicted
+++ resolved
@@ -55,11 +55,7 @@
       "packages/web",
       "packages/facility-server",
       "packages/central-server",
-<<<<<<< HEAD
-      "packages/meta-server",
-=======
       "packages/web-frontend",
->>>>>>> 62572a55
       "packages/shared",
       "packages/constants",
       "packages/settings",
