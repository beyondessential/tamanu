--- conflicted
+++ resolved
@@ -1,10 +1,6 @@
 {
   "name": "tamanu",
-<<<<<<< HEAD
-  "version": "1.36.1",
-=======
   "version": "1.37.0",
->>>>>>> bb00eee2
   "description": "This repo contains all the packages for Tamanu",
   "main": "index.js",
   "homepage": "https://github.com/beyondessential/tamanu.git#readme",
