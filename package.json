{
  "name": "tamanu",
<<<<<<< HEAD
  "version": "1.28.5",
=======
  "version": "1.29.0",
>>>>>>> 97601c8e
  "description": "This repo contains all the packages for Tamanu",
  "main": "index.js",
  "homepage": "https://github.com/beyondessential/tamanu.git#readme",
  "repository": "git@github.com:beyondessential/tamanu.git",
  "author": "Beyond Essential Systems Pty. Ltd.",
  "license": "SEE LICENSE IN license",
  "scripts": {
    "build-shared": "yarn workspace @tamanu/shared run build",
    "build": "yarn build-shared && concurrently \"yarn workspace sync-server run build\" \"yarn workspace lan run build\" \"yarn workspace desktop run build\" \"yarn workspace meta-server run build\" \"yarn workspace csca run build\"",
    "test": "yarn run build-shared && node scripts/test-all.mjs",
    "test-coverage": "yarn run test --coverage",
    "lint-all": "node scripts/lint-all.mjs",
    "lint-fix": "yarn run lint-all --fix",
    "upgrade-lint-rules": "yarn workspaces run yarn upgrade @beyondessential/eslint-config-js --latest",
    "desktop-start-dev": "yarn workspace desktop run start-dev",
    "storybook": "yarn run watch-shared-and desktop storybook",
    "watch-shared-and": "node scripts/watch-shared-and.js",
    "lan-test": "yarn run build-shared && yarn workspace lan run test",
    "lan-start-dev": "yarn run build-shared && yarn run watch-shared-and lan start-dev",
    "lan-test-watch": "yarn run watch-shared-and lan test-watch",
    "lan-migrate": "yarn run build-shared && TAMANU_ARGS=\"migrate up\" yarn run lan-start-dev",
    "lan-migrate-down": "yarn run build-shared && TAMANU_ARGS=\"migrate down\" yarn run lan-start-dev",
    "server-migrate-create": "node scripts/create_server_migration.mjs",
    "shared-test": "yarn run build-shared && yarn workspace @tamanu/shared run test",
    "sync-test": "yarn run build-shared && yarn workspace sync-server run test",
    "sync-shell": "yarn run build-shared && yarn workspace sync-server run shell",
    "sync-start-dev": "yarn run build-shared && yarn run watch-shared-and sync-server start-dev",
    "sync-test-watch": "yarn run watch-shared-and sync-server test-watch",
    "sync-start": "yarn run sync-start-dev",
    "sync-migrate": "yarn run build-shared && TAMANU_ARGS=\"migrate\" yarn run sync-start-dev",
    "sync-migrate-down": "yarn run build-shared && TAMANU_ARGS=\"migrate down\" yarn run sync-start-dev",
    "meta-test": "yarn run build-shared && yarn workspace meta-server run test",
    "meta-start-dev": "yarn run watch-shared-and meta-server start-dev",
    "meta-test-watch": "yarn run watch-shared-and meta-server test-watch",
    "meta-start": "yarn run meta-start-dev",
    "build-report": "yarn build-shared && yarn workspace sync-server build && yarn workspace sync-server start report"
  },
  "engines": {
    "node": "^16.16.0"
  },
  "private": true,
  "workspaces": {
    "packages": [
      "packages/build-tooling",
      "packages/csca",
      "packages/scripts",
      "packages/qr-tester",
      "packages/desktop",
      "packages/lan",
      "packages/sync-server",
      "packages/meta-server",
      "packages/shared"
    ],
    "nohoist": [
      "**/webpack",
      "**/webpack/**",
      "**/fbjs-scripts",
      "**/fbjs-scripts/**",
      "**/config",
      "**/config/**"
    ]
  },
  "devDependencies": {
    "@octokit/request": "^5.6.3",
    "eslint-config-prettier": "^4.3.0",
    "eslint-import-resolver-alias": "^1.1.2",
    "eslint-plugin-prettier": "^3.1.0",
    "eslint-plugin-react-hooks": "^4.3.0",
    "nodemon": "^2.0.19",
    "prettier": "^1.17.1",
    "yarn": "^1.22.18"
  },
  "dependencies": {
    "babel-eslint": "^10.0.1",
    "concurrently": "^5.2.0",
    "config": "3.0.1",
    "pm2": "^4.5.0"
  }
}<|MERGE_RESOLUTION|>--- conflicted
+++ resolved
@@ -1,10 +1,6 @@
 {
   "name": "tamanu",
-<<<<<<< HEAD
-  "version": "1.28.5",
-=======
   "version": "1.29.0",
->>>>>>> 97601c8e
   "description": "This repo contains all the packages for Tamanu",
   "main": "index.js",
   "homepage": "https://github.com/beyondessential/tamanu.git#readme",
