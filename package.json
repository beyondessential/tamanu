{
  "name": "tamanu",
<<<<<<< HEAD
  "version": "1.34.1",
=======
  "version": "1.35.0",
>>>>>>> 811de400
  "description": "This repo contains all the packages for Tamanu",
  "main": "index.js",
  "homepage": "https://github.com/beyondessential/tamanu.git#readme",
  "repository": "git@github.com:beyondessential/tamanu.git",
  "author": "Beyond Essential Systems Pty. Ltd.",
  "license": "SEE LICENSE IN license",
  "scripts": {
    "clean": "rimraf packages/*/dist packages/*/*.tsbuildinfo",
    "create-package": "node scripts/create-package.mjs",
    "build": "node scripts/build-all.mjs",
    "build-shared": "yarn run build --shared-only",
    "test": "yarn run build-shared && node scripts/test-all.mjs",
    "test-coverage": "yarn run test --coverage",
    "lint-all": "node scripts/lint-all.mjs",
    "lint-fix": "yarn run lint-all --fix",
    "upgrade-lint-rules": "yarn workspaces run yarn upgrade @beyondessential/eslint-config-js --latest",
    "desktop-start-dev": "yarn workspace desktop run start-dev",
    "storybook": "yarn run watch-shared-and desktop storybook",
    "watch-shared-and": "node scripts/watch-shared-and.js",
    "lan-test": "yarn run build-shared && yarn workspace lan run test",
    "lan-start-dev": "yarn run build-shared && yarn run watch-shared-and lan start-dev",
    "lan-test-watch": "yarn run watch-shared-and lan test-watch",
    "lan-migrate": "yarn run build-shared && TAMANU_ARGS=\"migrate up\" yarn run lan-start-dev",
    "lan-migrate-down": "yarn run build-shared && TAMANU_ARGS=\"migrate down\" yarn run lan-start-dev",
    "server-migrate-create": "node scripts/create_server_migration.mjs",
    "shared-test": "yarn run build-shared && yarn workspace @tamanu/shared run test",
    "sync-test": "yarn run build-shared && yarn workspace sync-server run test",
    "sync-shell": "yarn run build-shared && yarn workspace sync-server run shell",
    "sync-start-dev": "yarn run build-shared && yarn run watch-shared-and sync-server start-dev",
    "sync-test-watch": "yarn run watch-shared-and sync-server test-watch",
    "sync-start": "yarn run sync-start-dev",
    "sync-migrate": "yarn run build-shared && TAMANU_ARGS=\"migrate\" yarn run sync-start-dev",
    "sync-migrate-down": "yarn run build-shared && TAMANU_ARGS=\"migrate down\" yarn run sync-start-dev",
    "meta-test": "yarn run build-shared && yarn workspace meta-server run test",
    "meta-start-dev": "yarn run watch-shared-and meta-server start-dev",
    "meta-test-watch": "yarn run watch-shared-and meta-server test-watch",
    "meta-start": "yarn run meta-start-dev",
    "build-report": "yarn build-shared && yarn workspace sync-server build && yarn workspace sync-server start report"
  },
  "engines": {
    "node": "^16.16.0"
  },
  "packageManager": "yarn@1.22.19",
  "private": true,
  "workspaces": {
    "packages": [
      "packages/build-tooling",
      "packages/csca",
      "packages/scripts",
      "packages/qr-tester",
      "packages/desktop",
      "packages/lan",
      "packages/sync-server",
      "packages/meta-server",
      "packages/shared",
      "packages/constants"
    ],
    "nohoist": [
      "**/webpack",
      "**/webpack/**",
      "**/fbjs-scripts",
      "**/fbjs-scripts/**",
      "**/config",
      "**/config/**"
    ]
  },
  "devDependencies": {
    "@octokit/request": "^5.6.3",
    "eslint-config-prettier": "^4.3.0",
    "eslint-import-resolver-alias": "^1.1.2",
    "eslint-plugin-prettier": "^3.1.0",
    "eslint-plugin-react-hooks": "^4.3.0",
    "nodemon": "^2.0.19",
    "prettier": "^1.17.1",
    "yaml": "^2.2.1",
    "yarn": "^1.22.18"
  },
  "dependencies": {
    "babel-eslint": "^10.0.1",
    "concurrently": "^5.2.0",
    "config": "3.0.1",
    "pm2": "^4.5.0"
  }
}<|MERGE_RESOLUTION|>--- conflicted
+++ resolved
@@ -1,10 +1,6 @@
 {
   "name": "tamanu",
-<<<<<<< HEAD
-  "version": "1.34.1",
-=======
   "version": "1.35.0",
->>>>>>> 811de400
   "description": "This repo contains all the packages for Tamanu",
   "main": "index.js",
   "homepage": "https://github.com/beyondessential/tamanu.git#readme",
