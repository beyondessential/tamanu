--- conflicted
+++ resolved
@@ -1,10 +1,6 @@
 {
   "name": "tamanu",
-<<<<<<< HEAD
-  "version": "1.21.1",
-=======
   "version": "1.22.0",
->>>>>>> fbbaed1f
   "description": "This repo contains all the packages for Tamanu",
   "main": "index.js",
   "homepage": "https://github.com/beyondessential/tamanu.git#readme",
