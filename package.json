{
  "name": "tamanu",
<<<<<<< HEAD
  "version": "1.15.3",
=======
  "version": "1.16.0",
>>>>>>> 98c428c8
  "description": "This repo contains all the packages for Tamanu",
  "main": "index.js",
  "homepage": "https://github.com/beyondessential/tamanu.git#readme",
  "repository": "git@github.com:beyondessential/tamanu.git",
  "author": "Beyond Essential Systems Pty. Ltd.",
  "license": "SEE LICENSE IN license",
  "scripts": {
    "build-shared": "yarn workspace shared-src run build && yarn install",
    "build": "yarn build-shared && concurrently \"yarn workspace sync-server run build\" \"yarn workspace lan run build\" \"yarn workspace desktop run build\" \"yarn workspace meta-server run build\" \"yarn workspace csca run build\"",
    "test": "yarn run build-shared && yarn workspace shared-src run test && yarn workspace lan run test && yarn workspace sync-server run test && yarn workspace meta-server run test && yarn workspace csca test",
    "test-coverage": "yarn run build-shared && yarn workspace shared-src run test-coverage && yarn workspace lan run test-coverage && yarn workspace sync-server run test-coverage && yarn workspace meta-server run test-coverage && yarn workspace csca test",
    "lint-all": "yarn workspace shared-src run lint && yarn workspace lan run lint && yarn workspace sync-server run lint && yarn workspace meta-server run lint && yarn workspace desktop run lint && yarn workspace csca run lint",
    "upgrade-lint-rules": "yarn workspaces run yarn upgrade @beyondessential/eslint-config-js --latest",
    "desktop-start-dev": "yarn workspace desktop run start-dev",
    "watch-shared-and": "node scripts/watch-shared-and.js",
    "lan-test": "yarn run build-shared && yarn workspace lan run test",
    "lan-start-dev": "yarn run watch-shared-and lan start-dev",
    "lan-test-watch": "yarn run watch-shared-and lan test-watch",
    "lan-migrate": "TAMANU_ARGS=\"migrate up\" yarn run lan-start-dev",
    "lan-migrate-down": "TAMANU_ARGS=\"migrate down\" yarn run lan-start-dev",
    "sync-test": "yarn run build-shared && yarn workspace sync-server run test",
    "sync-start-dev": "yarn run watch-shared-and sync-server start-dev",
    "sync-test-watch": "yarn run watch-shared-and sync-server test-watch",
    "sync-start": "yarn run sync-start-dev",
    "sync-migrate": "TAMANU_ARGS=\"migrate\" yarn run sync-start-dev",
    "sync-migrate-down": "TAMANU_ARGS=\"migrate down\" yarn run sync-start-dev",
    "meta-test": "yarn run build-shared && yarn workspace meta-server run test",
    "meta-start-dev": "yarn run watch-shared-and meta-server start-dev",
    "meta-test-watch": "yarn run watch-shared-and meta-server test-watch",
    "meta-start": "yarn run meta-start-dev"
  },
  "engines": {
    "node": "^12.16.0"
  },
  "private": true,
  "workspaces": {
    "packages": [
      "packages/csca",
      "packages/scripts",
      "packages/qr-tester",
      "packages/desktop",
      "packages/lan",
      "packages/server",
      "packages/sync-server",
      "packages/meta-server",
      "packages/shared",
      "packages/shared-src"
    ],
    "nohoist": [
      "**/webpack",
      "**/webpack/**",
      "**/fbjs-scripts",
      "**/fbjs-scripts/**",
      "**/config",
      "**/config/**"
    ]
  },
  "devDependencies": {
    "eslint-config-prettier": "^4.3.0",
    "eslint-plugin-prettier": "^3.1.0",
    "eslint-plugin-react-hooks": "^4.3.0",
    "prettier": "^1.17.1",
    "yarn": "^1.22.18"
  },
  "dependencies": {
    "babel-eslint": "^10.0.1",
    "concurrently": "^5.2.0",
    "config": "3.0.1",
    "pm2": "^4.5.0"
  }
}<|MERGE_RESOLUTION|>--- conflicted
+++ resolved
@@ -1,10 +1,6 @@
 {
   "name": "tamanu",
-<<<<<<< HEAD
-  "version": "1.15.3",
-=======
   "version": "1.16.0",
->>>>>>> 98c428c8
   "description": "This repo contains all the packages for Tamanu",
   "main": "index.js",
   "homepage": "https://github.com/beyondessential/tamanu.git#readme",
