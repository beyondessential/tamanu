{
  "name": "tamanu",
  "version": "1.32.0",
  "description": "This repo contains all the packages for Tamanu",
  "main": "index.js",
  "homepage": "https://github.com/beyondessential/tamanu.git#readme",
  "repository": "git@github.com:beyondessential/tamanu.git",
  "author": "Beyond Essential Systems Pty. Ltd.",
  "license": "SEE LICENSE IN license",
  "scripts": {
    "clean": "rimraf packages/*/dist packages/*/src/**/*.d.ts",
    "create-package": "node scripts/create-package.mjs",
    "build": "node scripts/build-all.mjs",
    "build-shared": "yarn run build --shared-only",
    "test": "yarn run build-shared && node scripts/test-all.mjs",
    "test-coverage": "yarn run test --coverage",
    "lint-all": "node scripts/lint-all.mjs",
    "lint-fix": "yarn run lint-all --fix",
    "upgrade-lint-rules": "yarn workspaces run yarn upgrade @beyondessential/eslint-config-js --latest",
    "desktop-start-dev": "yarn workspace desktop run start-dev",
    "storybook": "yarn run watch-shared-and desktop storybook",
    "watch-shared-and": "node scripts/watch-shared-and.js",
    "lan-test": "yarn run build-shared && yarn workspace lan run test",
    "lan-start-dev": "yarn run build-shared && yarn run watch-shared-and lan start-dev",
    "lan-test-watch": "yarn run watch-shared-and lan test-watch",
    "lan-migrate": "yarn run build-shared && TAMANU_ARGS=\"migrate up\" yarn run lan-start-dev",
    "lan-migrate-down": "yarn run build-shared && TAMANU_ARGS=\"migrate down\" yarn run lan-start-dev",
    "server-migrate-create": "node scripts/create_server_migration.mjs",
    "shared-test": "yarn run build-shared && yarn workspace @tamanu/shared run test",
    "sync-test": "yarn run build-shared && yarn workspace sync-server run test",
    "sync-shell": "yarn run build-shared && yarn workspace sync-server run shell",
    "sync-start-dev": "yarn run build-shared && yarn run watch-shared-and sync-server start-dev",
    "sync-test-watch": "yarn run watch-shared-and sync-server test-watch",
    "sync-start": "yarn run sync-start-dev",
    "sync-migrate": "yarn run build-shared && TAMANU_ARGS=\"migrate\" yarn run sync-start-dev",
    "sync-migrate-down": "yarn run build-shared && TAMANU_ARGS=\"migrate down\" yarn run sync-start-dev",
    "meta-test": "yarn run build-shared && yarn workspace meta-server run test",
    "meta-start-dev": "yarn run watch-shared-and meta-server start-dev",
    "meta-test-watch": "yarn run watch-shared-and meta-server test-watch",
    "meta-start": "yarn run meta-start-dev",
    "build-report": "yarn build-shared && yarn workspace sync-server build && yarn workspace sync-server start report"
  },
  "engines": {
    "node": "^16.16.0"
  },
  "private": true,
  "workspaces": {
    "packages": [
      "packages/build-tooling",
      "packages/csca",
      "packages/scripts",
      "packages/qr-tester",
      "packages/desktop",
      "packages/lan",
      "packages/sync-server",
      "packages/meta-server",
      "packages/shared",
      "packages/constants",
<<<<<<< HEAD
      "packages/settings"
=======
      "packages/api-client",
      "packages/api-cli"
>>>>>>> 37a0663d
    ],
    "nohoist": [
      "**/webpack",
      "**/webpack/**",
      "**/fbjs-scripts",
      "**/fbjs-scripts/**",
      "**/config",
      "**/config/**"
    ]
  },
  "devDependencies": {
    "@octokit/request": "^5.6.3",
    "eslint-config-prettier": "^4.3.0",
    "eslint-import-resolver-alias": "^1.1.2",
    "eslint-plugin-prettier": "^3.1.0",
    "eslint-plugin-react-hooks": "^4.3.0",
    "nodemon": "^2.0.19",
    "prettier": "^1.17.1",
    "yaml": "^2.2.1",
    "yarn": "^1.22.18"
  },
  "dependencies": {
    "babel-eslint": "^10.0.1",
    "concurrently": "^5.2.0",
    "config": "3.0.1",
    "pm2": "^4.5.0"
  }
}<|MERGE_RESOLUTION|>--- conflicted
+++ resolved
@@ -56,12 +56,9 @@
       "packages/meta-server",
       "packages/shared",
       "packages/constants",
-<<<<<<< HEAD
+      "packages/api-client",
+      "packages/api-cli",
       "packages/settings"
-=======
-      "packages/api-client",
-      "packages/api-cli"
->>>>>>> 37a0663d
     ],
     "nohoist": [
       "**/webpack",
