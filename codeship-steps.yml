--- conflicted
+++ resolved
@@ -88,12 +88,8 @@
               command: ./scripts/deploy_sync.sh staging tamanu-central-server-staging-16
             - name: onto nauru demo
               tag: ^(master$)
-<<<<<<< HEAD
               service: awsdeployment
               command: ./scripts/deploy_sync.sh demo-nauru tamanu-central-server-demo-nauru
-=======
-              command: ./scripts/deploy_sync.sh demo-nauru tamanu-sync-server-demo-nauru
->>>>>>> 2e4b006e
             - name: onto klaus
               tag: ^(klaus-)
               command: ./scripts/deploy_sync.sh klaus tamanu-central-server-klaus
@@ -149,15 +145,8 @@
               command: ./scripts/deploy_lan.sh staging tamanu-facility-server-staging-16b
             - name: onto nauru demo
               tag: ^(master$)
-<<<<<<< HEAD
-              service: awsdeployment
               command: ./scripts/deploy_lan.sh demo-nauru tamanu-facility-server-demo-nauru
         - name: the meta server
-=======
-              command: ./scripts/deploy_lan.sh demo-nauru tamanu-lan-server-demo-nauru
-        - name: deploy the meta server
-          service: awsdeployment
->>>>>>> 2e4b006e
           type: serial
           steps:
             - name: onto dev
