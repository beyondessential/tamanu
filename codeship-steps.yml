--- conflicted
+++ resolved
@@ -18,16 +18,10 @@
         - name: lint desktop app and servers
           service: app-without-db
           command: scripts/lint.sh pr-lints
-<<<<<<< HEAD
-        - name: ensure storybook builds
-          service: app-without-db
-          command: 'yarn workspace desktop run verify-storybook'
-=======
         # FIXME: broken with PMI for some incomprehensible reason
         # - name: ensure storybook builds
         #   service: app-without-db
         #   command: "yarn workspace desktop run verify-storybook"
->>>>>>> 82d364d1
         # - TODO(WAITM-215): mobile lints
     - name: test
       type: serial
