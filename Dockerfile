--- conflicted
+++ resolved
@@ -53,24 +53,6 @@
 RUN scripts/docker-build.sh ${PACKAGE_PATH}
 
 
-<<<<<<< HEAD
-=======
-## Special target for packaging the desktop app
-# layer efficiency or size doesn't matter as this is not distributed
-#
-# Runs on Node 18 not Node 20 as there's no image for 20 yet
-# (and we're hoping that desktop will go away soon!)
-FROM electronuserland/builder:18-wine AS build-desktop
-RUN apt update && apt install -y jq
-COPY --from=build-base /app/ /app/
-WORKDIR /app
-COPY packages/ packages/
-RUN scripts/docker-build.sh desktop
-ENV NODE_ENV=production
-WORKDIR /app/packages/desktop
-
-
->>>>>>> 4d1118bc
 ## Normal final target for servers
 FROM run-base as server
 # restart from a fresh base without the build tools
