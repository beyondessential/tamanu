--- conflicted
+++ resolved
@@ -1,24 +1,6 @@
 name: CD Up
 
 on:
-<<<<<<< HEAD
-  pull_request:
-    types:
-      - opened
-      - synchronize
-      - reopened
-      - ready_for_review
-      - labeled
-  push:
-    branches:
-      - main
-      - release/*
-      - uat-release/*
-
-concurrency:
-  # only one build or destroy at a time, per PR/branch, but don't cancel existing runs
-  group: cd-${{ github.pull_request.id || github.ref }}
-=======
   workflow_call:
     secrets:
       PULUMI_ACCESS_TOKEN:
@@ -27,7 +9,6 @@
         required: true
       TAMANU_OPS_SSH:
         required: true
->>>>>>> ab1ae967
 
 permissions:
   contents: read
@@ -36,13 +17,6 @@
 
 jobs:
   deploy:
-<<<<<<< HEAD
-    if: "!startsWith(needs.info.outputs.branch, 'uat-release/')"
-    needs:
-      - info
-      - build
-=======
->>>>>>> ab1ae967
     runs-on: ubuntu-latest
     name: Deploy
     steps:
