name: CD Up

on:
  pull_request:
    types:
      - opened
      - synchronize
      - reopened
      - ready_for_review
      - labeled
  push:
    branches:
      - main
      - release/*

concurrency:
  # only one build or destroy at a time, per PR/branch, but don't cancel existing runs
  group: cd-${{ github.pull_request.id || github.ref }}

permissions:
  contents: read
  pull-requests: write
  id-token: write # OIDC token for AWS

jobs:
  info:
    if: github.event_name == 'push' || (github.event_name == 'pull_request' && contains(github.event.pull_request.labels.*.name, 'auto-deploy'))
    name: Branch info
    uses: ./.github/workflows/branch-info.yml

  build:
    needs: info
    strategy:
      fail-fast: false
      matrix:
        platform:
          - arch: linux/amd64
            runs-on: ubuntu-latest
          # - arch: linux/arm64
          #   runs-on: ubuntu-arm64 # when available
        package:
          - name: central
            path: central-server
            target: server
          - name: facility
            path: facility-server
            target: server
          - name: frontend
            path: web
            target: frontend
          # - name: meta
          #   path: meta-server
          #   target: server
          # not yet used

    name: Build ${{ matrix.package.name }} container for ${{ matrix.platform.arch }}
    runs-on: ${{ matrix.platform.runs-on }}

    steps:
      - name: Configure AWS Credentials
        uses: aws-actions/configure-aws-credentials@v4
        with:
          aws-region: ap-southeast-2
          role-to-assume: arn:aws:iam::143295493206:role/gha-image-push
          role-session-name: GHA@Tamanu=BuildImage

      - name: Login to ECR
        id: login-ecr
        uses: aws-actions/amazon-ecr-login@v1

      - uses: actions/checkout@v4
        with:
          # in PRs, use the actual PR branch, not the merge branch
          ref: ${{ needs.info.outputs.actual_ref }}

      - name: Install QEMU
        if: matrix.platform.arch == 'linux/arm64'
        uses: docker/setup-qemu-action@v2
      - name: Setup buildkit
        uses: docker/setup-buildx-action@v2

      - name: Build and push
        uses: docker/build-push-action@v4
        with:
          context: .
          platforms: ${{ matrix.platform.arch }}
          cache-from: type=gha,scope=${{ needs.info.outputs.branch }}-${{ matrix.package.name }}
          cache-to: type=gha,mode=max,scope=${{ needs.info.outputs.branch }}-${{ matrix.package.name }}
          build-args: PACKAGE_PATH=${{ matrix.package.path }}
          target: ${{ matrix.package.target }}
          push: true
          labels: |
            org.opencontainers.image.vendor=BES
            org.opencontainers.image.title=Tamanu ${{ matrix.package.name }}
            org.opencontainers.image.url=https://www.bes.au/products/tamanu/
            org.opencontainers.image.source=https://github.com/beyondessential/tamanu/
            org.opencontainers.image.revision=${{ github.sha }}
            org.opencontainers.image.created=${{ github.event.pull_request.merged_at || github.event.head_commit.timestamp }}
          tags: |
            ${{ steps.login-ecr.outputs.registry }}/tamanu/${{ matrix.package.name }}:sha-${{ github.sha }}
            ${{ steps.login-ecr.outputs.registry }}/tamanu/${{ matrix.package.name }}:${{ needs.info.outputs.branch }}
    outputs:
      tag: "sha-${{ github.sha }}"

  deploy:
    needs:
      - info
      - build
    runs-on: ubuntu-latest
    name: Deploy
    steps:
      - name: Configure AWS Credentials
        uses: aws-actions/configure-aws-credentials@v4
        with:
          aws-region: ap-southeast-2
          role-to-assume: arn:aws:iam::143295493206:role/gha-deploy
          role-session-name: GHA@Tamanu=DeployUp

      - name: Checkout this PR
        uses: actions/checkout@v4

      - name: Checkout ops
        uses: actions/checkout@v4
        with:
          repository: beyondessential/ops
          ssh-key: ${{ secrets.TAMANU_OPS_SSH }}
          path: ops
<<<<<<< HEAD
=======
          ref: main
>>>>>>> 37e75bb3
      - name: Remove ops/.git so pulumi doesn't get confused
        run: rm -rf ops/.git

      - name: Install Node.js
        uses: actions/setup-node@v3
        with:
          node-version: 20.x
          cache: npm

      - name: Prepare pulumi
        run: npm ci
        working-directory: ops/pulumi

      - name: Prepare database credentials
        uses: aws-actions/aws-secretsmanager-get-secrets@v1
        with:
          parse-json-secrets: true
          secret-ids: "INTERNAL_DB, ${{ vars.INTERNAL_DB_SECRET_ARN }}"

      - name: Connect to Tailscale
        uses: tailscale/github-action@v2
        with:
          oauth-secret: ${{ secrets.TAILSCALE_DBPROXY_ACCESS_OAUTH }}
          tags: tag:infra,tag:infra-gha-deploy

      # a constant secret + a variable plain text, hashed, = a new secret!
      # importantly this needs to remain constant for the lifetime of the stack
      - name: Prepare salt
        id: salt
        env:
          KEY: ${{ secrets.TAMANU_OPS_SSH }}
          NAME: ${{ needs.info.outputs.branch }}
        run: |
          salt=$(sha1sum <<< "$KEY$NAME" | cut -d' ' -f1)
          echo "::add-mask::$salt"
          echo "salt=$salt" >> $GITHUB_OUTPUT

      - name: Up!
        uses: pulumi/actions@v5
        with:
<<<<<<< HEAD
          work-dir: ops/pulumi/stacks/tamanu/web-on-ecs
=======
          work-dir: ops/pulumi/stacks/tamanu/on-ecs
>>>>>>> 37e75bb3
          command: up
          stack-name: bes/${{ needs.info.outputs.branch }}
          github-token: ${{ secrets.GITHUB_TOKEN }}
          comment-on-pr: ${{ github.event_name == 'pull_request' }}
          upsert: true
          config-map: "{
            tamanu-internal:imageTag: {value: '${{ needs.build.outputs.tag }}', secret: false},
            tamanu-internal:salt: {value: '${{ steps.salt.outputs.salt }}', secret: true},
            postgresql:host: {value: '${{ vars.INTERNAL_DB_HOST }}', secret: false},
            postgresql:username: {value: '${{ env.INTERNAL_DB_USERNAME }}', secret: false},
            postgresql:password: {value: '${{ env.INTERNAL_DB_PASSWORD }}', secret: true},
            postgresql:superuser: {value: false, secret: false}
          }"
        env:
          PULUMI_ACCESS_TOKEN: ${{ secrets.PULUMI_ACCESS_TOKEN }}<|MERGE_RESOLUTION|>--- conflicted
+++ resolved
@@ -125,10 +125,7 @@
           repository: beyondessential/ops
           ssh-key: ${{ secrets.TAMANU_OPS_SSH }}
           path: ops
-<<<<<<< HEAD
-=======
           ref: main
->>>>>>> 37e75bb3
       - name: Remove ops/.git so pulumi doesn't get confused
         run: rm -rf ops/.git
 
@@ -169,11 +166,7 @@
       - name: Up!
         uses: pulumi/actions@v5
         with:
-<<<<<<< HEAD
-          work-dir: ops/pulumi/stacks/tamanu/web-on-ecs
-=======
           work-dir: ops/pulumi/stacks/tamanu/on-ecs
->>>>>>> 37e75bb3
           command: up
           stack-name: bes/${{ needs.info.outputs.branch }}
           github-token: ${{ secrets.GITHUB_TOKEN }}
