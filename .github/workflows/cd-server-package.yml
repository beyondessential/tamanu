--- conflicted
+++ resolved
@@ -149,15 +149,6 @@
           yarn config set network-timeout 600000 -g
           yarn install --frozen-lockfile --production
 
-<<<<<<< HEAD
-=======
-      - name: Download desktop client artifact
-        uses: actions/download-artifact@v3
-        with:
-          name: desktop-client
-          path: ${{ env.BUILD_NAME }}/packages/${{ matrix.package }}-server/upgrade
-
->>>>>>> c39da511
       - name: Prepare final output
         shell: bash
         run: |
