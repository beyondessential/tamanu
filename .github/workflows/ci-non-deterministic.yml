--- conflicted
+++ resolved
@@ -42,13 +42,8 @@
           fetch-depth: 4000
       - uses: actions/setup-node@v4
         with:
-<<<<<<< HEAD
-          node-version: 20.x
+          node-version-file: '.nvmrc'
           cache: npm
-=======
-          node-version-file: '.nvmrc'
-          cache: yarn
->>>>>>> 5763407e
       - uses: actions/cache/restore@v3
         with:
           key: ${{ runner.os }}-npm-${{ hashFiles('package-lock.json') }}
