name: Diff Translations

on:
  push:
    tags:
      - 'v*'

env:
  RG_VERSION: 14.1.0

jobs:
  run:
    name: Diff Translations
    runs-on: ubuntu-latest
    permissions:
      contents: write
      id-token: write
    steps:
    - uses: actions/checkout@v4
      with:
        token: ${{ secrets.TAMANU_RELEASE_PAT }}
        fetch-depth: 0

    - uses: actions/setup-node@v4
      with:
        node-version: 20.x
        cache: npm

    - name: install rg
      run: |
        curl -Lo rg.deb https://github.com/BurntSushi/ripgrep/releases/download/$RG_VERSION/ripgrep_${RG_VERSION}-1_amd64.deb
        sudo dpkg -i rg.deb

    - name: get current version
      id: currentv
      run: |
        version=$(jq -r .version package.json)
        echo "current_version=$version" >> $GITHUB_OUTPUT

<<<<<<< HEAD
=======
    - name: get closest previous version
      id: previousv
      run: |
        set -euxo pipefail
        git fetch --tags --force
        git tag --list \
          | grep -E '^v[0-9]+[.][0-9]+[.][0-9]+$' \
          | cut -c2- \
          | sort --version-sort \
          | grep -B 1 ${{steps.currentv.outputs.current_version}} \
          | head -n 1 \
          | sed 's/^/previous_version=/' \
          | tee -a $GITHUB_OUTPUT

>>>>>>> 8884cf42
    - name: get this versions translations
      run: |
        translations=$(.github/scripts/scrape-translations.sh)
        if [ $? -eq 0 ]; then
         echo "$translations" > current-translations.csv
        else
          echo "Scrape translations script failed with exit code $?"
        fi

    - name: Configure AWS Credentials (upload)
      uses: aws-actions/configure-aws-credentials@v4
      with:
        aws-region: ap-southeast-2
        role-to-assume: arn:aws:iam::143295493206:role/gha-tamanu-translations-upload
        role-session-name: GHA@Tamanu=DiffTranslations

    - name: Upload translations to S3
      env:
        version: ${{ steps.currentv.outputs.current_version }}
      run: |
        aws s3 --no-progress cp current-translations.csv s3://bes-tamanu-translations/v$version.csv

    - name: Post to meta
      continue-on-error: true
      uses: ./.github/actions/meta-api
      with:
        url: ${{ vars.META_URL }}
        crt: ${{ secrets.META_CERT }}
        key: ${{ secrets.META_KEY }}
        api: /artifacts/${{ steps.currentv.outputs.current_version }}/translations/any
        arg: --data-binary 'https://translations.ops.tamanu.io/v${{ steps.currentv.outputs.current_version }}.csv'

    - name: get closest previous version
      id: previousv
      run: |
        set -euxo pipefail
        git fetch --tags
        git tag --list \
          | grep -E '^v[0-9]+[.][0-9]+[.][0-9]+$' \
          | cut -c2- \
          | sort --version-sort \
          | grep -B 1 ${{steps.currentv.outputs.current_version}} \
          | head -n 1 \
          | sed 's/^/previous_version=/' \
          | tee -a $GITHUB_OUTPUT

    - name: Download previous versions translations from s3
      continue-on-error: true
      env:
        pversion: ${{ steps.previousv.outputs.previous_version }}
      run: |
        aws s3 --no-progress cp s3://bes-tamanu-translations/v$pversion.csv previous-translations.csv

    - name: Create empty csv if no previous translations
      run: |
        if [ ! -f previous-translations.csv ]; then
          echo "stringId,fallback" > previous-translations.csv
        fi

    - name: Diff translations
      run: |
        set -euxo pipefail
        git diff --no-index --output=translations.diff previous-translations.csv current-translations.csv || true

    - uses: softprops/action-gh-release@v2
      with:
        tag_name: ${{ github.ref_name }}
        append_body: true
        body: |
          ## Translation Changes
          *Changes compared to previous version: v${{ steps.previousv.outputs.previous_version }}*
          \`\`\`diff
          $(cat translations.diff)
          \`\`\`<|MERGE_RESOLUTION|>--- conflicted
+++ resolved
@@ -37,23 +37,6 @@
         version=$(jq -r .version package.json)
         echo "current_version=$version" >> $GITHUB_OUTPUT
 
-<<<<<<< HEAD
-=======
-    - name: get closest previous version
-      id: previousv
-      run: |
-        set -euxo pipefail
-        git fetch --tags --force
-        git tag --list \
-          | grep -E '^v[0-9]+[.][0-9]+[.][0-9]+$' \
-          | cut -c2- \
-          | sort --version-sort \
-          | grep -B 1 ${{steps.currentv.outputs.current_version}} \
-          | head -n 1 \
-          | sed 's/^/previous_version=/' \
-          | tee -a $GITHUB_OUTPUT
-
->>>>>>> 8884cf42
     - name: get this versions translations
       run: |
         translations=$(.github/scripts/scrape-translations.sh)
@@ -90,7 +73,7 @@
       id: previousv
       run: |
         set -euxo pipefail
-        git fetch --tags
+        git fetch --tags --force
         git tag --list \
           | grep -E '^v[0-9]+[.][0-9]+[.][0-9]+$' \
           | cut -c2- \
