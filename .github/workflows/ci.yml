--- conflicted
+++ resolved
@@ -253,12 +253,7 @@
         with:
           node-version-file: '.nvmrc'
           cache: npm
-<<<<<<< HEAD
-      - run: npm install
-=======
-      - run: npm ci
-        working-directory: ${{ matrix.workdir }}
->>>>>>> a174bced
+      - run: npm ci
       - run: git diff --exit-code
 
   # Dummy job to have a stable name for PR requirements
