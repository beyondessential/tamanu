name: CI

on:
  workflow_dispatch:
  pull_request:
  push:
    branches:
      - main

concurrency:
  group: ${{ github.workflow }}-${{ github.ref || github.run_id }}
  cancel-in-progress: true

env:
  NODE_OPTIONS: "--max-old-space-size=6144"
  NODE_ENV: test

jobs:
  test:
    strategy:
      fail-fast: false
      matrix:
        include:
          - { package: "@tamanu/facility-server", shard: 1/3, postgres: 14 }
          - { package: "@tamanu/facility-server", shard: 2/3, postgres: 14 }
          - { package: "@tamanu/facility-server", shard: 3/3, postgres: 14 }
          - { package: "@tamanu/central-server",  shard: 1/3, postgres: 14 }
          - { package: "@tamanu/central-server",  shard: 2/3, postgres: 14 }
          - { package: "@tamanu/central-server",  shard: 3/3, postgres: 14 }
          - { package: "@tamanu/meta-server" }
          - { package: "@tamanu/shared",                      postgres: 14 }
          - { package: "@tamanu/web-frontend" }

    name: Test ${{ matrix.package }} ${{ matrix.shard }}
    runs-on: ubuntu-latest
    steps:
      - uses: actions/checkout@v4
      - uses: actions/setup-node@v3
        with:
          node-version: 20.x
          cache: yarn
      - uses: actions/cache/restore@v3
        with:
          key: ${{ runner.os }}-yarn-${{ hashFiles('yarn.lock') }}
          path: |
            node_modules
            packages/*/node_modules
            !packages/mobile/node_modules
      - run: yarn
      - uses: actions/cache/save@v3
        with:
          key: ${{ runner.os }}-yarn-${{ hashFiles('yarn.lock') }}
          path: |
            node_modules
            packages/*/node_modules
            !packages/mobile/node_modules

      - run: yarn build-shared
      - run: yarn workspace ${{ matrix.package }} run build

      - name: Install and start postgres if needed
        if: matrix.postgres
        run: |
          source .github/scripts/install-postgres-ubuntu.sh ${{ matrix.postgres }}
          .github/scripts/setup-postgres-for-one-package.sh ${{ matrix.package }}

      - name: Run tests
        env:
          package: ${{ matrix.package }}
          shard: ${{ matrix.shard }}
        run: |
          [[ -z "$shard" ]] || shard="--shard $shard"
          yarn workspace "$package" run test $shard

  build-all:
    name: Build all packages
    runs-on: ubuntu-latest
    steps:
      - uses: actions/checkout@v4
      - uses: actions/setup-node@v3
        with:
          node-version: 20.x
          cache: yarn
      - uses: actions/cache/restore@v3
        with:
          key: ${{ runner.os }}-yarn-${{ hashFiles('yarn.lock') }}
          path: |
            node_modules
            packages/*/node_modules
            !packages/mobile/node_modules
      - run: yarn
      - uses: actions/cache/save@v3
        with:
          key: ${{ runner.os }}-yarn-${{ hashFiles('yarn.lock') }}
          path: |
            node_modules
            packages/*/node_modules
            !packages/mobile/node_modules

      - run: yarn build

  lint:
    name: Lint packages
    runs-on: ubuntu-latest
    steps:
      - uses: actions/checkout@v4
      - uses: actions/setup-node@v3
        with:
          node-version: 20.x
          cache: yarn
      - uses: actions/cache/restore@v3
        with:
          key: ${{ runner.os }}-yarn-${{ hashFiles('yarn.lock') }}
          path: |
            node_modules
            packages/*/node_modules
            !packages/mobile/node_modules
      - run: yarn
      - uses: actions/cache/save@v3
        with:
          key: ${{ runner.os }}-yarn-${{ hashFiles('yarn.lock') }}
          path: |
            node_modules
            packages/*/node_modules
            !packages/mobile/node_modules

      - name: Lint errors
        run: yarn lint-all --quiet

      - name: Lint warnings
        run: yarn lint-all

  storybook:
    # Workaround for define plugin conflict warning
    env:
      NODE_ENV: development
    continue-on-error: true
    name: Test storybook
    runs-on: ubuntu-latest
    steps:
      - uses: actions/checkout@v4
      - uses: actions/setup-node@v3
        with:
          node-version: 20.x
          cache: yarn
      - uses: actions/cache/restore@v3
        with:
          key: ${{ runner.os }}-yarn-${{ hashFiles('yarn.lock') }}
          path: |
            node_modules
            packages/*/node_modules
            !packages/mobile/node_modules
      - run: yarn
      - uses: actions/cache/save@v3
        with:
          key: ${{ runner.os }}-yarn-${{ hashFiles('yarn.lock') }}
          path: |
            node_modules
            packages/*/node_modules
            !packages/mobile/node_modules

      - run: yarn build-shared
<<<<<<< HEAD
      - run: yarn workspace desktop run test-storybook
=======
      - run: yarn workspace @tamanu/web-frontend run verify-storybook
>>>>>>> 5f87ecff

  migrations:
    strategy:
      fail-fast: false
      matrix:
        server:
          - central-server
          - facility-server
        postgres:
          - '12'
          - '14'
          - '15'
          - '16'

    name: Test migrations server=${{ matrix.server }} pg=${{ matrix.postgres }}
    runs-on: ubuntu-latest
    steps:
      - uses: actions/checkout@v4
      - uses: actions/setup-node@v3
        with:
          node-version: 20.x
          cache: yarn
      - uses: actions/cache/restore@v3
        with:
          key: ${{ runner.os }}-yarn-${{ hashFiles('yarn.lock') }}
          path: |
            node_modules
            packages/*/node_modules
            !packages/mobile/node_modules
      - run: yarn
      - uses: actions/cache/save@v3
        with:
          key: ${{ runner.os }}-yarn-${{ hashFiles('yarn.lock') }}
          path: |
            node_modules
            packages/*/node_modules
            !packages/mobile/node_modules

      - run: yarn build-shared

      - name: Install and start postgres ${{ matrix.postgres }}
        run: |
          source .github/scripts/install-postgres-ubuntu.sh ${{ matrix.postgres }}
          .github/scripts/setup-postgres-for-one-package.sh migrations

      - run: scripts/apply_and_revert_server_migrations.sh ${{ matrix.server }}

  test-mobile:
    name: Test mobile
    runs-on: ubuntu-latest
    steps:
      - uses: actions/checkout@v4
      - uses: actions/setup-node@v3
        with:
          node-version: 12.x
          cache: yarn
      - uses: actions/cache/restore@v3
        with:
          key: ${{ runner.os }}-yarnmobile-${{ hashFiles('mobile/yarn.lock') }}
          path: mobile/node_modules
      - run: yarn
        working-directory: packages/mobile
      - uses: actions/cache/save@v3
        with:
          key: ${{ runner.os }}-yarnmobile-${{ hashFiles('mobile/yarn.lock') }}
          path: mobile/node_modules

      - run: yarn test
        working-directory: packages/mobile

  test-facility-offline:
    name: Test the facility server with the central server being down
    runs-on: ubuntu-latest
    steps:
      - uses: actions/checkout@v4
      - uses: actions/setup-node@v3
        with:
          node-version: 20.x
          cache: yarn
      - uses: actions/cache/restore@v3
        with:
          key: ${{ runner.os }}-yarn-${{ hashFiles('yarn.lock') }}
          path: |
            node_modules
            packages/*/node_modules
            !packages/mobile/node_modules
      - run: yarn
      - uses: actions/cache/save@v3
        with:
          key: ${{ runner.os }}-yarn-${{ hashFiles('yarn.lock') }}
          path: |
            node_modules
            packages/*/node_modules
            !packages/mobile/node_modules

      - name: Install and start postgres
        run: |
          source .github/scripts/install-postgres-ubuntu.sh 14
          .github/scripts/test-facility-offline.sh setup-postgre
      - name: Build central and facility servers
        run: .github/scripts/test-facility-offline.sh build
      - name: Start a central server
        run: .github/scripts/test-facility-offline.sh central-start
      - name: Start a facility server
        run: .github/scripts/test-facility-offline.sh facility-start
      - name: Stop the servers and print logs
        run: .github/scripts/test-facility-offline.sh stop-and-print
      - name: Start a facility server again without a central one
        run: .github/scripts/test-facility-offline.sh facility-start-again

  test-yarn-lock:
    strategy:
      fail-fast: false
      matrix:
        workdir:
          - .
          - packages/mobile
    name: Check ${{ matrix.workdir }}/yarn.lock is up to date
    runs-on: ubuntu-latest
    steps:
      - uses: actions/checkout@v4
      - uses: actions/setup-node@v3
        with:
          node-version: ${{ matrix.workdir == '.' && '20.x' || '12.x' }}
          cache: yarn
      - run: yarn
        working-directory: ${{ matrix.workdir }}
      - run: git diff --exit-code

  # Dummy job to have a stable name for PR requirements
  tests-pass:
    if: always() # always run even if dependencies fail
    name: Tests pass
    needs:
      - test
      - build-all
      - lint
      - migrations
      - test-mobile
      - test-facility-offline
      - test-yarn-lock
    runs-on: ubuntu-latest
    steps:
      - uses: re-actors/alls-green@release/v1
        with:
          jobs: ${{ toJSON(needs) }}<|MERGE_RESOLUTION|>--- conflicted
+++ resolved
@@ -160,11 +160,7 @@
             !packages/mobile/node_modules
 
       - run: yarn build-shared
-<<<<<<< HEAD
-      - run: yarn workspace desktop run test-storybook
-=======
-      - run: yarn workspace @tamanu/web-frontend run verify-storybook
->>>>>>> 5f87ecff
+      - run: yarn workspace @tamanu/web-frontend run test-storybook
 
   migrations:
     strategy:
