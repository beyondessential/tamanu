--- conflicted
+++ resolved
@@ -361,13 +361,9 @@
       - migrations
       - test-mobile
       - test-facility-offline
-<<<<<<< HEAD
       - test-package-lock
-=======
-      - test-yarn-lock
       - dbt-model
       - dbt-todos
->>>>>>> 704844ca
     runs-on: ubuntu-latest
     steps:
       - uses: re-actors/alls-green@release/v1
