name: CI

on:
  workflow_dispatch:
  pull_request:
  push:
    branches:
      - main

concurrency:
  group: ${{ github.workflow }}-${{ github.ref || github.run_id }}
  cancel-in-progress: true

env:
  NODE_OPTIONS: "--max-old-space-size=6144"
  NODE_ENV: test

jobs:
  test:
    strategy:
      fail-fast: false
      matrix:
        os:
          # - macos
          - ubuntu
          # - windows
        node:
          - '16.x'
        postgres:
          # - '12'
          - '14'
        package:
          - lan
          - meta-server
          - "@tamanu/shared"
          - sync-server

    name: Test ${{ matrix.package }} os=${{ matrix.os }} node=${{ matrix.node }}
      pg=${{ matrix.postgres }}
    runs-on: ${{ matrix.os }}-latest
    steps:
      - uses: actions/checkout@v3
      - name: Use Node.js ${{ matrix.node }}
        uses: actions/setup-node@v3
        with:
          node-version: ${{ matrix.node }}
          cache: yarn
      - run: yarn
      - run: yarn build-shared

      - name: Install and start postgres ${{ matrix.postgres }} if needed
        if: matrix.package == 'sync-server' || matrix.package == 'lan'
        run: .github/scripts/install-postgres-${{ matrix.os }}.sh ${{ matrix.postgres }}
          ${{ matrix.package }}

      - if: matrix.package == 'sync-server' || matrix.package == 'lan'
        run: yarn workspace ${{ matrix.package }} run test --shard 1/3
      - if: matrix.package == 'sync-server' || matrix.package == 'lan'
        run: yarn workspace ${{ matrix.package }} run test --shard 2/3
      - if: matrix.package == 'sync-server' || matrix.package == 'lan'
        run: yarn workspace ${{ matrix.package }} run test --shard 3/3

<<<<<<< HEAD
      - if: "!(matrix.package == 'sync-server' || matrix.package == 'lan')"
        run: yarn workspace ${{ matrix.package }} run test
=======
      - if: matrix.package != 'sync-server' && matrix.package != 'lan'
        run: yarn workspace ${{ matrix.package }} run test

  build-all:
    name: Build all packages
    runs-on: ubuntu-latest
    steps:
      - uses: actions/checkout@v3
      - uses: actions/setup-node@v3
        with:
          node-version: 16
          cache: yarn
      - run: yarn
      - run: yarn build
>>>>>>> ad69f725

  lint:
    continue-on-error: true

    strategy:
      fail-fast: false
      matrix:
        node:
          - '16.x'
        package:
          - desktop
          - lan
          - meta-server
          - "@tamanu/shared"
          - sync-server

    name: Lint ${{ matrix.package }} node=${{ matrix.node }}
    runs-on: ubuntu-latest
    steps:
      - uses: actions/checkout@v3
      - name: Use Node.js ${{ matrix.node }}
        uses: actions/setup-node@v3
        with:
          node-version: ${{ matrix.node }}
          cache: yarn
      - run: yarn
      - run: yarn build-shared

      - run: yarn workspace ${{ matrix.package }} run lint

  storybook:
    # Workaround for define plugin conflict warning
    env:
      NODE_ENV: development
    continue-on-error: true

    strategy:
      fail-fast: false
      matrix:
        node:
          - '16.x'

    name: Test storybook node=${{ matrix.node }}
    runs-on: ubuntu-latest
    steps:
      - uses: actions/checkout@v3
      - name: Use Node.js ${{ matrix.node }}
        uses: actions/setup-node@v3
        with:
          node-version: ${{ matrix.node }}
          cache: yarn
      - run: yarn
      - run: yarn build-shared
      - run: yarn workspace desktop run verify-storybook

  migrations:
    strategy:
      fail-fast: false
      matrix:
        server:
          - sync-server
          - lan
        postgres:
          - '12'
          - '14'
          - '15'

    name: Test migrations server=${{ matrix.server }} pg=${{ matrix.postgres }}
    runs-on: ubuntu-latest
    steps:
      - uses: actions/checkout@v3
      - uses: actions/setup-node@v3
        with:
          node-version: 16
          cache: yarn
      - run: yarn
      - run: yarn build-shared

      - name: Install and start postgres ${{ matrix.postgres }}
        run: .github/scripts/install-postgres-ubuntu.sh ${{ matrix.postgres }}
          migrations

      - run: scripts/apply_and_revert_server_migrations.sh ${{ matrix.server }}

  test-mobile:
    strategy:
      fail-fast: false
      matrix:
        node:
          - '16.x'

    name: Test mobile node=${{ matrix.node }}
    runs-on: ubuntu-latest
    steps:
      - uses: actions/checkout@v3
      - name: Use Node.js ${{ matrix.node }}
        uses: actions/setup-node@v3
        with:
          node-version: ${{ matrix.node }}
          cache: yarn

      - run: yarn install --frozen-lockfile
        working-directory: packages/mobile

      - run: yarn test
        working-directory: packages/mobile

  # Dummy job to have a stable name for PR requirements
  tests-pass:
    if: always() # always run even if dependencies fail
    name: Tests pass
    needs:
      - test
      - build-all
      - lint
      - storybook
      - migrations
      - test-mobile
    runs-on: ubuntu-latest
    steps:
      # fail if ANY dependency has failed or been skipped or cancelled
      - if: "contains(needs.*.result, 'failure') || contains(needs.*.result, 'skipped')
          || contains(needs.*.result, 'cancelled')"
        run: exit 1<|MERGE_RESOLUTION|>--- conflicted
+++ resolved
@@ -60,10 +60,6 @@
       - if: matrix.package == 'sync-server' || matrix.package == 'lan'
         run: yarn workspace ${{ matrix.package }} run test --shard 3/3
 
-<<<<<<< HEAD
-      - if: "!(matrix.package == 'sync-server' || matrix.package == 'lan')"
-        run: yarn workspace ${{ matrix.package }} run test
-=======
       - if: matrix.package != 'sync-server' && matrix.package != 'lan'
         run: yarn workspace ${{ matrix.package }} run test
 
@@ -78,7 +74,6 @@
           cache: yarn
       - run: yarn
       - run: yarn build
->>>>>>> ad69f725
 
   lint:
     continue-on-error: true
