--- conflicted
+++ resolved
@@ -103,13 +103,8 @@
 }
 
 test_facility_offline_facility_start_again() {
-<<<<<<< HEAD
 	npm run --workspace @tamanu/facility-server start &
-	curl --retry 8 --retry-connrefused localhost:4000
-=======
-	yarn workspace @tamanu/facility-server start &
 	curl --retry 8 --retry-all-errors localhost:4000
->>>>>>> ea2ec5f8
 	kill -INT -$!
 }
 
