--- conflicted
+++ resolved
@@ -6,15 +6,9 @@
   [
     // running build-shared in raw:true mode will cause its output to interfere with
     // the way the second process handles stdin (eg it will break jest-watch hotkeys)
-<<<<<<< HEAD
     { command: 'npm run build-watch --workspace @tamanu/shared', raw: false },
-    { command: `sleep 2 && npm run ${command} --workspace ${workspace}`, raw: true },
-  ], 
-=======
-    { command: 'yarn workspace @tamanu/shared run build-watch', raw: false },
-    { command: `sleep 2 && yarn workspace ${workspace} run ${args.join(' ')}`, raw: true },
+    { command: `sleep 2 && npm run ${args.join(' ')} --workspace ${workspace}`, raw: true },
   ],
->>>>>>> 63e2dd61
   {
     defaultInputTarget: 1,
   },
