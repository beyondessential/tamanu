version: 2
sources:
  - name: tamanu
    schema: public
    description: "{{ doc('generic__schema') }}"
    tables:
      - name: user_preferences
        description: '{{ doc("table__user_preferences") }}'
        tags:
          - system
        columns:
          - name: id
            data_type: text
            description: "{{ doc('generic__id') }} in user_preferences."
          - name: created_at
            data_type: timestamp with time zone
            description: "{{ doc('generic__created_at') }} in user_preferences."
            data_tests:
              - not_null
          - name: updated_at
            data_type: timestamp with time zone
            description: "{{ doc('generic__updated_at') }} in user_preferences."
            data_tests:
              - not_null
          - name: deleted_at
            data_type: timestamp with time zone
            description: "{{ doc('generic__deleted_at') }} in user_preferences."
          - name: user_id
            data_type: character varying(255)
            description: "{{ doc('user_preferences__user_id') }}"
            data_tests:
              - unique
              - not_null
          - name: selected_graphed_vitals_on_filter
            data_type: character varying(255)
            description: "{{ doc('user_preferences__selected_graphed_vitals_on_filter') }}"
          - name: encounter_tab_orders
            data_type: jsonb
            description: "{{ doc('user_preferences__encounter_tab_orders') }}"
          - name: updated_at_sync_tick
            data_type: bigint
            description: "{{ doc('generic__updated_at_sync_tick') }} in user_preferences."
            data_tests:
              - not_null
<<<<<<< HEAD
=======
          - name: location_booking_filters
            data_type: jsonb
            description: "{{ doc('user_preferences__location_booking_filters') }}"
>>>>>>> 506b74a6
          - name: encounter_tab_orders
            data_type: jsonb
            description: "{{ doc('user_preferences__encounter_tab_orders') }}"<|MERGE_RESOLUTION|>--- conflicted
+++ resolved
@@ -42,12 +42,9 @@
             description: "{{ doc('generic__updated_at_sync_tick') }} in user_preferences."
             data_tests:
               - not_null
-<<<<<<< HEAD
-=======
           - name: location_booking_filters
             data_type: jsonb
             description: "{{ doc('user_preferences__location_booking_filters') }}"
->>>>>>> 506b74a6
           - name: encounter_tab_orders
             data_type: jsonb
             description: "{{ doc('user_preferences__encounter_tab_orders') }}"