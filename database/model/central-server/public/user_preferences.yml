version: 2
sources:
  - name: tamanu
    schema: public
    description: "{{ doc('generic__schema') }}"
    tables:
      - name: user_preferences
        description: '{{ doc("table__user_preferences") }}'
        tags:
          - system
        columns:
          - name: id
            data_type: uuid
            description: "{{ doc('generic__id') }} in user_preferences."
            data_tests:
              - unique
              - not_null
          - name: created_at
            data_type: timestamp with time zone
            description: "{{ doc('generic__created_at') }} in user_preferences."
            data_tests:
              - not_null
          - name: updated_at
            data_type: timestamp with time zone
            description: "{{ doc('generic__updated_at') }} in user_preferences."
            data_tests:
              - not_null
          - name: deleted_at
            data_type: timestamp with time zone
            description: "{{ doc('generic__deleted_at') }} in user_preferences."
          - name: user_id
            data_type: character varying(255)
            description: "{{ doc('user_preferences__user_id') }}"
            data_tests:
              - unique
              - not_null
          - name: updated_at_sync_tick
            data_type: bigint
            description: "{{ doc('generic__updated_at_sync_tick') }} in user_preferences."
            data_tests:
              - not_null
<<<<<<< HEAD
          - name: location_booking_filters
            data_type: jsonb
            description: "{{ doc('user_preferences__location_booking_filters') }}"
          - name: outpatient_appointment_filters
            data_type: jsonb
            description: "{{ doc('user_preferences__outpatient_appointment_filters') }}"
          - name: encounter_tab_orders
            data_type: jsonb
            description: "{{ doc('user_preferences__encounter_tab_orders') }}"
=======
          - name: key
            data_type: character varying(255)
            description: "{{ doc('user_preferences__key') }}"
            data_tests:
              - unique
              - not_null
          - name: value
            data_type: jsonb
            description: "{{ doc('user_preferences__value') }}"
            data_tests:
              - not_null
>>>>>>> 2253ebea
<|MERGE_RESOLUTION|>--- conflicted
+++ resolved
@@ -39,17 +39,6 @@
             description: "{{ doc('generic__updated_at_sync_tick') }} in user_preferences."
             data_tests:
               - not_null
-<<<<<<< HEAD
-          - name: location_booking_filters
-            data_type: jsonb
-            description: "{{ doc('user_preferences__location_booking_filters') }}"
-          - name: outpatient_appointment_filters
-            data_type: jsonb
-            description: "{{ doc('user_preferences__outpatient_appointment_filters') }}"
-          - name: encounter_tab_orders
-            data_type: jsonb
-            description: "{{ doc('user_preferences__encounter_tab_orders') }}"
-=======
           - name: key
             data_type: character varying(255)
             description: "{{ doc('user_preferences__key') }}"
@@ -60,5 +49,4 @@
             data_type: jsonb
             description: "{{ doc('user_preferences__value') }}"
             data_tests:
-              - not_null
->>>>>>> 2253ebea
+              - not_null