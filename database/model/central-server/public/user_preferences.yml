version: 2
sources:
  - name: tamanu
    schema: public
    description: "{{ doc('generic__schema') }}"
    tables:
      - name: user_preferences
        description: '{{ doc("table__user_preferences") }}'
        tags:
          - system
        columns:
          - name: id
            data_type: uuid
            description: "{{ doc('generic__id') }} in user_preferences."
            data_tests:
              - unique
              - not_null
          - name: created_at
            data_type: timestamp with time zone
            description: "{{ doc('generic__created_at') }} in user_preferences."
            data_tests:
              - not_null
          - name: updated_at
            data_type: timestamp with time zone
            description: "{{ doc('generic__updated_at') }} in user_preferences."
            data_tests:
              - not_null
          - name: deleted_at
            data_type: timestamp with time zone
            description: "{{ doc('generic__deleted_at') }} in user_preferences."
          - name: user_id
            data_type: character varying(255)
            description: "{{ doc('user_preferences__user_id') }}"
            data_tests:
              - unique
              - not_null
<<<<<<< HEAD
          - name: selected_graphed_vitals_on_filter
            data_type: character varying(255)
            description: "{{ doc('user_preferences__selected_graphed_vitals_on_filter') }}"
          - name: encounter_tab_orders
            data_type: jsonb
            description: "{{ doc('user_preferences__encounter_tab_orders') }}"
          - name: clinician_dashboard_tasking_table_filter
            data_type: jsonb
            description: "{{
              doc('user_preferences__clinician_dashboard_tasking_table_filter')
              }}"
=======
>>>>>>> 57d50c8b
          - name: updated_at_sync_tick
            data_type: bigint
            description: "{{ doc('generic__updated_at_sync_tick') }} in user_preferences."
            data_tests:
              - not_null
          - name: key
            data_type: character varying(255)
            description: "{{ doc('user_preferences__key') }}"
            data_tests:
              - unique
              - not_null
          - name: value
            data_type: jsonb
            description: "{{ doc('user_preferences__value') }}"
            data_tests:
              - not_null<|MERGE_RESOLUTION|>--- conflicted
+++ resolved
@@ -34,7 +34,6 @@
             data_tests:
               - unique
               - not_null
-<<<<<<< HEAD
           - name: selected_graphed_vitals_on_filter
             data_type: character varying(255)
             description: "{{ doc('user_preferences__selected_graphed_vitals_on_filter') }}"
@@ -46,8 +45,6 @@
             description: "{{
               doc('user_preferences__clinician_dashboard_tasking_table_filter')
               }}"
-=======
->>>>>>> 57d50c8b
           - name: updated_at_sync_tick
             data_type: bigint
             description: "{{ doc('generic__updated_at_sync_tick') }} in user_preferences."
