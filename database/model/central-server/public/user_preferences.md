{% docs table__user_preferences %}
Per-user preferences.
{% enddocs %}

{% docs user_preferences__user_id %}
The [user](#!/source/source.tamanu.tamanu.users) these preferences are for.
{% enddocs %}

{% docs user_preferences__encounter_tab_orders %}
Stores the tab encounter order that the user has adjusted
{% enddocs %}

{% docs user_preferences__selected_graphed_vitals_on_filter %}
In the Vitals views, graphs can be filtered. This is remembered per user.
{% enddocs %}

{% docs user_preferences__location_booking_filters %}
<<<<<<< HEAD
In the Location bookings calendar, bookings can be filtered. This is remembered per user.
{% enddocs %}

{% docs user_preferences__clinician_dashboard_tasking_table_filter %}
In the Clinician dashboard, tasking tables can be filtered. This is remembered per user.
{% enddocs %}

{% docs user_preferences__outpatient_appointment_filters %}
In the outpatient appointments calendar, appointments can be filtered. This is remembered per user.
=======
In the Location Bookings view, bookings can be filtered. This is remembered per user.
{% enddocs %}

{% docs user_preferences__outpatient_appointment_filters %}
The Outpatient Appointments view remembers the user’s applied filters and persists them between sessions.
Only the **Area** and **Booking type** filters are persisted, and the search bar for filtering by patient name or ID is cleared each time the page is loaded.
If a user hasn’t used these filters before, this attribute is `NULL`.
>>>>>>> ea13ac69
{% enddocs %}<|MERGE_RESOLUTION|>--- conflicted
+++ resolved
@@ -15,8 +15,13 @@
 {% enddocs %}
 
 {% docs user_preferences__location_booking_filters %}
-<<<<<<< HEAD
-In the Location bookings calendar, bookings can be filtered. This is remembered per user.
+In the Location Bookings view, bookings can be filtered. This is remembered per user.
+{% enddocs %}
+
+{% docs user_preferences__outpatient_appointment_filters %}
+The Outpatient Appointments view remembers the user’s applied filters and persists them between sessions.
+Only the **Area** and **Booking type** filters are persisted, and the search bar for filtering by patient name or ID is cleared each time the page is loaded.
+If a user hasn’t used these filters before, this attribute is `NULL`.
 {% enddocs %}
 
 {% docs user_preferences__clinician_dashboard_tasking_table_filter %}
@@ -25,13 +30,4 @@
 
 {% docs user_preferences__outpatient_appointment_filters %}
 In the outpatient appointments calendar, appointments can be filtered. This is remembered per user.
-=======
-In the Location Bookings view, bookings can be filtered. This is remembered per user.
-{% enddocs %}
-
-{% docs user_preferences__outpatient_appointment_filters %}
-The Outpatient Appointments view remembers the user’s applied filters and persists them between sessions.
-Only the **Area** and **Booking type** filters are persisted, and the search bar for filtering by patient name or ID is cleared each time the page is loaded.
-If a user hasn’t used these filters before, this attribute is `NULL`.
->>>>>>> ea13ac69
 {% enddocs %}