--- conflicted
+++ resolved
@@ -47,9 +47,5 @@
 {% enddocs %}
 
 {% docs facilities__is_sensitive %}
-<<<<<<< HEAD
-Controls the sync behaviour of this facility. If `true` encounters here will only sync to instances of this facility and nowhere else.
-=======
 Controls the sync behaviour of this facility. If **`true`** encounters here will only sync to instances of this facility and nowhere else.
->>>>>>> 70d4580d
 {% enddocs %}