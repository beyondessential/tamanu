--- conflicted
+++ resolved
@@ -47,9 +47,5 @@
 {% enddocs %}
 
 {% docs facilities__is_sensitive %}
-<<<<<<< HEAD
-Controls the sync behaviour of this facility. If **`true`** encounters here will only sync to instances of this facility and nowhere else.
-=======
 If set to `true`, encounters created on this facility will only be viewable when logged into this facility
->>>>>>> 1922d974
 {% enddocs %}