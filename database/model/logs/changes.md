{% docs logs__table__changes %}
Contains a full log of all changes made to the core database records.

The changes are logged via triggers on source tables. The full row data is
logged in this table on every change to every row for every table that's covered.
These triggers are applied by Tamanu rather than being hardcoded in migrations.

Some tables are excluded from logging. These are listed in the `NON_LOGGED_TABLES`
constant in the database package, and include the sync subsystem and other
internal system tables.

Note that changes before this table was put in service will of course not have
been logged.
{% enddocs %}

{% docs logs__changes__id %}
The ID of the change log row. UUID
{% enddocs %}

{% docs logs__changes__table_oid %}
The Postgres OID of the table this change is from.

Postgres OIDs are much more precise than `schema.name`, and are not susceptible
to search path conflicts, so should be preferred for querying within the same
database. However, they are not easily relatable from outside the database, so
the schema and name fields are also recorded for those uses, plus human readers.
{% enddocs %}

{% docs logs__changes__table_schema %}
The schema (~database namespace) of the table this change is from.

This will typically be `public`; as of writing tables from other schemas are not
automatically logged.
{% enddocs %}

{% docs logs__changes__table_name %}
The name of the table this change is from.
{% enddocs %}

{% docs logs__changes__logged_at %}
The timestamp this change was logged.
{% enddocs %}

{% docs logs__changes__created_at %}
Then sequelize metadata for the records created time
{% enddocs %}

{% docs logs__changes__updated_by_user_id %}
The value of the `updated_by_user_id` field of the change data.

This is extracted from the data to make it easier to query on.
{% enddocs %}

{% docs logs__changes__device_id %}
The `device_id` of the user behind the change
{% enddocs %}

{% docs logs__changes__version %}
The Tamanu version at time of change
{% enddocs %}

{% docs logs__changes__record_id %}
The value of the `id` field of the change data.

This is extracted from the data to make it easier to query on.
{% enddocs %}

{% docs logs__changes__record_created_at %}
The `created_at` metadata from record the changelog was recoredd against
{% enddocs %}

{% docs logs__changes__record_updated_at %}
The `updated_at` metadata from record the changelog was recorded against
{% enddocs %}

{% docs logs__changes__record_deleted_at %}
The `deleted_at` metadata from record the changelog was recorded against
{% enddocs %}

<<<<<<< HEAD
{% docs logs__changes__record_sync_tick %}
The `updated_at_sync_tick` from the record the changelog was recorded against
{% enddocs %}

=======
>>>>>>> 060e4d08
{% docs logs__changes__record_data %}
The full row data of the change.

Note that as this is `JSONB`, some type information may be lost. However, row
data in a Tamanu system is transported using JSON via the sync system anyway, so
it is expected that all data trivially round-trips via JSON.
{% enddocs %}<|MERGE_RESOLUTION|>--- conflicted
+++ resolved
@@ -77,13 +77,6 @@
 The `deleted_at` metadata from record the changelog was recorded against
 {% enddocs %}
 
-<<<<<<< HEAD
-{% docs logs__changes__record_sync_tick %}
-The `updated_at_sync_tick` from the record the changelog was recorded against
-{% enddocs %}
-
-=======
->>>>>>> 060e4d08
 {% docs logs__changes__record_data %}
 The full row data of the change.
 
